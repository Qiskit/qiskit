--- conflicted
+++ resolved
@@ -339,11 +339,7 @@
         circuit.initialize([0, 1], 0)
         circuit.reset(1)
         circuit.initialize([0, 1, 0, 0], [0, 1])
-<<<<<<< HEAD
-
-=======
-        
->>>>>>> 9ec69ddc
+
         self.circuit_drawer(circuit, filename='init_reset.png')
 
     def test_with_global_phase(self):
