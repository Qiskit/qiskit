--- conflicted
+++ resolved
@@ -19,13 +19,8 @@
    "metadata": {},
    "outputs": [],
    "source": [
-<<<<<<< HEAD
-    "%run -i 'mpl_results.py'\n",
-    "RESULTS"
-=======
     "#Testing Graphs\n",
     "%run \"mpl/graph/test_graph_matplotlib_drawer.py\""
->>>>>>> 9b48476c
    ]
   },
   {
@@ -35,7 +30,7 @@
    "metadata": {},
    "outputs": [],
    "source": [
-    "%run -i \"results.py\"\n",
+    "%run -i \"mpl_results.py\"\n",
     "RESULTS_CIRCUIT"
    ]
   },
@@ -66,11 +61,7 @@
    "name": "python",
    "nbconvert_exporter": "python",
    "pygments_lexer": "ipython3",
-<<<<<<< HEAD
-   "version": "3.7.10"
-=======
    "version": "3.9.5"
->>>>>>> 9b48476c
   }
  },
  "nbformat": 4,
