--- conflicted
+++ resolved
@@ -833,7 +833,6 @@
     return [index, shift]
 
 
-<<<<<<< HEAD
 def generate_replay_with_expression_substitutions():
     """Circuits with parameters that have substituted expressions in the replay"""
     a = Parameter("a")
@@ -844,7 +843,7 @@
     qc.rz(a2, 0)
 
     return [qc]
-=======
+  
 def generate_v14_expr():
     """Circuits that contain expressions and types new in QPY v14."""
     from qiskit.circuit.classical import expr, types
@@ -854,7 +853,6 @@
         pass
 
     return [float_expr]
->>>>>>> 8a2197a9
 
 
 def generate_circuits(version_parts, current_version, load_context=False):
@@ -922,16 +920,13 @@
     if version_parts >= (1, 1, 0):
         output_circuits["standalone_vars.qpy"] = generate_standalone_var()
         output_circuits["v12_expr.qpy"] = generate_v12_expr()
-<<<<<<< HEAD
     if version_parts >= (1, 4, 1):
         output_circuits["replay_with_expressions.qpy"] = (
             generate_replay_with_expression_substitutions()
         )
 
-=======
     if version_parts >= (2, 0, 0):
         output_circuits["v14_expr.qpy"] = generate_v14_expr()
->>>>>>> 8a2197a9
     return output_circuits
 
 
