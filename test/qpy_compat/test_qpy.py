--- conflicted
+++ resolved
@@ -842,7 +842,6 @@
     with float_expr.if_test(expr.less(1.0, 2.0)):
         pass
 
-<<<<<<< HEAD
     duration_expr = QuantumCircuit(name="duration_expr")
     with duration_expr.if_test(
         expr.logic_and(
@@ -855,10 +854,7 @@
     ):
         pass
 
-    return [const_expr, float_expr, duration_expr]
-=======
-    return [float_expr]
->>>>>>> 25f16933
+    return [float_expr, duration_expr]
 
 
 def generate_circuits(version_parts):
