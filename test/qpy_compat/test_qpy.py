#!/usr/bin/env python3
# This code is part of Qiskit.
#
# (C) Copyright IBM 2021.
#
# This code is licensed under the Apache License, Version 2.0. You may
# obtain a copy of this license in the LICENSE.txt file in the root directory
# of this source tree or at http://www.apache.org/licenses/LICENSE-2.0.
#
# Any modifications or derivative works of this code must retain this
# copyright notice, and modified files need to carry a notice indicating
# that they have been altered from the originals.

"""Test cases to verify qpy backwards compatibility."""

import argparse
import itertools
import random
import re
import sys

import numpy as np

from qiskit import QuantumCircuit, QuantumRegister, ClassicalRegister
from qiskit.circuit.classicalregister import Clbit
from qiskit.circuit.quantumregister import Qubit
from qiskit.circuit.parameter import Parameter
from qiskit.circuit.parametervector import ParameterVector
from qiskit.quantum_info.random import random_unitary
from qiskit.circuit.library import U1Gate, U2Gate, U3Gate, QFT, DCXGate, PauliGate
from qiskit.circuit.gate import Gate

try:
    from qiskit.qpy import dump, load
except ModuleNotFoundError:
    from qiskit.circuit.qpy_serialization import dump, load


# This version pattern is taken from the pypa packaging project:
# https://github.com/pypa/packaging/blob/21.3/packaging/version.py#L223-L254
# which is dual licensed Apache 2.0 and BSD see the source for the original
# authors and other details
VERSION_PATTERN = (
    "^"
    + r"""
    v?
    (?:
        (?:(?P<epoch>[0-9]+)!)?                           # epoch
        (?P<release>[0-9]+(?:\.[0-9]+)*)                  # release segment
        (?P<pre>                                          # pre-release
            [-_\.]?
            (?P<pre_l>(a|b|c|rc|alpha|beta|pre|preview))
            [-_\.]?
            (?P<pre_n>[0-9]+)?
        )?
        (?P<post>                                         # post release
            (?:-(?P<post_n1>[0-9]+))
            |
            (?:
                [-_\.]?
                (?P<post_l>post|rev|r)
                [-_\.]?
                (?P<post_n2>[0-9]+)?
            )
        )?
        (?P<dev>                                          # dev release
            [-_\.]?
            (?P<dev_l>dev)
            [-_\.]?
            (?P<dev_n>[0-9]+)?
        )?
    )
    (?:\+(?P<local>[a-z0-9]+(?:[-_\.][a-z0-9]+)*))?       # local version
"""
    + "$"
)


def generate_full_circuit():
    """Generate a multiregister circuit with name, metadata, phase."""
    qr_a = QuantumRegister(4, "a")
    qr_b = QuantumRegister(4, "b")
    cr_c = ClassicalRegister(4, "c")
    cr_d = ClassicalRegister(4, "d")
    full_circuit = QuantumCircuit(
        qr_a,
        qr_b,
        cr_c,
        cr_d,
        name="MyCircuit",
        metadata={"test": 1, "a": 2},
        global_phase=3.14159,
    )
    full_circuit.h(qr_a)
    full_circuit.cx(qr_a, qr_b)
    full_circuit.barrier(qr_a)
    full_circuit.barrier(qr_b)
    full_circuit.measure(qr_a, cr_c)
    full_circuit.measure(qr_b, cr_d)
    return full_circuit


def generate_unitary_gate_circuit():
    """Generate a circuit with a unitary gate."""
    unitary_circuit = QuantumCircuit(5, name="unitary_circuit")
    unitary_circuit.unitary(random_unitary(32, seed=100), [0, 1, 2, 3, 4])
    unitary_circuit.measure_all()
    return unitary_circuit


def generate_random_circuits():
    """Generate multiple random circuits."""
    random_circuits = []
    for i in range(1, 15):
        qc = QuantumCircuit(i, name=f"random_circuit-{i}")
        qc.h(0)
        if i > 1:
            for j in range(i - 1):
                qc.cx(0, j + 1)
        qc.measure_all()
        for j in range(i):
            qc.reset(j)
        qc.x(0).c_if(qc.cregs[0], i)
        for j in range(i):
            qc.measure(j, j)
        random_circuits.append(qc)
    return random_circuits


def generate_string_parameters():
    """Generate a circuit for the XYZ pauli string."""
    op_circuit = QuantumCircuit(3, name="X^Y^Z")
    op_circuit.append(PauliGate("XYZ"), op_circuit.qubits, [])
    return op_circuit


def generate_register_edge_cases():
    """Generate register edge case circuits."""
    register_edge_cases = []
    # Circuit with shared bits in a register
    qubits = [Qubit() for _ in range(5)]
    shared_qc = QuantumCircuit(name="shared_bits")
    shared_qc.add_bits(qubits)
    shared_qr = QuantumRegister(bits=qubits)
    shared_qc.add_register(shared_qr)
    shared_qc.h(shared_qr)
    shared_qc.cx(0, 1)
    shared_qc.cx(0, 2)
    shared_qc.cx(0, 3)
    shared_qc.cx(0, 4)
    shared_qc.measure_all()
    register_edge_cases.append(shared_qc)
    # Circuit with registers that have a mix of standalone and shared register
    # bits
    qr = QuantumRegister(5, "foo")
    qr = QuantumRegister(name="bar", bits=qr[:3] + [Qubit(), Qubit()])
    cr = ClassicalRegister(5, "foo")
    cr = ClassicalRegister(name="classical_bar", bits=cr[:3] + [Clbit(), Clbit()])
    hybrid_qc = QuantumCircuit(qr, cr, name="mix_standalone_bits_registers")
    hybrid_qc.h(0)
    hybrid_qc.cx(0, 1)
    hybrid_qc.cx(0, 2)
    hybrid_qc.cx(0, 3)
    hybrid_qc.cx(0, 4)
    hybrid_qc.measure(qr, cr)
    register_edge_cases.append(hybrid_qc)
    # Circuit with mixed standalone and shared registers
    qubits = [Qubit() for _ in range(5)]
    clbits = [Clbit() for _ in range(5)]
    mixed_qc = QuantumCircuit(name="mix_standalone_bits_with_registers")
    mixed_qc.add_bits(qubits)
    mixed_qc.add_bits(clbits)
    qr = QuantumRegister(bits=qubits)
    cr = ClassicalRegister(bits=clbits)
    mixed_qc.add_register(qr)
    mixed_qc.add_register(cr)
    qr_standalone = QuantumRegister(2, "standalone")
    mixed_qc.add_register(qr_standalone)
    cr_standalone = ClassicalRegister(2, "classical_standalone")
    mixed_qc.add_register(cr_standalone)
    mixed_qc.unitary(random_unitary(32, seed=42), qr)
    mixed_qc.unitary(random_unitary(4, seed=100), qr_standalone)
    mixed_qc.measure(qr, cr)
    mixed_qc.measure(qr_standalone, cr_standalone)
    register_edge_cases.append(mixed_qc)
    # Circuit with out of order register bits
    qr_standalone = QuantumRegister(2, "standalone")
    qubits = [Qubit() for _ in range(5)]
    clbits = [Clbit() for _ in range(5)]
    ooo_qc = QuantumCircuit(name="out_of_order_bits")
    ooo_qc.add_bits(qubits)
    ooo_qc.add_bits(clbits)
    random.seed(42)
    random.shuffle(qubits)
    random.shuffle(clbits)
    qr = QuantumRegister(bits=qubits)
    cr = ClassicalRegister(bits=clbits)
    ooo_qc.add_register(qr)
    ooo_qc.add_register(cr)
    qr_standalone = QuantumRegister(2, "standalone")
    cr_standalone = ClassicalRegister(2, "classical_standalone")
    ooo_qc.add_bits([qr_standalone[1], qr_standalone[0]])
    ooo_qc.add_bits([cr_standalone[1], cr_standalone[0]])
    ooo_qc.add_register(qr_standalone)
    ooo_qc.add_register(cr_standalone)
    ooo_qc.unitary(random_unitary(32, seed=42), qr)
    ooo_qc.unitary(random_unitary(4, seed=100), qr_standalone)
    ooo_qc.measure(qr, cr)
    ooo_qc.measure(qr_standalone, cr_standalone)
    register_edge_cases.append(ooo_qc)
    return register_edge_cases


def generate_parameterized_circuit():
    """Generate a circuit with parameters and parameter expressions."""
    param_circuit = QuantumCircuit(1, name="parameterized")
    theta = Parameter("theta")
    lam = Parameter("λ")
    theta_pi = 3.14159 * theta
    pe = theta_pi / lam
    param_circuit.append(U3Gate(theta, theta_pi, lam), [0])
    param_circuit.append(U1Gate(pe), [0])
    param_circuit.append(U2Gate(theta_pi, lam), [0])
    return param_circuit


def generate_qft_circuit():
    """Generate a QFT circuit with initialization."""
    k = 5
    state = (1 / np.sqrt(8)) * np.array(
        [
            np.exp(-1j * 2 * np.pi * k * (0) / 8),
            np.exp(-1j * 2 * np.pi * k * (1) / 8),
            np.exp(-1j * 2 * np.pi * k * (2) / 8),
            np.exp(-1j * 2 * np.pi * k * 3 / 8),
            np.exp(-1j * 2 * np.pi * k * 4 / 8),
            np.exp(-1j * 2 * np.pi * k * 5 / 8),
            np.exp(-1j * 2 * np.pi * k * 6 / 8),
            np.exp(-1j * 2 * np.pi * k * 7 / 8),
        ]
    )

    qubits = 3
    qft_circ = QuantumCircuit(qubits, qubits, name="QFT")
    qft_circ.initialize(state)
    qft_circ.append(QFT(qubits), range(qubits))
    qft_circ.measure(range(qubits), range(qubits))
    return qft_circ


def generate_param_phase():
    """Generate circuits with parameterize global phase."""
    output_circuits = []
    # Generate circuit with ParameterExpression global phase
    theta = Parameter("theta")
    phi = Parameter("phi")
    sum_param = theta + phi
    qc = QuantumCircuit(5, 1, global_phase=sum_param, name="parameter_phase")
    qc.h(0)
    for i in range(4):
        qc.cx(i, i + 1)
    qc.barrier()
    qc.rz(sum_param, range(3))
    qc.rz(phi, 3)
    qc.rz(theta, 4)
    qc.barrier()
    for i in reversed(range(4)):
        qc.cx(i, i + 1)
    qc.h(0)
    qc.measure(0, 0)
    output_circuits.append(qc)
    # Generate circuit with Parameter global phase
    theta = Parameter("theta")
    bell_qc = QuantumCircuit(2, global_phase=theta, name="bell_param_global_phase")
    bell_qc.h(0)
    bell_qc.cx(0, 1)
    bell_qc.measure_all()
    output_circuits.append(bell_qc)
    return output_circuits


def generate_single_clbit_condition_teleportation():  # pylint: disable=invalid-name
    """Generate single clbit condition teleportation circuit."""
    qr = QuantumRegister(1)
    cr = ClassicalRegister(2, name="name")
    teleport_qc = QuantumCircuit(qr, cr, name="Reset Test")
    teleport_qc.x(0)
    teleport_qc.measure(0, cr[0])
    teleport_qc.x(0).c_if(cr[0], 1)
    teleport_qc.measure(0, cr[1])
    return teleport_qc


def generate_parameter_vector():
    """Generate tests for parameter vector element ordering."""
    qc = QuantumCircuit(11, name="parameter_vector")
    input_params = ParameterVector("x_par", 11)
    user_params = ParameterVector("θ_par", 11)
    for i, param in enumerate(user_params):
        qc.ry(param, i)
    for i, param in enumerate(input_params):
        qc.rz(param, i)
    return qc


def generate_parameter_vector_expression():  # pylint: disable=invalid-name
    """Generate tests for parameter vector element ordering."""
    qc = QuantumCircuit(7, name="vector_expansion")
    entanglement = [[i, i + 1] for i in range(7 - 1)]
    input_params = ParameterVector("x_par", 14)
    user_params = ParameterVector("\u03B8_par", 1)

    for i in range(qc.num_qubits):
        qc.ry(user_params[0], qc.qubits[i])

    for source, target in entanglement:
        qc.cz(qc.qubits[source], qc.qubits[target])

    for i in range(qc.num_qubits):
        qc.rz(-2 * input_params[2 * i + 1], qc.qubits[i])
        qc.rx(-2 * input_params[2 * i], qc.qubits[i])

    return qc


def generate_evolution_gate():
    """Generate a circuit with a pauli evolution gate."""
    # Runtime import since this only exists in terra 0.19.0
    from qiskit.circuit.library import PauliEvolutionGate
    from qiskit.synthesis import SuzukiTrotter
    from qiskit.quantum_info import SparsePauliOp

    synthesis = SuzukiTrotter()
    op = SparsePauliOp.from_list([("ZI", 1), ("IZ", 1)])
    evo = PauliEvolutionGate([op] * 5, time=2.0, synthesis=synthesis)
    qc = QuantumCircuit(2, name="pauli_evolution_circuit")
    qc.append(evo, range(2))
    return qc


def generate_control_flow_circuits():
    """Test qpy serialization with control flow instructions."""
    from qiskit.circuit.controlflow import WhileLoopOp, IfElseOp, ForLoopOp

    # If instruction
    circuits = []
    qc = QuantumCircuit(2, 2, name="control_flow")
    qc.h(0)
    qc.measure(0, 0)
    true_body = QuantumCircuit(1)
    true_body.x(0)
    if_op = IfElseOp((qc.clbits[0], True), true_body=true_body)
    qc.append(if_op, [1])
    qc.measure(1, 1)
    circuits.append(qc)
    # If else instruction
    qc = QuantumCircuit(2, 2, name="if_else")
    qc.h(0)
    qc.measure(0, 0)
    false_body = QuantumCircuit(1)
    false_body.y(0)
    if_else_op = IfElseOp((qc.clbits[0], True), true_body, false_body)
    qc.append(if_else_op, [1])
    qc.measure(1, 1)
    circuits.append(qc)
    # While loop
    qc = QuantumCircuit(2, 1, name="while_loop")
    block = QuantumCircuit(2, 1)
    block.h(0)
    block.cx(0, 1)
    block.measure(0, 0)
    while_loop = WhileLoopOp((qc.clbits[0], 0), block)
    qc.append(while_loop, [0, 1], [0])
    circuits.append(qc)
    # for loop range
    qc = QuantumCircuit(2, 1, name="for_loop")
    body = QuantumCircuit(2, 1)
    body.h(0)
    body.cx(0, 1)
    body.measure(0, 0)
    body.break_loop().c_if(0, True)
    for_loop_op = ForLoopOp(range(5), None, body=body)
    qc.append(for_loop_op, [0, 1], [0])
    circuits.append(qc)
    # For loop iterator
    qc = QuantumCircuit(2, 1, name="for_loop_iterator")
    for_loop_op = ForLoopOp(iter(range(5)), None, body=body)
    qc.append(for_loop_op, [0, 1], [0])
    circuits.append(qc)
    return circuits


def generate_control_flow_switch_circuits():
    """Generate circuits with switch-statement instructions."""
    from qiskit.circuit.controlflow import CASE_DEFAULT

    circuits = []

    qc = QuantumCircuit(2, 1, name="switch_clbit")
    case_t = qc.copy_empty_like()
    case_t.x(0)
    case_f = qc.copy_empty_like()
    case_f.z(1)
    qc.switch(qc.clbits[0], [(True, case_t), (False, case_f)], qc.qubits, qc.clbits)
    circuits.append(qc)

    qreg = QuantumRegister(2, "q")
    creg = ClassicalRegister(3, "c")
    qc = QuantumCircuit(qreg, creg, name="switch_creg")

    case_0 = QuantumCircuit(qreg, creg)
    case_0.x(0)
    case_1 = QuantumCircuit(qreg, creg)
    case_1.z(1)
    case_2 = QuantumCircuit(qreg, creg)
    case_2.x(1)
    qc.switch(
        creg, [(0, case_0), ((1, 2), case_1), ((3, 4, CASE_DEFAULT), case_2)], qc.qubits, qc.clbits
    )
    circuits.append(qc)

    return circuits


def generate_schedule_blocks():
    """Standard QPY testcase for schedule blocks."""
    from qiskit.pulse import builder, channels, library
    from qiskit.utils import optionals

    # Parameterized schedule test is avoided.
    # Generated reference and loaded QPY object may induce parameter uuid mismatch.
    # As workaround, we need test with bounded parameters, however, schedule.parameters
    # are returned as Set and thus its order is random.
    # Since schedule parameters are validated, we cannot assign random numbers.
    # We need to upgrade testing framework.

    schedule_blocks = []

    # Instructions without parameters
    with builder.build() as block:
        with builder.align_sequential():
            builder.set_frequency(5e9, channels.DriveChannel(0))
            builder.shift_frequency(10e6, channels.DriveChannel(1))
            builder.set_phase(1.57, channels.DriveChannel(0))
            builder.shift_phase(0.1, channels.DriveChannel(1))
            builder.barrier(channels.DriveChannel(0), channels.DriveChannel(1))
            builder.play(library.Gaussian(160, 0.1j, 40), channels.DriveChannel(0))
            builder.play(library.GaussianSquare(800, 0.1, 64, 544), channels.ControlChannel(0))
            builder.play(library.Drag(160, 0.1, 40, 1.5), channels.DriveChannel(1))
            builder.play(library.Constant(800, 0.1), channels.MeasureChannel(0))
            builder.acquire(1000, channels.AcquireChannel(0), channels.MemorySlot(0))
    schedule_blocks.append(block)
    # Raw symbolic pulse
    if optionals.HAS_SYMENGINE:
        import symengine as sym
    else:
        import sympy as sym
    duration, amp, t = sym.symbols("duration amp t")  # pylint: disable=invalid-name
    expr = amp * sym.sin(2 * sym.pi * t / duration)
    my_pulse = library.SymbolicPulse(
        pulse_type="Sinusoidal",
        duration=100,
        parameters={"amp": 0.1},
        envelope=expr,
        valid_amp_conditions=sym.Abs(amp) <= 1.0,
    )
    with builder.build() as block:
        builder.play(my_pulse, channels.DriveChannel(0))
    schedule_blocks.append(block)
    # Raw waveform
    my_waveform = 0.1 * np.sin(2 * np.pi * np.linspace(0, 1, 100))
    with builder.build() as block:
        builder.play(my_waveform, channels.DriveChannel(0))
    schedule_blocks.append(block)

    return schedule_blocks


def generate_referenced_schedule():
    """Test for QPY serialization of unassigned reference schedules."""
    from qiskit.pulse import builder, channels, library

    schedule_blocks = []

    # Completely unassigned schedule
    with builder.build() as block:
        builder.reference("cr45p", "q0", "q1")
        builder.reference("x", "q0")
        builder.reference("cr45m", "q0", "q1")
    schedule_blocks.append(block)

    # Partly assigned schedule
    with builder.build() as x_q0:
        builder.play(library.Constant(100, 0.1), channels.DriveChannel(0))
    with builder.build() as block:
        builder.reference("cr45p", "q0", "q1")
        builder.call(x_q0)
        builder.reference("cr45m", "q0", "q1")
    schedule_blocks.append(block)

    return schedule_blocks


def generate_calibrated_circuits():
    """Test for QPY serialization with calibrations."""
    from qiskit.pulse import builder, Constant, DriveChannel

    circuits = []

    # custom gate
    mygate = Gate("mygate", 1, [])
    qc = QuantumCircuit(1, name="calibrated_circuit_1")
    qc.append(mygate, [0])
    with builder.build() as caldef:
        builder.play(Constant(100, 0.1), DriveChannel(0))
    qc.add_calibration(mygate, (0,), caldef)
    circuits.append(qc)
    # override instruction
    qc = QuantumCircuit(1, name="calibrated_circuit_2")
    qc.x(0)
    with builder.build() as caldef:
        builder.play(Constant(100, 0.1), DriveChannel(0))
    qc.add_calibration("x", (0,), caldef)
    circuits.append(qc)

    return circuits


def generate_controlled_gates():
    """Test QPY serialization with custom ControlledGates."""
    circuits = []
    qc = QuantumCircuit(3, name="custom_controlled_gates")
    controlled_gate = DCXGate().control(1)
    qc.append(controlled_gate, [0, 1, 2])
    circuits.append(qc)
    custom_gate = Gate("black_box", 1, [])
    custom_definition = QuantumCircuit(1)
    custom_definition.h(0)
<<<<<<< HEAD
    custom_definition.rz(1.5, 0)
=======
    custom_definition.sdg(0)
>>>>>>> 947e175e
    custom_gate.definition = custom_definition
    nested_qc = QuantumCircuit(3, name="nested_qc")
    qc.append(custom_gate, [0])
    controlled_gate = custom_gate.control(2)
    nested_qc.append(controlled_gate, [0, 1, 2])
    nested_qc.measure_all()
    circuits.append(nested_qc)
    qc_open = QuantumCircuit(2, name="open_cx")
    qc_open.cx(0, 1, ctrl_state=0)
    circuits.append(qc_open)
    return circuits


def generate_open_controlled_gates():
    """Test QPY serialization with custom ControlledGates with open controls."""
    circuits = []
    qc = QuantumCircuit(3, name="open_controls_simple")
    controlled_gate = DCXGate().control(1, ctrl_state=0)
    qc.append(controlled_gate, [0, 1, 2])
    circuits.append(qc)

    custom_gate = Gate("black_box", 1, [])
    custom_definition = QuantumCircuit(1)
    custom_definition.h(0)
<<<<<<< HEAD
    custom_definition.rz(1.5, 0)
=======
    custom_definition.sdg(0)
>>>>>>> 947e175e
    custom_gate.definition = custom_definition
    nested_qc = QuantumCircuit(3, name="open_controls_nested")
    nested_qc.append(custom_gate, [0])
    controlled_gate = custom_gate.control(2, ctrl_state=1)
    nested_qc.append(controlled_gate, [0, 1, 2])
    nested_qc.measure_all()
    circuits.append(nested_qc)

    return circuits


def generate_acquire_instruction_with_kernel_and_discriminator():
    """Test QPY serialization with Acquire instruction with kernel and discriminator."""
    from qiskit.pulse import builder, AcquireChannel, MemorySlot, Discriminator, Kernel

    schedule_blocks = []

    with builder.build() as block:
        builder.acquire(
            100,
            AcquireChannel(0),
            MemorySlot(0),
            kernel=Kernel(
                name="my_kernel", my_params_1={"param1": 0.1, "param2": 0.2}, my_params_2=[0, 1]
            ),
        )
    schedule_blocks.append(block)

    with builder.build() as block:
        builder.acquire(
            100,
            AcquireChannel(0),
            MemorySlot(0),
            discriminator=Discriminator(
                name="my_disc", my_params_1={"param1": 0.1, "param2": 0.2}, my_params_2=[0, 1]
            ),
        )
    schedule_blocks.append(block)

    return schedule_blocks


def generate_layout_circuits():
    """Test qpy circuits with layout set."""

    from qiskit.transpiler.layout import TranspileLayout, Layout

    qr = QuantumRegister(3, "foo")
    qc = QuantumCircuit(qr, name="GHZ with layout")
    qc.h(0)
    qc.cx(0, 1)
    qc.swap(0, 1)
    qc.cx(0, 2)
    input_layout = {qr[index]: index for index in range(len(qc.qubits))}
    qc._layout = TranspileLayout(
        Layout(input_layout),
        input_qubit_mapping=input_layout,
        final_layout=Layout.from_qubit_list([qc.qubits[1], qc.qubits[0], qc.qubits[2]]),
    )
    return [qc]


def generate_control_flow_expr():
    """`IfElseOp`, `WhileLoopOp` and `SwitchCaseOp` with `Expr` nodes in their discriminators."""
    from qiskit.circuit.classical import expr, types

    body1 = QuantumCircuit(1)
    body1.x(0)
    qr1 = QuantumRegister(2, "q1")
    cr1 = ClassicalRegister(2, "c1")
    qc1 = QuantumCircuit(qr1, cr1)
    qc1.if_test(expr.equal(cr1, 3), body1.copy(), [0], [])
    qc1.while_loop(expr.logic_not(cr1[1]), body1.copy(), [0], [])

    inner2 = QuantumCircuit(1)
    inner2.x(0)
    outer2 = QuantumCircuit(1, 1)
    outer2.if_test(expr.logic_not(outer2.clbits[0]), inner2, [0], [])
    qr2 = QuantumRegister(2, "q2")
    cr1_2 = ClassicalRegister(3, "c1")
    cr2_2 = ClassicalRegister(3, "c2")
    qc2 = QuantumCircuit(qr2, cr1_2, cr2_2)
    qc2.if_test(expr.logic_or(expr.less(cr1_2, cr2_2), cr1_2[1]), outer2, [1], [1])

    inner3 = QuantumCircuit(1)
    inner3.x(0)
    outer3 = QuantumCircuit(1, 1)
    outer3.switch(expr.logic_not(outer2.clbits[0]), [(False, inner2)], [0], [])
    qr3 = QuantumRegister(2, "q2")
    cr1_3 = ClassicalRegister(3, "c1")
    cr2_3 = ClassicalRegister(3, "c2")
    qc3 = QuantumCircuit(qr3, cr1_3, cr2_3)
    qc3.switch(expr.bit_xor(cr1_3, cr2_3), [(0, outer2)], [1], [1])

    cr1_4 = ClassicalRegister(256, "c1")
    cr2_4 = ClassicalRegister(4, "c2")
    cr3_4 = ClassicalRegister(4, "c3")
    inner4 = QuantumCircuit(1)
    inner4.x(0)
    outer_loose = Clbit()
    outer4 = QuantumCircuit(QuantumRegister(2, "q_outer"), cr2_4, [outer_loose], cr1_4)
    outer4.if_test(
        expr.logic_and(
            expr.logic_or(
                expr.greater(expr.bit_or(cr2_4, 7), 10),
                expr.equal(expr.bit_and(cr1_4, cr1_4), expr.bit_not(cr1_4)),
            ),
            expr.logic_or(
                outer_loose,
                expr.cast(cr1_4, types.Bool()),
            ),
        ),
        inner4,
        [0],
        [],
    )
    qc4_loose = Clbit()
    qc4 = QuantumCircuit(QuantumRegister(2, "qr4"), cr1_4, cr2_4, cr3_4, [qc4_loose])
    qc4.rz(np.pi, 0)
    qc4.switch(
        expr.logic_and(
            expr.logic_or(
                expr.logic_or(
                    expr.less(cr2_4, cr3_4),
                    expr.logic_not(expr.greater_equal(cr3_4, cr2_4)),
                ),
                expr.logic_or(
                    expr.logic_not(expr.less_equal(cr3_4, cr2_4)),
                    expr.greater(cr2_4, cr3_4),
                ),
            ),
            expr.logic_and(
                expr.equal(cr3_4, 2),
                expr.not_equal(expr.bit_xor(cr1_4, 0x0F), 0x0F),
            ),
        ),
        [(False, outer4)],
        [1, 0],
        list(cr2_4) + [qc4_loose] + list(cr1_4),
    )
    qc4.rz(np.pi, 0)

    return [qc1, qc2, qc3, qc4]


def generate_circuits(version_parts):
    """Generate reference circuits."""
    output_circuits = {
        "full.qpy": [generate_full_circuit()],
        "unitary.qpy": [generate_unitary_gate_circuit()],
        "multiple.qpy": generate_random_circuits(),
        "string_parameters.qpy": [generate_string_parameters()],
        "register_edge_cases.qpy": generate_register_edge_cases(),
        "parameterized.qpy": [generate_parameterized_circuit()],
    }
    if version_parts is None:
        return output_circuits

    if version_parts >= (0, 18, 1):
        output_circuits["qft_circuit.qpy"] = [generate_qft_circuit()]
        output_circuits["teleport.qpy"] = [generate_single_clbit_condition_teleportation()]

    if version_parts >= (0, 19, 0):
        output_circuits["param_phase.qpy"] = generate_param_phase()

    if version_parts >= (0, 19, 1):
        output_circuits["parameter_vector.qpy"] = [generate_parameter_vector()]
        output_circuits["pauli_evo.qpy"] = [generate_evolution_gate()]
        output_circuits["parameter_vector_expression.qpy"] = [
            generate_parameter_vector_expression()
        ]
    if version_parts >= (0, 19, 2):
        output_circuits["control_flow.qpy"] = generate_control_flow_circuits()
    if version_parts >= (0, 21, 0):
        output_circuits["schedule_blocks.qpy"] = generate_schedule_blocks()
        output_circuits["pulse_gates.qpy"] = generate_calibrated_circuits()
    if version_parts >= (0, 24, 0):
        output_circuits["referenced_schedule_blocks.qpy"] = generate_referenced_schedule()
        output_circuits["control_flow_switch.qpy"] = generate_control_flow_switch_circuits()
    if version_parts >= (0, 24, 1):
        output_circuits["open_controlled_gates.qpy"] = generate_open_controlled_gates()
        output_circuits["controlled_gates.qpy"] = generate_controlled_gates()
    if version_parts >= (0, 24, 2):
        output_circuits["layout.qpy"] = generate_layout_circuits()
    if version_parts >= (0, 25, 0):
        output_circuits[
            "acquire_inst_with_kernel_and_disc.qpy"
        ] = generate_acquire_instruction_with_kernel_and_discriminator()
        output_circuits["control_flow_expr.qpy"] = generate_control_flow_expr()
    return output_circuits


def assert_equal(reference, qpy, count, version_parts, bind=None):
    """Compare two circuits."""
    if bind is not None:
        reference_parameter_names = [x.name for x in reference.parameters]
        qpy_parameter_names = [x.name for x in qpy.parameters]
        if reference_parameter_names != qpy_parameter_names:
            msg = (
                f"Circuit {count} parameter mismatch:"
                f" {reference_parameter_names} != {qpy_parameter_names}"
            )
            sys.stderr.write(msg)
            sys.exit(4)
        reference = reference.assign_parameters(bind)
        qpy = qpy.assign_parameters(bind)
    if reference != qpy:
        msg = (
            f"Reference Circuit {count}:\n{reference}\nis not equivalent to "
            f"qpy loaded circuit {count}:\n{qpy}\n"
        )
        sys.stderr.write(msg)
        sys.exit(1)
    # Check deprecated bit properties, if set.  The QPY dumping code before Terra 0.23.2 didn't
    # include enough information for us to fully reconstruct this, so we only test if newer.
    if version_parts >= (0, 23, 2) and isinstance(reference, QuantumCircuit):
        for ref_bit, qpy_bit in itertools.chain(
            zip(reference.qubits, qpy.qubits), zip(reference.clbits, qpy.clbits)
        ):
            if ref_bit._register is not None and ref_bit != qpy_bit:
                msg = (
                    f"Reference Circuit {count}:\n"
                    "deprecated bit-level register information mismatch\n"
                    f"reference bit: {ref_bit}\n"
                    f"loaded bit: {qpy_bit}\n"
                )
                sys.stderr.write(msg)
                sys.exit(1)

    if (
        version_parts >= (0, 24, 2)
        and isinstance(reference, QuantumCircuit)
        and reference.layout != qpy.layout
    ):
        msg = f"Circuit {count} layout mismatch {reference.layout} != {qpy.layout}\n"
        sys.stderr.write(msg)
        sys.exit(4)

    # Don't compare name on bound circuits
    if bind is None and reference.name != qpy.name:
        msg = f"Circuit {count} name mismatch {reference.name} != {qpy.name}\n{reference}\n{qpy}"
        sys.stderr.write(msg)
        sys.exit(2)
    if reference.metadata != qpy.metadata:
        msg = f"Circuit {count} metadata mismatch: {reference.metadata} != {qpy.metadata}"
        sys.stderr.write(msg)
        sys.exit(3)


def generate_qpy(qpy_files):
    """Generate qpy files from reference circuits."""
    for path, circuits in qpy_files.items():
        with open(path, "wb") as fd:
            dump(circuits, fd)


def load_qpy(qpy_files, version_parts):
    """Load qpy circuits from files and compare to reference circuits."""
    for path, circuits in qpy_files.items():
        print(f"Loading qpy file: {path}")
        with open(path, "rb") as fd:
            qpy_circuits = load(fd)
        for i, circuit in enumerate(circuits):
            bind = None
            if path == "parameterized.qpy":
                bind = [1, 2]
            elif path == "param_phase.qpy":
                if i == 0:
                    bind = [1, 2]
                else:
                    bind = [1]
            elif path == "parameter_vector.qpy":
                bind = np.linspace(1.0, 2.0, 22)
            elif path == "parameter_vector_expression.qpy":
                bind = np.linspace(1.0, 2.0, 15)

            assert_equal(circuit, qpy_circuits[i], i, version_parts, bind=bind)


def _main():
    parser = argparse.ArgumentParser(description="Test QPY backwards compatibilty")
    parser.add_argument("command", choices=["generate", "load"])
    parser.add_argument(
        "--version",
        "-v",
        help=(
            "Optionally specify the version being tested. "
            "This will enable additional circuit features "
            "to test generating and loading QPY."
        ),
    )
    args = parser.parse_args()

    # Terra 0.18.0 was the first release with QPY, so that's the default.
    version_parts = (0, 18, 0)
    if args.version:
        version_match = re.search(VERSION_PATTERN, args.version, re.VERBOSE | re.IGNORECASE)
        version_parts = tuple(int(x) for x in version_match.group("release").split("."))

    qpy_files = generate_circuits(version_parts)
    if args.command == "generate":
        generate_qpy(qpy_files)
    else:
        load_qpy(qpy_files, version_parts)


if __name__ == "__main__":
    _main()<|MERGE_RESOLUTION|>--- conflicted
+++ resolved
@@ -536,11 +536,7 @@
     custom_gate = Gate("black_box", 1, [])
     custom_definition = QuantumCircuit(1)
     custom_definition.h(0)
-<<<<<<< HEAD
-    custom_definition.rz(1.5, 0)
-=======
     custom_definition.sdg(0)
->>>>>>> 947e175e
     custom_gate.definition = custom_definition
     nested_qc = QuantumCircuit(3, name="nested_qc")
     qc.append(custom_gate, [0])
@@ -565,11 +561,7 @@
     custom_gate = Gate("black_box", 1, [])
     custom_definition = QuantumCircuit(1)
     custom_definition.h(0)
-<<<<<<< HEAD
-    custom_definition.rz(1.5, 0)
-=======
     custom_definition.sdg(0)
->>>>>>> 947e175e
     custom_gate.definition = custom_definition
     nested_qc = QuantumCircuit(3, name="open_controls_nested")
     nested_qc.append(custom_gate, [0])
