#!/usr/bin/env python3

# This code is part of Qiskit.
#
# (C) Copyright IBM 2021.
#
# This code is licensed under the Apache License, Version 2.0. You may
# obtain a copy of this license in the LICENSE.txt file in the root directory
# of this source tree or at http://www.apache.org/licenses/LICENSE-2.0.
#
# Any modifications or derivative works of this code must retain this
# copyright notice, and modified files need to carry a notice indicating
# that they have been altered from the originals.

"""Test cases to verify qpy backwards compatibility."""

import argparse
import itertools
import random
import re
import sys

import numpy as np

from qiskit import QuantumCircuit, QuantumRegister, ClassicalRegister
from qiskit.circuit.classicalregister import Clbit
from qiskit.circuit.quantumregister import Qubit
from qiskit.circuit.parameter import Parameter
from qiskit.circuit.parametervector import ParameterVector
from qiskit.quantum_info.random import random_unitary
from qiskit.quantum_info import Operator
from qiskit.circuit.library import U1Gate, U2Gate, U3Gate, QFT, DCXGate, PauliGate
from qiskit.circuit.gate import Gate
from qiskit.version import VERSION as current_version_str

try:
    from qiskit.qpy import dump, load
except ModuleNotFoundError:
    from qiskit.circuit.qpy_serialization import dump, load


# This version pattern is taken from the pypa packaging project:
# https://github.com/pypa/packaging/blob/21.3/packaging/version.py#L223-L254
# which is dual licensed Apache 2.0 and BSD see the source for the original
# authors and other details
VERSION_PATTERN = (
    "^"
    + r"""
    v?
    (?:
        (?:(?P<epoch>[0-9]+)!)?                           # epoch
        (?P<release>[0-9]+(?:\.[0-9]+)*)                  # release segment
        (?P<pre>                                          # pre-release
            [-_\.]?
            (?P<pre_l>(a|b|c|rc|alpha|beta|pre|preview))
            [-_\.]?
            (?P<pre_n>[0-9]+)?
        )?
        (?P<post>                                         # post release
            (?:-(?P<post_n1>[0-9]+))
            |
            (?:
                [-_\.]?
                (?P<post_l>post|rev|r)
                [-_\.]?
                (?P<post_n2>[0-9]+)?
            )
        )?
        (?P<dev>                                          # dev release
            [-_\.]?
            (?P<dev_l>dev)
            [-_\.]?
            (?P<dev_n>[0-9]+)?
        )?
    )
    (?:\+(?P<local>[a-z0-9]+(?:[-_\.][a-z0-9]+)*))?       # local version
"""
    + "$"
)


def generate_full_circuit():
    """Generate a multiregister circuit with name, metadata, phase."""
    qr_a = QuantumRegister(4, "a")
    qr_b = QuantumRegister(4, "b")
    cr_c = ClassicalRegister(4, "c")
    cr_d = ClassicalRegister(4, "d")
    full_circuit = QuantumCircuit(
        qr_a,
        qr_b,
        cr_c,
        cr_d,
        name="MyCircuit",
        metadata={"test": 1, "a": 2},
        global_phase=3.14159,
    )
    full_circuit.h(qr_a)
    full_circuit.cx(qr_a, qr_b)
    full_circuit.barrier(qr_a)
    full_circuit.barrier(qr_b)
    full_circuit.measure(qr_a, cr_c)
    full_circuit.measure(qr_b, cr_d)
    return full_circuit


def generate_unitary_gate_circuit():
    """Generate a circuit with a unitary gate."""
    unitary_circuit = QuantumCircuit(5, name="unitary_circuit")
    unitary_circuit.unitary(random_unitary(32, seed=100), [0, 1, 2, 3, 4])
    unitary_circuit.measure_all()
    return unitary_circuit


def generate_random_circuits(version):
    """Generate multiple random circuits."""
    random_circuits = []
    for i in range(1, 15):
        qc = QuantumCircuit(i, name=f"random_circuit-{i}")
        qc.h(0)
        if i > 1:
            for j in range(i - 1):
                qc.cx(0, j + 1)
        qc.measure_all()
        for j in range(i):
            qc.reset(j)
            if version >= (2, 0, 0):
                condition = (qc.cregs[0], i)
                body = QuantumCircuit([qc.qubits[0]])
                body.x(0)
                qc.if_else(condition, body, None, [qc.qubits[0]], [])
            else:
                qc.x(0).c_if(qc.cregs[0], i)
        for j in range(i):
            qc.measure(j, j)
        random_circuits.append(qc)
    return random_circuits


def generate_string_parameters():
    """Generate a circuit for the XYZ pauli string."""
    op_circuit = QuantumCircuit(3, name="X^Y^Z")
    op_circuit.append(PauliGate("XYZ"), op_circuit.qubits, [])
    return op_circuit


def generate_register_edge_cases():
    """Generate register edge case circuits."""
    register_edge_cases = []
    # Circuit with shared bits in a register
    qubits = [Qubit() for _ in range(5)]
    shared_qc = QuantumCircuit(name="shared_bits")
    shared_qc.add_bits(qubits)
    shared_qr = QuantumRegister(bits=qubits)
    shared_qc.add_register(shared_qr)
    shared_qc.h(shared_qr)
    shared_qc.cx(0, 1)
    shared_qc.cx(0, 2)
    shared_qc.cx(0, 3)
    shared_qc.cx(0, 4)
    shared_qc.measure_all()
    register_edge_cases.append(shared_qc)
    # Circuit with registers that have a mix of standalone and shared register
    # bits
    qr = QuantumRegister(5, "foo")
    qr = QuantumRegister(name="bar", bits=qr[:3] + [Qubit(), Qubit()])
    cr = ClassicalRegister(5, "foo")
    cr = ClassicalRegister(name="classical_bar", bits=cr[:3] + [Clbit(), Clbit()])
    hybrid_qc = QuantumCircuit(qr, cr, name="mix_standalone_bits_registers")
    hybrid_qc.h(0)
    hybrid_qc.cx(0, 1)
    hybrid_qc.cx(0, 2)
    hybrid_qc.cx(0, 3)
    hybrid_qc.cx(0, 4)
    hybrid_qc.measure(qr, cr)
    register_edge_cases.append(hybrid_qc)
    # Circuit with mixed standalone and shared registers
    qubits = [Qubit() for _ in range(5)]
    clbits = [Clbit() for _ in range(5)]
    mixed_qc = QuantumCircuit(name="mix_standalone_bits_with_registers")
    mixed_qc.add_bits(qubits)
    mixed_qc.add_bits(clbits)
    qr = QuantumRegister(bits=qubits)
    cr = ClassicalRegister(bits=clbits)
    mixed_qc.add_register(qr)
    mixed_qc.add_register(cr)
    qr_standalone = QuantumRegister(2, "standalone")
    mixed_qc.add_register(qr_standalone)
    cr_standalone = ClassicalRegister(2, "classical_standalone")
    mixed_qc.add_register(cr_standalone)
    mixed_qc.unitary(random_unitary(32, seed=42), qr)
    mixed_qc.unitary(random_unitary(4, seed=100), qr_standalone)
    mixed_qc.measure(qr, cr)
    mixed_qc.measure(qr_standalone, cr_standalone)
    register_edge_cases.append(mixed_qc)
    # Circuit with out of order register bits
    qr_standalone = QuantumRegister(2, "standalone")
    qubits = [Qubit() for _ in range(5)]
    clbits = [Clbit() for _ in range(5)]
    ooo_qc = QuantumCircuit(name="out_of_order_bits")
    ooo_qc.add_bits(qubits)
    ooo_qc.add_bits(clbits)
    random.seed(42)
    random.shuffle(qubits)
    random.shuffle(clbits)
    qr = QuantumRegister(bits=qubits)
    cr = ClassicalRegister(bits=clbits)
    ooo_qc.add_register(qr)
    ooo_qc.add_register(cr)
    qr_standalone = QuantumRegister(2, "standalone")
    cr_standalone = ClassicalRegister(2, "classical_standalone")
    ooo_qc.add_bits([qr_standalone[1], qr_standalone[0]])
    ooo_qc.add_bits([cr_standalone[1], cr_standalone[0]])
    ooo_qc.add_register(qr_standalone)
    ooo_qc.add_register(cr_standalone)
    ooo_qc.unitary(random_unitary(32, seed=42), qr)
    ooo_qc.unitary(random_unitary(4, seed=100), qr_standalone)
    ooo_qc.measure(qr, cr)
    ooo_qc.measure(qr_standalone, cr_standalone)
    register_edge_cases.append(ooo_qc)
    return register_edge_cases


def generate_parameterized_circuit():
    """Generate a circuit with parameters and parameter expressions."""
    param_circuit = QuantumCircuit(1, name="parameterized")
    theta = Parameter("theta")
    lam = Parameter("λ")
    theta_pi = 3.14159 * theta
    pe = theta_pi / lam
    param_circuit.append(U3Gate(theta, theta_pi, lam), [0])
    param_circuit.append(U1Gate(pe), [0])
    param_circuit.append(U2Gate(theta_pi, lam), [0])
    return param_circuit


def generate_qft_circuit():
    """Generate a QFT circuit with initialization."""
    k = 5
    state = (1 / np.sqrt(8)) * np.array(
        [
            np.exp(-1j * 2 * np.pi * k * (0) / 8),
            np.exp(-1j * 2 * np.pi * k * (1) / 8),
            np.exp(-1j * 2 * np.pi * k * (2) / 8),
            np.exp(-1j * 2 * np.pi * k * 3 / 8),
            np.exp(-1j * 2 * np.pi * k * 4 / 8),
            np.exp(-1j * 2 * np.pi * k * 5 / 8),
            np.exp(-1j * 2 * np.pi * k * 6 / 8),
            np.exp(-1j * 2 * np.pi * k * 7 / 8),
        ]
    )

    qubits = 3
    qft_circ = QuantumCircuit(qubits, qubits, name="QFT")
    qft_circ.initialize(state)
    qft_circ.append(QFT(qubits), range(qubits))
    qft_circ.measure(range(qubits), range(qubits))
    return qft_circ


def generate_param_phase():
    """Generate circuits with parameterize global phase."""
    output_circuits = []
    # Generate circuit with ParameterExpression global phase
    theta = Parameter("theta")
    phi = Parameter("phi")
    sum_param = theta + phi
    qc = QuantumCircuit(5, 1, global_phase=sum_param, name="parameter_phase")
    qc.h(0)
    for i in range(4):
        qc.cx(i, i + 1)
    qc.barrier()
    qc.rz(sum_param, range(3))
    qc.rz(phi, 3)
    qc.rz(theta, 4)
    qc.barrier()
    for i in reversed(range(4)):
        qc.cx(i, i + 1)
    qc.h(0)
    qc.measure(0, 0)
    output_circuits.append(qc)
    # Generate circuit with Parameter global phase
    theta = Parameter("theta")
    bell_qc = QuantumCircuit(2, global_phase=theta, name="bell_param_global_phase")
    bell_qc.h(0)
    bell_qc.cx(0, 1)
    bell_qc.measure_all()
    output_circuits.append(bell_qc)
    return output_circuits


def generate_single_clbit_condition_teleportation(version):  # pylint: disable=invalid-name
    """Generate single clbit condition teleportation circuit."""
    qr = QuantumRegister(1)
    cr = ClassicalRegister(2, name="name")
    teleport_qc = QuantumCircuit(qr, cr, name="Reset Test")
    teleport_qc.x(0)
    teleport_qc.measure(0, cr[0])
    if version >= (2, 0, 0):
        condition = (cr[0], 1)
        body = QuantumCircuit([teleport_qc.qubits[0]])
        body.x(0)
        teleport_qc.if_else(condition, body, None, [teleport_qc.qubits[0]], [])
    else:
        teleport_qc.x(0).c_if(cr[0], 1)
    teleport_qc.measure(0, cr[1])
    return teleport_qc


def generate_parameter_vector():
    """Generate tests for parameter vector element ordering."""
    qc = QuantumCircuit(11, name="parameter_vector")
    input_params = ParameterVector("x_par", 11)
    user_params = ParameterVector("θ_par", 11)
    for i, param in enumerate(user_params):
        qc.ry(param, i)
    for i, param in enumerate(input_params):
        qc.rz(param, i)
    return qc


def generate_parameter_vector_expression():  # pylint: disable=invalid-name
    """Generate tests for parameter vector element ordering."""
    qc = QuantumCircuit(7, name="vector_expansion")
    entanglement = [[i, i + 1] for i in range(7 - 1)]
    input_params = ParameterVector("x_par", 14)
    user_params = ParameterVector("\u03B8_par", 1)

    for i in range(qc.num_qubits):
        qc.ry(user_params[0], qc.qubits[i])

    for source, target in entanglement:
        qc.cz(qc.qubits[source], qc.qubits[target])

    for i in range(qc.num_qubits):
        qc.rz(-2 * input_params[2 * i + 1], qc.qubits[i])
        qc.rx(-2 * input_params[2 * i], qc.qubits[i])

    return qc


def generate_evolution_gate():
    """Generate a circuit with a pauli evolution gate."""
    # Runtime import since this only exists in terra 0.19.0
    from qiskit.circuit.library import PauliEvolutionGate
    from qiskit.synthesis import SuzukiTrotter
    from qiskit.quantum_info import SparsePauliOp

    synthesis = SuzukiTrotter()
    op = SparsePauliOp.from_list([("ZI", 1), ("IZ", 1)])
    evo = PauliEvolutionGate([op] * 5, time=2.0, synthesis=synthesis)
    qc = QuantumCircuit(2, name="pauli_evolution_circuit")
    qc.append(evo, range(2))
    return qc


def generate_control_flow_circuits():
    """Test qpy serialization with control flow instructions."""
    from qiskit.circuit.controlflow import WhileLoopOp, IfElseOp, ForLoopOp

    # If instruction
    circuits = []
    qc = QuantumCircuit(2, 2, name="control_flow")
    qc.h(0)
    qc.measure(0, 0)
    true_body = QuantumCircuit(1)
    true_body.x(0)
    if_op = IfElseOp((qc.clbits[0], True), true_body=true_body)
    qc.append(if_op, [1])
    qc.measure(1, 1)
    circuits.append(qc)
    # If else instruction
    qc = QuantumCircuit(2, 2, name="if_else")
    qc.h(0)
    qc.measure(0, 0)
    false_body = QuantumCircuit(1)
    false_body.y(0)
    if_else_op = IfElseOp((qc.clbits[0], True), true_body, false_body)
    qc.append(if_else_op, [1])
    qc.measure(1, 1)
    circuits.append(qc)
    # While loop
    qc = QuantumCircuit(2, 1, name="while_loop")
    block = QuantumCircuit(2, 1)
    block.h(0)
    block.cx(0, 1)
    block.measure(0, 0)
    while_loop = WhileLoopOp((qc.clbits[0], 0), block)
    qc.append(while_loop, [0, 1], [0])
    circuits.append(qc)
    # for loop range
    qc = QuantumCircuit(2, 1, name="for_loop")
    body = QuantumCircuit(2, 1)
    body.h(0)
    body.cx(0, 1)
    body.measure(0, 0)
    if_body = QuantumCircuit(qc.qubits, qc.clbits)
    if_body.break_loop()
    body.if_else((0, True), if_body, None, qc.qubits, qc.clbits)
    for_loop_op = ForLoopOp(range(5), None, body=body)
    qc.append(for_loop_op, [0, 1], [0])
    circuits.append(qc)
    # For loop iterator
    qc = QuantumCircuit(2, 1, name="for_loop_iterator")
    for_loop_op = ForLoopOp(iter(range(5)), None, body=body)
    qc.append(for_loop_op, [0, 1], [0])
    circuits.append(qc)
    return circuits


def generate_control_flow_switch_circuits():
    """Generate circuits with switch-statement instructions."""
    from qiskit.circuit.controlflow import CASE_DEFAULT

    circuits = []

    qc = QuantumCircuit(2, 1, name="switch_clbit")
    case_t = qc.copy_empty_like()
    case_t.x(0)
    case_f = qc.copy_empty_like()
    case_f.z(1)
    qc.switch(qc.clbits[0], [(True, case_t), (False, case_f)], qc.qubits, qc.clbits)
    circuits.append(qc)

    qreg = QuantumRegister(2, "q")
    creg = ClassicalRegister(3, "c")
    qc = QuantumCircuit(qreg, creg, name="switch_creg")

    case_0 = QuantumCircuit(qreg, creg)
    case_0.x(0)
    case_1 = QuantumCircuit(qreg, creg)
    case_1.z(1)
    case_2 = QuantumCircuit(qreg, creg)
    case_2.x(1)
    qc.switch(
        creg, [(0, case_0), ((1, 2), case_1), ((3, 4, CASE_DEFAULT), case_2)], qc.qubits, qc.clbits
    )
    circuits.append(qc)

    return circuits


def generate_schedule_blocks(current_version):
    """Standard QPY testcase for schedule blocks."""
    # pylint: disable=no-name-in-module
    from qiskit.pulse import builder, channels, library

    # Parameterized schedule test is avoided.
    # Generated reference and loaded QPY object may induce parameter uuid mismatch.
    # As workaround, we need test with bounded parameters, however, schedule.parameters
    # are returned as Set and thus its order is random.
    # Since schedule parameters are validated, we cannot assign random numbers.
    # We need to upgrade testing framework.
    schedule_blocks = []

    # Instructions without parameters
    with builder.build() as block:
        with builder.align_sequential():
            builder.set_frequency(5e9, channels.DriveChannel(0))
            builder.shift_frequency(10e6, channels.DriveChannel(1))
            builder.set_phase(1.57, channels.DriveChannel(0))
            builder.shift_phase(0.1, channels.DriveChannel(1))
            builder.barrier(channels.DriveChannel(0), channels.DriveChannel(1))
            gaussian_amp = 0.1
            gaussian_angle = 0.7
            if current_version < (1, 0, 0):
                builder.play(
                    library.Gaussian(160, gaussian_amp * np.exp(1j * gaussian_angle), 40),
                    channels.DriveChannel(0),
                )
            else:
                builder.play(
                    library.Gaussian(160, gaussian_amp, 40, gaussian_angle),
                    channels.DriveChannel(0),
                )
            builder.play(library.GaussianSquare(800, 0.1, 64, 544), channels.ControlChannel(0))
            builder.play(library.Drag(160, 0.1, 40, 1.5), channels.DriveChannel(1))
            builder.play(library.Constant(800, 0.1), channels.MeasureChannel(0))
            builder.acquire(1000, channels.AcquireChannel(0), channels.MemorySlot(0))
    schedule_blocks.append(block)
    # Raw symbolic pulse
    import symengine as sym

    duration, amp, t = sym.symbols("duration amp t")  # pylint: disable=invalid-name
    expr = amp * sym.sin(2 * sym.pi * t / duration)
    my_pulse = library.SymbolicPulse(
        pulse_type="Sinusoidal",
        duration=100,
        parameters={"amp": 0.1},
        envelope=expr,
        valid_amp_conditions=sym.Abs(amp) <= 1.0,
    )
    with builder.build() as block:
        builder.play(my_pulse, channels.DriveChannel(0))
    schedule_blocks.append(block)
    # Raw waveform
    my_waveform = 0.1 * np.sin(2 * np.pi * np.linspace(0, 1, 100))
    with builder.build() as block:
        builder.play(my_waveform, channels.DriveChannel(0))
    schedule_blocks.append(block)

    return schedule_blocks


def generate_referenced_schedule():
    """Test for QPY serialization of unassigned reference schedules."""
    # pylint: disable=no-name-in-module
    from qiskit.pulse import builder, channels, library

    schedule_blocks = []

    # Completely unassigned schedule
    with builder.build() as block:
        builder.reference("cr45p", "q0", "q1")
        builder.reference("x", "q0")
        builder.reference("cr45m", "q0", "q1")
    schedule_blocks.append(block)

    # Partly assigned schedule
    with builder.build() as x_q0:
        builder.play(library.Constant(100, 0.1), channels.DriveChannel(0))
    with builder.build() as block:
        builder.reference("cr45p", "q0", "q1")
        builder.call(x_q0)
        builder.reference("cr45m", "q0", "q1")
    schedule_blocks.append(block)

    return schedule_blocks


def generate_calibrated_circuits():
    """Test for QPY serialization with calibrations."""
    # pylint: disable=no-name-in-module
    from qiskit.pulse import builder, Constant, DriveChannel

    circuits = []

    # custom gate
    mygate = Gate("mygate", 1, [])
    qc = QuantumCircuit(1, name="calibrated_circuit_1")
    qc.append(mygate, [0])
    with builder.build() as caldef:
        builder.play(Constant(100, 0.1), DriveChannel(0))
    qc.add_calibration(mygate, (0,), caldef)
    circuits.append(qc)
    # override instruction
    qc = QuantumCircuit(1, name="calibrated_circuit_2")
    qc.x(0)
    with builder.build() as caldef:
        builder.play(Constant(100, 0.1), DriveChannel(0))
    qc.add_calibration("x", (0,), caldef)
    circuits.append(qc)

    return circuits


def generate_controlled_gates():
    """Test QPY serialization with custom ControlledGates."""
    circuits = []
    qc = QuantumCircuit(3, name="custom_controlled_gates")
    controlled_gate = DCXGate().control(1)
    qc.append(controlled_gate, [0, 1, 2])
    circuits.append(qc)
    custom_gate = Gate("black_box", 1, [])
    custom_definition = QuantumCircuit(1)
    custom_definition.h(0)
    custom_definition.sdg(0)
    custom_gate.definition = custom_definition
    nested_qc = QuantumCircuit(3, name="nested_qc")
    qc.append(custom_gate, [0])
    controlled_gate = custom_gate.control(2)
    nested_qc.append(controlled_gate, [0, 1, 2])
    circuits.append(nested_qc)
    qc_open = QuantumCircuit(2, name="open_cx")
    qc_open.cx(0, 1, ctrl_state=0)
    circuits.append(qc_open)
    return circuits


def generate_open_controlled_gates():
    """Test QPY serialization with custom ControlledGates with open controls."""
    circuits = []
    qc = QuantumCircuit(3, name="open_controls_simple")
    controlled_gate = DCXGate().control(1, ctrl_state=0)
    qc.append(controlled_gate, [0, 1, 2])
    circuits.append(qc)

    custom_gate = Gate("black_box", 1, [])
    custom_definition = QuantumCircuit(1)
    custom_definition.h(0)
    custom_definition.sdg(0)
    custom_gate.definition = custom_definition
    nested_qc = QuantumCircuit(3, name="open_controls_nested")
    nested_qc.append(custom_gate, [0])
    controlled_gate = custom_gate.control(2, ctrl_state=1)
    nested_qc.append(controlled_gate, [0, 1, 2])
    circuits.append(nested_qc)

    return circuits


def generate_acquire_instruction_with_kernel_and_discriminator():
    """Test QPY serialization with Acquire instruction with kernel and discriminator."""
    # pylint: disable=no-name-in-module
    from qiskit.pulse import builder, AcquireChannel, MemorySlot, Discriminator, Kernel

    schedule_blocks = []

    with builder.build() as block:
        builder.acquire(
            100,
            AcquireChannel(0),
            MemorySlot(0),
            kernel=Kernel(
                name="my_kernel", my_params_1={"param1": 0.1, "param2": 0.2}, my_params_2=[0, 1]
            ),
        )
    schedule_blocks.append(block)

    with builder.build() as block:
        builder.acquire(
            100,
            AcquireChannel(0),
            MemorySlot(0),
            discriminator=Discriminator(
                name="my_disc", my_params_1={"param1": 0.1, "param2": 0.2}, my_params_2=[0, 1]
            ),
        )
    schedule_blocks.append(block)

    return schedule_blocks


def generate_layout_circuits():
    """Test qpy circuits with layout set."""

    from qiskit.transpiler.layout import TranspileLayout, Layout

    qr = QuantumRegister(3, "foo")
    qc = QuantumCircuit(qr, name="GHZ with layout")
    qc.h(0)
    qc.cx(0, 1)
    qc.swap(0, 1)
    qc.cx(0, 2)
    input_layout = {qr[index]: index for index in range(len(qc.qubits))}
    qc._layout = TranspileLayout(
        Layout(input_layout),
        input_qubit_mapping=input_layout,
        final_layout=Layout.from_qubit_list([qc.qubits[1], qc.qubits[0], qc.qubits[2]]),
    )
    return [qc]


def generate_clifford_circuits():
    """Test qpy circuits with Clifford operations."""
    from qiskit.quantum_info import Clifford

    cliff = Clifford.from_dict(
        {
            "stabilizer": ["-IZX", "+ZYZ", "+ZII"],
            "destabilizer": ["+ZIZ", "+ZXZ", "-XIX"],
        }
    )
    qc = QuantumCircuit(3, name="Clifford Circuits")
    qc.append(cliff, [0, 1, 2])
    return [qc]


def generate_annotated_circuits():
    """Test qpy circuits with annotated operations."""
    from qiskit.circuit import AnnotatedOperation, ControlModifier, InverseModifier, PowerModifier
    from qiskit.circuit.library import XGate, CXGate

    op1 = AnnotatedOperation(
        CXGate(), [InverseModifier(), ControlModifier(1), PowerModifier(1.4), InverseModifier()]
    )
    op2 = AnnotatedOperation(XGate(), InverseModifier())
    qc = QuantumCircuit(6, 1, name="Annotated circuits")
    qc.cx(0, 1)
    qc.append(op1, [0, 1, 2])
    qc.h(4)
    qc.append(op2, [1])
    return [qc]


def generate_control_flow_expr():
    """`IfElseOp`, `WhileLoopOp` and `SwitchCaseOp` with `Expr` nodes in their discriminators."""
    from qiskit.circuit.classical import expr, types

    body1 = QuantumCircuit(1)
    body1.x(0)
    qr1 = QuantumRegister(2, "q1")
    cr1 = ClassicalRegister(2, "c1")
    qc1 = QuantumCircuit(qr1, cr1, name="cf-expr1")
    qc1.if_test(expr.equal(cr1, 3), body1.copy(), [0], [])
    qc1.while_loop(expr.logic_not(cr1[1]), body1.copy(), [0], [])

    inner2 = QuantumCircuit(1)
    inner2.x(0)
    outer2 = QuantumCircuit(1, 1)
    outer2.if_test(expr.logic_not(outer2.clbits[0]), inner2, [0], [])
    qr2 = QuantumRegister(2, "q2")
    cr1_2 = ClassicalRegister(3, "c1")
    cr2_2 = ClassicalRegister(3, "c2")
    qc2 = QuantumCircuit(qr2, cr1_2, cr2_2, name="cf-expr2")
    qc2.if_test(expr.logic_or(expr.less(cr1_2, cr2_2), cr1_2[1]), outer2, [1], [1])

    inner3 = QuantumCircuit(1)
    inner3.x(0)
    outer3 = QuantumCircuit(1, 1)
    outer3.switch(expr.logic_not(outer2.clbits[0]), [(False, inner2)], [0], [])
    qr3 = QuantumRegister(2, "q2")
    cr1_3 = ClassicalRegister(3, "c1")
    cr2_3 = ClassicalRegister(3, "c2")
    qc3 = QuantumCircuit(qr3, cr1_3, cr2_3, name="cf-expr3")
    qc3.switch(expr.bit_xor(cr1_3, cr2_3), [(0, outer2)], [1], [1])

    cr1_4 = ClassicalRegister(256, "c1")
    cr2_4 = ClassicalRegister(4, "c2")
    cr3_4 = ClassicalRegister(4, "c3")
    inner4 = QuantumCircuit(1)
    inner4.x(0)
    outer_loose = Clbit()
    outer4 = QuantumCircuit(QuantumRegister(2, "q_outer"), cr2_4, [outer_loose], cr1_4)
    outer4.if_test(
        expr.logic_and(
            expr.logic_or(
                expr.greater(expr.bit_or(cr2_4, 7), 10),
                expr.equal(expr.bit_and(cr1_4, cr1_4), expr.bit_not(cr1_4)),
            ),
            expr.logic_or(
                outer_loose,
                expr.cast(cr1_4, types.Bool()),
            ),
        ),
        inner4,
        [0],
        [],
    )
    qc4_loose = Clbit()
    qc4 = QuantumCircuit(
        QuantumRegister(2, "qr4"), cr1_4, cr2_4, cr3_4, [qc4_loose], name="cf-expr4"
    )
    qc4.rz(np.pi, 0)
    qc4.switch(
        expr.logic_and(
            expr.logic_or(
                expr.logic_or(
                    expr.less(cr2_4, cr3_4),
                    expr.logic_not(expr.greater_equal(cr3_4, cr2_4)),
                ),
                expr.logic_or(
                    expr.logic_not(expr.less_equal(cr3_4, cr2_4)),
                    expr.greater(cr2_4, cr3_4),
                ),
            ),
            expr.logic_and(
                expr.equal(cr3_4, 2),
                expr.not_equal(expr.bit_xor(cr1_4, 0x0F), 0x0F),
            ),
        ),
        [(False, outer4)],
        [1, 0],
        list(cr2_4) + [qc4_loose] + list(cr1_4),
    )
    qc4.rz(np.pi, 0)

    return [qc1, qc2, qc3, qc4]


def generate_standalone_var():
    """Circuits that use standalone variables."""
    import uuid
    from qiskit.circuit.classical import expr, types

    # This is the low-level, non-preferred way to construct variables, but we need the UUIDs to be
    # deterministic between separate invocations of the script.
    uuids = [
        uuid.UUID(bytes=b"hello, qpy world", version=4),
        uuid.UUID(bytes=b"not a good uuid4", version=4),
        uuid.UUID(bytes=b"but it's ok here", version=4),
        uuid.UUID(bytes=b"any old 16 bytes", version=4),
        uuid.UUID(bytes=b"and another load", version=4),
    ]
    a = expr.Var(uuids[0], types.Bool(), name="a")
    b = expr.Var(uuids[1], types.Bool(), name="θψφ")
    b_other = expr.Var(uuids[2], types.Bool(), name=b.name)
    c = expr.Var(uuids[3], types.Uint(8), name="🐍🐍🐍")
    d = expr.Var(uuids[4], types.Uint(8), name="d")

    qc = QuantumCircuit(1, 1, inputs=[a], name="standalone_var")
    qc.add_var(b, expr.logic_not(a))

    qc.add_var(c, expr.lift(0, c.type))
    with qc.if_test(b) as else_:
        qc.store(c, expr.lift(3, c.type))
        with qc.while_loop(b):
            qc.add_var(c, expr.lift(7, c.type))
    with else_:
        qc.add_var(d, expr.lift(7, d.type))

    qc.measure(0, 0)
    with qc.switch(c) as case:
        with case(0):
            qc.store(b, True)
        with case(1):
            qc.store(qc.clbits[0], False)
        with case(2):
            # Explicit shadowing.
            qc.add_var(b_other, True)
        with case(3):
            qc.store(a, False)
        with case(case.DEFAULT):
            pass

    return [qc]


def generate_v12_expr():
    """Circuits that contain the `Index` and bitshift operators new in QPY v12."""
    import uuid
    from qiskit.circuit.classical import expr, types

    a = expr.Var(uuid.UUID(bytes=b"hello, qpy world", version=4), types.Uint(8), name="a")
    cr = ClassicalRegister(4, "cr")

    index = QuantumCircuit(cr, inputs=[a], name="index_expr")
    index.store(expr.index(cr, 0), expr.index(a, a))

    shift = QuantumCircuit(cr, inputs=[a], name="shift_expr")
    with shift.if_test(expr.equal(expr.shift_right(expr.shift_left(a, 1), 1), a)):
        pass

    return [index, shift]


<<<<<<< HEAD
def generate_box():
    """Circuits that contain `Box`.  Only added in Qiskit 2.0."""
    bare = QuantumCircuit(2, name="box-bare")
    with bare.box():
        bare.h(0)
        bare.cx(0, 1)

    nested = QuantumCircuit(2, name="box-nested")
    with nested.box():
        with nested.box(duration=2, unit="dt"):
            nested.h(0)
            nested.cx(0, 1)
        with nested.box(duration=200.0, unit="ns"):
            nested.x(0)
            nested.noop(1)
    return [bare, nested]
=======
def generate_replay_with_expression_substitutions():
    """Circuits with parameters that have substituted expressions in the replay"""
    a = Parameter("a")
    b = Parameter("b")
    a1 = a * 2
    a2 = a1.subs({a: 3 * b})
    qc = QuantumCircuit(1)
    qc.rz(a2, 0)

    return [qc]


def generate_v14_expr():
    """Circuits that contain expressions and types new in QPY v14."""
    from qiskit.circuit.classical import expr, types
    from qiskit.circuit import Duration

    float_expr = QuantumCircuit(name="float_expr")
    with float_expr.if_test(expr.less(1.0, 2.0)):
        pass

    duration_expr = QuantumCircuit(name="duration_expr")
    with duration_expr.if_test(
        expr.logic_and(
            expr.logic_and(
                expr.equal(Duration.dt(1), Duration.ns(2)),
                expr.equal(Duration.us(3), Duration.ms(4)),
            ),
            expr.equal(Duration.s(5), Duration.dt(6)),
        )
    ):
        pass

    math_expr = QuantumCircuit(name="math_expr")
    with math_expr.if_test(
        expr.logic_and(
            expr.logic_and(
                expr.equal(expr.mul(Duration.dt(1), 2.0), expr.div(Duration.ns(2), 2.0)),
                expr.equal(
                    expr.add(Duration.us(3), Duration.us(4)),
                    expr.sub(Duration.ms(5), Duration.ms(6)),
                ),
            ),
            expr.logic_and(
                expr.equal(expr.mul(1.0, 2.0), expr.div(4.0, 2.0)),
                expr.equal(expr.add(3.0, 4.0), expr.sub(10.5, 4.3)),
            ),
        )
    ):
        pass

    return [float_expr, duration_expr, math_expr]
>>>>>>> 9e455f2f


def generate_circuits(version_parts, current_version, load_context=False):
    """Generate reference circuits.

    If load_context is True, avoid generating Pulse-based reference
    circuits. For those circuits, load_qpy only checks that the cached
    circuits can be loaded without erroring."""

    output_circuits = {
        "full.qpy": [generate_full_circuit()],
        "unitary.qpy": [generate_unitary_gate_circuit()],
        "multiple.qpy": generate_random_circuits(current_version),
        "string_parameters.qpy": [generate_string_parameters()],
        "register_edge_cases.qpy": generate_register_edge_cases(),
        "parameterized.qpy": [generate_parameterized_circuit()],
    }
    if version_parts is None:
        return output_circuits

    if version_parts >= (0, 18, 1):
        output_circuits["qft_circuit.qpy"] = [generate_qft_circuit()]
        output_circuits["teleport.qpy"] = [
            generate_single_clbit_condition_teleportation(current_version)
        ]

    if version_parts >= (0, 19, 0):
        output_circuits["param_phase.qpy"] = generate_param_phase()

    if version_parts >= (0, 19, 1):
        output_circuits["parameter_vector.qpy"] = [generate_parameter_vector()]
        output_circuits["pauli_evo.qpy"] = [generate_evolution_gate()]
        output_circuits["parameter_vector_expression.qpy"] = [
            generate_parameter_vector_expression()
        ]
    if version_parts >= (0, 19, 2):
        output_circuits["control_flow.qpy"] = generate_control_flow_circuits()
    if version_parts >= (0, 21, 0) and version_parts < (2, 0):
        output_circuits["schedule_blocks.qpy"] = (
            None if load_context else generate_schedule_blocks(current_version)
        )
        output_circuits["pulse_gates.qpy"] = (
            None if load_context else generate_calibrated_circuits()
        )
    if version_parts >= (0, 24, 0) and version_parts < (2, 0):
        output_circuits["referenced_schedule_blocks.qpy"] = (
            None if load_context else generate_referenced_schedule()
        )
    if version_parts >= (0, 24, 0):
        output_circuits["control_flow_switch.qpy"] = generate_control_flow_switch_circuits()
    if version_parts >= (0, 24, 1):
        output_circuits["open_controlled_gates.qpy"] = generate_open_controlled_gates()
        output_circuits["controlled_gates.qpy"] = generate_controlled_gates()
    if version_parts >= (0, 24, 2):
        output_circuits["layout.qpy"] = generate_layout_circuits()
    if version_parts >= (0, 25, 0) and version_parts < (2, 0):
        output_circuits["acquire_inst_with_kernel_and_disc.qpy"] = (
            None if load_context else generate_acquire_instruction_with_kernel_and_discriminator()
        )
        output_circuits["control_flow_expr.qpy"] = generate_control_flow_expr()
    if version_parts >= (0, 45, 2):
        output_circuits["clifford.qpy"] = generate_clifford_circuits()
    if version_parts >= (1, 0, 0):
        output_circuits["annotated.qpy"] = generate_annotated_circuits()
    if version_parts >= (1, 1, 0):
        output_circuits["standalone_vars.qpy"] = generate_standalone_var()
        output_circuits["v12_expr.qpy"] = generate_v12_expr()
<<<<<<< HEAD
    if version_parts >= (2, 0, 0):
        output_circuits["box.qpy"] = generate_box()
=======
    if version_parts >= (1, 4, 1):
        output_circuits["replay_with_expressions.qpy"] = (
            generate_replay_with_expression_substitutions()
        )

    if version_parts >= (2, 0, 0):
        output_circuits["v14_expr.qpy"] = generate_v14_expr()
>>>>>>> 9e455f2f
    return output_circuits


def assert_equal(reference, qpy, count, version_parts, bind=None, equivalent=False):
    """Compare two circuits."""
    if bind is not None:
        reference_parameter_names = [x.name for x in reference.parameters]
        qpy_parameter_names = [x.name for x in qpy.parameters]
        if reference_parameter_names != qpy_parameter_names:
            msg = (
                f"Circuit {count} parameter mismatch:"
                f" {reference_parameter_names} != {qpy_parameter_names}"
            )
            sys.stderr.write(msg)
            sys.exit(4)
        reference = reference.assign_parameters(bind)
        qpy = qpy.assign_parameters(bind)

    if equivalent:
        if not Operator.from_circuit(reference).equiv(Operator.from_circuit(qpy)):
            msg = (
                f"Reference Circuit {count}:\n{reference}\nis not equivalent to "
                f"qpy loaded circuit {count}:\n{qpy}\n"
            )
            sys.stderr.write(msg)
            sys.exit(1)
    else:
        if reference != qpy:
            msg = (
                f"Reference Circuit {count}:\n{reference}\nis not equivalent to "
                f"qpy loaded circuit {count}:\n{qpy}\n"
            )
            sys.stderr.write(msg)
            sys.exit(1)
    # Check deprecated bit properties, if set.  The QPY dumping code before Terra 0.23.2 didn't
    # include enough information for us to fully reconstruct this, so we only test if newer.
    if version_parts >= (0, 23, 2) and isinstance(reference, QuantumCircuit):
        for ref_bit, qpy_bit in itertools.chain(
            zip(reference.qubits, qpy.qubits), zip(reference.clbits, qpy.clbits)
        ):
            if ref_bit._register is not None and ref_bit != qpy_bit:
                msg = (
                    f"Reference Circuit {count}:\n"
                    "deprecated bit-level register information mismatch\n"
                    f"reference bit: {ref_bit}\n"
                    f"loaded bit: {qpy_bit}\n"
                )
                sys.stderr.write(msg)
                sys.exit(1)

    if (
        version_parts >= (0, 24, 2)
        and isinstance(reference, QuantumCircuit)
        and reference.layout != qpy.layout
    ):
        msg = f"Circuit {count} layout mismatch {reference.layout} != {qpy.layout}\n"
        sys.stderr.write(msg)
        sys.exit(4)

    # Don't compare name on bound circuits
    if bind is None and reference.name != qpy.name:
        msg = f"Circuit {count} name mismatch {reference.name} != {qpy.name}\n{reference}\n{qpy}"
        sys.stderr.write(msg)
        sys.exit(2)
    if reference.metadata != qpy.metadata:
        msg = f"Circuit {count} metadata mismatch: {reference.metadata} != {qpy.metadata}"
        sys.stderr.write(msg)
        sys.exit(3)


def generate_qpy(qpy_files):
    """Generate qpy files from reference circuits."""
    for path, circuits in qpy_files.items():
        with open(path, "wb") as fd:
            dump(circuits, fd)


def load_qpy(qpy_files, version_parts):
    """Load qpy circuits from files and compare to reference circuits."""
    pulse_files = {
        "schedule_blocks.qpy": (0, 21, 0),
        "pulse_gates.qpy": (0, 21, 0),
        "referenced_schedule_blocks.qpy": (0, 24, 0),
        "acquire_inst_with_kernel_and_disc.qpy": (0, 25, 0),
    }
    for path, circuits in qpy_files.items():
        if path in pulse_files.keys():
            # Qiskit Pulse was removed in version 2.0. Loading ScheduleBlock payloads
            # raises an exception and loading pulse gates results with undefined instructions
            # so not loading and comparing these payloads.
            # See https://github.com/Qiskit/qiskit/pull/13814
            continue
        print(f"Loading qpy file: {path}")
        with open(path, "rb") as fd:
            qpy_circuits = load(fd)
        equivalent = path in {"open_controlled_gates.qpy", "controlled_gates.qpy"}
        for i, circuit in enumerate(circuits):
            bind = None
            if path == "parameterized.qpy":
                bind = [1, 2]
            elif path == "param_phase.qpy":
                if i == 0:
                    bind = [1, 2]
                else:
                    bind = [1]
            elif path == "parameter_vector.qpy":
                bind = np.linspace(1.0, 2.0, 22)
            elif path == "parameter_vector_expression.qpy":
                bind = np.linspace(1.0, 2.0, 15)
            elif path == "replay_with_expressions.qpy":
                bind = [2.0]

            assert_equal(
                circuit, qpy_circuits[i], i, version_parts, bind=bind, equivalent=equivalent
            )

    from qiskit.qpy.exceptions import QpyError

    while pulse_files:
        path, version = pulse_files.popitem()

        if version_parts < version or version_parts >= (2, 0):
            continue

        if path == "pulse_gates.qpy":
            try:
                with open(path, "rb") as fd:
                    load(fd)
            except:
                msg = f"Loading circuit with pulse gates should not raise"
                sys.stderr.write(msg)
                sys.exit(1)
        else:
            try:
                # A ScheduleBlock payload, should raise QpyError
                with open(path, "rb") as fd:
                    load(fd)
            except QpyError:
                continue

            msg = f"Loading payload {path} didn't raise QpyError"
            sys.stderr.write(msg)
            sys.exit(1)


def _main():
    parser = argparse.ArgumentParser(description="Test QPY backwards compatibility")
    parser.add_argument("command", choices=["generate", "load"])
    parser.add_argument(
        "--version",
        "-v",
        help=(
            "Optionally specify the version being tested. "
            "This will enable additional circuit features "
            "to test generating and loading QPY."
        ),
    )
    args = parser.parse_args()

    current_version = current_version_str.split(".")
    for i in range(len(current_version[2])):
        if current_version[2][i].isalpha():
            current_version[2] = current_version[2][:i]
            break
    current_version = tuple(int(x) for x in current_version)

    # Terra 0.18.0 was the first release with QPY, so that's the default.
    version_parts = (0, 18, 0)
    if args.version:
        version_match = re.search(VERSION_PATTERN, args.version, re.VERBOSE | re.IGNORECASE)
        version_parts = tuple(int(x) for x in version_match.group("release").split("."))

    if args.command == "generate":
        qpy_files = generate_circuits(version_parts, current_version)
        generate_qpy(qpy_files)
    else:
        qpy_files = generate_circuits(version_parts, current_version, load_context=True)
        load_qpy(qpy_files, version_parts)


if __name__ == "__main__":
    _main()<|MERGE_RESOLUTION|>--- conflicted
+++ resolved
@@ -833,24 +833,6 @@
     return [index, shift]
 
 
-<<<<<<< HEAD
-def generate_box():
-    """Circuits that contain `Box`.  Only added in Qiskit 2.0."""
-    bare = QuantumCircuit(2, name="box-bare")
-    with bare.box():
-        bare.h(0)
-        bare.cx(0, 1)
-
-    nested = QuantumCircuit(2, name="box-nested")
-    with nested.box():
-        with nested.box(duration=2, unit="dt"):
-            nested.h(0)
-            nested.cx(0, 1)
-        with nested.box(duration=200.0, unit="ns"):
-            nested.x(0)
-            nested.noop(1)
-    return [bare, nested]
-=======
 def generate_replay_with_expression_substitutions():
     """Circuits with parameters that have substituted expressions in the replay"""
     a = Parameter("a")
@@ -903,7 +885,24 @@
         pass
 
     return [float_expr, duration_expr, math_expr]
->>>>>>> 9e455f2f
+
+
+def generate_box():
+    """Circuits that contain `Box`.  Only added in Qiskit 2.0."""
+    bare = QuantumCircuit(2, name="box-bare")
+    with bare.box():
+        bare.h(0)
+        bare.cx(0, 1)
+
+    nested = QuantumCircuit(2, name="box-nested")
+    with nested.box():
+        with nested.box(duration=2, unit="dt"):
+            nested.h(0)
+            nested.cx(0, 1)
+        with nested.box(duration=200.0, unit="ns"):
+            nested.x(0)
+            nested.noop(1)
+    return [bare, nested]
 
 
 def generate_circuits(version_parts, current_version, load_context=False):
@@ -971,10 +970,6 @@
     if version_parts >= (1, 1, 0):
         output_circuits["standalone_vars.qpy"] = generate_standalone_var()
         output_circuits["v12_expr.qpy"] = generate_v12_expr()
-<<<<<<< HEAD
-    if version_parts >= (2, 0, 0):
-        output_circuits["box.qpy"] = generate_box()
-=======
     if version_parts >= (1, 4, 1):
         output_circuits["replay_with_expressions.qpy"] = (
             generate_replay_with_expression_substitutions()
@@ -982,7 +977,7 @@
 
     if version_parts >= (2, 0, 0):
         output_circuits["v14_expr.qpy"] = generate_v14_expr()
->>>>>>> 9e455f2f
+        output_circuits["box.qpy"] = generate_box()
     return output_circuits
 
 
