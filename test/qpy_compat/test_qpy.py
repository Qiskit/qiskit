--- conflicted
+++ resolved
@@ -828,7 +828,6 @@
     return [index, shift]
 
 
-<<<<<<< HEAD
 def generate_v14_expr():
     """Circuits that contain const-typed expressions, new in QPY v14."""
     from qiskit.circuit.classical import expr, types
@@ -847,10 +846,7 @@
     return [qc]
 
 
-def generate_circuits(version_parts):
-=======
 def generate_circuits(version_parts, current_version):
->>>>>>> 29aa2bd7
     """Generate reference circuits."""
     output_circuits = {
         "full.qpy": [generate_full_circuit()],
