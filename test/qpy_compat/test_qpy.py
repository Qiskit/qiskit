--- conflicted
+++ resolved
@@ -833,39 +833,19 @@
     return [index, shift]
 
 
-<<<<<<< HEAD
 def generate_v14_expr():
-    """Circuits that contain expressions new in QPY v14, including constant types
-    and floats."""
+    """Circuits that contain expressions and types new in QPY v14."""
     from qiskit.circuit.classical import expr, types
-
-    const_expr = QuantumCircuit(name="const_expr")
-    with const_expr.if_test(
-        expr.not_equal(
-            expr.equal(expr.lift(1, types.Uint(1, const=True)), 1),
-            expr.lift(False, types.Bool(const=True)),
-        )
-    ):
-        pass
 
     float_expr = QuantumCircuit(name="float_expr")
     with float_expr.if_test(expr.less(1.0, 2.0)):
         pass
 
-    return [const_expr, float_expr]
+    return [float_expr]
 
 
 def generate_circuits(version_parts):
     """Generate reference circuits."""
-=======
-def generate_circuits(version_parts, current_version, load_context=False):
-    """Generate reference circuits.
-
-    If load_context is True, avoid generating Pulse-based reference
-    circuits. For those circuits, load_qpy only checks that the cached
-    circuits can be loaded without erroring."""
-
->>>>>>> 6b5930d2
     output_circuits = {
         "full.qpy": [generate_full_circuit()],
         "unitary.qpy": [generate_unitary_gate_circuit()],
@@ -924,6 +904,8 @@
     if version_parts >= (1, 1, 0):
         output_circuits["standalone_vars.qpy"] = generate_standalone_var()
         output_circuits["v12_expr.qpy"] = generate_v12_expr()
+    if version_parts >= (2, 0, 0):
+        output_circuits["v14_expr.qpy"] = generate_v14_expr()
     return output_circuits
 
 
