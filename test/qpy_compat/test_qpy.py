--- conflicted
+++ resolved
@@ -27,7 +27,6 @@
 from qiskit.circuit.quantumregister import Qubit
 from qiskit.circuit.parameter import Parameter
 from qiskit.circuit.parametervector import ParameterVector
-from qiskit.qpy.exceptions import QpyError
 from qiskit.quantum_info.random import random_unitary
 from qiskit.quantum_info import Operator
 from qiskit.circuit.library import U1Gate, U2Gate, U3Gate, QFT, DCXGate, PauliGate
@@ -834,11 +833,7 @@
     return [index, shift]
 
 
-<<<<<<< HEAD
-def generate_circuits(version_parts, load_context=False):
-=======
 def generate_circuits(version_parts, current_version, load_context=False):
->>>>>>> b9bdc5a0
     """Generate reference circuits.
 
     If load_context is True, avoid generating Pulse-based reference
@@ -875,11 +870,7 @@
         output_circuits["control_flow.qpy"] = generate_control_flow_circuits()
     if version_parts >= (0, 21, 0) and version_parts < (2, 0):
         output_circuits["schedule_blocks.qpy"] = (
-<<<<<<< HEAD
-            None if load_context else generate_schedule_blocks()
-=======
             None if load_context else generate_schedule_blocks(current_version)
->>>>>>> b9bdc5a0
         )
         output_circuits["pulse_gates.qpy"] = (
             None if load_context else generate_calibrated_circuits()
@@ -1021,11 +1012,8 @@
                 circuit, qpy_circuits[i], i, version_parts, bind=bind, equivalent=equivalent
             )
 
-<<<<<<< HEAD
-=======
     from qiskit.qpy.exceptions import QpyError
 
->>>>>>> b9bdc5a0
     while pulse_files:
         path, version = pulse_files.popitem()
 
@@ -1034,12 +1022,8 @@
 
         if path == "pulse_gates.qpy":
             try:
-<<<<<<< HEAD
-                load(open(path, "rb"))
-=======
                 with open(path, "rb") as fd:
                     load(fd)
->>>>>>> b9bdc5a0
             except:
                 msg = f"Loading circuit with pulse gates should not raise"
                 sys.stderr.write(msg)
@@ -1047,12 +1031,8 @@
         else:
             try:
                 # A ScheduleBlock payload, should raise QpyError
-<<<<<<< HEAD
-                load(open(path, "rb"))
-=======
                 with open(path, "rb") as fd:
                     load(fd)
->>>>>>> b9bdc5a0
             except QpyError:
                 continue
 
@@ -1089,17 +1069,10 @@
         version_parts = tuple(int(x) for x in version_match.group("release").split("."))
 
     if args.command == "generate":
-<<<<<<< HEAD
-        qpy_files = generate_circuits(version_parts)
-        generate_qpy(qpy_files)
-    else:
-        qpy_files = generate_circuits(version_parts, load_context=True)
-=======
         qpy_files = generate_circuits(version_parts, current_version)
         generate_qpy(qpy_files)
     else:
         qpy_files = generate_circuits(version_parts, current_version, load_context=True)
->>>>>>> b9bdc5a0
         load_qpy(qpy_files, version_parts)
 
 
