--- conflicted
+++ resolved
@@ -438,14 +438,6 @@
         # check for other barrier like commands
         circuit.h(q[1])
 
-<<<<<<< HEAD
-        # this import appears to be unused, but is actually needed to get save_statevector
-        from qiskit_aer.library import SaveState  # pylint: disable=unused-import
-
-        circuit.save_statevector(label="1")
-
-=======
->>>>>>> fdc18d4d
         # check the barriers plot properly when plot_barriers= True
         fname = "plot_barriers_true.png"
         self.circuit_drawer(circuit, output="mpl", filename=fname, plot_barriers=True)
