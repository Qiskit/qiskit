# This code is part of Qiskit.
#
# (C) Copyright IBM 2020, 2024.
#
# This code is licensed under the Apache License, Version 2.0. You may
# obtain a copy of this license in the LICENSE.txt file in the root directory
# of this source tree or at http://www.apache.org/licenses/LICENSE-2.0.
#
# Any modifications or derivative works of this code must retain this
# copyright notice, and modified files need to carry a notice indicating
# that they have been altered from the originals.

"""Tests for circuit MPL drawer"""

import unittest

import os
import math
from pathlib import Path
import numpy as np
from numpy import pi

from qiskit import QuantumCircuit, QuantumRegister, ClassicalRegister, transpile
from qiskit.providers.fake_provider import GenericBackendV2
from qiskit.visualization.circuit.circuit_visualization import circuit_drawer
from qiskit.circuit.library import (
    XGate,
    MCXGate,
    HGate,
    RZZGate,
    SwapGate,
    DCXGate,
    ZGate,
    SGate,
    SXGate,
    HamiltonianGate,
    Isometry,
    iqp,
)
from qiskit.circuit.library import MCXVChain
from qiskit.circuit.annotated_operation import (
    AnnotatedOperation,
    InverseModifier,
    ControlModifier,
    PowerModifier,
)
from qiskit.circuit import Parameter, Qubit, Clbit, IfElseOp, SwitchCaseOp
from qiskit.circuit.classical import expr, types
from qiskit.quantum_info import random_clifford
from qiskit.quantum_info.random import random_unitary
from qiskit.utils import optionals
from test.visual import VisualTestUtilities  # pylint: disable=wrong-import-order
from test import QiskitTestCase  # pylint: disable=wrong-import-order
from test.python.legacy_cmaps import (  # pylint: disable=wrong-import-order
    TENERIFE_CMAP,
    YORKTOWN_CMAP,
)

if optionals.HAS_MATPLOTLIB:
    from matplotlib.pyplot import close as mpl_close
else:
    raise ImportError('Must have Matplotlib installed. To install, run "pip install matplotlib".')

BASE_DIR = Path(__file__).parent
RESULT_DIR = Path(BASE_DIR) / "circuit_results"
TEST_REFERENCE_DIR = Path(BASE_DIR) / "references"
FAILURE_DIFF_DIR = Path(BASE_DIR).parent / "visual_test_failures"
FAILURE_PREFIX = "circuit_failure_"


class TestCircuitMatplotlibDrawer(QiskitTestCase):
    """Circuit MPL visualization"""

    def setUp(self):
        super().setUp()
        self.threshold = 0.9999
        self.circuit_drawer = VisualTestUtilities.save_data_wrap(
            circuit_drawer, str(self), RESULT_DIR
        )

        if not os.path.exists(FAILURE_DIFF_DIR):
            os.makedirs(FAILURE_DIFF_DIR)

        if not os.path.exists(RESULT_DIR):
            os.makedirs(RESULT_DIR)

    def tearDown(self):
        super().tearDown()
        mpl_close("all")

    @staticmethod
    def _image_path(image_name):
        return os.path.join(RESULT_DIR, image_name)

    @staticmethod
    def _reference_path(image_name):
        return os.path.join(TEST_REFERENCE_DIR, image_name)

    def test_empty_circuit(self):
        """Test empty circuit"""
        circuit = QuantumCircuit()

        fname = "empty_circut.png"
        self.circuit_drawer(circuit, output="mpl", filename=fname, idle_wires=True)

        ratio = VisualTestUtilities._save_diff(
            self._image_path(fname),
            self._reference_path(fname),
            fname,
            FAILURE_DIFF_DIR,
            FAILURE_PREFIX,
        )
        self.assertGreaterEqual(ratio, self.threshold)

<<<<<<< HEAD
    def test_calibrations(self):
        """Test calibrations annotations
        See https://github.com/Qiskit/qiskit-terra/issues/5920
        """

        circuit = QuantumCircuit(2, 2)
        circuit.h(0)

        from qiskit import pulse

        with self.assertWarns(DeprecationWarning):
            with pulse.build(name="hadamard") as h_q0:
                pulse.play(
                    pulse.library.Gaussian(duration=128, amp=0.1, sigma=16), pulse.DriveChannel(0)
                )

            circuit.add_calibration("h", [0], h_q0)

        fname = "calibrations.png"
        self.circuit_drawer(circuit, output="mpl", filename=fname, idle_wires=True)

        ratio = VisualTestUtilities._save_diff(
            self._image_path(fname),
            self._reference_path(fname),
            fname,
            FAILURE_DIFF_DIR,
            FAILURE_PREFIX,
        )
        self.assertGreaterEqual(ratio, self.threshold)

    def test_calibrations_with_control_gates(self):
        """Test calibrations annotations
        See https://github.com/Qiskit/qiskit-terra/issues/5920
        """

        circuit = QuantumCircuit(2, 2)
        circuit.cx(0, 1)
        circuit.ch(0, 1)

        from qiskit import pulse

        with self.assertWarns(DeprecationWarning):
            with pulse.build(name="cnot") as cx_q01:
                pulse.play(
                    pulse.library.Gaussian(duration=128, amp=0.1, sigma=16), pulse.DriveChannel(1)
                )

            circuit.add_calibration("cx", [0, 1], cx_q01)

            with pulse.build(name="ch") as ch_q01:
                pulse.play(
                    pulse.library.Gaussian(duration=128, amp=0.1, sigma=16), pulse.DriveChannel(1)
                )

            circuit.add_calibration("ch", [0, 1], ch_q01)

        fname = "calibrations_with_control_gates.png"
        self.circuit_drawer(circuit, output="mpl", filename=fname, idle_wires=True)

        ratio = VisualTestUtilities._save_diff(
            self._image_path(fname),
            self._reference_path(fname),
            fname,
            FAILURE_DIFF_DIR,
            FAILURE_PREFIX,
        )
        self.assertGreaterEqual(ratio, self.threshold)

    def test_calibrations_with_swap_and_reset(self):
        """Test calibrations annotations
        See https://github.com/Qiskit/qiskit-terra/issues/5920
        """

        circuit = QuantumCircuit(2, 2)
        circuit.swap(0, 1)
        circuit.reset(0)

        from qiskit import pulse

        with self.assertWarns(DeprecationWarning):
            with pulse.build(name="swap") as swap_q01:
                pulse.play(
                    pulse.library.Gaussian(duration=128, amp=0.1, sigma=16), pulse.DriveChannel(1)
                )

            circuit.add_calibration("swap", [0, 1], swap_q01)

            with pulse.build(name="reset") as reset_q0:
                pulse.play(
                    pulse.library.Gaussian(duration=128, amp=0.1, sigma=16), pulse.DriveChannel(1)
                )

            circuit.add_calibration("reset", [0], reset_q0)

        fname = "calibrations_with_swap_and_reset.png"
        self.circuit_drawer(circuit, output="mpl", filename=fname, idle_wires=True)

        ratio = VisualTestUtilities._save_diff(
            self._image_path(fname),
            self._reference_path(fname),
            fname,
            FAILURE_DIFF_DIR,
            FAILURE_PREFIX,
        )
        self.assertGreaterEqual(ratio, self.threshold)

    def test_calibrations_with_rzz_and_rxx(self):
        """Test calibrations annotations
        See https://github.com/Qiskit/qiskit-terra/issues/5920
        """
        circuit = QuantumCircuit(2, 2)
        circuit.rzz(pi, 0, 1)
        circuit.rxx(pi, 0, 1)

        from qiskit import pulse

        with self.assertWarns(DeprecationWarning):
            with pulse.build(name="rzz") as rzz_q01:
                pulse.play(
                    pulse.library.Gaussian(duration=128, amp=0.1, sigma=16), pulse.DriveChannel(1)
                )

            circuit.add_calibration("rzz", [0, 1], rzz_q01)

            with pulse.build(name="rxx") as rxx_q01:
                pulse.play(
                    pulse.library.Gaussian(duration=128, amp=0.1, sigma=16), pulse.DriveChannel(1)
                )

            circuit.add_calibration("rxx", [0, 1], rxx_q01)

        fname = "calibrations_with_rzz_and_rxx.png"
        self.circuit_drawer(circuit, output="mpl", filename=fname, idle_wires=True)

        ratio = VisualTestUtilities._save_diff(
            self._image_path(fname),
            self._reference_path(fname),
            fname,
            FAILURE_DIFF_DIR,
            FAILURE_PREFIX,
        )
        self.assertGreaterEqual(ratio, self.threshold)

=======
>>>>>>> 3ae0d14e
    def test_no_ops(self):
        """Test circuit with no ops.
        See https://github.com/Qiskit/qiskit-terra/issues/5393"""
        circuit = QuantumCircuit(2, 3)

        fname = "no_op_circut.png"
        self.circuit_drawer(circuit, output="mpl", filename=fname, idle_wires=True)

        ratio = VisualTestUtilities._save_diff(
            self._image_path(fname),
            self._reference_path(fname),
            fname,
            FAILURE_DIFF_DIR,
            FAILURE_PREFIX,
        )
        self.assertGreaterEqual(ratio, self.threshold)

    def test_long_name(self):
        """Test to see that long register names can be seen completely
        As reported in #2605
        """

        # add a register with a very long name
        qr = QuantumRegister(4, "veryLongQuantumRegisterName")
        # add another to make sure adjustments are made based on longest
        qrr = QuantumRegister(1, "q0")
        circuit = QuantumCircuit(qr, qrr)

        # check gates are shifted over accordingly
        circuit.h(qr)
        circuit.h(qr)
        circuit.h(qr)

        fname = "long_name.png"
        self.circuit_drawer(circuit, output="mpl", filename=fname, idle_wires=True)

        ratio = VisualTestUtilities._save_diff(
            self._image_path(fname),
            self._reference_path(fname),
            fname,
            FAILURE_DIFF_DIR,
            FAILURE_PREFIX,
        )
        self.assertGreaterEqual(ratio, self.threshold)

    def test_multi_underscore_reg_names(self):
        """Test that multi-underscores in register names display properly"""
        q_reg1 = QuantumRegister(1, "q1_re__g__g")
        q_reg3 = QuantumRegister(3, "q3_re_g__g")
        c_reg1 = ClassicalRegister(1, "c1_re_g__g")
        c_reg3 = ClassicalRegister(3, "c3_re_g__g")
        circuit = QuantumCircuit(q_reg1, q_reg3, c_reg1, c_reg3)

        fname = "multi_underscore_true.png"
        self.circuit_drawer(circuit, output="mpl", cregbundle=True, filename=fname, idle_wires=True)

        ratio = VisualTestUtilities._save_diff(
            self._image_path(fname),
            self._reference_path(fname),
            fname,
            FAILURE_DIFF_DIR,
            FAILURE_PREFIX,
        )
        fname2 = "multi_underscore_false.png"
        self.circuit_drawer(
            circuit, output="mpl", cregbundle=False, filename=fname2, idle_wires=True
        )

        ratio2 = VisualTestUtilities._save_diff(
            self._image_path(fname2),
            self._reference_path(fname2),
            fname2,
            FAILURE_DIFF_DIR,
            FAILURE_PREFIX,
        )

        self.assertGreaterEqual(ratio, self.threshold)
        self.assertGreaterEqual(ratio2, self.threshold)

    def test_plot_partial_barrier(self):
        """Test plotting of partial barriers."""

        # generate a circuit with barrier and other barrier like instructions in
        q = QuantumRegister(2, "q")
        c = ClassicalRegister(2, "c")
        circuit = QuantumCircuit(q, c)

        # check for barriers
        circuit.h(q[0])
        circuit.barrier(0)
        circuit.h(q[0])

        fname = "plot_partial_barrier.png"
        self.circuit_drawer(
            circuit, output="mpl", filename=fname, plot_barriers=True, idle_wires=True
        )

        ratio = VisualTestUtilities._save_diff(
            self._image_path(fname),
            self._reference_path(fname),
            fname,
            FAILURE_DIFF_DIR,
            FAILURE_PREFIX,
        )
        self.assertGreaterEqual(ratio, self.threshold)

    def test_plot_barriers(self):
        """Test to see that plotting barriers works.
        If it is set to False, no blank columns are introduced"""

        # generate a circuit with barriers and other barrier like instructions in
        q = QuantumRegister(2, "q")
        c = ClassicalRegister(2, "c")
        circuit = QuantumCircuit(q, c)

        # check for barriers
        circuit.h(q[0])
        circuit.barrier()

        # check for other barrier like commands
        circuit.h(q[1])

        # check the barriers plot properly when plot_barriers= True
        fname = "plot_barriers_true.png"
        self.circuit_drawer(
            circuit, output="mpl", filename=fname, plot_barriers=True, idle_wires=True
        )

        ratio = VisualTestUtilities._save_diff(
            self._image_path(fname),
            self._reference_path(fname),
            fname,
            FAILURE_DIFF_DIR,
            FAILURE_PREFIX,
        )
        fname2 = "plot_barriers_false.png"
        self.circuit_drawer(
            circuit, output="mpl", filename=fname2, plot_barriers=False, idle_wires=True
        )

        ratio2 = VisualTestUtilities._save_diff(
            self._image_path(fname2),
            self._reference_path(fname2),
            fname2,
            FAILURE_DIFF_DIR,
            FAILURE_PREFIX,
        )

        self.assertGreaterEqual(ratio, self.threshold)
        self.assertGreaterEqual(ratio2, self.threshold)

    def test_no_barriers_false(self):
        """Generate the same circuit as test_plot_barriers but without the barrier commands
        as this is what the circuit should look like when displayed with plot barriers false"""
        q1 = QuantumRegister(2, "q")
        c1 = ClassicalRegister(2, "c")
        circuit = QuantumCircuit(q1, c1)
        circuit.h(q1[0])
        circuit.h(q1[1])

        fname = "no_barriers.png"
        self.circuit_drawer(
            circuit, output="mpl", filename=fname, plot_barriers=False, idle_wires=True
        )

        ratio = VisualTestUtilities._save_diff(
            self._image_path(fname),
            self._reference_path(fname),
            fname,
            FAILURE_DIFF_DIR,
            FAILURE_PREFIX,
        )
        self.assertGreaterEqual(ratio, self.threshold)

    def test_fold_minus1(self):
        """Test to see that fold=-1 is no folding"""
        qr = QuantumRegister(2, "q")
        cr = ClassicalRegister(1, "c")
        circuit = QuantumCircuit(qr, cr)
        for _ in range(3):
            circuit.h(0)
            circuit.x(0)

        fname = "fold_minus1.png"
        self.circuit_drawer(circuit, output="mpl", fold=-1, filename=fname, idle_wires=True)

        ratio = VisualTestUtilities._save_diff(
            self._image_path(fname),
            self._reference_path(fname),
            fname,
            FAILURE_DIFF_DIR,
            FAILURE_PREFIX,
        )
        self.assertGreaterEqual(ratio, self.threshold)

    def test_fold_4(self):
        """Test to see that fold=4 is folding"""
        qr = QuantumRegister(2, "q")
        cr = ClassicalRegister(1, "c")
        circuit = QuantumCircuit(qr, cr)
        for _ in range(3):
            circuit.h(0)
            circuit.x(0)

        fname = "fold_4.png"
        self.circuit_drawer(circuit, output="mpl", fold=4, filename=fname, idle_wires=True)

        ratio = VisualTestUtilities._save_diff(
            self._image_path(fname),
            self._reference_path(fname),
            fname,
            FAILURE_DIFF_DIR,
            FAILURE_PREFIX,
        )
        self.assertGreaterEqual(ratio, self.threshold)

    def test_big_gates(self):
        """Test large gates with params"""
        qr = QuantumRegister(6, "q")
        circuit = QuantumCircuit(qr)
        circuit.append(iqp([[6, 5, 3], [5, 4, 5], [3, 5, 1]]), [0, 1, 2])

        desired_vector = [
            1 / math.sqrt(16) * complex(0, 1),
            1 / math.sqrt(8) * complex(1, 0),
            1 / math.sqrt(16) * complex(1, 1),
            0,
            0,
            1 / math.sqrt(8) * complex(1, 2),
            1 / math.sqrt(16) * complex(1, 0),
            0,
        ]

        circuit.initialize(desired_vector, [qr[3], qr[4], qr[5]])
        circuit.unitary([[1, 0], [0, 1]], [qr[0]])
        matrix = np.zeros((4, 4))
        theta = Parameter("theta")
        circuit.append(HamiltonianGate(matrix, theta), [qr[1], qr[2]])
        circuit = circuit.assign_parameters({theta: 1})
        circuit.append(Isometry(np.eye(4, 4), 0, 0), list(range(3, 5)))

        fname = "big_gates.png"
        self.circuit_drawer(circuit, output="mpl", filename=fname, idle_wires=True)

        ratio = VisualTestUtilities._save_diff(
            self._image_path(fname),
            self._reference_path(fname),
            fname,
            FAILURE_DIFF_DIR,
            FAILURE_PREFIX,
        )
        self.assertGreaterEqual(ratio, self.threshold)

    def test_cnot(self):
        """Test different cnot gates (ccnot, mcx, etc)"""
        qr = QuantumRegister(6, "q")
        circuit = QuantumCircuit(qr)
        circuit.x(0)
        circuit.cx(0, 1)
        circuit.ccx(0, 1, 2)
        circuit.append(XGate().control(3, ctrl_state="010"), [qr[2], qr[3], qr[0], qr[1]])
        circuit.append(MCXGate(num_ctrl_qubits=3, ctrl_state="101"), [qr[0], qr[1], qr[2], qr[4]])
        circuit.append(MCXVChain(3, dirty_ancillas=True), [qr[0], qr[1], qr[2], qr[3], qr[5]])

        fname = "cnot.png"
        self.circuit_drawer(circuit, output="mpl", filename=fname, idle_wires=True)

        ratio = VisualTestUtilities._save_diff(
            self._image_path(fname),
            self._reference_path(fname),
            fname,
            FAILURE_DIFF_DIR,
            FAILURE_PREFIX,
        )
        self.assertGreaterEqual(ratio, self.threshold)

    def test_cz(self):
        """Test Z and Controlled-Z Gates"""
        qr = QuantumRegister(4, "q")
        circuit = QuantumCircuit(qr)
        circuit.z(0)
        circuit.cz(0, 1)
        circuit.append(ZGate().control(3, ctrl_state="101"), [0, 1, 2, 3])
        circuit.append(ZGate().control(2), [1, 2, 3])
        circuit.append(ZGate().control(1, ctrl_state="0", label="CZ Gate"), [2, 3])

        fname = "cz.png"
        self.circuit_drawer(circuit, output="mpl", filename=fname, idle_wires=True)

        ratio = VisualTestUtilities._save_diff(
            self._image_path(fname),
            self._reference_path(fname),
            fname,
            FAILURE_DIFF_DIR,
            FAILURE_PREFIX,
        )
        self.assertGreaterEqual(ratio, self.threshold)

    def test_pauli_clifford(self):
        """Test Pauli(green) and Clifford(blue) gates"""
        qr = QuantumRegister(5, "q")
        circuit = QuantumCircuit(qr)
        circuit.x(0)
        circuit.y(0)
        circuit.z(0)
        circuit.id(0)
        circuit.h(1)
        circuit.cx(1, 2)
        circuit.cy(1, 2)
        circuit.cz(1, 2)
        circuit.swap(3, 4)
        circuit.s(3)
        circuit.sdg(3)
        circuit.iswap(3, 4)
        circuit.dcx(3, 4)

        fname = "pauli_clifford.png"
        self.circuit_drawer(circuit, output="mpl", filename=fname, idle_wires=True)

        ratio = VisualTestUtilities._save_diff(
            self._image_path(fname),
            self._reference_path(fname),
            fname,
            FAILURE_DIFF_DIR,
            FAILURE_PREFIX,
        )
        self.assertGreaterEqual(ratio, self.threshold)

    def test_creg_initial(self):
        """Test cregbundle and initial state options"""
        qr = QuantumRegister(2, "q")
        cr = ClassicalRegister(2, "c")
        circuit = QuantumCircuit(qr, cr)
        circuit.x(0)
        circuit.h(0)
        circuit.x(1)

        fname = "creg_initial_true.png"
        self.circuit_drawer(
            circuit,
            output="mpl",
            filename=fname,
            cregbundle=True,
            initial_state=True,
            idle_wires=True,
        )

        ratio = VisualTestUtilities._save_diff(
            self._image_path(fname),
            self._reference_path(fname),
            fname,
            FAILURE_DIFF_DIR,
            FAILURE_PREFIX,
        )
        fname2 = "creg_initial_false.png"
        self.circuit_drawer(
            circuit,
            output="mpl",
            filename=fname2,
            cregbundle=False,
            initial_state=False,
            idle_wires=True,
        )

        ratio2 = VisualTestUtilities._save_diff(
            self._image_path(fname2),
            self._reference_path(fname2),
            fname2,
            FAILURE_DIFF_DIR,
            FAILURE_PREFIX,
        )

        self.assertGreaterEqual(ratio, self.threshold)
        self.assertGreaterEqual(ratio2, self.threshold)

    def test_r_gates(self):
        """Test all R gates"""
        qr = QuantumRegister(4, "q")
        circuit = QuantumCircuit(qr)
        circuit.r(3 * pi / 4, 3 * pi / 8, 0)
        circuit.rx(pi / 2, 1)
        circuit.ry(-pi / 2, 2)
        circuit.rz(3 * pi / 4, 3)
        circuit.rxx(pi / 2, 0, 1)
        circuit.ryy(3 * pi / 4, 2, 3)
        circuit.rzx(-pi / 2, 0, 1)
        circuit.rzz(pi / 2, 2, 3)

        fname = "r_gates.png"
        self.circuit_drawer(circuit, output="mpl", filename=fname, idle_wires=True)

        ratio = VisualTestUtilities._save_diff(
            self._image_path(fname),
            self._reference_path(fname),
            fname,
            FAILURE_DIFF_DIR,
            FAILURE_PREFIX,
        )
        self.assertGreaterEqual(ratio, self.threshold)

    def test_ctrl_labels(self):
        """Test control labels"""
        qr = QuantumRegister(4, "q")
        circuit = QuantumCircuit(qr)
        circuit.cy(1, 0, label="Bottom Y label")
        circuit.cu(pi / 2, pi / 2, pi / 2, 0, 2, 3, label="Top U label")
        circuit.ch(0, 1, label="Top H label")
        circuit.append(
            HGate(label="H gate label").control(3, label="H control label", ctrl_state="010"),
            [qr[1], qr[2], qr[3], qr[0]],
        )

        fname = "ctrl_labels.png"
        self.circuit_drawer(circuit, output="mpl", filename=fname, idle_wires=True)

        ratio = VisualTestUtilities._save_diff(
            self._image_path(fname),
            self._reference_path(fname),
            fname,
            FAILURE_DIFF_DIR,
            FAILURE_PREFIX,
        )
        self.assertGreaterEqual(ratio, self.threshold)

    def test_cswap_rzz(self):
        """Test controlled swap and rzz gates"""
        qr = QuantumRegister(5, "q")
        circuit = QuantumCircuit(qr)
        circuit.cswap(0, 1, 2)
        circuit.append(RZZGate(3 * pi / 4).control(3, ctrl_state="010"), [2, 1, 4, 3, 0])

        fname = "cswap_rzz.png"
        self.circuit_drawer(circuit, output="mpl", filename=fname, idle_wires=True)

        ratio = VisualTestUtilities._save_diff(
            self._image_path(fname),
            self._reference_path(fname),
            fname,
            FAILURE_DIFF_DIR,
            FAILURE_PREFIX,
        )
        self.assertGreaterEqual(ratio, self.threshold)

    def test_ghz_to_gate(self):
        """Test controlled GHZ to_gate circuit"""
        qr = QuantumRegister(5, "q")
        circuit = QuantumCircuit(qr)
        ghz_circuit = QuantumCircuit(3, name="this is a WWWWWWWWWWWide name Ctrl-GHZ Circuit")
        ghz_circuit.h(0)
        ghz_circuit.cx(0, 1)
        ghz_circuit.cx(1, 2)
        ghz = ghz_circuit.to_gate()
        ccghz = ghz.control(2, ctrl_state="10")
        circuit.append(ccghz, [4, 0, 1, 3, 2])

        fname = "ghz_to_gate.png"
        self.circuit_drawer(circuit, output="mpl", filename=fname, idle_wires=True)

        ratio = VisualTestUtilities._save_diff(
            self._image_path(fname),
            self._reference_path(fname),
            fname,
            FAILURE_DIFF_DIR,
            FAILURE_PREFIX,
        )
        self.assertGreaterEqual(ratio, self.threshold)

    def test_scale(self):
        """Tests scale
        See: https://github.com/Qiskit/qiskit-terra/issues/4179"""
        circuit = QuantumCircuit(5)
        circuit.unitary(random_unitary(2**5), circuit.qubits)

        fname = "scale_default.png"
        self.circuit_drawer(circuit, output="mpl", filename=fname, idle_wires=True)

        ratio = VisualTestUtilities._save_diff(
            self._image_path(fname),
            self._reference_path(fname),
            fname,
            FAILURE_DIFF_DIR,
            FAILURE_PREFIX,
        )
        fname2 = "scale_half.png"
        self.circuit_drawer(circuit, output="mpl", filename=fname2, scale=0.5, idle_wires=True)

        ratio2 = VisualTestUtilities._save_diff(
            self._image_path(fname2),
            self._reference_path(fname2),
            fname2,
            FAILURE_DIFF_DIR,
            FAILURE_PREFIX,
        )

        fname3 = "scale_double.png"
        self.circuit_drawer(circuit, output="mpl", filename=fname3, scale=2, idle_wires=True)

        ratio3 = VisualTestUtilities._save_diff(
            self._image_path(fname3),
            self._reference_path(fname3),
            fname3,
            FAILURE_DIFF_DIR,
            FAILURE_PREFIX,
        )

        self.assertGreaterEqual(ratio, self.threshold)
        self.assertGreaterEqual(ratio2, self.threshold)
        self.assertGreaterEqual(ratio3, self.threshold)

    def test_pi_param_expr(self):
        """Test pi in circuit with parameter expression."""
        x, y = Parameter("x"), Parameter("y")
        circuit = QuantumCircuit(1)
        circuit.rx((pi - x) * (pi - y), 0)

        fname = "pi_in_param_expr.png"
        self.circuit_drawer(circuit, output="mpl", filename=fname, idle_wires=True)

        ratio = VisualTestUtilities._save_diff(
            self._image_path(fname),
            self._reference_path(fname),
            fname,
            FAILURE_DIFF_DIR,
            FAILURE_PREFIX,
        )
        self.assertGreaterEqual(ratio, self.threshold)

    def test_partial_layout(self):
        """Tests partial_layout
        See: https://github.com/Qiskit/qiskit-terra/issues/4757"""
        circuit = QuantumCircuit(3)
        circuit.h(1)
        transpiled = transpile(
            circuit,
            backend=GenericBackendV2(5, coupling_map=TENERIFE_CMAP),
            basis_gates=["id", "cx", "rz", "sx", "x"],
            optimization_level=0,
            initial_layout=[1, 2, 0],
            seed_transpiler=0,
        )

        fname = "partial_layout.png"
        self.circuit_drawer(transpiled, output="mpl", filename=fname, idle_wires=True)

        ratio = VisualTestUtilities._save_diff(
            self._image_path(fname),
            self._reference_path(fname),
            fname,
            FAILURE_DIFF_DIR,
            FAILURE_PREFIX,
        )
        self.assertGreaterEqual(ratio, self.threshold)

    def test_init_reset(self):
        """Test reset and initialize with 1 and 2 qubits"""
        circuit = QuantumCircuit(2)
        circuit.initialize([0, 1], 0)
        circuit.reset(1)
        circuit.initialize([0, 1, 0, 0], [0, 1])

        fname = "init_reset.png"
        self.circuit_drawer(circuit, output="mpl", filename=fname, idle_wires=True)

        ratio = VisualTestUtilities._save_diff(
            self._image_path(fname),
            self._reference_path(fname),
            fname,
            FAILURE_DIFF_DIR,
            FAILURE_PREFIX,
        )
        self.assertGreaterEqual(ratio, self.threshold)

    def test_with_global_phase(self):
        """Tests with global phase"""
        circuit = QuantumCircuit(3, global_phase=1.57079632679)
        circuit.h(range(3))

        fname = "global_phase.png"
        self.circuit_drawer(circuit, output="mpl", filename=fname, idle_wires=True)

        ratio = VisualTestUtilities._save_diff(
            self._image_path(fname),
            self._reference_path(fname),
            fname,
            FAILURE_DIFF_DIR,
            FAILURE_PREFIX,
        )
        self.assertGreaterEqual(ratio, self.threshold)

    def test_alternative_colors(self):
        """Tests alternative color schemes"""
        for style in ["iqp", "iqp-dark", "textbook", "clifford"]:
            with self.subTest(style=style):
                circuit = QuantumCircuit(7)
                circuit.h(0)
                circuit.x(0)
                circuit.cx(0, 1)
                circuit.ccx(0, 1, 2)
                circuit.swap(0, 1)
                circuit.iswap(2, 3)
                circuit.cswap(0, 1, 2)
                circuit.append(SwapGate().control(2), [0, 1, 2, 3])
                circuit.dcx(0, 1)
                circuit.append(DCXGate().control(1), [0, 1, 2])
                circuit.append(DCXGate().control(2), [0, 1, 2, 3])
                circuit.z(4)
                circuit.s(4)
                circuit.sdg(4)
                circuit.t(4)
                circuit.tdg(4)
                circuit.p(pi / 2, 4)
                circuit.cz(5, 6)
                circuit.cp(pi / 2, 5, 6)
                circuit.mcp(pi / 5, [0, 1, 2, 3], 4)
                circuit.y(5)
                circuit.rx(pi / 3, 5)
                circuit.rz(pi / 6, 6)
                circuit.rzx(pi / 2, 5, 6)
                circuit.rzz(pi / 4, 5, 6)
                circuit.u(pi / 2, pi / 2, pi / 2, 5)
                circuit.barrier(5, 6)
                circuit.reset(5)

                fname = f"{style}_color.png"
                self.circuit_drawer(
                    circuit, output="mpl", style={"name": style}, filename=fname, idle_wires=True
                )

                ratio = VisualTestUtilities._save_diff(
                    self._image_path(fname),
                    self._reference_path(fname),
                    fname,
                    FAILURE_DIFF_DIR,
                    FAILURE_PREFIX,
                )
                self.assertGreaterEqual(ratio, self.threshold)

    def test_reverse_bits(self):
        """Tests reverse_bits parameter"""
        circuit = QuantumCircuit(3)
        circuit.h(0)
        circuit.cx(0, 1)
        circuit.ccx(2, 1, 0)

        fname = "reverse_bits.png"
        self.circuit_drawer(
            circuit, output="mpl", reverse_bits=True, filename=fname, idle_wires=True
        )

        ratio = VisualTestUtilities._save_diff(
            self._image_path(fname),
            self._reference_path(fname),
            fname,
            FAILURE_DIFF_DIR,
            FAILURE_PREFIX,
        )
        self.assertGreaterEqual(ratio, self.threshold)

    def test_bw(self):
        """Tests black and white style parameter"""
        circuit = QuantumCircuit(3, 3)
        circuit.h(0)
        circuit.x(1)
        circuit.sdg(2)
        circuit.cx(0, 1)
        circuit.ccx(2, 1, 0)
        circuit.swap(1, 2)
        circuit.measure_all()

        fname = "bw.png"
        self.circuit_drawer(
            circuit, output="mpl", style={"name": "bw"}, filename=fname, idle_wires=True
        )

        ratio = VisualTestUtilities._save_diff(
            self._image_path(fname),
            self._reference_path(fname),
            fname,
            FAILURE_DIFF_DIR,
            FAILURE_PREFIX,
        )
        self.assertGreaterEqual(ratio, self.threshold)

    def test_user_style(self):
        """Tests loading a user style"""
        circuit = QuantumCircuit(7)
        circuit.h(0)
        circuit.append(HGate(label="H2"), [1])
        circuit.x(0)
        circuit.cx(0, 1)
        circuit.ccx(0, 1, 2)
        circuit.swap(0, 1)
        circuit.cswap(0, 1, 2)
        circuit.append(SwapGate().control(2), [0, 1, 2, 3])
        circuit.dcx(0, 1)
        circuit.append(DCXGate().control(1), [0, 1, 2])
        circuit.append(DCXGate().control(2), [0, 1, 2, 3])
        circuit.z(4)
        circuit.append(SGate(label="S1"), [4])
        circuit.sdg(4)
        circuit.t(4)
        circuit.tdg(4)
        circuit.p(pi / 2, 4)
        circuit.cz(5, 6)
        circuit.cp(pi / 2, 5, 6)
        circuit.y(5)
        circuit.rx(pi / 3, 5)
        circuit.rzx(pi / 2, 5, 6)
        circuit.u(pi / 2, pi / 2, pi / 2, 5)
        circuit.barrier(5, 6)
        circuit.reset(5)

        style = {
            "name": "user_style",
            "displaytext": {"H2": "H_2"},
            "displaycolor": {"H2": ("#EEDD00", "#FF0000")},
        }
        fname = "user_style.png"
        self.circuit_drawer(circuit, output="mpl", style=style, filename=fname, idle_wires=True)

        ratio = VisualTestUtilities._save_diff(
            self._image_path(fname),
            self._reference_path(fname),
            fname,
            FAILURE_DIFF_DIR,
            FAILURE_PREFIX,
        )

        with self.subTest(msg="check image"):
            self.assertGreaterEqual(ratio, self.threshold)

        with self.subTest(msg="check style dict unchanged"):
            self.assertEqual(
                style,
                {
                    "name": "user_style",
                    "displaytext": {"H2": "H_2"},
                    "displaycolor": {"H2": ("#EEDD00", "#FF0000")},
                },
            )

    def test_subfont_change(self):
        """Tests changing the subfont size"""
        circuit = QuantumCircuit(3)
        circuit.h(0)
        circuit.x(0)
        circuit.u(pi / 2, pi / 2, pi / 2, 1)
        circuit.p(pi / 2, 2)
        style = {"name": "iqp", "subfontsize": 11}

        fname = "subfont.png"
        self.circuit_drawer(circuit, output="mpl", style=style, filename=fname, idle_wires=True)
        self.assertEqual(style, {"name": "iqp", "subfontsize": 11})  # check does not change style

        ratio = VisualTestUtilities._save_diff(
            self._image_path(fname),
            self._reference_path(fname),
            fname,
            FAILURE_DIFF_DIR,
            FAILURE_PREFIX,
        )
        self.assertGreaterEqual(ratio, self.threshold)

    def test_style_custom_gates(self):
        """Tests style for custom gates"""

        def cnotnot(gate_label):
            gate_circuit = QuantumCircuit(3, name=gate_label)
            gate_circuit.cx(0, 1)
            gate_circuit.cx(0, 2)
            gate = gate_circuit.to_gate()
            return gate

        q = QuantumRegister(3, name="q")

        circuit = QuantumCircuit(q)

        circuit.append(cnotnot("CNOTNOT"), [q[0], q[1], q[2]])
        circuit.append(cnotnot("CNOTNOT_PRIME"), [q[0], q[1], q[2]])
        circuit.h(q[0])

        fname = "style_custom_gates.png"
        self.circuit_drawer(
            circuit,
            output="mpl",
            style={
                "displaycolor": {"CNOTNOT": ("#000000", "#FFFFFF"), "h": ("#A1A1A1", "#043812")},
                "displaytext": {"CNOTNOT_PRIME": "$\\mathrm{CNOTNOT}'$"},
            },
            filename=fname,
            idle_wires=True,
        )

        ratio = VisualTestUtilities._save_diff(
            self._image_path(fname),
            self._reference_path(fname),
            fname,
            FAILURE_DIFF_DIR,
            FAILURE_PREFIX,
        )
        self.assertGreaterEqual(ratio, self.threshold)

    def test_6095(self):
        """Tests controlled-phase gate style
        See https://github.com/Qiskit/qiskit-terra/issues/6095"""
        circuit = QuantumCircuit(2)
        circuit.cp(1.0, 0, 1)
        circuit.h(1)

        fname = "6095.png"
        self.circuit_drawer(
            circuit,
            output="mpl",
            style={"displaycolor": {"cp": ("#A27486", "#000000"), "h": ("#A27486", "#000000")}},
            filename=fname,
            idle_wires=True,
        )

        ratio = VisualTestUtilities._save_diff(
            self._image_path(fname),
            self._reference_path(fname),
            fname,
            FAILURE_DIFF_DIR,
            FAILURE_PREFIX,
        )
        self.assertGreaterEqual(ratio, self.threshold)

    def test_instruction_1q_1c(self):
        """Tests q0-cr0 instruction on a circuit"""
        qr = QuantumRegister(2, "qr")
        cr = ClassicalRegister(2, "cr")
        circuit = QuantumCircuit(qr, cr)
        inst = QuantumCircuit(1, 1, name="Inst").to_instruction()
        circuit.append(inst, [qr[0]], [cr[0]])

        fname = "instruction_1q_1c.png"
        self.circuit_drawer(circuit, output="mpl", filename=fname, idle_wires=True)

        ratio = VisualTestUtilities._save_diff(
            self._image_path(fname),
            self._reference_path(fname),
            fname,
            FAILURE_DIFF_DIR,
            FAILURE_PREFIX,
        )
        self.assertGreaterEqual(ratio, self.threshold)

    def test_instruction_3q_3c_circ1(self):
        """Tests q0-q1-q2-cr_20-cr0-cr1 instruction on a circuit"""
        qr = QuantumRegister(4, "qr")
        cr = ClassicalRegister(2, "cr")
        cr2 = ClassicalRegister(2, "cr2")
        circuit = QuantumCircuit(qr, cr, cr2)
        inst = QuantumCircuit(3, 3, name="Inst").to_instruction()
        circuit.append(inst, [qr[0], qr[1], qr[2]], [cr2[0], cr[0], cr[1]])

        fname = "instruction_3q_3c_circ1.png"
        self.circuit_drawer(circuit, output="mpl", filename=fname, idle_wires=True)

        ratio = VisualTestUtilities._save_diff(
            self._image_path(fname),
            self._reference_path(fname),
            fname,
            FAILURE_DIFF_DIR,
            FAILURE_PREFIX,
        )
        self.assertGreaterEqual(ratio, self.threshold)

    def test_instruction_3q_3c_circ2(self):
        """Tests q3-q0-q2-cr0-cr1-cr_20 instruction on a circuit"""
        qr = QuantumRegister(4, "qr")
        cr = ClassicalRegister(2, "cr")
        cr2 = ClassicalRegister(2, "cr2")
        circuit = QuantumCircuit(qr, cr, cr2)
        inst = QuantumCircuit(3, 3, name="Inst").to_instruction()
        circuit.append(inst, [qr[3], qr[0], qr[2]], [cr[0], cr[1], cr2[0]])

        fname = "instruction_3q_3c_circ2.png"
        self.circuit_drawer(circuit, output="mpl", filename=fname, idle_wires=True)

        ratio = VisualTestUtilities._save_diff(
            self._image_path(fname),
            self._reference_path(fname),
            fname,
            FAILURE_DIFF_DIR,
            FAILURE_PREFIX,
        )
        self.assertGreaterEqual(ratio, self.threshold)

    def test_instruction_3q_3c_circ3(self):
        """Tests q3-q1-q2-cr_31-cr1-cr_30 instruction on a circuit"""
        qr = QuantumRegister(4, "qr")
        cr = ClassicalRegister(2, "cr")
        cr2 = ClassicalRegister(1, "cr2")
        cr3 = ClassicalRegister(2, "cr3")
        circuit = QuantumCircuit(qr, cr, cr2, cr3)
        inst = QuantumCircuit(3, 3, name="Inst").to_instruction()
        circuit.append(inst, [qr[3], qr[1], qr[2]], [cr3[1], cr[1], cr3[0]])

        fname = "instruction_3q_3c_circ3.png"
        self.circuit_drawer(circuit, output="mpl", filename=fname, idle_wires=True)

        ratio = VisualTestUtilities._save_diff(
            self._image_path(fname),
            self._reference_path(fname),
            fname,
            FAILURE_DIFF_DIR,
            FAILURE_PREFIX,
        )
        self.assertGreaterEqual(ratio, self.threshold)

    def test_overwide_gates(self):
        """Test gates don't exceed width of default fold"""
        circuit = QuantumCircuit(5)
        initial_state = np.zeros(2**5)
        initial_state[5] = 1
        circuit.initialize(initial_state)

        fname = "wide_params.png"
        self.circuit_drawer(circuit, output="mpl", filename=fname, idle_wires=True)

        ratio = VisualTestUtilities._save_diff(
            self._image_path(fname),
            self._reference_path(fname),
            fname,
            FAILURE_DIFF_DIR,
            FAILURE_PREFIX,
        )
        self.assertGreaterEqual(ratio, self.threshold)

    def test_one_bit_regs(self):
        """Test registers with only one bit display without number"""
        qr1 = QuantumRegister(1, "qr1")
        qr2 = QuantumRegister(2, "qr2")
        cr1 = ClassicalRegister(1, "cr1")
        cr2 = ClassicalRegister(2, "cr2")
        circuit = QuantumCircuit(qr1, qr2, cr1, cr2)
        circuit.h(0)
        circuit.measure(0, 0)

        fname = "one_bit_regs.png"
        self.circuit_drawer(
            circuit, output="mpl", cregbundle=False, filename=fname, idle_wires=True
        )

        ratio = VisualTestUtilities._save_diff(
            self._image_path(fname),
            self._reference_path(fname),
            fname,
            FAILURE_DIFF_DIR,
            FAILURE_PREFIX,
        )
        self.assertGreaterEqual(ratio, self.threshold)

    def test_user_ax_subplot(self):
        """Test for when user supplies ax for a subplot"""
        import matplotlib.pyplot as plt

        fig = plt.figure(1, figsize=(6, 4))
        fig.patch.set_facecolor("white")
        ax1 = fig.add_subplot(1, 2, 1)
        ax2 = fig.add_subplot(1, 2, 2)
        ax1.plot([1, 2, 3])

        circuit = QuantumCircuit(4)
        circuit.h(0)
        circuit.cx(0, 1)
        circuit.h(1)
        circuit.cx(1, 2)
        plt.close(fig)

        fname = "user_ax.png"
        self.circuit_drawer(circuit, output="mpl", ax=ax2, filename=fname, idle_wires=True)

        ratio = VisualTestUtilities._save_diff(
            self._image_path(fname),
            self._reference_path(fname),
            fname,
            FAILURE_DIFF_DIR,
            FAILURE_PREFIX,
        )
        self.assertGreaterEqual(ratio, self.threshold)

    def test_figwidth(self):
        """Test style dict 'figwidth'"""
        circuit = QuantumCircuit(3)
        circuit.h(0)
        circuit.cx(0, 1)
        circuit.x(1)
        circuit.cx(1, 2)
        circuit.x(2)

        fname = "figwidth.png"
        self.circuit_drawer(
            circuit, output="mpl", style={"figwidth": 5}, filename=fname, idle_wires=True
        )

        ratio = VisualTestUtilities._save_diff(
            self._image_path(fname),
            self._reference_path(fname),
            fname,
            FAILURE_DIFF_DIR,
            FAILURE_PREFIX,
        )
        self.assertGreaterEqual(ratio, self.threshold)

    def test_registerless_one_bit(self):
        """Test circuit with one-bit registers and registerless bits."""
        qrx = QuantumRegister(2, "qrx")
        qry = QuantumRegister(1, "qry")
        crx = ClassicalRegister(2, "crx")
        circuit = QuantumCircuit(qrx, [Qubit(), Qubit()], qry, [Clbit(), Clbit()], crx)

        fname = "registerless_one_bit.png"
        self.circuit_drawer(circuit, output="mpl", filename=fname, idle_wires=True)

        ratio = VisualTestUtilities._save_diff(
            self._image_path(fname),
            self._reference_path(fname),
            fname,
            FAILURE_DIFF_DIR,
            FAILURE_PREFIX,
        )
        self.assertGreaterEqual(ratio, self.threshold)

    def test_idle_wires_barrier(self):
        """Test that idle_wires False works with barrier"""
        circuit = QuantumCircuit(4, 4)
        circuit.x(2)
        circuit.barrier()

        fname = "idle_wires_barrier.png"
        self.circuit_drawer(
            circuit, output="mpl", cregbundle=False, filename=fname, idle_wires=False
        )

        ratio = VisualTestUtilities._save_diff(
            self._image_path(fname),
            self._reference_path(fname),
            fname,
            FAILURE_DIFF_DIR,
            FAILURE_PREFIX,
        )
        self.assertGreaterEqual(ratio, self.threshold)

    def test_wire_order(self):
        """Test the wire_order option"""
        qr = QuantumRegister(4, "q")
        cr = ClassicalRegister(4, "c")
        cr2 = ClassicalRegister(2, "cx")
        circuit = QuantumCircuit(qr, cr, cr2)
        circuit.h(0)
        circuit.h(3)
        circuit.x(1)
        with circuit.if_test((cr, 10)):
            circuit.x(3)

        fname = "wire_order.png"
        self.circuit_drawer(
            circuit,
            output="mpl",
            cregbundle=False,
            wire_order=[2, 1, 3, 0, 6, 8, 9, 5, 4, 7],
            filename=fname,
            idle_wires=True,
        )

        ratio = VisualTestUtilities._save_diff(
            self._image_path(fname),
            self._reference_path(fname),
            fname,
            FAILURE_DIFF_DIR,
            FAILURE_PREFIX,
        )
        self.assertGreaterEqual(ratio, self.threshold)

    def test_barrier_label(self):
        """Test the barrier label"""
        circuit = QuantumCircuit(2)
        circuit.x(0)
        circuit.y(1)
        circuit.barrier()
        circuit.y(0)
        circuit.x(1)
        circuit.barrier(label="End Y/X")

        fname = "barrier_label.png"
        self.circuit_drawer(circuit, output="mpl", filename=fname, idle_wires=True)

        ratio = VisualTestUtilities._save_diff(
            self._image_path(fname),
            self._reference_path(fname),
            fname,
            FAILURE_DIFF_DIR,
            FAILURE_PREFIX,
        )
        self.assertGreaterEqual(ratio, self.threshold)

    def test_if_op(self):
        """Test the IfElseOp with if only"""
        qr = QuantumRegister(4, "q")
        cr = ClassicalRegister(2, "cr")
        circuit = QuantumCircuit(qr, cr)

        with circuit.if_test((cr[1], 1)):
            circuit.h(0)
            circuit.cx(0, 1)

        fname = "if_op.png"
        self.circuit_drawer(
            circuit, output="mpl", cregbundle=False, filename=fname, idle_wires=True
        )

        ratio = VisualTestUtilities._save_diff(
            self._image_path(fname),
            self._reference_path(fname),
            fname,
            FAILURE_DIFF_DIR,
            FAILURE_PREFIX,
        )
        self.assertGreaterEqual(ratio, self.threshold)

    def test_if_else_op_bundle_false(self):
        """Test the IfElseOp with else with cregbundle False"""
        qr = QuantumRegister(4, "q")
        cr = ClassicalRegister(2, "cr")
        circuit = QuantumCircuit(qr, cr)

        with circuit.if_test((cr[1], 1)) as _else:
            circuit.h(0)
            circuit.cx(0, 1)
        with _else:
            circuit.cx(0, 1)

        fname = "if_else_op_false.png"
        self.circuit_drawer(
            circuit, output="mpl", cregbundle=False, filename=fname, idle_wires=True
        )

        ratio = VisualTestUtilities._save_diff(
            self._image_path(fname),
            self._reference_path(fname),
            fname,
            FAILURE_DIFF_DIR,
            FAILURE_PREFIX,
        )
        self.assertGreaterEqual(ratio, self.threshold)

    def test_if_else_op_bundle_true(self):
        """Test the IfElseOp with else with cregbundle True"""
        qr = QuantumRegister(4, "q")
        cr = ClassicalRegister(2, "cr")
        circuit = QuantumCircuit(qr, cr)

        circuit.h(0)
        with circuit.if_test((cr[1], 1)) as _else:
            circuit.h(0)
            circuit.cx(0, 1)
        with _else:
            circuit.cx(0, 1)

        fname = "if_else_op_true.png"
        self.circuit_drawer(circuit, output="mpl", cregbundle=True, filename=fname, idle_wires=True)

        ratio = VisualTestUtilities._save_diff(
            self._image_path(fname),
            self._reference_path(fname),
            fname,
            FAILURE_DIFF_DIR,
            FAILURE_PREFIX,
        )
        self.assertGreaterEqual(ratio, self.threshold)

    def test_if_else_op_textbook_style(self):
        """Test the IfElseOp with else in textbook style"""
        qr = QuantumRegister(4, "q")
        cr = ClassicalRegister(2, "cr")
        circuit = QuantumCircuit(qr, cr)

        with circuit.if_test((cr[1], 1)) as _else:
            circuit.h(0)
            circuit.cx(0, 1)
        with _else:
            circuit.cx(0, 1)

        fname = "if_else_op_textbook.png"
        self.circuit_drawer(
            circuit,
            output="mpl",
            style="textbook",
            cregbundle=False,
            filename=fname,
            idle_wires=True,
        )

        ratio = VisualTestUtilities._save_diff(
            self._image_path(fname),
            self._reference_path(fname),
            fname,
            FAILURE_DIFF_DIR,
            FAILURE_PREFIX,
        )
        self.assertGreaterEqual(ratio, self.threshold)

    def test_if_else_with_body(self):
        """Test the IfElseOp with adding a body manually"""
        qr = QuantumRegister(4, "q")
        cr = ClassicalRegister(3, "cr")
        circuit = QuantumCircuit(qr, cr)
        circuit.h(0)
        circuit.h(1)
        circuit.measure(0, 1)
        circuit.measure(1, 2)
        circuit.x(2)
        circuit.x(2, label="XLabel")

        qr2 = QuantumRegister(3, "qr2")
        qc2 = QuantumCircuit(qr2, cr)
        qc2.x(1)
        qc2.y(1)
        qc2.z(0)
        qc2.x(0, label="X1i")

        circuit.if_else((cr[1], 1), qc2, None, [0, 1, 2], [0, 1, 2])
        circuit.x(0, label="X1i")

        fname = "if_else_body.png"
        self.circuit_drawer(
            circuit, output="mpl", cregbundle=False, filename=fname, idle_wires=True
        )

        ratio = VisualTestUtilities._save_diff(
            self._image_path(fname),
            self._reference_path(fname),
            fname,
            FAILURE_DIFF_DIR,
            FAILURE_PREFIX,
        )
        self.assertGreaterEqual(ratio, self.threshold)

    def test_if_else_op_nested(self):
        """Test the IfElseOp with complex nested if/else"""
        qr = QuantumRegister(4, "q")
        cr = ClassicalRegister(3, "cr")
        circuit = QuantumCircuit(qr, cr)

        circuit.h(0)
        with circuit.if_test((cr[1], 1)) as _else:
            circuit.x(0, label="X")
            with circuit.if_test((cr[2], 1)):
                circuit.z(0)
                circuit.y(1)
                with circuit.if_test((cr[1], 1)):
                    circuit.y(1)
                    circuit.z(2)
                    with circuit.if_test((cr[2], 1)):
                        circuit.cx(0, 1)
                        with circuit.if_test((cr[1], 1)):
                            circuit.h(0)
                            circuit.x(1)
        with _else:
            circuit.y(1)
            with circuit.if_test((cr[2], 1)):
                circuit.x(0)
                circuit.x(1)
            inst = QuantumCircuit(2, 2, name="Inst").to_instruction()
            circuit.append(inst, [qr[0], qr[1]], [cr[0], cr[1]])
        circuit.x(0)

        fname = "if_else_op_nested.png"
        self.circuit_drawer(circuit, output="mpl", cregbundle=True, filename=fname, idle_wires=True)

        ratio = VisualTestUtilities._save_diff(
            self._image_path(fname),
            self._reference_path(fname),
            fname,
            FAILURE_DIFF_DIR,
            FAILURE_PREFIX,
        )
        self.assertGreaterEqual(ratio, self.threshold)

    def test_if_else_op_wire_order(self):
        """Test the IfElseOp with complex nested if/else and wire_order"""
        qr = QuantumRegister(4, "q")
        cr = ClassicalRegister(3, "cr")
        circuit = QuantumCircuit(qr, cr)

        circuit.h(0)
        with circuit.if_test((cr[1], 1)) as _else:
            circuit.x(0, label="X")
            with circuit.if_test((cr[2], 1)):
                circuit.z(0)
                circuit.y(1)
                with circuit.if_test((cr[1], 1)):
                    circuit.y(1)
                    circuit.z(2)
                    with circuit.if_test((cr[2], 1)):
                        circuit.cx(0, 1)
                        with circuit.if_test((cr[1], 1)):
                            circuit.h(0)
                            circuit.x(1)
        with _else:
            circuit.y(1)
            with circuit.if_test((cr[2], 1)):
                circuit.x(0)
                circuit.x(1)
            inst = QuantumCircuit(2, 2, name="Inst").to_instruction()
            circuit.append(inst, [qr[0], qr[1]], [cr[0], cr[1]])
        circuit.x(0)

        fname = "if_else_op_wire_order.png"
        self.circuit_drawer(
            circuit,
            output="mpl",
            cregbundle=False,
            wire_order=[2, 0, 3, 1, 4, 5, 6],
            filename=fname,
            idle_wires=True,
        )

        ratio = VisualTestUtilities._save_diff(
            self._image_path(fname),
            self._reference_path(fname),
            fname,
            FAILURE_DIFF_DIR,
            FAILURE_PREFIX,
        )
        self.assertGreaterEqual(ratio, self.threshold)

    def test_if_else_op_fold(self):
        """Test the IfElseOp with complex nested if/else and fold"""
        qr = QuantumRegister(4, "q")
        cr = ClassicalRegister(3, "cr")
        circuit = QuantumCircuit(qr, cr)

        circuit.h(0)
        with circuit.if_test((cr[1], 1)) as _else:
            circuit.x(0, label="X")
            with circuit.if_test((cr[2], 1)):
                circuit.z(0)
                circuit.y(1)
                with circuit.if_test((cr[1], 1)):
                    circuit.y(1)
                    circuit.z(2)
                    with circuit.if_test((cr[2], 1)):
                        circuit.cx(0, 1)
                        with circuit.if_test((cr[1], 1)):
                            circuit.h(0)
                            circuit.x(1)
        with _else:
            circuit.y(1)
            with circuit.if_test((cr[2], 1)):
                circuit.x(0)
                circuit.x(1)
            inst = QuantumCircuit(2, 2, name="Inst").to_instruction()
            circuit.append(inst, [qr[0], qr[1]], [cr[0], cr[1]])
        circuit.x(0)

        fname = "if_else_op_fold.png"
        self.circuit_drawer(circuit, output="mpl", fold=7, filename=fname, idle_wires=True)

        ratio = VisualTestUtilities._save_diff(
            self._image_path(fname),
            self._reference_path(fname),
            fname,
            FAILURE_DIFF_DIR,
            FAILURE_PREFIX,
        )
        self.assertGreaterEqual(ratio, self.threshold)

    def test_while_loop_op(self):
        """Test the WhileLoopOp"""
        qr = QuantumRegister(4, "q")
        cr = ClassicalRegister(3, "cr")
        circuit = QuantumCircuit(qr, cr)

        circuit.h(0)
        circuit.measure(0, 2)
        with circuit.while_loop((cr[0], 0)):
            circuit.h(0)
            circuit.cx(0, 1)
            circuit.measure(0, 0)
            with circuit.if_test((cr[2], 1)):
                circuit.x(0)

        fname = "while_loop.png"
        self.circuit_drawer(
            circuit, output="mpl", cregbundle=False, filename=fname, idle_wires=True
        )

        ratio = VisualTestUtilities._save_diff(
            self._image_path(fname),
            self._reference_path(fname),
            fname,
            FAILURE_DIFF_DIR,
            FAILURE_PREFIX,
        )
        self.assertGreaterEqual(ratio, self.threshold)

    def test_for_loop_op(self):
        """Test the ForLoopOp"""
        qr = QuantumRegister(4, "q")
        cr = ClassicalRegister(3, "cr")
        circuit = QuantumCircuit(qr, cr)

        a = Parameter("a")
        circuit.h(0)
        circuit.measure(0, 2)
        with circuit.for_loop((2, 4, 8, 16), loop_parameter=a):
            circuit.h(0)
            circuit.cx(0, 1)
            circuit.rx(pi / a, 1)
            circuit.measure(0, 0)
            with circuit.if_test((cr[2], 1)):
                circuit.z(0)

        fname = "for_loop.png"
        self.circuit_drawer(
            circuit, output="mpl", cregbundle=False, filename=fname, idle_wires=True
        )

        ratio = VisualTestUtilities._save_diff(
            self._image_path(fname),
            self._reference_path(fname),
            fname,
            FAILURE_DIFF_DIR,
            FAILURE_PREFIX,
        )
        self.assertGreaterEqual(ratio, self.threshold)

    def test_for_loop_op_range(self):
        """Test the ForLoopOp with a range"""
        qr = QuantumRegister(4, "q")
        cr = ClassicalRegister(3, "cr")
        circuit = QuantumCircuit(qr, cr)

        a = Parameter("a")
        circuit.h(0)
        circuit.measure(0, 2)
        with circuit.for_loop(range(10, 20), loop_parameter=a):
            circuit.h(0)
            circuit.cx(0, 1)
            circuit.rx(pi / a, 1)
            circuit.measure(0, 0)
            with circuit.if_test((cr[2], 1)):
                circuit.z(0)

        fname = "for_loop_range.png"
        self.circuit_drawer(
            circuit, output="mpl", cregbundle=False, filename=fname, idle_wires=True
        )

        ratio = VisualTestUtilities._save_diff(
            self._image_path(fname),
            self._reference_path(fname),
            fname,
            FAILURE_DIFF_DIR,
            FAILURE_PREFIX,
        )
        self.assertGreaterEqual(ratio, self.threshold)

    def test_for_loop_op_1_qarg(self):
        """Test the ForLoopOp with 1 qarg"""
        qr = QuantumRegister(4, "q")
        cr = ClassicalRegister(3, "cr")
        circuit = QuantumCircuit(qr, cr)

        a = Parameter("a")
        circuit.h(0)
        circuit.measure(0, 2)
        with circuit.for_loop((2, 4, 8, 16), loop_parameter=a):
            circuit.h(0)
            circuit.rx(pi / a, 0)
            circuit.measure(0, 0)
            with circuit.if_test((cr[2], 1)):
                circuit.z(0)

        fname = "for_loop_1_qarg.png"
        self.circuit_drawer(
            circuit, output="mpl", cregbundle=False, filename=fname, idle_wires=True
        )

        ratio = VisualTestUtilities._save_diff(
            self._image_path(fname),
            self._reference_path(fname),
            fname,
            FAILURE_DIFF_DIR,
            FAILURE_PREFIX,
        )
        self.assertGreaterEqual(ratio, self.threshold)

    def test_switch_case_op(self):
        """Test the SwitchCaseOp"""
        qreg = QuantumRegister(3, "q")
        creg = ClassicalRegister(3, "cr")
        circuit = QuantumCircuit(qreg, creg)

        circuit.h([0, 1, 2])
        circuit.measure([0, 1, 2], [0, 1, 2])

        with circuit.switch(creg) as case:
            with case(0, 1, 2):
                circuit.x(0)
            with case(3, 4, 5):
                circuit.y(1)
                circuit.y(0)
                circuit.y(0)
            with case(case.DEFAULT):
                circuit.cx(0, 1)
        circuit.h(0)

        fname = "switch_case.png"
        self.circuit_drawer(
            circuit, output="mpl", cregbundle=False, filename=fname, idle_wires=True
        )

        ratio = VisualTestUtilities._save_diff(
            self._image_path(fname),
            self._reference_path(fname),
            fname,
            FAILURE_DIFF_DIR,
            FAILURE_PREFIX,
        )
        self.assertGreaterEqual(ratio, self.threshold)

    def test_switch_case_op_1_qarg(self):
        """Test the SwitchCaseOp with 1 qarg"""
        qreg = QuantumRegister(3, "q")
        creg = ClassicalRegister(3, "cr")
        circuit = QuantumCircuit(qreg, creg)

        circuit.h([0, 1, 2])
        circuit.measure([0, 1, 2], [0, 1, 2])

        with circuit.switch(creg) as case:
            with case(0, 1, 2):
                circuit.x(0)
            with case(case.DEFAULT):
                circuit.y(0)
        circuit.h(0)

        fname = "switch_case_1_qarg.png"
        self.circuit_drawer(
            circuit, output="mpl", cregbundle=False, filename=fname, idle_wires=True
        )

        ratio = VisualTestUtilities._save_diff(
            self._image_path(fname),
            self._reference_path(fname),
            fname,
            FAILURE_DIFF_DIR,
            FAILURE_PREFIX,
        )
        self.assertGreaterEqual(ratio, self.threshold)

    def test_switch_case_op_empty_default(self):
        """Test the SwitchCaseOp with empty default case"""
        qreg = QuantumRegister(3, "q")
        creg = ClassicalRegister(3, "cr")
        circuit = QuantumCircuit(qreg, creg)

        circuit.h([0, 1, 2])
        circuit.measure([0, 1, 2], [0, 1, 2])

        with circuit.switch(creg) as case:
            with case(0, 1, 2):
                circuit.x(0)
            with case(case.DEFAULT):
                pass
        circuit.h(0)

        fname = "switch_case_empty_default.png"
        self.circuit_drawer(
            circuit, output="mpl", cregbundle=False, filename=fname, idle_wires=True
        )

        ratio = VisualTestUtilities._save_diff(
            self._image_path(fname),
            self._reference_path(fname),
            fname,
            FAILURE_DIFF_DIR,
            FAILURE_PREFIX,
        )
        self.assertGreaterEqual(ratio, self.threshold)

    def test_if_with_expression(self):
        """Test the IfElseOp with an expression"""
        qr = QuantumRegister(3, "qr")
        cr = ClassicalRegister(3, "cr")
        cr1 = ClassicalRegister(3, "cr1")
        cr2 = ClassicalRegister(3, "cr2")
        cr3 = ClassicalRegister(3, "cr3")
        circuit = QuantumCircuit(qr, cr, cr1, cr2, cr3)

        circuit.h(0)
        with circuit.if_test(expr.equal(expr.bit_and(cr1, expr.bit_and(cr2, cr3)), 3)):
            circuit.z(0)

        fname = "if_op_expr.png"
        self.circuit_drawer(circuit, output="mpl", filename=fname, idle_wires=True)

        ratio = VisualTestUtilities._save_diff(
            self._image_path(fname),
            self._reference_path(fname),
            fname,
            FAILURE_DIFF_DIR,
            FAILURE_PREFIX,
        )
        self.assertGreaterEqual(ratio, self.threshold)

    def test_if_with_expression_nested(self):
        """Test the IfElseOp with an expression for nested"""
        qr = QuantumRegister(3, "qr")
        cr = ClassicalRegister(3, "cr")
        cr1 = ClassicalRegister(3, "cr1")
        cr2 = ClassicalRegister(3, "cr2")
        cr3 = ClassicalRegister(3, "cr3")
        circuit = QuantumCircuit(qr, cr, cr1, cr2, cr3)

        circuit.h(0)
        with circuit.if_test(expr.equal(expr.bit_and(cr1, expr.bit_and(cr2, cr3)), 3)):
            circuit.x(0)
            with circuit.if_test(expr.equal(expr.bit_and(cr3, expr.bit_and(cr1, cr2)), 5)):
                circuit.z(1)

        fname = "if_op_expr_nested.png"
        self.circuit_drawer(circuit, output="mpl", filename=fname, idle_wires=True)

        ratio = VisualTestUtilities._save_diff(
            self._image_path(fname),
            self._reference_path(fname),
            fname,
            FAILURE_DIFF_DIR,
            FAILURE_PREFIX,
        )
        self.assertGreaterEqual(ratio, self.threshold)

    def test_switch_with_expression(self):
        """Test the SwitchCaseOp with an expression"""
        qr = QuantumRegister(3, "qr")
        cr = ClassicalRegister(3, "cr")
        cr1 = ClassicalRegister(3, "cr1")
        cr2 = ClassicalRegister(3, "cr2")
        cr3 = ClassicalRegister(3, "cr3")
        circuit = QuantumCircuit(qr, cr, cr1, cr2, cr3)

        circuit.h(0)
        with circuit.switch(expr.bit_and(cr1, expr.bit_and(cr2, cr3))) as case:
            with case(0, 1, 2, 3):
                circuit.x(0)
            with case(case.DEFAULT):
                circuit.cx(0, 1)

        fname = "switch_expr.png"
        self.circuit_drawer(circuit, output="mpl", filename=fname, idle_wires=True)

        ratio = VisualTestUtilities._save_diff(
            self._image_path(fname),
            self._reference_path(fname),
            fname,
            FAILURE_DIFF_DIR,
            FAILURE_PREFIX,
        )
        self.assertGreaterEqual(ratio, self.threshold)

    def test_control_flow_layout(self):
        """Test control flow with a layout set."""
        qreg = QuantumRegister(2, "qr")
        creg = ClassicalRegister(2, "cr")
        qc = QuantumCircuit(qreg, creg)
        qc.h([0, 1])
        qc.h([0, 1])
        qc.h([0, 1])
        qc.measure([0, 1], [0, 1])
        with qc.switch(creg) as case:
            with case(0):
                qc.z(0)
            with case(1, 2):
                qc.cx(0, 1)
            with case(case.DEFAULT):
                qc.h(0)
        backend = GenericBackendV2(5, coupling_map=YORKTOWN_CMAP, seed=16)
        backend.target.add_instruction(SwitchCaseOp, name="switch_case")
        tqc = transpile(qc, backend, optimization_level=2, seed_transpiler=671_42)
        fname = "layout_control_flow.png"
        self.circuit_drawer(tqc, output="mpl", filename=fname, idle_wires=True)

        ratio = VisualTestUtilities._save_diff(
            self._image_path(fname),
            self._reference_path(fname),
            fname,
            FAILURE_DIFF_DIR,
            FAILURE_PREFIX,
        )
        self.assertGreaterEqual(ratio, self.threshold)

    def test_control_flow_nested_layout(self):
        """Test nested control flow with a layout set."""
        qreg = QuantumRegister(2, "qr")
        creg = ClassicalRegister(2, "cr")
        qc = QuantumCircuit(qreg, creg)
        qc.h([0, 1])
        qc.h([0, 1])
        qc.h([0, 1])
        qc.measure([0, 1], [0, 1])
        with qc.switch(creg) as case:
            with case(0):
                qc.z(0)
            with case(1, 2):
                with qc.if_test((creg[0], 0)):
                    qc.cx(0, 1)
            with case(case.DEFAULT):
                with qc.if_test((creg[1], 0)):
                    qc.h(0)
        backend = GenericBackendV2(5, coupling_map=YORKTOWN_CMAP, seed=0)
        backend.target.add_instruction(SwitchCaseOp, name="switch_case")
        backend.target.add_instruction(IfElseOp, name="if_else")
        tqc = transpile(qc, backend, optimization_level=2, seed_transpiler=671_42)

        fname = "nested_layout_control_flow.png"
        self.circuit_drawer(tqc, output="mpl", filename=fname, idle_wires=True)

        ratio = VisualTestUtilities._save_diff(
            self._image_path(fname),
            self._reference_path(fname),
            fname,
            FAILURE_DIFF_DIR,
            FAILURE_PREFIX,
        )
        self.assertGreaterEqual(ratio, self.threshold)

    def test_control_flow_with_fold_minus_one(self):
        """Test control flow works with fold=-1. Qiskit issue #12012"""
        qreg = QuantumRegister(2, "qr")
        creg = ClassicalRegister(2, "cr")
        circuit = QuantumCircuit(qreg, creg)
        with circuit.if_test((creg[1], 1)):
            circuit.h(0)
            circuit.cx(0, 1)

        fname = "control_flow_fold_minus_one.png"
        self.circuit_drawer(circuit, output="mpl", filename=fname, fold=-1, idle_wires=True)

        ratio = VisualTestUtilities._save_diff(
            self._image_path(fname),
            self._reference_path(fname),
            fname,
            FAILURE_DIFF_DIR,
            FAILURE_PREFIX,
        )
        self.assertGreaterEqual(ratio, self.threshold)

    def test_annotated_operation(self):
        """Test AnnotatedOperations and other non-Instructions."""
        circuit = QuantumCircuit(3)
        cliff = random_clifford(2)
        circuit.append(cliff, [0, 1])
        circuit.x(0)
        circuit.h(1)
        circuit.append(SGate().control(2, ctrl_state=1), [0, 2, 1])
        circuit.ccx(0, 1, 2)
        op1 = AnnotatedOperation(
            SGate(), [InverseModifier(), ControlModifier(2, 1), PowerModifier(3.29)]
        )
        circuit.append(op1, [0, 1, 2])
        circuit.append(SXGate(), [1])
        fname = "annotated.png"
        self.circuit_drawer(circuit, output="mpl", filename=fname, idle_wires=True)

        ratio = VisualTestUtilities._save_diff(
            self._image_path(fname),
            self._reference_path(fname),
            fname,
            FAILURE_DIFF_DIR,
            FAILURE_PREFIX,
        )
        self.assertGreaterEqual(ratio, self.threshold)

    def test_no_qreg_names_after_layout(self):
        """Test that full register names are not shown after transpilation.
        See https://github.com/Qiskit/qiskit-terra/issues/11038"""
        backend = GenericBackendV2(5, coupling_map=YORKTOWN_CMAP, seed=42)

        qc = QuantumCircuit(3)
        qc.cx(0, 1)
        qc.cx(1, 2)
        qc.cx(2, 0)
        circuit = transpile(
            qc, backend, basis_gates=["rz", "sx", "cx"], layout_method="sabre", seed_transpiler=15
        )

        fname = "qreg_names_after_layout.png"
        self.circuit_drawer(circuit, output="mpl", filename=fname, idle_wires=True)

        ratio = VisualTestUtilities._save_diff(
            self._image_path(fname),
            self._reference_path(fname),
            fname,
            FAILURE_DIFF_DIR,
            FAILURE_PREFIX,
        )
        self.assertGreaterEqual(ratio, self.threshold)

    def test_if_else_standalone_var(self):
        """Test if/else with standalone Var."""
        a = expr.Var.new("a", types.Uint(8))
        qc = QuantumCircuit(2, 2, inputs=[a])
        b = qc.add_var("b", False)
        qc.store(a, 128)
        with qc.if_test(expr.logic_not(b)):
            # Mix old-style and new-style.
            with qc.if_test(expr.equal(b, qc.clbits[0])):
                qc.cx(0, 1)
            c = qc.add_var("c", b)
            with qc.if_test(expr.logic_and(c, expr.equal(a, 128))):
                qc.h(0)
        fname = "if_else_standalone_var.png"
        self.circuit_drawer(qc, output="mpl", filename=fname, idle_wires=True)

        ratio = VisualTestUtilities._save_diff(
            self._image_path(fname),
            self._reference_path(fname),
            fname,
            FAILURE_DIFF_DIR,
            FAILURE_PREFIX,
        )
        self.assertGreaterEqual(ratio, self.threshold)

    def test_switch_standalone_var(self):
        """Test switch with standalone Var."""
        a = expr.Var.new("a", types.Uint(8))
        qc = QuantumCircuit(2, 2, inputs=[a])
        b = qc.add_var("b", expr.lift(5, a.type))
        with qc.switch(expr.bit_not(a)) as case:
            with case(0):
                with qc.switch(b) as case2:
                    with case2(2):
                        qc.cx(0, 1)
                    with case2(case2.DEFAULT):
                        qc.cx(1, 0)
            with case(case.DEFAULT):
                c = qc.add_var("c", expr.equal(a, b))
                with qc.if_test(c):
                    qc.h(0)
        fname = "switch_standalone_var.png"
        self.circuit_drawer(qc, output="mpl", filename=fname, idle_wires=True)

        ratio = VisualTestUtilities._save_diff(
            self._image_path(fname),
            self._reference_path(fname),
            fname,
            FAILURE_DIFF_DIR,
            FAILURE_PREFIX,
        )
        self.assertGreaterEqual(ratio, self.threshold)


if __name__ == "__main__":
    unittest.main(verbosity=1)<|MERGE_RESOLUTION|>--- conflicted
+++ resolved
@@ -1,4 +1,4 @@
-# This code is part of Qiskit.
+#    This code is part of Qiskit.
 #
 # (C) Copyright IBM 2020, 2024.
 #
@@ -112,152 +112,6 @@
         )
         self.assertGreaterEqual(ratio, self.threshold)
 
-<<<<<<< HEAD
-    def test_calibrations(self):
-        """Test calibrations annotations
-        See https://github.com/Qiskit/qiskit-terra/issues/5920
-        """
-
-        circuit = QuantumCircuit(2, 2)
-        circuit.h(0)
-
-        from qiskit import pulse
-
-        with self.assertWarns(DeprecationWarning):
-            with pulse.build(name="hadamard") as h_q0:
-                pulse.play(
-                    pulse.library.Gaussian(duration=128, amp=0.1, sigma=16), pulse.DriveChannel(0)
-                )
-
-            circuit.add_calibration("h", [0], h_q0)
-
-        fname = "calibrations.png"
-        self.circuit_drawer(circuit, output="mpl", filename=fname, idle_wires=True)
-
-        ratio = VisualTestUtilities._save_diff(
-            self._image_path(fname),
-            self._reference_path(fname),
-            fname,
-            FAILURE_DIFF_DIR,
-            FAILURE_PREFIX,
-        )
-        self.assertGreaterEqual(ratio, self.threshold)
-
-    def test_calibrations_with_control_gates(self):
-        """Test calibrations annotations
-        See https://github.com/Qiskit/qiskit-terra/issues/5920
-        """
-
-        circuit = QuantumCircuit(2, 2)
-        circuit.cx(0, 1)
-        circuit.ch(0, 1)
-
-        from qiskit import pulse
-
-        with self.assertWarns(DeprecationWarning):
-            with pulse.build(name="cnot") as cx_q01:
-                pulse.play(
-                    pulse.library.Gaussian(duration=128, amp=0.1, sigma=16), pulse.DriveChannel(1)
-                )
-
-            circuit.add_calibration("cx", [0, 1], cx_q01)
-
-            with pulse.build(name="ch") as ch_q01:
-                pulse.play(
-                    pulse.library.Gaussian(duration=128, amp=0.1, sigma=16), pulse.DriveChannel(1)
-                )
-
-            circuit.add_calibration("ch", [0, 1], ch_q01)
-
-        fname = "calibrations_with_control_gates.png"
-        self.circuit_drawer(circuit, output="mpl", filename=fname, idle_wires=True)
-
-        ratio = VisualTestUtilities._save_diff(
-            self._image_path(fname),
-            self._reference_path(fname),
-            fname,
-            FAILURE_DIFF_DIR,
-            FAILURE_PREFIX,
-        )
-        self.assertGreaterEqual(ratio, self.threshold)
-
-    def test_calibrations_with_swap_and_reset(self):
-        """Test calibrations annotations
-        See https://github.com/Qiskit/qiskit-terra/issues/5920
-        """
-
-        circuit = QuantumCircuit(2, 2)
-        circuit.swap(0, 1)
-        circuit.reset(0)
-
-        from qiskit import pulse
-
-        with self.assertWarns(DeprecationWarning):
-            with pulse.build(name="swap") as swap_q01:
-                pulse.play(
-                    pulse.library.Gaussian(duration=128, amp=0.1, sigma=16), pulse.DriveChannel(1)
-                )
-
-            circuit.add_calibration("swap", [0, 1], swap_q01)
-
-            with pulse.build(name="reset") as reset_q0:
-                pulse.play(
-                    pulse.library.Gaussian(duration=128, amp=0.1, sigma=16), pulse.DriveChannel(1)
-                )
-
-            circuit.add_calibration("reset", [0], reset_q0)
-
-        fname = "calibrations_with_swap_and_reset.png"
-        self.circuit_drawer(circuit, output="mpl", filename=fname, idle_wires=True)
-
-        ratio = VisualTestUtilities._save_diff(
-            self._image_path(fname),
-            self._reference_path(fname),
-            fname,
-            FAILURE_DIFF_DIR,
-            FAILURE_PREFIX,
-        )
-        self.assertGreaterEqual(ratio, self.threshold)
-
-    def test_calibrations_with_rzz_and_rxx(self):
-        """Test calibrations annotations
-        See https://github.com/Qiskit/qiskit-terra/issues/5920
-        """
-        circuit = QuantumCircuit(2, 2)
-        circuit.rzz(pi, 0, 1)
-        circuit.rxx(pi, 0, 1)
-
-        from qiskit import pulse
-
-        with self.assertWarns(DeprecationWarning):
-            with pulse.build(name="rzz") as rzz_q01:
-                pulse.play(
-                    pulse.library.Gaussian(duration=128, amp=0.1, sigma=16), pulse.DriveChannel(1)
-                )
-
-            circuit.add_calibration("rzz", [0, 1], rzz_q01)
-
-            with pulse.build(name="rxx") as rxx_q01:
-                pulse.play(
-                    pulse.library.Gaussian(duration=128, amp=0.1, sigma=16), pulse.DriveChannel(1)
-                )
-
-            circuit.add_calibration("rxx", [0, 1], rxx_q01)
-
-        fname = "calibrations_with_rzz_and_rxx.png"
-        self.circuit_drawer(circuit, output="mpl", filename=fname, idle_wires=True)
-
-        ratio = VisualTestUtilities._save_diff(
-            self._image_path(fname),
-            self._reference_path(fname),
-            fname,
-            FAILURE_DIFF_DIR,
-            FAILURE_PREFIX,
-        )
-        self.assertGreaterEqual(ratio, self.threshold)
-
-=======
->>>>>>> 3ae0d14e
     def test_no_ops(self):
         """Test circuit with no ops.
         See https://github.com/Qiskit/qiskit-terra/issues/5393"""
