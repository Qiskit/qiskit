--- conflicted
+++ resolved
@@ -23,590 +23,623 @@
  * Test the zero constructor.
  */
 int test_empty(void) {
-  QkCircuit *qc = qk_circuit_new(0, 0);
-  uint32_t num_qubits = qk_circuit_num_qubits(qc);
-  uint32_t num_clbits = qk_circuit_num_clbits(qc);
-  size_t num_instructions = qk_circuit_num_instructions(qc);
-  qk_circuit_free(qc);
-
-  if (num_qubits != 0) {
-    printf("The number of qubits %d is not 0", num_qubits);
-    return EqualityError;
-  }
-  if (num_clbits != 0) {
-    printf("The number of clbits %d is not 0", num_clbits);
-    return EqualityError;
-  }
-  if (num_instructions != 0) {
-    printf("The number of instructions %lu is not 0", num_instructions);
-    return EqualityError;
-  }
-  return Ok;
+    QkCircuit *qc = qk_circuit_new(0, 0);
+    uint32_t num_qubits = qk_circuit_num_qubits(qc);
+    uint32_t num_clbits = qk_circuit_num_clbits(qc);
+    size_t num_instructions = qk_circuit_num_instructions(qc);
+    qk_circuit_free(qc);
+
+    if (num_qubits != 0) {
+        printf("The number of qubits %d is not 0", num_qubits);
+        return EqualityError;
+    }
+    if (num_clbits != 0) {
+        printf("The number of clbits %d is not 0", num_clbits);
+        return EqualityError;
+    }
+    if (num_instructions != 0) {
+        printf("The number of instructions %lu is not 0", num_instructions);
+        return EqualityError;
+    }
+    return Ok;
 }
 
 int test_no_gate_1000_bits(void) {
-  QkCircuit *qc = qk_circuit_new(1000, 1000);
-  uint32_t num_qubits = qk_circuit_num_qubits(qc);
-  uint32_t num_clbits = qk_circuit_num_clbits(qc);
-  size_t num_instructions = qk_circuit_num_instructions(qc);
-  qk_circuit_free(qc);
-
-  if (num_qubits != 1000) {
-    printf("The number of qubits %d is not 1000", num_qubits);
-    return EqualityError;
-  }
-  if (num_clbits != 1000) {
-    printf("The number of clbits %d is not 1000", num_clbits);
-    return EqualityError;
-  }
-  if (num_instructions != 0) {
-    printf("The number of instructions %lu is not 0", num_instructions);
-    return EqualityError;
-  }
-
-  return Ok;
+    QkCircuit *qc = qk_circuit_new(1000, 1000);
+    uint32_t num_qubits = qk_circuit_num_qubits(qc);
+    uint32_t num_clbits = qk_circuit_num_clbits(qc);
+    size_t num_instructions = qk_circuit_num_instructions(qc);
+    qk_circuit_free(qc);
+
+    if (num_qubits != 1000) {
+        printf("The number of qubits %d is not 1000", num_qubits);
+        return EqualityError;
+    }
+    if (num_clbits != 1000) {
+        printf("The number of clbits %d is not 1000", num_clbits);
+        return EqualityError;
+    }
+    if (num_instructions != 0) {
+        printf("The number of instructions %lu is not 0", num_instructions);
+        return EqualityError;
+    }
+
+    return Ok;
 }
 
 int test_gate_num_qubits(void) {
-  for (uint8_t i = 0; i < 52; i++) {
-    if (i == 0) {
-      if (qk_gate_num_qubits(i) != 0) {
-
+    for (uint8_t i = 0; i < 52; i++) {
+        if (i == 0) {
+            if (qk_gate_num_qubits(i) != 0) {
+
+                return EqualityError;
+            }
+        } else if (i < 21) {
+            if (qk_gate_num_qubits(i) != 1) {
+                return EqualityError;
+            }
+        } else if (i <= 44) {
+            if (qk_gate_num_qubits(i) != 2) {
+                return EqualityError;
+            }
+        } else if (i <= 48) {
+            if (qk_gate_num_qubits(i) != 3) {
+                return EqualityError;
+            }
+        } else {
+            if (qk_gate_num_qubits(i) != 4) {
+                return EqualityError;
+            }
+        }
+    }
+    return Ok;
+}
+
+bool value_in_array(uint8_t val, uint8_t *arr, size_t n) {
+    for (size_t i = 0; i < n; i++) {
+        if (arr[i] == val)
+            return true;
+    }
+    return false;
+}
+
+int test_gate_num_params(void) {
+
+    uint8_t zero_param_gates[29] = {1,  2,  3,  4,  5,  11, 12, 13, 14, 15, 16, 21, 22, 23, 24,
+                                    25, 26, 27, 28, 33, 34, 35, 45, 46, 47, 48, 49, 50, 51};
+    uint8_t one_param_gates[15] = {0, 6, 8, 9, 10, 18, 29, 30, 31, 32, 37, 39, 40, 41, 42};
+    uint8_t two_param_gates[4] = {7, 19, 43, 44};
+
+    for (uint8_t i = 0; i < 52; i++) {
+        if (value_in_array(i, zero_param_gates, 29)) {
+            if (qk_gate_num_params(i) != 0) {
+                return EqualityError;
+            }
+        } else if (value_in_array(i, one_param_gates, 15)) {
+            if (qk_gate_num_params(i) != 1) {
+                return EqualityError;
+            }
+        } else if (value_in_array(i, two_param_gates, 4)) {
+            if (qk_gate_num_params(i) != 2) {
+                return EqualityError;
+            }
+        } else if (i == 36) {
+            // CU takes 4 parameters theta, phi, lambda, gamma
+            if (qk_gate_num_params(i) != 4) {
+                return EqualityError;
+            }
+        } else {
+            if (qk_gate_num_params(i) != 3) {
+                return EqualityError;
+            }
+        }
+    }
+    return Ok;
+}
+
+int test_get_gate_counts_bv_no_measure(void) {
+    QkCircuit *qc = qk_circuit_new(1000, 1000);
+    double *params = NULL;
+    uint32_t i = 0;
+    uint32_t qubits[1] = {999};
+    qk_circuit_gate(qc, QkGate_X, qubits, params);
+    for (i = 0; i < 1000; i++) {
+        uint32_t qubits[1] = {i};
+        qk_circuit_gate(qc, QkGate_H, qubits, params);
+    }
+    for (i = 0; i < 1000; i += 2) {
+        uint32_t qubits[2] = {i, 999};
+        qk_circuit_gate(qc, QkGate_CX, qubits, params);
+    }
+    for (i = 0; i < 999; i++) {
+        uint32_t qubits[1] = {i};
+        qk_circuit_gate(qc, QkGate_H, qubits, params);
+    }
+    QkOpCounts op_counts = qk_circuit_count_ops(qc);
+    int result = Ok;
+    if (op_counts.len != 3) {
+        result = EqualityError;
+        goto cleanup;
+    }
+    result = strcmp(op_counts.data[2].name, "x");
+    if (result != 0) {
+        goto cleanup;
+    }
+    if (op_counts.data[2].count != 1) {
+        result = EqualityError;
+        goto cleanup;
+    }
+    result = strcmp(op_counts.data[0].name, "h");
+    if (result != 0) {
+        goto cleanup;
+    }
+    if (op_counts.data[0].count != 1999) {
+        result = EqualityError;
+        goto cleanup;
+    }
+    result = strcmp(op_counts.data[1].name, "cx");
+    if (result != 0) {
+        goto cleanup;
+    }
+    if (op_counts.data[1].count != 500) {
+        result = EqualityError;
+        goto cleanup;
+    }
+cleanup:
+    qk_circuit_free(qc);
+    qk_opcounts_free(op_counts);
+    return result;
+}
+
+int test_get_gate_counts_bv_measures(void) {
+    QkCircuit *qc = qk_circuit_new(1000, 1000);
+    double *params = NULL;
+    uint32_t i = 0;
+    uint32_t qubits[1] = {999};
+    qk_circuit_gate(qc, QkGate_X, qubits, params);
+    for (i = 0; i < 1000; i++) {
+        uint32_t qubits[1] = {i};
+        qk_circuit_gate(qc, QkGate_H, qubits, params);
+    }
+    for (i = 0; i < 1000; i += 2) {
+        uint32_t qubits[2] = {i, 999};
+        qk_circuit_gate(qc, QkGate_CX, qubits, params);
+    }
+    for (i = 0; i < 999; i++) {
+        uint32_t qubits[1] = {i};
+        qk_circuit_gate(qc, QkGate_H, qubits, params);
+    }
+    for (i = 0; i < 999; i++) {
+        qk_circuit_measure(qc, i, i);
+    }
+    QkOpCounts op_counts = qk_circuit_count_ops(qc);
+    int result = Ok;
+    if (op_counts.len != 4) {
+        result = EqualityError;
+        goto cleanup;
+    }
+    result = strcmp(op_counts.data[3].name, "x");
+    if (result != 0) {
+        goto cleanup;
+    }
+    if (op_counts.data[3].count != 1) {
+        result = EqualityError;
+        goto cleanup;
+    }
+    result = strcmp(op_counts.data[0].name, "h");
+    if (result != 0) {
+        goto cleanup;
+    }
+    if (op_counts.data[0].count != 1999) {
+        result = EqualityError;
+        goto cleanup;
+    }
+    result = strcmp(op_counts.data[2].name, "cx");
+    if (result != 0) {
+        goto cleanup;
+    }
+    if (op_counts.data[2].count != 500) {
+        result = EqualityError;
+        goto cleanup;
+    }
+    result = strcmp(op_counts.data[1].name, "measure");
+    if (result != 0) {
+        goto cleanup;
+    }
+    if (op_counts.data[1].count != 999) {
+        result = EqualityError;
+        goto cleanup;
+    }
+cleanup:
+    qk_circuit_free(qc);
+    qk_opcounts_free(op_counts);
+    return result;
+}
+
+int test_get_gate_counts_bv_barrier_and_measures() {
+    QkCircuit *qc = qk_circuit_new(1000, 1000);
+    double *params = NULL;
+    uint32_t i = 0;
+    uint32_t qubits[1] = {999};
+    qk_circuit_gate(qc, QkGate_X, qubits, params);
+    for (i = 0; i < 1000; i++) {
+        uint32_t qubits[1] = {i};
+        qk_circuit_gate(qc, QkGate_H, qubits, params);
+    }
+    uint32_t barrier_qubits[1000];
+    for (i = 0; i < 1000; i++) {
+        barrier_qubits[i] = i;
+    }
+    qk_circuit_barrier(qc, 1000, barrier_qubits);
+    for (i = 0; i < 1000; i += 2) {
+        uint32_t qubits[2] = {i, 999};
+        qk_circuit_gate(qc, QkGate_CX, qubits, params);
+    }
+    qk_circuit_barrier(qc, 1000, barrier_qubits);
+    for (i = 0; i < 999; i++) {
+        uint32_t qubits[1] = {i};
+        qk_circuit_gate(qc, QkGate_H, qubits, params);
+    }
+    for (i = 0; i < 999; i++) {
+        qk_circuit_measure(qc, i, i);
+    }
+    QkOpCounts op_counts = qk_circuit_count_ops(qc);
+    int result = Ok;
+    if (op_counts.len != 5) {
+        result = EqualityError;
+        goto cleanup;
+    }
+    result = strcmp(op_counts.data[4].name, "x");
+    if (result != 0) {
+        goto cleanup;
+    }
+    if (op_counts.data[4].count != 1) {
+        result = EqualityError;
+        goto cleanup;
+    }
+    result = strcmp(op_counts.data[0].name, "h");
+    if (result != 0) {
+        goto cleanup;
+    }
+    if (op_counts.data[0].count != 1999) {
+        result = EqualityError;
+        goto cleanup;
+    }
+    result = strcmp(op_counts.data[2].name, "cx");
+    if (result != 0) {
+        goto cleanup;
+    }
+    if (op_counts.data[2].count != 500) {
+        result = EqualityError;
+        goto cleanup;
+    }
+    result = strcmp(op_counts.data[1].name, "measure");
+    if (result != 0) {
+        return result;
+    }
+    if (op_counts.data[1].count != 999) {
+        result = EqualityError;
+        goto cleanup;
+    }
+    result = strcmp(op_counts.data[3].name, "barrier");
+    if (result != 0) {
+        goto cleanup;
+    }
+    if (op_counts.data[3].count != 2) {
         return EqualityError;
-      }
-    } else if (i < 21) {
-      if (qk_gate_num_qubits(i) != 1) {
-        return EqualityError;
-      }
-    } else if (i <= 44) {
-      if (qk_gate_num_qubits(i) != 2) {
-        return EqualityError;
-      }
-    } else if (i <= 48) {
-      if (qk_gate_num_qubits(i) != 3) {
-        return EqualityError;
-      }
-    } else {
-      if (qk_gate_num_qubits(i) != 4) {
-        return EqualityError;
-      }
-    }
-  }
-  return Ok;
-}
-
-bool value_in_array(uint8_t val, uint8_t *arr, size_t n) {
-  for (size_t i = 0; i < n; i++) {
-    if (arr[i] == val)
-      return true;
-  }
-  return false;
-}
-
-int test_gate_num_params(void) {
-
-  uint8_t zero_param_gates[29] = {1,  2,  3,  4,  5,  11, 12, 13, 14, 15,
-                                  16, 21, 22, 23, 24, 25, 26, 27, 28, 33,
-                                  34, 35, 45, 46, 47, 48, 49, 50, 51};
-  uint8_t one_param_gates[15] = {0,  6,  8,  9,  10, 18, 29, 30,
-                                 31, 32, 37, 39, 40, 41, 42};
-  uint8_t two_param_gates[4] = {7, 19, 43, 44};
-
-  for (uint8_t i = 0; i < 52; i++) {
-    if (value_in_array(i, zero_param_gates, 29)) {
-      if (qk_gate_num_params(i) != 0) {
-        return EqualityError;
-      }
-    } else if (value_in_array(i, one_param_gates, 15)) {
-      if (qk_gate_num_params(i) != 1) {
-        return EqualityError;
-      }
-    } else if (value_in_array(i, two_param_gates, 4)) {
-      if (qk_gate_num_params(i) != 2) {
-        return EqualityError;
-      }
-    } else if (i == 36) {
-      // CU takes 4 parameters theta, phi, lambda, gamma
-      if (qk_gate_num_params(i) != 4) {
-        return EqualityError;
-      }
-    } else {
-      if (qk_gate_num_params(i) != 3) {
-        return EqualityError;
-      }
-    }
-  }
-  return Ok;
-}
-
-int test_get_gate_counts_bv_no_measure(void) {
-  QkCircuit *qc = qk_circuit_new(1000, 1000);
-  double *params = NULL;
-  uint32_t i = 0;
-  uint32_t qubits[1] = {999};
-  qk_circuit_gate(qc, QkGate_X, qubits, params);
-  for (i = 0; i < 1000; i++) {
-    uint32_t qubits[1] = {i};
-    qk_circuit_gate(qc, QkGate_H, qubits, params);
-  }
-  for (i = 0; i < 1000; i += 2) {
-    uint32_t qubits[2] = {i, 999};
-    qk_circuit_gate(qc, QkGate_CX, qubits, params);
-  }
-  for (i = 0; i < 999; i++) {
-    uint32_t qubits[1] = {i};
-    qk_circuit_gate(qc, QkGate_H, qubits, params);
-  }
-  QkOpCounts op_counts = qk_circuit_count_ops(qc);
-  int result = Ok;
-  if (op_counts.len != 3) {
-    result = EqualityError;
-    goto cleanup;
-  }
-  result = strcmp(op_counts.data[2].name, "x");
-  if (result != 0) {
-    goto cleanup;
-  }
-  if (op_counts.data[2].count != 1) {
-    result = EqualityError;
-    goto cleanup;
-  }
-  result = strcmp(op_counts.data[0].name, "h");
-  if (result != 0) {
-    goto cleanup;
-  }
-  if (op_counts.data[0].count != 1999) {
-    result = EqualityError;
-    goto cleanup;
-  }
-  result = strcmp(op_counts.data[1].name, "cx");
-  if (result != 0) {
-    goto cleanup;
-  }
-  if (op_counts.data[1].count != 500) {
-    result = EqualityError;
-    goto cleanup;
-  }
+        result = EqualityError;
+        goto cleanup;
+    }
 cleanup:
-  qk_circuit_free(qc);
-  qk_opcounts_free(op_counts);
-  return result;
-}
-
-int test_get_gate_counts_bv_measures(void) {
-  QkCircuit *qc = qk_circuit_new(1000, 1000);
-  double *params = NULL;
-  uint32_t i = 0;
-  uint32_t qubits[1] = {999};
-  qk_circuit_gate(qc, QkGate_X, qubits, params);
-  for (i = 0; i < 1000; i++) {
-    uint32_t qubits[1] = {i};
-    qk_circuit_gate(qc, QkGate_H, qubits, params);
-  }
-  for (i = 0; i < 1000; i += 2) {
-    uint32_t qubits[2] = {i, 999};
-    qk_circuit_gate(qc, QkGate_CX, qubits, params);
-  }
-  for (i = 0; i < 999; i++) {
-    uint32_t qubits[1] = {i};
-    qk_circuit_gate(qc, QkGate_H, qubits, params);
-  }
-  for (i = 0; i < 999; i++) {
-    qk_circuit_measure(qc, i, i);
-  }
-  QkOpCounts op_counts = qk_circuit_count_ops(qc);
-  int result = Ok;
-  if (op_counts.len != 4) {
-    result = EqualityError;
-    goto cleanup;
-  }
-  result = strcmp(op_counts.data[3].name, "x");
-  if (result != 0) {
-    goto cleanup;
-  }
-  if (op_counts.data[3].count != 1) {
-    result = EqualityError;
-    goto cleanup;
-  }
-  result = strcmp(op_counts.data[0].name, "h");
-  if (result != 0) {
-    goto cleanup;
-  }
-  if (op_counts.data[0].count != 1999) {
-    result = EqualityError;
-    goto cleanup;
-  }
-  result = strcmp(op_counts.data[2].name, "cx");
-  if (result != 0) {
-    goto cleanup;
-  }
-  if (op_counts.data[2].count != 500) {
-    result = EqualityError;
-    goto cleanup;
-  }
-  result = strcmp(op_counts.data[1].name, "measure");
-  if (result != 0) {
-    goto cleanup;
-  }
-  if (op_counts.data[1].count != 999) {
-    result = EqualityError;
-    goto cleanup;
-  }
+    qk_circuit_free(qc);
+    qk_opcounts_free(op_counts);
+    return result;
+}
+
+int test_get_gate_counts_bv_resets_barrier_and_measures(void) {
+    QkCircuit *qc = qk_circuit_new(1000, 1000);
+    double *params = NULL;
+    uint32_t i = 0;
+    uint32_t qubits[1] = {999};
+    for (i = 0; i < 1000; i++) {
+        uint32_t qubits[1] = {i};
+        qk_circuit_reset(qc, i);
+    }
+    qk_circuit_gate(qc, QkGate_X, qubits, params);
+    for (i = 0; i < 1000; i++) {
+        uint32_t qubits[1] = {i};
+        qk_circuit_gate(qc, QkGate_H, qubits, params);
+    }
+    uint32_t barrier_qubits[1000];
+    for (i = 0; i < 1000; i++) {
+        barrier_qubits[i] = i;
+    }
+    qk_circuit_barrier(qc, 1000, barrier_qubits);
+    for (i = 0; i < 1000; i += 2) {
+        uint32_t qubits[2] = {i, 999};
+        qk_circuit_gate(qc, QkGate_CX, qubits, params);
+    }
+    qk_circuit_barrier(qc, 1000, barrier_qubits);
+    for (i = 0; i < 999; i++) {
+        uint32_t qubits[1] = {i};
+        qk_circuit_gate(qc, QkGate_H, qubits, params);
+    }
+    for (i = 0; i < 999; i++) {
+        qk_circuit_measure(qc, i, i);
+    }
+    QkOpCounts op_counts = qk_circuit_count_ops(qc);
+    int result = Ok;
+    if (op_counts.len != 6) {
+        result = EqualityError;
+        goto cleanup;
+    }
+    result = strcmp(op_counts.data[5].name, "x");
+    if (result != 0) {
+        goto cleanup;
+    }
+    if (op_counts.data[5].count != 1) {
+        result = EqualityError;
+        goto cleanup;
+    }
+    result = strcmp(op_counts.data[0].name, "h");
+    if (result != 0) {
+        goto cleanup;
+    }
+    if (op_counts.data[0].count != 1999) {
+        result = EqualityError;
+        goto cleanup;
+    }
+    result = strcmp(op_counts.data[3].name, "cx");
+    if (result != 0) {
+        goto cleanup;
+    }
+    if (op_counts.data[3].count != 500) {
+        result = EqualityError;
+        goto cleanup;
+    }
+    result = strcmp(op_counts.data[2].name, "measure");
+    if (result != 0) {
+        goto cleanup;
+    }
+    if (op_counts.data[2].count != 999) {
+        result = EqualityError;
+        goto cleanup;
+    }
+    result = strcmp(op_counts.data[4].name, "barrier");
+    if (result != 0) {
+        goto cleanup;
+    }
+    if (op_counts.data[4].count != 2) {
+        result = EqualityError;
+        goto cleanup;
+    }
+    result = strcmp(op_counts.data[1].name, "reset");
+    if (result != 0) {
+        goto cleanup;
+    }
+    if (op_counts.data[1].count != 1000) {
+        result = EqualityError;
+        goto cleanup;
+    }
+    size_t num_instructions = qk_circuit_num_instructions(qc);
+    if (num_instructions != 1000 + 2 + 999 + 500 + 1999 + 1) {
+        result = EqualityError;
+        goto cleanup;
+    }
+    for (size_t i = 0; i < num_instructions; i++) {
+
+        QkCircuitInstruction inst = qk_circuit_get_instruction(qc, i);
+        if (i < 1000) {
+            result = strcmp(inst.name, "reset");
+            if (result != 0) {
+                goto loop_exit;
+            }
+            if (inst.qubits[0] != i || inst.num_qubits != 1) {
+                result = EqualityError;
+                goto loop_exit;
+            }
+            if (inst.num_clbits > 0 || inst.num_params > 0) {
+                result = EqualityError;
+                goto loop_exit;
+            }
+        } else if (i == 1000) {
+            result = strcmp(inst.name, "x");
+            if (result != 0) {
+                goto loop_exit;
+            }
+            if (inst.qubits[0] != 999 || inst.num_qubits != 1) {
+                result = EqualityError;
+                goto loop_exit;
+            }
+            if (inst.num_clbits > 0 || inst.num_params > 0) {
+                result = EqualityError;
+                goto loop_exit;
+            }
+        } else if (i < 2001) {
+            result = strcmp(inst.name, "h");
+            if (result != 0) {
+                goto loop_exit;
+            }
+            if (inst.qubits[0] != i - 1001 || inst.num_qubits != 1) {
+                result = EqualityError;
+                goto loop_exit;
+            }
+            if (inst.num_clbits > 0 || inst.num_params > 0 || inst.num_qubits != 1) {
+                result = EqualityError;
+                goto loop_exit;
+            }
+        } else if (i == 2001) {
+            result = strcmp(inst.name, "barrier");
+            if (result != 0) {
+                goto loop_exit;
+            }
+            for (uint32_t j = 0; i < 1000; j++) {
+                if (inst.qubits[i] != i) {
+                    result = EqualityError;
+                    goto loop_exit;
+                }
+            }
+            if (inst.num_clbits > 0 || inst.num_params > 0 || inst.num_qubits != 1000) {
+                result = EqualityError;
+                goto loop_exit;
+            }
+        } else if (i <= 2501) {
+            result = strcmp(inst.name, "cx");
+            if (result != 0) {
+                goto loop_exit;
+            }
+            if (inst.qubits[0] != (i - 2002) * 2) {
+                result = EqualityError;
+                goto loop_exit;
+            }
+            if (inst.qubits[1] != 999 || inst.num_qubits != 2) {
+                result = EqualityError;
+                goto loop_exit;
+            }
+            if (inst.num_clbits > 0 || inst.num_params > 0) {
+                result = EqualityError;
+                goto loop_exit;
+            }
+        } else if (i == 2502) {
+            result = strcmp(inst.name, "barrier");
+            if (result != 0) {
+                goto loop_exit;
+            }
+            for (uint32_t j = 0; i < 1000; j++) {
+                if (inst.qubits[i] != i) {
+                    result = EqualityError;
+                    goto loop_exit;
+                }
+            }
+            if (inst.num_clbits > 0 || inst.num_params > 0 || inst.num_qubits != 1000) {
+                result = EqualityError;
+                goto loop_exit;
+            }
+        } else if (i <= 3501) {
+            result = strcmp(inst.name, "h");
+            if (result != 0) {
+                goto loop_exit;
+            }
+            if (inst.qubits[0] != i - 2503 || inst.num_qubits != 1) {
+                result = EqualityError;
+                goto loop_exit;
+            }
+            if (inst.num_clbits > 0 || inst.num_params > 0) {
+                result = EqualityError;
+                goto loop_exit;
+            }
+        } else if (i <= 4500) {
+            result = strcmp(inst.name, "measure");
+            if (result != 0) {
+                goto loop_exit;
+            }
+            if (inst.qubits[0] != i - 3502 || inst.num_qubits != 1) {
+                result = EqualityError;
+                goto loop_exit;
+            }
+            if (inst.clbits[0] != i - 3502 || inst.num_clbits != 1) {
+                result = EqualityError;
+                goto loop_exit;
+            }
+            if (inst.num_params > 0) {
+                result = EqualityError;
+                goto loop_exit;
+            }
+        }
+    loop_exit:
+        qk_circuit_instruction_free(inst);
+        if (result != 0) {
+            break;
+        }
+    }
 cleanup:
-  qk_circuit_free(qc);
-  qk_opcounts_free(op_counts);
-  return result;
-}
-
-int test_get_gate_counts_bv_barrier_and_measures() {
-  QkCircuit *qc = qk_circuit_new(1000, 1000);
-  double *params = NULL;
-  uint32_t i = 0;
-  uint32_t qubits[1] = {999};
-  qk_circuit_gate(qc, QkGate_X, qubits, params);
-  for (i = 0; i < 1000; i++) {
-    uint32_t qubits[1] = {i};
-    qk_circuit_gate(qc, QkGate_H, qubits, params);
-  }
-  uint32_t barrier_qubits[1000];
-  for (i = 0; i < 1000; i++) {
-    barrier_qubits[i] = i;
-  }
-  qk_circuit_barrier(qc, 1000, barrier_qubits);
-  for (i = 0; i < 1000; i += 2) {
-    uint32_t qubits[2] = {i, 999};
-    qk_circuit_gate(qc, QkGate_CX, qubits, params);
-  }
-  qk_circuit_barrier(qc, 1000, barrier_qubits);
-  for (i = 0; i < 999; i++) {
-    uint32_t qubits[1] = {i};
-    qk_circuit_gate(qc, QkGate_H, qubits, params);
-  }
-  for (i = 0; i < 999; i++) {
-    qk_circuit_measure(qc, i, i);
-  }
-  QkOpCounts op_counts = qk_circuit_count_ops(qc);
-  int result = Ok;
-  if (op_counts.len != 5) {
-    result = EqualityError;
-    goto cleanup;
-  }
-  result = strcmp(op_counts.data[4].name, "x");
-  if (result != 0) {
-    goto cleanup;
-  }
-  if (op_counts.data[4].count != 1) {
-    result = EqualityError;
-    goto cleanup;
-  }
-  result = strcmp(op_counts.data[0].name, "h");
-  if (result != 0) {
-    goto cleanup;
-  }
-  if (op_counts.data[0].count != 1999) {
-    result = EqualityError;
-    goto cleanup;
-  }
-  result = strcmp(op_counts.data[2].name, "cx");
-  if (result != 0) {
-    goto cleanup;
-  }
-  if (op_counts.data[2].count != 500) {
-    result = EqualityError;
-    goto cleanup;
-  }
-  result = strcmp(op_counts.data[1].name, "measure");
-  if (result != 0) {
+    qk_circuit_free(qc);
+    qk_opcounts_free(op_counts);
     return result;
-  }
-  if (op_counts.data[1].count != 999) {
-    result = EqualityError;
-    goto cleanup;
-  }
-  result = strcmp(op_counts.data[3].name, "barrier");
-  if (result != 0) {
-    goto cleanup;
-  }
-  if (op_counts.data[3].count != 2) {
-    return EqualityError;
-    result = EqualityError;
-    goto cleanup;
-  }
+}
+
+/**
+ * Test appending a unitary gate.
+ */
+int test_unitary_gate(void) {
+    QkCircuit *qc = qk_circuit_new(2, 0);
+    uint32_t qubits[2] = {0, 1};
+
+    const uint32_t dim = 4;
+    QkComplex64 c0 = make_complex_double(0, 0);
+    QkComplex64 c1 = make_complex_double(1, 0);
+    QkComplex64 matrix[dim * dim] = {c1, c1, c0, c0,  // this
+                                     c1, c1, c0, c0,  // is
+                                     c0, c0, c1, c0,  // for
+                                     c0, c0, c0, c1}; // formatting
+
+    int ec = qk_circuit_unitary(qc, matrix, qubits, 2);
+    if (ec != QkExitCode_Success) {
+        qk_circuit_free(qc);
+        return ec;
+    }
+
+    int result = Ok;
+
+    size_t num_inst = qk_circuit_num_instructions(qc);
+    if (num_inst != 1) {
+        result = EqualityError;
+        goto cleanup;
+    }
+
+    QkOpCounts op_counts = qk_circuit_count_ops(qc);
+    if (op_counts.len != 1 || strcmp(op_counts.data[0].name, "unitary") != 0 ||
+        op_counts.data[0].count != 1) {
+        result = EqualityError;
+        qk_opcounts_free(op_counts);
+        goto cleanup;
+    }
+    qk_opcounts_free(op_counts);
+
+    QkCircuitInstruction inst = qk_circuit_get_instruction(qc, 0);
+    if (strcmp(inst.name, "unitary") != 0 || inst.num_clbits != 0 || inst.num_params != 0 ||
+        inst.num_qubits != 2) {
+        result = EqualityError;
+    }
+    qk_circuit_instruction_free(inst);
+
 cleanup:
-  qk_circuit_free(qc);
-  qk_opcounts_free(op_counts);
-  return result;
-}
-
-int test_get_gate_counts_bv_resets_barrier_and_measures(void) {
-  QkCircuit *qc = qk_circuit_new(1000, 1000);
-  double *params = NULL;
-  uint32_t i = 0;
-  uint32_t qubits[1] = {999};
-  for (i = 0; i < 1000; i++) {
-    uint32_t qubits[1] = {i};
-    qk_circuit_reset(qc, i);
-  }
-  qk_circuit_gate(qc, QkGate_X, qubits, params);
-  for (i = 0; i < 1000; i++) {
-    uint32_t qubits[1] = {i};
-    qk_circuit_gate(qc, QkGate_H, qubits, params);
-  }
-  uint32_t barrier_qubits[1000];
-  for (i = 0; i < 1000; i++) {
-    barrier_qubits[i] = i;
-  }
-  qk_circuit_barrier(qc, 1000, barrier_qubits);
-  for (i = 0; i < 1000; i += 2) {
-    uint32_t qubits[2] = {i, 999};
-    qk_circuit_gate(qc, QkGate_CX, qubits, params);
-  }
-  qk_circuit_barrier(qc, 1000, barrier_qubits);
-  for (i = 0; i < 999; i++) {
-    uint32_t qubits[1] = {i};
-    qk_circuit_gate(qc, QkGate_H, qubits, params);
-  }
-  for (i = 0; i < 999; i++) {
-    qk_circuit_measure(qc, i, i);
-  }
-  QkOpCounts op_counts = qk_circuit_count_ops(qc);
-  int result = Ok;
-  if (op_counts.len != 6) {
-    result = EqualityError;
-    goto cleanup;
-  }
-  result = strcmp(op_counts.data[5].name, "x");
-  if (result != 0) {
-    goto cleanup;
-  }
-  if (op_counts.data[5].count != 1) {
-    result = EqualityError;
-    goto cleanup;
-  }
-  result = strcmp(op_counts.data[0].name, "h");
-  if (result != 0) {
-    goto cleanup;
-  }
-  if (op_counts.data[0].count != 1999) {
-    result = EqualityError;
-    goto cleanup;
-  }
-  result = strcmp(op_counts.data[3].name, "cx");
-  if (result != 0) {
-    goto cleanup;
-  }
-  if (op_counts.data[3].count != 500) {
-    result = EqualityError;
-    goto cleanup;
-  }
-  result = strcmp(op_counts.data[2].name, "measure");
-  if (result != 0) {
-    goto cleanup;
-  }
-  if (op_counts.data[2].count != 999) {
-    result = EqualityError;
-    goto cleanup;
-  }
-  result = strcmp(op_counts.data[4].name, "barrier");
-  if (result != 0) {
-    goto cleanup;
-  }
-  if (op_counts.data[4].count != 2) {
-    result = EqualityError;
-    goto cleanup;
-  }
-  result = strcmp(op_counts.data[1].name, "reset");
-  if (result != 0) {
-    goto cleanup;
-  }
-  if (op_counts.data[1].count != 1000) {
-    result = EqualityError;
-    goto cleanup;
-  }
-  size_t num_instructions = qk_circuit_num_instructions(qc);
-  if (num_instructions != 1000 + 2 + 999 + 500 + 1999 + 1) {
-    result = EqualityError;
-    goto cleanup;
-  }
-  for (size_t i = 0; i < num_instructions; i++) {
-
-    QkCircuitInstruction inst = qk_circuit_get_instruction(qc, i);
-    if (i < 1000) {
-      result = strcmp(inst.name, "reset");
-      if (result != 0) {
-        goto loop_exit;
-      }
-      if (inst.qubits[0] != i || inst.num_qubits != 1) {
-        result = EqualityError;
-        goto loop_exit;
-      }
-      if (inst.num_clbits > 0 || inst.num_params > 0) {
-        result = EqualityError;
-        goto loop_exit;
-      }
-    } else if (i == 1000) {
-      result = strcmp(inst.name, "x");
-      if (result != 0) {
-        goto loop_exit;
-      }
-      if (inst.qubits[0] != 999 || inst.num_qubits != 1) {
-        result = EqualityError;
-        goto loop_exit;
-      }
-      if (inst.num_clbits > 0 || inst.num_params > 0) {
-        result = EqualityError;
-        goto loop_exit;
-      }
-    } else if (i < 2001) {
-      result = strcmp(inst.name, "h");
-      if (result != 0) {
-        goto loop_exit;
-      }
-      if (inst.qubits[0] != i - 1001 || inst.num_qubits != 1) {
-        result = EqualityError;
-        goto loop_exit;
-      }
-      if (inst.num_clbits > 0 || inst.num_params > 0 || inst.num_qubits != 1) {
-        result = EqualityError;
-        goto loop_exit;
-      }
-    } else if (i == 2001) {
-      result = strcmp(inst.name, "barrier");
-      if (result != 0) {
-        goto loop_exit;
-      }
-      for (uint32_t j = 0; i < 1000; j++) {
-        if (inst.qubits[i] != i) {
-          result = EqualityError;
-          goto loop_exit;
-        }
-      }
-      if (inst.num_clbits > 0 || inst.num_params > 0 ||
-          inst.num_qubits != 1000) {
-        result = EqualityError;
-        goto loop_exit;
-      }
-    } else if (i <= 2501) {
-      result = strcmp(inst.name, "cx");
-      if (result != 0) {
-        goto loop_exit;
-      }
-      if (inst.qubits[0] != (i - 2002) * 2) {
-        result = EqualityError;
-        goto loop_exit;
-      }
-      if (inst.qubits[1] != 999 || inst.num_qubits != 2) {
-        result = EqualityError;
-        goto loop_exit;
-      }
-      if (inst.num_clbits > 0 || inst.num_params > 0) {
-        result = EqualityError;
-        goto loop_exit;
-      }
-    } else if (i == 2502) {
-      result = strcmp(inst.name, "barrier");
-      if (result != 0) {
-        goto loop_exit;
-      }
-      for (uint32_t j = 0; i < 1000; j++) {
-        if (inst.qubits[i] != i) {
-          result = EqualityError;
-          goto loop_exit;
-        }
-      }
-      if (inst.num_clbits > 0 || inst.num_params > 0 ||
-          inst.num_qubits != 1000) {
-        result = EqualityError;
-        goto loop_exit;
-      }
-    } else if (i <= 3501) {
-      result = strcmp(inst.name, "h");
-      if (result != 0) {
-        goto loop_exit;
-      }
-      if (inst.qubits[0] != i - 2503 || inst.num_qubits != 1) {
-        result = EqualityError;
-        goto loop_exit;
-      }
-      if (inst.num_clbits > 0 || inst.num_params > 0) {
-        result = EqualityError;
-        goto loop_exit;
-      }
-    } else if (i <= 4500) {
-      result = strcmp(inst.name, "measure");
-      if (result != 0) {
-        goto loop_exit;
-      }
-      if (inst.qubits[0] != i - 3502 || inst.num_qubits != 1) {
-        result = EqualityError;
-        goto loop_exit;
-      }
-      if (inst.clbits[0] != i - 3502 || inst.num_clbits != 1) {
-        result = EqualityError;
-        goto loop_exit;
-      }
-      if (inst.num_params > 0) {
-        result = EqualityError;
-        goto loop_exit;
-      }
-    }
-  loop_exit:
-    qk_circuit_instruction_free(inst);
-    if (result != 0) {
-      break;
-    }
-  }
+    qk_circuit_free(qc);
+    return result;
+}
+
+/**
+ * Test passing a non-unitary gate returns the correct exit code.
+ */
+int test_not_unitary_gate(void) {
+    QkCircuit *qc = qk_circuit_new(2, 0);
+    uint32_t qubits[2] = {0, 1};
+
+    const uint32_t dim = 4;
+    QkComplex64 c0 = make_complex_double(0, 0);
+    QkComplex64 c1 = make_complex_double(1, 0);
+    QkComplex64 matrix[dim * dim] = {c1, c1, c0, c0,  // this
+                                     c1, c1, c0, c0,  // is
+                                     c0, c0, c1, c0,  // for
+                                     c0, c0, c0, c1}; // formatting
+
+    int exit_code = qk_circuit_unitary(qc, matrix, qubits, 2);
+
+    int result = Ok;
+    if (exit_code != QkExitCode_ExpectedUnitary) {
+        result = EqualityError;
+        goto cleanup;
+    }
+
+    size_t num_inst = qk_circuit_num_instructions(qc);
+    if (num_inst != 0) { // we expect no gate was added
+        result = EqualityError;
+        goto cleanup;
+    }
+
 cleanup:
-  qk_circuit_free(qc);
-  qk_opcounts_free(op_counts);
-  return result;
-}
-
-int test_unitary_circuit(void) {
-  QkCircuit *qc = qk_circuit_new(2, 0);
-  uint32_t qubits[2] = {0, 1};
-
-  QkComplex64 matrix[16] = {
-      1.0 + 0.0 * I, 0.0 + 0.0 * I, 0.0 + 0.0 * I, 0.0 + 0.0 * I,
-      0.0 + 0.0 * I, 1.0 + 0.0 * I, 0.0 + 0.0 * I, 0.0 + 0.0 * I,
-      0.0 + 0.0 * I, 0.0 + 0.0 * I, 1.0 + 0.0 * I, 0.0 + 0.0 * I,
-      0.0 + 0.0 * I, 0.0 + 0.0 * I, 0.0 + 0.0 * I, 1.0 + 0.0 * I};
-
-  int ec = qk_circuit_unitary(qc, qubits, 2, matrix);
-  if (ec != ExitCode_Success) {
-    qk_circuit_free(qc);
-    return ec;
-  }
-
-  int result = Ok;
-
-  num_inst = qk_circuit_num_instructions(qc);
-  if (num_inst != 1) {
-    result = EqualityError;
-    goto cleanup;
-  }
-
-  QkOpCounts op_counts = qk_circuit_count_ops(qc);
-  if (op_counts.len != 1 || strcmp(op_counts.data[0].name, "unitary") != 0 ||
-      op_counts.data[0].count != 1) {
-    result = EqualityError;
-    qk_opcounts_free(op_counts);
-    goto cleanup;
-  }
-  qk_opcounts_free(op_counts);
-
-  QkCircuitInstruction inst = qk_circuit_get_instruction(qc, 0);
-  do {
-    if strcmp (inst.name, "unitary") != 0 || inst.num_clbits != 0 ||
-       inst.num_params != 0 || inst.num_qubits != 2) {
-        result = EqualityError;
-      }
-  } while (0);
-  qk_circuit_instruction_free(inst);
-
-cleanup:
-  qk_circuit_free(qc);
-  return result;
+    qk_circuit_free(qc);
+    return result;
 }
 
 int test_delay_instruction(void) {
@@ -634,17 +667,6 @@
 }
 
 int test_circuit(void) {
-<<<<<<< HEAD
-  int num_failed = 0;
-  num_failed += RUN_TEST(test_empty);
-  num_failed += RUN_TEST(test_no_gate_1000_bits);
-  num_failed += RUN_TEST(test_get_gate_counts_bv_no_measure);
-  num_failed += RUN_TEST(test_get_gate_counts_bv_measures);
-  num_failed += RUN_TEST(test_get_gate_counts_bv_barrier_and_measures);
-  num_failed += RUN_TEST(test_get_gate_counts_bv_resets_barrier_and_measures);
-  num_failed += RUN_TEST(test_gate_num_qubits);
-  num_failed += RUN_TEST(test_gate_num_params);
-=======
     int num_failed = 0;
     num_failed += RUN_TEST(test_empty);
     num_failed += RUN_TEST(test_no_gate_1000_bits);
@@ -655,10 +677,10 @@
     num_failed += RUN_TEST(test_gate_num_qubits);
     num_failed += RUN_TEST(test_gate_num_params);
     num_failed += RUN_TEST(test_delay_instruction);
->>>>>>> ee409593
-
-  fflush(stderr);
-  fprintf(stderr, "=== Number of failed subtests: %i\n", num_failed);
-
-  return num_failed;
+    num_failed += RUN_TEST(test_unitary_gate);
+
+    fflush(stderr);
+    fprintf(stderr, "=== Number of failed subtests: %i\n", num_failed);
+
+    return num_failed;
 }