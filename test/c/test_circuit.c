--- conflicted
+++ resolved
@@ -44,7 +44,6 @@
     return Ok;
 }
 
-<<<<<<< HEAD
 int test_circuit_with_quantum_reg(void) {
     QkCircuit *qc = qk_circuit_new(0, 0);
     QkQuantumRegister *qr = qk_quantum_register_new(1024, "my_little_register");
@@ -64,7 +63,11 @@
     }
     if (num_instructions != 0) {
         printf("The number of instructions %lu is not 0", num_instructions);
-=======
+        return EqualityError;
+    }
+    return Ok;
+}
+
 int test_circuit_copy(void) {
     QkCircuit *qc = qk_circuit_new(10, 10);
     QkCircuit *copy = qk_circuit_copy(qc);
@@ -84,13 +87,11 @@
     if (num_instructions == num_copy_instructions) {
         printf("The number of instructions %lu is equal to the copied %lu", num_instructions,
                num_copy_instructions);
->>>>>>> 828cbf11
         return EqualityError;
     }
     return Ok;
 }
 
-<<<<<<< HEAD
 int test_circuit_with_classical_reg(void) {
     QkCircuit *qc = qk_circuit_new(0, 0);
     QkClassicalRegister *cr = qk_classical_register_new(2048, "my_less_little_register");
@@ -110,7 +111,11 @@
     }
     if (num_instructions != 0) {
         printf("The number of instructions %lu is not 0", num_instructions);
-=======
+        return EqualityError;
+    }
+    return Ok;
+}
+
 int test_circuit_copy_with_instructions(void) {
     QkCircuit *qc = qk_circuit_new(10, 10);
     for (int i = 0; i < 10; i++) {
@@ -151,7 +156,6 @@
     if (num_instructions == num_copy_instructions) {
         printf("The number of instructions %lu is equal to the copied %lu", num_instructions,
                num_copy_instructions);
->>>>>>> 828cbf11
         return EqualityError;
     }
     return Ok;
@@ -691,13 +695,10 @@
 int test_circuit(void) {
     int num_failed = 0;
     num_failed += RUN_TEST(test_empty);
-<<<<<<< HEAD
     num_failed += RUN_TEST(test_circuit_with_quantum_reg);
     num_failed += RUN_TEST(test_circuit_with_classical_reg);
-=======
     num_failed += RUN_TEST(test_circuit_copy);
     num_failed += RUN_TEST(test_circuit_copy_with_instructions);
->>>>>>> 828cbf11
     num_failed += RUN_TEST(test_no_gate_1000_bits);
     num_failed += RUN_TEST(test_get_gate_counts_bv_no_measure);
     num_failed += RUN_TEST(test_get_gate_counts_bv_measures);
