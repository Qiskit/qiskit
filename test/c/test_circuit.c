--- conflicted
+++ resolved
@@ -936,8 +936,29 @@
 }
 
 /**
-<<<<<<< HEAD
- *  A sanity check to ensure the circuit drawer handles all the supported instructions.
+ * Test circuit to dag conversion.
+ */
+static int test_circuit_to_dag(void) {
+    QkCircuit *circuit = qk_circuit_new(2, 1);
+    qk_circuit_gate(circuit, QkGate_H, (uint32_t[]){0}, NULL);
+    qk_circuit_gate(circuit, QkGate_CX, (uint32_t[]){0, 1}, NULL);
+
+    QkDag *dag = qk_circuit_to_dag(circuit);
+    qk_circuit_free(circuit);
+
+    int result = Ok;
+    if (qk_dag_num_qubits(dag) != 2 || qk_dag_num_clbits(dag) != 1 ||
+        qk_dag_num_op_nodes(dag) != 2) {
+        printf("Circuit to DAG conversion encountered an issue\n");
+        result = EqualityError;
+    }
+
+    qk_dag_free(dag);
+    return result;
+}
+
+/**
+ *  A sanity check to ensure the circuit drawer handles all the supported operations.
  */
 static int test_circuit_draw(void) {
     QkCircuit *circuit = qk_circuit_new(10, 2);
@@ -963,27 +984,6 @@
     qk_circuit_free(circuit);
 
     return Ok;
-=======
- * Test circuit to dag conversion.
- */
-static int test_circuit_to_dag(void) {
-    QkCircuit *circuit = qk_circuit_new(2, 1);
-    qk_circuit_gate(circuit, QkGate_H, (uint32_t[]){0}, NULL);
-    qk_circuit_gate(circuit, QkGate_CX, (uint32_t[]){0, 1}, NULL);
-
-    QkDag *dag = qk_circuit_to_dag(circuit);
-    qk_circuit_free(circuit);
-
-    int result = Ok;
-    if (qk_dag_num_qubits(dag) != 2 || qk_dag_num_clbits(dag) != 1 ||
-        qk_dag_num_op_nodes(dag) != 2) {
-        printf("Circuit to DAG conversion encountered an issue\n");
-        result = EqualityError;
-    }
-
-    qk_dag_free(dag);
-    return result;
->>>>>>> c17a7220
 }
 
 int test_circuit(void) {
@@ -1006,11 +1006,8 @@
     num_failed += RUN_TEST(test_not_unitary_gate);
     num_failed += RUN_TEST(test_unitary_gate_1q);
     num_failed += RUN_TEST(test_unitary_gate_3q);
-<<<<<<< HEAD
+    num_failed += RUN_TEST(test_circuit_to_dag);
     num_failed += RUN_TEST(test_circuit_draw);
-=======
-    num_failed += RUN_TEST(test_circuit_to_dag);
->>>>>>> c17a7220
 
     fflush(stderr);
     fprintf(stderr, "=== Number of failed subtests: %i\n", num_failed);
