// This code is part of Qiskit.
//
// (C) Copyright IBM 2025.
//
// This code is licensed under the Apache License, Version 2.0. You may
// obtain a copy of this license in the LICENSE.txt file in the root directory
// of this source tree or at http://www.apache.org/licenses/LICENSE-2.0.
//
// Any modifications or derivative works of this code must retain this
// copyright notice, and modified files need to carry a notice indicating
// that they have been altered from the originals.

#include "common.h"
#include <complex.h>
#include <qiskit.h>
#include <stdbool.h>
#include <stddef.h>
#include <stdint.h>
#include <stdio.h>
#include <string.h>

/**
 * Test the zero constructor.
 */
int test_empty(void) {
    QkCircuit *qc = qk_circuit_new(0, 0);
    uint32_t num_qubits = qk_circuit_num_qubits(qc);
    uint32_t num_clbits = qk_circuit_num_clbits(qc);
    size_t num_instructions = qk_circuit_num_instructions(qc);
    qk_circuit_free(qc);

    if (num_qubits != 0) {
        printf("The number of qubits %d is not 0", num_qubits);
        return EqualityError;
    }
    if (num_clbits != 0) {
        printf("The number of clbits %d is not 0", num_clbits);
        return EqualityError;
    }
    if (num_instructions != 0) {
        printf("The number of instructions %zu is not 0", num_instructions);
        return EqualityError;
    }
    return Ok;
}

int test_circuit_with_quantum_reg(void) {
    QkCircuit *qc = qk_circuit_new(0, 0);
    QkQuantumRegister *qr = qk_quantum_register_new(1024, "my_little_register");
    qk_circuit_add_quantum_register(qc, qr);
    uint32_t num_qubits = qk_circuit_num_qubits(qc);
    uint32_t num_clbits = qk_circuit_num_clbits(qc);
    size_t num_instructions = qk_circuit_num_instructions(qc);
    qk_circuit_free(qc);
    qk_quantum_register_free(qr);
    if (num_qubits != 1024) {
        printf("The number of qubits %d is not 1024", num_qubits);
        return EqualityError;
    }
    if (num_clbits != 0) {
        printf("The number of clbits %d is not 0", num_clbits);
        return EqualityError;
    }
    if (num_instructions != 0) {
        printf("The number of instructions %zu is not 0", num_instructions);
        return EqualityError;
    }
    return Ok;
}

int test_circuit_copy(void) {
    QkCircuit *qc = qk_circuit_new(10, 10);
    QkCircuit *copy = qk_circuit_copy(qc);
    for (int i = 0; i < 10; i++) {
        qk_circuit_measure(qc, i, i);
        uint32_t qubits[1] = {
            i,
        };
        if (i % 2 == 0) {
            qk_circuit_gate(copy, QkGate_H, qubits, NULL);
        }
    }
    size_t num_instructions = qk_circuit_num_instructions(qc);
    size_t num_copy_instructions = qk_circuit_num_instructions(copy);
    qk_circuit_free(qc);
    qk_circuit_free(copy);
    if (num_instructions == num_copy_instructions) {
        printf("The number of instructions %zu is equal to the copied %zu", num_instructions,
               num_copy_instructions);
        return EqualityError;
    }
    return Ok;
}

int test_circuit_with_classical_reg(void) {
    QkCircuit *qc = qk_circuit_new(0, 0);
    QkClassicalRegister *cr = qk_classical_register_new(2048, "my_less_little_register");
    qk_circuit_add_classical_register(qc, cr);
    uint32_t num_qubits = qk_circuit_num_qubits(qc);
    uint32_t num_clbits = qk_circuit_num_clbits(qc);
    size_t num_instructions = qk_circuit_num_instructions(qc);
    qk_circuit_free(qc);
    qk_classical_register_free(cr);
    if (num_qubits != 0) {
        printf("The number of qubits %d is not 0", num_qubits);
        return EqualityError;
    }
    if (num_clbits != 2048) {
        printf("The number of clbits %d is not 2048", num_clbits);
        return EqualityError;
    }
    if (num_instructions != 0) {
        printf("The number of instructions %zu is not 0", num_instructions);
        return EqualityError;
    }
    return Ok;
}

int test_circuit_copy_with_instructions(void) {
    QkCircuit *qc = qk_circuit_new(10, 10);
    for (int i = 0; i < 10; i++) {
        qk_circuit_measure(qc, i, i);
        uint32_t qubits[1] = {
            i,
        };
        qk_circuit_gate(qc, QkGate_H, qubits, NULL);
    }
    QkCircuit *copy = qk_circuit_copy(qc);
    size_t num_instructions = qk_circuit_num_instructions(qc);
    size_t num_copy_instructions = qk_circuit_num_instructions(copy);
    if (num_instructions != num_copy_instructions) {
        printf("The number of instructions %zu does not equal the copied %zu", num_instructions,
               num_copy_instructions);
        return EqualityError;
    }

    for (int i = 0; i < 10; i++) {
        qk_circuit_measure(qc, i, i);
        uint32_t qubits[1] = {
            i,
        };
        qk_circuit_gate(qc, QkGate_Z, qubits, NULL);
    }
    for (int i = 0; i < 15; i++) {
        qk_circuit_measure(qc, i, i);
        uint32_t qubits[1] = {
            i,
        };
        qk_circuit_gate(copy, QkGate_X, qubits, NULL);
    }

    num_instructions = qk_circuit_num_instructions(qc);
    num_copy_instructions = qk_circuit_num_instructions(copy);
    qk_circuit_free(qc);
    qk_circuit_free(copy);
    if (num_instructions == num_copy_instructions) {
        printf("The number of instructions %zu is equal to the copied %zu", num_instructions,
               num_copy_instructions);
        return EqualityError;
    }
    return Ok;
}

int test_no_gate_1000_bits(void) {
    QkCircuit *qc = qk_circuit_new(1000, 1000);
    uint32_t num_qubits = qk_circuit_num_qubits(qc);
    uint32_t num_clbits = qk_circuit_num_clbits(qc);
    size_t num_instructions = qk_circuit_num_instructions(qc);
    qk_circuit_free(qc);

    if (num_qubits != 1000) {
        printf("The number of qubits %d is not 1000", num_qubits);
        return EqualityError;
    }
    if (num_clbits != 1000) {
        printf("The number of clbits %d is not 1000", num_clbits);
        return EqualityError;
    }
    if (num_instructions != 0) {
        printf("The number of instructions %zu is not 0", num_instructions);
        return EqualityError;
    }

    return Ok;
}

int test_gate_num_qubits(void) {
    for (uint8_t i = 0; i < 52; i++) {
        if (i == 0) {
            if (qk_gate_num_qubits(i) != 0) {

                return EqualityError;
            }
        } else if (i < 21) {
            if (qk_gate_num_qubits(i) != 1) {
                return EqualityError;
            }
        } else if (i <= 44) {
            if (qk_gate_num_qubits(i) != 2) {
                return EqualityError;
            }
        } else if (i <= 48) {
            if (qk_gate_num_qubits(i) != 3) {
                return EqualityError;
            }
        } else {
            if (qk_gate_num_qubits(i) != 4) {
                return EqualityError;
            }
        }
    }
    return Ok;
}

bool value_in_array(uint8_t val, uint8_t *arr, size_t n) {
    for (size_t i = 0; i < n; i++) {
        if (arr[i] == val)
            return true;
    }
    return false;
}

int test_gate_num_params(void) {

    uint8_t zero_param_gates[29] = {1,  2,  3,  4,  5,  11, 12, 13, 14, 15, 16, 21, 22, 23, 24,
                                    25, 26, 27, 28, 33, 34, 35, 45, 46, 47, 48, 49, 50, 51};
    uint8_t one_param_gates[15] = {0, 6, 8, 9, 10, 18, 29, 30, 31, 32, 37, 39, 40, 41, 42};
    uint8_t two_param_gates[4] = {7, 19, 43, 44};

    for (uint8_t i = 0; i < 52; i++) {
        if (value_in_array(i, zero_param_gates, 29)) {
            if (qk_gate_num_params(i) != 0) {
                return EqualityError;
            }
        } else if (value_in_array(i, one_param_gates, 15)) {
            if (qk_gate_num_params(i) != 1) {
                return EqualityError;
            }
        } else if (value_in_array(i, two_param_gates, 4)) {
            if (qk_gate_num_params(i) != 2) {
                return EqualityError;
            }
        } else if (i == 36) {
            // CU takes 4 parameters theta, phi, lambda, gamma
            if (qk_gate_num_params(i) != 4) {
                return EqualityError;
            }
        } else {
            if (qk_gate_num_params(i) != 3) {
                return EqualityError;
            }
        }
    }
    return Ok;
}

int test_get_gate_counts_bv_no_measure(void) {
    QkCircuit *qc = qk_circuit_new(1000, 1000);
    double *params = NULL;
    uint32_t i = 0;
    uint32_t qubits[1] = {999};
    qk_circuit_gate(qc, QkGate_X, qubits, params);
    for (i = 0; i < 1000; i++) {
        uint32_t qubits[1] = {i};
        qk_circuit_gate(qc, QkGate_H, qubits, params);
    }
    for (i = 0; i < 1000; i += 2) {
        uint32_t qubits[2] = {i, 999};
        qk_circuit_gate(qc, QkGate_CX, qubits, params);
    }
    for (i = 0; i < 999; i++) {
        uint32_t qubits[1] = {i};
        qk_circuit_gate(qc, QkGate_H, qubits, params);
    }
    QkOpCounts op_counts = qk_circuit_count_ops(qc);
    int result = Ok;
    if (op_counts.len != 3) {
        result = EqualityError;
        goto cleanup;
    }
    result = strcmp(op_counts.data[2].name, "x");
    if (result != 0) {
        goto cleanup;
    }
    if (op_counts.data[2].count != 1) {
        result = EqualityError;
        goto cleanup;
    }
    result = strcmp(op_counts.data[0].name, "h");
    if (result != 0) {
        goto cleanup;
    }
    if (op_counts.data[0].count != 1999) {
        result = EqualityError;
        goto cleanup;
    }
    result = strcmp(op_counts.data[1].name, "cx");
    if (result != 0) {
        goto cleanup;
    }
    if (op_counts.data[1].count != 500) {
        result = EqualityError;
        goto cleanup;
    }
cleanup:
    qk_circuit_free(qc);
    qk_opcounts_free(op_counts);
    return result;
}

int test_get_gate_counts_bv_measures(void) {
    QkCircuit *qc = qk_circuit_new(1000, 1000);
    double *params = NULL;
    uint32_t i = 0;
    uint32_t qubits[1] = {999};
    qk_circuit_gate(qc, QkGate_X, qubits, params);
    for (i = 0; i < 1000; i++) {
        uint32_t qubits[1] = {i};
        qk_circuit_gate(qc, QkGate_H, qubits, params);
    }
    for (i = 0; i < 1000; i += 2) {
        uint32_t qubits[2] = {i, 999};
        qk_circuit_gate(qc, QkGate_CX, qubits, params);
    }
    for (i = 0; i < 999; i++) {
        uint32_t qubits[1] = {i};
        qk_circuit_gate(qc, QkGate_H, qubits, params);
    }
    for (i = 0; i < 999; i++) {
        qk_circuit_measure(qc, i, i);
    }
    QkOpCounts op_counts = qk_circuit_count_ops(qc);
    int result = Ok;
    if (op_counts.len != 4) {
        result = EqualityError;
        goto cleanup;
    }
    result = strcmp(op_counts.data[3].name, "x");
    if (result != 0) {
        goto cleanup;
    }
    if (op_counts.data[3].count != 1) {
        result = EqualityError;
        goto cleanup;
    }
    result = strcmp(op_counts.data[0].name, "h");
    if (result != 0) {
        goto cleanup;
    }
    if (op_counts.data[0].count != 1999) {
        result = EqualityError;
        goto cleanup;
    }
    result = strcmp(op_counts.data[2].name, "cx");
    if (result != 0) {
        goto cleanup;
    }
    if (op_counts.data[2].count != 500) {
        result = EqualityError;
        goto cleanup;
    }
    result = strcmp(op_counts.data[1].name, "measure");
    if (result != 0) {
        goto cleanup;
    }
    if (op_counts.data[1].count != 999) {
        result = EqualityError;
        goto cleanup;
    }
cleanup:
    qk_circuit_free(qc);
    qk_opcounts_free(op_counts);
    return result;
}

int test_get_gate_counts_bv_barrier_and_measures(void) {
    QkCircuit *qc = qk_circuit_new(1000, 1000);
    double *params = NULL;
    uint32_t i = 0;
    uint32_t qubits[1] = {999};
    qk_circuit_gate(qc, QkGate_X, qubits, params);
    for (i = 0; i < 1000; i++) {
        uint32_t qubits[1] = {i};
        qk_circuit_gate(qc, QkGate_H, qubits, params);
    }
    uint32_t barrier_qubits[1000];
    for (i = 0; i < 1000; i++) {
        barrier_qubits[i] = i;
    }
    qk_circuit_barrier(qc, barrier_qubits, 1000);
    for (i = 0; i < 1000; i += 2) {
        uint32_t qubits[2] = {i, 999};
        qk_circuit_gate(qc, QkGate_CX, qubits, params);
    }
    qk_circuit_barrier(qc, barrier_qubits, 1000);
    for (i = 0; i < 999; i++) {
        uint32_t qubits[1] = {i};
        qk_circuit_gate(qc, QkGate_H, qubits, params);
    }
    for (i = 0; i < 999; i++) {
        qk_circuit_measure(qc, i, i);
    }
    QkOpCounts op_counts = qk_circuit_count_ops(qc);
    int result = Ok;
    if (op_counts.len != 5) {
        result = EqualityError;
        goto cleanup;
    }
    result = strcmp(op_counts.data[4].name, "x");
    if (result != 0) {
        goto cleanup;
    }
    if (op_counts.data[4].count != 1) {
        result = EqualityError;
        goto cleanup;
    }
    result = strcmp(op_counts.data[0].name, "h");
    if (result != 0) {
        goto cleanup;
    }
    if (op_counts.data[0].count != 1999) {
        result = EqualityError;
        goto cleanup;
    }
    result = strcmp(op_counts.data[2].name, "cx");
    if (result != 0) {
        goto cleanup;
    }
    if (op_counts.data[2].count != 500) {
        result = EqualityError;
        goto cleanup;
    }
    result = strcmp(op_counts.data[1].name, "measure");
    if (result != 0) {
        return result;
    }
    if (op_counts.data[1].count != 999) {
        result = EqualityError;
        goto cleanup;
    }
    result = strcmp(op_counts.data[3].name, "barrier");
    if (result != 0) {
        goto cleanup;
    }
    if (op_counts.data[3].count != 2) {
        return EqualityError;
        result = EqualityError;
        goto cleanup;
    }
cleanup:
    qk_circuit_free(qc);
    qk_opcounts_free(op_counts);
    return result;
}

int test_get_gate_counts_bv_resets_barrier_and_measures(void) {
    QkCircuit *qc = qk_circuit_new(1000, 1000);
    double *params = NULL;
    uint32_t i = 0;
    uint32_t qubits[1] = {999};
    for (i = 0; i < 1000; i++) {
        qk_circuit_reset(qc, i);
    }
    qk_circuit_gate(qc, QkGate_X, qubits, params);
    for (i = 0; i < 1000; i++) {
        uint32_t qubits[1] = {i};
        qk_circuit_gate(qc, QkGate_H, qubits, params);
    }
    uint32_t barrier_qubits[1000];
    for (i = 0; i < 1000; i++) {
        barrier_qubits[i] = i;
    }
    qk_circuit_barrier(qc, barrier_qubits, 1000);
    for (i = 0; i < 1000; i += 2) {
        uint32_t qubits[2] = {i, 999};
        qk_circuit_gate(qc, QkGate_CX, qubits, params);
    }
    qk_circuit_barrier(qc, barrier_qubits, 1000);
    for (i = 0; i < 999; i++) {
        uint32_t qubits[1] = {i};
        qk_circuit_gate(qc, QkGate_H, qubits, params);
    }
    for (i = 0; i < 999; i++) {
        qk_circuit_measure(qc, i, i);
    }
    QkOpCounts op_counts = qk_circuit_count_ops(qc);
    int result = Ok;
    if (op_counts.len != 6) {
        result = EqualityError;
        goto cleanup;
    }
    result = strcmp(op_counts.data[5].name, "x");
    if (result != 0) {
        goto cleanup;
    }
    if (op_counts.data[5].count != 1) {
        result = EqualityError;
        goto cleanup;
    }
    result = strcmp(op_counts.data[0].name, "h");
    if (result != 0) {
        goto cleanup;
    }
    if (op_counts.data[0].count != 1999) {
        result = EqualityError;
        goto cleanup;
    }
    result = strcmp(op_counts.data[3].name, "cx");
    if (result != 0) {
        goto cleanup;
    }
    if (op_counts.data[3].count != 500) {
        result = EqualityError;
        goto cleanup;
    }
    result = strcmp(op_counts.data[2].name, "measure");
    if (result != 0) {
        goto cleanup;
    }
    if (op_counts.data[2].count != 999) {
        result = EqualityError;
        goto cleanup;
    }
    result = strcmp(op_counts.data[4].name, "barrier");
    if (result != 0) {
        goto cleanup;
    }
    if (op_counts.data[4].count != 2) {
        result = EqualityError;
        goto cleanup;
    }
    result = strcmp(op_counts.data[1].name, "reset");
    if (result != 0) {
        goto cleanup;
    }
    if (op_counts.data[1].count != 1000) {
        result = EqualityError;
        goto cleanup;
    }
    size_t num_instructions = qk_circuit_num_instructions(qc);
    if (num_instructions != 1000 + 2 + 999 + 500 + 1999 + 1) {
        result = EqualityError;
        goto cleanup;
    }
    QkCircuitInstruction *inst = malloc(sizeof(QkCircuitInstruction));
    for (size_t i = 0; i < num_instructions; i++) {

        qk_circuit_get_instruction(qc, i, inst);
        if (i < 1000) {
            result = strcmp(inst->name, "reset");
            if (result != 0) {
                goto loop_exit;
            }
            if (inst->qubits[0] != i || inst->num_qubits != 1) {
                result = EqualityError;
                goto loop_exit;
            }
            if (inst->num_clbits > 0 || inst->num_params > 0) {
                result = EqualityError;
                goto loop_exit;
            }
        } else if (i == 1000) {
            result = strcmp(inst->name, "x");
            if (result != 0) {
                goto loop_exit;
            }
            if (inst->qubits[0] != 999 || inst->num_qubits != 1) {
                result = EqualityError;
                goto loop_exit;
            }
            if (inst->num_clbits > 0 || inst->num_params > 0) {
                result = EqualityError;
                goto loop_exit;
            }
        } else if (i < 2001) {
            result = strcmp(inst->name, "h");
            if (result != 0) {
                goto loop_exit;
            }
            if (inst->qubits[0] != i - 1001 || inst->num_qubits != 1) {
                result = EqualityError;
                goto loop_exit;
            }
            if (inst->num_clbits > 0 || inst->num_params > 0 || inst->num_qubits != 1) {
                result = EqualityError;
                goto loop_exit;
            }
        } else if (i == 2001) {
            result = strcmp(inst->name, "barrier");
            if (result != 0) {
                goto loop_exit;
            }
            for (uint32_t j = 0; i < 1000; j++) {
                if (inst->qubits[i] != i) {
                    result = EqualityError;
                    goto loop_exit;
                }
            }
            if (inst->num_clbits > 0 || inst->num_params > 0 || inst->num_qubits != 1000) {
                result = EqualityError;
                goto loop_exit;
            }
        } else if (i <= 2501) {
            result = strcmp(inst->name, "cx");
            if (result != 0) {
                goto loop_exit;
            }
            if (inst->qubits[0] != (i - 2002) * 2) {
                result = EqualityError;
                goto loop_exit;
            }
            if (inst->qubits[1] != 999 || inst->num_qubits != 2) {
                result = EqualityError;
                goto loop_exit;
            }
            if (inst->num_clbits > 0 || inst->num_params > 0) {
                result = EqualityError;
                goto loop_exit;
            }
        } else if (i == 2502) {
            result = strcmp(inst->name, "barrier");
            if (result != 0) {
                goto loop_exit;
            }
            for (uint32_t j = 0; i < 1000; j++) {
                if (inst->qubits[i] != i) {
                    result = EqualityError;
                    goto loop_exit;
                }
            }
            if (inst->num_clbits > 0 || inst->num_params > 0 || inst->num_qubits != 1000) {
                result = EqualityError;
                goto loop_exit;
            }
        } else if (i <= 3501) {
            result = strcmp(inst->name, "h");
            if (result != 0) {
                goto loop_exit;
            }
            if (inst->qubits[0] != i - 2503 || inst->num_qubits != 1) {
                result = EqualityError;
                goto loop_exit;
            }
            if (inst->num_clbits > 0 || inst->num_params > 0) {
                result = EqualityError;
                goto loop_exit;
            }
        } else if (i <= 4500) {
            result = strcmp(inst->name, "measure");
            if (result != 0) {
                goto loop_exit;
            }
            if (inst->qubits[0] != i - 3502 || inst->num_qubits != 1) {
                result = EqualityError;
                goto loop_exit;
            }
            if (inst->clbits[0] != i - 3502 || inst->num_clbits != 1) {
                result = EqualityError;
                goto loop_exit;
            }
            if (inst->num_params > 0) {
                result = EqualityError;
                goto loop_exit;
            }
        }
    loop_exit:
        qk_circuit_instruction_clear(inst);
        if (result != 0) {
            break;
        }
    }
cleanup:
    free(inst);
    qk_circuit_free(qc);
    qk_opcounts_free(op_counts);
    return result;
}

/**
 * Test appending a unitary gate.
 */
int test_unitary_gate(void) {
    QkCircuit *qc = qk_circuit_new(2, 0);
    uint32_t qubits[2] = {0, 1};

    QkComplex64 c0 = {0.0, 0.0};
    QkComplex64 c1 = {1.0, 0.0};
    QkComplex64 matrix[16] = {c1, c0, c0, c0,  // this
                              c0, c1, c0, c0,  // is
                              c0, c0, c1, c0,  // for
                              c0, c0, c0, c1}; // formatting

    int ec = qk_circuit_unitary(qc, matrix, qubits, 2, false);
    if (ec != QkExitCode_Success) {
        qk_circuit_free(qc);
        return ec;
    }

    int result = Ok;

    size_t num_inst = qk_circuit_num_instructions(qc);
    if (num_inst != 1) {
        result = EqualityError;
        goto cleanup;
    }

    QkOpCounts op_counts = qk_circuit_count_ops(qc);
    if (op_counts.len != 1 || strcmp(op_counts.data[0].name, "unitary") != 0 ||
        op_counts.data[0].count != 1) {
        result = EqualityError;
        qk_opcounts_free(op_counts);
        goto cleanup;
    }
    qk_opcounts_free(op_counts);

    QkCircuitInstruction *inst = malloc(sizeof(QkCircuitInstruction));
    qk_circuit_get_instruction(qc, 0, inst);
    if (strcmp(inst->name, "unitary") != 0 || inst->num_clbits != 0 || inst->num_params != 0 ||
        inst->num_qubits != 2) {
        result = EqualityError;
    }
    qk_circuit_instruction_clear(inst);
    free(inst);

cleanup:
    qk_circuit_free(qc);
    return result;
}

/**
 * Test appending a unitary gate.
 */
int test_unitary_gate_1q(void) {
    QkCircuit *qc = qk_circuit_new(2, 0);
    uint32_t qubits[1] = {0};

    QkComplex64 c0 = {0.0, 0.0};
    QkComplex64 c1 = {1.0, 0.0};
    QkComplex64 matrix[4] = {c1, c0,  // this
                             c0, c1}; // is

    int ec = qk_circuit_unitary(qc, matrix, qubits, 1, false);
    if (ec != QkExitCode_Success) {
        qk_circuit_free(qc);
        return ec;
    }

    int result = Ok;

    size_t num_inst = qk_circuit_num_instructions(qc);
    if (num_inst != 1) {
        result = EqualityError;
        goto cleanup;
    }

    QkOpCounts op_counts = qk_circuit_count_ops(qc);
    if (op_counts.len != 1 || strcmp(op_counts.data[0].name, "unitary") != 0 ||
        op_counts.data[0].count != 1) {
        result = EqualityError;
        qk_opcounts_free(op_counts);
        goto cleanup;
    }
    qk_opcounts_free(op_counts);

    QkCircuitInstruction *inst = malloc(sizeof(QkCircuitInstruction));
    qk_circuit_get_instruction(qc, 0, inst);
    if (strcmp(inst->name, "unitary") != 0 || inst->num_clbits != 0 || inst->num_params != 0 ||
        inst->num_qubits != 1) {
        result = EqualityError;
    }
    qk_circuit_instruction_clear(inst);
    free(inst);

cleanup:
    qk_circuit_free(qc);
    return result;
}

/**
 * Test appending a unitary gate.
 */
int test_unitary_gate_3q(void) {
    QkCircuit *qc = qk_circuit_new(3, 0);
    uint32_t qubits[3] = {0, 1, 2};

    QkComplex64 c0 = {0.0, 0.0};
    QkComplex64 c1 = {1.0, 0.0};
    QkComplex64 matrix[64] = {c1, c0, c0, c0, c0, c0, c0, c0,  // this
                              c0, c1, c0, c0, c0, c0, c0, c0,  // is
                              c0, c0, c1, c0, c0, c0, c0, c0,  // for
                              c0, c0, c0, c1, c0, c0, c0, c0,  // formatting
                              c0, c0, c0, c0, c1, c0, c0, c0,  // this
                              c0, c0, c0, c0, c0, c1, c0, c0,  // to
                              c0, c0, c0, c0, c0, c0, c1, c0,  // look
                              c0, c0, c0, c0, c0, c0, c0, c1}; // like a matrix

    int ec = qk_circuit_unitary(qc, matrix, qubits, 3, false);
    if (ec != QkExitCode_Success) {
        qk_circuit_free(qc);
        return ec;
    }

    int result = Ok;

    size_t num_inst = qk_circuit_num_instructions(qc);
    if (num_inst != 1) {
        result = EqualityError;
        goto cleanup;
    }

    QkOpCounts op_counts = qk_circuit_count_ops(qc);
    if (op_counts.len != 1 || strcmp(op_counts.data[0].name, "unitary") != 0 ||
        op_counts.data[0].count != 1) {
        result = EqualityError;
        qk_opcounts_free(op_counts);
        goto cleanup;
    }
    qk_opcounts_free(op_counts);
    QkCircuitInstruction *inst = malloc(sizeof(QkCircuitInstruction));
    qk_circuit_get_instruction(qc, 0, inst);
    if (strcmp(inst->name, "unitary") != 0 || inst->num_clbits != 0 || inst->num_params != 0 ||
        inst->num_qubits != 3) {
        result = EqualityError;
    }
    qk_circuit_instruction_clear(inst);
    free(inst);

cleanup:
    qk_circuit_free(qc);
    return result;
}

/**
 * Test passing a non-unitary gate returns the correct exit code.
 */
int test_not_unitary_gate(void) {
    QkCircuit *qc = qk_circuit_new(2, 0);
    uint32_t qubits[2] = {0, 1};

    QkComplex64 c0 = {0.0, 0.0};
    QkComplex64 c1 = {1.0, 0.0};
    QkComplex64 matrix[16] = {c1, c1, c0, c0,  // this
                              c1, c1, c0, c0,  // is
                              c0, c0, c1, c0,  // for
                              c0, c0, c0, c1}; // formatting

    int exit_code = qk_circuit_unitary(qc, matrix, qubits, 2, true);

    int result = Ok;
    if (exit_code != QkExitCode_ExpectedUnitary) {
        printf("Got exit code %i but expected %i", exit_code, QkExitCode_ExpectedUnitary);
        result = EqualityError;
        goto cleanup;
    }

    size_t num_inst = qk_circuit_num_instructions(qc);
    if (num_inst != 0) { // we expect no gate was added
        printf("Found gate when none should be added");
        result = EqualityError;
        goto cleanup;
    }

cleanup:
    qk_circuit_free(qc);
    return result;
}

int test_delay_instruction(void) {
    QkCircuit *qc = qk_circuit_new(2, 0);
    int result = Ok;

    QkExitCode delay_s_code;

    delay_s_code = qk_circuit_delay(qc, 0, 0.001, QkDelayUnit_S);
    if (delay_s_code != QkExitCode_Success) {
        result = RuntimeError;
        goto cleanup;
    }

cleanup:
    qk_circuit_free(qc);
    return result;
}

int test_commutation(void) {
    uint32_t q01[2] = {0, 1};
    uint32_t q0[1] = {0};
    uint32_t q1[1] = {1};
    uint32_t q10[2] = {1, 0};

    double *empty = NULL;
    QkCommutationCache *cache = NULL;
    double approx = 1.0;

    printf("Expect true:\n");
    printf("%d\n", qk_gate_commute(QkGate_X, empty, q1, QkGate_CX, empty, q01, approx, cache));
    printf("%d\n", qk_gate_commute(QkGate_CX, empty, q01, QkGate_CX, empty, q01, approx, cache));

    printf("Expect false:\n");
    printf("%d\n", qk_gate_commute(QkGate_X, empty, q0, QkGate_CX, empty, q01, approx, cache));
    printf("%d\n", qk_gate_commute(QkGate_H, empty, q1, QkGate_CX, empty, q01, approx, cache));
    printf("%d\n", qk_gate_commute(QkGate_CX, empty, q10, QkGate_CX, empty, q01, approx, cache));
}

int test_circuit(void) {
    int num_failed = 0;
    num_failed += RUN_TEST(test_empty);
    num_failed += RUN_TEST(test_circuit_with_quantum_reg);
    num_failed += RUN_TEST(test_circuit_with_classical_reg);
    num_failed += RUN_TEST(test_circuit_copy);
    num_failed += RUN_TEST(test_circuit_copy_with_instructions);
    num_failed += RUN_TEST(test_no_gate_1000_bits);
    num_failed += RUN_TEST(test_get_gate_counts_bv_no_measure);
    num_failed += RUN_TEST(test_get_gate_counts_bv_measures);
    num_failed += RUN_TEST(test_get_gate_counts_bv_barrier_and_measures);
    num_failed += RUN_TEST(test_get_gate_counts_bv_resets_barrier_and_measures);
    num_failed += RUN_TEST(test_gate_num_qubits);
    num_failed += RUN_TEST(test_gate_num_params);
    num_failed += RUN_TEST(test_delay_instruction);
<<<<<<< HEAD
    num_failed += RUN_TEST(test_commutation);
=======
    num_failed += RUN_TEST(test_unitary_gate);
    num_failed += RUN_TEST(test_not_unitary_gate);
    num_failed += RUN_TEST(test_unitary_gate_1q);
    num_failed += RUN_TEST(test_unitary_gate_3q);
>>>>>>> d3ffc294

    fflush(stderr);
    fprintf(stderr, "=== Number of failed subtests: %i\n", num_failed);

    return num_failed;
}<|MERGE_RESOLUTION|>--- conflicted
+++ resolved
@@ -917,14 +917,11 @@
     num_failed += RUN_TEST(test_gate_num_qubits);
     num_failed += RUN_TEST(test_gate_num_params);
     num_failed += RUN_TEST(test_delay_instruction);
-<<<<<<< HEAD
     num_failed += RUN_TEST(test_commutation);
-=======
     num_failed += RUN_TEST(test_unitary_gate);
     num_failed += RUN_TEST(test_not_unitary_gate);
     num_failed += RUN_TEST(test_unitary_gate_1q);
     num_failed += RUN_TEST(test_unitary_gate_3q);
->>>>>>> d3ffc294
 
     fflush(stderr);
     fprintf(stderr, "=== Number of failed subtests: %i\n", num_failed);
