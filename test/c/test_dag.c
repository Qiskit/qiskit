--- conflicted
+++ resolved
@@ -363,7 +363,6 @@
     return result;
 }
 
-<<<<<<< HEAD
 static int test_dag_get_instruction(void) {
     int result = Ok;
     QkDag *dag = qk_dag_new();
@@ -453,7 +452,8 @@
 cleanup:
     qk_dag_free(dag);
     return result;
-=======
+}
+
 static int test_dag_topological_op_nodes(void) {
     int result = Ok;
     QkDag *dag = qk_dag_new();
@@ -621,7 +621,6 @@
 cleanup:
     qk_dag_free(dag);
     return res;
->>>>>>> 25349eb8
 }
 
 int test_dag(void) {
@@ -634,12 +633,9 @@
     num_failed += RUN_TEST(test_dag_node_type);
     num_failed += RUN_TEST(test_dag_endpoint_node_value);
     num_failed += RUN_TEST(test_op_node_bits_explicit);
-<<<<<<< HEAD
     num_failed += RUN_TEST(test_dag_get_instruction);
-=======
     num_failed += RUN_TEST(test_dag_topological_op_nodes);
     num_failed += RUN_TEST(test_unitary_gates);
->>>>>>> 25349eb8
 
     fflush(stderr);
     fprintf(stderr, "=== Number of failed subtests: %i\n", num_failed);
