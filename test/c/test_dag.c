// This code is part of Qiskit.
//
// (C) Copyright IBM 2025.
//
// This code is licensed under the Apache License, Version 2.0. You may
// obtain a copy of this license in the LICENSE.txt file in the root directory
// of this source tree or at http://www.apache.org/licenses/LICENSE-2.0.
//
// Any modifications or derivative works of this code must retain this
// copyright notice, and modified files need to carry a notice indicating
// that they have been altered from the originals.

#include "common.h"
#include <complex.h>
#include <qiskit.h>
#include <stdbool.h>
#include <stddef.h>
#include <stdint.h>
#include <stdio.h>
#include <string.h>

static int test_empty(void) {
    QkDag *dag = qk_dag_new();
    uint32_t num_qubits = qk_dag_num_qubits(dag);
    uint32_t num_clbits = qk_dag_num_clbits(dag);
    qk_dag_free(dag);

    if (num_qubits != 0) {
        printf("The number of qubits %u is not 0\n", num_qubits);
        return EqualityError;
    }
    if (num_clbits != 0) {
        printf("The number of clbits %u is not 0\n", num_clbits);
        return EqualityError;
    }
    return Ok;
}

static int test_dag_with_quantum_reg(void) {
    QkDag *dag = qk_dag_new();
    QkQuantumRegister *qr = qk_quantum_register_new(1024, "my_register");
    qk_dag_add_quantum_register(dag, qr);
    uint32_t num_qubits = qk_dag_num_qubits(dag);
    uint32_t num_clbits = qk_dag_num_clbits(dag);
    qk_dag_free(dag);
    qk_quantum_register_free(qr);
    if (num_qubits != 1024) {
        printf("The number of qubits %u is not 1024\n", num_qubits);
        return EqualityError;
    }
    if (num_clbits != 0) {
        printf("The number of clbits %u is not 0\n", num_clbits);
        return EqualityError;
    }
    return Ok;
}

static int test_dag_with_classical_reg(void) {
    QkDag *dag = qk_dag_new();
    QkClassicalRegister *cr = qk_classical_register_new(2048, "my_register");
    qk_dag_add_classical_register(dag, cr);
    uint32_t num_qubits = qk_dag_num_qubits(dag);
    uint32_t num_clbits = qk_dag_num_clbits(dag);
    qk_dag_free(dag);
    qk_classical_register_free(cr);
    if (num_qubits != 0) {
        printf("The number of qubits %u is not 0\n", num_qubits);
        return EqualityError;
    }
    if (num_clbits != 2048) {
        printf("The number of clbits %u is not 2048\n", num_clbits);
        return EqualityError;
    }
    return Ok;
}

static int test_dag_apply_gate(void) {
    int result = Ok;
    QkDag *dag = qk_dag_new();
    QkQuantumRegister *qr = qk_quantum_register_new(2, "my_register");
    qk_dag_add_quantum_register(dag, qr);

    size_t num_ops = qk_dag_num_op_nodes(dag);
    if (num_ops != 0) {
        printf("The number of op nodes %zu is not 0\n", num_ops);
        result = EqualityError;
        goto cleanup;
    }

    uint32_t h_bits[1] = {0};
    qk_dag_apply_gate(dag, QkGate_H, h_bits, NULL, false);

    num_ops = qk_dag_num_op_nodes(dag);
    if (num_ops != 1) {
        printf("The number of op nodes %zu is not 1\n", num_ops);
        result = EqualityError;
        goto cleanup;
    }

    uint32_t crx_bits[2] = {0, 1};
    double crx_params[1] = {0.12};
    uint32_t crx_node_idx = qk_dag_apply_gate(dag, QkGate_CRX, crx_bits, crx_params, true);

    num_ops = qk_dag_num_op_nodes(dag);
    if (num_ops != 2) {
        printf("The number of op nodes %zu is not 2\n", num_ops);
        result = EqualityError;
        goto cleanup;
    }

    // Check the node's kind.
    if (qk_dag_op_node_kind(dag, crx_node_idx) != QkOperationKind_Gate) {
        printf("Expected gate kind\n");
        result = EqualityError;
        goto cleanup;
    }

    // Check the gate has the right number of params.
    uint32_t num_params = qk_dag_op_node_num_params(dag, crx_node_idx);
    if (num_params != 1) {
        printf("Expected num params 1 but got %u\n", num_params);
        result = EqualityError;
        goto cleanup;
    }

    // Make sure we can get the standard gate and params back from the node.
    double actual_crx_params[1];
    QkGate actual_gate = qk_dag_op_node_gate_op(dag, crx_node_idx, actual_crx_params);
    if (actual_gate != QkGate_CRX) {
        printf("Expected gate of type %u but got %u\n", QkGate_CRX, actual_gate);
        result = EqualityError;
        goto cleanup;
    }

    if (actual_crx_params[0] != crx_params[0]) {
        printf("Expected param %f but got %f\n", crx_params[0], actual_crx_params[0]);
        result = EqualityError;
    }
cleanup:
    qk_dag_free(dag);
    qk_quantum_register_free(qr);
    return result;
}

static int test_op_node_bits_explicit(void) {
    int result = Ok;
    QkDag *dag = qk_dag_new();
    QkQuantumRegister *qr = qk_quantum_register_new(2, "my_register");
    qk_dag_add_quantum_register(dag, qr);

    uint32_t h_bits[1] = {0};
    uint32_t h_node_idx = qk_dag_apply_gate(dag, QkGate_H, h_bits, NULL, false);

    uint32_t num_qubits = qk_dag_op_node_num_qubits(dag, h_node_idx);
    if (num_qubits != 1) {
        printf("The number of qubits %u is not 1\n", num_qubits);
        result = EqualityError;
        goto cleanup;
    }

    if (qk_dag_op_node_qubits(dag, h_node_idx)[0] != h_bits[0]) {
        printf("Expected a single qubit of value %u but got %u\n", h_bits[0],
               qk_dag_op_node_qubits(dag, h_node_idx)[0]);
        result = EqualityError;
        goto cleanup;
    }

    uint32_t num_clbits = qk_dag_op_node_num_clbits(dag, h_node_idx);
    if (num_clbits != 0) {
        printf("The number of clbits %u is not 0\n", num_clbits);
        result = EqualityError;
        goto cleanup;
    }

    uint32_t cx_bits[2] = {1, 0};
    uint32_t cx_node_idx = qk_dag_apply_gate(dag, QkGate_CX, cx_bits, NULL, true);

    num_qubits = qk_dag_op_node_num_qubits(dag, cx_node_idx);
    if (num_qubits != 2) {
        printf("The number of qubits %u is not 2\n", num_qubits);
        result = EqualityError;
        goto cleanup;
    }

    const uint32_t *actual_cx_bits = qk_dag_op_node_qubits(dag, cx_node_idx);
    for (uint32_t i = 0; i < num_qubits; i++) {
        if (actual_cx_bits[i] != cx_bits[i]) {
            printf("Expected a qubit of value %u in position %u but got %u\n", cx_bits[0], i,
                   qk_dag_op_node_qubits(dag, cx_node_idx)[0]);
            result = EqualityError;
            goto cleanup;
        }
    }

    num_clbits = qk_dag_op_node_num_clbits(dag, cx_node_idx);
    if (num_clbits != 0) {
        printf("The number of clbits %u is not 0\n", num_clbits);
        result = EqualityError;
    }
cleanup:
    qk_dag_free(dag);
    qk_quantum_register_free(qr);
    return result;
}

static int test_dag_node_type(void) {
    int result = Ok;
    QkDag *dag = qk_dag_new();
    QkQuantumRegister *qr = qk_quantum_register_new(1, "qr");
    QkClassicalRegister *cr = qk_classical_register_new(1, "cr");
    qk_dag_add_quantum_register(dag, qr);
    qk_dag_add_classical_register(dag, cr);

    // Get the wire node indices for the qubit.
    uint32_t qubit_in_idx = qk_dag_qubit_in_node(dag, 0);
    uint32_t qubit_out_idx = qk_dag_qubit_out_node(dag, 0);

    // Get the wire node indices for the clbit.
    uint32_t clbit_in_idx = qk_dag_clbit_in_node(dag, 0);
    uint32_t clbit_out_idx = qk_dag_clbit_out_node(dag, 0);

    // Add an operation node and save the node index.
    uint32_t h_bits[1] = {0};
    uint32_t h_node_idx = qk_dag_apply_gate(dag, QkGate_H, h_bits, NULL, false);

    QkDagNodeType node_type = qk_dag_node_type(dag, qubit_in_idx);
    if (node_type != QkDagNodeType_QubitIn) {
        printf("Expected node type %d but got %d\n", QkDagNodeType_QubitIn, node_type);
        result = EqualityError;
        goto cleanup;
    }

    node_type = qk_dag_node_type(dag, qubit_out_idx);
    if (node_type != QkDagNodeType_QubitOut) {
        printf("Expected node type %d but got %d\n", QkDagNodeType_QubitOut, node_type);
        result = EqualityError;
        goto cleanup;
    }

    node_type = qk_dag_node_type(dag, clbit_in_idx);
    if (node_type != QkDagNodeType_ClbitIn) {
        printf("Expected node type %d but got %d\n", QkDagNodeType_ClbitIn, node_type);
        result = EqualityError;
        goto cleanup;
    }

    node_type = qk_dag_node_type(dag, clbit_out_idx);
    if (node_type != QkDagNodeType_ClbitOut) {
        printf("Expected node type %d but got %d\n", QkDagNodeType_ClbitOut, node_type);
        result = EqualityError;
        goto cleanup;
    }

    node_type = qk_dag_node_type(dag, h_node_idx);
    if (node_type != QkDagNodeType_Operation) {
        printf("Expected node type %d but got %d\n", QkDagNodeType_Operation, node_type);
        result = EqualityError;
    }

cleanup:
    qk_dag_free(dag);
    qk_quantum_register_free(qr);
    qk_classical_register_free(cr);
    return result;
}

static int test_dag_endpoint_node_value(void) {
    int result = Ok;
    QkDag *dag = qk_dag_new();
    QkQuantumRegister *qr = qk_quantum_register_new(2, "qr");
    QkClassicalRegister *cr = qk_classical_register_new(2, "cr");
    qk_dag_add_quantum_register(dag, qr);
    qk_dag_add_classical_register(dag, cr);

    // For each bit (we have two qubits and two clbits!), check that the wire values
    // are correct.
    for (uint32_t i = 0; i < 2; i++) {
        uint32_t qubit_in_idx = qk_dag_qubit_in_node(dag, i);
        uint32_t qubit_out_idx = qk_dag_qubit_out_node(dag, i);
        uint32_t clbit_in_idx = qk_dag_clbit_in_node(dag, i);
        uint32_t clbit_out_idx = qk_dag_clbit_out_node(dag, i);

        uint32_t actual = qk_dag_wire_node_value(dag, qubit_in_idx);
        if (actual != i) {
            printf("Expected wire endpoint qubit value to be %u but got %u\n", i, actual);
            result = EqualityError;
            goto cleanup;
        }
        actual = qk_dag_wire_node_value(dag, qubit_out_idx);
        if (actual != i) {
            printf("Expected wire endpoint qubit value to be %u but got %u\n", i, actual);
            result = EqualityError;
            goto cleanup;
        }
        actual = qk_dag_wire_node_value(dag, clbit_in_idx);
        if (actual != i) {
            printf("Expected wire endpoint clbit value to be %u but got %u\n", i, actual);
            result = EqualityError;
            goto cleanup;
        }
        actual = qk_dag_wire_node_value(dag, clbit_out_idx);
        if (actual != i) {
            printf("Expected wire endpoint clbit value to be %u but got %u\n", i, actual);
            result = EqualityError;
            goto cleanup;
        }
    }
cleanup:
    qk_dag_free(dag);
    qk_quantum_register_free(qr);
    qk_classical_register_free(cr);
    return result;
}

<<<<<<< HEAD
static int test_dag_topological_op_nodes(void) {
    int result = Ok;
    QkDag *dag = qk_dag_new();
    QkQuantumRegister *qr = qk_quantum_register_new(2, "my_register");
    qk_dag_add_quantum_register(dag, qr);

    uint32_t qubit[1] = {0};
    uint32_t h_gate_idx = qk_dag_apply_gate(dag, QkGate_H, qubit, NULL, false);
    uint32_t s_gate_idx = qk_dag_apply_gate(dag, QkGate_S, qubit, NULL, false);

    size_t num_ops = qk_dag_num_op_nodes(dag);
    if (num_ops != 2) {
        printf("The number of op nodes %zu is not 0\n", num_ops);
        result = EqualityError;
        goto early_cleanup;
    }

    uint32_t *out_order = malloc(sizeof(uint32_t) * num_ops);
    qk_dag_topological_op_nodes(dag, out_order);

    if (out_order[0] != h_gate_idx) {
        printf("Expected gate index %u but got %u\n", h_gate_idx, out_order[0]);
        result = EqualityError;
        goto cleanup;
    }

    if (out_order[1] != s_gate_idx) {
        printf("Expected gate index %u but got %u\n", s_gate_idx, out_order[1]);
        result = EqualityError;
    }

cleanup:
    free(out_order);

early_cleanup:
    qk_dag_free(dag);
    qk_quantum_register_free(qr);
    return result;
=======
static inline QkComplex64 complex_mul(QkComplex64 left, QkComplex64 right) {
    return (QkComplex64){left.re * right.re - left.im * right.im,
                         left.re * right.im + left.im * right.re};
}

static void kron(const QkComplex64 *left, size_t left_qubits, const QkComplex64 *right,
                 size_t right_qubits, QkComplex64 *out) {
    size_t left_dim = 1LLU << left_qubits;
    size_t right_dim = 1LLU << right_qubits;
    size_t out_dim = 1LLU << (left_qubits + right_qubits);
    for (size_t left_row = 0; left_row < left_dim; left_row++) {
        for (size_t right_row = 0; right_row < right_dim; right_row++) {
            size_t out_row = right_dim * left_row + right_row;
            for (size_t left_col = 0; left_col < left_dim; left_col++) {
                for (size_t right_col = 0; right_col < right_dim; right_col++) {
                    size_t out_col = right_dim * left_col + right_col;
                    out[out_dim * out_row + out_col] =
                        complex_mul(left[left_dim * left_row + left_col],
                                    right[right_dim * right_row + right_col]);
                }
            }
        }
    }
}

static int check_unitary(const char *func, QkDag *dag, QkComplex64 scalar, const char *pauli,
                         uint32_t *qubits, bool front) {
    int res = Ok;
    static const QkComplex64 mat_i[4] = {{1, 0}, {0, 0}, {0, 0}, {1, 0}};
    static const QkComplex64 mat_x[4] = {{0, 0}, {1, 0}, {1, 0}, {0, 0}};
    static const QkComplex64 mat_y[4] = {{0, 0}, {0, -1}, {0, 1}, {0, 0}};
    static const QkComplex64 mat_z[4] = {{1, 0}, {0, 0}, {0, 0}, {-1, 0}};
    uint32_t num_qubits = (uint32_t)strlen(pauli);
    size_t dim = 1LLU << num_qubits;
    const QkComplex64 *mat;
    QkComplex64 *tmp;
    QkComplex64 *cur = malloc(sizeof(*cur) * dim * dim);
    QkComplex64 *next = malloc(sizeof(*next) * dim * dim);
    cur[0] = scalar;
    for (uint32_t qubit = 0; qubit < num_qubits; qubit++) {
        switch (pauli[num_qubits - qubit - 1]) {
        case 'I': {
            mat = mat_i;
            break;
        }
        case 'X': {
            mat = mat_x;
            break;
        }
        case 'Y': {
            mat = mat_y;
            break;
        }
        case 'Z': {
            mat = mat_z;
            break;
        }
        default: {
            res = EqualityError;
            printf("%s: bad pauli string '%s'\n", func, pauli);
            goto cleanup;
        }
        }
        kron(mat, 1, cur, qubit, next);
        tmp = cur;
        cur = next;
        next = tmp;
    }
    // Zero out the other array, just to ensure that we've got clear invalid things to test
    // against.
    memset(next, 0, sizeof(*next) * dim * dim);
    uint32_t node = qk_dag_apply_unitary(dag, cur, qubits, num_qubits, front);
    QkOperationKind kind = qk_dag_op_node_kind(dag, node);
    if (kind != QkOperationKind_Unitary) {
        res = EqualityError;
        printf("%s: %s kind incorrect: %d\n", func, pauli, kind);
        goto cleanup;
    }
    qk_dag_op_node_unitary(dag, node, next);
    if (memcmp(cur, next, sizeof(*cur) * dim * dim)) {
        res = EqualityError;
        printf("%s: %s matrices unequal\n", func, pauli);
        goto cleanup;
    }
cleanup:
    free(cur);
    free(next);
    return res;
}

static int test_unitary_gates(void) {
    int res = Ok;
    uint32_t qubits[] = {0, 1, 2};

    QkDag *dag = qk_dag_new();
    QkQuantumRegister *qr = qk_quantum_register_new(3, "q");
    qk_dag_add_quantum_register(dag, qr);
    qk_quantum_register_free(qr);

    if ((res = check_unitary(__func__, dag, (QkComplex64){1, 0}, "X", qubits, false)))
        goto cleanup;
    if ((res = check_unitary(__func__, dag, (QkComplex64){1, 0}, "Y", qubits, true)))
        goto cleanup;
    if ((res = check_unitary(__func__, dag, (QkComplex64){0, 1}, "XY", qubits, false)))
        goto cleanup;
    if ((res = check_unitary(__func__, dag, (QkComplex64){-1, 0}, "YZ", &qubits[1], true)))
        goto cleanup;
    if ((res = check_unitary(__func__, dag, (QkComplex64){0, -1}, "XYZ", qubits, false)))
        goto cleanup;
    if ((res = check_unitary(__func__, dag, (QkComplex64){1, 0}, "YZZ", qubits, false)))
        goto cleanup;
    if ((res = check_unitary(__func__, dag, (QkComplex64){1, 0}, "", qubits, false)))
        goto cleanup;
    // Check that nothing bad happens if we use a null pointer for no qubits.
    if ((res = check_unitary(__func__, dag, (QkComplex64){0, 1}, "", NULL, false)))
        goto cleanup;

cleanup:
    qk_dag_free(dag);
    return res;
>>>>>>> 7416d419
}

int test_dag(void) {
    int num_failed = 0;
    num_failed += RUN_TEST(test_empty);
    num_failed += RUN_TEST(test_dag_with_quantum_reg);
    num_failed += RUN_TEST(test_dag_with_classical_reg);
    num_failed += RUN_TEST(test_dag_apply_gate);
    num_failed += RUN_TEST(test_dag_node_type);
    num_failed += RUN_TEST(test_dag_endpoint_node_value);
    num_failed += RUN_TEST(test_op_node_bits_explicit);
<<<<<<< HEAD
    num_failed += RUN_TEST(test_dag_topological_op_nodes);
=======
    num_failed += RUN_TEST(test_unitary_gates);
>>>>>>> 7416d419

    fflush(stderr);
    fprintf(stderr, "=== Number of failed subtests: %i\n", num_failed);

    return num_failed;
}<|MERGE_RESOLUTION|>--- conflicted
+++ resolved
@@ -312,7 +312,6 @@
     return result;
 }
 
-<<<<<<< HEAD
 static int test_dag_topological_op_nodes(void) {
     int result = Ok;
     QkDag *dag = qk_dag_new();
@@ -351,7 +350,8 @@
     qk_dag_free(dag);
     qk_quantum_register_free(qr);
     return result;
-=======
+}
+
 static inline QkComplex64 complex_mul(QkComplex64 left, QkComplex64 right) {
     return (QkComplex64){left.re * right.re - left.im * right.im,
                          left.re * right.im + left.im * right.re};
@@ -472,7 +472,6 @@
 cleanup:
     qk_dag_free(dag);
     return res;
->>>>>>> 7416d419
 }
 
 int test_dag(void) {
@@ -484,11 +483,8 @@
     num_failed += RUN_TEST(test_dag_node_type);
     num_failed += RUN_TEST(test_dag_endpoint_node_value);
     num_failed += RUN_TEST(test_op_node_bits_explicit);
-<<<<<<< HEAD
     num_failed += RUN_TEST(test_dag_topological_op_nodes);
-=======
     num_failed += RUN_TEST(test_unitary_gates);
->>>>>>> 7416d419
 
     fflush(stderr);
     fprintf(stderr, "=== Number of failed subtests: %i\n", num_failed);
