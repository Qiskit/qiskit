--- conflicted
+++ resolved
@@ -625,11 +625,8 @@
     num_failed += RUN_TEST(test_target_entry_construction);
     num_failed += RUN_TEST(test_target_add_instruction);
     num_failed += RUN_TEST(test_target_update_instruction);
-<<<<<<< HEAD
+    num_failed += RUN_TEST(test_target_construction_ibm_like_target);
     num_failed += RUN_TEST(test_target_instruction_supported);
-=======
-    num_failed += RUN_TEST(test_target_construction_ibm_like_target);
->>>>>>> 6b32db9e
 
     fflush(stderr);
     fprintf(stderr, "=== Number of failed subtests: %i\n", num_failed);
