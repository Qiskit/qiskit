// This code is part of Qiskit.
//
// (C) Copyright IBM 2025.
//
// This code is licensed under the Apache License, Version 2.0. You may
// obtain a copy of this license in the LICENSE.txt file in the root directory
// of this source tree or at http://www.apache.org/licenses/LICENSE-2.0.
//
// Any modifications or derivative works of this code must retain this
// copyright notice, and modified files need to carry a notice indicating
// that they have been altered from the originals.

#include "common.h"
#include <complex.h>
#include <math.h>
#include <qiskit.h>
#include <stdbool.h>
#include <stddef.h>
#include <stdint.h>
#include <stdio.h>
#include <string.h>

QkTarget *create_sample_target(bool std_inst);
<<<<<<< HEAD
bool compare_qargs(uint32_t *lhs, uint32_t *rhs, size_t length);

=======
>>>>>>> cdd399f4
/**
 * Test empty constructor for Target
 */
static int test_empty_target(void) {
    int result = Ok;
    QkTarget *target = qk_target_new(0);
    uint32_t num_qubits = qk_target_num_qubits(target);

    if (num_qubits != 0) {
        printf("The number of qubits %u is not 0.", num_qubits);
        result = EqualityError;
        goto cleanup;
    }

    double retrieved_dt = qk_target_dt(target);
    if (!isnan(retrieved_dt)) {
        printf("The dt value of this target %f is not %f.", retrieved_dt, NAN);
        result = EqualityError;
        goto cleanup;
    }

    uint32_t retrieved_granularity = qk_target_granularity(target);
    if (retrieved_granularity != 1) {
        printf("The granularity %u is not 1.", retrieved_granularity);
        result = EqualityError;
        goto cleanup;
    }

    uint32_t retrieved_min_length = qk_target_min_length(target);
    if (retrieved_min_length != 1) {
        printf("The min_length %u is not 1.", retrieved_min_length);
        result = EqualityError;
        goto cleanup;
    }

    uint32_t pulse_alignment = qk_target_pulse_alignment(target);
    if (pulse_alignment != 1) {
        printf("The pulse_alignment values %u is not 1.", pulse_alignment);
        result = EqualityError;
        goto cleanup;
    }

    uint32_t acquire_alignment = qk_target_acquire_alignment(target);
    if (acquire_alignment != 1) {
        printf("The acquire_alignment values %u is not 1.", acquire_alignment);
        result = EqualityError;
        goto cleanup;
    }
cleanup:
    qk_target_free(target);
    return result;
}

/**
 * Test constructor for Target
 */
static int test_target_construct(void) {
    int result = Ok;
    const uint32_t num_qubits = 2;
    const double dt = 10e-9;
    const uint32_t granularity = 2;
    const uint32_t min_length = 3;
    const uint32_t p_alignment = 4;
    const uint32_t a_alignment = 1;

    QkTarget *target = qk_target_new(num_qubits);

    qk_target_set_dt(target, dt);
    qk_target_set_granularity(target, granularity);
    qk_target_set_min_length(target, min_length);
    qk_target_set_pulse_alignment(target, p_alignment);
    qk_target_set_acquire_alignment(target, a_alignment);

    uint32_t retrieved_num_qubits = qk_target_num_qubits(target);
    if (retrieved_num_qubits != 2) {
        printf("The number of qubits %u is not 0.", num_qubits);
        result = EqualityError;
        goto cleanup;
    }

    double retrieved_dt = qk_target_dt(target);
    if (retrieved_dt != dt) {
        printf("The dt value of this target %f is not %f.", retrieved_dt, dt);
        result = EqualityError;
        goto cleanup;
    }

    uint32_t retrieved_granularity = qk_target_granularity(target);
    if (retrieved_granularity != 2) {
        printf("The granularity %u is not 2.", retrieved_granularity);
        result = EqualityError;
        goto cleanup;
    }

    uint32_t retrieved_min_length = qk_target_min_length(target);
    if (retrieved_min_length != 3) {
        printf("The min_length %u is not 3.", retrieved_min_length);
        result = EqualityError;
        goto cleanup;
    }

    uint32_t pulse_alignment = qk_target_pulse_alignment(target);
    if (pulse_alignment != 4) {
        printf("The pulse_alignment values %u is not 4.", pulse_alignment);
        result = EqualityError;
        goto cleanup;
    }

    uint32_t acquire_alignment = qk_target_acquire_alignment(target);
    if (acquire_alignment != 1) {
        printf("The acquire_alignment values %u is not 1.", acquire_alignment);
        result = EqualityError;
        goto cleanup;
    }

cleanup:
    qk_target_free(target);
    return result;
}

/*
 * Test target construction with a parameterized gate
 */
static int test_target_construction_ibm_like_target(void) {
    int result = Ok;
    QkTarget *target = qk_target_new(5);
    QkTargetEntry *cx_entry = qk_target_entry_new(QkGate_CX);
    uint32_t cx_qargs[2] = {0, 1};
    QkExitCode result_prop = qk_target_entry_add_property(cx_entry, cx_qargs, 2, 2.2e-4, 6.2e-9);
    if (result_prop != QkExitCode_Success) {
        printf("Unexpected error occurred when adding entry.");
        qk_target_entry_free(cx_entry);
        result = EqualityError;
        goto cleanup;
    }
    cx_qargs[0] = 2;
    result_prop = qk_target_entry_add_property(cx_entry, cx_qargs, 2, 3.2e-4, 4.2e-9);
    if (result_prop != QkExitCode_Success) {
        printf("Unexpected error occurred when adding entry.");
        qk_target_entry_free(cx_entry);
        result = EqualityError;
        goto cleanup;
    }
    cx_qargs[1] = 3;
    result_prop = qk_target_entry_add_property(cx_entry, cx_qargs, 2, 1.2e-4, 4.2e-8);
    if (result_prop != QkExitCode_Success) {
        printf("Unexpected error occurred when adding entry.");
        qk_target_entry_free(cx_entry);
        result = EqualityError;
        goto cleanup;
    }
    cx_qargs[0] = 4;
    result_prop = qk_target_entry_add_property(cx_entry, cx_qargs, 2, 1.2e-3, 2.2e-8);
    if (result_prop != QkExitCode_Success) {
        printf("Unexpected error occurred when adding entry.");
        qk_target_entry_free(cx_entry);
        result = EqualityError;
        goto cleanup;
    }
    QkExitCode result_cx = qk_target_add_instruction(target, cx_entry);
    if (result_cx != QkExitCode_Success) {
        printf("Unexpected error occurred when adding a CX gate.");
        result = EqualityError;
        goto cleanup;
    }

    QkTargetEntry *rz_entry = qk_target_entry_new(QkGate_RZ);
    for (uint32_t i = 0; i < 5; i++) {
        uint32_t qargs[1] = {i};
        result_prop = qk_target_entry_add_property(rz_entry, qargs, 1, 0, 0);
        if (result_prop != QkExitCode_Success) {
            printf("Unexpected error occurred when adding entry.");
            result = EqualityError;
            qk_target_entry_free(rz_entry);
            goto cleanup;
        }
    }
    QkExitCode result_rz = qk_target_add_instruction(target, rz_entry);
    if (result_rz != QkExitCode_Success) {
        printf("Unexpected error occurred when adding a parameterized RZ gate.");
        result = EqualityError;
        goto cleanup;
    }

    QkTargetEntry *sx_entry = qk_target_entry_new(QkGate_SX);
    for (uint32_t i = 0; i < 5; i++) {
        uint32_t qargs[1] = {i};
        result_prop = qk_target_entry_add_property(sx_entry, qargs, 1, 1.928e-10, 7.9829e-11);
        if (result_prop != QkExitCode_Success) {
            printf("Unexpected error occurred when adding entry.");
            result = EqualityError;
            qk_target_entry_free(sx_entry);
            goto cleanup;
        }
    }
    QkExitCode result_sx = qk_target_add_instruction(target, sx_entry);
    if (result_sx != QkExitCode_Success) {
        printf("Unexpected error occurred when adding a parameterized RZ gate.");
        result = EqualityError;
        goto cleanup;
    }

    QkTargetEntry *x_entry = qk_target_entry_new(QkGate_X);
    for (uint32_t i = 0; i < 5; i++) {
        uint32_t qargs[1] = {i};
        result_prop = qk_target_entry_add_property(x_entry, qargs, 1, 1.928e-10, 7.9829e-11);
        if (result_prop != QkExitCode_Success) {
            printf("Unexpected error occurred when adding entry.");
            result = EqualityError;
            qk_target_entry_free(x_entry);
            goto cleanup;
        }
    }
    QkExitCode result_x = qk_target_add_instruction(target, x_entry);
    if (result_x != QkExitCode_Success) {
        printf("Unexpected error occurred when adding a parameterized RZ gate.");
        result = EqualityError;
        goto cleanup;
    }

    QkTargetEntry *measure_entry = qk_target_entry_new_measure();
    for (uint32_t i = 0; i < 5; i++) {
        uint32_t qargs[1] = {i};
        result_prop = qk_target_entry_add_property(measure_entry, qargs, 1, 1.928e-10, 7.9829e-11);
        if (result_prop != QkExitCode_Success) {
            printf("Unexpected error occurred when adding entry.");
            result = EqualityError;
            qk_target_entry_free(measure_entry);
            goto cleanup;
        }
    }
    QkExitCode result_measure = qk_target_add_instruction(target, measure_entry);
    if (result_measure != QkExitCode_Success) {
        printf("Unexpected error occurred when adding a parameterized RZ gate.");
        result = EqualityError;
        goto cleanup;
    }

cleanup:
    qk_target_free(target);
    return result;
}

/**
 * Test construction of a QkTargetEntry
 */
static int test_target_entry_construction(void) {
    int result = Ok;
    QkTargetEntry *property_map = qk_target_entry_new(QkGate_CX);

    // Test length
    const size_t length = qk_target_entry_num_properties(property_map);
    if (length != 0) {
        printf("The initial length of the provided property map was not zero: %zu", length);
        result = EqualityError;
        goto cleanup;
    }

    // Add some qargs and properties
    uint32_t qargs[2] = {0, 1};

    QkExitCode result_prop = qk_target_entry_add_property(property_map, qargs, 2, 0.00018, 0.00002);
    if (result_prop != QkExitCode_Success) {
        printf("Unexpected error occurred when adding entry.");
    }

    // Test length
    const size_t new_length = qk_target_entry_num_properties(property_map);
    if (new_length != 1) {
        printf("The initial length of the provided property map was not 1: %zu", length);
        result = EqualityError;
        goto cleanup;
    }

    // Add invalid qargs
    // Add some qargs and properties
    uint32_t invalid_qargs[3] = {0, 1, 2};

    QkExitCode error_result =
        qk_target_entry_add_property(property_map, invalid_qargs, 3, 0.00018, 0.00002);
    if (error_result != QkExitCode_TargetQargMismatch) {
        printf("The operation did not fail as expected for invalid qargs.");
    }

    // Set name for the entry
    QkExitCode set_name_error = qk_target_entry_set_name(property_map, "cx_gate");
    if (set_name_error != QkExitCode_Success) {
        printf("Unexpected error occurred when setting the name of the entry.\n");
        result = EqualityError;
        goto cleanup;
    }

cleanup:
    qk_target_entry_free(property_map);
    return result;
}

/**
 * Test adding an instruction to the Target.
 */
static int test_target_add_instruction(void) {
    const uint32_t num_qubits = 1;
    // Let's create a target with one qubit for now
    QkTarget *target = qk_target_new(num_qubits);
    int result = Ok;

    // Add an X Gate.
    // This operation is global, no property map is provided
    QkExitCode result_x = qk_target_add_instruction(target, qk_target_entry_new(QkGate_X));
    if (result_x != QkExitCode_Success) {
        printf("Unexpected error occurred when adding a global X gate.");
        result = EqualityError;
        goto cleanup;
    }

    // Re-add same gate, check if it fails
    QkExitCode result_x_readded = qk_target_add_instruction(target, qk_target_entry_new(QkGate_X));
    if (result_x_readded != QkExitCode_TargetInstAlreadyExists) {
        printf("The addition of a repeated gate did not fail as expected.");
        result = EqualityError;
        goto cleanup;
    }

    // Number of qubits of the target should not change.
    uint32_t current_num_qubits = qk_target_num_qubits(target);
    if (current_num_qubits != 1) {
        printf("The number of qubits this target is compatible with is not 1: %u",
               current_num_qubits);
        result = EqualityError;
        goto cleanup;
    }
    size_t current_size = qk_target_num_instructions(target);
    if (current_size != 1) {
        printf("The size of this target is not correct: Expected 1, got %zu", current_size);
        result = EqualityError;
        goto cleanup;
    }

    // Add a CX Gate.
    // Create prop_map for the instruction
    // Add property for (0, 1)
    QkTargetEntry *cx_entry = qk_target_entry_new(QkGate_CX);
    uint32_t qargs[2] = {0, 1};
    double inst_error = 0.0090393;
    double inst_duration = 0.020039;

    QkExitCode result_cx_props =
        qk_target_entry_add_property(cx_entry, qargs, 2, inst_duration, inst_error);
    if (result_cx_props != QkExitCode_Success) {
        printf("Unexpected error occurred when adding property to a CX gate entry.");
        result = EqualityError;
        goto cleanup;
    }

    QkExitCode result_cx = qk_target_add_instruction(target, cx_entry);
    if (result_cx != QkExitCode_Success) {
        printf("Unexpected error occurred when adding a CX gate.");
        result = EqualityError;
        goto cleanup;
    }

    // Number of qubits of the target should change to 2.
    current_num_qubits = qk_target_num_qubits(target);
    if (current_num_qubits != 2) {
        printf("The number of qubits this target is compatible with is not 2: %u",
               current_num_qubits);
        result = EqualityError;
        goto cleanup;
    }
    current_size = qk_target_num_instructions(target);
    if (current_size != 2) {
        printf("The size of this target is not correct: Expected 2, got %zu", current_size);
        result = EqualityError;
        goto cleanup;
    }

    // Add a CRX Gate.
    // Create prop_map for the instruction
    // Add property for (0, 1)
    double crx_params[1] = {3.14};
    QkTargetEntry *crx_entry = qk_target_entry_new_fixed(QkGate_CRX, crx_params, "crx_fixed");
    uint32_t crx_qargs[2] = {1, 2};
    double crx_inst_error = 0.0129023;
    double crx_inst_duration = 0.92939;
    QkExitCode result_crx_props =
        qk_target_entry_add_property(crx_entry, crx_qargs, 2, crx_inst_duration, crx_inst_error);
    if (result_crx_props != QkExitCode_Success) {
        printf("Unexpected error occurred when adding property to a CX gate entry.");
        result = EqualityError;
        goto cleanup;
    }

    QkExitCode result_crx = qk_target_add_instruction(target, crx_entry);
    if (result_crx != QkExitCode_Success) {
        printf("Unexpected error occurred when adding a CX gate.");
        result = EqualityError;
        goto cleanup;
    }

    // Number of qubits of the target should change to 3.
    current_num_qubits = qk_target_num_qubits(target);
    if (current_num_qubits != 3) {
        printf("The number of qubits this target is compatible with is not 3: %d",
               current_num_qubits);
        result = EqualityError;
        goto cleanup;
    }
    current_size = qk_target_num_instructions(target);
    if (current_size != 3) {
        printf("The size of this target is not correct: Expected 3, got %zu", current_size);
        result = EqualityError;
        goto cleanup;
    }

    // Add a measurement
    QkTargetEntry *meas = qk_target_entry_new_measure();
    for (uint32_t i = 0; i < 3; i++) {
        uint32_t q[1] = {i};
        qk_target_entry_add_property(meas, q, 1, 1e-6, 1e-4);
    }
    size_t num_meas = qk_target_entry_num_properties(meas);
    if (num_meas != 3) {
        printf("Expected 3 measurement entries but got: %zu", num_meas);
        result = EqualityError;
        qk_target_entry_free(meas);
        goto cleanup;
    }

    QkExitCode result_meas_props = qk_target_add_instruction(target, meas);
    if (result_meas_props != 0) {
        printf("Failed adding measurement instruction.");
        result = EqualityError;
        goto cleanup;
    }
    // Number of qubits of the target should remain 3.
    current_num_qubits = qk_target_num_qubits(target);
    if (current_num_qubits != 3) {
        printf("The number of qubits this target is compatible with is not 3: %d",
               current_num_qubits);
        result = EqualityError;
        goto cleanup;
    }

    current_size = qk_target_num_instructions(target);
    if (current_size != 4) {
        printf("The size of this target is not correct: Expected 4, got %zu", current_size);
        result = EqualityError;
        goto cleanup;
    }

    // Add a reset
    QkTargetEntry *reset = qk_target_entry_new_reset();
    for (uint32_t i = 0; i < 3; i++) {
        uint32_t q[1] = {i};
        qk_target_entry_add_property(reset, q, 1, 2e-6, 2e-4);
    }
    size_t num_reset = qk_target_entry_num_properties(reset);
    if (num_reset != 3) {
        printf("Expected 3 reset entries but got: %zu", num_reset);
        result = EqualityError;
        qk_target_entry_free(reset);
        goto cleanup;
    }

    qk_target_add_instruction(target, reset);
    current_size = qk_target_num_instructions(target);
    if (current_size != 5) {
        printf("The size of this target is not correct: Expected 5, got %zu", current_size);
        result = EqualityError;
        goto cleanup;
    }

cleanup:
    qk_target_free(target);
    return result;
}

/**
 * Test updating an instruction property in the Target using
 * `update_instruction_property`.
 */
static int test_target_update_instruction(void) {
    const uint32_t num_qubits = 1;
    // Let's create a target with one qubit for now
    QkTarget *target = qk_target_new(num_qubits);
    int result = Ok;
    // Add a CX Gate.
    // Create prop_map for the instruction
    // Add property for (0, 1)
    QkTargetEntry *cx_entry = qk_target_entry_new(QkGate_CX);
    uint32_t qargs[2] = {0, 1};
    double inst_error = 0.0090393;
    double inst_duration = 0.020039;
    qk_target_entry_add_property(cx_entry, qargs, 2, inst_duration, inst_error);
    // CX Gate is not parametric. Re-use Null
    qk_target_add_instruction(target, cx_entry);

    // Change the instruction property of cx
    double cx_new_inst_error = NAN;
    double cx_new_inst_duration = 0.09457;
    QkExitCode result_1 = qk_target_update_property(target, QkGate_CX, qargs, 2,
                                                    cx_new_inst_duration, cx_new_inst_error);
    if (result_1 != QkExitCode_Success) {
        printf("An unexpected error occurred while modifying the property.");
        result = RuntimeError;
        goto cleanup;
    }

    // Try to modify wrong instruction
    QkExitCode result_2 = qk_target_update_property(target, QkGate_CH, qargs, 2,
                                                    cx_new_inst_duration, cx_new_inst_error);
    if (result_2 != QkExitCode_TargetInvalidInstKey) {
        printf("The function did not fail as expected when querying the wrong instruction.");
        result = RuntimeError;
        goto cleanup;
    }

    uint32_t new_qargs[2] = {1, 2};
    // Try to modify wrong qargs
    QkExitCode result_3 = qk_target_update_property(target, QkGate_CX, new_qargs, 2,
                                                    cx_new_inst_duration, cx_new_inst_error);
    if (result_3 != QkExitCode_TargetInvalidQargsKey) {
        printf("The function did not fail as expected when querying with wrong qargs.");
        result = RuntimeError;
        goto cleanup;
    }

cleanup:
    qk_target_free(target);
    return result;
}

<<<<<<< HEAD
static int test_target_iteration(void) {
    QkTarget *target = create_sample_target(true);
    int result = Ok;
    size_t target_length = qk_target_num_instructions(target);
    for (size_t op_idx = 0; op_idx < target_length; op_idx++) {
        // Use default size of 2 for qargs, as rarely do we have qargs bigger than 2
        uint32_t *qargs;
        uint32_t qargs_len;
        QkInstructionProperties props;
        char *name = qk_target_op_name(target, op_idx);
        printf("Op name: '%s'\nProps:\n", name);
        size_t num_props = qk_target_op_num_properties(target, op_idx);
        for (size_t props_idx = 0; props_idx < num_props; props_idx++) {
            if (qk_target_op_get_qargs(target, op_idx, props_idx, &qargs, &qargs_len) !=
                QkExitCode_Success) {
                result = RuntimeError;
                goto break_loop;
            };
            if (qk_target_op_get_props(target, op_idx, props_idx, &props) != QkExitCode_Success) {
                result = RuntimeError;
                goto break_loop;
            }
            printf("\tQargs: ");
            if (qargs == NULL) {
                printf("Global\n");
            } else {
                printf("[");
                for (uint32_t q_idx = 0; q_idx < qargs_len; q_idx++) {
                    if (q_idx < qargs_len - 1) {
                        printf("%u, ", qargs[q_idx]);
                    } else {
                        printf("%u", qargs[q_idx]);
                    }
                }
                printf("]\n");
            }
            printf("\tDuration: %lf\n", props.duration);
            printf("\tError: %lf\n\n", props.error);
        }
    break_loop:
        qk_str_free(name);
        if (result != Ok) {
            break;
        }
    }
    qk_target_free(target);
    return result;
}

static int test_target_indexing(void) {
    QkTarget *target = create_sample_target(true);
    int result = Ok;

    // Retrieve the index for CX
    size_t cx_idx = qk_target_op_get_index(target, "cx");
    if (cx_idx != 4) {
        printf("Invalid index for cx entry: expected %d, got %zu.", 4, cx_idx);
        result = EqualityError;
        goto cleanup;
    }

    // Retrieve the index for cz (should fail).
    size_t cz_idx = qk_target_op_get_index(target, "cz");
    if (cz_idx != (size_t)-1) {
        printf("Found index for non-existing cz entry: got %zu.", cz_idx);
        result = EqualityError;
        goto cleanup;
    }

    // Check if qargs [0,1] exist in cx
    uint32_t cx_qargs_query[2] = {0, 1};
    if (!qk_target_op_has_qargs(target, cx_idx, cx_qargs_query)) {
        printf("Couldn't find valid qarg entry [0, 1] for cx.");
        result = EqualityError;
        goto cleanup;
    }

    // Check if qargs [2,3] exist in cx (should fail)
    uint32_t cx_qargs_bad_query[2] = {2, 3};
    if (qk_target_op_has_qargs(target, cx_idx, cx_qargs_bad_query)) {
        printf("Found valid qarg entry non-existing qargs [2, 3] for cx.");
        result = EqualityError;
        goto cleanup;
    }

    // Since index exists, this should return properly
    size_t cx_qargs_idx = qk_target_op_qargs_index(target, cx_idx, cx_qargs_query);
    if (cx_qargs_idx != 6) {
        printf("Invalid index for cx qargs [0,1]: expected %d, got %zu.", 6, cx_idx);
        result = EqualityError;
        goto cleanup;
    }

    // Same test on the invalid query
    size_t cx_qargs_bad_idx = qk_target_op_qargs_index(target, cx_idx, cx_qargs_bad_query);
    if (cx_qargs_bad_idx != (size_t)-1) {
        printf("Found index for non-existing qargs [2,3].");
        result = EqualityError;
        goto cleanup;
    }

    // Retrieving qargs [4,3] at index 1, with properties d=3.0577e-11, e=0.00713
    QkInstructionProperties cx_props;
    uint32_t *cx_qargs;
    uint32_t cx_qargs_len;

    if (qk_target_op_get_qargs(target, cx_idx, 1, &cx_qargs, &cx_qargs_len) != QkExitCode_Success) {
        printf("Unable to retreive qargs [4,3] at index 1 for 'cx'.");
        result = EqualityError;
        goto cleanup;
    }

    if (!compare_qargs(cx_qargs, (uint32_t[2]){4, 3}, cx_qargs_len)) {
        printf("Retrieved incorrect qargs, expected [4, 3], got [%u, %u]", cx_qargs[0],
               cx_qargs[1]);
        result = EqualityError;
        goto cleanup;
    }

    if (qk_target_op_get_props(target, cx_idx, 1, &cx_props) != QkExitCode_Success) {
        printf("Unable to retreive properties for qargs [4,3] at index 1 for 'cx'.");
        result = EqualityError;
        goto cleanup;
    }

    if (cx_props.duration != 3.0577e-11) {
        printf("Retrieved incorrect duration property, expected 3.0577e-11, got %lf",
               cx_props.duration);
        result = EqualityError;
        goto cleanup;
    }
    if (cx_props.error != 0.00713) {
        printf("Retrieved incorrect error property, expected 0.00713, got %lf", cx_props.error);
        result = EqualityError;
        goto cleanup;
    }

    // Try retrieving global index for y gate
    size_t y_idx = qk_target_op_get_index(target, "y");
    if (y_idx != 5) {
        printf("Invalid index for y entry: expected %d, got %zu.", 5, y_idx);
        result = EqualityError;
        goto cleanup;
    }

    uint32_t *y_qargs;
    uint32_t y_qargs_len;
    if (qk_target_op_get_qargs(target, y_idx, 0, &y_qargs, &y_qargs_len) != QkExitCode_Success) {
        printf("Unable to retreive global qargs at index 0 for 'y'.");
        result = EqualityError;
        goto cleanup;
    }

    if (y_qargs != NULL) {
        printf("Obtained non-null global qargs at index 0 for 'y'.");
        result = EqualityError;
        goto cleanup;
    }

    // Try retrieving [] index for global_phase gate
    size_t gp_idx = qk_target_op_get_index(target, "global_phase");
    if (gp_idx != 6) {
        printf("Invalid index for y entry: expected %d, got %zu.", 6, gp_idx);
        result = EqualityError;
        goto cleanup;
    }

    uint32_t *gp_qargs;
    uint32_t gp_qargs_len;
    if (qk_target_op_get_qargs(target, gp_idx, 0, &gp_qargs, &gp_qargs_len) != QkExitCode_Success) {
        printf("Unable to retreive qargs [] at index 0 for 'global_phase'.");
        result = EqualityError;
        goto cleanup;
    }

    if (gp_qargs == NULL || gp_qargs_len != 0) {
        printf("Obtained null or invalid qargs at index 0 for 'global_phase'.");
        result = EqualityError;
        goto cleanup;
    }
cleanup:
    qk_target_free(target);
    return result;
}

QkTarget *create_sample_target(bool std_inst) {
    // Build sample target
    QkTarget *target = qk_target_new(0);
    QkTargetEntry *i_entry = qk_target_entry_new(QkGate_I);
    for (int i = 0; i < 4; i++) {
        uint32_t qargs[1] = {i};
        qk_target_entry_add_property(i_entry, qargs, 1, 35.5e-9, 0.);
    }
    qk_target_add_instruction(target, i_entry);

    double rz_params[1] = {3.14};
    QkTargetEntry *rz_entry = qk_target_entry_new_fixed(QkGate_RZ, rz_params, "rz_pi");
    for (int i = 0; i < 4; i++) {
        uint32_t qargs[1] = {i};
        qk_target_entry_add_property(rz_entry, qargs, 1, 0., 0.);
    }
    qk_target_add_instruction(target, rz_entry);

    QkTargetEntry *sx_entry = qk_target_entry_new(QkGate_SX);
    for (int i = 0; i < 4; i++) {
        uint32_t qargs[1] = {i};
        qk_target_entry_add_property(sx_entry, qargs, 1, 35.5e-9, 0.);
    }
    qk_target_add_instruction(target, sx_entry);

    QkTargetEntry *x_entry = qk_target_entry_new(QkGate_X);
    for (int i = 0; i < 4; i++) {
        uint32_t qargs[1] = {i};
        qk_target_entry_add_property(x_entry, qargs, 1, 35.5e-9, 0.0005);
    }
    qk_target_add_instruction(target, x_entry);

    QkTargetEntry *cx_entry = qk_target_entry_new(QkGate_CX);
    uint32_t qarg_samples[8][2] = {
        {3, 4}, {4, 3}, {3, 1}, {1, 3}, {1, 2}, {2, 1}, {0, 1}, {1, 0},
    };
    double props[8][2] = {
        {2.7022e-11, 0.00713}, {3.0577e-11, 0.00713}, {4.6222e-11, 0.00929}, {4.9777e-11, 0.00929},
        {2.2755e-11, 0.00659}, {2.6311e-11, 0.00659}, {5.1911e-11, 0.01201}, {5.1911e-11, 0.01201},
    };
    for (int i = 0; i < 8; i++) {
        qk_target_entry_add_property(cx_entry, qarg_samples[i], 2, props[i][0], props[i][1]);
    }
    qk_target_add_instruction(target, cx_entry);

    // Add global Y Gate
    qk_target_add_instruction(target, qk_target_entry_new(QkGate_Y));

    // Add glbal phase gate
    QkTargetEntry *gp_entry = qk_target_entry_new(QkGate_GlobalPhase);
    qk_target_entry_add_property(gp_entry, (uint32_t *)4, 0, NAN, NAN);
    qk_target_add_instruction(target, gp_entry);

    if (std_inst) {
        QkTargetEntry *meas = qk_target_entry_new_measure();
        for (uint32_t i = 0; i < 2; i++) {
            uint32_t q[1] = {i};
            qk_target_entry_add_property(meas, q, 1, 1e-6, 1e-4);
        }
        qk_target_add_instruction(target, meas);

        QkTargetEntry *reset = qk_target_entry_new_reset();
        for (uint32_t i = 0; i < 4; i++) {
            uint32_t q[1] = {i};
            qk_target_entry_add_property(reset, q, 1, 1e-6, 1e-4);
        }
        qk_target_add_instruction(target, reset);
    }

    return target;
}

bool compare_qargs(uint32_t *lhs, uint32_t *rhs, size_t length) {
    for (size_t idx = 0; idx < length; idx++) {
        if (lhs[idx] != rhs[idx]) {
            return false;
        }
    }
    return true;
=======
/**
 * Test if our target is compatible with certain instructions.
 */
int test_target_instruction_supported(void) {
    QkTarget *sample_target = create_sample_target(true);
    int result = Ok;

    char *gate_names[7] = {"x", "y", "id", "rz", "sx", "reset"};
    QkParam *rz_params[1] = {
        qk_param_from_double(3.14),
    };
    for (uint32_t qubit = 0; qubit < 5; qubit++) {
        uint32_t qargs[1] = {qubit};
        bool should_be_true = qubit < 4;

        for (int gate = 0; gate < 6; gate++) {
            // If i == 4 condition should be false unless we try with the y gate
            // since y is added as a global gate.
            if (qk_target_instruction_supported(sample_target, gate_names[gate], qargs,
                                                gate != 3 ? NULL : rz_params) !=
                (should_be_true || gate == 1)) {
                printf("This target did not correctly demonstrate compatibility with %s and qargs "
                       "[%d]",
                       gate_names[gate], qubit);
                result = EqualityError;
                goto cleanup;
            }
        }

        // Try checking with the wrong fixed parameter for RZ
        QkParam *param = qk_param_from_double(1.57);
        if (qk_target_instruction_supported(sample_target, "rz", qargs,
                                            (QkParam *[]){
                                                param,
                                            })) {
            printf("This target did not correctly demonstrate compatibility with 'rz' and qargs "
                   "[%d]",
                   qubit);
            result = EqualityError;
            qk_param_free(param);
            goto cleanup;
        }

        // Test standard instructions reset and measure
        if (!(qk_target_instruction_supported(sample_target, "measure", qargs, NULL) ==
              (qubit < 2))) {
            printf(
                "This target did not correctly demonstrate compatibility with 'measure' and qargs "
                "[%d]",
                qubit);
            result = EqualityError;
            goto cleanup;
        }
    }

    // Qarg samples for CX
    uint32_t qarg_samples[8][2] = {
        {3, 4}, {4, 3}, {3, 1}, {1, 3}, {1, 2}, {2, 1}, {0, 1}, {1, 0},
    };
    for (int i = 0; i < 8; i++) {
        if (!qk_target_instruction_supported(sample_target, "cx", qarg_samples[i], NULL)) {
            printf("This target did incorrectly demonstrate compatibility with 'cx' and qargs [%d, "
                   "%d]",
                   qarg_samples[i][0], qarg_samples[i][1]);
            result = EqualityError;
            goto cleanup;
        }
    }

    uint32_t cx_qargs[2] = {3, 2};
    // Instruction should not show compatibility with (3, 2)
    if (qk_target_instruction_supported(sample_target, "cx", cx_qargs, NULL)) {
        printf("This target did incorrectly demonstrate compatibility with 'cx' and qargs [3, 2]");
        result = EqualityError;
        goto cleanup;
    }

cleanup:
    qk_param_free(rz_params[0]);
    qk_target_free(sample_target);
    return result;
>>>>>>> cdd399f4
}

int test_target(void) {
    int num_failed = 0;
    num_failed += RUN_TEST(test_empty_target);
    num_failed += RUN_TEST(test_target_construct);
    num_failed += RUN_TEST(test_target_entry_construction);
    num_failed += RUN_TEST(test_target_add_instruction);
    num_failed += RUN_TEST(test_target_update_instruction);
    num_failed += RUN_TEST(test_target_construction_ibm_like_target);
<<<<<<< HEAD
    num_failed += RUN_TEST(test_target_iteration);
    num_failed += RUN_TEST(test_target_indexing);
=======
    num_failed += RUN_TEST(test_target_instruction_supported);
>>>>>>> cdd399f4

    fflush(stderr);
    fprintf(stderr, "=== Number of failed subtests: %i\n", num_failed);

    return num_failed;
}

QkTarget *create_sample_target(bool std_inst) {
    // Build sample target
    QkTarget *target = qk_target_new(0);
    QkTargetEntry *i_entry = qk_target_entry_new(QkGate_I);
    for (int i = 0; i < 4; i++) {
        uint32_t qargs[1] = {i};
        qk_target_entry_add_property(i_entry, qargs, 1, 35.5e-9, 0.);
    }
    qk_target_add_instruction(target, i_entry);

    double rz_params[1] = {3.14};
    QkTargetEntry *rz_entry = qk_target_entry_new_fixed(QkGate_RZ, rz_params, NULL);
    for (int i = 0; i < 4; i++) {
        uint32_t qargs[1] = {i};
        qk_target_entry_add_property(rz_entry, qargs, 1, 0., 0.);
    }
    qk_target_add_instruction(target, rz_entry);

    QkTargetEntry *sx_entry = qk_target_entry_new(QkGate_SX);
    for (int i = 0; i < 4; i++) {
        uint32_t qargs[1] = {i};
        qk_target_entry_add_property(sx_entry, qargs, 1, 35.5e-9, 0.);
    }
    qk_target_add_instruction(target, sx_entry);

    QkTargetEntry *x_entry = qk_target_entry_new(QkGate_X);
    for (int i = 0; i < 4; i++) {
        uint32_t qargs[1] = {i};
        qk_target_entry_add_property(x_entry, qargs, 1, 35.5e-9, 0.0005);
    }
    qk_target_add_instruction(target, x_entry);

    QkTargetEntry *cx_entry = qk_target_entry_new(QkGate_CX);
    uint32_t qarg_samples[8][2] = {
        {3, 4}, {4, 3}, {3, 1}, {1, 3}, {1, 2}, {2, 1}, {0, 1}, {1, 0},
    };
    double props[8][2] = {
        {2.7022e-11, 0.00713}, {3.0577e-11, 0.00713}, {4.6222e-11, 0.00929}, {4.9777e-11, 0.00929},
        {2.2755e-11, 0.00659}, {2.6311e-11, 0.00659}, {5.1911e-11, 0.01201}, {5.1911e-11, 0.01201},
    };
    for (int i = 0; i < 8; i++) {
        qk_target_entry_add_property(cx_entry, qarg_samples[i], 2, props[i][0], props[i][1]);
    }
    qk_target_add_instruction(target, cx_entry);

    // Add global Y Gate
    qk_target_add_instruction(target, qk_target_entry_new(QkGate_Y));

    if (std_inst) {
        QkTargetEntry *meas = qk_target_entry_new_measure();
        for (uint32_t i = 0; i < 2; i++) {
            uint32_t q[1] = {i};
            qk_target_entry_add_property(meas, q, 1, 1e-6, 1e-4);
        }
        qk_target_add_instruction(target, meas);

        QkTargetEntry *reset = qk_target_entry_new_reset();
        for (uint32_t i = 0; i < 4; i++) {
            uint32_t q[1] = {i};
            qk_target_entry_add_property(reset, q, 1, 1e-6, 1e-4);
        }
        qk_target_add_instruction(target, reset);
    }

    return target;
}<|MERGE_RESOLUTION|>--- conflicted
+++ resolved
@@ -21,11 +21,8 @@
 #include <string.h>
 
 QkTarget *create_sample_target(bool std_inst);
-<<<<<<< HEAD
 bool compare_qargs(uint32_t *lhs, uint32_t *rhs, size_t length);
 
-=======
->>>>>>> cdd399f4
 /**
  * Test empty constructor for Target
  */
@@ -558,7 +555,6 @@
     return result;
 }
 
-<<<<<<< HEAD
 static int test_target_iteration(void) {
     QkTarget *target = create_sample_target(true);
     int result = Ok;
@@ -572,15 +568,8 @@
         printf("Op name: '%s'\nProps:\n", name);
         size_t num_props = qk_target_op_num_properties(target, op_idx);
         for (size_t props_idx = 0; props_idx < num_props; props_idx++) {
-            if (qk_target_op_get_qargs(target, op_idx, props_idx, &qargs, &qargs_len) !=
-                QkExitCode_Success) {
-                result = RuntimeError;
-                goto break_loop;
-            };
-            if (qk_target_op_get_props(target, op_idx, props_idx, &props) != QkExitCode_Success) {
-                result = RuntimeError;
-                goto break_loop;
-            }
+            qk_target_op_get_qargs(target, op_idx, props_idx, &qargs, &qargs_len);
+            qk_target_op_get_props(target, op_idx, props_idx, &props);
             printf("\tQargs: ");
             if (qargs == NULL) {
                 printf("Global\n");
@@ -598,11 +587,7 @@
             printf("\tDuration: %lf\n", props.duration);
             printf("\tError: %lf\n\n", props.error);
         }
-    break_loop:
         qk_str_free(name);
-        if (result != Ok) {
-            break;
-        }
     }
     qk_target_free(target);
     return result;
@@ -665,12 +650,7 @@
     uint32_t *cx_qargs;
     uint32_t cx_qargs_len;
 
-    if (qk_target_op_get_qargs(target, cx_idx, 1, &cx_qargs, &cx_qargs_len) != QkExitCode_Success) {
-        printf("Unable to retreive qargs [4,3] at index 1 for 'cx'.");
-        result = EqualityError;
-        goto cleanup;
-    }
-
+    qk_target_op_get_qargs(target, cx_idx, 1, &cx_qargs, &cx_qargs_len);
     if (!compare_qargs(cx_qargs, (uint32_t[2]){4, 3}, cx_qargs_len)) {
         printf("Retrieved incorrect qargs, expected [4, 3], got [%u, %u]", cx_qargs[0],
                cx_qargs[1]);
@@ -678,11 +658,7 @@
         goto cleanup;
     }
 
-    if (qk_target_op_get_props(target, cx_idx, 1, &cx_props) != QkExitCode_Success) {
-        printf("Unable to retreive properties for qargs [4,3] at index 1 for 'cx'.");
-        result = EqualityError;
-        goto cleanup;
-    }
+    qk_target_op_get_props(target, cx_idx, 1, &cx_props);
 
     if (cx_props.duration != 3.0577e-11) {
         printf("Retrieved incorrect duration property, expected 3.0577e-11, got %lf",
@@ -706,11 +682,7 @@
 
     uint32_t *y_qargs;
     uint32_t y_qargs_len;
-    if (qk_target_op_get_qargs(target, y_idx, 0, &y_qargs, &y_qargs_len) != QkExitCode_Success) {
-        printf("Unable to retreive global qargs at index 0 for 'y'.");
-        result = EqualityError;
-        goto cleanup;
-    }
+    qk_target_op_get_qargs(target, y_idx, 0, &y_qargs, &y_qargs_len);
 
     if (y_qargs != NULL) {
         printf("Obtained non-null global qargs at index 0 for 'y'.");
@@ -728,11 +700,7 @@
 
     uint32_t *gp_qargs;
     uint32_t gp_qargs_len;
-    if (qk_target_op_get_qargs(target, gp_idx, 0, &gp_qargs, &gp_qargs_len) != QkExitCode_Success) {
-        printf("Unable to retreive qargs [] at index 0 for 'global_phase'.");
-        result = EqualityError;
-        goto cleanup;
-    }
+    qk_target_op_get_qargs(target, gp_idx, 0, &gp_qargs, &gp_qargs_len);
 
     if (gp_qargs == NULL || gp_qargs_len != 0) {
         printf("Obtained null or invalid qargs at index 0 for 'global_phase'.");
@@ -744,86 +712,6 @@
     return result;
 }
 
-QkTarget *create_sample_target(bool std_inst) {
-    // Build sample target
-    QkTarget *target = qk_target_new(0);
-    QkTargetEntry *i_entry = qk_target_entry_new(QkGate_I);
-    for (int i = 0; i < 4; i++) {
-        uint32_t qargs[1] = {i};
-        qk_target_entry_add_property(i_entry, qargs, 1, 35.5e-9, 0.);
-    }
-    qk_target_add_instruction(target, i_entry);
-
-    double rz_params[1] = {3.14};
-    QkTargetEntry *rz_entry = qk_target_entry_new_fixed(QkGate_RZ, rz_params, "rz_pi");
-    for (int i = 0; i < 4; i++) {
-        uint32_t qargs[1] = {i};
-        qk_target_entry_add_property(rz_entry, qargs, 1, 0., 0.);
-    }
-    qk_target_add_instruction(target, rz_entry);
-
-    QkTargetEntry *sx_entry = qk_target_entry_new(QkGate_SX);
-    for (int i = 0; i < 4; i++) {
-        uint32_t qargs[1] = {i};
-        qk_target_entry_add_property(sx_entry, qargs, 1, 35.5e-9, 0.);
-    }
-    qk_target_add_instruction(target, sx_entry);
-
-    QkTargetEntry *x_entry = qk_target_entry_new(QkGate_X);
-    for (int i = 0; i < 4; i++) {
-        uint32_t qargs[1] = {i};
-        qk_target_entry_add_property(x_entry, qargs, 1, 35.5e-9, 0.0005);
-    }
-    qk_target_add_instruction(target, x_entry);
-
-    QkTargetEntry *cx_entry = qk_target_entry_new(QkGate_CX);
-    uint32_t qarg_samples[8][2] = {
-        {3, 4}, {4, 3}, {3, 1}, {1, 3}, {1, 2}, {2, 1}, {0, 1}, {1, 0},
-    };
-    double props[8][2] = {
-        {2.7022e-11, 0.00713}, {3.0577e-11, 0.00713}, {4.6222e-11, 0.00929}, {4.9777e-11, 0.00929},
-        {2.2755e-11, 0.00659}, {2.6311e-11, 0.00659}, {5.1911e-11, 0.01201}, {5.1911e-11, 0.01201},
-    };
-    for (int i = 0; i < 8; i++) {
-        qk_target_entry_add_property(cx_entry, qarg_samples[i], 2, props[i][0], props[i][1]);
-    }
-    qk_target_add_instruction(target, cx_entry);
-
-    // Add global Y Gate
-    qk_target_add_instruction(target, qk_target_entry_new(QkGate_Y));
-
-    // Add glbal phase gate
-    QkTargetEntry *gp_entry = qk_target_entry_new(QkGate_GlobalPhase);
-    qk_target_entry_add_property(gp_entry, (uint32_t *)4, 0, NAN, NAN);
-    qk_target_add_instruction(target, gp_entry);
-
-    if (std_inst) {
-        QkTargetEntry *meas = qk_target_entry_new_measure();
-        for (uint32_t i = 0; i < 2; i++) {
-            uint32_t q[1] = {i};
-            qk_target_entry_add_property(meas, q, 1, 1e-6, 1e-4);
-        }
-        qk_target_add_instruction(target, meas);
-
-        QkTargetEntry *reset = qk_target_entry_new_reset();
-        for (uint32_t i = 0; i < 4; i++) {
-            uint32_t q[1] = {i};
-            qk_target_entry_add_property(reset, q, 1, 1e-6, 1e-4);
-        }
-        qk_target_add_instruction(target, reset);
-    }
-
-    return target;
-}
-
-bool compare_qargs(uint32_t *lhs, uint32_t *rhs, size_t length) {
-    for (size_t idx = 0; idx < length; idx++) {
-        if (lhs[idx] != rhs[idx]) {
-            return false;
-        }
-    }
-    return true;
-=======
 /**
  * Test if our target is compatible with certain instructions.
  */
@@ -831,7 +719,7 @@
     QkTarget *sample_target = create_sample_target(true);
     int result = Ok;
 
-    char *gate_names[7] = {"x", "y", "id", "rz", "sx", "reset"};
+    char *gate_names[7] = {"x", "y", "id", "rz_pi", "sx", "reset"};
     QkParam *rz_params[1] = {
         qk_param_from_double(3.14),
     };
@@ -855,7 +743,7 @@
 
         // Try checking with the wrong fixed parameter for RZ
         QkParam *param = qk_param_from_double(1.57);
-        if (qk_target_instruction_supported(sample_target, "rz", qargs,
+        if (qk_target_instruction_supported(sample_target, "rz_pi", qargs,
                                             (QkParam *[]){
                                                 param,
                                             })) {
@@ -905,28 +793,6 @@
     qk_param_free(rz_params[0]);
     qk_target_free(sample_target);
     return result;
->>>>>>> cdd399f4
-}
-
-int test_target(void) {
-    int num_failed = 0;
-    num_failed += RUN_TEST(test_empty_target);
-    num_failed += RUN_TEST(test_target_construct);
-    num_failed += RUN_TEST(test_target_entry_construction);
-    num_failed += RUN_TEST(test_target_add_instruction);
-    num_failed += RUN_TEST(test_target_update_instruction);
-    num_failed += RUN_TEST(test_target_construction_ibm_like_target);
-<<<<<<< HEAD
-    num_failed += RUN_TEST(test_target_iteration);
-    num_failed += RUN_TEST(test_target_indexing);
-=======
-    num_failed += RUN_TEST(test_target_instruction_supported);
->>>>>>> cdd399f4
-
-    fflush(stderr);
-    fprintf(stderr, "=== Number of failed subtests: %i\n", num_failed);
-
-    return num_failed;
 }
 
 QkTarget *create_sample_target(bool std_inst) {
@@ -940,7 +806,7 @@
     qk_target_add_instruction(target, i_entry);
 
     double rz_params[1] = {3.14};
-    QkTargetEntry *rz_entry = qk_target_entry_new_fixed(QkGate_RZ, rz_params, NULL);
+    QkTargetEntry *rz_entry = qk_target_entry_new_fixed(QkGate_RZ, rz_params, "rz_pi");
     for (int i = 0; i < 4; i++) {
         uint32_t qargs[1] = {i};
         qk_target_entry_add_property(rz_entry, qargs, 1, 0., 0.);
@@ -977,6 +843,11 @@
     // Add global Y Gate
     qk_target_add_instruction(target, qk_target_entry_new(QkGate_Y));
 
+    // Add glbal phase gate
+    QkTargetEntry *gp_entry = qk_target_entry_new(QkGate_GlobalPhase);
+    qk_target_entry_add_property(gp_entry, (uint32_t *)4, 0, NAN, NAN);
+    qk_target_add_instruction(target, gp_entry);
+
     if (std_inst) {
         QkTargetEntry *meas = qk_target_entry_new_measure();
         for (uint32_t i = 0; i < 2; i++) {
@@ -994,4 +865,31 @@
     }
 
     return target;
+}
+
+bool compare_qargs(uint32_t *lhs, uint32_t *rhs, size_t length) {
+    for (size_t idx = 0; idx < length; idx++) {
+        if (lhs[idx] != rhs[idx]) {
+            return false;
+        }
+    }
+    return true;
+}
+
+int test_target(void) {
+    int num_failed = 0;
+    num_failed += RUN_TEST(test_empty_target);
+    num_failed += RUN_TEST(test_target_construct);
+    num_failed += RUN_TEST(test_target_entry_construction);
+    num_failed += RUN_TEST(test_target_add_instruction);
+    num_failed += RUN_TEST(test_target_update_instruction);
+    num_failed += RUN_TEST(test_target_construction_ibm_like_target);
+    num_failed += RUN_TEST(test_target_iteration);
+    num_failed += RUN_TEST(test_target_indexing);
+    num_failed += RUN_TEST(test_target_instruction_supported);
+
+    fflush(stderr);
+    fprintf(stderr, "=== Number of failed subtests: %i\n", num_failed);
+
+    return num_failed;
 }