# This code is part of Qiskit.
#
# (C) Copyright IBM 2023, 2024.
#
# This code is licensed under the Apache License, Version 2.0. You may
# obtain a copy of this license in the LICENSE.txt file in the root directory
# of this source tree or at http://www.apache.org/licenses/LICENSE-2.0.
#
# Any modifications or derivative works of this code must retain this
# copyright notice, and modified files need to carry a notice indicating
# that they have been altered from the originals.

# pylint: disable=no-member,invalid-name,missing-docstring,no-name-in-module
# pylint: disable=attribute-defined-outside-init,unsubscriptable-object

import os

from qiskit import QuantumCircuit
from qiskit.compiler import transpile
from qiskit.providers.fake_provider import GenericBackendV2

<<<<<<< HEAD
from ..python.legacy_cmaps import MUMBAI_CMAP
=======
from .legacy_cmaps import MUMBAI_CMAP
>>>>>>> 0d4c668c


class TranspilerQualitativeBench:
    params = [0, 1, 2, 3]
    param_names = ["optimization level"]
    timeout = 600

    # pylint: disable=unused-argument
<<<<<<< HEAD
    def setup(self, optimization_level, routing_method, layout_method):
=======
    def setup(self, optimization_level):
>>>>>>> 0d4c668c
        self.backend = GenericBackendV2(num_qubits=27, coupling_map=MUMBAI_CMAP, seed=0)
        self.qasm_path = os.path.abspath(os.path.join(os.path.dirname(__file__), "qasm"))

        self.depth_4gt10_v1_81 = QuantumCircuit.from_qasm_file(
            os.path.join(self.qasm_path, "depth_4gt10-v1_81.qasm")
        )
        self.depth_4mod5_v0_19 = QuantumCircuit.from_qasm_file(
            os.path.join(self.qasm_path, "depth_4mod5-v0_19.qasm")
        )
        self.depth_mod8_10_178 = QuantumCircuit.from_qasm_file(
            os.path.join(self.qasm_path, "depth_mod8-10_178.qasm")
        )

        self.time_cnt3_5_179 = QuantumCircuit.from_qasm_file(
            os.path.join(self.qasm_path, "time_cnt3-5_179.qasm")
        )
        self.time_cnt3_5_180 = QuantumCircuit.from_qasm_file(
            os.path.join(self.qasm_path, "time_cnt3-5_180.qasm")
        )
        self.time_qft_16 = QuantumCircuit.from_qasm_file(
            os.path.join(self.qasm_path, "time_qft_16.qasm")
        )

    def track_depth_transpile_4gt10_v1_81(self, optimization_level):
        return transpile(
            self.depth_4gt10_v1_81,
            self.backend,
            optimization_level=optimization_level,
            seed_transpiler=0,
        ).depth()

    def track_depth_transpile_4mod5_v0_19(self, optimization_level):
        return transpile(
            self.depth_4mod5_v0_19,
            self.backend,
            optimization_level=optimization_level,
            seed_transpiler=0,
        ).depth()

    def track_depth_transpile_mod8_10_178(self, optimization_level):
        return transpile(
            self.depth_mod8_10_178,
            self.backend,
            optimization_level=optimization_level,
            seed_transpiler=0,
        ).depth()

    def time_transpile_time_cnt3_5_179(self, optimization_level):
        transpile(
            self.time_cnt3_5_179,
            self.backend,
            optimization_level=optimization_level,
            seed_transpiler=0,
        )

    def time_transpile_time_cnt3_5_180(self, optimization_level):
        transpile(
            self.time_cnt3_5_180,
            self.backend,
            optimization_level=optimization_level,
            seed_transpiler=0,
        )

    def time_transpile_time_qft_16(self, optimization_level):
        transpile(
            self.time_qft_16,
            self.backend,
            optimization_level=optimization_level,
            seed_transpiler=0,
        )<|MERGE_RESOLUTION|>--- conflicted
+++ resolved
@@ -19,11 +19,7 @@
 from qiskit.compiler import transpile
 from qiskit.providers.fake_provider import GenericBackendV2
 
-<<<<<<< HEAD
-from ..python.legacy_cmaps import MUMBAI_CMAP
-=======
 from .legacy_cmaps import MUMBAI_CMAP
->>>>>>> 0d4c668c
 
 
 class TranspilerQualitativeBench:
@@ -32,11 +28,7 @@
     timeout = 600
 
     # pylint: disable=unused-argument
-<<<<<<< HEAD
-    def setup(self, optimization_level, routing_method, layout_method):
-=======
     def setup(self, optimization_level):
->>>>>>> 0d4c668c
         self.backend = GenericBackendV2(num_qubits=27, coupling_map=MUMBAI_CMAP, seed=0)
         self.qasm_path = os.path.abspath(os.path.join(os.path.dirname(__file__), "qasm"))
 
