# -*- coding: utf-8 -*-

# Copyright 2017, IBM.
#
# This source code is licensed under the Apache License, Version 2.0 found in
# the LICENSE.txt file in the root directory of this source tree.

# pylint: disable=invalid-name,missing-docstring

"""LocalJob creation and test suite."""

from contextlib import contextmanager
from os import path
import unittest
from unittest.mock import patch

from qiskit.backends.local import QasmSimulatorCpp
from qiskit.backends.local import QasmSimulatorPy
from qiskit.backends.local import StatevectorSimulatorCpp
from qiskit.backends.local import StatevectorSimulatorPy
from qiskit.backends.local import UnitarySimulatorPy
from .common import QiskitTestCase
from ._mockutils import new_fake_qobj


class TestLocalJob(QiskitTestCase):
    """Test how backends create LocalJob objects and the LocalJob class."""

    _backends = [
        QasmSimulatorCpp,
        QasmSimulatorPy,
        StatevectorSimulatorCpp,
        StatevectorSimulatorPy,
        UnitarySimulatorPy
    ]

<<<<<<< HEAD
=======
    def test_run(self):
        with mocked_simulator_binaries(),\
             patch.object(LocalJob, '__init__', return_value=None,
                          autospec=True):

            for backend_constructor in self._backends:
                with self.subTest(backend=backend_constructor):
                    self.log.info('Backend under test: %s', backend_constructor)
                    backend = backend_constructor()
                    job = backend.run(new_fake_qobj())
                    self.assertIsInstance(job, LocalJob)

>>>>>>> 1254135e
    def test_multiple_execution(self):
        # Notice that it is Python responsibility to test the executors
        # can run several tasks at the same time. It is our responsibility to
        # use the executor correctly. That is what this test checks.

        taskcount = 10
        target_tasks = [lambda: None for _ in range(taskcount)]

        # pylint: disable=redefined-outer-name
        with intercepted_executor_for_localjob() as (LocalJob, executor):
            for index in range(taskcount):
<<<<<<< HEAD
                local_job = LocalJob(target_tasks[index], fake_qobj())
                local_job.submit()
=======
                LocalJob(target_tasks[index], new_fake_qobj())
>>>>>>> 1254135e

        self.assertEqual(executor.submit.call_count, taskcount)
        for index in range(taskcount):
            _, callargs, _ = executor.submit.mock_calls[index]
            submitted_task = callargs[0]
            target_task = target_tasks[index]
            self.assertEqual(submitted_task, target_task)

    def test_cancel(self):
        # Again, cancelling jobs is beyond our responsibility. In this test
        # we only check if we delegate on the proper method of the underlaying
        # future object.

        # pylint: disable=redefined-outer-name
        with intercepted_executor_for_localjob() as (LocalJob, executor):
<<<<<<< HEAD
            job = LocalJob(lambda: None, fake_qobj())
            job.submit()
=======
            job = LocalJob(lambda: None, new_fake_qobj())
>>>>>>> 1254135e
            job.cancel()

        self.assertCalledOnce(executor.submit)
        mocked_future = executor.submit.return_value
        self.assertCalledOnce(mocked_future.cancel)

    def test_done(self):
        # Once more, testing that reading the `done` property delegates into
        # the proper future API.

        # pylint: disable=redefined-outer-name
        with intercepted_executor_for_localjob() as (LocalJob, executor):
<<<<<<< HEAD
            job = LocalJob(lambda: None, fake_qobj())
            job.submit()
=======
            job = LocalJob(lambda: None, new_fake_qobj())
>>>>>>> 1254135e
            _ = job.done

        self.assertCalledOnce(executor.submit)
        mocked_future = executor.submit.return_value
        self.assertCalledOnce(mocked_future.done)

    def assertCalledOnce(self, mocked_callable):
        """Assert a mocked callable has been called once."""
        call_count = mocked_callable.call_count
        self.assertEqual(
            call_count, 1,
            'Callable object has been called more than once ({})'.format(
                call_count))


class FakeBackend():

    def __init__(self):
        self.name = 'test-backend'


@contextmanager
def intercepted_executor_for_localjob():
    """Context that patches the derived executor classes to return the same
    executor object. Also patches the future object returned by executor's
    submit()."""

    import importlib
    import concurrent.futures as futures
    import qiskit.backends.local.localjob as localjob

    executor = unittest.mock.MagicMock(spec=futures.Executor)
    executor.submit.return_value = unittest.mock.MagicMock(spec=futures.Future)
    mock_options = {'return_value': executor, 'autospec': True}
    with patch.object(futures, 'ProcessPoolExecutor', **mock_options),\
            patch.object(futures, 'ThreadPoolExecutor', **mock_options):
        importlib.reload(localjob)
        yield localjob.LocalJob, executor


@contextmanager
def mocked_simulator_binaries():
    """Context to force binary-based simulators to think the simulators exist.
    """
    with patch.object(path, 'exists', return_value=True, autospec=True),\
            patch.object(path, 'getsize', return_value=1000, autospec=True):
        yield


if __name__ == '__main__':
    unittest.main(verbosity=2)<|MERGE_RESOLUTION|>--- conflicted
+++ resolved
@@ -34,21 +34,6 @@
         UnitarySimulatorPy
     ]
 
-<<<<<<< HEAD
-=======
-    def test_run(self):
-        with mocked_simulator_binaries(),\
-             patch.object(LocalJob, '__init__', return_value=None,
-                          autospec=True):
-
-            for backend_constructor in self._backends:
-                with self.subTest(backend=backend_constructor):
-                    self.log.info('Backend under test: %s', backend_constructor)
-                    backend = backend_constructor()
-                    job = backend.run(new_fake_qobj())
-                    self.assertIsInstance(job, LocalJob)
-
->>>>>>> 1254135e
     def test_multiple_execution(self):
         # Notice that it is Python responsibility to test the executors
         # can run several tasks at the same time. It is our responsibility to
@@ -60,12 +45,8 @@
         # pylint: disable=redefined-outer-name
         with intercepted_executor_for_localjob() as (LocalJob, executor):
             for index in range(taskcount):
-<<<<<<< HEAD
-                local_job = LocalJob(target_tasks[index], fake_qobj())
+                local_job = LocalJob(target_tasks[index], new_fake_qobj())
                 local_job.submit()
-=======
-                LocalJob(target_tasks[index], new_fake_qobj())
->>>>>>> 1254135e
 
         self.assertEqual(executor.submit.call_count, taskcount)
         for index in range(taskcount):
@@ -81,12 +62,8 @@
 
         # pylint: disable=redefined-outer-name
         with intercepted_executor_for_localjob() as (LocalJob, executor):
-<<<<<<< HEAD
-            job = LocalJob(lambda: None, fake_qobj())
+            job = LocalJob(lambda: None, new_fake_qobj())
             job.submit()
-=======
-            job = LocalJob(lambda: None, new_fake_qobj())
->>>>>>> 1254135e
             job.cancel()
 
         self.assertCalledOnce(executor.submit)
@@ -99,12 +76,8 @@
 
         # pylint: disable=redefined-outer-name
         with intercepted_executor_for_localjob() as (LocalJob, executor):
-<<<<<<< HEAD
-            job = LocalJob(lambda: None, fake_qobj())
+            job = LocalJob(lambda: None, new_fake_qobj())
             job.submit()
-=======
-            job = LocalJob(lambda: None, new_fake_qobj())
->>>>>>> 1254135e
             _ = job.done
 
         self.assertCalledOnce(executor.submit)
