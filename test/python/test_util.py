--- conflicted
+++ resolved
@@ -15,12 +15,7 @@
 from unittest import mock
 
 from qiskit.utils.multiprocessing import local_hardware_info
-<<<<<<< HEAD
-from qiskit.utils.arithmetic import triu_to_dense
 from test.utils import QiskitTestCase  # pylint: disable=wrong-import-order
-=======
-from qiskit.test import QiskitTestCase
->>>>>>> 35567401
 
 
 class TestUtil(QiskitTestCase):
