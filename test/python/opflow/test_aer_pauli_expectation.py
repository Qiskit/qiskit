--- conflicted
+++ resolved
@@ -181,12 +181,8 @@
         def validate_sampler(ideal, sut, param_bindings):
             expect_sampled = ideal.convert(expect_op, params=param_bindings).eval()
             actual_sampled = sut.convert(expect_op, params=param_bindings).eval()
-<<<<<<< HEAD
             self.assertTrue(np.allclose(actual_sampled, expect_sampled),
                             "%s != %s" % (actual_sampled, expect_sampled))
-=======
-            self.assertAlmostEqual(actual_sampled, expect_sampled, delta=0.1)
->>>>>>> 2eee5661
 
         def get_circuit_templates(sampler):
             return sampler._transpiled_circ_templates
