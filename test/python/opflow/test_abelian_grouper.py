--- conflicted
+++ resolved
@@ -19,7 +19,7 @@
 
 from ddt import data, ddt
 
-from qiskit.opflow import (AbelianGrouper, I, OpflowError, Plus, SummedOp, X,
+from qiskit.opflow import (AbelianGrouper, commutator, I, OpflowError, Plus, SummedOp, X,
                            Y, Z, Zero)
 
 
@@ -49,14 +49,7 @@
         self.assertEqual(len(grouped_sum.oplist), num_groups)
         for group in grouped_sum:
             for op_1, op_2 in combinations(group, 2):
-<<<<<<< HEAD
-                self.assertEqual(op_1 @ op_2, op_2 @ op_1)
-=======
-                self.assertTrue(
-                    (op_1 @ op_2 - op_1 @ op_2).reduce().primitive.coeffs[0] == 0
-                )
-                # uncomment after #5537
-                # self.assertTrue(commutator(op_1, op_2).is_zero())
+                self.assertTrue(commutator(op_1, op_2).is_zero())
 
     @data("h2_op", "generic")
     def test_abelian_grouper_summedop(self, pauli_op):
@@ -88,8 +81,7 @@
         self.assertEqual(len(grouped_sum.oplist), num_groups)
         for group in grouped_sum:
             for op_1, op_2 in combinations(group, 2):
-                self.assertTrue(op_1.commutes(op_2))
->>>>>>> 11402971
+                self.assertEqual(op_1 @ op_2, op_2 @ op_1)
 
     def test_ablian_grouper_no_commute(self):
         """Abelian grouper test when non-PauliOp is given"""
@@ -133,15 +125,7 @@
             grouped_sum = AbelianGrouper().convert(sum(paulis))
             for group in grouped_sum:
                 for op_1, op_2 in combinations(group, 2):
-<<<<<<< HEAD
-                    self.assertEqual(op_1 @ op_2, op_2 @ op_1)
-=======
-                    self.assertTrue(
-                        (op_1 @ op_2 - op_1 @ op_2).reduce().primitive.coeffs[0] == 0
-                    )
-                    # uncomment after #5537
-                    # self.assertTrue(commutator(op_1, op_2).is_zero())
->>>>>>> 11402971
+                    self.assertTrue(commutator(op_1, op_2).is_zero())
 
 
 if __name__ == '__main__':
