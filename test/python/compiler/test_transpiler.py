--- conflicted
+++ resolved
@@ -14,11 +14,7 @@
 
 """Tests basic functionality of the transpile function"""
 
-<<<<<<< HEAD
-import math
 from math import pi
-=======
->>>>>>> c977819b
 import io
 import sys
 import math
