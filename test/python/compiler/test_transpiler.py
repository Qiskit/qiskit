# This code is part of Qiskit.
#
# (C) Copyright IBM 2017, 2024.
#
# This code is licensed under the Apache License, Version 2.0. You may
# obtain a copy of this license in the LICENSE.txt file in the root directory
# of this source tree or at http://www.apache.org/licenses/LICENSE-2.0.
#
# Any modifications or derivative works of this code must retain this
# copyright notice, and modified files need to carry a notice indicating
# that they have been altered from the originals.

"""Tests basic functionality of the transpile function"""

import copy
import io
import math
import os
import sys
from logging import StreamHandler, getLogger
from unittest.mock import patch
import warnings
import numpy as np
import rustworkx as rx
from ddt import data, ddt, unpack

from qiskit import (
    ClassicalRegister,
    QuantumCircuit,
    QuantumRegister,
    pulse,
    qasm3,
    qpy,
)
from qiskit.circuit import (
    Clbit,
    ControlFlowOp,
    ForLoopOp,
    Gate,
    IfElseOp,
    Parameter,
    Qubit,
    SwitchCaseOp,
    WhileLoopOp,
)
from qiskit.circuit.classical import expr, types
from qiskit.circuit.annotated_operation import (
    AnnotatedOperation,
    InverseModifier,
    ControlModifier,
    PowerModifier,
)
from qiskit.circuit.delay import Delay
from qiskit.circuit.measure import Measure
from qiskit.circuit.reset import Reset
from qiskit.circuit.library import (
    CXGate,
    CZGate,
    ECRGate,
    HGate,
    RXGate,
    RYGate,
    RZGate,
    SGate,
    SXGate,
    SXdgGate,
    SdgGate,
    U2Gate,
    UGate,
    XGate,
    ZGate,
)
from qiskit.compiler import transpile
from qiskit.converters import circuit_to_dag
from qiskit.dagcircuit import DAGOpNode, DAGOutNode
from qiskit.exceptions import QiskitError
from qiskit.providers.backend import BackendV2
from qiskit.providers.backend_compat import BackendV2Converter
from qiskit.providers.fake_provider import Fake20QV1, Fake27QPulseV1, GenericBackendV2
from qiskit.providers.basic_provider import BasicSimulator
from qiskit.providers.options import Options
from qiskit.pulse import InstructionScheduleMap, Schedule, Play, Gaussian, DriveChannel
from qiskit.quantum_info import Operator, random_unitary
from qiskit.utils import parallel
from qiskit.transpiler import CouplingMap, Layout, PassManager, TransformationPass
from qiskit.transpiler.exceptions import TranspilerError, CircuitTooWideForTarget
from qiskit.transpiler.passes import BarrierBeforeFinalMeasurements, GateDirection, VF2PostLayout

from qiskit.transpiler.passmanager_config import PassManagerConfig
from qiskit.transpiler.preset_passmanagers import generate_preset_pass_manager, level_0_pass_manager
from qiskit.transpiler.target import (
    InstructionProperties,
    Target,
    TimingConstraints,
    InstructionDurations,
    target_to_backend_properties,
)

from test import QiskitTestCase, combine, slow_test  # pylint: disable=wrong-import-order

from ..legacy_cmaps import MELBOURNE_CMAP, RUESCHLIKON_CMAP, MUMBAI_CMAP, TOKYO_CMAP


class CustomCX(Gate):
    """Custom CX gate representation."""

    def __init__(self):
        super().__init__("custom_cx", 2, [])

    def _define(self):
        self._definition = QuantumCircuit(2)
        self._definition.cx(0, 1)


def connected_qubits(physical: int, coupling_map: CouplingMap) -> set:
    """Get the physical qubits that have a connection to this one in the coupling map."""
    for component in coupling_map.connected_components():
        if physical in (qubits := set(component.graph.nodes())):
            return qubits
    raise ValueError(f"physical qubit {physical} is not in the coupling map")


@ddt
class TestTranspile(QiskitTestCase):
    """Test transpile function."""

    def test_empty_transpilation(self):
        """Test that transpiling an empty list is a no-op.  Regression test of gh-7287."""
        self.assertEqual(transpile([], seed_transpiler=42), [])

    def test_pass_manager_none(self):
        """Test passing the default (None) pass manager to the transpiler.

        It should perform the default qiskit flow:
        unroll, swap_mapper, cx_direction, cx_cancellation, optimize_1q_gates
        and should be equivalent to using tools.compile
        """
        qr = QuantumRegister(2, "qr")
        circuit = QuantumCircuit(qr)
        circuit.h(qr[0])
        circuit.h(qr[0])
        circuit.cx(qr[0], qr[1])
        circuit.cx(qr[1], qr[0])
        circuit.cx(qr[0], qr[1])
        circuit.cx(qr[1], qr[0])

        coupling_map = [[1, 0]]
        basis_gates = ["u1", "u2", "u3", "cx", "id"]

        backend = BasicSimulator()
        circuit2 = transpile(
            circuit,
            backend=backend,
            coupling_map=coupling_map,
            basis_gates=basis_gates,
            seed_transpiler=42,
        )

        circuit3 = transpile(
            circuit,
            backend=backend,
            coupling_map=coupling_map,
            basis_gates=basis_gates,
            seed_transpiler=42,
        )
        self.assertEqual(circuit2, circuit3)

    @data(0, 1, 2, 3)
    def test_num_processes_kwarg_concurrent_default(self, num_processes):
        """Test that num_processes kwarg works when the system default parallel is false"""
        qc = QuantumCircuit(2)
        qc.h(0)
        qc.cx(0, 1)
        qc.measure_all()
        target = GenericBackendV2(num_qubits=27, seed=42).target
        res = transpile([qc] * 3, target=target, num_processes=num_processes)
        self.assertIsInstance(res, list)
        for circ in res:
            self.assertIsInstance(circ, QuantumCircuit)

    def test_transpile_basis_gates_no_backend_no_coupling_map(self):
        """Verify transpile() works with no coupling_map or backend."""
        qr = QuantumRegister(2, "qr")
        circuit = QuantumCircuit(qr)
        circuit.h(qr[0])
        circuit.h(qr[0])
        circuit.cx(qr[0], qr[1])
        circuit.cx(qr[0], qr[1])
        circuit.cx(qr[0], qr[1])
        circuit.cx(qr[0], qr[1])

        basis_gates = ["u1", "u2", "u3", "cx", "id"]
        circuit2 = transpile(
            circuit, basis_gates=basis_gates, optimization_level=0, seed_transpiler=42
        )
        resources_after = circuit2.count_ops()
        self.assertEqual({"u2": 2, "cx": 4}, resources_after)

    def test_transpile_non_adjacent_layout(self):
        """Transpile pipeline can handle manual layout on non-adjacent qubits.

        circuit:

        .. code-block:: text

                  ┌───┐
            qr_0: ┤ H ├──■──────────── -> 1
                  └───┘┌─┴─┐
            qr_1: ─────┤ X ├──■─────── -> 2
                       └───┘┌─┴─┐
            qr_2: ──────────┤ X ├──■── -> 3
                            └───┘┌─┴─┐
            qr_3: ───────────────┤ X ├ -> 5
                                 └───┘

        device:
        0  -  1  -  2  -  3  -  4  -  5  -  6

              |     |     |     |     |     |

              13 -  12  - 11 -  10 -  9  -  8  -   7
        """
        cmap = [
            [0, 1],
            [0, 14],
            [1, 0],
            [1, 2],
            [1, 13],
            [2, 1],
            [2, 3],
            [2, 12],
            [3, 2],
            [3, 4],
            [3, 11],
            [4, 3],
            [4, 5],
            [4, 10],
            [5, 4],
            [5, 6],
            [5, 9],
            [6, 5],
            [6, 8],
            [7, 8],
            [8, 6],
            [8, 7],
            [8, 9],
            [9, 5],
            [9, 8],
            [9, 10],
            [10, 4],
            [10, 9],
            [10, 11],
            [11, 3],
            [11, 10],
            [11, 12],
            [12, 2],
            [12, 11],
            [12, 13],
            [13, 1],
            [13, 12],
            [13, 14],
            [14, 0],
            [14, 13],
        ]

        qr = QuantumRegister(4, "qr")
        circuit = QuantumCircuit(qr)
        circuit.h(qr[0])
        circuit.cx(qr[0], qr[1])
        circuit.cx(qr[1], qr[2])
        circuit.cx(qr[2], qr[3])

        backend = GenericBackendV2(
            num_qubits=15, basis_gates=["ecr", "id", "rz", "sx", "x"], coupling_map=cmap, seed=42
        )
        initial_layout = [None, qr[0], qr[1], qr[2], None, qr[3]]

        new_circuit = transpile(
            circuit,
            basis_gates=backend.operation_names,
            coupling_map=backend.coupling_map,
            initial_layout=initial_layout,
            seed_transpiler=42,
        )

        qubit_indices = {bit: idx for idx, bit in enumerate(new_circuit.qubits)}

        for instruction in new_circuit.data:
            if isinstance(instruction.operation, CXGate):
                self.assertIn([qubit_indices[x] for x in instruction.qubits], backend.coupling_map)

    def test_transpile_qft_grid(self):
        """Transpile pipeline can handle 8-qubit QFT on 14-qubit grid."""

        basis_gates = ["cx", "id", "rz", "sx", "x"]

        qr = QuantumRegister(8)
        circuit = QuantumCircuit(qr)
        for i, q in enumerate(qr):
            for j in range(i):
                circuit.cp(math.pi / float(2 ** (i - j)), q, qr[j])
            circuit.h(q)

        new_circuit = transpile(
            circuit, basis_gates=basis_gates, coupling_map=MELBOURNE_CMAP, seed_transpiler=42
        )
        qubit_indices = {bit: idx for idx, bit in enumerate(new_circuit.qubits)}
        for instruction in new_circuit.data:
            if isinstance(instruction.operation, CXGate):
                self.assertIn([qubit_indices[x] for x in instruction.qubits], MELBOURNE_CMAP)

    def test_already_mapped_1(self):
        """Circuit not remapped if matches topology.

        See: https://github.com/Qiskit/qiskit-terra/issues/342
        """

        backend = GenericBackendV2(num_qubits=16, coupling_map=RUESCHLIKON_CMAP, seed=42)
        coupling_map = backend.coupling_map
        basis_gates = backend.operation_names

        qr = QuantumRegister(16, "qr")
        cr = ClassicalRegister(16, "cr")
        qc = QuantumCircuit(qr, cr)
        qc.cx(qr[3], qr[14])
        qc.cx(qr[5], qr[4])
        qc.h(qr[9])
        qc.cx(qr[9], qr[8])
        qc.x(qr[11])
        qc.cx(qr[3], qr[4])
        qc.cx(qr[12], qr[11])
        qc.cx(qr[13], qr[4])
        qc.measure(qr, cr)

        new_qc = transpile(
            qc,
            coupling_map=coupling_map,
            basis_gates=basis_gates,
            initial_layout=Layout.generate_trivial_layout(qr),
            seed_transpiler=42,
        )
        qubit_indices = {bit: idx for idx, bit in enumerate(new_qc.qubits)}
        cx_qubits = [instr.qubits for instr in new_qc.data if instr.operation.name == "cx"]
        cx_qubits_physical = [
            [qubit_indices[ctrl], qubit_indices[tgt]] for [ctrl, tgt] in cx_qubits
        ]
        self.assertEqual(
            sorted(cx_qubits_physical), [[3, 4], [3, 14], [5, 4], [9, 8], [12, 11], [13, 4]]
        )

    def test_already_mapped_via_layout(self):
        """Test that a manual layout that satisfies a coupling map does not get altered.

        See: https://github.com/Qiskit/qiskit-terra/issues/2036

        circuit:

        .. code-block:: text

                  ┌───┐                  ┌───┐ ░ ┌─┐
            qn_0: ┤ H ├──■────────────■──┤ H ├─░─┤M├─── -> 9
                  └───┘  │            │  └───┘ ░ └╥┘
            qn_1: ───────┼────────────┼────────░──╫──── -> 6
                         │            │        ░  ║
            qn_2: ───────┼────────────┼────────░──╫──── -> 5
                         │            │        ░  ║
            qn_3: ───────┼────────────┼────────░──╫──── -> 0
                         │            │        ░  ║
            qn_4: ───────┼────────────┼────────░──╫──── -> 1
                  ┌───┐┌─┴─┐┌──────┐┌─┴─┐┌───┐ ░  ║ ┌─┐
            qn_5: ┤ H ├┤ X ├┤ P(2) ├┤ X ├┤ H ├─░──╫─┤M├ -> 4
                  └───┘└───┘└──────┘└───┘└───┘ ░  ║ └╥┘
            cn: 2/════════════════════════════════╩══╩═
                                                  0  1

        device:
        0 -- 1 -- 2 -- 3 -- 4
        |                   |
        5 -- 6 -- 7 -- 8 -- 9
        |                   |
        10 - 11 - 12 - 13 - 14
        |                   |
        15 - 16 - 17 - 18 - 19
        """
        basis_gates = ["u1", "u2", "u3", "cx", "id"]
        coupling_map = [
            [0, 1],
            [0, 5],
            [1, 0],
            [1, 2],
            [2, 1],
            [2, 3],
            [3, 2],
            [3, 4],
            [4, 3],
            [4, 9],
            [5, 0],
            [5, 6],
            [5, 10],
            [6, 5],
            [6, 7],
            [7, 6],
            [7, 8],
            [7, 12],
            [8, 7],
            [8, 9],
            [9, 4],
            [9, 8],
            [9, 14],
            [10, 5],
            [10, 11],
            [10, 15],
            [11, 10],
            [11, 12],
            [12, 7],
            [12, 11],
            [12, 13],
            [13, 12],
            [13, 14],
            [14, 9],
            [14, 13],
            [14, 19],
            [15, 10],
            [15, 16],
            [16, 15],
            [16, 17],
            [17, 16],
            [17, 18],
            [18, 17],
            [18, 19],
            [19, 14],
            [19, 18],
        ]

        q = QuantumRegister(6, name="qn")
        c = ClassicalRegister(2, name="cn")
        qc = QuantumCircuit(q, c)
        qc.h(q[0])
        qc.h(q[5])
        qc.cx(q[0], q[5])
        qc.p(2, q[5])
        qc.cx(q[0], q[5])
        qc.h(q[0])
        qc.h(q[5])
        qc.barrier(q)
        qc.measure(q[0], c[0])
        qc.measure(q[5], c[1])

        initial_layout = [
            q[3],
            q[4],
            None,
            None,
            q[5],
            q[2],
            q[1],
            None,
            None,
            q[0],
            None,
            None,
            None,
            None,
            None,
            None,
            None,
            None,
            None,
            None,
        ]

        new_qc = transpile(
            qc,
            coupling_map=coupling_map,
            basis_gates=basis_gates,
            initial_layout=initial_layout,
            seed_transpiler=42,
        )
        qubit_indices = {bit: idx for idx, bit in enumerate(new_qc.qubits)}
        cx_qubits = [instr.qubits for instr in new_qc.data if instr.operation.name == "cx"]
        cx_qubits_physical = [
            [qubit_indices[ctrl], qubit_indices[tgt]] for [ctrl, tgt] in cx_qubits
        ]
        self.assertEqual(sorted(cx_qubits_physical), [[9, 4], [9, 4]])

    def test_transpile_bell(self):
        """Test Transpile Bell.

        If all correct some should exists.
        """
        backend = BasicSimulator()

        qubit_reg = QuantumRegister(2, name="q")
        clbit_reg = ClassicalRegister(2, name="c")
        qc = QuantumCircuit(qubit_reg, clbit_reg, name="bell")
        qc.h(qubit_reg[0])
        qc.cx(qubit_reg[0], qubit_reg[1])
        qc.measure(qubit_reg, clbit_reg)

        circuits = transpile(qc, backend, seed_transpiler=42)
        self.assertIsInstance(circuits, QuantumCircuit)

    def test_transpile_bell_discrete_basis(self):
        """Test that it's possible to transpile a very simple circuit to a discrete stabilizer-like
        basis.  In general, we do not make any guarantees about the possibility or quality of
        transpilation in these situations, but this is at least useful as a check that stuff that
        _could_ be possible remains so."""

        target = Target(num_qubits=2)
        for one_q in [XGate(), SXGate(), SXdgGate(), SGate(), SdgGate(), ZGate()]:
            target.add_instruction(one_q, {(0,): None, (1,): None})
        # This is only in one direction, and not the direction we're going to attempt to lay it out
        # onto, so we can test the basis translation.
        target.add_instruction(ECRGate(), {(1, 0): None})

        qc = QuantumCircuit(2)
        qc.h(0)
        qc.cx(0, 1)

        # Try with the initial layout in both directions to ensure we're dealing with the basis
        # having only a single direction.

        # Use optimization level=1 because the synthesis that runs as part of optimization at
        # higher optimization levels will create intermediate gates that the transpiler currently
        # lacks logic to translate to a discrete basis.
        self.assertIsInstance(
            transpile(
                qc, target=target, initial_layout=[0, 1], seed_transpiler=42, optimization_level=1
            ),
            QuantumCircuit,
        )
        self.assertIsInstance(
            transpile(
                qc, target=target, initial_layout=[1, 0], seed_transpiler=42, optimization_level=1
            ),
            QuantumCircuit,
        )

    def test_transpile_one(self):
        """Test transpile a single circuit.

        Check that the top-level `transpile` function returns
        a single circuit."""
        backend = BasicSimulator()

        qubit_reg = QuantumRegister(2)
        clbit_reg = ClassicalRegister(2)
        qc = QuantumCircuit(qubit_reg, clbit_reg, name="bell")
        qc.h(qubit_reg[0])
        qc.cx(qubit_reg[0], qubit_reg[1])
        qc.measure(qubit_reg, clbit_reg)

        circuit = transpile(qc, backend, seed_transpiler=42)
        self.assertIsInstance(circuit, QuantumCircuit)

    def test_transpile_two(self):
        """Test transpile two circuits.

        Check that the transpiler returns a list of two circuits.
        """
        backend = BasicSimulator()

        qubit_reg = QuantumRegister(2)
        clbit_reg = ClassicalRegister(2)
        qubit_reg2 = QuantumRegister(2)
        clbit_reg2 = ClassicalRegister(2)
        qc = QuantumCircuit(qubit_reg, clbit_reg, name="bell")
        qc.h(qubit_reg[0])
        qc.cx(qubit_reg[0], qubit_reg[1])
        qc.measure(qubit_reg, clbit_reg)
        qc_extra = QuantumCircuit(qubit_reg, qubit_reg2, clbit_reg, clbit_reg2, name="extra")
        qc_extra.measure(qubit_reg, clbit_reg)
        circuits = transpile([qc, qc_extra], backend, seed_transpiler=42)
        self.assertIsInstance(circuits, list)
        self.assertEqual(len(circuits), 2)

        for circuit in circuits:
            self.assertIsInstance(circuit, QuantumCircuit)

    def test_transpile_singleton(self):
        """Test transpile a single-element list with a circuit.

        Check that `transpile` returns a single-element list.

        See https://github.com/Qiskit/qiskit-terra/issues/5260
        """
        backend = BasicSimulator()

        qubit_reg = QuantumRegister(2)
        clbit_reg = ClassicalRegister(2)
        qc = QuantumCircuit(qubit_reg, clbit_reg, name="bell")
        qc.h(qubit_reg[0])
        qc.cx(qubit_reg[0], qubit_reg[1])
        qc.measure(qubit_reg, clbit_reg)

        circuits = transpile([qc], backend, seed_transpiler=42)
        self.assertIsInstance(circuits, list)
        self.assertEqual(len(circuits), 1)
        self.assertIsInstance(circuits[0], QuantumCircuit)

    def test_mapping_correction(self):
        """Test mapping works in previous failed case."""
        backend = GenericBackendV2(num_qubits=12, seed=42)
        qr = QuantumRegister(name="qr", size=11)
        cr = ClassicalRegister(name="qc", size=11)
        circuit = QuantumCircuit(qr, cr)
        circuit.u(1.564784764685993, -1.2378965763410095, 2.9746763177861713, qr[3])
        circuit.u(1.2269835563676523, 1.1932982847014162, -1.5597357740824318, qr[5])
        circuit.cx(qr[5], qr[3])
        circuit.p(0.856768317675967, qr[3])
        circuit.u(-3.3911273825190915, 0.0, 0.0, qr[5])
        circuit.cx(qr[3], qr[5])
        circuit.u(2.159209321625547, 0.0, 0.0, qr[5])
        circuit.cx(qr[5], qr[3])
        circuit.u(0.30949966910232335, 1.1706201763833217, 1.738408691990081, qr[3])
        circuit.u(1.9630571407274755, -0.6818742967975088, 1.8336534616728195, qr[5])
        circuit.u(1.330181833806101, 0.6003162754946363, -3.181264980452862, qr[7])
        circuit.u(0.4885914820775024, 3.133297443244865, -2.794457469189904, qr[8])
        circuit.cx(qr[8], qr[7])
        circuit.p(2.2196187596178616, qr[7])
        circuit.u(-3.152367609631023, 0.0, 0.0, qr[8])
        circuit.cx(qr[7], qr[8])
        circuit.u(1.2646005789809263, 0.0, 0.0, qr[8])
        circuit.cx(qr[8], qr[7])
        circuit.u(0.7517780502091939, 1.2828514296564781, 1.6781179605443775, qr[7])
        circuit.u(0.9267400575390405, 2.0526277839695153, 2.034202361069533, qr[8])
        circuit.u(2.550304293455634, 3.8250017126569698, -2.1351609599720054, qr[1])
        circuit.u(0.9566260876600556, -1.1147561503064538, 2.0571590492298797, qr[4])
        circuit.cx(qr[4], qr[1])
        circuit.p(2.1899329069137394, qr[1])
        circuit.u(-1.8371715243173294, 0.0, 0.0, qr[4])
        circuit.cx(qr[1], qr[4])
        circuit.u(0.4717053496327104, 0.0, 0.0, qr[4])
        circuit.cx(qr[4], qr[1])
        circuit.u(2.3167620677708145, -1.2337330260253256, -0.5671322899563955, qr[1])
        circuit.u(1.0468499525240678, 0.8680750644809365, -1.4083720073192485, qr[4])
        circuit.u(2.4204244021892807, -2.211701932616922, 3.8297006565735883, qr[10])
        circuit.u(0.36660280497727255, 3.273119149343493, -1.8003362351299388, qr[6])
        circuit.cx(qr[6], qr[10])
        circuit.p(1.067395863586385, qr[10])
        circuit.u(-0.7044917541291232, 0.0, 0.0, qr[6])
        circuit.cx(qr[10], qr[6])
        circuit.u(2.1830003849921527, 0.0, 0.0, qr[6])
        circuit.cx(qr[6], qr[10])
        circuit.u(2.1538343756723917, 2.2653381826084606, -3.550087952059485, qr[10])
        circuit.u(1.307627685019188, -0.44686656993522567, -2.3238098554327418, qr[6])
        circuit.u(2.2046797998462906, 0.9732961754855436, 1.8527865921467421, qr[9])
        circuit.u(2.1665254613904126, -1.281337664694577, -1.2424905413631209, qr[0])
        circuit.cx(qr[0], qr[9])
        circuit.p(2.6209599970201007, qr[9])
        circuit.u(0.04680566321901303, 0.0, 0.0, qr[0])
        circuit.cx(qr[9], qr[0])
        circuit.u(1.7728411151289603, 0.0, 0.0, qr[0])
        circuit.cx(qr[0], qr[9])
        circuit.u(2.4866395967434443, 0.48684511243566697, -3.0069186877854728, qr[9])
        circuit.u(1.7369112924273789, -4.239660866163805, 1.0623389015296005, qr[0])
        circuit.barrier(qr)
        circuit.measure(qr, cr)

        circuits = transpile(circuit, backend, seed_transpiler=42)

        self.assertIsInstance(circuits, QuantumCircuit)

    def test_transpiler_layout_from_intlist(self):
        """A list of ints gives layout to correctly map circuit.
        virtual  physical
         q1_0  -  4   ---[H]---
         q2_0  -  5
         q2_1  -  6   ---[H]---
         q3_0  -  8
         q3_1  -  9
         q3_2  -  10  ---[H]---

        """
        qr1 = QuantumRegister(1, "qr1")
        qr2 = QuantumRegister(2, "qr2")
        qr3 = QuantumRegister(3, "qr3")
        qc = QuantumCircuit(qr1, qr2, qr3)
        qc.h(qr1[0])
        qc.h(qr2[1])
        qc.h(qr3[2])
        layout = [4, 5, 6, 8, 9, 10]

        cmap = [
            [1, 0],
            [1, 2],
            [2, 3],
            [4, 3],
            [4, 10],
            [5, 4],
            [5, 6],
            [5, 9],
            [6, 8],
            [7, 8],
            [9, 8],
            [9, 10],
            [11, 3],
            [11, 10],
            [11, 12],
            [12, 2],
            [13, 1],
            [13, 12],
        ]

        new_circ = transpile(
            qc,
            backend=None,
            coupling_map=cmap,
            basis_gates=["u2"],
            initial_layout=layout,
            seed_transpiler=42,
        )
        qubit_indices = {bit: idx for idx, bit in enumerate(new_circ.qubits)}
        mapped_qubits = []

        for instruction in new_circ.data:
            mapped_qubits.append(qubit_indices[instruction.qubits[0]])

        self.assertEqual(mapped_qubits, [4, 6, 10])

    def test_mapping_multi_qreg(self):
        """Test mapping works for multiple qregs."""
        backend = GenericBackendV2(num_qubits=8, seed=42)
        qr = QuantumRegister(3, name="qr")
        qr2 = QuantumRegister(1, name="qr2")
        qr3 = QuantumRegister(4, name="qr3")
        cr = ClassicalRegister(3, name="cr")
        qc = QuantumCircuit(qr, qr2, qr3, cr)
        qc.h(qr[0])
        qc.cx(qr[0], qr2[0])
        qc.cx(qr[1], qr3[2])
        qc.measure(qr, cr)

        circuits = transpile(qc, backend, seed_transpiler=42)

        self.assertIsInstance(circuits, QuantumCircuit)

    def test_transpile_circuits_diff_registers(self):
        """Transpile list of circuits with different qreg names."""
        backend = GenericBackendV2(num_qubits=4, seed=42)
        circuits = []
        for _ in range(2):
            qr = QuantumRegister(2)
            cr = ClassicalRegister(2)
            circuit = QuantumCircuit(qr, cr)
            circuit.h(qr[0])
            circuit.cx(qr[0], qr[1])
            circuit.measure(qr, cr)
            circuits.append(circuit)

        circuits = transpile(circuits, backend)
        self.assertIsInstance(circuits[0], QuantumCircuit)

    def test_wrong_initial_layout(self):
        """Test transpile with a bad initial layout."""
        backend = GenericBackendV2(num_qubits=4, seed=42)

        qubit_reg = QuantumRegister(2, name="q")
        clbit_reg = ClassicalRegister(2, name="c")
        qc = QuantumCircuit(qubit_reg, clbit_reg, name="bell")
        qc.h(qubit_reg[0])
        qc.cx(qubit_reg[0], qubit_reg[1])
        qc.measure(qubit_reg, clbit_reg)

        bad_initial_layout = [
            QuantumRegister(3, "q")[0],
            QuantumRegister(3, "q")[1],
            QuantumRegister(3, "q")[2],
        ]

        with self.assertRaises(TranspilerError):
            transpile(qc, backend, initial_layout=bad_initial_layout)

    def test_parameterized_circuit_for_simulator(self):
        """Verify that a parameterized circuit can be transpiled for a simulator backend."""
        qr = QuantumRegister(2, name="qr")
        qc = QuantumCircuit(qr)

        theta = Parameter("theta")
        qc.rz(theta, qr[0])

        transpiled_qc = transpile(qc, backend=BasicSimulator())

        expected_qc = QuantumCircuit(qr)
        expected_qc.append(RZGate(theta), [qr[0]])
        self.assertEqual(expected_qc, transpiled_qc)

    def test_parameterized_circuit_for_device(self):
        """Verify that a parameterized circuit can be transpiled for a device backend."""
        qr = QuantumRegister(2, name="qr")
        qc = QuantumCircuit(qr)

        theta = Parameter("theta")
        qc.p(theta, qr[0])
        backend = GenericBackendV2(num_qubits=4, seed=42)

        transpiled_qc = transpile(
            qc,
            backend=backend,
            initial_layout=Layout.generate_trivial_layout(qr),
        )

        qr = QuantumRegister(backend.num_qubits, "q")
        expected_qc = QuantumCircuit(qr, global_phase=theta / 2.0)
        expected_qc.append(RZGate(theta), [qr[0]])

        self.assertEqual(expected_qc, transpiled_qc)

    def test_parameter_expression_circuit_for_simulator(self):
        """Verify that a circuit including expressions of parameters can be
        transpiled for a simulator backend."""
        qr = QuantumRegister(2, name="qr")
        qc = QuantumCircuit(qr)

        theta = Parameter("theta")
        square = theta * theta
        qc.rz(square, qr[0])

        transpiled_qc = transpile(qc, backend=BasicSimulator())

        expected_qc = QuantumCircuit(qr)
        expected_qc.append(RZGate(square), [qr[0]])
        self.assertEqual(expected_qc, transpiled_qc)

    def test_parameter_expression_circuit_for_device(self):
        """Verify that a circuit including expressions of parameters can be
        transpiled for a device backend."""
        qr = QuantumRegister(2, name="qr")
        qc = QuantumCircuit(qr)

        theta = Parameter("theta")
        square = theta * theta
        qc.rz(square, qr[0])

        backend = GenericBackendV2(num_qubits=4, seed=42)
        transpiled_qc = transpile(
            qc,
            backend=backend,
            initial_layout=Layout.generate_trivial_layout(qr),
        )

        qr = QuantumRegister(backend.num_qubits, "q")
        expected_qc = QuantumCircuit(qr)
        expected_qc.append(RZGate(square), [qr[0]])
        self.assertEqual(expected_qc, transpiled_qc)

    def test_final_measurement_barrier_for_devices(self):
        """Verify BarrierBeforeFinalMeasurements pass is called in default pipeline for devices."""
        qasm_dir = os.path.join(os.path.dirname(os.path.dirname(os.path.abspath(__file__))), "qasm")
        circ = QuantumCircuit.from_qasm_file(os.path.join(qasm_dir, "example.qasm"))
        layout = Layout.generate_trivial_layout(*circ.qregs)
        orig_pass = BarrierBeforeFinalMeasurements()

        with patch.object(BarrierBeforeFinalMeasurements, "run", wraps=orig_pass.run) as mock_pass:
            transpile(
                circ,
                coupling_map=RUESCHLIKON_CMAP,
                initial_layout=layout,
            )
            self.assertTrue(mock_pass.called)

    def test_do_not_run_gatedirection_with_symmetric_cm(self):
        """When the coupling map is symmetric, do not run GateDirection."""
        qasm_dir = os.path.join(os.path.dirname(os.path.dirname(os.path.abspath(__file__))), "qasm")
        circ = QuantumCircuit.from_qasm_file(os.path.join(qasm_dir, "example.qasm"))
        layout = Layout.generate_trivial_layout(*circ.qregs)
        coupling_map = []
        for node1, node2 in GenericBackendV2(num_qubits=16, seed=42).coupling_map:
            coupling_map.append([node1, node2])
            coupling_map.append([node2, node1])

        orig_pass = GateDirection(CouplingMap(coupling_map))
        with patch.object(GateDirection, "run", wraps=orig_pass.run) as mock_pass:
            transpile(circ, coupling_map=coupling_map, initial_layout=layout)
            self.assertFalse(mock_pass.called)

    def test_do_not_run_elide_permutations_no_routing(self):
        """Test the ElidePermutations pass doesn't run if we disable routing

        See https://github.com/Qiskit/qiskit/issues/13144 for the details and
        reproduce in this test
        """
        circuit_routed = QuantumCircuit(4)
        circuit_routed.cx(0, 1)
        circuit_routed.h(1)
        circuit_routed.swap(1, 2)
        circuit_routed.cx(2, 3)
        pm = generate_preset_pass_manager(
            basis_gates=["cx", "sx", "rz"], routing_method="none", optimization_level=2
        )
        circuit_basis = pm.run(circuit_routed)
        cx_gate_qubits = []
        for instruction in circuit_basis.data:
            if instruction.name == "cx":
                cx_gate_qubits.append(instruction.qubits)
        # If we did not Elide the existing swaps then the swap should be
        # decomposed into 3 cx between 1 and 2 and there are no gates between
        # 1 and 3
        self.assertIn((circuit_basis.qubits[1], circuit_basis.qubits[2]), cx_gate_qubits)
        self.assertIn((circuit_basis.qubits[2], circuit_basis.qubits[1]), cx_gate_qubits)
        self.assertNotIn((circuit_basis.qubits[1], circuit_basis.qubits[3]), cx_gate_qubits)
        self.assertNotIn((circuit_basis.qubits[3], circuit_basis.qubits[1]), cx_gate_qubits)

    def test_optimize_to_nothing(self):
        """Optimize gates up to fixed point in the default pipeline
        See https://github.com/Qiskit/qiskit-terra/issues/2035
        """
        #       ┌───┐     ┌───┐┌───┐┌───┐     ┌───┐
        # q0_0: ┤ H ├──■──┤ X ├┤ Y ├┤ Z ├──■──┤ H ├──■────■──
        #       └───┘┌─┴─┐└───┘└───┘└───┘┌─┴─┐└───┘┌─┴─┐┌─┴─┐
        # q0_1: ─────┤ X ├───────────────┤ X ├─────┤ X ├┤ X ├
        #            └───┘               └───┘     └───┘└───┘
        qr = QuantumRegister(2)
        circ = QuantumCircuit(qr)
        circ.h(qr[0])
        circ.cx(qr[0], qr[1])
        circ.x(qr[0])
        circ.y(qr[0])
        circ.z(qr[0])
        circ.cx(qr[0], qr[1])
        circ.h(qr[0])
        circ.cx(qr[0], qr[1])
        circ.cx(qr[0], qr[1])

        after = transpile(circ, coupling_map=[[0, 1], [1, 0]], basis_gates=["u3", "u2", "u1", "cx"])

        expected = QuantumCircuit(QuantumRegister(2, "q"), global_phase=-np.pi / 2)
        msg = f"after:\n{after}\nexpected:\n{expected}"
        self.assertEqual(after, expected, msg=msg)

    def test_pass_manager_empty(self):
        """Test passing an empty PassManager() to the transpiler.

        It should perform no transformations on the circuit.
        """
        qr = QuantumRegister(2)
        circuit = QuantumCircuit(qr)
        circuit.h(qr[0])
        circuit.h(qr[0])
        circuit.cx(qr[0], qr[1])
        circuit.cx(qr[0], qr[1])
        circuit.cx(qr[0], qr[1])
        circuit.cx(qr[0], qr[1])
        resources_before = circuit.count_ops()

        pass_manager = PassManager()
        out_circuit = pass_manager.run(circuit)
        resources_after = out_circuit.count_ops()

        self.assertDictEqual(resources_before, resources_after)

    def test_move_measurements(self):
        """Measurements applied AFTER swap mapping."""
        cmap = GenericBackendV2(num_qubits=16, seed=42).coupling_map
        qasm_dir = os.path.join(os.path.dirname(os.path.dirname(os.path.abspath(__file__))), "qasm")
        circ = QuantumCircuit.from_qasm_file(os.path.join(qasm_dir, "move_measurements.qasm"))

        lay = [0, 1, 15, 2, 14, 3, 13, 4, 12, 5, 11, 6]
        with self.assertWarns(DeprecationWarning):
            out = transpile(
                circ, initial_layout=lay, coupling_map=cmap, routing_method="stochastic"
            )
        out_dag = circuit_to_dag(out)
        meas_nodes = out_dag.named_nodes("measure")
        for meas_node in meas_nodes:
            is_last_measure = all(
                isinstance(after_measure, DAGOutNode)
                for after_measure in out_dag.quantum_successors(meas_node)
            )
            self.assertTrue(is_last_measure)

    @data(0, 1, 2, 3)
    def test_init_resets_kept_preset_passmanagers(self, optimization_level):
        """Test initial resets kept at all preset transpilation levels"""
        num_qubits = 5
        qc = QuantumCircuit(num_qubits)
        qc.reset(range(num_qubits))
        qc.h(range(num_qubits))

        num_resets = transpile(qc, optimization_level=optimization_level).count_ops()["reset"]
        self.assertEqual(num_resets, num_qubits)

    @data(0, 1, 2, 3)
    def test_initialize_reset_is_not_removed(self, optimization_level):
        """The reset in front of initializer should NOT be removed at beginning"""
        qr = QuantumRegister(1, "qr")
        qc = QuantumCircuit(qr)
        qc.initialize([1.0 / math.sqrt(2), 1.0 / math.sqrt(2)], [qr[0]])
        qc.initialize([1.0 / math.sqrt(2), -1.0 / math.sqrt(2)], [qr[0]])

        after = transpile(qc, basis_gates=["reset", "u3"], optimization_level=optimization_level)
        self.assertEqual(after.count_ops()["reset"], 2, msg=f"{after}\n does not have 2 resets.")

    def test_initialize_FakeMelbourne(self):
        """Test that the zero-state resets are remove in a device not supporting them."""
        desired_vector = [1 / math.sqrt(2), 0, 0, 0, 0, 0, 0, 1 / math.sqrt(2)]
        qr = QuantumRegister(3, "qr")
        qc = QuantumCircuit(qr)
        qc.initialize(desired_vector, [qr[0], qr[1], qr[2]])

        out = transpile(qc, backend=GenericBackendV2(num_qubits=4, seed=42))
        out_dag = circuit_to_dag(out)
        reset_nodes = out_dag.named_nodes("reset")

        self.assertEqual(len(reset_nodes), 3)

    def test_non_standard_basis(self):
        """Test a transpilation with a non-standard basis"""
        qr1 = QuantumRegister(1, "q1")
        qr2 = QuantumRegister(2, "q2")
        qr3 = QuantumRegister(3, "q3")
        qc = QuantumCircuit(qr1, qr2, qr3)
        qc.h(qr1[0])
        qc.h(qr2[1])
        qc.h(qr3[2])
        layout = [4, 5, 6, 8, 9, 10]

        cmap = [
            [1, 0],
            [1, 2],
            [2, 3],
            [4, 3],
            [4, 10],
            [5, 4],
            [5, 6],
            [5, 9],
            [6, 8],
            [7, 8],
            [9, 8],
            [9, 10],
            [11, 3],
            [11, 10],
            [11, 12],
            [12, 2],
            [13, 1],
            [13, 12],
        ]

        circuit = transpile(
            qc, backend=None, coupling_map=cmap, basis_gates=["h"], initial_layout=layout
        )

        dag_circuit = circuit_to_dag(circuit)
        resources_after = dag_circuit.count_ops()
        self.assertEqual({"h": 3}, resources_after)

    def test_hadamard_to_rot_gates(self):
        """Test a transpilation from H to Rx, Ry gates"""
        qr = QuantumRegister(1)
        qc = QuantumCircuit(qr)
        qc.h(0)

        expected = QuantumCircuit(qr, global_phase=np.pi / 2)
        expected.append(RYGate(theta=np.pi / 2), [0])
        expected.append(RXGate(theta=np.pi), [0])

        circuit = transpile(qc, basis_gates=["rx", "ry"], optimization_level=0)
        self.assertEqual(circuit, expected)

    def test_basis_subset(self):
        """Test a transpilation with a basis subset of the standard basis"""
        qr = QuantumRegister(1, "q1")
        qc = QuantumCircuit(qr)
        qc.h(qr[0])
        qc.x(qr[0])
        qc.t(qr[0])

        layout = [4]

        cmap = [
            [1, 0],
            [1, 2],
            [2, 3],
            [4, 3],
            [4, 10],
            [5, 4],
            [5, 6],
            [5, 9],
            [6, 8],
            [7, 8],
            [9, 8],
            [9, 10],
            [11, 3],
            [11, 10],
            [11, 12],
            [12, 2],
            [13, 1],
            [13, 12],
        ]

        circuit = transpile(
            qc, backend=None, coupling_map=cmap, basis_gates=["u3"], initial_layout=layout
        )

        dag_circuit = circuit_to_dag(circuit)
        resources_after = dag_circuit.count_ops()
        self.assertEqual({"u3": 1}, resources_after)

    def test_check_circuit_width(self):
        """Verify transpilation of circuit with virtual qubits greater than
        physical qubits raises error"""
        cmap = [
            [1, 0],
            [1, 2],
            [2, 3],
            [4, 3],
            [4, 10],
            [5, 4],
            [5, 6],
            [5, 9],
            [6, 8],
            [7, 8],
            [9, 8],
            [9, 10],
            [11, 3],
            [11, 10],
            [11, 12],
            [12, 2],
            [13, 1],
            [13, 12],
        ]

        qc = QuantumCircuit(15, 15)

        with self.assertRaises(CircuitTooWideForTarget):
            transpile(qc, coupling_map=cmap)

    @data(0, 1, 2, 3)
    def test_ccx_routing_method_none(self, optimization_level):
        """CCX without routing method."""

        qc = QuantumCircuit(3)
        qc.cx(0, 1)
        qc.cx(1, 2)

        out = transpile(
            qc,
            routing_method="none",
            basis_gates=["u", "cx"],
            initial_layout=[0, 1, 2],
            seed_transpiler=0,
            coupling_map=[[0, 1], [1, 2]],
            optimization_level=optimization_level,
        )

        self.assertTrue(Operator(qc).equiv(out))

    @data(0, 1, 2, 3)
    def test_ccx_routing_method_none_failed(self, optimization_level):
        """CCX without routing method cannot be routed."""

        qc = QuantumCircuit(3)
        qc.ccx(0, 1, 2)

        with self.assertRaises(TranspilerError):
            transpile(
                qc,
                routing_method="none",
                basis_gates=["u", "cx"],
                initial_layout=[0, 1, 2],
                seed_transpiler=0,
                coupling_map=[[0, 1], [1, 2]],
                optimization_level=optimization_level,
            )

    @data(0, 1, 2, 3)
    def test_ms_unrolls_to_cx(self, optimization_level):
        """Verify a Rx,Ry,Rxx circuit transpile to a U3,CX target."""

        qc = QuantumCircuit(2)
        qc.rx(math.pi / 2, 0)
        qc.ry(math.pi / 4, 1)
        qc.rxx(math.pi / 4, 0, 1)

        out = transpile(
            qc, basis_gates=["u3", "cx"], optimization_level=optimization_level, seed_transpiler=42
        )

        self.assertTrue(Operator(qc).equiv(out))

    @data(0, 1, 2, 3)
    def test_ms_can_target_ms(self, optimization_level):
        """Verify a Rx,Ry,Rxx circuit can transpile to an Rx,Ry,Rxx target."""

        qc = QuantumCircuit(2)
        qc.rx(math.pi / 2, 0)
        qc.ry(math.pi / 4, 1)
        qc.rxx(math.pi / 4, 0, 1)

        out = transpile(
            qc,
            basis_gates=["rx", "ry", "rxx"],
            optimization_level=optimization_level,
            seed_transpiler=42,
        )

        self.assertTrue(Operator(qc).equiv(out))

    @data(0, 1, 2, 3)
    def test_cx_can_target_ms(self, optimization_level):
        """Verify a U3,CX circuit can transpiler to a Rx,Ry,Rxx target."""

        qc = QuantumCircuit(2)
        qc.h(0)
        qc.cx(0, 1)
        qc.rz(math.pi / 4, [0, 1])

        out = transpile(
            qc,
            basis_gates=["rx", "ry", "rxx"],
            optimization_level=optimization_level,
            seed_transpiler=42,
        )

        self.assertTrue(Operator(qc).equiv(out))

    @data(0, 1, 2, 3)
    def test_measure_doesnt_unroll_ms(self, optimization_level):
        """Verify a measure doesn't cause an Rx,Ry,Rxx circuit to unroll to U3,CX."""

        qc = QuantumCircuit(2, 2)
        qc.rx(math.pi / 2, 0)
        qc.ry(math.pi / 4, 1)
        qc.rxx(math.pi / 4, 0, 1)
        qc.measure([0, 1], [0, 1])
        out = transpile(
            qc,
            basis_gates=["rx", "ry", "rxx"],
            optimization_level=optimization_level,
            seed_transpiler=42,
        )

        self.assertEqual(qc, out)

    @data(
        ["cx", "u3"],
        ["cz", "u3"],
        ["cz", "rx", "rz"],
        ["rxx", "rx", "ry"],
        ["iswap", "rx", "rz"],
    )
    def test_block_collection_runs_for_non_cx_bases(self, basis_gates):
        """Verify block collection is run when a single two qubit gate is in the basis."""
        twoq_gate, *_ = basis_gates

        qc = QuantumCircuit(2)
        qc.cx(0, 1)
        qc.cx(1, 0)
        qc.cx(0, 1)
        qc.cx(0, 1)

        out = transpile(qc, basis_gates=basis_gates, optimization_level=3, seed_transpiler=42)

        self.assertLessEqual(out.count_ops()[twoq_gate], 2)

    @unpack
    @data(
        (["u3", "cx"], {"u3": 1, "cx": 1}),
        (["rx", "rz", "iswap"], {"rx": 6, "rz": 12, "iswap": 2}),
        (["rx", "ry", "rxx"], {"rx": 6, "ry": 5, "rxx": 1}),
    )
    def test_block_collection_reduces_1q_gate(self, basis_gates, gate_counts):
        """For synthesis to non-U3 bases, verify we minimize 1q gates."""
        qc = QuantumCircuit(2)
        qc.h(0)
        qc.cx(0, 1)

        out = transpile(qc, basis_gates=basis_gates, optimization_level=3, seed_transpiler=42)

        self.assertTrue(Operator(out).equiv(qc))
        self.assertTrue(set(out.count_ops()).issubset(basis_gates))
        for basis_gate in basis_gates:
            self.assertLessEqual(out.count_ops()[basis_gate], gate_counts[basis_gate])

    @combine(
        optimization_level=[0, 1, 2, 3],
        basis_gates=[
            ["u3", "cx"],
            ["rx", "rz", "iswap"],
            ["rx", "ry", "rxx"],
        ],
    )
    def test_translation_method_synthesis(self, optimization_level, basis_gates):
        """Verify translation_method='synthesis' gets to the basis."""
        qc = QuantumCircuit(2)
        qc.h(0)
        qc.cx(0, 1)

        out = transpile(
            qc,
            translation_method="synthesis",
            basis_gates=basis_gates,
            optimization_level=optimization_level,
            seed_transpiler=42,
        )

        self.assertTrue(Operator(out).equiv(qc))
        self.assertTrue(set(out.count_ops()).issubset(basis_gates))

    def test_transpiled_custom_gates_calibration(self):
        """Test if transpiled calibrations is equal to custom gates circuit calibrations."""
        custom_180 = Gate("mycustom", 1, [3.14])
        custom_90 = Gate("mycustom", 1, [1.57])

        circ = QuantumCircuit(2)
        circ.append(custom_180, [0])
        circ.append(custom_90, [1])

        with self.assertWarns(DeprecationWarning):
            with pulse.build() as q0_x180:
                pulse.play(pulse.library.Gaussian(20, 1.0, 3.0), pulse.DriveChannel(0))
            with pulse.build() as q1_y90:
                pulse.play(pulse.library.Gaussian(20, -1.0, 3.0), pulse.DriveChannel(1))

            # Add calibration
            circ.add_calibration(custom_180, [0], q0_x180)
            circ.add_calibration(custom_90, [1], q1_y90)

        transpiled_circuit = transpile(
            circ,
            backend=GenericBackendV2(num_qubits=4, seed=42),
            layout_method="trivial",
            seed_transpiler=42,
        )
        with self.assertWarns(DeprecationWarning):
            self.assertEqual(transpiled_circuit.calibrations, circ.calibrations)
        self.assertEqual(list(transpiled_circuit.count_ops().keys()), ["mycustom"])
        self.assertEqual(list(transpiled_circuit.count_ops().values()), [2])

    def test_transpiled_basis_gates_calibrations(self):
        """Test if the transpiled calibrations is equal to basis gates circuit calibrations."""
        circ = QuantumCircuit(2)
        circ.h(0)

        with self.assertWarns(DeprecationWarning):
            with pulse.build() as q0_x180:
                pulse.play(pulse.library.Gaussian(20, 1.0, 3.0), pulse.DriveChannel(0))

            # Add calibration
            circ.add_calibration("h", [0], q0_x180)

        transpiled_circuit = transpile(
            circ, backend=GenericBackendV2(num_qubits=4, seed=42), seed_transpiler=42
        )
        with self.assertWarns(DeprecationWarning):
            self.assertEqual(transpiled_circuit.calibrations, circ.calibrations)

    def test_transpile_calibrated_custom_gate_on_diff_qubit(self):
        """Test if the custom, non calibrated gate raises QiskitError."""
        custom_180 = Gate("mycustom", 1, [3.14])

        circ = QuantumCircuit(2)
        circ.append(custom_180, [0])

        with self.assertWarns(DeprecationWarning):
            with pulse.build() as q0_x180:
                pulse.play(pulse.library.Gaussian(20, 1.0, 3.0), pulse.DriveChannel(0))

            # Add calibration
            circ.add_calibration(custom_180, [1], q0_x180)

        with self.assertRaises(QiskitError):
            transpile(
                circ,
                backend=GenericBackendV2(num_qubits=4, seed=42),
                layout_method="trivial",
                seed_transpiler=42,
                optimization_level=1,
            )

    def test_transpile_calibrated_nonbasis_gate_on_diff_qubit(self):
        """Test if the non-basis gates are transpiled if they are on different qubit that
        is not calibrated."""
        circ = QuantumCircuit(2)
        circ.h(0)
        circ.h(1)

        with self.assertWarns(DeprecationWarning):
            with pulse.build() as q0_x180:
                pulse.play(pulse.library.Gaussian(20, 1.0, 3.0), pulse.DriveChannel(0))

            # Add calibration
            circ.add_calibration("h", [1], q0_x180)

        transpiled_circuit = transpile(
            circ, backend=GenericBackendV2(num_qubits=4), seed_transpiler=42, optimization_level=1
        )
        with self.assertWarns(DeprecationWarning):
            self.assertEqual(transpiled_circuit.calibrations, circ.calibrations)
        self.assertEqual(set(transpiled_circuit.count_ops().keys()), {"rz", "sx", "h"})

    def test_transpile_subset_of_calibrated_gates(self):
        """Test transpiling a circuit with both basis gate (not-calibrated) and
        a calibrated gate on different qubits."""
        x_180 = Gate("mycustom", 1, [3.14])

        circ = QuantumCircuit(2)
        circ.h(0)
        circ.append(x_180, [0])
        circ.h(1)

        with self.assertWarns(DeprecationWarning):
            with pulse.build() as q0_x180:
                pulse.play(pulse.library.Gaussian(20, 1.0, 3.0), pulse.DriveChannel(0))

            circ.add_calibration(x_180, [0], q0_x180)
            circ.add_calibration("h", [1], q0_x180)  # 'h' is calibrated on qubit 1

        transpiled_circ = transpile(
            circ,
            backend=GenericBackendV2(num_qubits=4, seed=42),
            layout_method="trivial",
            seed_transpiler=42,
        )
        self.assertEqual(set(transpiled_circ.count_ops().keys()), {"rz", "sx", "mycustom", "h"})

    def test_parameterized_calibrations_transpile(self):
        """Check that gates can be matched to their calibrations before and after parameter
        assignment."""
        tau = Parameter("tau")
        circ = QuantumCircuit(3, 3)
        circ.append(Gate("rxt", 1, [2 * 3.14 * tau]), [0])

        def q0_rxt(tau):
            with self.assertWarns(DeprecationWarning):
                with pulse.build() as q0_rxt:
                    pulse.play(pulse.library.Gaussian(20, 0.4 * tau, 3.0), pulse.DriveChannel(0))
            return q0_rxt

        with self.assertWarns(DeprecationWarning):
            circ.add_calibration("rxt", [0], q0_rxt(tau), [2 * 3.14 * tau])

        transpiled_circ = transpile(
            circ,
            backend=GenericBackendV2(num_qubits=4, seed=42),
            layout_method="trivial",
            seed_transpiler=42,
        )
        self.assertEqual(set(transpiled_circ.count_ops().keys()), {"rxt"})
        circ = circ.assign_parameters({tau: 1})
        transpiled_circ = transpile(
            circ,
            backend=GenericBackendV2(num_qubits=4),
            layout_method="trivial",
            seed_transpiler=42,
        )
        self.assertEqual(set(transpiled_circ.count_ops().keys()), {"rxt"})

    def test_inst_durations_from_calibrations(self):
        """Test that circuit calibrations can be used instead of explicitly
        supplying inst_durations.
        """
        qc = QuantumCircuit(2)
        qc.append(Gate("custom", 1, []), [0])

        with self.assertWarns(DeprecationWarning):
            with pulse.build() as cal:
                pulse.play(pulse.library.Gaussian(20, 1.0, 3.0), pulse.DriveChannel(0))
            qc.add_calibration("custom", [0], cal)

        out = transpile(qc, scheduling_method="alap", seed_transpiler=42)
        with self.assertWarns(DeprecationWarning):
            self.assertEqual(out.duration, cal.duration)

    @data(0, 1, 2, 3)
    def test_multiqubit_gates_calibrations(self, opt_level):
        """Test multiqubit gate > 2q with calibrations works

        Adapted from issue description in https://github.com/Qiskit/qiskit-terra/issues/6572
        """
        circ = QuantumCircuit(5)
        custom_gate = Gate("my_custom_gate", 5, [])
        circ.append(custom_gate, [0, 1, 2, 3, 4])
        circ.measure_all()
        backend = GenericBackendV2(num_qubits=6)

        with self.assertWarns(DeprecationWarning):
            with pulse.build(backend=backend, name="custom") as my_schedule:
                pulse.play(
                    pulse.library.Gaussian(duration=128, amp=0.1, sigma=16), pulse.drive_channel(0)
                )
                pulse.play(
                    pulse.library.Gaussian(duration=128, amp=0.1, sigma=16), pulse.drive_channel(1)
                )
                pulse.play(
                    pulse.library.Gaussian(duration=128, amp=0.1, sigma=16), pulse.drive_channel(2)
                )
                pulse.play(
                    pulse.library.Gaussian(duration=128, amp=0.1, sigma=16), pulse.drive_channel(3)
                )
                pulse.play(
                    pulse.library.Gaussian(duration=128, amp=0.1, sigma=16), pulse.drive_channel(4)
                )
                pulse.play(
                    pulse.library.Gaussian(duration=128, amp=0.1, sigma=16), pulse.ControlChannel(1)
                )
                pulse.play(
                    pulse.library.Gaussian(duration=128, amp=0.1, sigma=16), pulse.ControlChannel(2)
                )
                pulse.play(
                    pulse.library.Gaussian(duration=128, amp=0.1, sigma=16), pulse.ControlChannel(3)
                )
                pulse.play(
                    pulse.library.Gaussian(duration=128, amp=0.1, sigma=16), pulse.ControlChannel(4)
                )
            circ.add_calibration("my_custom_gate", [0, 1, 2, 3, 4], my_schedule, [])
        trans_circ = transpile(
            circ,
            backend=backend,
            optimization_level=opt_level,
            layout_method="trivial",
            seed_transpiler=42,
        )
        self.assertEqual({"measure": 5, "my_custom_gate": 1, "barrier": 1}, trans_circ.count_ops())

    @data(0, 1, 2, 3)
    def test_circuit_with_delay(self, optimization_level):
        """Verify a circuit with delay can transpile to a scheduled circuit."""

        qc = QuantumCircuit(2)
        qc.h(0)
        qc.delay(500, 1)
        qc.cx(0, 1)

        with self.assertWarnsRegex(
            DeprecationWarning,
            expected_regex="The `target` parameter should be used instead",
        ):
            out = transpile(
                qc,
                scheduling_method="alap",
                basis_gates=["h", "cx"],
                instruction_durations=[("h", 0, 200), ("cx", [0, 1], 700)],
                optimization_level=optimization_level,
                seed_transpiler=42,
            )

        self.assertEqual(out.duration, 1200)

    def test_delay_converts_to_dt(self):
        """Test that a delay instruction is converted to units of dt given a backend."""
        qc = QuantumCircuit(2)
        qc.delay(1000, [0], unit="us")

        backend = GenericBackendV2(num_qubits=4)
        backend.target.dt = 0.5e-6
        out = transpile([qc, qc], backend, seed_transpiler=42)
        self.assertEqual(out[0].data[0].operation.unit, "dt")
        self.assertEqual(out[1].data[0].operation.unit, "dt")

        out = transpile(qc, dt=1e-9, seed_transpiler=42)
        self.assertEqual(out.data[0].operation.unit, "dt")

    def test_scheduling_backend_v2(self):
        """Test that scheduling method works with Backendv2."""
        qc = QuantumCircuit(2)
        qc.h(0)
        qc.cx(0, 1)
        qc.measure_all()

        out = transpile(
            [qc, qc],
            backend=GenericBackendV2(num_qubits=4),
            scheduling_method="alap",
            seed_transpiler=42,
        )
        self.assertIn("delay", out[0].count_ops())
        self.assertIn("delay", out[1].count_ops())

    def test_scheduling_timing_constraints(self):
        """Test that scheduling-related loose transpile constraints
        work with both BackendV1 and BackendV2."""

        with self.assertWarns(DeprecationWarning):
            backend_v1 = Fake27QPulseV1()
            backend_v2 = GenericBackendV2(
                num_qubits=27,
                calibrate_instructions=True,
                control_flow=True,
                coupling_map=MUMBAI_CMAP,
                seed=42,
            )
        # the original timing constraints are granularity = min_length = 16
        timing_constraints = TimingConstraints(granularity=32, min_length=64)
        error_msgs = {
            65: "Pulse duration is not multiple of 32",
            32: "Pulse gate duration is less than 64",
        }

        for backend, duration in zip([backend_v1, backend_v2], [65, 32]):
            with self.subTest(backend=backend, duration=duration):
                qc = QuantumCircuit(2)
                qc.h(0)
                qc.cx(0, 1)
                qc.measure_all()
                with self.assertWarns(DeprecationWarning):
                    qc.add_calibration(
                        "h",
                        [0],
                        Schedule(Play(Gaussian(duration, 0.2, 4), DriveChannel(0))),
                        [0, 0],
                    )
                    qc.add_calibration(
                        "cx",
                        [0, 1],
                        Schedule(Play(Gaussian(duration, 0.2, 4), DriveChannel(1))),
                        [0, 0],
                    )
                with self.assertRaisesRegex(TranspilerError, error_msgs[duration]):
                    with self.assertWarns(DeprecationWarning):
                        _ = transpile(
                            qc,
                            backend=backend,
                            timing_constraints=timing_constraints,
                        )

    def test_scheduling_instruction_constraints_backend(self):
        """Test that scheduling-related loose transpile constraints
        work with both BackendV1 and BackendV2."""

        with self.assertWarns(DeprecationWarning):
            backend_v1 = Fake27QPulseV1()
<<<<<<< HEAD
        backend_v2 = GenericBackendV2(
            num_qubits=27,
            calibrate_instructions=True,
            control_flow=True,
            coupling_map=MUMBAI_CMAP,
            seed=42,
        )

=======
            backend_v2 = BackendV2Converter(backend_v1)
>>>>>>> 896d1c8b
        qc = QuantumCircuit(2)
        qc.h(0)
        qc.delay(500, 1, "dt")
        qc.cx(0, 1)
        # update durations
        durations = InstructionDurations.from_backend(backend_v1)
        durations.update([("cx", [0, 1], 1000, "dt")])

        with self.assertWarnsRegex(
            DeprecationWarning,
            expected_regex="The `transpile` function will stop supporting inputs of type `BackendV1` ",
        ):
            scheduled = transpile(
                qc,
                backend=backend_v1,
                scheduling_method="alap",
                instruction_durations=durations,
                layout_method="trivial",
            )
        self.assertEqual(scheduled.duration, 1500)

        with self.assertWarnsRegex(
            DeprecationWarning,
            expected_regex="The `target` parameter should be used instead",
        ):
            scheduled = transpile(
                qc,
                backend=backend_v2,
                scheduling_method="alap",
                instruction_durations=durations,
                layout_method="trivial",
            )
        self.assertEqual(scheduled.duration, 1500)

    def test_scheduling_instruction_constraints(self):
        """Test that scheduling-related loose transpile constraints work with target."""
        with self.assertWarnsRegex(
            DeprecationWarning,
            expected_regex="argument ``calibrate_instructions`` is deprecated",
        ):
            target = GenericBackendV2(
                2,
                calibrate_instructions=True,
                coupling_map=[[0, 1]],
                basis_gates=["cx", "h"],
                seed=42,
            ).target
        qc = QuantumCircuit(2)
        qc.h(0)
        qc.delay(0.000001, 1, "s")
        qc.cx(0, 1)

        # update cx to 2 seconds
        target.update_instruction_properties("cx", (0, 1), InstructionProperties(0.000001))

        scheduled = transpile(
            qc,
            target=target,
            scheduling_method="alap",
            layout_method="trivial",
        )
        self.assertEqual(scheduled.duration, 9010)

    def test_scheduling_dt_constraints(self):
        """Test that scheduling-related loose transpile constraints
        work with both BackendV1 and BackendV2."""
        with self.assertWarns(DeprecationWarning):
            backend_v1 = Fake27QPulseV1()
            backend_v2 = BackendV2Converter(backend_v1)
        qc = QuantumCircuit(1, 1)
        qc.x(0)
        qc.measure(0, 0)
        original_dt = 2.2222222222222221e-10
        original_duration = 3504

        with self.assertWarnsRegex(
            DeprecationWarning,
            expected_regex="The `transpile` function will stop supporting inputs of type `BackendV1` ",
        ):
            # halve dt in sec = double duration in dt
            scheduled = transpile(
                qc, backend=backend_v1, scheduling_method="asap", dt=original_dt / 2
            )
        self.assertEqual(scheduled.duration, original_duration * 2)

        # halve dt in sec = double duration in dt
        scheduled = transpile(qc, backend=backend_v2, scheduling_method="asap", dt=original_dt / 2)
        self.assertEqual(scheduled.duration, original_duration * 2)

    def test_backend_props_constraints(self):
        """Test that loose transpile constraints work with both BackendV1 and BackendV2."""

        with self.assertWarns(DeprecationWarning):
            backend_v1 = Fake20QV1()
            backend_v2 = BackendV2Converter(backend_v1)
        qr1 = QuantumRegister(3, "qr1")
        qr2 = QuantumRegister(2, "qr2")
        qc = QuantumCircuit(qr1, qr2)
        qc.cx(qr1[0], qr1[1])
        qc.cx(qr1[1], qr1[2])
        qc.cx(qr1[2], qr2[0])
        qc.cx(qr2[0], qr2[1])

        # generate a fake backend with same number of qubits
        # but different backend properties
        fake_backend = GenericBackendV2(num_qubits=20, seed=42)
        with self.assertWarns(DeprecationWarning):
            custom_backend_properties = target_to_backend_properties(fake_backend.target)

        # expected layout for custom_backend_properties
        # (different from expected layout for Fake20QV1)
        vf2_layout = {
            18: Qubit(QuantumRegister(3, "qr1"), 1),
            13: Qubit(QuantumRegister(3, "qr1"), 2),
            19: Qubit(QuantumRegister(3, "qr1"), 0),
            14: Qubit(QuantumRegister(2, "qr2"), 0),
            9: Qubit(QuantumRegister(2, "qr2"), 1),
            0: Qubit(QuantumRegister(15, "ancilla"), 0),
            1: Qubit(QuantumRegister(15, "ancilla"), 1),
            2: Qubit(QuantumRegister(15, "ancilla"), 2),
            3: Qubit(QuantumRegister(15, "ancilla"), 3),
            4: Qubit(QuantumRegister(15, "ancilla"), 4),
            5: Qubit(QuantumRegister(15, "ancilla"), 5),
            6: Qubit(QuantumRegister(15, "ancilla"), 6),
            7: Qubit(QuantumRegister(15, "ancilla"), 7),
            8: Qubit(QuantumRegister(15, "ancilla"), 8),
            10: Qubit(QuantumRegister(15, "ancilla"), 9),
            11: Qubit(QuantumRegister(15, "ancilla"), 10),
            12: Qubit(QuantumRegister(15, "ancilla"), 11),
            15: Qubit(QuantumRegister(15, "ancilla"), 12),
            16: Qubit(QuantumRegister(15, "ancilla"), 13),
            17: Qubit(QuantumRegister(15, "ancilla"), 14),
        }

        with self.assertWarnsRegex(
            DeprecationWarning,
            expected_regex="The `transpile` function will stop supporting inputs of type `BackendV1` ",
        ):
            result = transpile(
                qc,
                backend=backend_v1,
                backend_properties=custom_backend_properties,
                optimization_level=2,
                seed_transpiler=42,
            )

        self.assertEqual(result._layout.initial_layout._p2v, vf2_layout)
        with self.assertWarnsRegex(
            DeprecationWarning,
            expected_regex="The `target` parameter should be used instead",
        ):
            result = transpile(
                qc,
                backend=backend_v2,
                backend_properties=custom_backend_properties,
                optimization_level=2,
                seed_transpiler=42,
            )

        self.assertEqual(result._layout.initial_layout._p2v, vf2_layout)

    @data(1, 2, 3)
    def test_no_infinite_loop(self, optimization_level):
        """Verify circuit cost always descends and optimization does not flip flop indefinitely."""
        qc = QuantumCircuit(1)
        qc.ry(0.2, 0)

        out = transpile(
            qc,
            basis_gates=["id", "p", "sx", "cx"],
            optimization_level=optimization_level,
            seed_transpiler=42,
        )

        if optimization_level == 1:
            # Expect a -pi/2 global phase for the U3 to RZ/SX conversion, and
            # a -0.5 * theta phase for RZ to P twice, once at theta, and once at 3 pi
            # for the second and third RZ gates in the U3 decomposition.
            expected = QuantumCircuit(
                1, global_phase=-np.pi / 2 - 0.5 * (-0.2 + np.pi) - 0.5 * 3 * np.pi
            )
            expected.p(-np.pi, 0)
            expected.sx(0)
            expected.p(np.pi - 0.2, 0)
            expected.sx(0)
        else:
            expected = QuantumCircuit(1, global_phase=(15 * np.pi - 1) / 10)
            expected.sx(0)
            expected.p(1.0 / 5.0 + np.pi, 0)
            expected.sx(0)
            expected.p(3 * np.pi, 0)

        error_message = (
            f"\nOutput circuit:\n{out!s}\n{Operator(out).data}\n"
            f"Expected circuit:\n{expected!s}\n{Operator(expected).data}"
        )
        self.assertEqual(Operator(qc), Operator(out))
        self.assertEqual(out, expected, error_message)

    @data(0, 1, 2, 3)
    def test_transpile_preserves_circuit_metadata(self, optimization_level):
        """Verify that transpile preserves circuit metadata in the output."""
        circuit = QuantumCircuit(2, metadata={"experiment_id": "1234", "execution_number": 4})
        circuit.h(0)
        circuit.cx(0, 1)

        cmap = [
            [1, 0],
            [1, 2],
            [2, 3],
            [4, 3],
            [4, 10],
            [5, 4],
            [5, 6],
            [5, 9],
            [6, 8],
            [7, 8],
            [9, 8],
            [9, 10],
            [11, 3],
            [11, 10],
            [11, 12],
            [12, 2],
            [13, 1],
            [13, 12],
        ]

        res = transpile(
            circuit,
            basis_gates=["id", "p", "sx", "cx"],
            coupling_map=cmap,
            optimization_level=optimization_level,
            seed_transpiler=42,
        )
        self.assertEqual(circuit.metadata, res.metadata)

    @data(0, 1, 2, 3)
    def test_transpile_optional_registers(self, optimization_level):
        """Verify transpile accepts circuits without registers end-to-end."""

        qubits = [Qubit() for _ in range(3)]
        clbits = [Clbit() for _ in range(3)]

        qc = QuantumCircuit(qubits, clbits)
        qc.h(0)
        qc.cx(0, 1)
        qc.cx(1, 2)

        qc.measure(qubits, clbits)
        backend = GenericBackendV2(num_qubits=4)

        out = transpile(
            qc, backend=backend, optimization_level=optimization_level, seed_transpiler=42
        )

        self.assertEqual(len(out.qubits), backend.num_qubits)
        self.assertEqual(len(out.clbits), len(clbits))

    @data(0, 1, 2, 3)
    def test_translate_ecr_basis(self, optimization_level):
        """Verify that rewriting in ECR basis is efficient."""
        circuit = QuantumCircuit(2)
        circuit.append(random_unitary(4, seed=1), [0, 1])
        circuit.barrier()
        circuit.cx(0, 1)
        circuit.barrier()
        circuit.swap(0, 1)
        circuit.barrier()
        circuit.iswap(0, 1)

        res = transpile(
            circuit,
            basis_gates=["u", "ecr"],
            optimization_level=optimization_level,
            seed_transpiler=42,
        )

        # Swap gates get optimized away in opt. level 2, 3
        expected_num_ecr_gates = 6 if optimization_level in (2, 3) else 9
        self.assertEqual(res.count_ops()["ecr"], expected_num_ecr_gates)
        self.assertEqual(Operator(circuit), Operator.from_circuit(res))

    def test_optimize_ecr_basis(self):
        """Test highest optimization level can optimize over ECR."""
        circuit = QuantumCircuit(2)
        circuit.swap(1, 0)
        circuit.iswap(0, 1)

        res = transpile(circuit, basis_gates=["u", "ecr"], optimization_level=3, seed_transpiler=42)

        # an iswap gate is equivalent to (swap, CZ) up to single-qubit rotations. Normally, the swap gate
        # in the circuit would cancel with the swap gate of the (swap, CZ), leaving a single CZ gate that
        # can be realized via one ECR gate. However, with the introduction of ElideSwap, the swap gate
        # cancellation can not occur anymore, thus requiring two ECR gates for the iswap gate.
        self.assertEqual(res.count_ops()["ecr"], 2)
        self.assertEqual(Operator(circuit), Operator.from_circuit(res))

    def test_approximation_degree_invalid(self):
        """Test invalid approximation degree raises."""
        circuit = QuantumCircuit(2)
        circuit.swap(0, 1)
        with self.assertRaises(QiskitError):
            transpile(
                circuit, basis_gates=["u", "cz"], approximation_degree=1.1, seed_transpiler=42
            )

    def test_approximation_degree(self):
        """Test more approximation can give lower-cost circuit."""
        circuit = QuantumCircuit(2)
        circuit.swap(0, 1)
        circuit.h(0)
        circ_10 = transpile(
            circuit,
            basis_gates=["u", "cx"],
            translation_method="synthesis",
            approximation_degree=0.1,
            seed_transpiler=42,
            optimization_level=1,
        )
        circ_90 = transpile(
            circuit,
            basis_gates=["u", "cx"],
            translation_method="synthesis",
            approximation_degree=0.9,
            seed_transpiler=42,
            optimization_level=1,
        )
        self.assertLess(circ_10.depth(), circ_90.depth())

    @data(0, 1, 2, 3)
    def test_synthesis_translation_method_with_single_qubit_gates(self, optimization_level):
        """Test that synthesis basis translation works for solely 1q circuit"""
        qc = QuantumCircuit(3)
        qc.h(0)
        qc.h(1)
        qc.h(2)
        res = transpile(
            qc,
            basis_gates=["id", "rz", "x", "sx", "cx"],
            translation_method="synthesis",
            optimization_level=optimization_level,
            seed_transpiler=42,
        )
        expected = QuantumCircuit(3, global_phase=3 * np.pi / 4)
        expected.rz(np.pi / 2, 0)
        expected.rz(np.pi / 2, 1)
        expected.rz(np.pi / 2, 2)
        expected.sx(0)
        expected.sx(1)
        expected.sx(2)
        expected.rz(np.pi / 2, 0)
        expected.rz(np.pi / 2, 1)
        expected.rz(np.pi / 2, 2)
        self.assertEqual(res, expected)

    @data(0, 1, 2, 3)
    def test_synthesis_translation_method_with_gates_outside_basis(self, optimization_level):
        """Test that synthesis translation works for circuits with single gates outside basis"""
        qc = QuantumCircuit(2)
        qc.swap(0, 1)
        res = transpile(
            qc,
            basis_gates=["id", "rz", "x", "sx", "cx"],
            translation_method="synthesis",
            optimization_level=optimization_level,
            seed_transpiler=42,
        )
        if optimization_level not in {2, 3}:
            self.assertTrue(Operator(qc).equiv(res))
            self.assertNotIn("swap", res.count_ops())
        else:
            # Optimization level 2 and 3 eliminates the swap by permuting the
            # qubits
            self.assertEqual(res, QuantumCircuit(2))

    @data(0, 1, 2, 3)
    def test_target_ideal_gates(self, opt_level):
        """Test that transpile() with a custom ideal sim target works."""
        theta = Parameter("θ")
        phi = Parameter("ϕ")
        lam = Parameter("λ")
        target = Target(num_qubits=2)
        target.add_instruction(UGate(theta, phi, lam), {(0,): None, (1,): None})
        target.add_instruction(CXGate(), {(0, 1): None})
        target.add_instruction(Measure(), {(0,): None, (1,): None})
        qubit_reg = QuantumRegister(2, name="q")
        clbit_reg = ClassicalRegister(2, name="c")
        qc = QuantumCircuit(qubit_reg, clbit_reg, name="bell")
        qc.h(qubit_reg[0])
        qc.cx(qubit_reg[0], qubit_reg[1])

        result = transpile(qc, target=target, optimization_level=opt_level, seed_transpiler=42)

        self.assertEqual(Operator.from_circuit(result), Operator.from_circuit(qc))

    @data(0, 1, 2, 3)
    def test_transpile_control_flow_no_backend(self, opt_level):
        """Test `transpile` with control flow and no specified hardware constraints."""
        qc = QuantumCircuit(QuantumRegister(1, "q"), ClassicalRegister(1, "c"))
        qc.h(0)
        qc.measure(0, 0)
        with qc.if_test((qc.clbits[0], False)):
            qc.x(0)
        with qc.while_loop((qc.clbits[0], True)):
            qc.x(0)
        with qc.for_loop(range(2)):
            qc.x(0)
        with qc.switch(qc.cregs[0]) as case:
            with case(case.DEFAULT):
                qc.x(0)
        qc.measure(0, 0)

        transpiled = transpile(qc, optimization_level=opt_level)
        # There's nothing that can be optimized here.
        self.assertEqual(qc, transpiled)

    @data(0, 1, 2, 3)
    def test_transpile_with_custom_control_flow_target(self, opt_level):
        """Test transpile() with a target and control flow ops."""
        target = GenericBackendV2(num_qubits=8, control_flow=True).target

        circuit = QuantumCircuit(6, 1)
        circuit.h(0)
        circuit.measure(0, 0)
        circuit.cx(0, 1)
        circuit.cz(0, 2)
        circuit.append(CustomCX(), [1, 2], [])
        with circuit.for_loop((1,)):
            circuit.cx(0, 1)
            circuit.cz(0, 2)
            circuit.append(CustomCX(), [1, 2], [])
        with circuit.if_test((circuit.clbits[0], True)) as else_:
            circuit.cx(0, 1)
            circuit.cz(0, 2)
            circuit.append(CustomCX(), [1, 2], [])
        with else_:
            circuit.cx(3, 4)
            circuit.cz(3, 5)
            circuit.append(CustomCX(), [4, 5], [])
            with circuit.while_loop((circuit.clbits[0], True)):
                circuit.cx(3, 4)
                circuit.cz(3, 5)
                circuit.append(CustomCX(), [4, 5], [])
        with circuit.switch(circuit.cregs[0]) as case_:
            with case_(0):
                circuit.cx(0, 1)
                circuit.cz(0, 2)
                circuit.append(CustomCX(), [1, 2], [])
            with case_(1):
                circuit.cx(1, 2)
                circuit.cz(1, 3)
                circuit.append(CustomCX(), [2, 3], [])
        transpiled = transpile(
            circuit, optimization_level=opt_level, target=target, seed_transpiler=12434
        )
        # Tests of the complete validity of a circuit are mostly done at the individual pass level;
        # here we're just checking that various passes do appear to have run.
        self.assertIsInstance(transpiled, QuantumCircuit)
        # Assert layout ran.
        self.assertIsNot(getattr(transpiled, "_layout", None), None)

        def _visit_block(circuit, qubit_mapping=None):
            for instruction in circuit:
                qargs = tuple(qubit_mapping[x] for x in instruction.qubits)
                self.assertTrue(target.instruction_supported(instruction.operation.name, qargs))
                if isinstance(instruction.operation, ControlFlowOp):
                    for block in instruction.operation.blocks:
                        new_mapping = {
                            inner: qubit_mapping[outer]
                            for outer, inner in zip(instruction.qubits, block.qubits)
                        }
                        _visit_block(block, new_mapping)
                # Assert unrolling ran.
                self.assertNotIsInstance(instruction.operation, CustomCX)
                # Assert translation ran.
                self.assertNotIsInstance(instruction.operation, CZGate)

        # Assert routing ran.
        _visit_block(
            transpiled,
            qubit_mapping={qubit: index for index, qubit in enumerate(transpiled.qubits)},
        )

    @data(1, 2, 3)
    def test_transpile_identity_circuit_no_target(self, opt_level):
        """Test circuit equivalent to identity is optimized away for all optimization levels >0.

        Reproduce taken from https://github.com/Qiskit/qiskit-terra/issues/9217
        """
        qr1 = QuantumRegister(3, "state")
        qr2 = QuantumRegister(2, "ancilla")
        cr = ClassicalRegister(2, "c")
        qc = QuantumCircuit(qr1, qr2, cr)
        qc.h(qr1[0])
        qc.cx(qr1[0], qr1[1])
        qc.cx(qr1[1], qr1[2])
        qc.cx(qr1[1], qr1[2])
        qc.cx(qr1[0], qr1[1])
        qc.h(qr1[0])

        empty_qc = QuantumCircuit(qr1, qr2, cr)
        result = transpile(qc, optimization_level=opt_level, seed_transpiler=42)
        self.assertEqual(empty_qc, result)

    @data(0, 1, 2, 3)
    def test_initial_layout_with_loose_qubits(self, opt_level):
        """Regression test of gh-10125."""
        qc = QuantumCircuit([Qubit(), Qubit()])
        qc.cx(0, 1)
        transpiled = transpile(
            qc, initial_layout=[1, 0], optimization_level=opt_level, seed_transpiler=42
        )
        self.assertIsNotNone(transpiled.layout)
        self.assertEqual(
            transpiled.layout.initial_layout, Layout({0: qc.qubits[1], 1: qc.qubits[0]})
        )

    @data(0, 1, 2, 3)
    def test_initial_layout_with_overlapping_qubits(self, opt_level):
        """Regression test of gh-10125."""
        qr1 = QuantumRegister(2, "qr1")
        qr2 = QuantumRegister(bits=qr1[:])
        qc = QuantumCircuit(qr1, qr2)
        qc.cx(0, 1)
        transpiled = transpile(
            qc, initial_layout=[1, 0], optimization_level=opt_level, seed_transpiler=42
        )
        self.assertIsNotNone(transpiled.layout)
        self.assertEqual(
            transpiled.layout.initial_layout, Layout({0: qc.qubits[1], 1: qc.qubits[0]})
        )

    @combine(opt_level=[0, 1, 2, 3], basis=[["rz", "x"], ["rx", "z"], ["rz", "y"], ["ry", "x"]])
    def test_paulis_to_constrained_1q_basis(self, opt_level, basis):
        """Test that Pauli-gate circuits can be transpiled to constrained 1q bases that do not
        contain any root-Pauli gates."""
        qc = QuantumCircuit(1)
        qc.x(0)
        qc.barrier()
        qc.y(0)
        qc.barrier()
        qc.z(0)
        transpiled = transpile(
            qc, basis_gates=basis, optimization_level=opt_level, seed_transpiler=42
        )
        self.assertGreaterEqual(set(basis) | {"barrier"}, transpiled.count_ops().keys())
        self.assertEqual(Operator(qc), Operator(transpiled))

    @data(0, 1, 2, 3)
    def test_barrier_not_output(self, opt_level):
        """Test that barriers added as part internal transpiler operations do not leak out."""
        qc = QuantumCircuit(2, 2)
        qc.cx(0, 1)
        qc.measure(range(2), range(2))
        tqc = transpile(
            qc,
            initial_layout=[1, 4],
            coupling_map=[[1, 2], [2, 3], [3, 4]],
            optimization_level=opt_level,
        )
        self.assertNotIn("barrier", tqc.count_ops())

    @data(0, 1, 2, 3)
    def test_barrier_not_output_input_preservered(self, opt_level):
        """Test that barriers added as part internal transpiler operations do not leak out."""
        qc = QuantumCircuit(2, 2)
        qc.cx(0, 1)
        qc.measure_all()
        tqc = transpile(
            qc,
            initial_layout=[1, 4],
            coupling_map=[[0, 1], [1, 2], [2, 3], [3, 4]],
            optimization_level=opt_level,
        )
        op_counts = tqc.count_ops()
        self.assertEqual(op_counts["barrier"], 1)
        for inst in tqc.data:
            if inst.operation.name == "barrier":
                self.assertEqual(len(inst.qubits), 2)

    @combine(opt_level=[0, 1, 2, 3])
    def test_transpile_annotated_ops(self, opt_level):
        """Test transpilation of circuits with annotated operations."""
        qc = QuantumCircuit(3)
        qc.append(AnnotatedOperation(SGate(), InverseModifier()), [0])
        qc.append(AnnotatedOperation(XGate(), ControlModifier(1)), [1, 2])
        qc.append(AnnotatedOperation(HGate(), PowerModifier(3)), [2])
        expected = QuantumCircuit(3)
        expected.sdg(0)
        expected.cx(1, 2)
        expected.h(2)
        transpiled = transpile(qc, optimization_level=opt_level, seed_transpiler=42)
        self.assertNotIn("annotated", transpiled.count_ops().keys())
        self.assertEqual(Operator(qc), Operator(transpiled))
        self.assertEqual(Operator(qc), Operator(expected))

    @combine(opt_level=[0, 1, 2, 3])
    def test_transpile_annotated_ops_with_backend_v1(self, opt_level):
        """Test transpilation of circuits with annotated operations given a backend.
        Remove once Fake20QV1 is removed."""
        qc = QuantumCircuit(3)
        qc.append(AnnotatedOperation(SGate(), InverseModifier()), [0])
        qc.append(AnnotatedOperation(XGate(), ControlModifier(1)), [1, 2])
        qc.append(AnnotatedOperation(HGate(), PowerModifier(3)), [2])
        with self.assertWarns(DeprecationWarning):
            backend = Fake20QV1()
            transpiled = transpile(
                qc, optimization_level=opt_level, backend=backend, seed_transpiler=42
            )
        self.assertLessEqual(set(transpiled.count_ops().keys()), {"u1", "u2", "u3", "cx"})

    @combine(opt_level=[0, 1, 2, 3])
    def test_transpile_annotated_ops_with_backend(self, opt_level):
        """Test transpilation of circuits with annotated operations given a backend."""
        qc = QuantumCircuit(3)
        qc.append(AnnotatedOperation(SGate(), InverseModifier()), [0])
        qc.append(AnnotatedOperation(XGate(), ControlModifier(1)), [1, 2])
        qc.append(AnnotatedOperation(HGate(), PowerModifier(3)), [2])

        backend = GenericBackendV2(
            num_qubits=20,
            coupling_map=TOKYO_CMAP,
            basis_gates=["id", "u1", "u2", "u3", "cx"],
        )
        transpiled = transpile(
            qc, optimization_level=opt_level, backend=backend, seed_transpiler=42
        )
        self.assertLessEqual(set(transpiled.count_ops().keys()), {"u1", "u2", "u3", "cx"})


@ddt
class TestPostTranspileIntegration(QiskitTestCase):
    """Test that the output of `transpile` is usable in various other integration contexts."""

    def _regular_circuit(self):
        a = Parameter("a")
        regs = [
            QuantumRegister(2, name="q0"),
            QuantumRegister(3, name="q1"),
            ClassicalRegister(2, name="c0"),
        ]
        bits = [Qubit(), Qubit(), Clbit()]
        base = QuantumCircuit(*regs, bits)
        base.h(0)
        base.measure(0, 0)
        base.cx(0, 1)
        base.cz(0, 2)
        base.cz(0, 3)
        base.cz(1, 4)
        base.cx(1, 5)
        base.measure(1, 1)
        base.append(CustomCX(), [3, 6])
        base.append(CustomCX(), [5, 4])
        base.append(CustomCX(), [5, 3])
        with self.assertWarns(DeprecationWarning):
            base.append(CustomCX(), [2, 4]).c_if(base.cregs[0], 3)
        base.ry(a, 4)
        base.measure(4, 2)
        return base

    def _control_flow_circuit(self):
        a = Parameter("a")
        regs = [
            QuantumRegister(2, name="q0"),
            QuantumRegister(3, name="q1"),
            ClassicalRegister(2, name="c0"),
        ]
        bits = [Qubit(), Qubit(), Clbit()]
        base = QuantumCircuit(*regs, bits)
        base.h(0)
        base.measure(0, 0)
        with base.if_test((base.cregs[0], 1)) as else_:
            base.cx(0, 1)
            base.cz(0, 2)
            base.cz(0, 3)
        with else_:
            base.cz(1, 4)
            with base.for_loop((1, 2)):
                base.cx(1, 5)
        base.measure(2, 2)
        with base.while_loop((2, False)):
            base.append(CustomCX(), [3, 6])
            base.append(CustomCX(), [5, 4])
            base.append(CustomCX(), [5, 3])
            base.append(CustomCX(), [2, 4])
            base.ry(a, 4)
            base.measure(4, 2)
        with base.switch(base.cregs[0]) as case_:
            with case_(0, 1):
                base.cz(3, 5)
            with case_(case_.DEFAULT):
                base.cz(1, 4)
                base.append(CustomCX(), [2, 4])
                base.append(CustomCX(), [3, 4])
        return base

    def _control_flow_expr_circuit(self):
        a = Parameter("a")
        regs = [
            QuantumRegister(2, name="q0"),
            QuantumRegister(3, name="q1"),
            ClassicalRegister(2, name="c0"),
        ]
        bits = [Qubit(), Qubit(), Clbit()]
        base = QuantumCircuit(*regs, bits)
        base.h(0)
        base.measure(0, 0)
        with base.if_test(expr.equal(base.cregs[0], 1)) as else_:
            base.cx(0, 1)
            base.cz(0, 2)
            base.cz(0, 3)
        with else_:
            base.cz(1, 4)
            with base.for_loop((1, 2)):
                base.cx(1, 5)
        base.measure(2, 2)
        with base.while_loop(expr.logic_not(bits[2])):
            base.append(CustomCX(), [3, 6])
            base.append(CustomCX(), [5, 4])
            base.append(CustomCX(), [5, 3])
            base.append(CustomCX(), [2, 4])
            base.ry(a, 4)
            base.measure(4, 2)
        with base.switch(expr.bit_and(base.cregs[0], 2)) as case_:
            with case_(0, 1):
                base.cz(3, 5)
            with case_(case_.DEFAULT):
                base.cz(1, 4)
                base.append(CustomCX(), [2, 4])
                base.append(CustomCX(), [3, 4])
        return base

    def _standalone_var_circuit(self):
        a = expr.Var.new("a", types.Bool())
        b = expr.Var.new("b", types.Uint(8))
        c = expr.Var.new("c", types.Uint(8))

        qc = QuantumCircuit(5, 5, inputs=[a])
        qc.add_var(b, 12)
        qc.h(0)
        qc.cx(0, 1)
        qc.measure([0, 1], [0, 1])
        qc.store(a, expr.bit_xor(qc.clbits[0], qc.clbits[1]))
        with qc.if_test(a) as else_:
            qc.cx(2, 3)
            qc.cx(3, 4)
            qc.cx(4, 2)
        with else_:
            qc.add_var(c, 12)
        with qc.while_loop(a):
            with qc.while_loop(a):
                qc.add_var(c, 12)
                qc.cz(1, 0)
                qc.cz(4, 1)
                qc.store(a, False)
        with qc.switch(expr.bit_and(b, 7)) as case:
            with case(0):
                qc.cz(0, 1)
                qc.cx(1, 2)
                qc.cy(2, 0)
            with case(case.DEFAULT):
                qc.store(b, expr.bit_and(b, 7))
        return qc

    @data(0, 1, 2, 3)
    def test_qpy_roundtrip(self, optimization_level):
        """Test that the output of a transpiled circuit can be round-tripped through QPY."""
        transpiled = transpile(
            self._regular_circuit(),
            backend=GenericBackendV2(num_qubits=8),
            optimization_level=optimization_level,
            seed_transpiler=2022_10_17,
        )
        # Round-tripping the layout is out-of-scope for QPY while it's a private attribute.
        transpiled._layout = None
        buffer = io.BytesIO()
        qpy.dump(transpiled, buffer)
        buffer.seek(0)
        round_tripped = qpy.load(buffer)[0]
        self.assertEqual(round_tripped, transpiled)

    @data(0, 1, 2, 3)
    def test_qpy_roundtrip_backendv2(self, optimization_level):
        """Test that the output of a transpiled circuit can be round-tripped through QPY."""
        transpiled = transpile(
            self._regular_circuit(),
            backend=GenericBackendV2(num_qubits=8),
            optimization_level=optimization_level,
            seed_transpiler=2022_10_17,
        )

        # Round-tripping the layout is out-of-scope for QPY while it's a private attribute.
        transpiled._layout = None
        buffer = io.BytesIO()
        qpy.dump(transpiled, buffer)
        buffer.seek(0)
        round_tripped = qpy.load(buffer)[0]

        self.assertEqual(round_tripped, transpiled)

    @data(0, 1, 2, 3)
    def test_qpy_roundtrip_control_flow(self, optimization_level):
        """Test that the output of a transpiled circuit with control flow can be round-tripped
        through QPY."""
        if optimization_level == 3 and sys.platform == "win32":
            self.skipTest(
                "This test case triggers a bug in the eigensolver routine on windows. "
                "See #10345 for more details."
            )

        backend = GenericBackendV2(num_qubits=8, control_flow=True)
        transpiled = transpile(
            self._control_flow_circuit(),
            backend=backend,
            basis_gates=backend.operation_names,
            optimization_level=optimization_level,
            seed_transpiler=2022_10_17,
        )
        # Round-tripping the layout is out-of-scope for QPY while it's a private attribute.
        transpiled._layout = None
        buffer = io.BytesIO()
        qpy.dump(transpiled, buffer)
        buffer.seek(0)
        round_tripped = qpy.load(buffer)[0]
        self.assertEqual(round_tripped, transpiled)

    @data(0, 1, 2, 3)
    def test_qpy_roundtrip_control_flow_backendv2(self, optimization_level):
        """Test that the output of a transpiled circuit with control flow can be round-tripped
        through QPY."""
        transpiled = transpile(
            self._control_flow_circuit(),
            backend=GenericBackendV2(num_qubits=8, control_flow=True),
            optimization_level=optimization_level,
            seed_transpiler=2022_10_17,
        )
        # Round-tripping the layout is out-of-scope for QPY while it's a private attribute.
        transpiled._layout = None
        buffer = io.BytesIO()
        qpy.dump(transpiled, buffer)
        buffer.seek(0)
        round_tripped = qpy.load(buffer)[0]
        self.assertEqual(round_tripped, transpiled)

    @data(0, 1, 2, 3)
    def test_qpy_roundtrip_control_flow_expr(self, optimization_level):
        """Test that the output of a transpiled circuit with control flow including `Expr` nodes can
        be round-tripped through QPY."""
        if optimization_level == 3 and sys.platform == "win32":
            self.skipTest(
                "This test case triggers a bug in the eigensolver routine on windows. "
                "See #10345 for more details."
            )
        backend = GenericBackendV2(num_qubits=16)
        transpiled = transpile(
            self._control_flow_expr_circuit(),
            backend=backend,
            basis_gates=backend.operation_names
            + ["if_else", "for_loop", "while_loop", "switch_case"],
            optimization_level=optimization_level,
            seed_transpiler=2023_07_26,
        )
        buffer = io.BytesIO()
        qpy.dump(transpiled, buffer)
        buffer.seek(0)
        round_tripped = qpy.load(buffer)[0]
        self.assertEqual(round_tripped, transpiled)

    @data(0, 1, 2, 3)
    def test_qpy_roundtrip_control_flow_expr_backendv2(self, optimization_level):
        """Test that the output of a transpiled circuit with control flow including `Expr` nodes can
        be round-tripped through QPY."""
        backend = GenericBackendV2(num_qubits=27)
        backend.target.add_instruction(IfElseOp, name="if_else")
        backend.target.add_instruction(ForLoopOp, name="for_loop")
        backend.target.add_instruction(WhileLoopOp, name="while_loop")
        backend.target.add_instruction(SwitchCaseOp, name="switch_case")
        transpiled = transpile(
            self._control_flow_circuit(),
            backend=backend,
            optimization_level=optimization_level,
            seed_transpiler=2023_07_26,
        )
        buffer = io.BytesIO()
        qpy.dump(transpiled, buffer)
        buffer.seek(0)
        round_tripped = qpy.load(buffer)[0]
        self.assertEqual(round_tripped, transpiled)

    @data(0, 1, 2, 3)
    def test_qpy_roundtrip_standalone_var(self, optimization_level):
        """Test that the output of a transpiled circuit with control flow including standalone `Var`
        nodes can be round-tripped through QPY."""
        backend = GenericBackendV2(num_qubits=7)
        transpiled = transpile(
            self._standalone_var_circuit(),
            backend=backend,
            basis_gates=backend.operation_names
            + ["if_else", "for_loop", "while_loop", "switch_case"],
            optimization_level=optimization_level,
            seed_transpiler=2024_05_01,
        )
        buffer = io.BytesIO()
        qpy.dump(transpiled, buffer)
        buffer.seek(0)
        round_tripped = qpy.load(buffer)[0]
        self.assertEqual(round_tripped, transpiled)

    @data(0, 1, 2, 3)
    def test_qpy_roundtrip_standalone_var_target(self, optimization_level):
        """Test that the output of a transpiled circuit with control flow including standalone `Var`
        nodes can be round-tripped through QPY."""
        backend = GenericBackendV2(num_qubits=11)
        backend.target.add_instruction(IfElseOp, name="if_else")
        backend.target.add_instruction(ForLoopOp, name="for_loop")
        backend.target.add_instruction(WhileLoopOp, name="while_loop")
        backend.target.add_instruction(SwitchCaseOp, name="switch_case")
        transpiled = transpile(
            self._standalone_var_circuit(),
            backend=backend,
            optimization_level=optimization_level,
            seed_transpiler=2024_05_01,
        )
        buffer = io.BytesIO()
        qpy.dump(transpiled, buffer)
        buffer.seek(0)
        round_tripped = qpy.load(buffer)[0]
        self.assertEqual(round_tripped, transpiled)

    @data(0, 1, 2, 3)
    def test_qasm3_output(self, optimization_level):
        """Test that the output of a transpiled circuit can be dumped into OpenQASM 3."""
        backend = GenericBackendV2(
            num_qubits=20,
            coupling_map=TOKYO_CMAP,
            basis_gates=["id", "u1", "u2", "u3", "cx"],
        )

        transpiled = transpile(
            self._regular_circuit(),
            backend=backend,
            optimization_level=optimization_level,
            seed_transpiler=2022_10_17,
        )
        # TODO: There's not a huge amount we can sensibly test for the output here until we can
        # round-trip the OpenQASM 3 back into a Terra circuit.  Mostly we're concerned that the dump
        # itself doesn't throw an error, though.
        self.assertIsInstance(qasm3.dumps(transpiled).strip(), str)

    @data(0, 1, 2, 3)
    def test_qasm3_output_v1(self, optimization_level):
        """Test that the output of a transpiled circuit can be dumped into OpenQASM 3 (backend V1)."""
        with self.assertWarns(DeprecationWarning):
            backend = Fake20QV1()

            transpiled = transpile(
                self._regular_circuit(),
                backend=backend,
                optimization_level=optimization_level,
                seed_transpiler=2022_10_17,
            )
        # TODO: There's not a huge amount we can sensibly test for the output here until we can
        # round-trip the OpenQASM 3 back into a Terra circuit.  Mostly we're concerned that the dump
        # itself doesn't throw an error, though.
        self.assertIsInstance(qasm3.dumps(transpiled).strip(), str)

    @data(0, 1, 2, 3)
    def test_qasm3_output_control_flow(self, optimization_level):
        """Test that the output of a transpiled circuit with control flow can be dumped into
        OpenQASM 3."""
        transpiled = transpile(
            self._control_flow_circuit(),
            backend=GenericBackendV2(num_qubits=8, control_flow=True),
            optimization_level=optimization_level,
            seed_transpiler=2022_10_17,
        )
        # TODO: There's not a huge amount we can sensibly test for the output here until we can
        # round-trip the OpenQASM 3 back into a Terra circuit.  Mostly we're concerned that the dump
        # itself doesn't throw an error, though.
        self.assertIsInstance(
            qasm3.dumps(transpiled, experimental=qasm3.ExperimentalFeatures.SWITCH_CASE_V1).strip(),
            str,
        )

    @data(0, 1, 2, 3)
    def test_qasm3_output_control_flow_expr(self, optimization_level):
        """Test that the output of a transpiled circuit with control flow and `Expr` nodes can be
        dumped into OpenQASM 3."""
        transpiled = transpile(
            self._control_flow_circuit(),
            backend=GenericBackendV2(num_qubits=27, control_flow=True),
            optimization_level=optimization_level,
            seed_transpiler=2023_07_26,
        )
        # TODO: There's not a huge amount we can sensibly test for the output here until we can
        # round-trip the OpenQASM 3 back into a Terra circuit.  Mostly we're concerned that the dump
        # itself doesn't throw an error, though.
        self.assertIsInstance(
            qasm3.dumps(transpiled, experimental=qasm3.ExperimentalFeatures.SWITCH_CASE_V1).strip(),
            str,
        )

    @data(0, 1, 2, 3)
    def test_qasm3_output_standalone_var(self, optimization_level):
        """Test that the output of a transpiled circuit with control flow and standalone `Var` nodes
        can be dumped into OpenQASM 3."""
        transpiled = transpile(
            self._standalone_var_circuit(),
            backend=GenericBackendV2(num_qubits=13, control_flow=True),
            optimization_level=optimization_level,
            seed_transpiler=2024_05_01,
        )
        # TODO: There's not a huge amount we can sensibly test for the output here until we can
        # round-trip the OpenQASM 3 back into a Terra circuit.  Mostly we're concerned that the dump
        # itself doesn't throw an error, though.
        self.assertIsInstance(qasm3.dumps(transpiled), str)

    @data(0, 1, 2, 3)
    def test_transpile_target_no_measurement_error(self, opt_level):
        """Test that transpile with a target which contains ideal measurement works

        Reproduce from https://github.com/Qiskit/qiskit-terra/issues/8969
        """
        target = Target()
        target.add_instruction(Measure(), {(0,): None})
        qc = QuantumCircuit(1, 1)
        qc.measure(0, 0)
        res = transpile(qc, target=target, optimization_level=opt_level, seed_transpiler=42)
        self.assertEqual(qc, res)

    def test_transpile_final_layout_updated_with_post_layout(self):
        """Test that the final layout is correctly set when vf2postlayout runs.

        Reproduce from #10457
        """

        def _get_index_layout(transpiled_circuit: QuantumCircuit, num_source_qubits: int):
            """Return the index layout of a transpiled circuit"""
            layout = transpiled_circuit.layout
            if layout is None:
                return list(range(num_source_qubits))

            pos_to_virt = {v: k for k, v in layout.input_qubit_mapping.items()}
            qubit_indices = []
            for index in range(num_source_qubits):
                qubit_idx = layout.initial_layout[pos_to_virt[index]]
                if layout.final_layout is not None:
                    qubit_idx = layout.final_layout[transpiled_circuit.qubits[qubit_idx]]
                qubit_indices.append(qubit_idx)
            return qubit_indices

        vf2_post_layout_called = False

        def callback(**kwargs):
            nonlocal vf2_post_layout_called
            if isinstance(kwargs["pass_"], VF2PostLayout):
                vf2_post_layout_called = True
                self.assertIsNotNone(kwargs["property_set"]["post_layout"])

        coupling_map = [[0, 1], [1, 0], [1, 2], [1, 3], [2, 1], [3, 1], [3, 4], [4, 3]]
        backend = GenericBackendV2(
            num_qubits=5,
            basis_gates=["id", "sx", "x", "cx", "rz"],
            coupling_map=coupling_map,
            seed=0,
        )
        qubits = 3
        qc = QuantumCircuit(qubits)
        for i in range(5):
            qc.cx(i % qubits, int(i + qubits / 2) % qubits)

        tqc = transpile(qc, backend=backend, seed_transpiler=4242, callback=callback)
        self.assertTrue(vf2_post_layout_called)
        self.assertEqual([0, 2, 1], _get_index_layout(tqc, qubits))


class StreamHandlerRaiseException(StreamHandler):
    """Handler class that will raise an exception on formatting errors."""

    def handleError(self, record):
        raise sys.exc_info()


class TestLogTranspile(QiskitTestCase):
    """Testing the log_transpile option."""

    def setUp(self):
        super().setUp()
        logger = getLogger()
        self.addCleanup(logger.setLevel, logger.level)
        logger.setLevel("DEBUG")
        self.output = io.StringIO()
        logger.addHandler(StreamHandlerRaiseException(self.output))
        self.circuit = QuantumCircuit(QuantumRegister(1))

    def assertTranspileLog(self, log_msg):
        """Runs the transpiler and check for logs containing specified message"""
        transpile(self.circuit, seed_transpiler=42)
        self.output.seek(0)
        # Filter unrelated log lines
        output_lines = self.output.readlines()
        transpile_log_lines = [x for x in output_lines if log_msg in x]
        self.assertTrue(len(transpile_log_lines) > 0)

    def test_transpile_log_time(self):
        """Check Total Transpile Time is logged"""
        self.assertTranspileLog("Total Transpile Time")


class TestTranspileCustomPM(QiskitTestCase):
    """Test transpile function with custom pass manager"""

    def test_custom_multiple_circuits(self):
        """Test transpiling with custom pass manager and multiple circuits.
        This tests created a deadlock, so it needs to be monitored for timeout.
        See: https://github.com/Qiskit/qiskit-terra/issues/3925
        """
        qc = QuantumCircuit(2)
        qc.h(0)
        qc.cx(0, 1)

        pm_conf = PassManagerConfig(
            initial_layout=None,
            basis_gates=["u1", "u2", "u3", "cx"],
            coupling_map=CouplingMap([[0, 1]]),
            backend_properties=None,
            seed_transpiler=1,
        )
        passmanager = level_0_pass_manager(pm_conf)

        transpiled = passmanager.run([qc, qc])

        expected = QuantumCircuit(QuantumRegister(2, "q"))
        expected.append(U2Gate(0, 3.141592653589793), [0])
        expected.cx(0, 1)

        self.assertEqual(len(transpiled), 2)
        self.assertEqual(transpiled[0], expected)
        self.assertEqual(transpiled[1], expected)


@ddt
class TestTranspileParallel(QiskitTestCase):
    """Test transpile() in parallel."""

    def setUp(self):
        super().setUp()

        # Force parallel execution to True to test multiprocessing for this class
        original_val = parallel.PARALLEL_DEFAULT

        def restore_default():
            parallel.PARALLEL_DEFAULT = original_val

        self.addCleanup(restore_default)
        parallel.PARALLEL_DEFAULT = True

    @data(0, 1, 2, 3)
    def test_parallel_multiprocessing(self, opt_level):
        """Test parallel dispatch works with multiprocessing."""
        qc = QuantumCircuit(2)
        qc.h(0)
        qc.cx(0, 1)
        qc.measure_all()
        pm = generate_preset_pass_manager(opt_level, backend=GenericBackendV2(num_qubits=4))
        res = pm.run([qc, qc])
        for circ in res:
            self.assertIsInstance(circ, QuantumCircuit)

    @data(0, 1, 2, 3)
    def test_parallel_with_target(self, opt_level):
        """Test that parallel dispatch works with a manual target."""
        qc = QuantumCircuit(2)
        qc.h(0)
        qc.cx(0, 1)
        qc.measure_all()
        target = GenericBackendV2(num_qubits=4).target
        res = transpile([qc] * 3, target=target, optimization_level=opt_level, seed_transpiler=42)
        self.assertIsInstance(res, list)
        for circ in res:
            self.assertIsInstance(circ, QuantumCircuit)

    @data(0, 1, 2, 3)
    def test_parallel_num_processes_kwarg(self, num_processes):
        """Test that num_processes kwarg works when the system default parallel is true"""
        qc = QuantumCircuit(2)
        qc.h(0)
        qc.cx(0, 1)
        qc.measure_all()
        target = GenericBackendV2(num_qubits=27).target
        res = transpile([qc] * 3, target=target, num_processes=num_processes)
        self.assertIsInstance(res, list)
        for circ in res:
            self.assertIsInstance(circ, QuantumCircuit)

    @data(0, 1, 2, 3)
    def test_parallel_dispatch(self, opt_level):
        """Test that transpile in parallel works for all optimization levels."""
        backend = GenericBackendV2(num_qubits=5, basis_gates=["cx", "id", "rz", "sx", "x"], seed=42)
        qr = QuantumRegister(5)
        cr = ClassicalRegister(5)
        qc = QuantumCircuit(qr, cr)
        qc.h(qr[0])
        for k in range(1, 4):
            qc.cx(qr[0], qr[k])
        qc.measure(qr, cr)
        qlist = [qc for k in range(15)]
        tqc = transpile(
            qlist, backend=backend, optimization_level=opt_level, seed_transpiler=424242
        )
        result = backend.run(tqc, seed_simulator=4242424242, shots=1000).result()
        counts = result.get_counts()
        for count in counts:
            self.assertTrue(math.isclose(count["00000"], 500, rel_tol=0.1))
            self.assertTrue(math.isclose(count["01111"], 500, rel_tol=0.1))

    def test_parallel_dispatch_lazy_cal_loading(self):
        """Test adding calibration by lazy loading in parallel environment."""

        class TestAddCalibration(TransformationPass):
            """A fake pass to test lazy pulse qobj loading in parallel environment."""

            def __init__(self, target):
                """Instantiate with target."""
                super().__init__()
                self.target = target

            def run(self, dag):
                """Run test pass that adds calibration of SX gate of qubit 0."""
                with warnings.catch_warnings():
                    warnings.simplefilter("ignore", category=DeprecationWarning)
                    # DAGCircuit.add_calibration() is deprecated but we can't use self.assertWarns() here
                    dag.add_calibration(
                        "sx",
                        qubits=(0,),
                        schedule=self.target["sx"][(0,)].calibration,  # PulseQobj is parsed here
                    )
                return dag

        # Create backend with empty calibrations (PulseQobjEntries)
        with self.assertWarns(DeprecationWarning):
            backend = GenericBackendV2(
                num_qubits=4,
                calibrate_instructions=False,
            )

        # This target has PulseQobj entries that provide a serialized schedule data
        pass_ = TestAddCalibration(backend.target)
        pm = PassManager(passes=[pass_])
        self.assertIsNone(backend.target["sx"][(0,)]._calibration._definition)

        qc = QuantumCircuit(1)
        qc.sx(0)
        qc_copied = [qc for _ in range(10)]

        qcs_cal_added = pm.run(qc_copied)
        with self.assertWarns(DeprecationWarning):
            ref_cal = backend.target["sx"][(0,)].calibration
            for qc_test in qcs_cal_added:
                added_cal = qc_test.calibrations["sx"][((0,), ())]
                self.assertEqual(added_cal, ref_cal)

    @data(0, 1, 2, 3)
    def test_parallel_singleton_conditional_gate(self, opt_level):
        """Test that singleton mutable instance doesn't lose state in parallel."""
        backend = GenericBackendV2(num_qubits=27)
        circ = QuantumCircuit(2, 1)
        circ.h(0)
        circ.measure(0, circ.clbits[0])
        with self.assertWarns(DeprecationWarning):
            circ.z(1).c_if(circ.clbits[0], 1)
        res = transpile(
            [circ, circ], backend, optimization_level=opt_level, seed_transpiler=123456769
        )
        self.assertTrue(res[0].data[-1].operation.mutable)
        with self.assertWarns(DeprecationWarning):
            self.assertEqual(res[0].data[-1].operation.condition, (res[0].clbits[0], 1))

    @data(0, 1, 2, 3)
    def test_backendv2_and_basis_gates(self, opt_level):
        """Test transpile() with BackendV2 and basis_gates set."""
        backend = GenericBackendV2(num_qubits=6)
        qc = QuantumCircuit(5)
        qc.h(0)
        qc.cz(0, 1)
        qc.cz(0, 2)
        qc.cz(0, 3)
        qc.cz(0, 4)
        qc.measure_all()
        tqc = transpile(
            qc,
            backend=backend,
            basis_gates=["u", "cz"],
            optimization_level=opt_level,
            seed_transpiler=12345678942,
        )
        op_count = set(tqc.count_ops())
        self.assertEqual({"u", "cz", "measure", "barrier"}, op_count)
        for inst in tqc.data:
            if inst.operation.name not in {"u", "cz"}:
                continue
            qubits = tuple(tqc.find_bit(x).index for x in inst.qubits)
            self.assertIn(qubits, backend.target.qargs)

    @data(0, 1, 2, 3)
    def test_backendv2_and_coupling_map(self, opt_level):
        """Test transpile() with custom coupling map."""

        qc = QuantumCircuit(5)
        qc.h(0)
        qc.cz(0, 1)
        qc.cz(0, 2)
        qc.cz(0, 3)
        qc.cz(0, 4)
        qc.measure_all()
        cmap = CouplingMap.from_line(5, bidirectional=False)
        tqc = transpile(
            qc,
            backend=GenericBackendV2(num_qubits=6),
            coupling_map=cmap,
            optimization_level=opt_level,
            seed_transpiler=12345678942,
        )
        op_count = set(tqc.count_ops())
        self.assertTrue({"rz", "sx", "x", "cx", "measure", "barrier"}.issuperset(op_count))
        for inst in tqc.data:
            if len(inst.qubits) == 2:
                qubit_0 = tqc.find_bit(inst.qubits[0]).index
                qubit_1 = tqc.find_bit(inst.qubits[1]).index
                self.assertEqual(qubit_1, qubit_0 + 1)

    def test_transpile_with_multiple_coupling_maps(self):
        """Test passing a different coupling map for every circuit"""
        backend = GenericBackendV2(num_qubits=4)

        qc = QuantumCircuit(3)
        qc.cx(0, 2)

        # Add a connection between 0 and 2 so that transpile does not change
        # the gates
        cmap = CouplingMap.from_line(7)
        cmap.add_edge(0, 2)

        with self.assertRaisesRegex(TranspilerError, "Only a single input coupling"):
            # Initial layout needed to prevent transpiler from relabeling
            # qubits to avoid doing the swap
            transpile(
                [qc] * 2,
                backend,
                coupling_map=[backend.coupling_map, cmap],
                initial_layout=(0, 1, 2),
                seed_transpiler=42,
            )

    @data(0, 1, 2, 3)
    def test_backend_and_custom_gate(self, opt_level):
        """Test transpile() with BackendV2, custom basis pulse gate."""
        backend = GenericBackendV2(
            num_qubits=5,
            coupling_map=[[0, 1], [1, 0], [1, 2], [1, 3], [2, 1], [3, 1], [3, 4], [4, 3]],
            seed=42,
        )
        with self.assertWarns(DeprecationWarning):
            inst_map = InstructionScheduleMap()
            inst_map.add("newgate", [0, 1], pulse.ScheduleBlock())
        newgate = Gate("newgate", 2, [])
        circ = QuantumCircuit(2)
        circ.append(newgate, [0, 1])

        with self.assertWarns(DeprecationWarning):
            tqc = transpile(
                circ,
                backend,
                inst_map=inst_map,
                basis_gates=["newgate"],
                optimization_level=opt_level,
                seed_transpiler=42,
            )
        self.assertEqual(len(tqc.data), 1)
        self.assertEqual(tqc.data[0].operation, newgate)
        for x in tqc.data[0].qubits:
            self.assertIn((tqc.find_bit(x).index,), backend.target.qargs)


@ddt
class TestTranspileMultiChipTarget(QiskitTestCase):
    """Test transpile() with a disjoint coupling map."""

    def setUp(self):
        super().setUp()

        class FakeMultiChip(BackendV2):
            """Fake multi chip backend."""

            def __init__(self):
                super().__init__()
                graph = rx.generators.directed_heavy_hex_graph(3)
                num_qubits = len(graph) * 3
                rng = np.random.default_rng(seed=12345678942)
                rz_props = {}
                x_props = {}
                sx_props = {}
                measure_props = {}
                delay_props = {}
                self._target = Target("Fake multi-chip backend", num_qubits=num_qubits)
                for i in range(num_qubits):
                    qarg = (i,)
                    rz_props[qarg] = InstructionProperties(error=0.0, duration=0.0)
                    x_props[qarg] = InstructionProperties(
                        error=rng.uniform(1e-6, 1e-4), duration=rng.uniform(1e-8, 9e-7)
                    )
                    sx_props[qarg] = InstructionProperties(
                        error=rng.uniform(1e-6, 1e-4), duration=rng.uniform(1e-8, 9e-7)
                    )
                    measure_props[qarg] = InstructionProperties(
                        error=rng.uniform(1e-3, 1e-1), duration=rng.uniform(1e-8, 9e-7)
                    )
                    delay_props[qarg] = None
                self._target.add_instruction(XGate(), x_props)
                self._target.add_instruction(SXGate(), sx_props)
                self._target.add_instruction(RZGate(Parameter("theta")), rz_props)
                self._target.add_instruction(Measure(), measure_props)
                self._target.add_instruction(Delay(Parameter("t")), delay_props)
                cz_props = {}
                for i in range(3):
                    for root_edge in graph.edge_list():
                        offset = i * len(graph)
                        edge = (root_edge[0] + offset, root_edge[1] + offset)
                        cz_props[edge] = InstructionProperties(
                            error=rng.uniform(1e-5, 5e-3), duration=rng.uniform(1e-8, 9e-7)
                        )
                self._target.add_instruction(CZGate(), cz_props)

            @property
            def target(self):
                return self._target

            @property
            def max_circuits(self):
                return None

            @classmethod
            def _default_options(cls):
                return Options(shots=1024)

            def run(self, circuit, **kwargs):  # pylint:disable=arguments-renamed
                raise NotImplementedError

        self.backend = FakeMultiChip()

    @data(0, 1, 2, 3)
    def test_basic_connected_circuit(self, opt_level):
        """Test basic connected circuit on disjoint backend"""
        qc = QuantumCircuit(5)
        qc.h(0)
        qc.cx(0, 1)
        qc.cx(0, 2)
        qc.cx(0, 3)
        qc.cx(0, 4)
        qc.measure_all()
        tqc = transpile(qc, self.backend, optimization_level=opt_level, seed_transpiler=42)
        for inst in tqc.data:
            qubits = tuple(tqc.find_bit(x).index for x in inst.qubits)
            op_name = inst.operation.name
            if op_name == "barrier":
                continue
            self.assertIn(qubits, self.backend.target[op_name])

    @data(0, 1, 2, 3)
    def test_triple_circuit(self, opt_level):
        """Test a split circuit with one circuit component per chip."""
        qc = QuantumCircuit(30)
        qc.h(0)
        qc.h(10)
        qc.h(20)
        qc.cx(0, 1)
        qc.cx(0, 2)
        qc.cx(0, 3)
        qc.cx(0, 4)
        qc.cx(0, 5)
        qc.cx(0, 6)
        qc.cx(0, 7)
        qc.cx(0, 8)
        qc.cx(0, 9)
        qc.ecr(10, 11)
        qc.ecr(10, 12)
        qc.ecr(10, 13)
        qc.ecr(10, 14)
        qc.ecr(10, 15)
        qc.ecr(10, 16)
        qc.ecr(10, 17)
        qc.ecr(10, 18)
        qc.ecr(10, 19)
        qc.cy(20, 21)
        qc.cy(20, 22)
        qc.cy(20, 23)
        qc.cy(20, 24)
        qc.cy(20, 25)
        qc.cy(20, 26)
        qc.cy(20, 27)
        qc.cy(20, 28)
        qc.cy(20, 29)
        qc.measure_all()

        if opt_level == 0:
            with self.assertRaises(TranspilerError):
                tqc = transpile(qc, self.backend, optimization_level=opt_level, seed_transpiler=42)
            return

        tqc = transpile(qc, self.backend, optimization_level=opt_level, seed_transpiler=42)
        for inst in tqc.data:
            qubits = tuple(tqc.find_bit(x).index for x in inst.qubits)
            op_name = inst.operation.name
            if op_name == "barrier":
                continue
            self.assertIn(qubits, self.backend.target[op_name])

    def test_disjoint_control_flow(self):
        """Test control flow circuit on disjoint coupling map."""
        qc = QuantumCircuit(6, 1)
        qc.h(0)
        qc.ecr(0, 1)
        qc.cx(0, 2)
        qc.measure(0, 0)
        with qc.if_test((qc.clbits[0], True)):
            qc.reset(0)
            qc.cz(1, 0)
        qc.h(3)
        qc.cz(3, 4)
        qc.cz(3, 5)
        target = self.backend.target
        target.add_instruction(Reset(), {(i,): None for i in range(target.num_qubits)})
        target.add_instruction(IfElseOp, name="if_else")
        tqc = transpile(qc, target=target, seed_transpiler=42)
        edges = set(target.build_coupling_map().graph.edge_list())

        def _visit_block(circuit, qubit_mapping=None):
            for instruction in circuit:
                if instruction.operation.name == "barrier":
                    continue
                qargs = tuple(qubit_mapping[x] for x in instruction.qubits)
                self.assertTrue(target.instruction_supported(instruction.operation.name, qargs))
                if isinstance(instruction.operation, ControlFlowOp):
                    for block in instruction.operation.blocks:
                        new_mapping = {
                            inner: qubit_mapping[outer]
                            for outer, inner in zip(instruction.qubits, block.qubits)
                        }
                        _visit_block(block, new_mapping)
                elif len(qargs) == 2:
                    self.assertIn(qargs, edges)
                self.assertIn(instruction.operation.name, target)

        _visit_block(
            tqc,
            qubit_mapping={qubit: index for index, qubit in enumerate(tqc.qubits)},
        )

    def test_disjoint_control_flow_shared_classical(self):
        """Test circuit with classical data dependency between connected components."""
        creg = ClassicalRegister(19)
        qc = QuantumCircuit(25)
        qc.add_register(creg)
        qc.h(0)
        for i in range(18):
            qc.cx(0, i + 1)
        for i in range(18):
            qc.measure(i, creg[i])
        with qc.if_test((creg, 0)):
            qc.h(20)
            qc.ecr(20, 21)
            qc.ecr(20, 22)
            qc.ecr(20, 23)
            qc.ecr(20, 24)
        target = self.backend.target
        target.add_instruction(Reset(), {(i,): None for i in range(target.num_qubits)})
        target.add_instruction(IfElseOp, name="if_else")
        tqc = transpile(qc, target=target, seed_transpiler=42)

        def _visit_block(circuit, qubit_mapping=None):
            for instruction in circuit:
                if instruction.operation.name == "barrier":
                    continue
                qargs = tuple(qubit_mapping[x] for x in instruction.qubits)
                self.assertTrue(target.instruction_supported(instruction.operation.name, qargs))
                if isinstance(instruction.operation, ControlFlowOp):
                    for block in instruction.operation.blocks:
                        new_mapping = {
                            inner: qubit_mapping[outer]
                            for outer, inner in zip(instruction.qubits, block.qubits)
                        }
                        _visit_block(block, new_mapping)

        _visit_block(
            tqc,
            qubit_mapping={qubit: index for index, qubit in enumerate(tqc.qubits)},
        )

    @slow_test
    @data(2, 3)
    def test_six_component_circuit(self, opt_level):
        """Test input circuit with more than 1 component per backend component."""
        qc = QuantumCircuit(42)
        qc.h(0)
        qc.h(10)
        qc.h(20)
        qc.cx(0, 1)
        qc.cx(0, 2)
        qc.cx(0, 3)
        qc.cx(0, 4)
        qc.cx(0, 5)
        qc.cx(0, 6)
        qc.cx(0, 7)
        qc.cx(0, 8)
        qc.cx(0, 9)
        qc.ecr(10, 11)
        qc.ecr(10, 12)
        qc.ecr(10, 13)
        qc.ecr(10, 14)
        qc.ecr(10, 15)
        qc.ecr(10, 16)
        qc.ecr(10, 17)
        qc.ecr(10, 18)
        qc.ecr(10, 19)
        qc.cy(20, 21)
        qc.cy(20, 22)
        qc.cy(20, 23)
        qc.cy(20, 24)
        qc.cy(20, 25)
        qc.cy(20, 26)
        qc.cy(20, 27)
        qc.cy(20, 28)
        qc.cy(20, 29)
        qc.h(30)
        qc.cx(30, 31)
        qc.cx(30, 32)
        qc.cx(30, 33)
        qc.h(34)
        qc.cx(34, 35)
        qc.cx(34, 36)
        qc.cx(34, 37)
        qc.h(38)
        qc.cx(38, 39)
        qc.cx(39, 40)
        qc.cx(39, 41)
        qc.measure_all()
        tqc = transpile(qc, self.backend, optimization_level=opt_level, seed_transpiler=42)
        for inst in tqc.data:
            qubits = tuple(tqc.find_bit(x).index for x in inst.qubits)
            op_name = inst.operation.name
            if op_name == "barrier":
                continue
            self.assertIn(qubits, self.backend.target[op_name])

    def test_six_component_circuit_level_1(self):
        """Test input circuit with more than 1 component per backend component."""
        opt_level = 1
        qc = QuantumCircuit(42)
        qc.h(0)
        qc.h(10)
        qc.h(20)
        qc.cx(0, 1)
        qc.cx(0, 2)
        qc.cx(0, 3)
        qc.cx(0, 4)
        qc.cx(0, 5)
        qc.cx(0, 6)
        qc.cx(0, 7)
        qc.cx(0, 8)
        qc.cx(0, 9)
        qc.ecr(10, 11)
        qc.ecr(10, 12)
        qc.ecr(10, 13)
        qc.ecr(10, 14)
        qc.ecr(10, 15)
        qc.ecr(10, 16)
        qc.ecr(10, 17)
        qc.ecr(10, 18)
        qc.ecr(10, 19)
        qc.cy(20, 21)
        qc.cy(20, 22)
        qc.cy(20, 23)
        qc.cy(20, 24)
        qc.cy(20, 25)
        qc.cy(20, 26)
        qc.cy(20, 27)
        qc.cy(20, 28)
        qc.cy(20, 29)
        qc.h(30)
        qc.cx(30, 31)
        qc.cx(30, 32)
        qc.cx(30, 33)
        qc.h(34)
        qc.cx(34, 35)
        qc.cx(34, 36)
        qc.cx(34, 37)
        qc.h(38)
        qc.cx(38, 39)
        qc.cx(39, 40)
        qc.cx(39, 41)
        qc.measure_all()
        tqc = transpile(qc, self.backend, optimization_level=opt_level, seed_transpiler=42)
        for inst in tqc.data:
            qubits = tuple(tqc.find_bit(x).index for x in inst.qubits)
            op_name = inst.operation.name
            if op_name == "barrier":
                continue
            self.assertIn(qubits, self.backend.target[op_name])

    @data(0, 1, 2, 3)
    def test_shared_classical_between_components_condition(self, opt_level):
        """Test a condition sharing classical bits between components."""
        creg = ClassicalRegister(19)
        qc = QuantumCircuit(25)
        qc.add_register(creg)
        qc.h(0)
        for i in range(18):
            qc.cx(0, i + 1)
        for i in range(18):
            qc.measure(i, creg[i])

        with self.assertWarns(DeprecationWarning):
            qc.ecr(20, 21).c_if(creg, 0)
        tqc = transpile(qc, self.backend, optimization_level=opt_level, seed_transpiler=42)

        def _visit_block(circuit, qubit_mapping=None):
            for instruction in circuit:
                if instruction.operation.name == "barrier":
                    continue
                qargs = tuple(qubit_mapping[x] for x in instruction.qubits)
                self.assertTrue(
                    self.backend.target.instruction_supported(instruction.operation.name, qargs)
                )
                if isinstance(instruction.operation, ControlFlowOp):
                    for block in instruction.operation.blocks:
                        new_mapping = {
                            inner: qubit_mapping[outer]
                            for outer, inner in zip(instruction.qubits, block.qubits)
                        }
                        _visit_block(block, new_mapping)

        _visit_block(
            tqc,
            qubit_mapping={qubit: index for index, qubit in enumerate(tqc.qubits)},
        )

    @data(0, 1, 2, 3)
    def test_shared_classical_between_components_condition_large_to_small(self, opt_level):
        """Test a condition sharing classical bits between components."""
        creg = ClassicalRegister(2)
        qc = QuantumCircuit(25)
        qc.add_register(creg)
        # Component 0
        qc.h(24)
        qc.cx(24, 23)
        qc.measure(24, creg[0])
        qc.measure(23, creg[1])
        # Component 1
        with self.assertWarns(DeprecationWarning):
            qc.h(0).c_if(creg, 0)
        for i in range(18):
            with self.assertWarns(DeprecationWarning):
                qc.ecr(0, i + 1).c_if(creg, 0)
        tqc = transpile(qc, self.backend, optimization_level=opt_level, seed_transpiler=123456789)

        def _visit_block(circuit, qubit_mapping=None):
            for instruction in circuit:
                if instruction.operation.name == "barrier":
                    continue
                qargs = tuple(qubit_mapping[x] for x in instruction.qubits)
                self.assertTrue(
                    self.backend.target.instruction_supported(instruction.operation.name, qargs)
                )
                if isinstance(instruction.operation, ControlFlowOp):
                    for block in instruction.operation.blocks:
                        new_mapping = {
                            inner: qubit_mapping[outer]
                            for outer, inner in zip(instruction.qubits, block.qubits)
                        }
                        _visit_block(block, new_mapping)

        _visit_block(
            tqc,
            qubit_mapping={qubit: index for index, qubit in enumerate(tqc.qubits)},
        )
        # Check that virtual qubits that interact with each other via quantum links are placed into
        # the same component of the coupling map.
        initial_layout = tqc.layout.initial_layout
        coupling_map = self.backend.target.build_coupling_map()
        components = [
            connected_qubits(initial_layout[qc.qubits[23]], coupling_map),
            connected_qubits(initial_layout[qc.qubits[0]], coupling_map),
        ]
        self.assertLessEqual({initial_layout[qc.qubits[i]] for i in [23, 24]}, components[0])
        self.assertLessEqual({initial_layout[qc.qubits[i]] for i in range(19)}, components[1])

        # Check clbits are in order.
        # Traverse the output dag over the sole clbit, checking that the qubits of the ops
        # go in order between the components. This is a sanity check to ensure that routing
        # doesn't reorder a classical data dependency between components. Inside a component
        # we have the dag ordering so nothing should be out of order within a component.
        tqc_dag = circuit_to_dag(tqc)
        qubit_map = {qubit: index for index, qubit in enumerate(tqc_dag.qubits)}
        input_node = tqc_dag.input_map[tqc_dag.clbits[0]]
        first_meas_node = tqc_dag._find_successors_by_edge(
            input_node._node_id, lambda edge_data: isinstance(edge_data, Clbit)
        )[0]
        # The first node should be a measurement
        self.assertIsInstance(first_meas_node.op, Measure)
        # This should be in the first component
        self.assertIn(qubit_map[first_meas_node.qargs[0]], components[0])
        op_node = tqc_dag._find_successors_by_edge(
            first_meas_node._node_id, lambda edge_data: isinstance(edge_data, Clbit)
        )[0]
        while isinstance(op_node, DAGOpNode):
            self.assertIn(qubit_map[op_node.qargs[0]], components[1])
            op_node = tqc_dag._find_successors_by_edge(
                op_node._node_id, lambda edge_data: isinstance(edge_data, Clbit)
            )[0]

    @data(1, 2, 3)
    def test_shared_classical_between_components_condition_large_to_small_reverse_index(
        self, opt_level
    ):
        """Test a condition sharing classical bits between components."""
        creg = ClassicalRegister(2)
        qc = QuantumCircuit(25)
        qc.add_register(creg)
        # Component 0
        qc.h(0)
        qc.cx(0, 1)
        qc.measure(0, creg[0])
        qc.measure(1, creg[1])
        # Component 1
        with self.assertWarns(DeprecationWarning):
            qc.h(24).c_if(creg, 0)
        for i in range(23, 5, -1):
            with self.assertWarns(DeprecationWarning):
                qc.ecr(24, i).c_if(creg, 0)
        tqc = transpile(qc, self.backend, optimization_level=opt_level, seed_transpiler=2023)

        def _visit_block(circuit, qubit_mapping=None):
            for instruction in circuit:
                if instruction.operation.name == "barrier":
                    continue
                qargs = tuple(qubit_mapping[x] for x in instruction.qubits)
                self.assertTrue(
                    self.backend.target.instruction_supported(instruction.operation.name, qargs)
                )
                if isinstance(instruction.operation, ControlFlowOp):
                    for block in instruction.operation.blocks:
                        new_mapping = {
                            inner: qubit_mapping[outer]
                            for outer, inner in zip(instruction.qubits, block.qubits)
                        }
                        _visit_block(block, new_mapping)

        _visit_block(
            tqc,
            qubit_mapping={qubit: index for index, qubit in enumerate(tqc.qubits)},
        )
        # Check that virtual qubits that interact with each other via quantum links are placed into
        # the same component of the coupling map.
        initial_layout = tqc.layout.initial_layout
        coupling_map = self.backend.target.build_coupling_map()
        components = [
            connected_qubits(initial_layout[qc.qubits[0]], coupling_map),
            connected_qubits(initial_layout[qc.qubits[6]], coupling_map),
        ]
        self.assertLessEqual({initial_layout[qc.qubits[i]] for i in range(2)}, components[0])
        self.assertLessEqual({initial_layout[qc.qubits[i]] for i in range(6, 25)}, components[1])

        # Check clbits are in order.
        # Traverse the output dag over the sole clbit, checking that the qubits of the ops
        # go in order between the components. This is a sanity check to ensure that routing
        # doesn't reorder a classical data dependency between components. Inside a component
        # we have the dag ordering so nothing should be out of order within a component.
        tqc_dag = circuit_to_dag(tqc)
        qubit_map = {qubit: index for index, qubit in enumerate(tqc_dag.qubits)}
        input_node = tqc_dag.input_map[tqc_dag.clbits[0]]
        first_meas_node = tqc_dag._find_successors_by_edge(
            input_node._node_id, lambda edge_data: isinstance(edge_data, Clbit)
        )[0]
        # The first node should be a measurement
        self.assertIsInstance(first_meas_node.op, Measure)
        # This should be in the first component
        self.assertIn(qubit_map[first_meas_node.qargs[0]], components[0])
        op_node = tqc_dag._find_successors_by_edge(
            first_meas_node._node_id, lambda edge_data: isinstance(edge_data, Clbit)
        )[0]
        while isinstance(op_node, DAGOpNode):
            self.assertIn(qubit_map[op_node.qargs[0]], components[1])
            op_node = tqc_dag._find_successors_by_edge(
                op_node._node_id, lambda edge_data: isinstance(edge_data, Clbit)
            )[0]

    @data(1, 2, 3)
    def test_chained_data_dependency(self, opt_level):
        """Test 3 component circuit with shared clbits between each component."""
        creg = ClassicalRegister(1)
        qc = QuantumCircuit(30)
        qc.add_register(creg)
        # Component 0
        qc.h(0)
        for i in range(9):
            qc.cx(0, i + 1)
        measure_op = Measure()
        qc.append(measure_op, [9], [creg[0]])
        # Component 1
        with self.assertWarns(DeprecationWarning):
            qc.h(10).c_if(creg, 0)
        for i in range(11, 20):
            with self.assertWarns(DeprecationWarning):
                qc.ecr(10, i).c_if(creg, 0)
        measure_op = Measure()
        qc.append(measure_op, [19], [creg[0]])
        # Component 2
        with self.assertWarns(DeprecationWarning):
            qc.h(20).c_if(creg, 0)
        for i in range(21, 30):
            with self.assertWarns(DeprecationWarning):
                qc.cz(20, i).c_if(creg, 0)
        measure_op = Measure()
        qc.append(measure_op, [29], [creg[0]])
        tqc = transpile(qc, self.backend, optimization_level=opt_level, seed_transpiler=2023)

        def _visit_block(circuit, qubit_mapping=None):
            for instruction in circuit:
                if instruction.operation.name == "barrier":
                    continue
                qargs = tuple(qubit_mapping[x] for x in instruction.qubits)
                self.assertTrue(
                    self.backend.target.instruction_supported(instruction.operation.name, qargs)
                )
                if isinstance(instruction.operation, ControlFlowOp):
                    for block in instruction.operation.blocks:
                        new_mapping = {
                            inner: qubit_mapping[outer]
                            for outer, inner in zip(instruction.qubits, block.qubits)
                        }
                        _visit_block(block, new_mapping)

        _visit_block(
            tqc,
            qubit_mapping={qubit: index for index, qubit in enumerate(tqc.qubits)},
        )
        # Check that virtual qubits that interact with each other via quantum links are placed into
        # the same component of the coupling map.
        initial_layout = tqc.layout.initial_layout
        coupling_map = self.backend.target.build_coupling_map()
        components = [
            connected_qubits(initial_layout[qc.qubits[0]], coupling_map),
            connected_qubits(initial_layout[qc.qubits[10]], coupling_map),
            connected_qubits(initial_layout[qc.qubits[20]], coupling_map),
        ]
        self.assertLessEqual({initial_layout[qc.qubits[i]] for i in range(10)}, components[0])
        self.assertLessEqual({initial_layout[qc.qubits[i]] for i in range(10, 20)}, components[1])
        self.assertLessEqual({initial_layout[qc.qubits[i]] for i in range(20, 30)}, components[2])

        # Check clbits are in order.
        # Traverse the output dag over the sole clbit, checking that the qubits of the ops
        # go in order between the components. This is a sanity check to ensure that routing
        # doesn't reorder a classical data dependency between components. Inside a component
        # we have the dag ordering so nothing should be out of order within a component.
        tqc_dag = circuit_to_dag(tqc)
        qubit_map = {qubit: index for index, qubit in enumerate(tqc_dag.qubits)}
        input_node = tqc_dag.input_map[tqc_dag.clbits[0]]
        first_meas_node = tqc_dag._find_successors_by_edge(
            input_node._node_id, lambda edge_data: isinstance(edge_data, Clbit)
        )[0]
        self.assertIsInstance(first_meas_node.op, Measure)
        self.assertIn(qubit_map[first_meas_node.qargs[0]], components[0])
        op_node = tqc_dag._find_successors_by_edge(
            first_meas_node._node_id, lambda edge_data: isinstance(edge_data, Clbit)
        )[0]
        while not isinstance(op_node.op, Measure):
            self.assertIn(qubit_map[op_node.qargs[0]], components[1])
            op_node = tqc_dag._find_successors_by_edge(
                op_node._node_id, lambda edge_data: isinstance(edge_data, Clbit)
            )[0]
        self.assertIn(qubit_map[op_node.qargs[0]], components[1])
        op_node = tqc_dag._find_successors_by_edge(
            op_node._node_id, lambda edge_data: isinstance(edge_data, Clbit)
        )[0]
        while not isinstance(op_node.op, Measure):
            self.assertIn(qubit_map[op_node.qargs[0]], components[2])
            op_node = tqc_dag._find_successors_by_edge(
                op_node._node_id, lambda edge_data: isinstance(edge_data, Clbit)
            )[0]
        self.assertIn(qubit_map[op_node.qargs[0]], components[2])

    @data("sabre", "basic", "lookahead")
    def test_basic_connected_circuit_dense_layout(self, routing_method):
        """Test basic connected circuit on disjoint backend"""
        qc = QuantumCircuit(5)
        qc.h(0)
        qc.cx(0, 1)
        qc.cx(0, 2)
        qc.cx(0, 3)
        qc.cx(0, 4)
        qc.measure_all()
        tqc = transpile(
            qc,
            self.backend,
            layout_method="dense",
            routing_method=routing_method,
            seed_transpiler=42,
        )
        for inst in tqc.data:
            qubits = tuple(tqc.find_bit(x).index for x in inst.qubits)
            op_name = inst.operation.name
            if op_name == "barrier":
                continue
            self.assertIn(qubits, self.backend.target[op_name])

    @data("stochastic")
    def test_basic_connected_circuit_dense_layout_stochastic(self, routing_method):
        """Test basic connected circuit on disjoint backend for deprecated stochastic swap"""
        # TODO: Remove when StochasticSwap is removed
        qc = QuantumCircuit(5)
        qc.h(0)
        qc.cx(0, 1)
        qc.cx(0, 2)
        qc.cx(0, 3)
        qc.cx(0, 4)
        qc.measure_all()
        with self.assertWarns(DeprecationWarning):
            tqc = transpile(
                qc,
                self.backend,
                layout_method="dense",
                routing_method=routing_method,
                seed_transpiler=42,
            )
        for inst in tqc.data:
            qubits = tuple(tqc.find_bit(x).index for x in inst.qubits)
            op_name = inst.operation.name
            if op_name == "barrier":
                continue
            self.assertIn(qubits, self.backend.target[op_name])

    # Lookahead swap skipped for performance
    @data("sabre", "basic")
    def test_triple_circuit_dense_layout(self, routing_method):
        """Test a split circuit with one circuit component per chip."""
        qc = QuantumCircuit(30)
        qc.h(0)
        qc.h(10)
        qc.h(20)
        qc.cx(0, 1)
        qc.cx(0, 2)
        qc.cx(0, 3)
        qc.cx(0, 4)
        qc.cx(0, 5)
        qc.cx(0, 6)
        qc.cx(0, 7)
        qc.cx(0, 8)
        qc.cx(0, 9)
        qc.ecr(10, 11)
        qc.ecr(10, 12)
        qc.ecr(10, 13)
        qc.ecr(10, 14)
        qc.ecr(10, 15)
        qc.ecr(10, 16)
        qc.ecr(10, 17)
        qc.ecr(10, 18)
        qc.ecr(10, 19)
        qc.cy(20, 21)
        qc.cy(20, 22)
        qc.cy(20, 23)
        qc.cy(20, 24)
        qc.cy(20, 25)
        qc.cy(20, 26)
        qc.cy(20, 27)
        qc.cy(20, 28)
        qc.cy(20, 29)
        qc.measure_all()
        tqc = transpile(
            qc,
            self.backend,
            layout_method="dense",
            routing_method=routing_method,
            seed_transpiler=42,
        )
        for inst in tqc.data:
            qubits = tuple(tqc.find_bit(x).index for x in inst.qubits)
            op_name = inst.operation.name
            if op_name == "barrier":
                continue
            self.assertIn(qubits, self.backend.target[op_name])

    @data("stochastic")
    def test_triple_circuit_dense_layout_stochastic(self, routing_method):
        """Test a split circuit with one circuit component per chip for deprecated StochasticSwap."""
        # TODO: Remove when StochasticSwap is removed
        qc = QuantumCircuit(30)
        qc.h(0)
        qc.h(10)
        qc.h(20)
        qc.cx(0, 1)
        qc.cx(0, 2)
        qc.cx(0, 3)
        qc.cx(0, 4)
        qc.cx(0, 5)
        qc.cx(0, 6)
        qc.cx(0, 7)
        qc.cx(0, 8)
        qc.cx(0, 9)
        qc.ecr(10, 11)
        qc.ecr(10, 12)
        qc.ecr(10, 13)
        qc.ecr(10, 14)
        qc.ecr(10, 15)
        qc.ecr(10, 16)
        qc.ecr(10, 17)
        qc.ecr(10, 18)
        qc.ecr(10, 19)
        qc.cy(20, 21)
        qc.cy(20, 22)
        qc.cy(20, 23)
        qc.cy(20, 24)
        qc.cy(20, 25)
        qc.cy(20, 26)
        qc.cy(20, 27)
        qc.cy(20, 28)
        qc.cy(20, 29)
        qc.measure_all()
        with self.assertWarns(DeprecationWarning):
            tqc = transpile(
                qc,
                self.backend,
                layout_method="dense",
                routing_method=routing_method,
                seed_transpiler=42,
            )
        for inst in tqc.data:
            qubits = tuple(tqc.find_bit(x).index for x in inst.qubits)
            op_name = inst.operation.name
            if op_name == "barrier":
                continue
            self.assertIn(qubits, self.backend.target[op_name])

    @data("sabre", "basic", "lookahead")
    def test_triple_circuit_invalid_layout(self, routing_method):
        """Test a split circuit with one circuit component per chip."""
        qc = QuantumCircuit(30)
        qc.h(0)
        qc.h(10)
        qc.h(20)
        qc.cx(0, 1)
        qc.cx(0, 2)
        qc.cx(0, 3)
        qc.cx(0, 4)
        qc.cx(0, 5)
        qc.cx(0, 6)
        qc.cx(0, 7)
        qc.cx(0, 8)
        qc.cx(0, 9)
        qc.ecr(10, 11)
        qc.ecr(10, 12)
        qc.ecr(10, 13)
        qc.ecr(10, 14)
        qc.ecr(10, 15)
        qc.ecr(10, 16)
        qc.ecr(10, 17)
        qc.ecr(10, 18)
        qc.ecr(10, 19)
        qc.cy(20, 21)
        qc.cy(20, 22)
        qc.cy(20, 23)
        qc.cy(20, 24)
        qc.cy(20, 25)
        qc.cy(20, 26)
        qc.cy(20, 27)
        qc.cy(20, 28)
        qc.cy(20, 29)
        qc.measure_all()

        with self.assertRaises(TranspilerError):
            with self.assertWarnsRegex(
                DeprecationWarning,
                expected_regex="The `target` parameter should be used instead",
            ):
                if routing_method == "stochastic":
                    with self.assertWarnsRegex(
                        DeprecationWarning,
                        expected_regex="The StochasticSwap transpilation pass is a suboptimal",
                    ):
                        transpile(
                            qc,
                            self.backend,
                            layout_method="trivial",
                            routing_method=routing_method,
                            seed_transpiler=42,
                        )
                else:
                    transpile(
                        qc,
                        self.backend,
                        layout_method="trivial",
                        routing_method=routing_method,
                        seed_transpiler=42,
                    )

    @data("stochastic")
    def test_triple_circuit_invalid_layout_stochastic(self, routing_method):
        """Test a split circuit with one circuit component per chip for deprecated ``StochasticSwap``"""
        # TODO: Remove when StochasticSwap is removed
        qc = QuantumCircuit(30)
        qc.h(0)
        qc.h(10)
        qc.h(20)
        qc.cx(0, 1)
        qc.cx(0, 2)
        qc.cx(0, 3)
        qc.cx(0, 4)
        qc.cx(0, 5)
        qc.cx(0, 6)
        qc.cx(0, 7)
        qc.cx(0, 8)
        qc.cx(0, 9)
        qc.ecr(10, 11)
        qc.ecr(10, 12)
        qc.ecr(10, 13)
        qc.ecr(10, 14)
        qc.ecr(10, 15)
        qc.ecr(10, 16)
        qc.ecr(10, 17)
        qc.ecr(10, 18)
        qc.ecr(10, 19)
        qc.cy(20, 21)
        qc.cy(20, 22)
        qc.cy(20, 23)
        qc.cy(20, 24)
        qc.cy(20, 25)
        qc.cy(20, 26)
        qc.cy(20, 27)
        qc.cy(20, 28)
        qc.cy(20, 29)
        qc.measure_all()
        with self.assertRaises(TranspilerError):
            if routing_method == "stochastic":
                with self.assertWarnsRegex(
                    DeprecationWarning,
                    expected_regex="The StochasticSwap transpilation pass is a suboptimal",
                ):
                    transpile(
                        qc,
                        self.backend,
                        layout_method="trivial",
                        routing_method=routing_method,
                        seed_transpiler=42,
                    )
            else:
                transpile(
                    qc,
                    self.backend,
                    layout_method="trivial",
                    routing_method=routing_method,
                    seed_transpiler=42,
                )

    # Lookahead swap skipped for performance reasons, stochastic moved to new test due to deprecation
    @data("sabre", "basic")
    def test_six_component_circuit_dense_layout(self, routing_method):
        """Test input circuit with more than 1 component per backend component."""
        qc = QuantumCircuit(42)
        qc.h(0)
        qc.h(10)
        qc.h(20)
        qc.cx(0, 1)
        qc.cx(0, 2)
        qc.cx(0, 3)
        qc.cx(0, 4)
        qc.cx(0, 5)
        qc.cx(0, 6)
        qc.cx(0, 7)
        qc.cx(0, 8)
        qc.cx(0, 9)
        qc.ecr(10, 11)
        qc.ecr(10, 12)
        qc.ecr(10, 13)
        qc.ecr(10, 14)
        qc.ecr(10, 15)
        qc.ecr(10, 16)
        qc.ecr(10, 17)
        qc.ecr(10, 18)
        qc.ecr(10, 19)
        qc.cy(20, 21)
        qc.cy(20, 22)
        qc.cy(20, 23)
        qc.cy(20, 24)
        qc.cy(20, 25)
        qc.cy(20, 26)
        qc.cy(20, 27)
        qc.cy(20, 28)
        qc.cy(20, 29)
        qc.h(30)
        qc.cx(30, 31)
        qc.cx(30, 32)
        qc.cx(30, 33)
        qc.h(34)
        qc.cx(34, 35)
        qc.cx(34, 36)
        qc.cx(34, 37)
        qc.h(38)
        qc.cx(38, 39)
        qc.cx(39, 40)
        qc.cx(39, 41)
        qc.measure_all()
        tqc = transpile(
            qc,
            self.backend,
            layout_method="dense",
            routing_method=routing_method,
            seed_transpiler=42,
        )
        for inst in tqc.data:
            qubits = tuple(tqc.find_bit(x).index for x in inst.qubits)
            op_name = inst.operation.name
            if op_name == "barrier":
                continue
            self.assertIn(qubits, self.backend.target[op_name])

    # Lookahead swap skipped for performance reasons
    @data("stochastic")
    def test_six_component_circuit_dense_layout_stochastic(self, routing_method):
        """Test input circuit with more than 1 component per backend component
        for deprecated ``StochasticSwap``."""
        # TODO: Remove when StochasticSwap is removed
        qc = QuantumCircuit(42)
        qc.h(0)
        qc.h(10)
        qc.h(20)
        qc.cx(0, 1)
        qc.cx(0, 2)
        qc.cx(0, 3)
        qc.cx(0, 4)
        qc.cx(0, 5)
        qc.cx(0, 6)
        qc.cx(0, 7)
        qc.cx(0, 8)
        qc.cx(0, 9)
        qc.ecr(10, 11)
        qc.ecr(10, 12)
        qc.ecr(10, 13)
        qc.ecr(10, 14)
        qc.ecr(10, 15)
        qc.ecr(10, 16)
        qc.ecr(10, 17)
        qc.ecr(10, 18)
        qc.ecr(10, 19)
        qc.cy(20, 21)
        qc.cy(20, 22)
        qc.cy(20, 23)
        qc.cy(20, 24)
        qc.cy(20, 25)
        qc.cy(20, 26)
        qc.cy(20, 27)
        qc.cy(20, 28)
        qc.cy(20, 29)
        qc.h(30)
        qc.cx(30, 31)
        qc.cx(30, 32)
        qc.cx(30, 33)
        qc.h(34)
        qc.cx(34, 35)
        qc.cx(34, 36)
        qc.cx(34, 37)
        qc.h(38)
        qc.cx(38, 39)
        qc.cx(39, 40)
        qc.cx(39, 41)
        qc.measure_all()
        with self.assertWarns(DeprecationWarning):
            tqc = transpile(
                qc,
                self.backend,
                layout_method="dense",
                routing_method=routing_method,
                seed_transpiler=42,
            )
        for inst in tqc.data:
            qubits = tuple(tqc.find_bit(x).index for x in inst.qubits)
            op_name = inst.operation.name
            if op_name == "barrier":
                continue
            self.assertIn(qubits, self.backend.target[op_name])

    @data(0, 1, 2, 3)
    def test_transpile_target_with_qubits_without_ops(self, opt_level):
        """Test qubits without operations aren't ever used."""
        target = Target(num_qubits=5)
        target.add_instruction(XGate(), {(i,): InstructionProperties(error=0.5) for i in range(3)})
        target.add_instruction(HGate(), {(i,): InstructionProperties(error=0.5) for i in range(3)})
        target.add_instruction(
            CXGate(), {edge: InstructionProperties(error=0.5) for edge in [(0, 1), (1, 2), (2, 0)]}
        )
        qc = QuantumCircuit(3)
        qc.x(0)
        qc.cx(0, 1)
        qc.cx(0, 2)
        tqc = transpile(qc, target=target, optimization_level=opt_level, seed_transpiler=42)
        invalid_qubits = {3, 4}
        self.assertEqual(tqc.num_qubits, 5)
        for inst in tqc.data:
            for bit in inst.qubits:
                self.assertNotIn(tqc.find_bit(bit).index, invalid_qubits)

    @data(0, 1, 2, 3)
    def test_transpile_target_with_qubits_without_ops_with_routing(self, opt_level):
        """Test qubits without operations aren't ever used."""
        target = Target(num_qubits=5)
        target.add_instruction(XGate(), {(i,): InstructionProperties(error=0.5) for i in range(4)})
        target.add_instruction(HGate(), {(i,): InstructionProperties(error=0.5) for i in range(4)})
        target.add_instruction(
            CXGate(),
            {edge: InstructionProperties(error=0.5) for edge in [(0, 1), (1, 2), (2, 0), (2, 3)]},
        )
        qc = QuantumCircuit(4)
        qc.x(0)
        qc.cx(0, 1)
        qc.cx(0, 2)
        qc.cx(1, 3)
        qc.cx(0, 3)
        tqc = transpile(qc, target=target, optimization_level=opt_level, seed_transpiler=42)
        invalid_qubits = {
            4,
        }
        self.assertEqual(tqc.num_qubits, 5)
        for inst in tqc.data:
            for bit in inst.qubits:
                self.assertNotIn(tqc.find_bit(bit).index, invalid_qubits)

    @data(0, 1, 2, 3)
    def test_transpile_target_with_qubits_without_ops_circuit_too_large(self, opt_level):
        """Test qubits without operations aren't ever used and error if circuit needs them."""
        target = Target(num_qubits=5)
        target.add_instruction(XGate(), {(i,): InstructionProperties(error=0.5) for i in range(3)})
        target.add_instruction(HGate(), {(i,): InstructionProperties(error=0.5) for i in range(3)})
        target.add_instruction(
            CXGate(), {edge: InstructionProperties(error=0.5) for edge in [(0, 1), (1, 2), (2, 0)]}
        )
        qc = QuantumCircuit(4)
        qc.x(0)
        qc.cx(0, 1)
        qc.cx(0, 2)
        qc.cx(0, 3)
        with self.assertRaises(TranspilerError):
            transpile(qc, target=target, optimization_level=opt_level, seed_transpiler=42)

    @data(0, 1, 2, 3)
    def test_transpile_target_with_qubits_without_ops_circuit_too_large_disconnected(
        self, opt_level
    ):
        """Test qubits without operations aren't ever used if a disconnected circuit needs them."""
        target = Target(num_qubits=5)
        target.add_instruction(XGate(), {(i,): InstructionProperties(error=0.5) for i in range(3)})
        target.add_instruction(HGate(), {(i,): InstructionProperties(error=0.5) for i in range(3)})
        target.add_instruction(
            CXGate(), {edge: InstructionProperties(error=0.5) for edge in [(0, 1), (1, 2), (2, 0)]}
        )
        qc = QuantumCircuit(5)
        qc.x(0)
        qc.x(1)
        qc.x(3)
        qc.x(4)
        with self.assertRaises(TranspilerError):
            transpile(qc, target=target, optimization_level=opt_level, seed_transpiler=42)

    @data(0, 1, 2, 3)
    def test_barrier_no_leak_disjoint_connectivity(self, opt_level):
        """Test that we don't leak an internal labelled barrier from disjoint layout processing."""
        cmap = CouplingMap([(0, 1), (1, 2), (3, 4)])
        qc = QuantumCircuit(cmap.size(), cmap.size())
        qc.cx(0, 1)
        qc.cx(1, 2)
        qc.cx(2, 0)
        qc.cx(3, 4)
        qc.measure(qc.qubits, qc.clbits)
        out = transpile(qc, coupling_map=cmap, optimization_level=opt_level)
        self.assertNotIn("barrier", out.count_ops())

    @data(0, 1, 2, 3)
    def test_transpile_does_not_affect_backend_coupling(self, opt_level):
        """Test that transpiliation of a circuit does not mutate the `CouplingMap` stored by a V2
        backend.  Regression test of gh-9997."""
        qc = QuantumCircuit(127)
        for i in range(1, 127):
            qc.ecr(0, i)
        backend = GenericBackendV2(num_qubits=130)
        original_map = copy.deepcopy(backend.coupling_map)
        transpile(qc, backend, optimization_level=opt_level, seed_transpiler=42)
        self.assertEqual(original_map, backend.coupling_map)

    @combine(
        optimization_level=[0, 1, 2, 3],
        scheduling_method=["asap", "alap"],
    )
    def test_transpile_target_with_qubits_without_delays_with_scheduling(
        self, optimization_level, scheduling_method
    ):
        """Test qubits without operations aren't ever used."""
        no_delay_qubits = [1, 3, 4]
        target = Target(num_qubits=5, dt=1)
        target.add_instruction(
            XGate(), {(i,): InstructionProperties(duration=160) for i in range(4)}
        )
        target.add_instruction(
            HGate(), {(i,): InstructionProperties(duration=160) for i in range(4)}
        )
        target.add_instruction(
            CXGate(),
            {
                edge: InstructionProperties(duration=800)
                for edge in [(0, 1), (1, 2), (2, 0), (2, 3)]
            },
        )
        target.add_instruction(
            Delay(Parameter("t")), {(i,): None for i in range(4) if i not in no_delay_qubits}
        )
        qc = QuantumCircuit(4)
        qc.x(0)
        qc.cx(0, 1)
        qc.cx(0, 2)
        qc.cx(1, 3)
        qc.cx(0, 3)
        tqc = transpile(
            qc,
            target=target,
            optimization_level=optimization_level,
            scheduling_method=scheduling_method,
            seed_transpiler=42,
        )
        invalid_qubits = {
            4,
        }
        self.assertEqual(tqc.num_qubits, 5)
        for inst in tqc.data:
            for bit in inst.qubits:
                self.assertNotIn(tqc.find_bit(bit).index, invalid_qubits)
                if isinstance(inst.operation, Delay):
                    self.assertNotIn(tqc.find_bit(bit).index, no_delay_qubits)<|MERGE_RESOLUTION|>--- conflicted
+++ resolved
@@ -1620,7 +1620,7 @@
 
         with self.assertWarns(DeprecationWarning):
             backend_v1 = Fake27QPulseV1()
-<<<<<<< HEAD
+
         backend_v2 = GenericBackendV2(
             num_qubits=27,
             calibrate_instructions=True,
@@ -1629,9 +1629,6 @@
             seed=42,
         )
 
-=======
-            backend_v2 = BackendV2Converter(backend_v1)
->>>>>>> 896d1c8b
         qc = QuantumCircuit(2)
         qc.h(0)
         qc.delay(500, 1, "dt")
