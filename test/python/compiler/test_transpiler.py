# This code is part of Qiskit.
#
# (C) Copyright IBM 2017, 2024.
#
# This code is licensed under the Apache License, Version 2.0. You may
# obtain a copy of this license in the LICENSE.txt file in the root directory
# of this source tree or at http://www.apache.org/licenses/LICENSE-2.0.
#
# Any modifications or derivative works of this code must retain this
# copyright notice, and modified files need to carry a notice indicating
# that they have been altered from the originals.

"""Tests basic functionality of the transpile function"""

import copy
import io
import math
import os
import sys
from logging import StreamHandler, getLogger
from unittest.mock import patch
import numpy as np
import rustworkx as rx
from ddt import data, ddt, unpack

from qiskit import (
    ClassicalRegister,
    QuantumCircuit,
    QuantumRegister,
    pulse,
    qasm3,
    qpy,
)
from qiskit.circuit import (
    Clbit,
    ControlFlowOp,
    ForLoopOp,
    Gate,
    IfElseOp,
    Parameter,
    Qubit,
    SwitchCaseOp,
    WhileLoopOp,
    Duration,
)
from qiskit.circuit.classical import expr, types
from qiskit.circuit.annotated_operation import (
    AnnotatedOperation,
    InverseModifier,
    ControlModifier,
    PowerModifier,
)
from qiskit.circuit.delay import Delay
from qiskit.circuit.measure import Measure
from qiskit.circuit.reset import Reset
from qiskit.circuit.library import (
    CXGate,
    CZGate,
    ECRGate,
    HGate,
    IGate,
    PhaseGate,
    RXGate,
    RYGate,
    RZGate,
    SGate,
    SXGate,
    SXdgGate,
    SdgGate,
    U2Gate,
    UGate,
    XGate,
    ZGate,
)
from qiskit.compiler import transpile
from qiskit.converters import circuit_to_dag
from qiskit.dagcircuit import DAGOpNode, DAGOutNode
from qiskit.exceptions import QiskitError
from qiskit.providers.backend import BackendV2
from qiskit.providers.fake_provider import GenericBackendV2
from qiskit.providers.basic_provider import BasicSimulator
from qiskit.providers.options import Options
from qiskit.pulse import InstructionScheduleMap
from qiskit.quantum_info import Operator, random_unitary
from qiskit.utils import should_run_in_parallel
from qiskit.transpiler import CouplingMap, Layout, PassManager
from qiskit.transpiler.exceptions import TranspilerError, CircuitTooWideForTarget
from qiskit.transpiler.passes import BarrierBeforeFinalMeasurements, GateDirection, VF2PostLayout

from qiskit.transpiler.passmanager_config import PassManagerConfig
from qiskit.transpiler.preset_passmanagers import generate_preset_pass_manager, level_0_pass_manager
from qiskit.transpiler.target import (
    InstructionProperties,
    Target,
)

from test import QiskitTestCase, combine, slow_test  # pylint: disable=wrong-import-order

from ..legacy_cmaps import MELBOURNE_CMAP, RUESCHLIKON_CMAP, TOKYO_CMAP


class CustomCX(Gate):
    """Custom CX gate representation."""

    def __init__(self):
        super().__init__("custom_cx", 2, [])

    def _define(self):
        self._definition = QuantumCircuit(2)
        self._definition.cx(0, 1)


def connected_qubits(physical: int, coupling_map: CouplingMap) -> set:
    """Get the physical qubits that have a connection to this one in the coupling map."""
    for component in coupling_map.connected_components():
        if physical in (qubits := set(component.graph.nodes())):
            return qubits
    raise ValueError(f"physical qubit {physical} is not in the coupling map")


@ddt
class TestTranspile(QiskitTestCase):
    """Test transpile function."""

    def test_empty_transpilation(self):
        """Test that transpiling an empty list is a no-op.  Regression test of gh-7287."""
        self.assertEqual(transpile([], seed_transpiler=42), [])

    def test_pass_manager_none(self):
        """Test passing the default (None) pass manager to the transpiler.

        It should perform the default qiskit flow:
        unroll, swap_mapper, cx_direction, cx_cancellation, optimize_1q_gates
        and should be equivalent to using tools.compile
        """
        qr = QuantumRegister(2, "qr")
        circuit = QuantumCircuit(qr)
        circuit.h(qr[0])
        circuit.h(qr[0])
        circuit.cx(qr[0], qr[1])
        circuit.cx(qr[1], qr[0])
        circuit.cx(qr[0], qr[1])
        circuit.cx(qr[1], qr[0])

        coupling_map = [[1, 0]]
        basis_gates = ["u1", "u2", "u3", "cx", "id"]

        backend = BasicSimulator()
        circuit2 = transpile(
            circuit,
            backend=backend,
            coupling_map=coupling_map,
            basis_gates=basis_gates,
            seed_transpiler=42,
        )

        circuit3 = transpile(
            circuit,
            backend=backend,
            coupling_map=coupling_map,
            basis_gates=basis_gates,
            seed_transpiler=42,
        )
        self.assertEqual(circuit2, circuit3)

    @data(0, 1, 2, 3)
    def test_num_processes_kwarg_concurrent_default(self, num_processes):
        """Test that num_processes kwarg works when the system default parallel is false"""
        qc = QuantumCircuit(2)
        qc.h(0)
        qc.cx(0, 1)
        qc.measure_all()
        target = GenericBackendV2(num_qubits=27, seed=42).target
        res = transpile([qc] * 3, target=target, num_processes=num_processes)
        self.assertIsInstance(res, list)
        for circ in res:
            self.assertIsInstance(circ, QuantumCircuit)

    def test_transpile_basis_gates_no_backend_no_coupling_map(self):
        """Verify transpile() works with no coupling_map or backend."""
        qr = QuantumRegister(2, "qr")
        circuit = QuantumCircuit(qr)
        circuit.h(qr[0])
        circuit.h(qr[0])
        circuit.cx(qr[0], qr[1])
        circuit.cx(qr[0], qr[1])
        circuit.cx(qr[0], qr[1])
        circuit.cx(qr[0], qr[1])

        basis_gates = ["u1", "u2", "u3", "cx", "id"]
        circuit2 = transpile(
            circuit, basis_gates=basis_gates, optimization_level=0, seed_transpiler=42
        )
        resources_after = circuit2.count_ops()
        self.assertEqual({"u2": 2, "cx": 4}, resources_after)

    def test_transpile_non_adjacent_layout(self):
        """Transpile pipeline can handle manual layout on non-adjacent qubits.

        circuit:

        .. code-block:: text

                  ┌───┐
            qr_0: ┤ H ├──■──────────── -> 1
                  └───┘┌─┴─┐
            qr_1: ─────┤ X ├──■─────── -> 2
                       └───┘┌─┴─┐
            qr_2: ──────────┤ X ├──■── -> 3
                            └───┘┌─┴─┐
            qr_3: ───────────────┤ X ├ -> 5
                                 └───┘

        device:
        0  -  1  -  2  -  3  -  4  -  5  -  6

              |     |     |     |     |     |

              13 -  12  - 11 -  10 -  9  -  8  -   7
        """
        cmap = [
            [0, 1],
            [0, 14],
            [1, 0],
            [1, 2],
            [1, 13],
            [2, 1],
            [2, 3],
            [2, 12],
            [3, 2],
            [3, 4],
            [3, 11],
            [4, 3],
            [4, 5],
            [4, 10],
            [5, 4],
            [5, 6],
            [5, 9],
            [6, 5],
            [6, 8],
            [7, 8],
            [8, 6],
            [8, 7],
            [8, 9],
            [9, 5],
            [9, 8],
            [9, 10],
            [10, 4],
            [10, 9],
            [10, 11],
            [11, 3],
            [11, 10],
            [11, 12],
            [12, 2],
            [12, 11],
            [12, 13],
            [13, 1],
            [13, 12],
            [13, 14],
            [14, 0],
            [14, 13],
        ]

        qr = QuantumRegister(4, "qr")
        circuit = QuantumCircuit(qr)
        circuit.h(qr[0])
        circuit.cx(qr[0], qr[1])
        circuit.cx(qr[1], qr[2])
        circuit.cx(qr[2], qr[3])

        backend = GenericBackendV2(
            num_qubits=15, basis_gates=["ecr", "id", "rz", "sx", "x"], coupling_map=cmap, seed=42
        )
        initial_layout = [None, qr[0], qr[1], qr[2], None, qr[3]]

        new_circuit = transpile(
            circuit,
            basis_gates=backend.operation_names,
            coupling_map=backend.coupling_map,
            initial_layout=initial_layout,
            seed_transpiler=42,
        )

        qubit_indices = {bit: idx for idx, bit in enumerate(new_circuit.qubits)}

        for instruction in new_circuit.data:
            if isinstance(instruction.operation, CXGate):
                self.assertIn([qubit_indices[x] for x in instruction.qubits], backend.coupling_map)

    def test_transpile_qft_grid(self):
        """Transpile pipeline can handle 8-qubit QFT on 14-qubit grid."""

        basis_gates = ["cx", "id", "rz", "sx", "x"]

        qr = QuantumRegister(8)
        circuit = QuantumCircuit(qr)
        for i, q in enumerate(qr):
            for j in range(i):
                circuit.cp(math.pi / float(2 ** (i - j)), q, qr[j])
            circuit.h(q)

        new_circuit = transpile(
            circuit, basis_gates=basis_gates, coupling_map=MELBOURNE_CMAP, seed_transpiler=42
        )
        qubit_indices = {bit: idx for idx, bit in enumerate(new_circuit.qubits)}
        for instruction in new_circuit.data:
            if isinstance(instruction.operation, CXGate):
                self.assertIn([qubit_indices[x] for x in instruction.qubits], MELBOURNE_CMAP)

    def test_already_mapped_1(self):
        """Circuit not remapped if matches topology.

        See: https://github.com/Qiskit/qiskit-terra/issues/342
        """

        backend = GenericBackendV2(num_qubits=16, coupling_map=RUESCHLIKON_CMAP, seed=42)
        coupling_map = backend.coupling_map
        basis_gates = backend.operation_names

        qr = QuantumRegister(16, "qr")
        cr = ClassicalRegister(16, "cr")
        qc = QuantumCircuit(qr, cr)
        qc.cx(qr[3], qr[14])
        qc.cx(qr[5], qr[4])
        qc.h(qr[9])
        qc.cx(qr[9], qr[8])
        qc.x(qr[11])
        qc.cx(qr[3], qr[4])
        qc.cx(qr[12], qr[11])
        qc.cx(qr[13], qr[4])
        qc.measure(qr, cr)

        new_qc = transpile(
            qc,
            coupling_map=coupling_map,
            basis_gates=basis_gates,
            initial_layout=Layout.generate_trivial_layout(qr),
            seed_transpiler=42,
        )
        qubit_indices = {bit: idx for idx, bit in enumerate(new_qc.qubits)}
        cx_qubits = [instr.qubits for instr in new_qc.data if instr.operation.name == "cx"]
        cx_qubits_physical = [
            [qubit_indices[ctrl], qubit_indices[tgt]] for [ctrl, tgt] in cx_qubits
        ]
        self.assertEqual(
            sorted(cx_qubits_physical), [[3, 4], [3, 14], [5, 4], [9, 8], [12, 11], [13, 4]]
        )

    def test_already_mapped_via_layout(self):
        """Test that a manual layout that satisfies a coupling map does not get altered.

        See: https://github.com/Qiskit/qiskit-terra/issues/2036

        circuit:

        .. code-block:: text

                  ┌───┐                  ┌───┐ ░ ┌─┐
            qn_0: ┤ H ├──■────────────■──┤ H ├─░─┤M├─── -> 9
                  └───┘  │            │  └───┘ ░ └╥┘
            qn_1: ───────┼────────────┼────────░──╫──── -> 6
                         │            │        ░  ║
            qn_2: ───────┼────────────┼────────░──╫──── -> 5
                         │            │        ░  ║
            qn_3: ───────┼────────────┼────────░──╫──── -> 0
                         │            │        ░  ║
            qn_4: ───────┼────────────┼────────░──╫──── -> 1
                  ┌───┐┌─┴─┐┌──────┐┌─┴─┐┌───┐ ░  ║ ┌─┐
            qn_5: ┤ H ├┤ X ├┤ P(2) ├┤ X ├┤ H ├─░──╫─┤M├ -> 4
                  └───┘└───┘└──────┘└───┘└───┘ ░  ║ └╥┘
            cn: 2/════════════════════════════════╩══╩═
                                                  0  1

        device:
        0 -- 1 -- 2 -- 3 -- 4
        |                   |
        5 -- 6 -- 7 -- 8 -- 9
        |                   |
        10 - 11 - 12 - 13 - 14
        |                   |
        15 - 16 - 17 - 18 - 19
        """
        basis_gates = ["u1", "u2", "u3", "cx", "id"]
        coupling_map = [
            [0, 1],
            [0, 5],
            [1, 0],
            [1, 2],
            [2, 1],
            [2, 3],
            [3, 2],
            [3, 4],
            [4, 3],
            [4, 9],
            [5, 0],
            [5, 6],
            [5, 10],
            [6, 5],
            [6, 7],
            [7, 6],
            [7, 8],
            [7, 12],
            [8, 7],
            [8, 9],
            [9, 4],
            [9, 8],
            [9, 14],
            [10, 5],
            [10, 11],
            [10, 15],
            [11, 10],
            [11, 12],
            [12, 7],
            [12, 11],
            [12, 13],
            [13, 12],
            [13, 14],
            [14, 9],
            [14, 13],
            [14, 19],
            [15, 10],
            [15, 16],
            [16, 15],
            [16, 17],
            [17, 16],
            [17, 18],
            [18, 17],
            [18, 19],
            [19, 14],
            [19, 18],
        ]

        q = QuantumRegister(6, name="qn")
        c = ClassicalRegister(2, name="cn")
        qc = QuantumCircuit(q, c)
        qc.h(q[0])
        qc.h(q[5])
        qc.cx(q[0], q[5])
        qc.p(2, q[5])
        qc.cx(q[0], q[5])
        qc.h(q[0])
        qc.h(q[5])
        qc.barrier(q)
        qc.measure(q[0], c[0])
        qc.measure(q[5], c[1])

        initial_layout = [
            q[3],
            q[4],
            None,
            None,
            q[5],
            q[2],
            q[1],
            None,
            None,
            q[0],
            None,
            None,
            None,
            None,
            None,
            None,
            None,
            None,
            None,
            None,
        ]

        new_qc = transpile(
            qc,
            coupling_map=coupling_map,
            basis_gates=basis_gates,
            initial_layout=initial_layout,
            seed_transpiler=42,
        )
        qubit_indices = {bit: idx for idx, bit in enumerate(new_qc.qubits)}
        cx_qubits = [instr.qubits for instr in new_qc.data if instr.operation.name == "cx"]
        cx_qubits_physical = [
            [qubit_indices[ctrl], qubit_indices[tgt]] for [ctrl, tgt] in cx_qubits
        ]
        self.assertEqual(sorted(cx_qubits_physical), [[9, 4], [9, 4]])

    def test_transpile_bell(self):
        """Test Transpile Bell.

        If all correct some should exists.
        """
        backend = BasicSimulator()

        qubit_reg = QuantumRegister(2, name="q")
        clbit_reg = ClassicalRegister(2, name="c")
        qc = QuantumCircuit(qubit_reg, clbit_reg, name="bell")
        qc.h(qubit_reg[0])
        qc.cx(qubit_reg[0], qubit_reg[1])
        qc.measure(qubit_reg, clbit_reg)

        circuits = transpile(qc, backend, seed_transpiler=42)
        self.assertIsInstance(circuits, QuantumCircuit)

    def test_transpile_bell_discrete_basis(self):
        """Test that it's possible to transpile a very simple circuit to a discrete stabilizer-like
        basis.  In general, we do not make any guarantees about the possibility or quality of
        transpilation in these situations, but this is at least useful as a check that stuff that
        _could_ be possible remains so."""

        target = Target(num_qubits=2)
        for one_q in [XGate(), SXGate(), SXdgGate(), SGate(), SdgGate(), ZGate()]:
            target.add_instruction(one_q, {(0,): None, (1,): None})
        # This is only in one direction, and not the direction we're going to attempt to lay it out
        # onto, so we can test the basis translation.
        target.add_instruction(ECRGate(), {(1, 0): None})

        qc = QuantumCircuit(2)
        qc.h(0)
        qc.cx(0, 1)

        # Try with the initial layout in both directions to ensure we're dealing with the basis
        # having only a single direction.

        # Use optimization level=1 because the synthesis that runs as part of optimization at
        # higher optimization levels will create intermediate gates that the transpiler currently
        # lacks logic to translate to a discrete basis.
        self.assertIsInstance(
            transpile(
                qc, target=target, initial_layout=[0, 1], seed_transpiler=42, optimization_level=1
            ),
            QuantumCircuit,
        )
        self.assertIsInstance(
            transpile(
                qc, target=target, initial_layout=[1, 0], seed_transpiler=42, optimization_level=1
            ),
            QuantumCircuit,
        )

    def test_transpile_one(self):
        """Test transpile a single circuit.

        Check that the top-level `transpile` function returns
        a single circuit."""
        backend = BasicSimulator()

        qubit_reg = QuantumRegister(2)
        clbit_reg = ClassicalRegister(2)
        qc = QuantumCircuit(qubit_reg, clbit_reg, name="bell")
        qc.h(qubit_reg[0])
        qc.cx(qubit_reg[0], qubit_reg[1])
        qc.measure(qubit_reg, clbit_reg)

        circuit = transpile(qc, backend, seed_transpiler=42)
        self.assertIsInstance(circuit, QuantumCircuit)

    def test_transpile_two(self):
        """Test transpile two circuits.

        Check that the transpiler returns a list of two circuits.
        """
        backend = BasicSimulator()

        qubit_reg = QuantumRegister(2)
        clbit_reg = ClassicalRegister(2)
        qubit_reg2 = QuantumRegister(2)
        clbit_reg2 = ClassicalRegister(2)
        qc = QuantumCircuit(qubit_reg, clbit_reg, name="bell")
        qc.h(qubit_reg[0])
        qc.cx(qubit_reg[0], qubit_reg[1])
        qc.measure(qubit_reg, clbit_reg)
        qc_extra = QuantumCircuit(qubit_reg, qubit_reg2, clbit_reg, clbit_reg2, name="extra")
        qc_extra.measure(qubit_reg, clbit_reg)
        circuits = transpile([qc, qc_extra], backend, seed_transpiler=42)
        self.assertIsInstance(circuits, list)
        self.assertEqual(len(circuits), 2)

        for circuit in circuits:
            self.assertIsInstance(circuit, QuantumCircuit)

    def test_transpile_singleton(self):
        """Test transpile a single-element list with a circuit.

        Check that `transpile` returns a single-element list.

        See https://github.com/Qiskit/qiskit-terra/issues/5260
        """
        backend = BasicSimulator()

        qubit_reg = QuantumRegister(2)
        clbit_reg = ClassicalRegister(2)
        qc = QuantumCircuit(qubit_reg, clbit_reg, name="bell")
        qc.h(qubit_reg[0])
        qc.cx(qubit_reg[0], qubit_reg[1])
        qc.measure(qubit_reg, clbit_reg)

        circuits = transpile([qc], backend, seed_transpiler=42)
        self.assertIsInstance(circuits, list)
        self.assertEqual(len(circuits), 1)
        self.assertIsInstance(circuits[0], QuantumCircuit)

    def test_mapping_correction(self):
        """Test mapping works in previous failed case."""
        backend = GenericBackendV2(num_qubits=12, seed=42)
        qr = QuantumRegister(name="qr", size=11)
        cr = ClassicalRegister(name="qc", size=11)
        circuit = QuantumCircuit(qr, cr)
        circuit.u(1.564784764685993, -1.2378965763410095, 2.9746763177861713, qr[3])
        circuit.u(1.2269835563676523, 1.1932982847014162, -1.5597357740824318, qr[5])
        circuit.cx(qr[5], qr[3])
        circuit.p(0.856768317675967, qr[3])
        circuit.u(-3.3911273825190915, 0.0, 0.0, qr[5])
        circuit.cx(qr[3], qr[5])
        circuit.u(2.159209321625547, 0.0, 0.0, qr[5])
        circuit.cx(qr[5], qr[3])
        circuit.u(0.30949966910232335, 1.1706201763833217, 1.738408691990081, qr[3])
        circuit.u(1.9630571407274755, -0.6818742967975088, 1.8336534616728195, qr[5])
        circuit.u(1.330181833806101, 0.6003162754946363, -3.181264980452862, qr[7])
        circuit.u(0.4885914820775024, 3.133297443244865, -2.794457469189904, qr[8])
        circuit.cx(qr[8], qr[7])
        circuit.p(2.2196187596178616, qr[7])
        circuit.u(-3.152367609631023, 0.0, 0.0, qr[8])
        circuit.cx(qr[7], qr[8])
        circuit.u(1.2646005789809263, 0.0, 0.0, qr[8])
        circuit.cx(qr[8], qr[7])
        circuit.u(0.7517780502091939, 1.2828514296564781, 1.6781179605443775, qr[7])
        circuit.u(0.9267400575390405, 2.0526277839695153, 2.034202361069533, qr[8])
        circuit.u(2.550304293455634, 3.8250017126569698, -2.1351609599720054, qr[1])
        circuit.u(0.9566260876600556, -1.1147561503064538, 2.0571590492298797, qr[4])
        circuit.cx(qr[4], qr[1])
        circuit.p(2.1899329069137394, qr[1])
        circuit.u(-1.8371715243173294, 0.0, 0.0, qr[4])
        circuit.cx(qr[1], qr[4])
        circuit.u(0.4717053496327104, 0.0, 0.0, qr[4])
        circuit.cx(qr[4], qr[1])
        circuit.u(2.3167620677708145, -1.2337330260253256, -0.5671322899563955, qr[1])
        circuit.u(1.0468499525240678, 0.8680750644809365, -1.4083720073192485, qr[4])
        circuit.u(2.4204244021892807, -2.211701932616922, 3.8297006565735883, qr[10])
        circuit.u(0.36660280497727255, 3.273119149343493, -1.8003362351299388, qr[6])
        circuit.cx(qr[6], qr[10])
        circuit.p(1.067395863586385, qr[10])
        circuit.u(-0.7044917541291232, 0.0, 0.0, qr[6])
        circuit.cx(qr[10], qr[6])
        circuit.u(2.1830003849921527, 0.0, 0.0, qr[6])
        circuit.cx(qr[6], qr[10])
        circuit.u(2.1538343756723917, 2.2653381826084606, -3.550087952059485, qr[10])
        circuit.u(1.307627685019188, -0.44686656993522567, -2.3238098554327418, qr[6])
        circuit.u(2.2046797998462906, 0.9732961754855436, 1.8527865921467421, qr[9])
        circuit.u(2.1665254613904126, -1.281337664694577, -1.2424905413631209, qr[0])
        circuit.cx(qr[0], qr[9])
        circuit.p(2.6209599970201007, qr[9])
        circuit.u(0.04680566321901303, 0.0, 0.0, qr[0])
        circuit.cx(qr[9], qr[0])
        circuit.u(1.7728411151289603, 0.0, 0.0, qr[0])
        circuit.cx(qr[0], qr[9])
        circuit.u(2.4866395967434443, 0.48684511243566697, -3.0069186877854728, qr[9])
        circuit.u(1.7369112924273789, -4.239660866163805, 1.0623389015296005, qr[0])
        circuit.barrier(qr)
        circuit.measure(qr, cr)

        circuits = transpile(circuit, backend, seed_transpiler=42)

        self.assertIsInstance(circuits, QuantumCircuit)

    def test_transpiler_layout_from_intlist(self):
        """A list of ints gives layout to correctly map circuit.
        virtual  physical
         q1_0  -  4   ---[H]---
         q2_0  -  5
         q2_1  -  6   ---[H]---
         q3_0  -  8
         q3_1  -  9
         q3_2  -  10  ---[H]---

        """
        qr1 = QuantumRegister(1, "qr1")
        qr2 = QuantumRegister(2, "qr2")
        qr3 = QuantumRegister(3, "qr3")
        qc = QuantumCircuit(qr1, qr2, qr3)
        qc.h(qr1[0])
        qc.h(qr2[1])
        qc.h(qr3[2])
        layout = [4, 5, 6, 8, 9, 10]

        cmap = [
            [1, 0],
            [1, 2],
            [2, 3],
            [4, 3],
            [4, 10],
            [5, 4],
            [5, 6],
            [5, 9],
            [6, 8],
            [7, 8],
            [9, 8],
            [9, 10],
            [11, 3],
            [11, 10],
            [11, 12],
            [12, 2],
            [13, 1],
            [13, 12],
        ]

        new_circ = transpile(
            qc,
            backend=None,
            coupling_map=cmap,
            basis_gates=["u2"],
            initial_layout=layout,
            seed_transpiler=42,
        )
        qubit_indices = {bit: idx for idx, bit in enumerate(new_circ.qubits)}
        mapped_qubits = []

        for instruction in new_circ.data:
            mapped_qubits.append(qubit_indices[instruction.qubits[0]])

        self.assertEqual(mapped_qubits, [4, 6, 10])

    def test_mapping_multi_qreg(self):
        """Test mapping works for multiple qregs."""
        backend = GenericBackendV2(num_qubits=8, seed=42)
        qr = QuantumRegister(3, name="qr")
        qr2 = QuantumRegister(1, name="qr2")
        qr3 = QuantumRegister(4, name="qr3")
        cr = ClassicalRegister(3, name="cr")
        qc = QuantumCircuit(qr, qr2, qr3, cr)
        qc.h(qr[0])
        qc.cx(qr[0], qr2[0])
        qc.cx(qr[1], qr3[2])
        qc.measure(qr, cr)

        circuits = transpile(qc, backend, seed_transpiler=42)

        self.assertIsInstance(circuits, QuantumCircuit)

    def test_transpile_circuits_diff_registers(self):
        """Transpile list of circuits with different qreg names."""
        backend = GenericBackendV2(num_qubits=4, seed=42)
        circuits = []
        for _ in range(2):
            qr = QuantumRegister(2)
            cr = ClassicalRegister(2)
            circuit = QuantumCircuit(qr, cr)
            circuit.h(qr[0])
            circuit.cx(qr[0], qr[1])
            circuit.measure(qr, cr)
            circuits.append(circuit)

        circuits = transpile(circuits, backend)
        self.assertIsInstance(circuits[0], QuantumCircuit)

    def test_wrong_initial_layout(self):
        """Test transpile with a bad initial layout."""
        backend = GenericBackendV2(num_qubits=4, seed=42)

        qubit_reg = QuantumRegister(2, name="q")
        clbit_reg = ClassicalRegister(2, name="c")
        qc = QuantumCircuit(qubit_reg, clbit_reg, name="bell")
        qc.h(qubit_reg[0])
        qc.cx(qubit_reg[0], qubit_reg[1])
        qc.measure(qubit_reg, clbit_reg)

        bad_initial_layout = [
            QuantumRegister(3, "q")[0],
            QuantumRegister(3, "q")[1],
            QuantumRegister(3, "q")[2],
        ]

        with self.assertRaises(TranspilerError):
            transpile(qc, backend, initial_layout=bad_initial_layout)

    def test_parameterized_circuit_for_simulator(self):
        """Verify that a parameterized circuit can be transpiled for a simulator backend."""
        qr = QuantumRegister(2, name="qr")
        qc = QuantumCircuit(qr)

        theta = Parameter("theta")
        qc.rz(theta, qr[0])

        transpiled_qc = transpile(qc, backend=BasicSimulator())

        expected_qc = QuantumCircuit(qr)
        expected_qc.append(RZGate(theta), [qr[0]])
        self.assertEqual(expected_qc, transpiled_qc)

    def test_parameterized_circuit_for_device(self):
        """Verify that a parameterized circuit can be transpiled for a device backend."""
        qr = QuantumRegister(2, name="qr")
        qc = QuantumCircuit(qr)

        theta = Parameter("theta")
        qc.p(theta, qr[0])
        backend = GenericBackendV2(num_qubits=4, seed=42)

        transpiled_qc = transpile(
            qc,
            backend=backend,
            initial_layout=Layout.generate_trivial_layout(qr),
        )

        qr = QuantumRegister(backend.num_qubits, "q")
        expected_qc = QuantumCircuit(qr, global_phase=theta / 2.0)
        expected_qc.append(RZGate(theta), [qr[0]])

        self.assertEqual(expected_qc, transpiled_qc)

    def test_parameter_expression_circuit_for_simulator(self):
        """Verify that a circuit including expressions of parameters can be
        transpiled for a simulator backend."""
        qr = QuantumRegister(2, name="qr")
        qc = QuantumCircuit(qr)

        theta = Parameter("theta")
        square = theta * theta
        qc.rz(square, qr[0])

        transpiled_qc = transpile(qc, backend=BasicSimulator())

        expected_qc = QuantumCircuit(qr)
        expected_qc.append(RZGate(square), [qr[0]])
        self.assertEqual(expected_qc, transpiled_qc)

    def test_parameter_expression_circuit_for_device(self):
        """Verify that a circuit including expressions of parameters can be
        transpiled for a device backend."""
        qr = QuantumRegister(2, name="qr")
        qc = QuantumCircuit(qr)

        theta = Parameter("theta")
        square = theta * theta
        qc.rz(square, qr[0])

        backend = GenericBackendV2(num_qubits=4, seed=42)
        transpiled_qc = transpile(
            qc,
            backend=backend,
            initial_layout=Layout.generate_trivial_layout(qr),
        )

        qr = QuantumRegister(backend.num_qubits, "q")
        expected_qc = QuantumCircuit(qr)
        expected_qc.append(RZGate(square), [qr[0]])
        self.assertEqual(expected_qc, transpiled_qc)

    def test_final_measurement_barrier_for_devices(self):
        """Verify BarrierBeforeFinalMeasurements pass is called in default pipeline for devices."""
        qasm_dir = os.path.join(os.path.dirname(os.path.dirname(os.path.abspath(__file__))), "qasm")
        circ = QuantumCircuit.from_qasm_file(os.path.join(qasm_dir, "example.qasm"))
        layout = Layout.generate_trivial_layout(*circ.qregs)
        orig_pass = BarrierBeforeFinalMeasurements()

        with patch.object(BarrierBeforeFinalMeasurements, "run", wraps=orig_pass.run) as mock_pass:
            transpile(
                circ,
                coupling_map=RUESCHLIKON_CMAP,
                initial_layout=layout,
            )
            self.assertTrue(mock_pass.called)

    def test_do_not_run_gatedirection_with_symmetric_cm(self):
        """When the coupling map is symmetric, do not run GateDirection."""
        qasm_dir = os.path.join(os.path.dirname(os.path.dirname(os.path.abspath(__file__))), "qasm")
        circ = QuantumCircuit.from_qasm_file(os.path.join(qasm_dir, "example.qasm"))
        layout = Layout.generate_trivial_layout(*circ.qregs)
        coupling_map = []
        for node1, node2 in GenericBackendV2(num_qubits=16, seed=42).coupling_map:
            coupling_map.append([node1, node2])
            coupling_map.append([node2, node1])

        orig_pass = GateDirection(CouplingMap(coupling_map))
        with patch.object(GateDirection, "run", wraps=orig_pass.run) as mock_pass:
            transpile(circ, coupling_map=coupling_map, initial_layout=layout)
            self.assertFalse(mock_pass.called)

    def test_do_not_run_elide_permutations_no_routing(self):
        """Test the ElidePermutations pass doesn't run if we disable routing

        See https://github.com/Qiskit/qiskit/issues/13144 for the details and
        reproduce in this test
        """
        circuit_routed = QuantumCircuit(4)
        circuit_routed.cx(0, 1)
        circuit_routed.h(1)
        circuit_routed.swap(1, 2)
        circuit_routed.cx(2, 3)
        pm = generate_preset_pass_manager(
            basis_gates=["cx", "sx", "rz"], routing_method="none", optimization_level=2
        )
        circuit_basis = pm.run(circuit_routed)
        cx_gate_qubits = []
        for instruction in circuit_basis.data:
            if instruction.name == "cx":
                cx_gate_qubits.append(instruction.qubits)
        # If we did not Elide the existing swaps then the swap should be
        # decomposed into 3 cx between 1 and 2 and there are no gates between
        # 1 and 3
        self.assertIn((circuit_basis.qubits[1], circuit_basis.qubits[2]), cx_gate_qubits)
        self.assertIn((circuit_basis.qubits[2], circuit_basis.qubits[1]), cx_gate_qubits)
        self.assertNotIn((circuit_basis.qubits[1], circuit_basis.qubits[3]), cx_gate_qubits)
        self.assertNotIn((circuit_basis.qubits[3], circuit_basis.qubits[1]), cx_gate_qubits)

    def test_optimize_to_nothing(self):
        """Optimize gates up to fixed point in the default pipeline
        See https://github.com/Qiskit/qiskit-terra/issues/2035
        """
        #       ┌───┐     ┌───┐┌───┐┌───┐     ┌───┐
        # q0_0: ┤ H ├──■──┤ X ├┤ Y ├┤ Z ├──■──┤ H ├──■────■──
        #       └───┘┌─┴─┐└───┘└───┘└───┘┌─┴─┐└───┘┌─┴─┐┌─┴─┐
        # q0_1: ─────┤ X ├───────────────┤ X ├─────┤ X ├┤ X ├
        #            └───┘               └───┘     └───┘└───┘
        qr = QuantumRegister(2)
        circ = QuantumCircuit(qr)
        circ.h(qr[0])
        circ.cx(qr[0], qr[1])
        circ.x(qr[0])
        circ.y(qr[0])
        circ.z(qr[0])
        circ.cx(qr[0], qr[1])
        circ.h(qr[0])
        circ.cx(qr[0], qr[1])
        circ.cx(qr[0], qr[1])

        after = transpile(circ, coupling_map=[[0, 1], [1, 0]], basis_gates=["u3", "u2", "u1", "cx"])

        expected = QuantumCircuit(QuantumRegister(2, "q"), global_phase=-np.pi / 2)
        msg = f"after:\n{after}\nexpected:\n{expected}"
        self.assertEqual(after, expected, msg=msg)

    def test_pass_manager_empty(self):
        """Test passing an empty PassManager() to the transpiler.

        It should perform no transformations on the circuit.
        """
        qr = QuantumRegister(2)
        circuit = QuantumCircuit(qr)
        circuit.h(qr[0])
        circuit.h(qr[0])
        circuit.cx(qr[0], qr[1])
        circuit.cx(qr[0], qr[1])
        circuit.cx(qr[0], qr[1])
        circuit.cx(qr[0], qr[1])
        resources_before = circuit.count_ops()

        pass_manager = PassManager()
        out_circuit = pass_manager.run(circuit)
        resources_after = out_circuit.count_ops()

        self.assertDictEqual(resources_before, resources_after)

    def test_move_measurements(self):
        """Measurements applied AFTER swap mapping."""
        cmap = GenericBackendV2(num_qubits=16, seed=42).coupling_map
        qasm_dir = os.path.join(os.path.dirname(os.path.dirname(os.path.abspath(__file__))), "qasm")
        circ = QuantumCircuit.from_qasm_file(os.path.join(qasm_dir, "move_measurements.qasm"))

        lay = [0, 1, 15, 2, 14, 3, 13, 4, 12, 5, 11, 6]
        out = transpile(circ, initial_layout=lay, coupling_map=cmap, routing_method="sabre")
        out_dag = circuit_to_dag(out)
        meas_nodes = out_dag.named_nodes("measure")
        for meas_node in meas_nodes:
            is_last_measure = all(
                isinstance(after_measure, DAGOutNode)
                for after_measure in out_dag.quantum_successors(meas_node)
            )
            self.assertTrue(is_last_measure)

    @data(0, 1, 2, 3)
    def test_init_resets_kept_preset_passmanagers(self, optimization_level):
        """Test initial resets kept at all preset transpilation levels"""
        num_qubits = 5
        qc = QuantumCircuit(num_qubits)
        qc.reset(range(num_qubits))
        qc.h(range(num_qubits))

        num_resets = transpile(qc, optimization_level=optimization_level).count_ops()["reset"]
        self.assertEqual(num_resets, num_qubits)

    @data(0, 1, 2, 3)
    def test_initialize_reset_is_not_removed(self, optimization_level):
        """The reset in front of initializer should NOT be removed at beginning"""
        qr = QuantumRegister(1, "qr")
        qc = QuantumCircuit(qr)
        qc.initialize([1.0 / math.sqrt(2), 1.0 / math.sqrt(2)], [qr[0]])
        qc.initialize([1.0 / math.sqrt(2), -1.0 / math.sqrt(2)], [qr[0]])

        after = transpile(qc, basis_gates=["reset", "u3"], optimization_level=optimization_level)
        self.assertEqual(after.count_ops()["reset"], 2, msg=f"{after}\n does not have 2 resets.")

    def test_initialize_FakeMelbourne(self):
        """Test that the zero-state resets are remove in a device not supporting them."""
        desired_vector = [1 / math.sqrt(2), 0, 0, 0, 0, 0, 0, 1 / math.sqrt(2)]
        qr = QuantumRegister(3, "qr")
        qc = QuantumCircuit(qr)
        qc.initialize(desired_vector, [qr[0], qr[1], qr[2]])

        out = transpile(qc, backend=GenericBackendV2(num_qubits=4, seed=42))
        out_dag = circuit_to_dag(out)
        reset_nodes = out_dag.named_nodes("reset")

        self.assertEqual(len(reset_nodes), 3)

    def test_non_standard_basis(self):
        """Test a transpilation with a non-standard basis"""
        qr1 = QuantumRegister(1, "q1")
        qr2 = QuantumRegister(2, "q2")
        qr3 = QuantumRegister(3, "q3")
        qc = QuantumCircuit(qr1, qr2, qr3)
        qc.h(qr1[0])
        qc.h(qr2[1])
        qc.h(qr3[2])
        layout = [4, 5, 6, 8, 9, 10]

        cmap = [
            [1, 0],
            [1, 2],
            [2, 3],
            [4, 3],
            [4, 10],
            [5, 4],
            [5, 6],
            [5, 9],
            [6, 8],
            [7, 8],
            [9, 8],
            [9, 10],
            [11, 3],
            [11, 10],
            [11, 12],
            [12, 2],
            [13, 1],
            [13, 12],
        ]

        circuit = transpile(
            qc, backend=None, coupling_map=cmap, basis_gates=["h"], initial_layout=layout
        )

        dag_circuit = circuit_to_dag(circuit)
        resources_after = dag_circuit.count_ops()
        self.assertEqual({"h": 3}, resources_after)

    def test_hadamard_to_rot_gates(self):
        """Test a transpilation from H to Rx, Ry gates"""
        qr = QuantumRegister(1)
        qc = QuantumCircuit(qr)
        qc.h(0)

        expected = QuantumCircuit(qr, global_phase=np.pi / 2)
        expected.append(RYGate(theta=np.pi / 2), [0])
        expected.append(RXGate(theta=np.pi), [0])

        circuit = transpile(qc, basis_gates=["rx", "ry"], optimization_level=0)
        self.assertEqual(circuit, expected)

    def test_basis_subset(self):
        """Test a transpilation with a basis subset of the standard basis"""
        qr = QuantumRegister(1, "q1")
        qc = QuantumCircuit(qr)
        qc.h(qr[0])
        qc.x(qr[0])
        qc.t(qr[0])

        layout = [4]

        cmap = [
            [1, 0],
            [1, 2],
            [2, 3],
            [4, 3],
            [4, 10],
            [5, 4],
            [5, 6],
            [5, 9],
            [6, 8],
            [7, 8],
            [9, 8],
            [9, 10],
            [11, 3],
            [11, 10],
            [11, 12],
            [12, 2],
            [13, 1],
            [13, 12],
        ]

        circuit = transpile(
            qc, backend=None, coupling_map=cmap, basis_gates=["u3"], initial_layout=layout
        )

        dag_circuit = circuit_to_dag(circuit)
        resources_after = dag_circuit.count_ops()
        self.assertEqual({"u3": 1}, resources_after)

    def test_check_circuit_width(self):
        """Verify transpilation of circuit with virtual qubits greater than
        physical qubits raises error"""
        cmap = [
            [1, 0],
            [1, 2],
            [2, 3],
            [4, 3],
            [4, 10],
            [5, 4],
            [5, 6],
            [5, 9],
            [6, 8],
            [7, 8],
            [9, 8],
            [9, 10],
            [11, 3],
            [11, 10],
            [11, 12],
            [12, 2],
            [13, 1],
            [13, 12],
        ]

        qc = QuantumCircuit(15, 15)

        with self.assertRaises(CircuitTooWideForTarget):
            transpile(qc, coupling_map=cmap)

    @data(0, 1, 2, 3)
    def test_ccx_routing_method_none(self, optimization_level):
        """CCX without routing method."""

        qc = QuantumCircuit(3)
        qc.cx(0, 1)
        qc.cx(1, 2)

        out = transpile(
            qc,
            routing_method="none",
            basis_gates=["u", "cx"],
            initial_layout=[0, 1, 2],
            seed_transpiler=0,
            coupling_map=[[0, 1], [1, 2]],
            optimization_level=optimization_level,
        )

        self.assertTrue(Operator(qc).equiv(out))

    @data(0, 1, 2, 3)
    def test_ccx_routing_method_none_failed(self, optimization_level):
        """CCX without routing method cannot be routed."""

        qc = QuantumCircuit(3)
        qc.ccx(0, 1, 2)

        with self.assertRaises(TranspilerError):
            transpile(
                qc,
                routing_method="none",
                basis_gates=["u", "cx"],
                initial_layout=[0, 1, 2],
                seed_transpiler=0,
                coupling_map=[[0, 1], [1, 2]],
                optimization_level=optimization_level,
            )

    @data(0, 1, 2, 3)
    def test_ms_unrolls_to_cx(self, optimization_level):
        """Verify a Rx,Ry,Rxx circuit transpile to a U3,CX target."""

        qc = QuantumCircuit(2)
        qc.rx(math.pi / 2, 0)
        qc.ry(math.pi / 4, 1)
        qc.rxx(math.pi / 4, 0, 1)

        out = transpile(
            qc, basis_gates=["u3", "cx"], optimization_level=optimization_level, seed_transpiler=42
        )

        self.assertTrue(Operator(qc).equiv(out))

    @data(0, 1, 2, 3)
    def test_ms_can_target_ms(self, optimization_level):
        """Verify a Rx,Ry,Rxx circuit can transpile to an Rx,Ry,Rxx target."""

        qc = QuantumCircuit(2)
        qc.rx(math.pi / 2, 0)
        qc.ry(math.pi / 4, 1)
        qc.rxx(math.pi / 4, 0, 1)

        out = transpile(
            qc,
            basis_gates=["rx", "ry", "rxx"],
            optimization_level=optimization_level,
            seed_transpiler=42,
        )

        self.assertTrue(Operator(qc).equiv(out))

    @data(0, 1, 2, 3)
    def test_cx_can_target_ms(self, optimization_level):
        """Verify a U3,CX circuit can transpiler to a Rx,Ry,Rxx target."""

        qc = QuantumCircuit(2)
        qc.h(0)
        qc.cx(0, 1)
        qc.rz(math.pi / 4, [0, 1])

        out = transpile(
            qc,
            basis_gates=["rx", "ry", "rxx"],
            optimization_level=optimization_level,
            seed_transpiler=42,
        )

        self.assertTrue(Operator(qc).equiv(out))

    @data(0, 1, 2, 3)
    def test_measure_doesnt_unroll_ms(self, optimization_level):
        """Verify a measure doesn't cause an Rx,Ry,Rxx circuit to unroll to U3,CX."""

        qc = QuantumCircuit(2, 2)
        qc.rx(math.pi / 2, 0)
        qc.ry(math.pi / 4, 1)
        qc.rxx(math.pi / 4, 0, 1)
        qc.measure([0, 1], [0, 1])
        out = transpile(
            qc,
            basis_gates=["rx", "ry", "rxx"],
            optimization_level=optimization_level,
            seed_transpiler=42,
        )

        self.assertEqual(qc, out)

    @data(
        ["cx", "u3"],
        ["cz", "u3"],
        ["cz", "rx", "rz"],
        ["rxx", "rx", "ry"],
        ["iswap", "rx", "rz"],
    )
    def test_block_collection_runs_for_non_cx_bases(self, basis_gates):
        """Verify block collection is run when a single two qubit gate is in the basis."""
        twoq_gate, *_ = basis_gates

        qc = QuantumCircuit(2)
        qc.cx(0, 1)
        qc.cx(1, 0)
        qc.cx(0, 1)
        qc.cx(0, 1)

        out = transpile(qc, basis_gates=basis_gates, optimization_level=3, seed_transpiler=42)

        self.assertLessEqual(out.count_ops()[twoq_gate], 2)

    @unpack
    @data(
        (["u3", "cx"], {"u3": 1, "cx": 1}),
        (["rx", "rz", "iswap"], {"rx": 6, "rz": 12, "iswap": 2}),
        (["rx", "ry", "rxx"], {"rx": 6, "ry": 5, "rxx": 1}),
    )
    def test_block_collection_reduces_1q_gate(self, basis_gates, gate_counts):
        """For synthesis to non-U3 bases, verify we minimize 1q gates."""
        qc = QuantumCircuit(2)
        qc.h(0)
        qc.cx(0, 1)

        out = transpile(qc, basis_gates=basis_gates, optimization_level=3, seed_transpiler=42)

        self.assertTrue(Operator(out).equiv(qc))
        self.assertTrue(set(out.count_ops()).issubset(basis_gates))
        for basis_gate in basis_gates:
            self.assertLessEqual(out.count_ops()[basis_gate], gate_counts[basis_gate])

    @combine(
        optimization_level=[0, 1, 2, 3],
        basis_gates=[
            ["u3", "cx"],
            ["rx", "rz", "iswap"],
            ["ry", "rz", "rxx"],
        ],
    )
    def test_translation_method_synthesis(self, optimization_level, basis_gates):
        """Verify translation_method='synthesis' gets to the basis."""
        qc = QuantumCircuit(2)
        qc.h(0)
        qc.cx(0, 1)

        out = transpile(
            qc,
            translation_method="synthesis",
            basis_gates=basis_gates,
            optimization_level=optimization_level,
            seed_transpiler=42,
        )

        self.assertTrue(Operator(out).equiv(qc))
        self.assertTrue(set(out.count_ops()).issubset(basis_gates))

    def test_transpiled_custom_gates_calibration(self):
        """Test if transpiled calibrations is equal to custom gates circuit calibrations."""
        custom_180 = Gate("mycustom", 1, [3.14])
        custom_90 = Gate("mycustom", 1, [1.57])

        circ = QuantumCircuit(2)
        circ.append(custom_180, [0])
        circ.append(custom_90, [1])

        with self.assertWarns(DeprecationWarning):
            with pulse.build() as q0_x180:
                pulse.play(pulse.library.Gaussian(20, 1.0, 3.0), pulse.DriveChannel(0))
            with pulse.build() as q1_y90:
                pulse.play(pulse.library.Gaussian(20, -1.0, 3.0), pulse.DriveChannel(1))

            # Add calibration
            circ.add_calibration(custom_180, [0], q0_x180)
            circ.add_calibration(custom_90, [1], q1_y90)

        transpiled_circuit = transpile(
            circ,
            backend=GenericBackendV2(num_qubits=4, seed=42),
            layout_method="trivial",
            seed_transpiler=42,
        )
        with self.assertWarns(DeprecationWarning):
            self.assertEqual(transpiled_circuit.calibrations, circ.calibrations)
        self.assertEqual(list(transpiled_circuit.count_ops().keys()), ["mycustom"])
        self.assertEqual(list(transpiled_circuit.count_ops().values()), [2])

    def test_transpiled_basis_gates_calibrations(self):
        """Test if the transpiled calibrations is equal to basis gates circuit calibrations."""
        circ = QuantumCircuit(2)
        circ.h(0)

        with self.assertWarns(DeprecationWarning):
            with pulse.build() as q0_x180:
                pulse.play(pulse.library.Gaussian(20, 1.0, 3.0), pulse.DriveChannel(0))

            # Add calibration
            circ.add_calibration("h", [0], q0_x180)

        transpiled_circuit = transpile(
            circ, backend=GenericBackendV2(num_qubits=4, seed=42), seed_transpiler=42
        )
        with self.assertWarns(DeprecationWarning):
            self.assertEqual(transpiled_circuit.calibrations, circ.calibrations)

    def test_transpile_calibrated_custom_gate_on_diff_qubit(self):
        """Test if the custom, non calibrated gate raises QiskitError."""
        custom_180 = Gate("mycustom", 1, [3.14])

        circ = QuantumCircuit(2)
        circ.append(custom_180, [0])

        with self.assertWarns(DeprecationWarning):
            with pulse.build() as q0_x180:
                pulse.play(pulse.library.Gaussian(20, 1.0, 3.0), pulse.DriveChannel(0))

            # Add calibration
            circ.add_calibration(custom_180, [1], q0_x180)

        with self.assertRaises(QiskitError):
            transpile(
                circ,
                backend=GenericBackendV2(num_qubits=4, seed=42),
                layout_method="trivial",
                seed_transpiler=42,
                optimization_level=1,
            )

    def test_transpile_calibrated_nonbasis_gate_on_diff_qubit(self):
        """Test if the non-basis gates are transpiled if they are on different qubit that
        is not calibrated."""
        circ = QuantumCircuit(2)
        circ.h(0)
        circ.h(1)

        with self.assertWarns(DeprecationWarning):
            with pulse.build() as q0_x180:
                pulse.play(pulse.library.Gaussian(20, 1.0, 3.0), pulse.DriveChannel(0))

            # Add calibration
            circ.add_calibration("h", [1], q0_x180)

        transpiled_circuit = transpile(
            circ, backend=GenericBackendV2(num_qubits=4), seed_transpiler=42, optimization_level=1
        )
        with self.assertWarns(DeprecationWarning):
            self.assertEqual(transpiled_circuit.calibrations, circ.calibrations)
        self.assertEqual(set(transpiled_circuit.count_ops().keys()), {"rz", "sx", "h"})

    def test_transpile_subset_of_calibrated_gates(self):
        """Test transpiling a circuit with both basis gate (not-calibrated) and
        a calibrated gate on different qubits."""
        x_180 = Gate("mycustom", 1, [3.14])

        circ = QuantumCircuit(2)
        circ.h(0)
        circ.append(x_180, [0])
        circ.h(1)

        with self.assertWarns(DeprecationWarning):
            with pulse.build() as q0_x180:
                pulse.play(pulse.library.Gaussian(20, 1.0, 3.0), pulse.DriveChannel(0))

            circ.add_calibration(x_180, [0], q0_x180)
            circ.add_calibration("h", [1], q0_x180)  # 'h' is calibrated on qubit 1

        transpiled_circ = transpile(
            circ,
            backend=GenericBackendV2(num_qubits=4, seed=42),
            layout_method="trivial",
            seed_transpiler=42,
        )
        self.assertEqual(set(transpiled_circ.count_ops().keys()), {"rz", "sx", "mycustom", "h"})

    def test_parameterized_calibrations_transpile(self):
        """Check that gates can be matched to their calibrations before and after parameter
        assignment."""
        tau = Parameter("tau")
        circ = QuantumCircuit(3, 3)
        circ.append(Gate("rxt", 1, [2 * 3.14 * tau]), [0])

        def q0_rxt(tau):
            with self.assertWarns(DeprecationWarning):
                with pulse.build() as q0_rxt:
                    pulse.play(pulse.library.Gaussian(20, 0.4 * tau, 3.0), pulse.DriveChannel(0))
            return q0_rxt

        with self.assertWarns(DeprecationWarning):
            circ.add_calibration("rxt", [0], q0_rxt(tau), [2 * 3.14 * tau])

        transpiled_circ = transpile(
            circ,
            backend=GenericBackendV2(num_qubits=4, seed=42),
            layout_method="trivial",
            seed_transpiler=42,
        )
        self.assertEqual(set(transpiled_circ.count_ops().keys()), {"rxt"})
        circ = circ.assign_parameters({tau: 1})
        transpiled_circ = transpile(
            circ,
            backend=GenericBackendV2(num_qubits=4),
            layout_method="trivial",
            seed_transpiler=42,
        )
        self.assertEqual(set(transpiled_circ.count_ops().keys()), {"rxt"})

    def test_inst_durations_from_calibrations(self):
        """Test that circuit calibrations can be used instead of explicitly
        supplying inst_durations.
        """
        qc = QuantumCircuit(2)
        qc.append(Gate("custom", 1, []), [0])

        with self.assertWarns(DeprecationWarning):
            with pulse.build() as cal:
                pulse.play(pulse.library.Gaussian(20, 1.0, 3.0), pulse.DriveChannel(0))
            qc.add_calibration("custom", [0], cal)

        out = transpile(qc, scheduling_method="alap", seed_transpiler=42)
        with self.assertWarns(DeprecationWarning):
            self.assertEqual(out.duration, cal.duration)

    @data(0, 1, 2, 3)
    def test_circuit_with_delay(self, optimization_level):
        """Verify a circuit with delay can transpile to a scheduled circuit."""

        qc = QuantumCircuit(2)
        qc.h(0)
        qc.delay(500, 1)
        qc.cx(0, 1)

        with self.assertWarnsRegex(
            DeprecationWarning,
            expected_regex="The `target` parameter should be used instead",
        ):
            out = transpile(
                qc,
                scheduling_method="alap",
                basis_gates=["h", "cx"],
                instruction_durations=[("h", 0, 200), ("cx", [0, 1], 700)],
                dt=1e-9,
                optimization_level=optimization_level,
                seed_transpiler=42,
            )

        self.assertEqual(out.duration, 1200)

    def test_delay_converts_to_dt(self):
        """Test that a delay instruction is converted to units of dt given a backend."""
        qc = QuantumCircuit(2)
        qc.delay(1000, [0], unit="us")

        backend = GenericBackendV2(num_qubits=4)
        backend.target.dt = 0.5e-6
        out = transpile([qc, qc], backend, seed_transpiler=42)
        self.assertEqual(out[0].data[0].operation.unit, "dt")
        self.assertEqual(out[1].data[0].operation.unit, "dt")

        out = transpile(qc, dt=1e-9, seed_transpiler=42)
        self.assertEqual(out.data[0].operation.unit, "dt")

    def test_scheduling_backend_v2(self):
        """Test that scheduling method works with Backendv2."""
        qc = QuantumCircuit(2)
        qc.h(0)
        qc.cx(0, 1)
        qc.measure_all()

        out = transpile(
            [qc, qc],
            backend=GenericBackendV2(num_qubits=4),
            scheduling_method="alap",
            seed_transpiler=42,
        )
        self.assertIn("delay", out[0].count_ops())
        self.assertIn("delay", out[1].count_ops())

    def test_scheduling_instruction_constraints_backend(self):
        """Test that scheduling-related loose transpile constraints
        work with BackendV2."""

        backend = GenericBackendV2(
            2,
            coupling_map=[[0, 1]],
            basis_gates=["cx", "h"],
            seed=42,
        )
        qc = QuantumCircuit(2)
        qc.h(0)
        qc.delay(0.000001, 1, "s")
        qc.cx(0, 1)

        # update cx to 2 seconds
        backend.target.update_instruction_properties("cx", (0, 1), InstructionProperties(0.000001))

        scheduled = transpile(
            qc,
            backend=backend,
            scheduling_method="alap",
            layout_method="trivial",
        )
        self.assertEqual(scheduled.duration, 9010)

    def test_scheduling_instruction_constraints(self):
        """Test that scheduling-related loose transpile constraints work with target."""
        target = GenericBackendV2(
            2,
            coupling_map=[[0, 1]],
            basis_gates=["cx", "h"],
            seed=42,
        ).target
        qc = QuantumCircuit(2)
        qc.h(0)
        qc.delay(0.000001, 1, "s")
        qc.cx(0, 1)

        # update cx to 2 seconds
        target.update_instruction_properties("cx", (0, 1), InstructionProperties(0.000001))

        scheduled = transpile(
            qc,
            target=target,
            scheduling_method="alap",
            layout_method="trivial",
        )
        self.assertEqual(scheduled.duration, 9010)

    def test_scheduling_dt_constraints(self):
        """Test that scheduling-related loose transpile constraints
        work with both BackendV1 and BackendV2."""

        backend_v2 = GenericBackendV2(num_qubits=2, seed=1)
        qc = QuantumCircuit(1, 1)
        qc.x(0)
        qc.measure(0, 0)
        original_dt = 2.2222222222222221e-10
        original_duration = 5059

        # halve dt in sec = double duration in dt
        scheduled = transpile(qc, backend=backend_v2, scheduling_method="asap", dt=original_dt / 2)
        self.assertEqual(scheduled.duration, original_duration * 2)

    @data(1, 2, 3)
    def test_no_infinite_loop(self, optimization_level):
        """Verify circuit cost always descends and optimization does not flip flop indefinitely."""
        qc = QuantumCircuit(1)
        qc.ry(0.2, 0)

        out = transpile(
            qc,
            basis_gates=["id", "p", "sx", "cx"],
            optimization_level=optimization_level,
            seed_transpiler=42,
        )

        if optimization_level == 1:
            # Expect a -pi/2 global phase for the U3 to RZ/SX conversion, and
            # a -0.5 * theta phase for RZ to P twice, once at theta, and once at 3 pi
            # for the second and third RZ gates in the U3 decomposition.
            expected = QuantumCircuit(
                1, global_phase=-np.pi / 2 - 0.5 * (-0.2 + np.pi) - 0.5 * 3 * np.pi
            )
            expected.p(-np.pi, 0)
            expected.sx(0)
            expected.p(np.pi - 0.2, 0)
            expected.sx(0)
        else:
            expected = QuantumCircuit(1, global_phase=(15 * np.pi - 1) / 10)
            expected.sx(0)
            expected.p(1.0 / 5.0 + np.pi, 0)
            expected.sx(0)
            expected.p(3 * np.pi, 0)

        error_message = (
            f"\nOutput circuit:\n{out!s}\n{Operator(out).data}\n"
            f"Expected circuit:\n{expected!s}\n{Operator(expected).data}"
        )
        self.assertEqual(Operator(qc), Operator(out))
        self.assertEqual(out, expected, error_message)

    @data(0, 1, 2, 3)
    def test_transpile_preserves_circuit_metadata(self, optimization_level):
        """Verify that transpile preserves circuit metadata in the output."""
        metadata = {"experiment_id": "1234", "execution_number": 4}
        name = "my circuit"
        circuit = QuantumCircuit(2, metadata=metadata.copy(), name=name)
        circuit.h(0)
        circuit.cx(0, 1)

        cmap = [
            [1, 0],
            [1, 2],
            [2, 3],
            [4, 3],
            [4, 10],
            [5, 4],
            [5, 6],
            [5, 9],
            [6, 8],
            [7, 8],
            [9, 8],
            [9, 10],
            [11, 3],
            [11, 10],
            [11, 12],
            [12, 2],
            [13, 1],
            [13, 12],
        ]

        res = transpile(
            circuit,
            basis_gates=["id", "p", "sx", "cx"],
            coupling_map=cmap,
            optimization_level=optimization_level,
            seed_transpiler=42,
        )
        self.assertEqual(res.metadata, metadata)
        self.assertEqual(res.name, name)

        target = Target(14)
        for inst in (IGate(), PhaseGate(Parameter("t")), SXGate()):
            target.add_instruction(inst, {(i,): None for i in range(14)})
        target.add_instruction(CXGate(), {tuple(pair): None for pair in cmap})

        res = transpile(
            circuit,
            target=target,
            optimization_level=optimization_level,
            seed_transpiler=42,
        )
        self.assertEqual(res.metadata, metadata)
        self.assertEqual(res.name, name)

    @data(0, 1, 2, 3)
    def test_transpile_optional_registers(self, optimization_level):
        """Verify transpile accepts circuits without registers end-to-end."""

        qubits = [Qubit() for _ in range(3)]
        clbits = [Clbit() for _ in range(3)]

        qc = QuantumCircuit(qubits, clbits)
        qc.h(0)
        qc.cx(0, 1)
        qc.cx(1, 2)

        qc.measure(qubits, clbits)
        backend = GenericBackendV2(num_qubits=4)

        out = transpile(
            qc, backend=backend, optimization_level=optimization_level, seed_transpiler=42
        )

        self.assertEqual(len(out.qubits), backend.num_qubits)
        self.assertEqual(len(out.clbits), len(clbits))

    @data(0, 1, 2, 3)
    def test_translate_ecr_basis(self, optimization_level):
        """Verify that rewriting in ECR basis is efficient."""
        circuit = QuantumCircuit(2)
        circuit.append(random_unitary(4, seed=1), [0, 1])
        circuit.barrier()
        circuit.cx(0, 1)
        circuit.barrier()
        circuit.swap(0, 1)
        circuit.barrier()
        circuit.iswap(0, 1)

        res = transpile(
            circuit,
            basis_gates=["u", "ecr"],
            optimization_level=optimization_level,
            seed_transpiler=42,
        )

        # Swap gates get optimized away in opt. level 2, 3
        expected_num_ecr_gates = 6 if optimization_level in (2, 3) else 9
        self.assertEqual(res.count_ops()["ecr"], expected_num_ecr_gates)
        self.assertEqual(Operator(circuit), Operator.from_circuit(res))

    def test_optimize_ecr_basis(self):
        """Test highest optimization level can optimize over ECR."""
        circuit = QuantumCircuit(2)
        circuit.swap(1, 0)
        circuit.iswap(0, 1)

        res = transpile(circuit, basis_gates=["u", "ecr"], optimization_level=3, seed_transpiler=42)

        # an iswap gate is equivalent to (swap, CZ) up to single-qubit rotations. Normally, the swap gate
        # in the circuit would cancel with the swap gate of the (swap, CZ), leaving a single CZ gate that
        # can be realized via one ECR gate. However, with the introduction of ElideSwap, the swap gate
        # cancellation can not occur anymore, thus requiring two ECR gates for the iswap gate.
        self.assertEqual(res.count_ops()["ecr"], 2)
        self.assertEqual(Operator(circuit), Operator.from_circuit(res))

    def test_approximation_degree_invalid(self):
        """Test invalid approximation degree raises."""
        circuit = QuantumCircuit(2)
        circuit.swap(0, 1)
        with self.assertRaises(QiskitError):
            transpile(
                circuit, basis_gates=["u", "cz"], approximation_degree=1.1, seed_transpiler=42
            )

    def test_approximation_degree(self):
        """Test more approximation can give lower-cost circuit."""
        circuit = QuantumCircuit(2)
        circuit.swap(0, 1)
        circuit.h(0)
        circ_10 = transpile(
            circuit,
            basis_gates=["u", "cx"],
            translation_method="synthesis",
            approximation_degree=0.1,
            seed_transpiler=42,
            optimization_level=1,
        )
        circ_90 = transpile(
            circuit,
            basis_gates=["u", "cx"],
            translation_method="synthesis",
            approximation_degree=0.9,
            seed_transpiler=42,
            optimization_level=1,
        )
        self.assertLess(circ_10.depth(), circ_90.depth())

    @data(0, 1, 2, 3)
    def test_synthesis_translation_method_with_single_qubit_gates(self, optimization_level):
        """Test that synthesis basis translation works for solely 1q circuit"""
        qc = QuantumCircuit(3)
        qc.h(0)
        qc.h(1)
        qc.h(2)
        res = transpile(
            qc,
            basis_gates=["id", "rz", "x", "sx", "cx"],
            translation_method="synthesis",
            optimization_level=optimization_level,
            seed_transpiler=42,
        )
        expected = QuantumCircuit(3, global_phase=3 * np.pi / 4)
        expected.rz(np.pi / 2, 0)
        expected.rz(np.pi / 2, 1)
        expected.rz(np.pi / 2, 2)
        expected.sx(0)
        expected.sx(1)
        expected.sx(2)
        expected.rz(np.pi / 2, 0)
        expected.rz(np.pi / 2, 1)
        expected.rz(np.pi / 2, 2)
        self.assertEqual(res, expected)

    @data(0, 1, 2, 3)
    def test_synthesis_translation_method_with_gates_outside_basis(self, optimization_level):
        """Test that synthesis translation works for circuits with single gates outside basis"""
        qc = QuantumCircuit(2)
        qc.swap(0, 1)
        res = transpile(
            qc,
            basis_gates=["id", "rz", "x", "sx", "cx"],
            translation_method="synthesis",
            optimization_level=optimization_level,
            seed_transpiler=42,
        )
        if optimization_level not in {2, 3}:
            self.assertTrue(Operator(qc).equiv(res))
            self.assertNotIn("swap", res.count_ops())
        else:
            # Optimization level 2 and 3 eliminates the swap by permuting the
            # qubits
            self.assertEqual(res, QuantumCircuit(2))

    @data(0, 1, 2, 3)
    def test_target_ideal_gates(self, opt_level):
        """Test that transpile() with a custom ideal sim target works."""
        theta = Parameter("θ")
        phi = Parameter("ϕ")
        lam = Parameter("λ")
        target = Target(num_qubits=2)
        target.add_instruction(UGate(theta, phi, lam), {(0,): None, (1,): None})
        target.add_instruction(CXGate(), {(0, 1): None})
        target.add_instruction(Measure(), {(0,): None, (1,): None})
        qubit_reg = QuantumRegister(2, name="q")
        clbit_reg = ClassicalRegister(2, name="c")
        qc = QuantumCircuit(qubit_reg, clbit_reg, name="bell")
        qc.h(qubit_reg[0])
        qc.cx(qubit_reg[0], qubit_reg[1])

        result = transpile(qc, target=target, optimization_level=opt_level, seed_transpiler=42)

        self.assertEqual(Operator.from_circuit(result), Operator.from_circuit(qc))

    @data(0, 1, 2, 3)
    def test_transpile_control_flow_no_backend(self, opt_level):
        """Test `transpile` with control flow and no specified hardware constraints."""
        qc = QuantumCircuit(QuantumRegister(1, "q"), ClassicalRegister(1, "c"))
        qc.h(0)
        qc.measure(0, 0)
        with qc.if_test((qc.clbits[0], False)):
            qc.x(0)
        with qc.while_loop((qc.clbits[0], True)):
            qc.x(0)
        with qc.for_loop(range(2)):
            qc.x(0)
        with qc.switch(qc.cregs[0]) as case:
            with case(case.DEFAULT):
                qc.x(0)
        qc.measure(0, 0)

        transpiled = transpile(qc, optimization_level=opt_level)
        # There's nothing that can be optimized here.
        self.assertEqual(qc, transpiled)

    @data(0, 1, 2, 3)
    def test_transpile_with_custom_control_flow_target(self, opt_level):
        """Test transpile() with a target and control flow ops."""
        target = GenericBackendV2(num_qubits=8, control_flow=True).target

        circuit = QuantumCircuit(6, 1)
        circuit.h(0)
        circuit.measure(0, 0)
        circuit.cx(0, 1)
        circuit.cz(0, 2)
        circuit.append(CustomCX(), [1, 2], [])
        with circuit.for_loop((1,)):
            circuit.cx(0, 1)
            circuit.cz(0, 2)
            circuit.append(CustomCX(), [1, 2], [])
        with circuit.if_test((circuit.clbits[0], True)) as else_:
            circuit.cx(0, 1)
            circuit.cz(0, 2)
            circuit.append(CustomCX(), [1, 2], [])
        with else_:
            circuit.cx(3, 4)
            circuit.cz(3, 5)
            circuit.append(CustomCX(), [4, 5], [])
            with circuit.while_loop((circuit.clbits[0], True)):
                circuit.cx(3, 4)
                circuit.cz(3, 5)
                circuit.append(CustomCX(), [4, 5], [])
        with circuit.switch(circuit.cregs[0]) as case_:
            with case_(0):
                circuit.cx(0, 1)
                circuit.cz(0, 2)
                circuit.append(CustomCX(), [1, 2], [])
            with case_(1):
                circuit.cx(1, 2)
                circuit.cz(1, 3)
                circuit.append(CustomCX(), [2, 3], [])
        transpiled = transpile(
            circuit, optimization_level=opt_level, target=target, seed_transpiler=12434
        )
        # Tests of the complete validity of a circuit are mostly done at the individual pass level;
        # here we're just checking that various passes do appear to have run.
        self.assertIsInstance(transpiled, QuantumCircuit)
        # Assert layout ran.
        self.assertIsNot(getattr(transpiled, "_layout", None), None)

        def _visit_block(circuit, qubit_mapping=None):
            for instruction in circuit:
                qargs = tuple(qubit_mapping[x] for x in instruction.qubits)
                self.assertTrue(target.instruction_supported(instruction.operation.name, qargs))
                if isinstance(instruction.operation, ControlFlowOp):
                    for block in instruction.operation.blocks:
                        new_mapping = {
                            inner: qubit_mapping[outer]
                            for outer, inner in zip(instruction.qubits, block.qubits)
                        }
                        _visit_block(block, new_mapping)
                # Assert unrolling ran.
                self.assertNotIsInstance(instruction.operation, CustomCX)
                # Assert translation ran.
                self.assertNotIsInstance(instruction.operation, CZGate)

        # Assert routing ran.
        _visit_block(
            transpiled,
            qubit_mapping={qubit: index for index, qubit in enumerate(transpiled.qubits)},
        )

    @data(1, 2, 3)
    def test_transpile_identity_circuit_no_target(self, opt_level):
        """Test circuit equivalent to identity is optimized away for all optimization levels >0.

        Reproduce taken from https://github.com/Qiskit/qiskit-terra/issues/9217
        """
        qr1 = QuantumRegister(3, "state")
        qr2 = QuantumRegister(2, "ancilla")
        cr = ClassicalRegister(2, "c")
        qc = QuantumCircuit(qr1, qr2, cr)
        qc.h(qr1[0])
        qc.cx(qr1[0], qr1[1])
        qc.cx(qr1[1], qr1[2])
        qc.cx(qr1[1], qr1[2])
        qc.cx(qr1[0], qr1[1])
        qc.h(qr1[0])

        empty_qc = QuantumCircuit(qr1, qr2, cr)
        result = transpile(qc, optimization_level=opt_level, seed_transpiler=42)
        self.assertEqual(empty_qc, result)

    @data(0, 1, 2, 3)
    def test_initial_layout_with_loose_qubits(self, opt_level):
        """Regression test of gh-10125."""
        qc = QuantumCircuit([Qubit(), Qubit()])
        qc.cx(0, 1)
        transpiled = transpile(
            qc, initial_layout=[1, 0], optimization_level=opt_level, seed_transpiler=42
        )
        self.assertIsNotNone(transpiled.layout)
        self.assertEqual(
            transpiled.layout.initial_layout, Layout({0: qc.qubits[1], 1: qc.qubits[0]})
        )

    @data(0, 1, 2, 3)
    def test_initial_layout_with_overlapping_qubits(self, opt_level):
        """Regression test of gh-10125."""
        qr1 = QuantumRegister(2, "qr1")
        qr2 = QuantumRegister(bits=qr1[:])
        qc = QuantumCircuit(qr1, qr2)
        qc.cx(0, 1)
        transpiled = transpile(
            qc, initial_layout=[1, 0], optimization_level=opt_level, seed_transpiler=42
        )
        self.assertIsNotNone(transpiled.layout)
        self.assertEqual(
            transpiled.layout.initial_layout, Layout({0: qc.qubits[1], 1: qc.qubits[0]})
        )

    @combine(opt_level=[0, 1, 2, 3], basis=[["rz", "x"], ["rx", "z"], ["rz", "y"], ["ry", "x"]])
    def test_paulis_to_constrained_1q_basis(self, opt_level, basis):
        """Test that Pauli-gate circuits can be transpiled to constrained 1q bases that do not
        contain any root-Pauli gates."""
        qc = QuantumCircuit(1)
        qc.x(0)
        qc.barrier()
        qc.y(0)
        qc.barrier()
        qc.z(0)
        transpiled = transpile(
            qc, basis_gates=basis, optimization_level=opt_level, seed_transpiler=42
        )
        self.assertGreaterEqual(set(basis) | {"barrier"}, transpiled.count_ops().keys())
        self.assertEqual(Operator(qc), Operator(transpiled))

    @data(0, 1, 2, 3)
    def test_barrier_not_output(self, opt_level):
        """Test that barriers added as part internal transpiler operations do not leak out."""
        qc = QuantumCircuit(2, 2)
        qc.cx(0, 1)
        qc.measure(range(2), range(2))
        tqc = transpile(
            qc,
            initial_layout=[1, 4],
            coupling_map=[[1, 2], [2, 3], [3, 4]],
            optimization_level=opt_level,
        )
        self.assertNotIn("barrier", tqc.count_ops())

    @data(0, 1, 2, 3)
    def test_barrier_not_output_input_preservered(self, opt_level):
        """Test that barriers added as part internal transpiler operations do not leak out."""
        qc = QuantumCircuit(2, 2)
        qc.cx(0, 1)
        qc.measure_all()
        tqc = transpile(
            qc,
            initial_layout=[1, 4],
            coupling_map=[[0, 1], [1, 2], [2, 3], [3, 4]],
            optimization_level=opt_level,
        )
        op_counts = tqc.count_ops()
        self.assertEqual(op_counts["barrier"], 1)
        for inst in tqc.data:
            if inst.operation.name == "barrier":
                self.assertEqual(len(inst.qubits), 2)

    @combine(opt_level=[0, 1, 2, 3])
    def test_transpile_annotated_ops(self, opt_level):
        """Test transpilation of circuits with annotated operations."""
        qc = QuantumCircuit(3)
        qc.append(AnnotatedOperation(SGate(), InverseModifier()), [0])
        qc.append(AnnotatedOperation(XGate(), ControlModifier(1)), [1, 2])
        qc.append(AnnotatedOperation(HGate(), PowerModifier(3)), [2])
        expected = QuantumCircuit(3)
        expected.sdg(0)
        expected.cx(1, 2)
        expected.h(2)
        transpiled = transpile(qc, optimization_level=opt_level, seed_transpiler=42)
        self.assertNotIn("annotated", transpiled.count_ops().keys())
        self.assertEqual(Operator(qc), Operator(transpiled))
        self.assertEqual(Operator(qc), Operator(expected))

    @combine(opt_level=[0, 1, 2, 3])
    def test_transpile_annotated_ops_with_backend(self, opt_level):
        """Test transpilation of circuits with annotated operations given a backend."""
        qc = QuantumCircuit(3)
        qc.append(AnnotatedOperation(SGate(), InverseModifier()), [0])
        qc.append(AnnotatedOperation(XGate(), ControlModifier(1)), [1, 2])
        qc.append(AnnotatedOperation(HGate(), PowerModifier(3)), [2])

        backend = GenericBackendV2(
            num_qubits=20,
            coupling_map=TOKYO_CMAP,
            basis_gates=["id", "u1", "u2", "u3", "cx"],
        )
        transpiled = transpile(
            qc, optimization_level=opt_level, backend=backend, seed_transpiler=42
        )
        self.assertLessEqual(set(transpiled.count_ops().keys()), {"u1", "u2", "u3", "cx"})

    @data(1, 2, 3)
    def test_optimize_decomposition_around_control_flow(self, level):
        """Test that we successfully optimise away idle wires from control flow."""
        qc = QuantumCircuit(5, 1)
        # This cz(0, 1) can't cancel with its friend on the other side until the data dependency is
        # removed from the `if` block.  Similarly, the sx(2) needs the two x(2) in the `if` to go.
        qc.cz(0, 1)
        qc.sx(2)
        qc.cz(3, 4)
        with qc.if_test((qc.clbits[0], False)):
            # The `(0, 4)` data dependencies should be removed before routing, so we don't see any
            # swaps in here.
            qc.cz(0, 4)
            qc.x(2)
            qc.x(2)
            qc.x(3)
            qc.cz(0, 4)
        qc.cz(0, 1)
        qc.sxdg(2)
        qc.cz(3, 4)

        expected = qc.copy_empty_like()
        expected.cz(3, 4)
        with expected.if_test((expected.clbits[0], False)):
            expected.x(3)
        expected.cz(3, 4)

        target = Target(5)
        target.add_instruction(XGate(), {(i,): None for i in range(5)})
        target.add_instruction(SXGate(), {(i,): None for i in range(5)})
        target.add_instruction(RZGate(Parameter("a")), {(i,): None for i in range(5)})
        target.add_instruction(CZGate(), {pair: None for pair in CouplingMap.from_line(5)})
        target.add_instruction(IfElseOp, name="if_else")

        self.assertEqual(
            transpile(qc, target=target, optimization_level=level, initial_layout=[0, 1, 2, 3, 4]),
            expected,
        )


@ddt
class TestPostTranspileIntegration(QiskitTestCase):
    """Test that the output of `transpile` is usable in various other integration contexts."""

    def _regular_circuit(self):
        a = Parameter("a")
        regs = [
            QuantumRegister(2, name="q0"),
            QuantumRegister(3, name="q1"),
            ClassicalRegister(2, name="c0"),
        ]
        bits = [Qubit(), Qubit(), Clbit()]
        base = QuantumCircuit(*regs, bits)
        base.h(0)
        base.measure(0, 0)
        base.cx(0, 1)
        base.cz(0, 2)
        base.cz(0, 3)
        base.cz(1, 4)
        base.cx(1, 5)
        base.measure(1, 1)
        base.append(CustomCX(), [3, 6])
        base.append(CustomCX(), [5, 4])
        base.append(CustomCX(), [5, 3])
        with base.if_test((base.cregs[0], 3)):
            base.append(CustomCX(), [2, 4])
        base.ry(a, 4)
        base.measure(4, 2)
        return base

    def _control_flow_circuit(self):
        a = Parameter("a")
        regs = [
            QuantumRegister(2, name="q0"),
            QuantumRegister(3, name="q1"),
            ClassicalRegister(2, name="c0"),
        ]
        bits = [Qubit(), Qubit(), Clbit()]
        base = QuantumCircuit(*regs, bits)
        base.h(0)
        base.measure(0, 0)
        with base.if_test((base.cregs[0], 1)) as else_:
            base.cx(0, 1)
            base.cz(0, 2)
            base.cz(0, 3)
        with else_:
            base.cz(1, 4)
            with base.for_loop((1, 2)):
                base.cx(1, 5)
        base.measure(2, 2)
        with base.while_loop((2, False)):
            base.append(CustomCX(), [3, 6])
            base.append(CustomCX(), [5, 4])
            base.append(CustomCX(), [5, 3])
            base.append(CustomCX(), [2, 4])
            base.ry(a, 4)
            base.measure(4, 2)
        with base.switch(base.cregs[0]) as case_:
            with case_(0, 1):
                base.cz(3, 5)
            with case_(case_.DEFAULT):
                base.cz(1, 4)
                base.append(CustomCX(), [2, 4])
                base.append(CustomCX(), [3, 4])
        return base

    def _control_flow_expr_circuit(self):
        a = Parameter("a")
        regs = [
            QuantumRegister(2, name="q0"),
            QuantumRegister(3, name="q1"),
            ClassicalRegister(2, name="c0"),
        ]
        bits = [Qubit(), Qubit(), Clbit()]
        base = QuantumCircuit(*regs, bits)
        base.h(0)
        base.measure(0, 0)
        with base.if_test(expr.equal(base.cregs[0], 1)) as else_:
            base.cx(0, 1)
            base.cz(0, 2)
            base.cz(0, 3)
        with else_:
            base.cz(1, 4)
            with base.for_loop((1, 2)):
                base.cx(1, 5)
        base.measure(2, 2)
        with base.while_loop(expr.logic_not(bits[2])):
            base.append(CustomCX(), [3, 6])
            base.append(CustomCX(), [5, 4])
            base.append(CustomCX(), [5, 3])
            base.append(CustomCX(), [2, 4])
            base.ry(a, 4)
            base.measure(4, 2)
        with base.switch(expr.bit_and(base.cregs[0], 2)) as case_:
            with case_(0, 1):
                base.cz(3, 5)
            with case_(case_.DEFAULT):
                base.cz(1, 4)
                base.append(CustomCX(), [2, 4])
                base.append(CustomCX(), [3, 4])
        with base.if_test(expr.less(1.0, 2.0)):
            base.cx(0, 1)
<<<<<<< HEAD
        with base.if_test(
            expr.logic_and(
                expr.logic_and(
                    expr.equal(Duration.dt(1), Duration.ns(2)),
                    expr.equal(Duration.us(3), Duration.ms(4)),
                ),
                expr.equal(Duration.s(5), Duration.dt(6)),
            )
        ):
            base.cx(0, 1)
=======
>>>>>>> 8a2197a9
        return base

    def _standalone_var_circuit(self):
        a = expr.Var.new("a", types.Bool())
        b = expr.Var.new("b", types.Uint(8))
        c = expr.Var.new("c", types.Uint(8))

        qc = QuantumCircuit(5, 5, inputs=[a])
        qc.add_var(b, 12)
        qc.h(0)
        qc.cx(0, 1)
        qc.measure([0, 1], [0, 1])
        qc.store(a, expr.bit_xor(qc.clbits[0], qc.clbits[1]))
        with qc.if_test(a) as else_:
            qc.cx(2, 3)
            qc.cx(3, 4)
            qc.cx(4, 2)
        with else_:
            qc.add_var(c, 12)
        with qc.while_loop(a):
            with qc.while_loop(a):
                qc.add_var(c, 12)
                qc.cz(1, 0)
                qc.cz(4, 1)
                qc.store(a, False)
        with qc.switch(expr.bit_and(b, 7)) as case:
            with case(0):
                qc.cz(0, 1)
                qc.cx(1, 2)
                qc.cy(2, 0)
            with case(case.DEFAULT):
                qc.store(b, expr.bit_and(b, 7))
        return qc

    @data(0, 1, 2, 3)
    def test_qpy_roundtrip(self, optimization_level):
        """Test that the output of a transpiled circuit can be round-tripped through QPY."""
        transpiled = transpile(
            self._regular_circuit(),
            backend=GenericBackendV2(num_qubits=8, control_flow=True),
            optimization_level=optimization_level,
            seed_transpiler=2022_10_17,
        )
        # Round-tripping the layout is out-of-scope for QPY while it's a private attribute.
        transpiled._layout = None
        buffer = io.BytesIO()
        qpy.dump(transpiled, buffer)
        buffer.seek(0)
        round_tripped = qpy.load(buffer)[0]
        self.assertEqual(round_tripped, transpiled)

    @data(0, 1, 2, 3)
    def test_qpy_roundtrip_backendv2(self, optimization_level):
        """Test that the output of a transpiled circuit can be round-tripped through QPY."""
        transpiled = transpile(
            self._regular_circuit(),
            backend=GenericBackendV2(num_qubits=8, control_flow=True),
            optimization_level=optimization_level,
            seed_transpiler=2022_10_17,
        )

        # Round-tripping the layout is out-of-scope for QPY while it's a private attribute.
        transpiled._layout = None
        buffer = io.BytesIO()
        qpy.dump(transpiled, buffer)
        buffer.seek(0)
        round_tripped = qpy.load(buffer)[0]

        self.assertEqual(round_tripped, transpiled)

    @data(0, 1, 2, 3)
    def test_qpy_roundtrip_control_flow(self, optimization_level):
        """Test that the output of a transpiled circuit with control flow can be round-tripped
        through QPY."""
        if optimization_level == 3 and sys.platform == "win32":
            self.skipTest(
                "This test case triggers a bug in the eigensolver routine on windows. "
                "See #10345 for more details."
            )

        backend = GenericBackendV2(num_qubits=8, control_flow=True)
        transpiled = transpile(
            self._control_flow_circuit(),
            backend=backend,
            basis_gates=backend.operation_names,
            optimization_level=optimization_level,
            seed_transpiler=2022_10_17,
        )
        # Round-tripping the layout is out-of-scope for QPY while it's a private attribute.
        transpiled._layout = None
        buffer = io.BytesIO()
        qpy.dump(transpiled, buffer)
        buffer.seek(0)
        round_tripped = qpy.load(buffer)[0]
        self.assertEqual(round_tripped, transpiled)

    @data(0, 1, 2, 3)
    def test_qpy_roundtrip_control_flow_backendv2(self, optimization_level):
        """Test that the output of a transpiled circuit with control flow can be round-tripped
        through QPY."""
        transpiled = transpile(
            self._control_flow_circuit(),
            backend=GenericBackendV2(num_qubits=8, control_flow=True),
            optimization_level=optimization_level,
            seed_transpiler=2022_10_17,
        )
        # Round-tripping the layout is out-of-scope for QPY while it's a private attribute.
        transpiled._layout = None
        buffer = io.BytesIO()
        qpy.dump(transpiled, buffer)
        buffer.seek(0)
        round_tripped = qpy.load(buffer)[0]
        self.assertEqual(round_tripped, transpiled)

    @data(0, 1, 2, 3)
    def test_qpy_roundtrip_control_flow_expr(self, optimization_level):
        """Test that the output of a transpiled circuit with control flow including `Expr` nodes can
        be round-tripped through QPY."""
        if optimization_level == 3 and sys.platform == "win32":
            self.skipTest(
                "This test case triggers a bug in the eigensolver routine on windows. "
                "See #10345 for more details."
            )
        backend = GenericBackendV2(num_qubits=16)
        transpiled = transpile(
            self._control_flow_expr_circuit(),
            backend=backend,
            basis_gates=backend.operation_names
            + ["if_else", "for_loop", "while_loop", "switch_case"],
            optimization_level=optimization_level,
            seed_transpiler=2023_07_26,
        )
        buffer = io.BytesIO()
        qpy.dump(transpiled, buffer)
        buffer.seek(0)
        round_tripped = qpy.load(buffer)[0]
        self.assertEqual(round_tripped, transpiled)

    @data(0, 1, 2, 3)
    def test_qpy_roundtrip_control_flow_expr_backendv2(self, optimization_level):
        """Test that the output of a transpiled circuit with control flow including `Expr` nodes can
        be round-tripped through QPY."""
        backend = GenericBackendV2(num_qubits=27)
        backend.target.add_instruction(IfElseOp, name="if_else")
        backend.target.add_instruction(ForLoopOp, name="for_loop")
        backend.target.add_instruction(WhileLoopOp, name="while_loop")
        backend.target.add_instruction(SwitchCaseOp, name="switch_case")
        transpiled = transpile(
            self._control_flow_circuit(),
            backend=backend,
            optimization_level=optimization_level,
            seed_transpiler=2023_07_26,
        )
        buffer = io.BytesIO()
        qpy.dump(transpiled, buffer)
        buffer.seek(0)
        round_tripped = qpy.load(buffer)[0]
        self.assertEqual(round_tripped, transpiled)

    @data(0, 1, 2, 3)
    def test_qpy_roundtrip_standalone_var(self, optimization_level):
        """Test that the output of a transpiled circuit with control flow including standalone `Var`
        nodes can be round-tripped through QPY."""
        backend = GenericBackendV2(num_qubits=7)
        transpiled = transpile(
            self._standalone_var_circuit(),
            backend=backend,
            basis_gates=backend.operation_names
            + ["if_else", "for_loop", "while_loop", "switch_case"],
            optimization_level=optimization_level,
            seed_transpiler=2024_05_01,
        )
        buffer = io.BytesIO()
        qpy.dump(transpiled, buffer)
        buffer.seek(0)
        round_tripped = qpy.load(buffer)[0]
        self.assertEqual(round_tripped, transpiled)

    @data(0, 1, 2, 3)
    def test_qpy_roundtrip_standalone_var_target(self, optimization_level):
        """Test that the output of a transpiled circuit with control flow including standalone `Var`
        nodes can be round-tripped through QPY."""
        backend = GenericBackendV2(num_qubits=11)
        backend.target.add_instruction(IfElseOp, name="if_else")
        backend.target.add_instruction(ForLoopOp, name="for_loop")
        backend.target.add_instruction(WhileLoopOp, name="while_loop")
        backend.target.add_instruction(SwitchCaseOp, name="switch_case")
        transpiled = transpile(
            self._standalone_var_circuit(),
            backend=backend,
            optimization_level=optimization_level,
            seed_transpiler=2024_05_01,
        )
        buffer = io.BytesIO()
        qpy.dump(transpiled, buffer)
        buffer.seek(0)
        round_tripped = qpy.load(buffer)[0]
        self.assertEqual(round_tripped, transpiled)

    @data(0, 1, 2, 3)
    def test_qasm3_output(self, optimization_level):
        """Test that the output of a transpiled circuit can be dumped into OpenQASM 3."""
        backend = GenericBackendV2(
            num_qubits=20,
            coupling_map=TOKYO_CMAP,
            basis_gates=["id", "u1", "u2", "u3", "cx"],
            control_flow=True,
        )

        transpiled = transpile(
            self._regular_circuit(),
            backend=backend,
            optimization_level=optimization_level,
            seed_transpiler=2022_10_17,
        )
        # TODO: There's not a huge amount we can sensibly test for the output here until we can
        # round-trip the OpenQASM 3 back into a Terra circuit.  Mostly we're concerned that the dump
        # itself doesn't throw an error, though.
        self.assertIsInstance(qasm3.dumps(transpiled).strip(), str)

    @data(0, 1, 2, 3)
    def test_qasm3_output_control_flow(self, optimization_level):
        """Test that the output of a transpiled circuit with control flow can be dumped into
        OpenQASM 3."""
        transpiled = transpile(
            self._control_flow_circuit(),
            backend=GenericBackendV2(num_qubits=8, control_flow=True),
            optimization_level=optimization_level,
            seed_transpiler=2022_10_17,
        )
        # TODO: There's not a huge amount we can sensibly test for the output here until we can
        # round-trip the OpenQASM 3 back into a Terra circuit.  Mostly we're concerned that the dump
        # itself doesn't throw an error, though.
        self.assertIsInstance(
            qasm3.dumps(transpiled, experimental=qasm3.ExperimentalFeatures.SWITCH_CASE_V1).strip(),
            str,
        )

    @data(0, 1, 2, 3)
    def test_qasm3_output_control_flow_expr(self, optimization_level):
        """Test that the output of a transpiled circuit with control flow and `Expr` nodes can be
        dumped into OpenQASM 3."""
        transpiled = transpile(
            self._control_flow_circuit(),
            backend=GenericBackendV2(num_qubits=27, control_flow=True),
            optimization_level=optimization_level,
            seed_transpiler=2023_07_26,
        )
        # TODO: There's not a huge amount we can sensibly test for the output here until we can
        # round-trip the OpenQASM 3 back into a Terra circuit.  Mostly we're concerned that the dump
        # itself doesn't throw an error, though.
        self.assertIsInstance(
            qasm3.dumps(transpiled, experimental=qasm3.ExperimentalFeatures.SWITCH_CASE_V1).strip(),
            str,
        )

    @data(0, 1, 2, 3)
    def test_qasm3_output_standalone_var(self, optimization_level):
        """Test that the output of a transpiled circuit with control flow and standalone `Var` nodes
        can be dumped into OpenQASM 3."""
        transpiled = transpile(
            self._standalone_var_circuit(),
            backend=GenericBackendV2(num_qubits=13, control_flow=True),
            optimization_level=optimization_level,
            seed_transpiler=2024_05_01,
        )
        # TODO: There's not a huge amount we can sensibly test for the output here until we can
        # round-trip the OpenQASM 3 back into a Terra circuit.  Mostly we're concerned that the dump
        # itself doesn't throw an error, though.
        self.assertIsInstance(qasm3.dumps(transpiled), str)

    @data(0, 1, 2, 3)
    def test_transpile_target_no_measurement_error(self, opt_level):
        """Test that transpile with a target which contains ideal measurement works

        Reproduce from https://github.com/Qiskit/qiskit-terra/issues/8969
        """
        target = Target()
        target.add_instruction(Measure(), {(0,): None})
        qc = QuantumCircuit(1, 1)
        qc.measure(0, 0)
        res = transpile(qc, target=target, optimization_level=opt_level, seed_transpiler=42)
        self.assertEqual(qc, res)

    def test_transpile_final_layout_updated_with_post_layout(self):
        """Test that the final layout is correctly set when vf2postlayout runs.

        Reproduce from #10457
        """

        def _get_index_layout(transpiled_circuit: QuantumCircuit, num_source_qubits: int):
            """Return the index layout of a transpiled circuit"""
            layout = transpiled_circuit.layout
            if layout is None:
                return list(range(num_source_qubits))

            pos_to_virt = {v: k for k, v in layout.input_qubit_mapping.items()}
            qubit_indices = []
            for index in range(num_source_qubits):
                qubit_idx = layout.initial_layout[pos_to_virt[index]]
                if layout.final_layout is not None:
                    qubit_idx = layout.final_layout[transpiled_circuit.qubits[qubit_idx]]
                qubit_indices.append(qubit_idx)
            return qubit_indices

        vf2_post_layout_called = False

        def callback(**kwargs):
            nonlocal vf2_post_layout_called
            if isinstance(kwargs["pass_"], VF2PostLayout):
                vf2_post_layout_called = True
                self.assertIsNotNone(kwargs["property_set"]["post_layout"])

        coupling_map = [[0, 1], [1, 0], [1, 2], [1, 3], [2, 1], [3, 1], [3, 4], [4, 3]]
        backend = GenericBackendV2(
            num_qubits=5,
            basis_gates=["id", "sx", "x", "cx", "rz"],
            coupling_map=coupling_map,
            seed=0,
        )
        qubits = 3
        qc = QuantumCircuit(qubits)
        for i in range(5):
            qc.cx(i % qubits, int(i + qubits / 2) % qubits)

        tqc = transpile(qc, backend=backend, seed_transpiler=4242, callback=callback)
        self.assertTrue(vf2_post_layout_called)
        self.assertEqual([2, 1, 0], _get_index_layout(tqc, qubits))


class StreamHandlerRaiseException(StreamHandler):
    """Handler class that will raise an exception on formatting errors."""

    def handleError(self, record):
        raise sys.exc_info()


class TestLogTranspile(QiskitTestCase):
    """Testing the log_transpile option."""

    def setUp(self):
        super().setUp()
        logger = getLogger()
        self.addCleanup(logger.setLevel, logger.level)
        logger.setLevel("DEBUG")
        self.output = io.StringIO()
        logger.addHandler(StreamHandlerRaiseException(self.output))
        self.circuit = QuantumCircuit(QuantumRegister(1))

    def assertTranspileLog(self, log_msg):
        """Runs the transpiler and check for logs containing specified message"""
        transpile(self.circuit, seed_transpiler=42)
        self.output.seek(0)
        # Filter unrelated log lines
        output_lines = self.output.readlines()
        transpile_log_lines = [x for x in output_lines if log_msg in x]
        self.assertTrue(len(transpile_log_lines) > 0)

    def test_transpile_log_time(self):
        """Check Total Transpile Time is logged"""
        self.assertTranspileLog("Total Transpile Time")


class TestTranspileCustomPM(QiskitTestCase):
    """Test transpile function with custom pass manager"""

    def test_custom_multiple_circuits(self):
        """Test transpiling with custom pass manager and multiple circuits.
        This tests created a deadlock, so it needs to be monitored for timeout.
        See: https://github.com/Qiskit/qiskit-terra/issues/3925
        """
        qc = QuantumCircuit(2)
        qc.h(0)
        qc.cx(0, 1)

        pm_conf = PassManagerConfig(
            initial_layout=None,
            basis_gates=["u1", "u2", "u3", "cx"],
            coupling_map=CouplingMap([[0, 1]]),
            seed_transpiler=1,
        )
        passmanager = level_0_pass_manager(pm_conf)

        transpiled = passmanager.run([qc, qc])

        expected = QuantumCircuit(QuantumRegister(2, "q"))
        expected.append(U2Gate(0, 3.141592653589793), [0])
        expected.cx(0, 1)

        self.assertEqual(len(transpiled), 2)
        self.assertEqual(transpiled[0], expected)
        self.assertEqual(transpiled[1], expected)


@ddt
class TestTranspileParallel(QiskitTestCase):
    """Test transpile() in parallel."""

    def setUp(self):
        super().setUp()

        # Force parallel execution to True to test multiprocessing for this class
        cm = should_run_in_parallel.override(True)
        cm.__enter__()
        self.addCleanup(cm.__exit__, None, None, None)

    @data(0, 1, 2, 3)
    def test_parallel_multiprocessing(self, opt_level):
        """Test parallel dispatch works with multiprocessing."""
        qc = QuantumCircuit(2)
        qc.h(0)
        qc.cx(0, 1)
        qc.measure_all()
        pm = generate_preset_pass_manager(opt_level, backend=GenericBackendV2(num_qubits=4))
        res = pm.run([qc, qc])
        for circ in res:
            self.assertIsInstance(circ, QuantumCircuit)

    @data(0, 1, 2, 3)
    def test_parallel_with_target(self, opt_level):
        """Test that parallel dispatch works with a manual target."""
        qc = QuantumCircuit(2)
        qc.h(0)
        qc.cx(0, 1)
        qc.measure_all()
        target = GenericBackendV2(num_qubits=4).target
        res = transpile([qc] * 3, target=target, optimization_level=opt_level, seed_transpiler=42)
        self.assertIsInstance(res, list)
        for circ in res:
            self.assertIsInstance(circ, QuantumCircuit)

    @data(0, 1, 2, 3)
    def test_parallel_num_processes_kwarg(self, num_processes):
        """Test that num_processes kwarg works when the system default parallel is true"""
        qc = QuantumCircuit(2)
        qc.h(0)
        qc.cx(0, 1)
        qc.measure_all()
        target = GenericBackendV2(num_qubits=27).target
        res = transpile([qc] * 3, target=target, num_processes=num_processes)
        self.assertIsInstance(res, list)
        for circ in res:
            self.assertIsInstance(circ, QuantumCircuit)

    @data(0, 1, 2, 3)
    def test_parallel_dispatch(self, opt_level):
        """Test that transpile in parallel works for all optimization levels."""
        backend = GenericBackendV2(num_qubits=5, basis_gates=["cx", "id", "rz", "sx", "x"], seed=42)
        qr = QuantumRegister(5)
        cr = ClassicalRegister(5)
        qc = QuantumCircuit(qr, cr)
        qc.h(qr[0])
        for k in range(1, 4):
            qc.cx(qr[0], qr[k])
        qc.measure(qr, cr)
        qlist = [qc for k in range(15)]
        tqc = transpile(
            qlist, backend=backend, optimization_level=opt_level, seed_transpiler=424242
        )
        result = backend.run(tqc, seed_simulator=4242424242, shots=1000).result()
        counts = result.get_counts()
        for count in counts:
            self.assertTrue(math.isclose(count["00000"], 500, rel_tol=0.1))
            self.assertTrue(math.isclose(count["01111"], 500, rel_tol=0.1))

    @data(0, 1, 2, 3)
    def test_backendv2_and_basis_gates(self, opt_level):
        """Test transpile() with BackendV2 and basis_gates set."""
        backend = GenericBackendV2(num_qubits=6)
        qc = QuantumCircuit(5)
        qc.h(0)
        qc.cz(0, 1)
        qc.cz(0, 2)
        qc.cz(0, 3)
        qc.cz(0, 4)
        qc.measure_all()
        tqc = transpile(
            qc,
            backend=backend,
            basis_gates=["u", "cz"],
            optimization_level=opt_level,
            seed_transpiler=12345678942,
        )
        op_count = set(tqc.count_ops())
        self.assertEqual({"u", "cz", "measure", "barrier"}, op_count)
        for inst in tqc.data:
            if inst.operation.name not in {"u", "cz"}:
                continue
            qubits = tuple(tqc.find_bit(x).index for x in inst.qubits)
            self.assertIn(qubits, backend.target.qargs)

    @data(0, 1, 2, 3)
    def test_backendv2_and_coupling_map(self, opt_level):
        """Test transpile() with custom coupling map."""

        qc = QuantumCircuit(5)
        qc.h(0)
        qc.cz(0, 1)
        qc.cz(0, 2)
        qc.cz(0, 3)
        qc.cz(0, 4)
        qc.measure_all()
        cmap = CouplingMap.from_line(5, bidirectional=False)
        tqc = transpile(
            qc,
            backend=GenericBackendV2(num_qubits=6),
            coupling_map=cmap,
            optimization_level=opt_level,
            seed_transpiler=12345678942,
        )
        op_count = set(tqc.count_ops())
        self.assertTrue({"rz", "sx", "x", "cx", "measure", "barrier"}.issuperset(op_count))
        for inst in tqc.data:
            if len(inst.qubits) == 2:
                qubit_0 = tqc.find_bit(inst.qubits[0]).index
                qubit_1 = tqc.find_bit(inst.qubits[1]).index
                self.assertEqual(qubit_1, qubit_0 + 1)

    def test_transpile_with_multiple_coupling_maps(self):
        """Test passing a different coupling map for every circuit"""
        backend = GenericBackendV2(num_qubits=4)

        qc = QuantumCircuit(3)
        qc.cx(0, 2)

        # Add a connection between 0 and 2 so that transpile does not change
        # the gates
        cmap = CouplingMap.from_line(7)
        cmap.add_edge(0, 2)

        with self.assertRaisesRegex(TranspilerError, "Only a single input coupling"):
            # Initial layout needed to prevent transpiler from relabeling
            # qubits to avoid doing the swap
            transpile(
                [qc] * 2,
                backend,
                coupling_map=[backend.coupling_map, cmap],
                initial_layout=(0, 1, 2),
                seed_transpiler=42,
            )

    @data(0, 1, 2, 3)
    def test_backend_and_custom_gate(self, opt_level):
        """Test transpile() with BackendV2, custom basis pulse gate."""
        backend = GenericBackendV2(
            num_qubits=5,
            coupling_map=[[0, 1], [1, 0], [1, 2], [1, 3], [2, 1], [3, 1], [3, 4], [4, 3]],
            seed=42,
        )
        with self.assertWarns(DeprecationWarning):
            inst_map = InstructionScheduleMap()
            inst_map.add("newgate", [0, 1], pulse.ScheduleBlock())
        newgate = Gate("newgate", 2, [])
        circ = QuantumCircuit(2)
        circ.append(newgate, [0, 1])

        with self.assertWarns(DeprecationWarning):
            tqc = transpile(
                circ,
                backend,
                inst_map=inst_map,
                basis_gates=["newgate"],
                optimization_level=opt_level,
                seed_transpiler=42,
            )
        self.assertEqual(len(tqc.data), 1)
        self.assertEqual(tqc.data[0].operation, newgate)
        for x in tqc.data[0].qubits:
            self.assertIn((tqc.find_bit(x).index,), backend.target.qargs)


@ddt
class TestTranspileMultiChipTarget(QiskitTestCase):
    """Test transpile() with a disjoint coupling map."""

    def setUp(self):
        super().setUp()

        class FakeMultiChip(BackendV2):
            """Fake multi chip backend."""

            def __init__(self):
                super().__init__()
                graph = rx.generators.directed_heavy_hex_graph(3)
                num_qubits = len(graph) * 3
                rng = np.random.default_rng(seed=12345678942)
                rz_props = {}
                x_props = {}
                sx_props = {}
                measure_props = {}
                delay_props = {}
                self._target = Target("Fake multi-chip backend", num_qubits=num_qubits)
                for i in range(num_qubits):
                    qarg = (i,)
                    rz_props[qarg] = InstructionProperties(error=0.0, duration=0.0)
                    x_props[qarg] = InstructionProperties(
                        error=rng.uniform(1e-6, 1e-4), duration=rng.uniform(1e-8, 9e-7)
                    )
                    sx_props[qarg] = InstructionProperties(
                        error=rng.uniform(1e-6, 1e-4), duration=rng.uniform(1e-8, 9e-7)
                    )
                    measure_props[qarg] = InstructionProperties(
                        error=rng.uniform(1e-3, 1e-1), duration=rng.uniform(1e-8, 9e-7)
                    )
                    delay_props[qarg] = None
                self._target.add_instruction(XGate(), x_props)
                self._target.add_instruction(SXGate(), sx_props)
                self._target.add_instruction(RZGate(Parameter("theta")), rz_props)
                self._target.add_instruction(Measure(), measure_props)
                self._target.add_instruction(Delay(Parameter("t")), delay_props)
                cz_props = {}
                for i in range(3):
                    for root_edge in graph.edge_list():
                        offset = i * len(graph)
                        edge = (root_edge[0] + offset, root_edge[1] + offset)
                        cz_props[edge] = InstructionProperties(
                            error=rng.uniform(1e-5, 5e-3), duration=rng.uniform(1e-8, 9e-7)
                        )
                self._target.add_instruction(CZGate(), cz_props)

            @property
            def target(self):
                return self._target

            @property
            def max_circuits(self):
                return None

            @classmethod
            def _default_options(cls):
                return Options(shots=1024)

            def run(self, circuit, **kwargs):  # pylint:disable=arguments-renamed
                raise NotImplementedError

        self.backend = FakeMultiChip()

    @data(0, 1, 2, 3)
    def test_basic_connected_circuit(self, opt_level):
        """Test basic connected circuit on disjoint backend"""
        qc = QuantumCircuit(5)
        qc.h(0)
        qc.cx(0, 1)
        qc.cx(0, 2)
        qc.cx(0, 3)
        qc.cx(0, 4)
        qc.measure_all()
        tqc = transpile(qc, self.backend, optimization_level=opt_level, seed_transpiler=42)
        for inst in tqc.data:
            qubits = tuple(tqc.find_bit(x).index for x in inst.qubits)
            op_name = inst.operation.name
            if op_name == "barrier":
                continue
            self.assertIn(qubits, self.backend.target[op_name])

    @data(0, 1, 2, 3)
    def test_triple_circuit(self, opt_level):
        """Test a split circuit with one circuit component per chip."""
        qc = QuantumCircuit(30)
        qc.h(0)
        qc.h(10)
        qc.h(20)
        qc.cx(0, 1)
        qc.cx(0, 2)
        qc.cx(0, 3)
        qc.cx(0, 4)
        qc.cx(0, 5)
        qc.cx(0, 6)
        qc.cx(0, 7)
        qc.cx(0, 8)
        qc.cx(0, 9)
        qc.ecr(10, 11)
        qc.ecr(10, 12)
        qc.ecr(10, 13)
        qc.ecr(10, 14)
        qc.ecr(10, 15)
        qc.ecr(10, 16)
        qc.ecr(10, 17)
        qc.ecr(10, 18)
        qc.ecr(10, 19)
        qc.cy(20, 21)
        qc.cy(20, 22)
        qc.cy(20, 23)
        qc.cy(20, 24)
        qc.cy(20, 25)
        qc.cy(20, 26)
        qc.cy(20, 27)
        qc.cy(20, 28)
        qc.cy(20, 29)
        qc.measure_all()

        if opt_level == 0:
            with self.assertRaises(TranspilerError):
                tqc = transpile(qc, self.backend, optimization_level=opt_level, seed_transpiler=42)
            return

        tqc = transpile(qc, self.backend, optimization_level=opt_level, seed_transpiler=42)
        for inst in tqc.data:
            qubits = tuple(tqc.find_bit(x).index for x in inst.qubits)
            op_name = inst.operation.name
            if op_name == "barrier":
                continue
            self.assertIn(qubits, self.backend.target[op_name])

    def test_disjoint_control_flow(self):
        """Test control flow circuit on disjoint coupling map."""
        qc = QuantumCircuit(6, 1)
        qc.h(0)
        qc.ecr(0, 1)
        qc.cx(0, 2)
        qc.measure(0, 0)
        with qc.if_test((qc.clbits[0], True)):
            qc.reset(0)
            qc.cz(1, 0)
        qc.h(3)
        qc.cz(3, 4)
        qc.cz(3, 5)
        target = self.backend.target
        target.add_instruction(Reset(), {(i,): None for i in range(target.num_qubits)})
        target.add_instruction(IfElseOp, name="if_else")
        tqc = transpile(qc, target=target, seed_transpiler=42)
        edges = set(target.build_coupling_map().graph.edge_list())

        def _visit_block(circuit, qubit_mapping=None):
            for instruction in circuit:
                if instruction.operation.name == "barrier":
                    continue
                qargs = tuple(qubit_mapping[x] for x in instruction.qubits)
                self.assertTrue(target.instruction_supported(instruction.operation.name, qargs))
                if isinstance(instruction.operation, ControlFlowOp):
                    for block in instruction.operation.blocks:
                        new_mapping = {
                            inner: qubit_mapping[outer]
                            for outer, inner in zip(instruction.qubits, block.qubits)
                        }
                        _visit_block(block, new_mapping)
                elif len(qargs) == 2:
                    self.assertIn(qargs, edges)
                self.assertIn(instruction.operation.name, target)

        _visit_block(
            tqc,
            qubit_mapping={qubit: index for index, qubit in enumerate(tqc.qubits)},
        )

    def test_disjoint_control_flow_shared_classical(self):
        """Test circuit with classical data dependency between connected components."""
        creg = ClassicalRegister(19)
        qc = QuantumCircuit(25)
        qc.add_register(creg)
        qc.h(0)
        for i in range(18):
            qc.cx(0, i + 1)
        for i in range(18):
            qc.measure(i, creg[i])
        with qc.if_test((creg, 0)):
            qc.h(20)
            qc.ecr(20, 21)
            qc.ecr(20, 22)
            qc.ecr(20, 23)
            qc.ecr(20, 24)
        target = self.backend.target
        target.add_instruction(Reset(), {(i,): None for i in range(target.num_qubits)})
        target.add_instruction(IfElseOp, name="if_else")
        tqc = transpile(qc, target=target, seed_transpiler=42)

        def _visit_block(circuit, qubit_mapping=None):
            for instruction in circuit:
                if instruction.operation.name == "barrier":
                    continue
                qargs = tuple(qubit_mapping[x] for x in instruction.qubits)
                self.assertTrue(target.instruction_supported(instruction.operation.name, qargs))
                if isinstance(instruction.operation, ControlFlowOp):
                    for block in instruction.operation.blocks:
                        new_mapping = {
                            inner: qubit_mapping[outer]
                            for outer, inner in zip(instruction.qubits, block.qubits)
                        }
                        _visit_block(block, new_mapping)

        _visit_block(
            tqc,
            qubit_mapping={qubit: index for index, qubit in enumerate(tqc.qubits)},
        )

    @slow_test
    @data(2, 3)
    def test_six_component_circuit(self, opt_level):
        """Test input circuit with more than 1 component per backend component."""
        qc = QuantumCircuit(42)
        qc.h(0)
        qc.h(10)
        qc.h(20)
        qc.cx(0, 1)
        qc.cx(0, 2)
        qc.cx(0, 3)
        qc.cx(0, 4)
        qc.cx(0, 5)
        qc.cx(0, 6)
        qc.cx(0, 7)
        qc.cx(0, 8)
        qc.cx(0, 9)
        qc.ecr(10, 11)
        qc.ecr(10, 12)
        qc.ecr(10, 13)
        qc.ecr(10, 14)
        qc.ecr(10, 15)
        qc.ecr(10, 16)
        qc.ecr(10, 17)
        qc.ecr(10, 18)
        qc.ecr(10, 19)
        qc.cy(20, 21)
        qc.cy(20, 22)
        qc.cy(20, 23)
        qc.cy(20, 24)
        qc.cy(20, 25)
        qc.cy(20, 26)
        qc.cy(20, 27)
        qc.cy(20, 28)
        qc.cy(20, 29)
        qc.h(30)
        qc.cx(30, 31)
        qc.cx(30, 32)
        qc.cx(30, 33)
        qc.h(34)
        qc.cx(34, 35)
        qc.cx(34, 36)
        qc.cx(34, 37)
        qc.h(38)
        qc.cx(38, 39)
        qc.cx(39, 40)
        qc.cx(39, 41)
        qc.measure_all()
        tqc = transpile(qc, self.backend, optimization_level=opt_level, seed_transpiler=42)
        for inst in tqc.data:
            qubits = tuple(tqc.find_bit(x).index for x in inst.qubits)
            op_name = inst.operation.name
            if op_name == "barrier":
                continue
            self.assertIn(qubits, self.backend.target[op_name])

    def test_six_component_circuit_level_1(self):
        """Test input circuit with more than 1 component per backend component."""
        opt_level = 1
        qc = QuantumCircuit(42)
        qc.h(0)
        qc.h(10)
        qc.h(20)
        qc.cx(0, 1)
        qc.cx(0, 2)
        qc.cx(0, 3)
        qc.cx(0, 4)
        qc.cx(0, 5)
        qc.cx(0, 6)
        qc.cx(0, 7)
        qc.cx(0, 8)
        qc.cx(0, 9)
        qc.ecr(10, 11)
        qc.ecr(10, 12)
        qc.ecr(10, 13)
        qc.ecr(10, 14)
        qc.ecr(10, 15)
        qc.ecr(10, 16)
        qc.ecr(10, 17)
        qc.ecr(10, 18)
        qc.ecr(10, 19)
        qc.cy(20, 21)
        qc.cy(20, 22)
        qc.cy(20, 23)
        qc.cy(20, 24)
        qc.cy(20, 25)
        qc.cy(20, 26)
        qc.cy(20, 27)
        qc.cy(20, 28)
        qc.cy(20, 29)
        qc.h(30)
        qc.cx(30, 31)
        qc.cx(30, 32)
        qc.cx(30, 33)
        qc.h(34)
        qc.cx(34, 35)
        qc.cx(34, 36)
        qc.cx(34, 37)
        qc.h(38)
        qc.cx(38, 39)
        qc.cx(39, 40)
        qc.cx(39, 41)
        qc.measure_all()
        tqc = transpile(qc, self.backend, optimization_level=opt_level, seed_transpiler=42)
        for inst in tqc.data:
            qubits = tuple(tqc.find_bit(x).index for x in inst.qubits)
            op_name = inst.operation.name
            if op_name == "barrier":
                continue
            self.assertIn(qubits, self.backend.target[op_name])

    @data(0, 1, 2, 3)
    def test_shared_classical_between_components_condition(self, opt_level):
        """Test a condition sharing classical bits between components."""
        creg = ClassicalRegister(19)
        qc = QuantumCircuit(25)
        qc.add_register(creg)
        qc.h(0)
        for i in range(18):
            qc.cx(0, i + 1)
        for i in range(18):
            qc.measure(i, creg[i])

        with qc.if_test((creg, 0)):
            qc.ecr(20, 21)
        self.backend.target.add_instruction(IfElseOp, name="if_else")
        tqc = transpile(qc, self.backend, optimization_level=opt_level, seed_transpiler=42)

        def _visit_block(circuit, qubit_mapping=None):
            for instruction in circuit:
                if instruction.operation.name == "barrier":
                    continue
                qargs = tuple(qubit_mapping[x] for x in instruction.qubits)
                self.assertTrue(
                    self.backend.target.instruction_supported(instruction.operation.name, qargs)
                )
                if isinstance(instruction.operation, ControlFlowOp):
                    for block in instruction.operation.blocks:
                        new_mapping = {
                            inner: qubit_mapping[outer]
                            for outer, inner in zip(instruction.qubits, block.qubits)
                        }
                        _visit_block(block, new_mapping)

        _visit_block(
            tqc,
            qubit_mapping={qubit: index for index, qubit in enumerate(tqc.qubits)},
        )

    @data(0, 1, 2, 3)
    def test_shared_classical_between_components_condition_large_to_small(self, opt_level):
        """Test a condition sharing classical bits between components."""
        creg = ClassicalRegister(2)
        qc = QuantumCircuit(25)
        qc.add_register(creg)
        # Component 0
        qc.h(24)
        qc.cx(24, 23)
        qc.measure(24, creg[0])
        qc.measure(23, creg[1])
        # Component 1
        with qc.if_test((creg, 0)):
            qc.h(0)
        for i in range(18):
            with qc.if_test((creg, 0)):
                qc.ecr(0, i + 1)
        self.backend.target.add_instruction(IfElseOp, name="if_else")
        tqc = transpile(qc, self.backend, optimization_level=opt_level, seed_transpiler=123456789)

        def _visit_block(circuit, qubit_mapping=None):
            for instruction in circuit:
                if instruction.operation.name == "barrier":
                    continue
                qargs = tuple(qubit_mapping[x] for x in instruction.qubits)
                self.assertTrue(
                    self.backend.target.instruction_supported(instruction.operation.name, qargs)
                )
                if isinstance(instruction.operation, ControlFlowOp):
                    for block in instruction.operation.blocks:
                        new_mapping = {
                            inner: qubit_mapping[outer]
                            for outer, inner in zip(instruction.qubits, block.qubits)
                        }
                        _visit_block(block, new_mapping)

        _visit_block(
            tqc,
            qubit_mapping={qubit: index for index, qubit in enumerate(tqc.qubits)},
        )
        # Check that virtual qubits that interact with each other via quantum links are placed into
        # the same component of the coupling map.
        initial_layout = tqc.layout.initial_layout
        coupling_map = self.backend.target.build_coupling_map()
        components = [
            connected_qubits(initial_layout[qc.qubits[23]], coupling_map),
            connected_qubits(initial_layout[qc.qubits[0]], coupling_map),
        ]
        self.assertLessEqual({initial_layout[qc.qubits[i]] for i in [23, 24]}, components[0])
        self.assertLessEqual({initial_layout[qc.qubits[i]] for i in range(19)}, components[1])

        # Check clbits are in order.
        # Traverse the output dag over the sole clbit, checking that the qubits of the ops
        # go in order between the components. This is a sanity check to ensure that routing
        # doesn't reorder a classical data dependency between components. Inside a component
        # we have the dag ordering so nothing should be out of order within a component.
        tqc_dag = circuit_to_dag(tqc)
        qubit_map = {qubit: index for index, qubit in enumerate(tqc_dag.qubits)}
        input_node = tqc_dag.input_map[tqc_dag.clbits[0]]
        first_meas_node = tqc_dag._find_successors_by_edge(
            input_node._node_id, lambda edge_data: isinstance(edge_data, Clbit)
        )[0]
        # The first node should be a measurement
        self.assertIsInstance(first_meas_node.op, Measure)
        # This should be in the first component
        self.assertIn(qubit_map[first_meas_node.qargs[0]], components[0])
        op_node = tqc_dag._find_successors_by_edge(
            first_meas_node._node_id, lambda edge_data: isinstance(edge_data, Clbit)
        )[0]
        while isinstance(op_node, DAGOpNode):
            self.assertIn(qubit_map[op_node.qargs[0]], components[1])
            op_node = tqc_dag._find_successors_by_edge(
                op_node._node_id, lambda edge_data: isinstance(edge_data, Clbit)
            )[0]

    @data(1, 2, 3)
    def test_shared_classical_between_components_condition_large_to_small_reverse_index(
        self, opt_level
    ):
        """Test a condition sharing classical bits between components."""
        creg = ClassicalRegister(2)
        qc = QuantumCircuit(25)
        qc.add_register(creg)
        # Component 0
        qc.h(0)
        qc.cx(0, 1)
        qc.measure(0, creg[0])
        qc.measure(1, creg[1])
        # Component 1
        with qc.if_test((creg, 0)):
            qc.h(24)
        for i in range(23, 5, -1):
            with qc.if_test((creg, 0)):
                qc.ecr(24, i)
        self.backend.target.add_instruction(IfElseOp, name="if_else")
        tqc = transpile(qc, self.backend, optimization_level=opt_level, seed_transpiler=2023)

        def _visit_block(circuit, qubit_mapping=None):
            for instruction in circuit:
                if instruction.operation.name == "barrier":
                    continue
                qargs = tuple(qubit_mapping[x] for x in instruction.qubits)
                self.assertTrue(
                    self.backend.target.instruction_supported(instruction.operation.name, qargs)
                )
                if isinstance(instruction.operation, ControlFlowOp):
                    for block in instruction.operation.blocks:
                        new_mapping = {
                            inner: qubit_mapping[outer]
                            for outer, inner in zip(instruction.qubits, block.qubits)
                        }
                        _visit_block(block, new_mapping)

        _visit_block(
            tqc,
            qubit_mapping={qubit: index for index, qubit in enumerate(tqc.qubits)},
        )
        # Check that virtual qubits that interact with each other via quantum links are placed into
        # the same component of the coupling map.
        initial_layout = tqc.layout.initial_layout
        coupling_map = self.backend.target.build_coupling_map()
        components = [
            connected_qubits(initial_layout[qc.qubits[0]], coupling_map),
            connected_qubits(initial_layout[qc.qubits[6]], coupling_map),
        ]
        self.assertLessEqual({initial_layout[qc.qubits[i]] for i in range(2)}, components[0])
        self.assertLessEqual({initial_layout[qc.qubits[i]] for i in range(6, 25)}, components[1])

        # Check clbits are in order.
        # Traverse the output dag over the sole clbit, checking that the qubits of the ops
        # go in order between the components. This is a sanity check to ensure that routing
        # doesn't reorder a classical data dependency between components. Inside a component
        # we have the dag ordering so nothing should be out of order within a component.
        tqc_dag = circuit_to_dag(tqc)
        qubit_map = {qubit: index for index, qubit in enumerate(tqc_dag.qubits)}
        input_node = tqc_dag.input_map[tqc_dag.clbits[0]]
        first_meas_node = tqc_dag._find_successors_by_edge(
            input_node._node_id, lambda edge_data: isinstance(edge_data, Clbit)
        )[0]
        # The first node should be a measurement
        self.assertIsInstance(first_meas_node.op, Measure)
        # This should be in the first component
        self.assertIn(qubit_map[first_meas_node.qargs[0]], components[0])
        op_node = tqc_dag._find_successors_by_edge(
            first_meas_node._node_id, lambda edge_data: isinstance(edge_data, Clbit)
        )[0]
        while isinstance(op_node, DAGOpNode):
            self.assertIn(qubit_map[op_node.qargs[0]], components[1])
            op_node = tqc_dag._find_successors_by_edge(
                op_node._node_id, lambda edge_data: isinstance(edge_data, Clbit)
            )[0]

    @data(1, 2, 3)
    def test_chained_data_dependency(self, opt_level):
        """Test 3 component circuit with shared clbits between each component."""
        creg = ClassicalRegister(1)
        qc = QuantumCircuit(30)
        qc.add_register(creg)
        # Component 0
        qc.h(0)
        for i in range(9):
            qc.cx(0, i + 1)
        measure_op = Measure()
        qc.append(measure_op, [9], [creg[0]])
        # Component 1
        with qc.if_test((creg, 0)):
            qc.h(10)
        for i in range(11, 20):
            with qc.if_test((creg, 0)):
                qc.ecr(10, i)
        measure_op = Measure()
        qc.append(measure_op, [19], [creg[0]])
        # Component 2
        with qc.if_test((creg, 0)):
            qc.h(20)
        for i in range(21, 30):
            with qc.if_test((creg, 0)):
                qc.cz(20, i)
        measure_op = Measure()
        qc.append(measure_op, [29], [creg[0]])
        self.backend.target.add_instruction(IfElseOp, name="if_else")
        tqc = transpile(qc, self.backend, optimization_level=opt_level, seed_transpiler=2023)

        def _visit_block(circuit, qubit_mapping=None):
            for instruction in circuit:
                if instruction.operation.name == "barrier":
                    continue
                qargs = tuple(qubit_mapping[x] for x in instruction.qubits)
                self.assertTrue(
                    self.backend.target.instruction_supported(instruction.operation.name, qargs)
                )
                if isinstance(instruction.operation, ControlFlowOp):
                    for block in instruction.operation.blocks:
                        new_mapping = {
                            inner: qubit_mapping[outer]
                            for outer, inner in zip(instruction.qubits, block.qubits)
                        }
                        _visit_block(block, new_mapping)

        _visit_block(
            tqc,
            qubit_mapping={qubit: index for index, qubit in enumerate(tqc.qubits)},
        )
        # Check that virtual qubits that interact with each other via quantum links are placed into
        # the same component of the coupling map.
        initial_layout = tqc.layout.initial_layout
        coupling_map = self.backend.target.build_coupling_map()
        components = [
            connected_qubits(initial_layout[qc.qubits[0]], coupling_map),
            connected_qubits(initial_layout[qc.qubits[10]], coupling_map),
            connected_qubits(initial_layout[qc.qubits[20]], coupling_map),
        ]
        self.assertLessEqual({initial_layout[qc.qubits[i]] for i in range(10)}, components[0])
        self.assertLessEqual({initial_layout[qc.qubits[i]] for i in range(10, 20)}, components[1])
        self.assertLessEqual({initial_layout[qc.qubits[i]] for i in range(20, 30)}, components[2])

        # Check clbits are in order.
        # Traverse the output dag over the sole clbit, checking that the qubits of the ops
        # go in order between the components. This is a sanity check to ensure that routing
        # doesn't reorder a classical data dependency between components. Inside a component
        # we have the dag ordering so nothing should be out of order within a component.
        tqc_dag = circuit_to_dag(tqc)
        qubit_map = {qubit: index for index, qubit in enumerate(tqc_dag.qubits)}
        input_node = tqc_dag.input_map[tqc_dag.clbits[0]]
        first_meas_node = tqc_dag._find_successors_by_edge(
            input_node._node_id, lambda edge_data: isinstance(edge_data, Clbit)
        )[0]
        self.assertIsInstance(first_meas_node.op, Measure)
        self.assertIn(qubit_map[first_meas_node.qargs[0]], components[0])
        op_node = tqc_dag._find_successors_by_edge(
            first_meas_node._node_id, lambda edge_data: isinstance(edge_data, Clbit)
        )[0]
        while not isinstance(op_node.op, Measure):
            self.assertIn(qubit_map[op_node.qargs[0]], components[1])
            op_node = tqc_dag._find_successors_by_edge(
                op_node._node_id, lambda edge_data: isinstance(edge_data, Clbit)
            )[0]
        self.assertIn(qubit_map[op_node.qargs[0]], components[1])
        op_node = tqc_dag._find_successors_by_edge(
            op_node._node_id, lambda edge_data: isinstance(edge_data, Clbit)
        )[0]
        while not isinstance(op_node.op, Measure):
            self.assertIn(qubit_map[op_node.qargs[0]], components[2])
            op_node = tqc_dag._find_successors_by_edge(
                op_node._node_id, lambda edge_data: isinstance(edge_data, Clbit)
            )[0]
        self.assertIn(qubit_map[op_node.qargs[0]], components[2])

    @data("sabre", "basic", "lookahead")
    def test_basic_connected_circuit_dense_layout(self, routing_method):
        """Test basic connected circuit on disjoint backend"""
        qc = QuantumCircuit(5)
        qc.h(0)
        qc.cx(0, 1)
        qc.cx(0, 2)
        qc.cx(0, 3)
        qc.cx(0, 4)
        qc.measure_all()
        tqc = transpile(
            qc,
            self.backend,
            layout_method="dense",
            routing_method=routing_method,
            seed_transpiler=42,
        )
        for inst in tqc.data:
            qubits = tuple(tqc.find_bit(x).index for x in inst.qubits)
            op_name = inst.operation.name
            if op_name == "barrier":
                continue
            self.assertIn(qubits, self.backend.target[op_name])

    # Lookahead swap skipped for performance
    @data("sabre", "basic")
    def test_triple_circuit_dense_layout(self, routing_method):
        """Test a split circuit with one circuit component per chip."""
        qc = QuantumCircuit(30)
        qc.h(0)
        qc.h(10)
        qc.h(20)
        qc.cx(0, 1)
        qc.cx(0, 2)
        qc.cx(0, 3)
        qc.cx(0, 4)
        qc.cx(0, 5)
        qc.cx(0, 6)
        qc.cx(0, 7)
        qc.cx(0, 8)
        qc.cx(0, 9)
        qc.ecr(10, 11)
        qc.ecr(10, 12)
        qc.ecr(10, 13)
        qc.ecr(10, 14)
        qc.ecr(10, 15)
        qc.ecr(10, 16)
        qc.ecr(10, 17)
        qc.ecr(10, 18)
        qc.ecr(10, 19)
        qc.cy(20, 21)
        qc.cy(20, 22)
        qc.cy(20, 23)
        qc.cy(20, 24)
        qc.cy(20, 25)
        qc.cy(20, 26)
        qc.cy(20, 27)
        qc.cy(20, 28)
        qc.cy(20, 29)
        qc.measure_all()
        tqc = transpile(
            qc,
            self.backend,
            layout_method="dense",
            routing_method=routing_method,
            seed_transpiler=42,
        )
        for inst in tqc.data:
            qubits = tuple(tqc.find_bit(x).index for x in inst.qubits)
            op_name = inst.operation.name
            if op_name == "barrier":
                continue
            self.assertIn(qubits, self.backend.target[op_name])

    @data("sabre", "basic", "lookahead")
    def test_triple_circuit_invalid_layout(self, routing_method):
        """Test a split circuit with one circuit component per chip."""
        qc = QuantumCircuit(30)
        qc.h(0)
        qc.h(10)
        qc.h(20)
        qc.cx(0, 1)
        qc.cx(0, 2)
        qc.cx(0, 3)
        qc.cx(0, 4)
        qc.cx(0, 5)
        qc.cx(0, 6)
        qc.cx(0, 7)
        qc.cx(0, 8)
        qc.cx(0, 9)
        qc.ecr(10, 11)
        qc.ecr(10, 12)
        qc.ecr(10, 13)
        qc.ecr(10, 14)
        qc.ecr(10, 15)
        qc.ecr(10, 16)
        qc.ecr(10, 17)
        qc.ecr(10, 18)
        qc.ecr(10, 19)
        qc.cy(20, 21)
        qc.cy(20, 22)
        qc.cy(20, 23)
        qc.cy(20, 24)
        qc.cy(20, 25)
        qc.cy(20, 26)
        qc.cy(20, 27)
        qc.cy(20, 28)
        qc.cy(20, 29)
        qc.measure_all()

        with self.assertRaises(TranspilerError):
            with self.assertWarnsRegex(
                DeprecationWarning,
                expected_regex="The `target` parameter should be used instead",
            ):
                if routing_method == "stochastic":
                    with self.assertWarnsRegex(
                        DeprecationWarning,
                        expected_regex="The StochasticSwap transpilation pass is a suboptimal",
                    ):
                        transpile(
                            qc,
                            self.backend,
                            layout_method="trivial",
                            routing_method=routing_method,
                            seed_transpiler=42,
                        )
                else:
                    transpile(
                        qc,
                        self.backend,
                        layout_method="trivial",
                        routing_method=routing_method,
                        seed_transpiler=42,
                    )

    # Lookahead swap skipped for performance reasons, stochastic moved to new test due to deprecation
    @data("sabre", "basic")
    def test_six_component_circuit_dense_layout(self, routing_method):
        """Test input circuit with more than 1 component per backend component."""
        qc = QuantumCircuit(42)
        qc.h(0)
        qc.h(10)
        qc.h(20)
        qc.cx(0, 1)
        qc.cx(0, 2)
        qc.cx(0, 3)
        qc.cx(0, 4)
        qc.cx(0, 5)
        qc.cx(0, 6)
        qc.cx(0, 7)
        qc.cx(0, 8)
        qc.cx(0, 9)
        qc.ecr(10, 11)
        qc.ecr(10, 12)
        qc.ecr(10, 13)
        qc.ecr(10, 14)
        qc.ecr(10, 15)
        qc.ecr(10, 16)
        qc.ecr(10, 17)
        qc.ecr(10, 18)
        qc.ecr(10, 19)
        qc.cy(20, 21)
        qc.cy(20, 22)
        qc.cy(20, 23)
        qc.cy(20, 24)
        qc.cy(20, 25)
        qc.cy(20, 26)
        qc.cy(20, 27)
        qc.cy(20, 28)
        qc.cy(20, 29)
        qc.h(30)
        qc.cx(30, 31)
        qc.cx(30, 32)
        qc.cx(30, 33)
        qc.h(34)
        qc.cx(34, 35)
        qc.cx(34, 36)
        qc.cx(34, 37)
        qc.h(38)
        qc.cx(38, 39)
        qc.cx(39, 40)
        qc.cx(39, 41)
        qc.measure_all()
        tqc = transpile(
            qc,
            self.backend,
            layout_method="dense",
            routing_method=routing_method,
            seed_transpiler=42,
        )
        for inst in tqc.data:
            qubits = tuple(tqc.find_bit(x).index for x in inst.qubits)
            op_name = inst.operation.name
            if op_name == "barrier":
                continue
            self.assertIn(qubits, self.backend.target[op_name])

    @data(0, 1, 2, 3)
    def test_transpile_target_with_qubits_without_ops(self, opt_level):
        """Test qubits without operations aren't ever used."""
        target = Target(num_qubits=5)
        target.add_instruction(XGate(), {(i,): InstructionProperties(error=0.5) for i in range(3)})
        target.add_instruction(HGate(), {(i,): InstructionProperties(error=0.5) for i in range(3)})
        target.add_instruction(
            CXGate(), {edge: InstructionProperties(error=0.5) for edge in [(0, 1), (1, 2), (2, 0)]}
        )
        qc = QuantumCircuit(3)
        qc.x(0)
        qc.cx(0, 1)
        qc.cx(0, 2)
        tqc = transpile(qc, target=target, optimization_level=opt_level, seed_transpiler=42)
        invalid_qubits = {3, 4}
        self.assertEqual(tqc.num_qubits, 5)
        for inst in tqc.data:
            for bit in inst.qubits:
                self.assertNotIn(tqc.find_bit(bit).index, invalid_qubits)

    @data(0, 1, 2, 3)
    def test_transpile_target_with_qubits_without_ops_with_routing(self, opt_level):
        """Test qubits without operations aren't ever used."""
        target = Target(num_qubits=5)
        target.add_instruction(XGate(), {(i,): InstructionProperties(error=0.5) for i in range(4)})
        target.add_instruction(HGate(), {(i,): InstructionProperties(error=0.5) for i in range(4)})
        target.add_instruction(
            CXGate(),
            {edge: InstructionProperties(error=0.5) for edge in [(0, 1), (1, 2), (2, 0), (2, 3)]},
        )
        qc = QuantumCircuit(4)
        qc.x(0)
        qc.cx(0, 1)
        qc.cx(0, 2)
        qc.cx(1, 3)
        qc.cx(0, 3)
        tqc = transpile(qc, target=target, optimization_level=opt_level, seed_transpiler=42)
        invalid_qubits = {
            4,
        }
        self.assertEqual(tqc.num_qubits, 5)
        for inst in tqc.data:
            for bit in inst.qubits:
                self.assertNotIn(tqc.find_bit(bit).index, invalid_qubits)

    @data(0, 1, 2, 3)
    def test_transpile_target_with_qubits_without_ops_circuit_too_large(self, opt_level):
        """Test qubits without operations aren't ever used and error if circuit needs them."""
        target = Target(num_qubits=5)
        target.add_instruction(XGate(), {(i,): InstructionProperties(error=0.5) for i in range(3)})
        target.add_instruction(HGate(), {(i,): InstructionProperties(error=0.5) for i in range(3)})
        target.add_instruction(
            CXGate(), {edge: InstructionProperties(error=0.5) for edge in [(0, 1), (1, 2), (2, 0)]}
        )
        qc = QuantumCircuit(4)
        qc.x(0)
        qc.cx(0, 1)
        qc.cx(0, 2)
        qc.cx(0, 3)
        with self.assertRaises(TranspilerError):
            transpile(qc, target=target, optimization_level=opt_level, seed_transpiler=42)

    @data(0, 1, 2, 3)
    def test_transpile_target_with_qubits_without_ops_circuit_too_large_disconnected(
        self, opt_level
    ):
        """Test qubits without operations aren't ever used if a disconnected circuit needs them."""
        target = Target(num_qubits=5)
        target.add_instruction(XGate(), {(i,): InstructionProperties(error=0.5) for i in range(3)})
        target.add_instruction(HGate(), {(i,): InstructionProperties(error=0.5) for i in range(3)})
        target.add_instruction(
            CXGate(), {edge: InstructionProperties(error=0.5) for edge in [(0, 1), (1, 2), (2, 0)]}
        )
        qc = QuantumCircuit(5)
        qc.x(0)
        qc.x(1)
        qc.x(3)
        qc.x(4)
        with self.assertRaises(TranspilerError):
            transpile(qc, target=target, optimization_level=opt_level, seed_transpiler=42)

    @data(0, 1, 2, 3)
    def test_barrier_no_leak_disjoint_connectivity(self, opt_level):
        """Test that we don't leak an internal labelled barrier from disjoint layout processing."""
        cmap = CouplingMap([(0, 1), (1, 2), (3, 4)])
        qc = QuantumCircuit(cmap.size(), cmap.size())
        qc.cx(0, 1)
        qc.cx(1, 2)
        qc.cx(2, 0)
        qc.cx(3, 4)
        qc.measure(qc.qubits, qc.clbits)
        out = transpile(qc, coupling_map=cmap, optimization_level=opt_level)
        self.assertNotIn("barrier", out.count_ops())

    @data(0, 1, 2, 3)
    def test_transpile_does_not_affect_backend_coupling(self, opt_level):
        """Test that transpiliation of a circuit does not mutate the `CouplingMap` stored by a V2
        backend.  Regression test of gh-9997."""
        qc = QuantumCircuit(127)
        for i in range(1, 127):
            qc.ecr(0, i)
        backend = GenericBackendV2(num_qubits=130)
        original_map = copy.deepcopy(backend.coupling_map)
        transpile(qc, backend, optimization_level=opt_level, seed_transpiler=42)
        self.assertEqual(original_map, backend.coupling_map)

    @combine(
        optimization_level=[0, 1, 2, 3],
        scheduling_method=["asap", "alap"],
    )
    def test_transpile_target_with_qubits_without_delays_with_scheduling(
        self, optimization_level, scheduling_method
    ):
        """Test qubits without operations aren't ever used."""
        no_delay_qubits = [1, 3, 4]
        target = Target(num_qubits=5, dt=1)
        target.add_instruction(
            XGate(), {(i,): InstructionProperties(duration=160) for i in range(4)}
        )
        target.add_instruction(
            HGate(), {(i,): InstructionProperties(duration=160) for i in range(4)}
        )
        target.add_instruction(
            CXGate(),
            {
                edge: InstructionProperties(duration=800)
                for edge in [(0, 1), (1, 2), (2, 0), (2, 3)]
            },
        )
        target.add_instruction(
            Delay(Parameter("t")), {(i,): None for i in range(4) if i not in no_delay_qubits}
        )
        qc = QuantumCircuit(4)
        qc.x(0)
        qc.cx(0, 1)
        qc.cx(0, 2)
        qc.cx(1, 3)
        qc.cx(0, 3)
        tqc = transpile(
            qc,
            target=target,
            optimization_level=optimization_level,
            scheduling_method=scheduling_method,
            seed_transpiler=42,
        )
        invalid_qubits = {
            4,
        }
        self.assertEqual(tqc.num_qubits, 5)
        for inst in tqc.data:
            for bit in inst.qubits:
                self.assertNotIn(tqc.find_bit(bit).index, invalid_qubits)
                if isinstance(inst.operation, Delay):
                    self.assertNotIn(tqc.find_bit(bit).index, no_delay_qubits)<|MERGE_RESOLUTION|>--- conflicted
+++ resolved
@@ -2189,7 +2189,6 @@
                 base.append(CustomCX(), [3, 4])
         with base.if_test(expr.less(1.0, 2.0)):
             base.cx(0, 1)
-<<<<<<< HEAD
         with base.if_test(
             expr.logic_and(
                 expr.logic_and(
@@ -2200,8 +2199,6 @@
             )
         ):
             base.cx(0, 1)
-=======
->>>>>>> 8a2197a9
         return base
 
     def _standalone_var_circuit(self):
