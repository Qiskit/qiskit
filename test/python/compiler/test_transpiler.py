--- conflicted
+++ resolved
@@ -1696,7 +1696,6 @@
         self.assertGreaterEqual(set(basis) | {"barrier"}, transpiled.count_ops().keys())
         self.assertEqual(Operator(qc), Operator(transpiled))
 
-<<<<<<< HEAD
     @data(0, 1, 2, 3)
     def test_barrier_not_output(self, opt_level):
         """Test that barriers added as part internal transpiler operations do not leak out."""
@@ -1705,7 +1704,7 @@
         qc.measure(range(2), range(2))
         tqc = transpile(qc, initial_layout=[1, 4], coupling_map=[[1, 2], [2, 3], [3, 4]], optimization_level=opt_level)
         self.assertNotIn("barrier", tqc.count_ops())
-=======
+
     @combine(opt_level=[0, 1, 2, 3])
     def test_transpile_annotated_ops(self, opt_level):
         """Test transpilation of circuits with annotated operations."""
@@ -1734,7 +1733,6 @@
             qc, optimization_level=opt_level, backend=backend, seed_transpiler=42
         )
         self.assertLessEqual(set(transpiled.count_ops().keys()), {"u1", "u2", "u3", "cx"})
->>>>>>> 45e42525
 
 
 @ddt
