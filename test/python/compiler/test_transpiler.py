# This code is part of Qiskit.
#
# (C) Copyright IBM 2017, 2024.
#
# This code is licensed under the Apache License, Version 2.0. You may
# obtain a copy of this license in the LICENSE.txt file in the root directory
# of this source tree or at http://www.apache.org/licenses/LICENSE-2.0.
#
# Any modifications or derivative works of this code must retain this
# copyright notice, and modified files need to carry a notice indicating
# that they have been altered from the originals.

"""Tests basic functionality of the transpile function"""

import copy
import io
import math
import os
import sys
from logging import StreamHandler, getLogger
from unittest.mock import patch
import numpy as np
import rustworkx as rx
from ddt import data, ddt, unpack

from qiskit import (
    ClassicalRegister,
    QuantumCircuit,
    QuantumRegister,
    pulse,
    qasm3,
    qpy,
)
from qiskit.circuit import (
    Clbit,
    ControlFlowOp,
    ForLoopOp,
    Gate,
    IfElseOp,
    Parameter,
    Qubit,
    SwitchCaseOp,
    WhileLoopOp,
)
from qiskit.circuit.classical import expr, types
from qiskit.circuit.annotated_operation import (
    AnnotatedOperation,
    InverseModifier,
    ControlModifier,
    PowerModifier,
)
from qiskit.circuit.delay import Delay
from qiskit.circuit.measure import Measure
from qiskit.circuit.reset import Reset
from qiskit.circuit.library import (
    CXGate,
    CZGate,
    ECRGate,
    HGate,
    RXGate,
    RYGate,
    RZGate,
    SGate,
    SXGate,
    SXdgGate,
    SdgGate,
    U2Gate,
    UGate,
    XGate,
    ZGate,
)
from qiskit.compiler import transpile
from qiskit.converters import circuit_to_dag
from qiskit.dagcircuit import DAGOpNode, DAGOutNode
from qiskit.exceptions import QiskitError
from qiskit.providers.backend import BackendV2
from qiskit.providers.backend_compat import BackendV2Converter
from qiskit.providers.fake_provider import Fake20QV1, Fake27QPulseV1, GenericBackendV2
from qiskit.providers.basic_provider import BasicSimulator
from qiskit.providers.options import Options
from qiskit.pulse import InstructionScheduleMap, Schedule, Play, Gaussian, DriveChannel
from qiskit.quantum_info import Operator, random_unitary
from qiskit.utils import parallel
from qiskit.transpiler import CouplingMap, Layout, PassManager, TransformationPass
from qiskit.transpiler.exceptions import TranspilerError, CircuitTooWideForTarget
from qiskit.transpiler.passes import BarrierBeforeFinalMeasurements, GateDirection, VF2PostLayout
from qiskit.transpiler.passmanager_config import PassManagerConfig
from qiskit.transpiler.preset_passmanagers import generate_preset_pass_manager, level_0_pass_manager
from qiskit.transpiler.target import (
    InstructionProperties,
    Target,
    TimingConstraints,
    InstructionDurations,
    target_to_backend_properties,
)

from test import QiskitTestCase, combine, slow_test  # pylint: disable=wrong-import-order

from ..legacy_cmaps import MELBOURNE_CMAP, RUESCHLIKON_CMAP, MUMBAI_CMAP, TOKYO_CMAP


class CustomCX(Gate):
    """Custom CX gate representation."""

    def __init__(self):
        super().__init__("custom_cx", 2, [])

    def _define(self):
        self._definition = QuantumCircuit(2)
        self._definition.cx(0, 1)


def connected_qubits(physical: int, coupling_map: CouplingMap) -> set:
    """Get the physical qubits that have a connection to this one in the coupling map."""
    for component in coupling_map.connected_components():
        if physical in (qubits := set(component.graph.nodes())):
            return qubits
    raise ValueError(f"physical qubit {physical} is not in the coupling map")


@ddt
class TestTranspile(QiskitTestCase):
    """Test transpile function."""

    def test_empty_transpilation(self):
        """Test that transpiling an empty list is a no-op.  Regression test of gh-7287."""
        self.assertEqual(transpile([], seed_transpiler=42), [])

    def test_pass_manager_none(self):
        """Test passing the default (None) pass manager to the transpiler.

        It should perform the default qiskit flow:
        unroll, swap_mapper, cx_direction, cx_cancellation, optimize_1q_gates
        and should be equivalent to using tools.compile
        """
        qr = QuantumRegister(2, "qr")
        circuit = QuantumCircuit(qr)
        circuit.h(qr[0])
        circuit.h(qr[0])
        circuit.cx(qr[0], qr[1])
        circuit.cx(qr[1], qr[0])
        circuit.cx(qr[0], qr[1])
        circuit.cx(qr[1], qr[0])

        coupling_map = [[1, 0]]
        basis_gates = ["u1", "u2", "u3", "cx", "id"]

        backend = BasicSimulator()
        circuit2 = transpile(
            circuit,
            backend=backend,
            coupling_map=coupling_map,
            basis_gates=basis_gates,
            seed_transpiler=42,
        )

        circuit3 = transpile(
            circuit,
            backend=backend,
            coupling_map=coupling_map,
            basis_gates=basis_gates,
            seed_transpiler=42,
        )
        self.assertEqual(circuit2, circuit3)

    @data(0, 1, 2, 3)
    def test_num_processes_kwarg_concurrent_default(self, num_processes):
        """Test that num_processes kwarg works when the system default parallel is false"""
        qc = QuantumCircuit(2)
        qc.h(0)
        qc.cx(0, 1)
        qc.measure_all()
        target = GenericBackendV2(num_qubits=27, seed=42).target
        res = transpile([qc] * 3, target=target, num_processes=num_processes)
        self.assertIsInstance(res, list)
        for circ in res:
            self.assertIsInstance(circ, QuantumCircuit)

    def test_transpile_basis_gates_no_backend_no_coupling_map(self):
        """Verify transpile() works with no coupling_map or backend."""
        qr = QuantumRegister(2, "qr")
        circuit = QuantumCircuit(qr)
        circuit.h(qr[0])
        circuit.h(qr[0])
        circuit.cx(qr[0], qr[1])
        circuit.cx(qr[0], qr[1])
        circuit.cx(qr[0], qr[1])
        circuit.cx(qr[0], qr[1])

        basis_gates = ["u1", "u2", "u3", "cx", "id"]
        circuit2 = transpile(
            circuit, basis_gates=basis_gates, optimization_level=0, seed_transpiler=42
        )
        resources_after = circuit2.count_ops()
        self.assertEqual({"u2": 2, "cx": 4}, resources_after)

    def test_transpile_non_adjacent_layout(self):
        """Transpile pipeline can handle manual layout on non-adjacent qubits.

        circuit:

        .. parsed-literal::

                  ┌───┐
            qr_0: ┤ H ├──■──────────── -> 1
                  └───┘┌─┴─┐
            qr_1: ─────┤ X ├──■─────── -> 2
                       └───┘┌─┴─┐
            qr_2: ──────────┤ X ├──■── -> 3
                            └───┘┌─┴─┐
            qr_3: ───────────────┤ X ├ -> 5
                                 └───┘

        device:
        0  -  1  -  2  -  3  -  4  -  5  -  6

              |     |     |     |     |     |

              13 -  12  - 11 -  10 -  9  -  8  -   7
        """
        cmap = [
            [0, 1],
            [0, 14],
            [1, 0],
            [1, 2],
            [1, 13],
            [2, 1],
            [2, 3],
            [2, 12],
            [3, 2],
            [3, 4],
            [3, 11],
            [4, 3],
            [4, 5],
            [4, 10],
            [5, 4],
            [5, 6],
            [5, 9],
            [6, 5],
            [6, 8],
            [7, 8],
            [8, 6],
            [8, 7],
            [8, 9],
            [9, 5],
            [9, 8],
            [9, 10],
            [10, 4],
            [10, 9],
            [10, 11],
            [11, 3],
            [11, 10],
            [11, 12],
            [12, 2],
            [12, 11],
            [12, 13],
            [13, 1],
            [13, 12],
            [13, 14],
            [14, 0],
            [14, 13],
        ]

        qr = QuantumRegister(4, "qr")
        circuit = QuantumCircuit(qr)
        circuit.h(qr[0])
        circuit.cx(qr[0], qr[1])
        circuit.cx(qr[1], qr[2])
        circuit.cx(qr[2], qr[3])

        backend = GenericBackendV2(
            num_qubits=15, basis_gates=["ecr", "id", "rz", "sx", "x"], coupling_map=cmap, seed=42
        )
        initial_layout = [None, qr[0], qr[1], qr[2], None, qr[3]]

        new_circuit = transpile(
            circuit,
            basis_gates=backend.operation_names,
            coupling_map=backend.coupling_map,
            initial_layout=initial_layout,
            seed_transpiler=42,
        )

        qubit_indices = {bit: idx for idx, bit in enumerate(new_circuit.qubits)}

        for instruction in new_circuit.data:
            if isinstance(instruction.operation, CXGate):
                self.assertIn([qubit_indices[x] for x in instruction.qubits], backend.coupling_map)

    def test_transpile_qft_grid(self):
        """Transpile pipeline can handle 8-qubit QFT on 14-qubit grid."""

        basis_gates = ["cx", "id", "rz", "sx", "x"]

        qr = QuantumRegister(8)
        circuit = QuantumCircuit(qr)
        for i, q in enumerate(qr):
            for j in range(i):
                circuit.cp(math.pi / float(2 ** (i - j)), q, qr[j])
            circuit.h(q)

        new_circuit = transpile(
            circuit, basis_gates=basis_gates, coupling_map=MELBOURNE_CMAP, seed_transpiler=42
        )
        qubit_indices = {bit: idx for idx, bit in enumerate(new_circuit.qubits)}
        for instruction in new_circuit.data:
            if isinstance(instruction.operation, CXGate):
                self.assertIn([qubit_indices[x] for x in instruction.qubits], MELBOURNE_CMAP)

    def test_already_mapped_1(self):
        """Circuit not remapped if matches topology.

        See: https://github.com/Qiskit/qiskit-terra/issues/342
        """

        backend = GenericBackendV2(num_qubits=16, coupling_map=RUESCHLIKON_CMAP, seed=42)
        coupling_map = backend.coupling_map
        basis_gates = backend.operation_names

        qr = QuantumRegister(16, "qr")
        cr = ClassicalRegister(16, "cr")
        qc = QuantumCircuit(qr, cr)
        qc.cx(qr[3], qr[14])
        qc.cx(qr[5], qr[4])
        qc.h(qr[9])
        qc.cx(qr[9], qr[8])
        qc.x(qr[11])
        qc.cx(qr[3], qr[4])
        qc.cx(qr[12], qr[11])
        qc.cx(qr[13], qr[4])
        qc.measure(qr, cr)

        new_qc = transpile(
            qc,
            coupling_map=coupling_map,
            basis_gates=basis_gates,
            initial_layout=Layout.generate_trivial_layout(qr),
            seed_transpiler=42,
        )
        qubit_indices = {bit: idx for idx, bit in enumerate(new_qc.qubits)}
        cx_qubits = [instr.qubits for instr in new_qc.data if instr.operation.name == "cx"]
        cx_qubits_physical = [
            [qubit_indices[ctrl], qubit_indices[tgt]] for [ctrl, tgt] in cx_qubits
        ]
        self.assertEqual(
            sorted(cx_qubits_physical), [[3, 4], [3, 14], [5, 4], [9, 8], [12, 11], [13, 4]]
        )

    def test_already_mapped_via_layout(self):
        """Test that a manual layout that satisfies a coupling map does not get altered.

        See: https://github.com/Qiskit/qiskit-terra/issues/2036

        circuit:

        .. parsed-literal::

                  ┌───┐                  ┌───┐ ░ ┌─┐
            qn_0: ┤ H ├──■────────────■──┤ H ├─░─┤M├─── -> 9
                  └───┘  │            │  └───┘ ░ └╥┘
            qn_1: ───────┼────────────┼────────░──╫──── -> 6
                         │            │        ░  ║
            qn_2: ───────┼────────────┼────────░──╫──── -> 5
                         │            │        ░  ║
            qn_3: ───────┼────────────┼────────░──╫──── -> 0
                         │            │        ░  ║
            qn_4: ───────┼────────────┼────────░──╫──── -> 1
                  ┌───┐┌─┴─┐┌──────┐┌─┴─┐┌───┐ ░  ║ ┌─┐
            qn_5: ┤ H ├┤ X ├┤ P(2) ├┤ X ├┤ H ├─░──╫─┤M├ -> 4
                  └───┘└───┘└──────┘└───┘└───┘ ░  ║ └╥┘
            cn: 2/════════════════════════════════╩══╩═
                                                  0  1

        device:
        0 -- 1 -- 2 -- 3 -- 4
        |                   |
        5 -- 6 -- 7 -- 8 -- 9
        |                   |
        10 - 11 - 12 - 13 - 14
        |                   |
        15 - 16 - 17 - 18 - 19
        """
        basis_gates = ["u1", "u2", "u3", "cx", "id"]
        coupling_map = [
            [0, 1],
            [0, 5],
            [1, 0],
            [1, 2],
            [2, 1],
            [2, 3],
            [3, 2],
            [3, 4],
            [4, 3],
            [4, 9],
            [5, 0],
            [5, 6],
            [5, 10],
            [6, 5],
            [6, 7],
            [7, 6],
            [7, 8],
            [7, 12],
            [8, 7],
            [8, 9],
            [9, 4],
            [9, 8],
            [9, 14],
            [10, 5],
            [10, 11],
            [10, 15],
            [11, 10],
            [11, 12],
            [12, 7],
            [12, 11],
            [12, 13],
            [13, 12],
            [13, 14],
            [14, 9],
            [14, 13],
            [14, 19],
            [15, 10],
            [15, 16],
            [16, 15],
            [16, 17],
            [17, 16],
            [17, 18],
            [18, 17],
            [18, 19],
            [19, 14],
            [19, 18],
        ]

        q = QuantumRegister(6, name="qn")
        c = ClassicalRegister(2, name="cn")
        qc = QuantumCircuit(q, c)
        qc.h(q[0])
        qc.h(q[5])
        qc.cx(q[0], q[5])
        qc.p(2, q[5])
        qc.cx(q[0], q[5])
        qc.h(q[0])
        qc.h(q[5])
        qc.barrier(q)
        qc.measure(q[0], c[0])
        qc.measure(q[5], c[1])

        initial_layout = [
            q[3],
            q[4],
            None,
            None,
            q[5],
            q[2],
            q[1],
            None,
            None,
            q[0],
            None,
            None,
            None,
            None,
            None,
            None,
            None,
            None,
            None,
            None,
        ]

        new_qc = transpile(
            qc,
            coupling_map=coupling_map,
            basis_gates=basis_gates,
            initial_layout=initial_layout,
            seed_transpiler=42,
        )
        qubit_indices = {bit: idx for idx, bit in enumerate(new_qc.qubits)}
        cx_qubits = [instr.qubits for instr in new_qc.data if instr.operation.name == "cx"]
        cx_qubits_physical = [
            [qubit_indices[ctrl], qubit_indices[tgt]] for [ctrl, tgt] in cx_qubits
        ]
        self.assertEqual(sorted(cx_qubits_physical), [[9, 4], [9, 4]])

    def test_transpile_bell(self):
        """Test Transpile Bell.

        If all correct some should exists.
        """
        backend = BasicSimulator()

        qubit_reg = QuantumRegister(2, name="q")
        clbit_reg = ClassicalRegister(2, name="c")
        qc = QuantumCircuit(qubit_reg, clbit_reg, name="bell")
        qc.h(qubit_reg[0])
        qc.cx(qubit_reg[0], qubit_reg[1])
        qc.measure(qubit_reg, clbit_reg)

        circuits = transpile(qc, backend, seed_transpiler=42)
        self.assertIsInstance(circuits, QuantumCircuit)

    def test_transpile_bell_discrete_basis(self):
        """Test that it's possible to transpile a very simple circuit to a discrete stabilizer-like
        basis.  In general, we do not make any guarantees about the possibility or quality of
        transpilation in these situations, but this is at least useful as a check that stuff that
        _could_ be possible remains so."""

        target = Target(num_qubits=2)
        for one_q in [XGate(), SXGate(), SXdgGate(), SGate(), SdgGate(), ZGate()]:
            target.add_instruction(one_q, {(0,): None, (1,): None})
        # This is only in one direction, and not the direction we're going to attempt to lay it out
        # onto, so we can test the basis translation.
        target.add_instruction(ECRGate(), {(1, 0): None})

        qc = QuantumCircuit(2)
        qc.h(0)
        qc.cx(0, 1)

        # Try with the initial layout in both directions to ensure we're dealing with the basis
        # having only a single direction.

        # Use optimization level=1 because the synthesis that runs as part of optimization at
        # higher optimization levels will create intermediate gates that the transpiler currently
        # lacks logic to translate to a discrete basis.
        self.assertIsInstance(
            transpile(
                qc, target=target, initial_layout=[0, 1], seed_transpiler=42, optimization_level=1
            ),
            QuantumCircuit,
        )
        self.assertIsInstance(
            transpile(
                qc, target=target, initial_layout=[1, 0], seed_transpiler=42, optimization_level=1
            ),
            QuantumCircuit,
        )

    def test_transpile_one(self):
        """Test transpile a single circuit.

        Check that the top-level `transpile` function returns
        a single circuit."""
        backend = BasicSimulator()

        qubit_reg = QuantumRegister(2)
        clbit_reg = ClassicalRegister(2)
        qc = QuantumCircuit(qubit_reg, clbit_reg, name="bell")
        qc.h(qubit_reg[0])
        qc.cx(qubit_reg[0], qubit_reg[1])
        qc.measure(qubit_reg, clbit_reg)

        circuit = transpile(qc, backend, seed_transpiler=42)
        self.assertIsInstance(circuit, QuantumCircuit)

    def test_transpile_two(self):
        """Test transpile two circuits.

        Check that the transpiler returns a list of two circuits.
        """
        backend = BasicSimulator()

        qubit_reg = QuantumRegister(2)
        clbit_reg = ClassicalRegister(2)
        qubit_reg2 = QuantumRegister(2)
        clbit_reg2 = ClassicalRegister(2)
        qc = QuantumCircuit(qubit_reg, clbit_reg, name="bell")
        qc.h(qubit_reg[0])
        qc.cx(qubit_reg[0], qubit_reg[1])
        qc.measure(qubit_reg, clbit_reg)
        qc_extra = QuantumCircuit(qubit_reg, qubit_reg2, clbit_reg, clbit_reg2, name="extra")
        qc_extra.measure(qubit_reg, clbit_reg)
        circuits = transpile([qc, qc_extra], backend, seed_transpiler=42)
        self.assertIsInstance(circuits, list)
        self.assertEqual(len(circuits), 2)

        for circuit in circuits:
            self.assertIsInstance(circuit, QuantumCircuit)

    def test_transpile_singleton(self):
        """Test transpile a single-element list with a circuit.

        Check that `transpile` returns a single-element list.

        See https://github.com/Qiskit/qiskit-terra/issues/5260
        """
        backend = BasicSimulator()

        qubit_reg = QuantumRegister(2)
        clbit_reg = ClassicalRegister(2)
        qc = QuantumCircuit(qubit_reg, clbit_reg, name="bell")
        qc.h(qubit_reg[0])
        qc.cx(qubit_reg[0], qubit_reg[1])
        qc.measure(qubit_reg, clbit_reg)

        circuits = transpile([qc], backend, seed_transpiler=42)
        self.assertIsInstance(circuits, list)
        self.assertEqual(len(circuits), 1)
        self.assertIsInstance(circuits[0], QuantumCircuit)

    def test_mapping_correction(self):
        """Test mapping works in previous failed case."""
        backend = GenericBackendV2(num_qubits=12, seed=42)
        qr = QuantumRegister(name="qr", size=11)
        cr = ClassicalRegister(name="qc", size=11)
        circuit = QuantumCircuit(qr, cr)
        circuit.u(1.564784764685993, -1.2378965763410095, 2.9746763177861713, qr[3])
        circuit.u(1.2269835563676523, 1.1932982847014162, -1.5597357740824318, qr[5])
        circuit.cx(qr[5], qr[3])
        circuit.p(0.856768317675967, qr[3])
        circuit.u(-3.3911273825190915, 0.0, 0.0, qr[5])
        circuit.cx(qr[3], qr[5])
        circuit.u(2.159209321625547, 0.0, 0.0, qr[5])
        circuit.cx(qr[5], qr[3])
        circuit.u(0.30949966910232335, 1.1706201763833217, 1.738408691990081, qr[3])
        circuit.u(1.9630571407274755, -0.6818742967975088, 1.8336534616728195, qr[5])
        circuit.u(1.330181833806101, 0.6003162754946363, -3.181264980452862, qr[7])
        circuit.u(0.4885914820775024, 3.133297443244865, -2.794457469189904, qr[8])
        circuit.cx(qr[8], qr[7])
        circuit.p(2.2196187596178616, qr[7])
        circuit.u(-3.152367609631023, 0.0, 0.0, qr[8])
        circuit.cx(qr[7], qr[8])
        circuit.u(1.2646005789809263, 0.0, 0.0, qr[8])
        circuit.cx(qr[8], qr[7])
        circuit.u(0.7517780502091939, 1.2828514296564781, 1.6781179605443775, qr[7])
        circuit.u(0.9267400575390405, 2.0526277839695153, 2.034202361069533, qr[8])
        circuit.u(2.550304293455634, 3.8250017126569698, -2.1351609599720054, qr[1])
        circuit.u(0.9566260876600556, -1.1147561503064538, 2.0571590492298797, qr[4])
        circuit.cx(qr[4], qr[1])
        circuit.p(2.1899329069137394, qr[1])
        circuit.u(-1.8371715243173294, 0.0, 0.0, qr[4])
        circuit.cx(qr[1], qr[4])
        circuit.u(0.4717053496327104, 0.0, 0.0, qr[4])
        circuit.cx(qr[4], qr[1])
        circuit.u(2.3167620677708145, -1.2337330260253256, -0.5671322899563955, qr[1])
        circuit.u(1.0468499525240678, 0.8680750644809365, -1.4083720073192485, qr[4])
        circuit.u(2.4204244021892807, -2.211701932616922, 3.8297006565735883, qr[10])
        circuit.u(0.36660280497727255, 3.273119149343493, -1.8003362351299388, qr[6])
        circuit.cx(qr[6], qr[10])
        circuit.p(1.067395863586385, qr[10])
        circuit.u(-0.7044917541291232, 0.0, 0.0, qr[6])
        circuit.cx(qr[10], qr[6])
        circuit.u(2.1830003849921527, 0.0, 0.0, qr[6])
        circuit.cx(qr[6], qr[10])
        circuit.u(2.1538343756723917, 2.2653381826084606, -3.550087952059485, qr[10])
        circuit.u(1.307627685019188, -0.44686656993522567, -2.3238098554327418, qr[6])
        circuit.u(2.2046797998462906, 0.9732961754855436, 1.8527865921467421, qr[9])
        circuit.u(2.1665254613904126, -1.281337664694577, -1.2424905413631209, qr[0])
        circuit.cx(qr[0], qr[9])
        circuit.p(2.6209599970201007, qr[9])
        circuit.u(0.04680566321901303, 0.0, 0.0, qr[0])
        circuit.cx(qr[9], qr[0])
        circuit.u(1.7728411151289603, 0.0, 0.0, qr[0])
        circuit.cx(qr[0], qr[9])
        circuit.u(2.4866395967434443, 0.48684511243566697, -3.0069186877854728, qr[9])
        circuit.u(1.7369112924273789, -4.239660866163805, 1.0623389015296005, qr[0])
        circuit.barrier(qr)
        circuit.measure(qr, cr)

        circuits = transpile(circuit, backend, seed_transpiler=42)

        self.assertIsInstance(circuits, QuantumCircuit)

    def test_transpiler_layout_from_intlist(self):
        """A list of ints gives layout to correctly map circuit.
        virtual  physical
         q1_0  -  4   ---[H]---
         q2_0  -  5
         q2_1  -  6   ---[H]---
         q3_0  -  8
         q3_1  -  9
         q3_2  -  10  ---[H]---

        """
        qr1 = QuantumRegister(1, "qr1")
        qr2 = QuantumRegister(2, "qr2")
        qr3 = QuantumRegister(3, "qr3")
        qc = QuantumCircuit(qr1, qr2, qr3)
        qc.h(qr1[0])
        qc.h(qr2[1])
        qc.h(qr3[2])
        layout = [4, 5, 6, 8, 9, 10]

        cmap = [
            [1, 0],
            [1, 2],
            [2, 3],
            [4, 3],
            [4, 10],
            [5, 4],
            [5, 6],
            [5, 9],
            [6, 8],
            [7, 8],
            [9, 8],
            [9, 10],
            [11, 3],
            [11, 10],
            [11, 12],
            [12, 2],
            [13, 1],
            [13, 12],
        ]

        new_circ = transpile(
            qc,
            backend=None,
            coupling_map=cmap,
            basis_gates=["u2"],
            initial_layout=layout,
            seed_transpiler=42,
        )
        qubit_indices = {bit: idx for idx, bit in enumerate(new_circ.qubits)}
        mapped_qubits = []

        for instruction in new_circ.data:
            mapped_qubits.append(qubit_indices[instruction.qubits[0]])

        self.assertEqual(mapped_qubits, [4, 6, 10])

    def test_mapping_multi_qreg(self):
        """Test mapping works for multiple qregs."""
        backend = GenericBackendV2(num_qubits=8, seed=42)
        qr = QuantumRegister(3, name="qr")
        qr2 = QuantumRegister(1, name="qr2")
        qr3 = QuantumRegister(4, name="qr3")
        cr = ClassicalRegister(3, name="cr")
        qc = QuantumCircuit(qr, qr2, qr3, cr)
        qc.h(qr[0])
        qc.cx(qr[0], qr2[0])
        qc.cx(qr[1], qr3[2])
        qc.measure(qr, cr)

        circuits = transpile(qc, backend, seed_transpiler=42)

        self.assertIsInstance(circuits, QuantumCircuit)

    def test_transpile_circuits_diff_registers(self):
        """Transpile list of circuits with different qreg names."""
        backend = GenericBackendV2(num_qubits=4, seed=42)
        circuits = []
        for _ in range(2):
            qr = QuantumRegister(2)
            cr = ClassicalRegister(2)
            circuit = QuantumCircuit(qr, cr)
            circuit.h(qr[0])
            circuit.cx(qr[0], qr[1])
            circuit.measure(qr, cr)
            circuits.append(circuit)

        circuits = transpile(circuits, backend)
        self.assertIsInstance(circuits[0], QuantumCircuit)

    def test_wrong_initial_layout(self):
        """Test transpile with a bad initial layout."""
        backend = GenericBackendV2(num_qubits=4, seed=42)

        qubit_reg = QuantumRegister(2, name="q")
        clbit_reg = ClassicalRegister(2, name="c")
        qc = QuantumCircuit(qubit_reg, clbit_reg, name="bell")
        qc.h(qubit_reg[0])
        qc.cx(qubit_reg[0], qubit_reg[1])
        qc.measure(qubit_reg, clbit_reg)

        bad_initial_layout = [
            QuantumRegister(3, "q")[0],
            QuantumRegister(3, "q")[1],
            QuantumRegister(3, "q")[2],
        ]

        with self.assertRaises(TranspilerError):
            transpile(qc, backend, initial_layout=bad_initial_layout)

    def test_parameterized_circuit_for_simulator(self):
        """Verify that a parameterized circuit can be transpiled for a simulator backend."""
        qr = QuantumRegister(2, name="qr")
        qc = QuantumCircuit(qr)

        theta = Parameter("theta")
        qc.rz(theta, qr[0])

        transpiled_qc = transpile(qc, backend=BasicSimulator())

        expected_qc = QuantumCircuit(qr)
        expected_qc.append(RZGate(theta), [qr[0]])
        self.assertEqual(expected_qc, transpiled_qc)

    def test_parameterized_circuit_for_device(self):
        """Verify that a parameterized circuit can be transpiled for a device backend."""
        qr = QuantumRegister(2, name="qr")
        qc = QuantumCircuit(qr)

        theta = Parameter("theta")
        qc.p(theta, qr[0])
        backend = GenericBackendV2(num_qubits=4, seed=42)

        transpiled_qc = transpile(
            qc,
            backend=backend,
            initial_layout=Layout.generate_trivial_layout(qr),
        )

        qr = QuantumRegister(backend.num_qubits, "q")
        expected_qc = QuantumCircuit(qr, global_phase=theta / 2.0)
        expected_qc.append(RZGate(theta), [qr[0]])

        self.assertEqual(expected_qc, transpiled_qc)

    def test_parameter_expression_circuit_for_simulator(self):
        """Verify that a circuit including expressions of parameters can be
        transpiled for a simulator backend."""
        qr = QuantumRegister(2, name="qr")
        qc = QuantumCircuit(qr)

        theta = Parameter("theta")
        square = theta * theta
        qc.rz(square, qr[0])

        transpiled_qc = transpile(qc, backend=BasicSimulator())

        expected_qc = QuantumCircuit(qr)
        expected_qc.append(RZGate(square), [qr[0]])
        self.assertEqual(expected_qc, transpiled_qc)

    def test_parameter_expression_circuit_for_device(self):
        """Verify that a circuit including expressions of parameters can be
        transpiled for a device backend."""
        qr = QuantumRegister(2, name="qr")
        qc = QuantumCircuit(qr)

        theta = Parameter("theta")
        square = theta * theta
        qc.rz(square, qr[0])

        backend = GenericBackendV2(num_qubits=4, seed=42)
        transpiled_qc = transpile(
            qc,
            backend=backend,
            initial_layout=Layout.generate_trivial_layout(qr),
        )

        qr = QuantumRegister(backend.num_qubits, "q")
        expected_qc = QuantumCircuit(qr)
        expected_qc.append(RZGate(square), [qr[0]])
        self.assertEqual(expected_qc, transpiled_qc)

    def test_final_measurement_barrier_for_devices(self):
        """Verify BarrierBeforeFinalMeasurements pass is called in default pipeline for devices."""
        qasm_dir = os.path.join(os.path.dirname(os.path.dirname(os.path.abspath(__file__))), "qasm")
        circ = QuantumCircuit.from_qasm_file(os.path.join(qasm_dir, "example.qasm"))
        layout = Layout.generate_trivial_layout(*circ.qregs)
        orig_pass = BarrierBeforeFinalMeasurements()

        with patch.object(BarrierBeforeFinalMeasurements, "run", wraps=orig_pass.run) as mock_pass:
            transpile(
                circ,
                coupling_map=RUESCHLIKON_CMAP,
                initial_layout=layout,
            )
            self.assertTrue(mock_pass.called)

    def test_do_not_run_gatedirection_with_symmetric_cm(self):
        """When the coupling map is symmetric, do not run GateDirection."""
        qasm_dir = os.path.join(os.path.dirname(os.path.dirname(os.path.abspath(__file__))), "qasm")
        circ = QuantumCircuit.from_qasm_file(os.path.join(qasm_dir, "example.qasm"))
        layout = Layout.generate_trivial_layout(*circ.qregs)
        coupling_map = []
        for node1, node2 in GenericBackendV2(num_qubits=16, seed=42).coupling_map:
            coupling_map.append([node1, node2])
            coupling_map.append([node2, node1])

        orig_pass = GateDirection(CouplingMap(coupling_map))
        with patch.object(GateDirection, "run", wraps=orig_pass.run) as mock_pass:
            transpile(circ, coupling_map=coupling_map, initial_layout=layout)
            self.assertFalse(mock_pass.called)

    def test_optimize_to_nothing(self):
        """Optimize gates up to fixed point in the default pipeline
        See https://github.com/Qiskit/qiskit-terra/issues/2035
        """
        #       ┌───┐     ┌───┐┌───┐┌───┐     ┌───┐
        # q0_0: ┤ H ├──■──┤ X ├┤ Y ├┤ Z ├──■──┤ H ├──■────■──
        #       └───┘┌─┴─┐└───┘└───┘└───┘┌─┴─┐└───┘┌─┴─┐┌─┴─┐
        # q0_1: ─────┤ X ├───────────────┤ X ├─────┤ X ├┤ X ├
        #            └───┘               └───┘     └───┘└───┘
        qr = QuantumRegister(2)
        circ = QuantumCircuit(qr)
        circ.h(qr[0])
        circ.cx(qr[0], qr[1])
        circ.x(qr[0])
        circ.y(qr[0])
        circ.z(qr[0])
        circ.cx(qr[0], qr[1])
        circ.h(qr[0])
        circ.cx(qr[0], qr[1])
        circ.cx(qr[0], qr[1])

        after = transpile(circ, coupling_map=[[0, 1], [1, 0]], basis_gates=["u3", "u2", "u1", "cx"])

        expected = QuantumCircuit(QuantumRegister(2, "q"), global_phase=-np.pi / 2)
        msg = f"after:\n{after}\nexpected:\n{expected}"
        self.assertEqual(after, expected, msg=msg)

    def test_pass_manager_empty(self):
        """Test passing an empty PassManager() to the transpiler.

        It should perform no transformations on the circuit.
        """
        qr = QuantumRegister(2)
        circuit = QuantumCircuit(qr)
        circuit.h(qr[0])
        circuit.h(qr[0])
        circuit.cx(qr[0], qr[1])
        circuit.cx(qr[0], qr[1])
        circuit.cx(qr[0], qr[1])
        circuit.cx(qr[0], qr[1])
        resources_before = circuit.count_ops()

        pass_manager = PassManager()
        out_circuit = pass_manager.run(circuit)
        resources_after = out_circuit.count_ops()

        self.assertDictEqual(resources_before, resources_after)

    def test_move_measurements(self):
        """Measurements applied AFTER swap mapping."""
        cmap = GenericBackendV2(num_qubits=16, seed=42).coupling_map
        qasm_dir = os.path.join(os.path.dirname(os.path.dirname(os.path.abspath(__file__))), "qasm")
        circ = QuantumCircuit.from_qasm_file(os.path.join(qasm_dir, "move_measurements.qasm"))

        lay = [0, 1, 15, 2, 14, 3, 13, 4, 12, 5, 11, 6]
        out = transpile(circ, initial_layout=lay, coupling_map=cmap, routing_method="stochastic")
        out_dag = circuit_to_dag(out)
        meas_nodes = out_dag.named_nodes("measure")
        for meas_node in meas_nodes:
            is_last_measure = all(
                isinstance(after_measure, DAGOutNode)
                for after_measure in out_dag.quantum_successors(meas_node)
            )
            self.assertTrue(is_last_measure)

    @data(0, 1, 2, 3)
    def test_init_resets_kept_preset_passmanagers(self, optimization_level):
        """Test initial resets kept at all preset transpilation levels"""
        num_qubits = 5
        qc = QuantumCircuit(num_qubits)
        qc.reset(range(num_qubits))
        qc.h(range(num_qubits))

        num_resets = transpile(qc, optimization_level=optimization_level).count_ops()["reset"]
        self.assertEqual(num_resets, num_qubits)

    @data(0, 1, 2, 3)
    def test_initialize_reset_is_not_removed(self, optimization_level):
        """The reset in front of initializer should NOT be removed at beginning"""
        qr = QuantumRegister(1, "qr")
        qc = QuantumCircuit(qr)
        qc.initialize([1.0 / math.sqrt(2), 1.0 / math.sqrt(2)], [qr[0]])
        qc.initialize([1.0 / math.sqrt(2), -1.0 / math.sqrt(2)], [qr[0]])

        after = transpile(qc, basis_gates=["reset", "u3"], optimization_level=optimization_level)
        self.assertEqual(after.count_ops()["reset"], 2, msg=f"{after}\n does not have 2 resets.")

    def test_initialize_FakeMelbourne(self):
        """Test that the zero-state resets are remove in a device not supporting them."""
        desired_vector = [1 / math.sqrt(2), 0, 0, 0, 0, 0, 0, 1 / math.sqrt(2)]
        qr = QuantumRegister(3, "qr")
        qc = QuantumCircuit(qr)
        qc.initialize(desired_vector, [qr[0], qr[1], qr[2]])

        out = transpile(qc, backend=GenericBackendV2(num_qubits=4, seed=42))
        out_dag = circuit_to_dag(out)
        reset_nodes = out_dag.named_nodes("reset")

        self.assertEqual(len(reset_nodes), 3)

    def test_non_standard_basis(self):
        """Test a transpilation with a non-standard basis"""
        qr1 = QuantumRegister(1, "q1")
        qr2 = QuantumRegister(2, "q2")
        qr3 = QuantumRegister(3, "q3")
        qc = QuantumCircuit(qr1, qr2, qr3)
        qc.h(qr1[0])
        qc.h(qr2[1])
        qc.h(qr3[2])
        layout = [4, 5, 6, 8, 9, 10]

        cmap = [
            [1, 0],
            [1, 2],
            [2, 3],
            [4, 3],
            [4, 10],
            [5, 4],
            [5, 6],
            [5, 9],
            [6, 8],
            [7, 8],
            [9, 8],
            [9, 10],
            [11, 3],
            [11, 10],
            [11, 12],
            [12, 2],
            [13, 1],
            [13, 12],
        ]

        circuit = transpile(
            qc, backend=None, coupling_map=cmap, basis_gates=["h"], initial_layout=layout
        )

        dag_circuit = circuit_to_dag(circuit)
        resources_after = dag_circuit.count_ops()
        self.assertEqual({"h": 3}, resources_after)

    def test_hadamard_to_rot_gates(self):
        """Test a transpilation from H to Rx, Ry gates"""
        qr = QuantumRegister(1)
        qc = QuantumCircuit(qr)
        qc.h(0)

        expected = QuantumCircuit(qr, global_phase=np.pi / 2)
        expected.append(RYGate(theta=np.pi / 2), [0])
        expected.append(RXGate(theta=np.pi), [0])

        circuit = transpile(qc, basis_gates=["rx", "ry"], optimization_level=0)
        self.assertEqual(circuit, expected)

    def test_basis_subset(self):
        """Test a transpilation with a basis subset of the standard basis"""
        qr = QuantumRegister(1, "q1")
        qc = QuantumCircuit(qr)
        qc.h(qr[0])
        qc.x(qr[0])
        qc.t(qr[0])

        layout = [4]

        cmap = [
            [1, 0],
            [1, 2],
            [2, 3],
            [4, 3],
            [4, 10],
            [5, 4],
            [5, 6],
            [5, 9],
            [6, 8],
            [7, 8],
            [9, 8],
            [9, 10],
            [11, 3],
            [11, 10],
            [11, 12],
            [12, 2],
            [13, 1],
            [13, 12],
        ]

        circuit = transpile(
            qc, backend=None, coupling_map=cmap, basis_gates=["u3"], initial_layout=layout
        )

        dag_circuit = circuit_to_dag(circuit)
        resources_after = dag_circuit.count_ops()
        self.assertEqual({"u3": 1}, resources_after)

    def test_check_circuit_width(self):
        """Verify transpilation of circuit with virtual qubits greater than
        physical qubits raises error"""
        cmap = [
            [1, 0],
            [1, 2],
            [2, 3],
            [4, 3],
            [4, 10],
            [5, 4],
            [5, 6],
            [5, 9],
            [6, 8],
            [7, 8],
            [9, 8],
            [9, 10],
            [11, 3],
            [11, 10],
            [11, 12],
            [12, 2],
            [13, 1],
            [13, 12],
        ]

        qc = QuantumCircuit(15, 15)

        with self.assertRaises(CircuitTooWideForTarget):
            transpile(qc, coupling_map=cmap)

    @data(0, 1, 2, 3)
    def test_ccx_routing_method_none(self, optimization_level):
        """CCX without routing method."""

        qc = QuantumCircuit(3)
        qc.cx(0, 1)
        qc.cx(1, 2)

        out = transpile(
            qc,
            routing_method="none",
            basis_gates=["u", "cx"],
            initial_layout=[0, 1, 2],
            seed_transpiler=0,
            coupling_map=[[0, 1], [1, 2]],
            optimization_level=optimization_level,
        )

        self.assertTrue(Operator(qc).equiv(out))

    @data(0, 1, 2, 3)
    def test_ccx_routing_method_none_failed(self, optimization_level):
        """CCX without routing method cannot be routed."""

        qc = QuantumCircuit(3)
        qc.ccx(0, 1, 2)

        with self.assertRaises(TranspilerError):
            transpile(
                qc,
                routing_method="none",
                basis_gates=["u", "cx"],
                initial_layout=[0, 1, 2],
                seed_transpiler=0,
                coupling_map=[[0, 1], [1, 2]],
                optimization_level=optimization_level,
            )

    @data(0, 1, 2, 3)
    def test_ms_unrolls_to_cx(self, optimization_level):
        """Verify a Rx,Ry,Rxx circuit transpile to a U3,CX target."""

        qc = QuantumCircuit(2)
        qc.rx(math.pi / 2, 0)
        qc.ry(math.pi / 4, 1)
        qc.rxx(math.pi / 4, 0, 1)

        out = transpile(
            qc, basis_gates=["u3", "cx"], optimization_level=optimization_level, seed_transpiler=42
        )

        self.assertTrue(Operator(qc).equiv(out))

    @data(0, 1, 2, 3)
    def test_ms_can_target_ms(self, optimization_level):
        """Verify a Rx,Ry,Rxx circuit can transpile to an Rx,Ry,Rxx target."""

        qc = QuantumCircuit(2)
        qc.rx(math.pi / 2, 0)
        qc.ry(math.pi / 4, 1)
        qc.rxx(math.pi / 4, 0, 1)

        out = transpile(
            qc,
            basis_gates=["rx", "ry", "rxx"],
            optimization_level=optimization_level,
            seed_transpiler=42,
        )

        self.assertTrue(Operator(qc).equiv(out))

    @data(0, 1, 2, 3)
    def test_cx_can_target_ms(self, optimization_level):
        """Verify a U3,CX circuit can transpiler to a Rx,Ry,Rxx target."""

        qc = QuantumCircuit(2)
        qc.h(0)
        qc.cx(0, 1)
        qc.rz(math.pi / 4, [0, 1])

        out = transpile(
            qc,
            basis_gates=["rx", "ry", "rxx"],
            optimization_level=optimization_level,
            seed_transpiler=42,
        )

        self.assertTrue(Operator(qc).equiv(out))

    @data(0, 1, 2, 3)
    def test_measure_doesnt_unroll_ms(self, optimization_level):
        """Verify a measure doesn't cause an Rx,Ry,Rxx circuit to unroll to U3,CX."""

        qc = QuantumCircuit(2, 2)
        qc.rx(math.pi / 2, 0)
        qc.ry(math.pi / 4, 1)
        qc.rxx(math.pi / 4, 0, 1)
        qc.measure([0, 1], [0, 1])
        out = transpile(
            qc,
            basis_gates=["rx", "ry", "rxx"],
            optimization_level=optimization_level,
            seed_transpiler=42,
        )

        self.assertEqual(qc, out)

    @data(
        ["cx", "u3"],
        ["cz", "u3"],
        ["cz", "rx", "rz"],
        ["rxx", "rx", "ry"],
        ["iswap", "rx", "rz"],
    )
    def test_block_collection_runs_for_non_cx_bases(self, basis_gates):
        """Verify block collection is run when a single two qubit gate is in the basis."""
        twoq_gate, *_ = basis_gates

        qc = QuantumCircuit(2)
        qc.cx(0, 1)
        qc.cx(1, 0)
        qc.cx(0, 1)
        qc.cx(0, 1)

        out = transpile(qc, basis_gates=basis_gates, optimization_level=3, seed_transpiler=42)

        self.assertLessEqual(out.count_ops()[twoq_gate], 2)

    @unpack
    @data(
        (["u3", "cx"], {"u3": 1, "cx": 1}),
        (["rx", "rz", "iswap"], {"rx": 6, "rz": 12, "iswap": 2}),
        (["rx", "ry", "rxx"], {"rx": 6, "ry": 5, "rxx": 1}),
    )
    def test_block_collection_reduces_1q_gate(self, basis_gates, gate_counts):
        """For synthesis to non-U3 bases, verify we minimize 1q gates."""
        qc = QuantumCircuit(2)
        qc.h(0)
        qc.cx(0, 1)

        out = transpile(qc, basis_gates=basis_gates, optimization_level=3, seed_transpiler=42)

        self.assertTrue(Operator(out).equiv(qc))
        self.assertTrue(set(out.count_ops()).issubset(basis_gates))
        for basis_gate in basis_gates:
            self.assertLessEqual(out.count_ops()[basis_gate], gate_counts[basis_gate])

    @combine(
        optimization_level=[0, 1, 2, 3],
        basis_gates=[
            ["u3", "cx"],
            ["rx", "rz", "iswap"],
            ["rx", "ry", "rxx"],
        ],
    )
    def test_translation_method_synthesis(self, optimization_level, basis_gates):
        """Verify translation_method='synthesis' gets to the basis."""
        qc = QuantumCircuit(2)
        qc.h(0)
        qc.cx(0, 1)

        out = transpile(
            qc,
            translation_method="synthesis",
            basis_gates=basis_gates,
            optimization_level=optimization_level,
            seed_transpiler=42,
        )

        self.assertTrue(Operator(out).equiv(qc))
        self.assertTrue(set(out.count_ops()).issubset(basis_gates))

    def test_transpiled_custom_gates_calibration(self):
        """Test if transpiled calibrations is equal to custom gates circuit calibrations."""
        custom_180 = Gate("mycustom", 1, [3.14])
        custom_90 = Gate("mycustom", 1, [1.57])

        circ = QuantumCircuit(2)
        circ.append(custom_180, [0])
        circ.append(custom_90, [1])

        with pulse.build() as q0_x180:
            pulse.play(pulse.library.Gaussian(20, 1.0, 3.0), pulse.DriveChannel(0))
        with pulse.build() as q1_y90:
            pulse.play(pulse.library.Gaussian(20, -1.0, 3.0), pulse.DriveChannel(1))

        # Add calibration
        circ.add_calibration(custom_180, [0], q0_x180)
        circ.add_calibration(custom_90, [1], q1_y90)

        transpiled_circuit = transpile(
            circ,
            backend=GenericBackendV2(num_qubits=4, seed=42),
            layout_method="trivial",
            seed_transpiler=42,
        )
        self.assertEqual(transpiled_circuit.calibrations, circ.calibrations)
        self.assertEqual(list(transpiled_circuit.count_ops().keys()), ["mycustom"])
        self.assertEqual(list(transpiled_circuit.count_ops().values()), [2])

    def test_transpiled_basis_gates_calibrations(self):
        """Test if the transpiled calibrations is equal to basis gates circuit calibrations."""
        circ = QuantumCircuit(2)
        circ.h(0)

        with pulse.build() as q0_x180:
            pulse.play(pulse.library.Gaussian(20, 1.0, 3.0), pulse.DriveChannel(0))

        # Add calibration
        circ.add_calibration("h", [0], q0_x180)

        transpiled_circuit = transpile(
            circ, backend=GenericBackendV2(num_qubits=4), seed_transpiler=42
        )
        self.assertEqual(transpiled_circuit.calibrations, circ.calibrations)

    def test_transpile_calibrated_custom_gate_on_diff_qubit(self):
        """Test if the custom, non calibrated gate raises QiskitError."""
        custom_180 = Gate("mycustom", 1, [3.14])

        circ = QuantumCircuit(2)
        circ.append(custom_180, [0])

        with pulse.build() as q0_x180:
            pulse.play(pulse.library.Gaussian(20, 1.0, 3.0), pulse.DriveChannel(0))

        # Add calibration
        circ.add_calibration(custom_180, [1], q0_x180)

        with self.assertRaises(QiskitError):
            transpile(
                circ,
                backend=GenericBackendV2(num_qubits=4),
                layout_method="trivial",
                seed_transpiler=42,
                optimization_level=1,
            )

    def test_transpile_calibrated_nonbasis_gate_on_diff_qubit(self):
        """Test if the non-basis gates are transpiled if they are on different qubit that
        is not calibrated."""
        circ = QuantumCircuit(2)
        circ.h(0)
        circ.h(1)

        with pulse.build() as q0_x180:
            pulse.play(pulse.library.Gaussian(20, 1.0, 3.0), pulse.DriveChannel(0))

        # Add calibration
        circ.add_calibration("h", [1], q0_x180)

        transpiled_circuit = transpile(
            circ, backend=GenericBackendV2(num_qubits=4), seed_transpiler=42, optimization_level=1
        )
        self.assertEqual(transpiled_circuit.calibrations, circ.calibrations)
        self.assertEqual(set(transpiled_circuit.count_ops().keys()), {"rz", "sx", "h"})

    def test_transpile_subset_of_calibrated_gates(self):
        """Test transpiling a circuit with both basis gate (not-calibrated) and
        a calibrated gate on different qubits."""
        x_180 = Gate("mycustom", 1, [3.14])

        circ = QuantumCircuit(2)
        circ.h(0)
        circ.append(x_180, [0])
        circ.h(1)

        with pulse.build() as q0_x180:
            pulse.play(pulse.library.Gaussian(20, 1.0, 3.0), pulse.DriveChannel(0))

        circ.add_calibration(x_180, [0], q0_x180)
        circ.add_calibration("h", [1], q0_x180)  # 'h' is calibrated on qubit 1

        transpiled_circ = transpile(
            circ,
            backend=GenericBackendV2(num_qubits=4),
            layout_method="trivial",
            seed_transpiler=42,
        )
        self.assertEqual(set(transpiled_circ.count_ops().keys()), {"rz", "sx", "mycustom", "h"})

    def test_parameterized_calibrations_transpile(self):
        """Check that gates can be matched to their calibrations before and after parameter
        assignment."""
        tau = Parameter("tau")
        circ = QuantumCircuit(3, 3)
        circ.append(Gate("rxt", 1, [2 * 3.14 * tau]), [0])

        def q0_rxt(tau):
            with pulse.build() as q0_rxt:
                pulse.play(pulse.library.Gaussian(20, 0.4 * tau, 3.0), pulse.DriveChannel(0))
            return q0_rxt

        circ.add_calibration("rxt", [0], q0_rxt(tau), [2 * 3.14 * tau])

        transpiled_circ = transpile(
            circ,
            backend=GenericBackendV2(num_qubits=4),
            layout_method="trivial",
            seed_transpiler=42,
        )
        self.assertEqual(set(transpiled_circ.count_ops().keys()), {"rxt"})
        circ = circ.assign_parameters({tau: 1})
        transpiled_circ = transpile(
            circ,
            backend=GenericBackendV2(num_qubits=4),
            layout_method="trivial",
            seed_transpiler=42,
        )
        self.assertEqual(set(transpiled_circ.count_ops().keys()), {"rxt"})

    def test_inst_durations_from_calibrations(self):
        """Test that circuit calibrations can be used instead of explicitly
        supplying inst_durations.
        """
        qc = QuantumCircuit(2)
        qc.append(Gate("custom", 1, []), [0])

        with pulse.build() as cal:
            pulse.play(pulse.library.Gaussian(20, 1.0, 3.0), pulse.DriveChannel(0))
        qc.add_calibration("custom", [0], cal)

        out = transpile(qc, scheduling_method="alap", seed_transpiler=42)
        self.assertEqual(out.duration, cal.duration)

    @data(0, 1, 2, 3)
    def test_multiqubit_gates_calibrations(self, opt_level):
        """Test multiqubit gate > 2q with calibrations works

        Adapted from issue description in https://github.com/Qiskit/qiskit-terra/issues/6572
        """
        circ = QuantumCircuit(5)
        custom_gate = Gate("my_custom_gate", 5, [])
        circ.append(custom_gate, [0, 1, 2, 3, 4])
        circ.measure_all()
        backend = GenericBackendV2(num_qubits=6)

        with pulse.build(backend=backend, name="custom") as my_schedule:
            pulse.play(
                pulse.library.Gaussian(duration=128, amp=0.1, sigma=16), pulse.drive_channel(0)
            )
            pulse.play(
                pulse.library.Gaussian(duration=128, amp=0.1, sigma=16), pulse.drive_channel(1)
            )
            pulse.play(
                pulse.library.Gaussian(duration=128, amp=0.1, sigma=16), pulse.drive_channel(2)
            )
            pulse.play(
                pulse.library.Gaussian(duration=128, amp=0.1, sigma=16), pulse.drive_channel(3)
            )
            pulse.play(
                pulse.library.Gaussian(duration=128, amp=0.1, sigma=16), pulse.drive_channel(4)
            )
            pulse.play(
                pulse.library.Gaussian(duration=128, amp=0.1, sigma=16), pulse.ControlChannel(1)
            )
            pulse.play(
                pulse.library.Gaussian(duration=128, amp=0.1, sigma=16), pulse.ControlChannel(2)
            )
            pulse.play(
                pulse.library.Gaussian(duration=128, amp=0.1, sigma=16), pulse.ControlChannel(3)
            )
            pulse.play(
                pulse.library.Gaussian(duration=128, amp=0.1, sigma=16), pulse.ControlChannel(4)
            )
        circ.add_calibration("my_custom_gate", [0, 1, 2, 3, 4], my_schedule, [])
        trans_circ = transpile(
            circ,
            backend=backend,
            optimization_level=opt_level,
            layout_method="trivial",
            seed_transpiler=42,
        )
        self.assertEqual({"measure": 5, "my_custom_gate": 1, "barrier": 1}, trans_circ.count_ops())

    @data(0, 1, 2, 3)
    def test_circuit_with_delay(self, optimization_level):
        """Verify a circuit with delay can transpile to a scheduled circuit."""

        qc = QuantumCircuit(2)
        qc.h(0)
        qc.delay(500, 1)
        qc.cx(0, 1)

        out = transpile(
            qc,
            scheduling_method="alap",
            basis_gates=["h", "cx"],
            instruction_durations=[("h", 0, 200), ("cx", [0, 1], 700)],
            optimization_level=optimization_level,
            seed_transpiler=42,
        )

        self.assertEqual(out.duration, 1200)

    def test_delay_converts_to_dt(self):
        """Test that a delay instruction is converted to units of dt given a backend."""
        qc = QuantumCircuit(2)
        qc.delay(1000, [0], unit="us")

        backend = GenericBackendV2(num_qubits=4)
        backend.target.dt = 0.5e-6
        out = transpile([qc, qc], backend, seed_transpiler=42)
        self.assertEqual(out[0].data[0].operation.unit, "dt")
        self.assertEqual(out[1].data[0].operation.unit, "dt")

        out = transpile(qc, dt=1e-9, seed_transpiler=42)
        self.assertEqual(out.data[0].operation.unit, "dt")

    def test_scheduling_backend_v2(self):
        """Test that scheduling method works with Backendv2."""
        qc = QuantumCircuit(2)
        qc.h(0)
        qc.cx(0, 1)
        qc.measure_all()

        out = transpile(
            [qc, qc],
            backend=GenericBackendV2(num_qubits=4),
            scheduling_method="alap",
            seed_transpiler=42,
        )
        self.assertIn("delay", out[0].count_ops())
        self.assertIn("delay", out[1].count_ops())

    def test_scheduling_timing_constraints(self):
        """Test that scheduling-related loose transpile constraints
        work with both BackendV1 and BackendV2."""

        with self.assertWarns(DeprecationWarning):
            backend_v1 = Fake27QPulseV1()
<<<<<<< HEAD
            backend_v2 = BackendV2Converter(backend_v1)
=======
        backend_v2 = GenericBackendV2(
            num_qubits=27,
            calibrate_instructions=True,
            control_flow=True,
            coupling_map=MUMBAI_CMAP,
            seed=42,
        )
>>>>>>> 889173bc
        # the original timing constraints are granularity = min_length = 16
        timing_constraints = TimingConstraints(granularity=32, min_length=64)
        error_msgs = {
            65: "Pulse duration is not multiple of 32",
            32: "Pulse gate duration is less than 64",
        }

        for backend, duration in zip([backend_v1, backend_v2], [65, 32]):
            with self.subTest(backend=backend, duration=duration):
                qc = QuantumCircuit(2)
                qc.h(0)
                qc.cx(0, 1)
                qc.measure_all()
                qc.add_calibration(
                    "h", [0], Schedule(Play(Gaussian(duration, 0.2, 4), DriveChannel(0))), [0, 0]
                )
                qc.add_calibration(
                    "cx",
                    [0, 1],
                    Schedule(Play(Gaussian(duration, 0.2, 4), DriveChannel(1))),
                    [0, 0],
                )
                with self.assertRaisesRegex(TranspilerError, error_msgs[duration]):
                    with self.assertWarns(DeprecationWarning):
                        _ = transpile(
                            qc,
                            backend=backend,
                            timing_constraints=timing_constraints,
                        )

    def test_scheduling_instruction_constraints(self):
        """Test that scheduling-related loose transpile constraints
        work with both BackendV1 and BackendV2."""

        with self.assertWarns(DeprecationWarning):
            backend_v1 = Fake27QPulseV1()
<<<<<<< HEAD
            backend_v2 = BackendV2Converter(backend_v1)
=======
        backend_v2 = BackendV2Converter(backend_v1)
>>>>>>> 889173bc
        qc = QuantumCircuit(2)
        qc.h(0)
        qc.delay(500, 1, "dt")
        qc.cx(0, 1)
        # update durations
        durations = InstructionDurations.from_backend(backend_v1)
        durations.update([("cx", [0, 1], 1000, "dt")])

        with self.assertWarns(DeprecationWarning):
            scheduled = transpile(
                qc,
                backend=backend_v1,
                scheduling_method="alap",
                instruction_durations=durations,
                layout_method="trivial",
            )
            self.assertEqual(scheduled.duration, 1500)

        scheduled = transpile(
            qc,
            backend=backend_v2,
            scheduling_method="alap",
            instruction_durations=durations,
            layout_method="trivial",
        )
        self.assertEqual(scheduled.duration, 1500)

    def test_scheduling_dt_constraints(self):
        """Test that scheduling-related loose transpile constraints
        work with both BackendV1 and BackendV2."""

        with self.assertWarns(DeprecationWarning):
            backend_v1 = Fake27QPulseV1()
<<<<<<< HEAD
            backend_v2 = BackendV2Converter(backend_v1)
=======
        backend_v2 = BackendV2Converter(backend_v1)
>>>>>>> 889173bc
        qc = QuantumCircuit(1, 1)
        qc.x(0)
        qc.measure(0, 0)
        original_dt = 2.2222222222222221e-10
        original_duration = 3504

        with self.assertWarns(DeprecationWarning):
            # halve dt in sec = double duration in dt
            scheduled = transpile(
                qc, backend=backend_v1, scheduling_method="asap", dt=original_dt / 2
            )
            self.assertEqual(scheduled.duration, original_duration * 2)

        # halve dt in sec = double duration in dt
        scheduled = transpile(qc, backend=backend_v2, scheduling_method="asap", dt=original_dt / 2)
        self.assertEqual(scheduled.duration, original_duration * 2)

    def test_backend_props_constraints(self):
        """Test that loose transpile constraints
        work with both BackendV1 and BackendV2."""

        with self.assertWarns(DeprecationWarning):
            backend_v1 = Fake20QV1()
<<<<<<< HEAD
            backend_v2 = BackendV2Converter(backend_v1)
=======
        backend_v2 = BackendV2Converter(backend_v1)
>>>>>>> 889173bc
        qr1 = QuantumRegister(3, "qr1")
        qr2 = QuantumRegister(2, "qr2")
        qc = QuantumCircuit(qr1, qr2)
        qc.cx(qr1[0], qr1[1])
        qc.cx(qr1[1], qr1[2])
        qc.cx(qr1[2], qr2[0])
        qc.cx(qr2[0], qr2[1])

        # generate a fake backend with same number of qubits
        # but different backend properties
        fake_backend = GenericBackendV2(num_qubits=20, seed=42)
        with self.assertWarns(DeprecationWarning):
            custom_backend_properties = target_to_backend_properties(fake_backend.target)

        # expected layout for custom_backend_properties
        # (different from expected layout for Fake20QV1)
        vf2_layout = {
            18: Qubit(QuantumRegister(3, "qr1"), 1),
            13: Qubit(QuantumRegister(3, "qr1"), 2),
            19: Qubit(QuantumRegister(3, "qr1"), 0),
            14: Qubit(QuantumRegister(2, "qr2"), 0),
            9: Qubit(QuantumRegister(2, "qr2"), 1),
            0: Qubit(QuantumRegister(15, "ancilla"), 0),
            1: Qubit(QuantumRegister(15, "ancilla"), 1),
            2: Qubit(QuantumRegister(15, "ancilla"), 2),
            3: Qubit(QuantumRegister(15, "ancilla"), 3),
            4: Qubit(QuantumRegister(15, "ancilla"), 4),
            5: Qubit(QuantumRegister(15, "ancilla"), 5),
            6: Qubit(QuantumRegister(15, "ancilla"), 6),
            7: Qubit(QuantumRegister(15, "ancilla"), 7),
            8: Qubit(QuantumRegister(15, "ancilla"), 8),
            10: Qubit(QuantumRegister(15, "ancilla"), 9),
            11: Qubit(QuantumRegister(15, "ancilla"), 10),
            12: Qubit(QuantumRegister(15, "ancilla"), 11),
            15: Qubit(QuantumRegister(15, "ancilla"), 12),
            16: Qubit(QuantumRegister(15, "ancilla"), 13),
            17: Qubit(QuantumRegister(15, "ancilla"), 14),
        }

        with self.assertWarns(DeprecationWarning):
            result = transpile(
                qc,
                backend=backend_v1,
                backend_properties=custom_backend_properties,
                optimization_level=2,
                seed_transpiler=42,
            )

        self.assertEqual(result._layout.initial_layout._p2v, vf2_layout)
        result = transpile(
            qc,
            backend=backend_v2,
            backend_properties=custom_backend_properties,
            optimization_level=2,
            seed_transpiler=42,
        )

        self.assertEqual(result._layout.initial_layout._p2v, vf2_layout)

    @data(1, 2, 3)
    def test_no_infinite_loop(self, optimization_level):
        """Verify circuit cost always descends and optimization does not flip flop indefinitely."""
        qc = QuantumCircuit(1)
        qc.ry(0.2, 0)

        out = transpile(
            qc,
            basis_gates=["id", "p", "sx", "cx"],
            optimization_level=optimization_level,
            seed_transpiler=42,
        )

        # Expect a -pi/2 global phase for the U3 to RZ/SX conversion, and
        # a -0.5 * theta phase for RZ to P twice, once at theta, and once at 3 pi
        # for the second and third RZ gates in the U3 decomposition.
        expected = QuantumCircuit(
            1, global_phase=-np.pi / 2 - 0.5 * (-0.2 + np.pi) - 0.5 * 3 * np.pi
        )
        expected.p(-np.pi, 0)
        expected.sx(0)
        expected.p(np.pi - 0.2, 0)
        expected.sx(0)

        error_message = (
            f"\nOutput circuit:\n{out!s}\n{Operator(out).data}\n"
            f"Expected circuit:\n{expected!s}\n{Operator(expected).data}"
        )
        self.assertEqual(out, expected, error_message)

    @data(0, 1, 2, 3)
    def test_transpile_preserves_circuit_metadata(self, optimization_level):
        """Verify that transpile preserves circuit metadata in the output."""
        circuit = QuantumCircuit(2, metadata={"experiment_id": "1234", "execution_number": 4})
        circuit.h(0)
        circuit.cx(0, 1)

        cmap = [
            [1, 0],
            [1, 2],
            [2, 3],
            [4, 3],
            [4, 10],
            [5, 4],
            [5, 6],
            [5, 9],
            [6, 8],
            [7, 8],
            [9, 8],
            [9, 10],
            [11, 3],
            [11, 10],
            [11, 12],
            [12, 2],
            [13, 1],
            [13, 12],
        ]

        res = transpile(
            circuit,
            basis_gates=["id", "p", "sx", "cx"],
            coupling_map=cmap,
            optimization_level=optimization_level,
            seed_transpiler=42,
        )
        self.assertEqual(circuit.metadata, res.metadata)

    @data(0, 1, 2, 3)
    def test_transpile_optional_registers(self, optimization_level):
        """Verify transpile accepts circuits without registers end-to-end."""

        qubits = [Qubit() for _ in range(3)]
        clbits = [Clbit() for _ in range(3)]

        qc = QuantumCircuit(qubits, clbits)
        qc.h(0)
        qc.cx(0, 1)
        qc.cx(1, 2)

        qc.measure(qubits, clbits)
        backend = GenericBackendV2(num_qubits=4)

        out = transpile(
            qc, backend=backend, optimization_level=optimization_level, seed_transpiler=42
        )

        self.assertEqual(len(out.qubits), backend.num_qubits)
        self.assertEqual(len(out.clbits), len(clbits))

    @data(0, 1, 2, 3)
    def test_translate_ecr_basis(self, optimization_level):
        """Verify that rewriting in ECR basis is efficient."""
        circuit = QuantumCircuit(2)
        circuit.append(random_unitary(4, seed=1), [0, 1])
        circuit.barrier()
        circuit.cx(0, 1)
        circuit.barrier()
        circuit.swap(0, 1)
        circuit.barrier()
        circuit.iswap(0, 1)

        res = transpile(
            circuit,
            basis_gates=["u", "ecr"],
            optimization_level=optimization_level,
            seed_transpiler=42,
        )

        # Swap gates get optimized away in opt. level 2, 3
        expected_num_ecr_gates = 6 if optimization_level in (2, 3) else 9
        self.assertEqual(res.count_ops()["ecr"], expected_num_ecr_gates)
        self.assertEqual(Operator(circuit), Operator.from_circuit(res))

    def test_optimize_ecr_basis(self):
        """Test highest optimization level can optimize over ECR."""
        circuit = QuantumCircuit(2)
        circuit.swap(1, 0)
        circuit.iswap(0, 1)

        res = transpile(circuit, basis_gates=["u", "ecr"], optimization_level=3, seed_transpiler=42)

        # an iswap gate is equivalent to (swap, CZ) up to single-qubit rotations. Normally, the swap gate
        # in the circuit would cancel with the swap gate of the (swap, CZ), leaving a single CZ gate that
        # can be realized via one ECR gate. However, with the introduction of ElideSwap, the swap gate
        # cancellation can not occur anymore, thus requiring two ECR gates for the iswap gate.
        self.assertEqual(res.count_ops()["ecr"], 2)
        self.assertEqual(Operator(circuit), Operator.from_circuit(res))

    def test_approximation_degree_invalid(self):
        """Test invalid approximation degree raises."""
        circuit = QuantumCircuit(2)
        circuit.swap(0, 1)
        with self.assertRaises(QiskitError):
            transpile(
                circuit, basis_gates=["u", "cz"], approximation_degree=1.1, seed_transpiler=42
            )

    def test_approximation_degree(self):
        """Test more approximation can give lower-cost circuit."""
        circuit = QuantumCircuit(2)
        circuit.swap(0, 1)
        circuit.h(0)
        circ_10 = transpile(
            circuit,
            basis_gates=["u", "cx"],
            translation_method="synthesis",
            approximation_degree=0.1,
            seed_transpiler=42,
            optimization_level=1,
        )
        circ_90 = transpile(
            circuit,
            basis_gates=["u", "cx"],
            translation_method="synthesis",
            approximation_degree=0.9,
            seed_transpiler=42,
            optimization_level=1,
        )
        self.assertLess(circ_10.depth(), circ_90.depth())

    @data(0, 1, 2, 3)
    def test_synthesis_translation_method_with_single_qubit_gates(self, optimization_level):
        """Test that synthesis basis translation works for solely 1q circuit"""
        qc = QuantumCircuit(3)
        qc.h(0)
        qc.h(1)
        qc.h(2)
        res = transpile(
            qc,
            basis_gates=["id", "rz", "x", "sx", "cx"],
            translation_method="synthesis",
            optimization_level=optimization_level,
            seed_transpiler=42,
        )
        expected = QuantumCircuit(3, global_phase=3 * np.pi / 4)
        expected.rz(np.pi / 2, 0)
        expected.rz(np.pi / 2, 1)
        expected.rz(np.pi / 2, 2)
        expected.sx(0)
        expected.sx(1)
        expected.sx(2)
        expected.rz(np.pi / 2, 0)
        expected.rz(np.pi / 2, 1)
        expected.rz(np.pi / 2, 2)
        self.assertEqual(res, expected)

    @data(0, 1, 2, 3)
    def test_synthesis_translation_method_with_gates_outside_basis(self, optimization_level):
        """Test that synthesis translation works for circuits with single gates outside basis"""
        qc = QuantumCircuit(2)
        qc.swap(0, 1)
        res = transpile(
            qc,
            basis_gates=["id", "rz", "x", "sx", "cx"],
            translation_method="synthesis",
            optimization_level=optimization_level,
            seed_transpiler=42,
        )
        if optimization_level not in {2, 3}:
            self.assertTrue(Operator(qc).equiv(res))
            self.assertNotIn("swap", res.count_ops())
        else:
            # Optimization level 2 and 3 eliminates the swap by permuting the
            # qubits
            self.assertEqual(res, QuantumCircuit(2))

    @data(0, 1, 2, 3)
    def test_target_ideal_gates(self, opt_level):
        """Test that transpile() with a custom ideal sim target works."""
        theta = Parameter("θ")
        phi = Parameter("ϕ")
        lam = Parameter("λ")
        target = Target(num_qubits=2)
        target.add_instruction(UGate(theta, phi, lam), {(0,): None, (1,): None})
        target.add_instruction(CXGate(), {(0, 1): None})
        target.add_instruction(Measure(), {(0,): None, (1,): None})
        qubit_reg = QuantumRegister(2, name="q")
        clbit_reg = ClassicalRegister(2, name="c")
        qc = QuantumCircuit(qubit_reg, clbit_reg, name="bell")
        qc.h(qubit_reg[0])
        qc.cx(qubit_reg[0], qubit_reg[1])

        result = transpile(qc, target=target, optimization_level=opt_level, seed_transpiler=42)

        self.assertEqual(Operator.from_circuit(result), Operator.from_circuit(qc))

    @data(0, 1, 2, 3)
    def test_transpile_control_flow_no_backend(self, opt_level):
        """Test `transpile` with control flow and no specified hardware constraints."""
        qc = QuantumCircuit(QuantumRegister(1, "q"), ClassicalRegister(1, "c"))
        qc.h(0)
        qc.measure(0, 0)
        with qc.if_test((qc.clbits[0], False)):
            qc.x(0)
        with qc.while_loop((qc.clbits[0], True)):
            qc.x(0)
        with qc.for_loop(range(2)):
            qc.x(0)
        with qc.switch(qc.cregs[0]) as case:
            with case(case.DEFAULT):
                qc.x(0)
        qc.measure(0, 0)

        transpiled = transpile(qc, optimization_level=opt_level)
        # There's nothing that can be optimized here.
        self.assertEqual(qc, transpiled)

    @data(0, 1, 2, 3)
    def test_transpile_with_custom_control_flow_target(self, opt_level):
        """Test transpile() with a target and control flow ops."""
        target = GenericBackendV2(num_qubits=8, control_flow=True).target

        circuit = QuantumCircuit(6, 1)
        circuit.h(0)
        circuit.measure(0, 0)
        circuit.cx(0, 1)
        circuit.cz(0, 2)
        circuit.append(CustomCX(), [1, 2], [])
        with circuit.for_loop((1,)):
            circuit.cx(0, 1)
            circuit.cz(0, 2)
            circuit.append(CustomCX(), [1, 2], [])
        with circuit.if_test((circuit.clbits[0], True)) as else_:
            circuit.cx(0, 1)
            circuit.cz(0, 2)
            circuit.append(CustomCX(), [1, 2], [])
        with else_:
            circuit.cx(3, 4)
            circuit.cz(3, 5)
            circuit.append(CustomCX(), [4, 5], [])
            with circuit.while_loop((circuit.clbits[0], True)):
                circuit.cx(3, 4)
                circuit.cz(3, 5)
                circuit.append(CustomCX(), [4, 5], [])
        with circuit.switch(circuit.cregs[0]) as case_:
            with case_(0):
                circuit.cx(0, 1)
                circuit.cz(0, 2)
                circuit.append(CustomCX(), [1, 2], [])
            with case_(1):
                circuit.cx(1, 2)
                circuit.cz(1, 3)
                circuit.append(CustomCX(), [2, 3], [])
        transpiled = transpile(
            circuit, optimization_level=opt_level, target=target, seed_transpiler=12434
        )
        # Tests of the complete validity of a circuit are mostly done at the individual pass level;
        # here we're just checking that various passes do appear to have run.
        self.assertIsInstance(transpiled, QuantumCircuit)
        # Assert layout ran.
        self.assertIsNot(getattr(transpiled, "_layout", None), None)

        def _visit_block(circuit, qubit_mapping=None):
            for instruction in circuit:
                qargs = tuple(qubit_mapping[x] for x in instruction.qubits)
                self.assertTrue(target.instruction_supported(instruction.operation.name, qargs))
                if isinstance(instruction.operation, ControlFlowOp):
                    for block in instruction.operation.blocks:
                        new_mapping = {
                            inner: qubit_mapping[outer]
                            for outer, inner in zip(instruction.qubits, block.qubits)
                        }
                        _visit_block(block, new_mapping)
                # Assert unrolling ran.
                self.assertNotIsInstance(instruction.operation, CustomCX)
                # Assert translation ran.
                self.assertNotIsInstance(instruction.operation, CZGate)

        # Assert routing ran.
        _visit_block(
            transpiled,
            qubit_mapping={qubit: index for index, qubit in enumerate(transpiled.qubits)},
        )

    @data(1, 2, 3)
    def test_transpile_identity_circuit_no_target(self, opt_level):
        """Test circuit equivalent to identity is optimized away for all optimization levels >0.

        Reproduce taken from https://github.com/Qiskit/qiskit-terra/issues/9217
        """
        qr1 = QuantumRegister(3, "state")
        qr2 = QuantumRegister(2, "ancilla")
        cr = ClassicalRegister(2, "c")
        qc = QuantumCircuit(qr1, qr2, cr)
        qc.h(qr1[0])
        qc.cx(qr1[0], qr1[1])
        qc.cx(qr1[1], qr1[2])
        qc.cx(qr1[1], qr1[2])
        qc.cx(qr1[0], qr1[1])
        qc.h(qr1[0])

        empty_qc = QuantumCircuit(qr1, qr2, cr)
        result = transpile(qc, optimization_level=opt_level, seed_transpiler=42)
        self.assertEqual(empty_qc, result)

    @data(0, 1, 2, 3)
    def test_initial_layout_with_loose_qubits(self, opt_level):
        """Regression test of gh-10125."""
        qc = QuantumCircuit([Qubit(), Qubit()])
        qc.cx(0, 1)
        transpiled = transpile(
            qc, initial_layout=[1, 0], optimization_level=opt_level, seed_transpiler=42
        )
        self.assertIsNotNone(transpiled.layout)
        self.assertEqual(
            transpiled.layout.initial_layout, Layout({0: qc.qubits[1], 1: qc.qubits[0]})
        )

    @data(0, 1, 2, 3)
    def test_initial_layout_with_overlapping_qubits(self, opt_level):
        """Regression test of gh-10125."""
        qr1 = QuantumRegister(2, "qr1")
        qr2 = QuantumRegister(bits=qr1[:])
        qc = QuantumCircuit(qr1, qr2)
        qc.cx(0, 1)
        transpiled = transpile(
            qc, initial_layout=[1, 0], optimization_level=opt_level, seed_transpiler=42
        )
        self.assertIsNotNone(transpiled.layout)
        self.assertEqual(
            transpiled.layout.initial_layout, Layout({0: qc.qubits[1], 1: qc.qubits[0]})
        )

    @combine(opt_level=[0, 1, 2, 3], basis=[["rz", "x"], ["rx", "z"], ["rz", "y"], ["ry", "x"]])
    def test_paulis_to_constrained_1q_basis(self, opt_level, basis):
        """Test that Pauli-gate circuits can be transpiled to constrained 1q bases that do not
        contain any root-Pauli gates."""
        qc = QuantumCircuit(1)
        qc.x(0)
        qc.barrier()
        qc.y(0)
        qc.barrier()
        qc.z(0)
        transpiled = transpile(
            qc, basis_gates=basis, optimization_level=opt_level, seed_transpiler=42
        )
        self.assertGreaterEqual(set(basis) | {"barrier"}, transpiled.count_ops().keys())
        self.assertEqual(Operator(qc), Operator(transpiled))

    @data(0, 1, 2, 3)
    def test_barrier_not_output(self, opt_level):
        """Test that barriers added as part internal transpiler operations do not leak out."""
        qc = QuantumCircuit(2, 2)
        qc.cx(0, 1)
        qc.measure(range(2), range(2))
        tqc = transpile(
            qc,
            initial_layout=[1, 4],
            coupling_map=[[1, 2], [2, 3], [3, 4]],
            optimization_level=opt_level,
        )
        self.assertNotIn("barrier", tqc.count_ops())

    @data(0, 1, 2, 3)
    def test_barrier_not_output_input_preservered(self, opt_level):
        """Test that barriers added as part internal transpiler operations do not leak out."""
        qc = QuantumCircuit(2, 2)
        qc.cx(0, 1)
        qc.measure_all()
        tqc = transpile(
            qc,
            initial_layout=[1, 4],
            coupling_map=[[0, 1], [1, 2], [2, 3], [3, 4]],
            optimization_level=opt_level,
        )
        op_counts = tqc.count_ops()
        self.assertEqual(op_counts["barrier"], 1)
        for inst in tqc.data:
            if inst.operation.name == "barrier":
                self.assertEqual(len(inst.qubits), 2)

    @combine(opt_level=[0, 1, 2, 3])
    def test_transpile_annotated_ops(self, opt_level):
        """Test transpilation of circuits with annotated operations."""
        qc = QuantumCircuit(3)
        qc.append(AnnotatedOperation(SGate(), InverseModifier()), [0])
        qc.append(AnnotatedOperation(XGate(), ControlModifier(1)), [1, 2])
        qc.append(AnnotatedOperation(HGate(), PowerModifier(3)), [2])
        expected = QuantumCircuit(3)
        expected.sdg(0)
        expected.cx(1, 2)
        expected.h(2)
        transpiled = transpile(qc, optimization_level=opt_level, seed_transpiler=42)
        self.assertNotIn("annotated", transpiled.count_ops().keys())
        self.assertEqual(Operator(qc), Operator(transpiled))
        self.assertEqual(Operator(qc), Operator(expected))

    @combine(opt_level=[0, 1, 2, 3])
    def test_transpile_annotated_ops_with_backend_v1(self, opt_level):
        """Test transpilation of circuits with annotated operations given a backend.
        Remove once Fake20QV1 is removed."""
        qc = QuantumCircuit(3)
        qc.append(AnnotatedOperation(SGate(), InverseModifier()), [0])
        qc.append(AnnotatedOperation(XGate(), ControlModifier(1)), [1, 2])
        qc.append(AnnotatedOperation(HGate(), PowerModifier(3)), [2])
        with self.assertWarns(DeprecationWarning):
            backend = Fake20QV1()
<<<<<<< HEAD
            transpiled = transpile(
                qc, optimization_level=opt_level, backend=backend, seed_transpiler=42
            )
=======
        transpiled = transpile(
            qc, optimization_level=opt_level, backend=backend, seed_transpiler=42
        )
>>>>>>> 889173bc
        self.assertLessEqual(set(transpiled.count_ops().keys()), {"u1", "u2", "u3", "cx"})

    @combine(opt_level=[0, 1, 2, 3])
    def test_transpile_annotated_ops_with_backend(self, opt_level):
        """Test transpilation of circuits with annotated operations given a backend."""
        qc = QuantumCircuit(3)
        qc.append(AnnotatedOperation(SGate(), InverseModifier()), [0])
        qc.append(AnnotatedOperation(XGate(), ControlModifier(1)), [1, 2])
        qc.append(AnnotatedOperation(HGate(), PowerModifier(3)), [2])

        backend = GenericBackendV2(
            num_qubits=20,
<<<<<<< HEAD
            coupling_map=[
                [0, 1],
                [1, 0],
                [1, 2],
                [1, 6],
                [2, 1],
                [2, 3],
                [3, 2],
                [3, 4],
                [3, 8],
                [4, 3],
                [5, 6],
                [5, 10],
                [6, 1],
                [6, 5],
                [6, 7],
                [7, 6],
                [7, 8],
                [7, 12],
                [8, 3],
                [8, 7],
                [8, 9],
                [9, 8],
                [9, 14],
                [10, 5],
                [10, 11],
                [11, 10],
                [11, 12],
                [11, 16],
                [12, 7],
                [12, 11],
                [12, 13],
                [13, 12],
                [13, 14],
                [13, 18],
                [14, 9],
                [14, 13],
                [15, 16],
                [16, 11],
                [16, 15],
                [16, 17],
                [17, 16],
                [17, 18],
                [18, 13],
                [18, 17],
                [18, 19],
                [19, 18],
            ],
=======
            coupling_map=TOKYO_CMAP,
>>>>>>> 889173bc
            basis_gates=["id", "u1", "u2", "u3", "cx"],
        )
        transpiled = transpile(
            qc, optimization_level=opt_level, backend=backend, seed_transpiler=42
        )
        self.assertLessEqual(set(transpiled.count_ops().keys()), {"u1", "u2", "u3", "cx"})


@ddt
class TestPostTranspileIntegration(QiskitTestCase):
    """Test that the output of `transpile` is usable in various other integration contexts."""

    def _regular_circuit(self):
        a = Parameter("a")
        regs = [
            QuantumRegister(2, name="q0"),
            QuantumRegister(3, name="q1"),
            ClassicalRegister(2, name="c0"),
        ]
        bits = [Qubit(), Qubit(), Clbit()]
        base = QuantumCircuit(*regs, bits)
        base.h(0)
        base.measure(0, 0)
        base.cx(0, 1)
        base.cz(0, 2)
        base.cz(0, 3)
        base.cz(1, 4)
        base.cx(1, 5)
        base.measure(1, 1)
        base.append(CustomCX(), [3, 6])
        base.append(CustomCX(), [5, 4])
        base.append(CustomCX(), [5, 3])
        base.append(CustomCX(), [2, 4]).c_if(base.cregs[0], 3)
        base.ry(a, 4)
        base.measure(4, 2)
        return base

    def _control_flow_circuit(self):
        a = Parameter("a")
        regs = [
            QuantumRegister(2, name="q0"),
            QuantumRegister(3, name="q1"),
            ClassicalRegister(2, name="c0"),
        ]
        bits = [Qubit(), Qubit(), Clbit()]
        base = QuantumCircuit(*regs, bits)
        base.h(0)
        base.measure(0, 0)
        with base.if_test((base.cregs[0], 1)) as else_:
            base.cx(0, 1)
            base.cz(0, 2)
            base.cz(0, 3)
        with else_:
            base.cz(1, 4)
            with base.for_loop((1, 2)):
                base.cx(1, 5)
        base.measure(2, 2)
        with base.while_loop((2, False)):
            base.append(CustomCX(), [3, 6])
            base.append(CustomCX(), [5, 4])
            base.append(CustomCX(), [5, 3])
            base.append(CustomCX(), [2, 4])
            base.ry(a, 4)
            base.measure(4, 2)
        with base.switch(base.cregs[0]) as case_:
            with case_(0, 1):
                base.cz(3, 5)
            with case_(case_.DEFAULT):
                base.cz(1, 4)
                base.append(CustomCX(), [2, 4])
                base.append(CustomCX(), [3, 4])
        return base

    def _control_flow_expr_circuit(self):
        a = Parameter("a")
        regs = [
            QuantumRegister(2, name="q0"),
            QuantumRegister(3, name="q1"),
            ClassicalRegister(2, name="c0"),
        ]
        bits = [Qubit(), Qubit(), Clbit()]
        base = QuantumCircuit(*regs, bits)
        base.h(0)
        base.measure(0, 0)
        with base.if_test(expr.equal(base.cregs[0], 1)) as else_:
            base.cx(0, 1)
            base.cz(0, 2)
            base.cz(0, 3)
        with else_:
            base.cz(1, 4)
            with base.for_loop((1, 2)):
                base.cx(1, 5)
        base.measure(2, 2)
        with base.while_loop(expr.logic_not(bits[2])):
            base.append(CustomCX(), [3, 6])
            base.append(CustomCX(), [5, 4])
            base.append(CustomCX(), [5, 3])
            base.append(CustomCX(), [2, 4])
            base.ry(a, 4)
            base.measure(4, 2)
        with base.switch(expr.bit_and(base.cregs[0], 2)) as case_:
            with case_(0, 1):
                base.cz(3, 5)
            with case_(case_.DEFAULT):
                base.cz(1, 4)
                base.append(CustomCX(), [2, 4])
                base.append(CustomCX(), [3, 4])
        return base

    def _standalone_var_circuit(self):
        a = expr.Var.new("a", types.Bool())
        b = expr.Var.new("b", types.Uint(8))
        c = expr.Var.new("c", types.Uint(8))

        qc = QuantumCircuit(5, 5, inputs=[a])
        qc.add_var(b, 12)
        qc.h(0)
        qc.cx(0, 1)
        qc.measure([0, 1], [0, 1])
        qc.store(a, expr.bit_xor(qc.clbits[0], qc.clbits[1]))
        with qc.if_test(a) as else_:
            qc.cx(2, 3)
            qc.cx(3, 4)
            qc.cx(4, 2)
        with else_:
            qc.add_var(c, 12)
        with qc.while_loop(a):
            with qc.while_loop(a):
                qc.add_var(c, 12)
                qc.cz(1, 0)
                qc.cz(4, 1)
                qc.store(a, False)
        with qc.switch(expr.bit_and(b, 7)) as case:
            with case(0):
                qc.cz(0, 1)
                qc.cx(1, 2)
                qc.cy(2, 0)
            with case(case.DEFAULT):
                qc.store(b, expr.bit_and(b, 7))
        return qc

    @data(0, 1, 2, 3)
    def test_qpy_roundtrip(self, optimization_level):
        """Test that the output of a transpiled circuit can be round-tripped through QPY."""
        transpiled = transpile(
            self._regular_circuit(),
            backend=GenericBackendV2(num_qubits=8),
            optimization_level=optimization_level,
            seed_transpiler=2022_10_17,
        )
        # Round-tripping the layout is out-of-scope for QPY while it's a private attribute.
        transpiled._layout = None
        buffer = io.BytesIO()
        qpy.dump(transpiled, buffer)
        buffer.seek(0)
        round_tripped = qpy.load(buffer)[0]
        self.assertEqual(round_tripped, transpiled)

    @data(0, 1, 2, 3)
    def test_qpy_roundtrip_backendv2(self, optimization_level):
        """Test that the output of a transpiled circuit can be round-tripped through QPY."""
        transpiled = transpile(
            self._regular_circuit(),
            backend=GenericBackendV2(num_qubits=8),
            optimization_level=optimization_level,
            seed_transpiler=2022_10_17,
        )

        # Round-tripping the layout is out-of-scope for QPY while it's a private attribute.
        transpiled._layout = None
        buffer = io.BytesIO()
        qpy.dump(transpiled, buffer)
        buffer.seek(0)
        round_tripped = qpy.load(buffer)[0]

        self.assertEqual(round_tripped, transpiled)

    @data(0, 1, 2, 3)
    def test_qpy_roundtrip_control_flow(self, optimization_level):
        """Test that the output of a transpiled circuit with control flow can be round-tripped
        through QPY."""
        if optimization_level == 3 and sys.platform == "win32":
            self.skipTest(
                "This test case triggers a bug in the eigensolver routine on windows. "
                "See #10345 for more details."
            )

        backend = GenericBackendV2(num_qubits=8, control_flow=True)
        transpiled = transpile(
            self._control_flow_circuit(),
            backend=backend,
            basis_gates=backend.operation_names,
            optimization_level=optimization_level,
            seed_transpiler=2022_10_17,
        )
        # Round-tripping the layout is out-of-scope for QPY while it's a private attribute.
        transpiled._layout = None
        buffer = io.BytesIO()
        qpy.dump(transpiled, buffer)
        buffer.seek(0)
        round_tripped = qpy.load(buffer)[0]
        self.assertEqual(round_tripped, transpiled)

    @data(0, 1, 2, 3)
    def test_qpy_roundtrip_control_flow_backendv2(self, optimization_level):
        """Test that the output of a transpiled circuit with control flow can be round-tripped
        through QPY."""
        transpiled = transpile(
            self._control_flow_circuit(),
            backend=GenericBackendV2(num_qubits=8, control_flow=True),
            optimization_level=optimization_level,
            seed_transpiler=2022_10_17,
        )
        # Round-tripping the layout is out-of-scope for QPY while it's a private attribute.
        transpiled._layout = None
        buffer = io.BytesIO()
        qpy.dump(transpiled, buffer)
        buffer.seek(0)
        round_tripped = qpy.load(buffer)[0]
        self.assertEqual(round_tripped, transpiled)

    @data(0, 1, 2, 3)
    def test_qpy_roundtrip_control_flow_expr(self, optimization_level):
        """Test that the output of a transpiled circuit with control flow including `Expr` nodes can
        be round-tripped through QPY."""
        if optimization_level == 3 and sys.platform == "win32":
            self.skipTest(
                "This test case triggers a bug in the eigensolver routine on windows. "
                "See #10345 for more details."
            )
        backend = GenericBackendV2(num_qubits=16)
        transpiled = transpile(
            self._control_flow_expr_circuit(),
            backend=backend,
            basis_gates=backend.operation_names
            + ["if_else", "for_loop", "while_loop", "switch_case"],
            optimization_level=optimization_level,
            seed_transpiler=2023_07_26,
        )
        buffer = io.BytesIO()
        qpy.dump(transpiled, buffer)
        buffer.seek(0)
        round_tripped = qpy.load(buffer)[0]
        self.assertEqual(round_tripped, transpiled)

    @data(0, 1, 2, 3)
    def test_qpy_roundtrip_control_flow_expr_backendv2(self, optimization_level):
        """Test that the output of a transpiled circuit with control flow including `Expr` nodes can
        be round-tripped through QPY."""
        backend = GenericBackendV2(num_qubits=27)
        backend.target.add_instruction(IfElseOp, name="if_else")
        backend.target.add_instruction(ForLoopOp, name="for_loop")
        backend.target.add_instruction(WhileLoopOp, name="while_loop")
        backend.target.add_instruction(SwitchCaseOp, name="switch_case")
        transpiled = transpile(
            self._control_flow_circuit(),
            backend=backend,
            optimization_level=optimization_level,
            seed_transpiler=2023_07_26,
        )
        buffer = io.BytesIO()
        qpy.dump(transpiled, buffer)
        buffer.seek(0)
        round_tripped = qpy.load(buffer)[0]
        self.assertEqual(round_tripped, transpiled)

    @data(0, 1, 2, 3)
    def test_qpy_roundtrip_standalone_var(self, optimization_level):
        """Test that the output of a transpiled circuit with control flow including standalone `Var`
        nodes can be round-tripped through QPY."""
        backend = GenericBackendV2(num_qubits=7)
        transpiled = transpile(
            self._standalone_var_circuit(),
            backend=backend,
            basis_gates=backend.operation_names
            + ["if_else", "for_loop", "while_loop", "switch_case"],
            optimization_level=optimization_level,
            seed_transpiler=2024_05_01,
        )
        buffer = io.BytesIO()
        qpy.dump(transpiled, buffer)
        buffer.seek(0)
        round_tripped = qpy.load(buffer)[0]
        self.assertEqual(round_tripped, transpiled)

    @data(0, 1, 2, 3)
    def test_qpy_roundtrip_standalone_var_target(self, optimization_level):
        """Test that the output of a transpiled circuit with control flow including standalone `Var`
        nodes can be round-tripped through QPY."""
        backend = GenericBackendV2(num_qubits=11)
        backend.target.add_instruction(IfElseOp, name="if_else")
        backend.target.add_instruction(ForLoopOp, name="for_loop")
        backend.target.add_instruction(WhileLoopOp, name="while_loop")
        backend.target.add_instruction(SwitchCaseOp, name="switch_case")
        transpiled = transpile(
            self._standalone_var_circuit(),
            backend=backend,
            optimization_level=optimization_level,
            seed_transpiler=2024_05_01,
        )
        buffer = io.BytesIO()
        qpy.dump(transpiled, buffer)
        buffer.seek(0)
        round_tripped = qpy.load(buffer)[0]
        self.assertEqual(round_tripped, transpiled)

    @data(0, 1, 2, 3)
    def test_qasm3_output(self, optimization_level):
        """Test that the output of a transpiled circuit can be dumped into OpenQASM 3."""
<<<<<<< HEAD
        with self.assertWarns(DeprecationWarning):
            backend = Fake20QV1()

            transpiled = transpile(
                self._regular_circuit(),
                backend=backend,
                optimization_level=optimization_level,
                seed_transpiler=2022_10_17,
            )
=======
        backend = GenericBackendV2(
            num_qubits=20,
            coupling_map=TOKYO_CMAP,
            basis_gates=["id", "u1", "u2", "u3", "cx"],
        )

        transpiled = transpile(
            self._regular_circuit(),
            backend=backend,
            optimization_level=optimization_level,
            seed_transpiler=2022_10_17,
        )
        # TODO: There's not a huge amount we can sensibly test for the output here until we can
        # round-trip the OpenQASM 3 back into a Terra circuit.  Mostly we're concerned that the dump
        # itself doesn't throw an error, though.
        self.assertIsInstance(qasm3.dumps(transpiled).strip(), str)

    @data(0, 1, 2, 3)
    def test_qasm3_output_v1(self, optimization_level):
        """Test that the output of a transpiled circuit can be dumped into OpenQASM 3 (backend V1)."""
        with self.assertWarns(DeprecationWarning):
            backend = Fake20QV1()

        transpiled = transpile(
            self._regular_circuit(),
            backend=backend,
            optimization_level=optimization_level,
            seed_transpiler=2022_10_17,
        )
>>>>>>> 889173bc
        # TODO: There's not a huge amount we can sensibly test for the output here until we can
        # round-trip the OpenQASM 3 back into a Terra circuit.  Mostly we're concerned that the dump
        # itself doesn't throw an error, though.
        self.assertIsInstance(qasm3.dumps(transpiled).strip(), str)

    @data(0, 1, 2, 3)
    def test_qasm3_output_control_flow(self, optimization_level):
        """Test that the output of a transpiled circuit with control flow can be dumped into
        OpenQASM 3."""
        transpiled = transpile(
            self._control_flow_circuit(),
            backend=GenericBackendV2(num_qubits=8, control_flow=True),
            optimization_level=optimization_level,
            seed_transpiler=2022_10_17,
        )
        # TODO: There's not a huge amount we can sensibly test for the output here until we can
        # round-trip the OpenQASM 3 back into a Terra circuit.  Mostly we're concerned that the dump
        # itself doesn't throw an error, though.
        self.assertIsInstance(
            qasm3.dumps(transpiled, experimental=qasm3.ExperimentalFeatures.SWITCH_CASE_V1).strip(),
            str,
        )

    @data(0, 1, 2, 3)
    def test_qasm3_output_control_flow_expr(self, optimization_level):
        """Test that the output of a transpiled circuit with control flow and `Expr` nodes can be
        dumped into OpenQASM 3."""
        transpiled = transpile(
            self._control_flow_circuit(),
            backend=GenericBackendV2(num_qubits=27, control_flow=True),
            optimization_level=optimization_level,
            seed_transpiler=2023_07_26,
        )
        # TODO: There's not a huge amount we can sensibly test for the output here until we can
        # round-trip the OpenQASM 3 back into a Terra circuit.  Mostly we're concerned that the dump
        # itself doesn't throw an error, though.
        self.assertIsInstance(
            qasm3.dumps(transpiled, experimental=qasm3.ExperimentalFeatures.SWITCH_CASE_V1).strip(),
            str,
        )

    @data(0, 1, 2, 3)
    def test_qasm3_output_standalone_var(self, optimization_level):
        """Test that the output of a transpiled circuit with control flow and standalone `Var` nodes
        can be dumped into OpenQASM 3."""
        transpiled = transpile(
            self._standalone_var_circuit(),
            backend=GenericBackendV2(num_qubits=13, control_flow=True),
            optimization_level=optimization_level,
            seed_transpiler=2024_05_01,
        )
        # TODO: There's not a huge amount we can sensibly test for the output here until we can
        # round-trip the OpenQASM 3 back into a Terra circuit.  Mostly we're concerned that the dump
        # itself doesn't throw an error, though.
        self.assertIsInstance(qasm3.dumps(transpiled), str)

    @data(0, 1, 2, 3)
    def test_transpile_target_no_measurement_error(self, opt_level):
        """Test that transpile with a target which contains ideal measurement works

        Reproduce from https://github.com/Qiskit/qiskit-terra/issues/8969
        """
        target = Target()
        target.add_instruction(Measure(), {(0,): None})
        qc = QuantumCircuit(1, 1)
        qc.measure(0, 0)
        res = transpile(qc, target=target, optimization_level=opt_level, seed_transpiler=42)
        self.assertEqual(qc, res)

    def test_transpile_final_layout_updated_with_post_layout(self):
        """Test that the final layout is correctly set when vf2postlayout runs.

        Reproduce from #10457
        """

        def _get_index_layout(transpiled_circuit: QuantumCircuit, num_source_qubits: int):
            """Return the index layout of a transpiled circuit"""
            layout = transpiled_circuit.layout
            if layout is None:
                return list(range(num_source_qubits))

            pos_to_virt = {v: k for k, v in layout.input_qubit_mapping.items()}
            qubit_indices = []
            for index in range(num_source_qubits):
                qubit_idx = layout.initial_layout[pos_to_virt[index]]
                if layout.final_layout is not None:
                    qubit_idx = layout.final_layout[transpiled_circuit.qubits[qubit_idx]]
                qubit_indices.append(qubit_idx)
            return qubit_indices

        vf2_post_layout_called = False

        def callback(**kwargs):
            nonlocal vf2_post_layout_called
            if isinstance(kwargs["pass_"], VF2PostLayout):
                vf2_post_layout_called = True
                self.assertIsNotNone(kwargs["property_set"]["post_layout"])

        coupling_map = [[0, 1], [1, 0], [1, 2], [1, 3], [2, 1], [3, 1], [3, 4], [4, 3]]
        backend = GenericBackendV2(
            num_qubits=5,
            basis_gates=["id", "sx", "x", "cx", "rz"],
            coupling_map=coupling_map,
            seed=0,
        )
        qubits = 3
        qc = QuantumCircuit(qubits)
        for i in range(5):
            qc.cx(i % qubits, int(i + qubits / 2) % qubits)

        tqc = transpile(qc, backend=backend, seed_transpiler=4242, callback=callback)
        self.assertTrue(vf2_post_layout_called)
        self.assertEqual([0, 2, 1], _get_index_layout(tqc, qubits))


class StreamHandlerRaiseException(StreamHandler):
    """Handler class that will raise an exception on formatting errors."""

    def handleError(self, record):
        raise sys.exc_info()


class TestLogTranspile(QiskitTestCase):
    """Testing the log_transpile option."""

    def setUp(self):
        super().setUp()
        logger = getLogger()
        self.addCleanup(logger.setLevel, logger.level)
        logger.setLevel("DEBUG")
        self.output = io.StringIO()
        logger.addHandler(StreamHandlerRaiseException(self.output))
        self.circuit = QuantumCircuit(QuantumRegister(1))

    def assertTranspileLog(self, log_msg):
        """Runs the transpiler and check for logs containing specified message"""
        transpile(self.circuit, seed_transpiler=42)
        self.output.seek(0)
        # Filter unrelated log lines
        output_lines = self.output.readlines()
        transpile_log_lines = [x for x in output_lines if log_msg in x]
        self.assertTrue(len(transpile_log_lines) > 0)

    def test_transpile_log_time(self):
        """Check Total Transpile Time is logged"""
        self.assertTranspileLog("Total Transpile Time")


class TestTranspileCustomPM(QiskitTestCase):
    """Test transpile function with custom pass manager"""

    def test_custom_multiple_circuits(self):
        """Test transpiling with custom pass manager and multiple circuits.
        This tests created a deadlock, so it needs to be monitored for timeout.
        See: https://github.com/Qiskit/qiskit-terra/issues/3925
        """
        qc = QuantumCircuit(2)
        qc.h(0)
        qc.cx(0, 1)

        pm_conf = PassManagerConfig(
            initial_layout=None,
            basis_gates=["u1", "u2", "u3", "cx"],
            coupling_map=CouplingMap([[0, 1]]),
            backend_properties=None,
            seed_transpiler=1,
        )
        passmanager = level_0_pass_manager(pm_conf)

        transpiled = passmanager.run([qc, qc])

        expected = QuantumCircuit(QuantumRegister(2, "q"))
        expected.append(U2Gate(0, 3.141592653589793), [0])
        expected.cx(0, 1)

        self.assertEqual(len(transpiled), 2)
        self.assertEqual(transpiled[0], expected)
        self.assertEqual(transpiled[1], expected)


@ddt
class TestTranspileParallel(QiskitTestCase):
    """Test transpile() in parallel."""

    def setUp(self):
        super().setUp()

        # Force parallel execution to True to test multiprocessing for this class
        original_val = parallel.PARALLEL_DEFAULT

        def restore_default():
            parallel.PARALLEL_DEFAULT = original_val

        self.addCleanup(restore_default)
        parallel.PARALLEL_DEFAULT = True

    @data(0, 1, 2, 3)
    def test_parallel_multiprocessing(self, opt_level):
        """Test parallel dispatch works with multiprocessing."""
        qc = QuantumCircuit(2)
        qc.h(0)
        qc.cx(0, 1)
        qc.measure_all()
        pm = generate_preset_pass_manager(opt_level, backend=GenericBackendV2(num_qubits=4))
        res = pm.run([qc, qc])
        for circ in res:
            self.assertIsInstance(circ, QuantumCircuit)

    @data(0, 1, 2, 3)
    def test_parallel_with_target(self, opt_level):
        """Test that parallel dispatch works with a manual target."""
        qc = QuantumCircuit(2)
        qc.h(0)
        qc.cx(0, 1)
        qc.measure_all()
        target = GenericBackendV2(num_qubits=4).target
        res = transpile([qc] * 3, target=target, optimization_level=opt_level, seed_transpiler=42)
        self.assertIsInstance(res, list)
        for circ in res:
            self.assertIsInstance(circ, QuantumCircuit)

    @data(0, 1, 2, 3)
    def test_parallel_num_processes_kwarg(self, num_processes):
        """Test that num_processes kwarg works when the system default parallel is true"""
        qc = QuantumCircuit(2)
        qc.h(0)
        qc.cx(0, 1)
        qc.measure_all()
        target = GenericBackendV2(num_qubits=27).target
        res = transpile([qc] * 3, target=target, num_processes=num_processes)
        self.assertIsInstance(res, list)
        for circ in res:
            self.assertIsInstance(circ, QuantumCircuit)

    @data(0, 1, 2, 3)
    def test_parallel_dispatch(self, opt_level):
        """Test that transpile in parallel works for all optimization levels."""
        backend = GenericBackendV2(num_qubits=5, basis_gates=["cx", "id", "rz", "sx", "x"], seed=42)
        qr = QuantumRegister(5)
        cr = ClassicalRegister(5)
        qc = QuantumCircuit(qr, cr)
        qc.h(qr[0])
        for k in range(1, 4):
            qc.cx(qr[0], qr[k])
        qc.measure(qr, cr)
        qlist = [qc for k in range(15)]
        tqc = transpile(
            qlist, backend=backend, optimization_level=opt_level, seed_transpiler=424242
        )
        result = backend.run(tqc, seed_simulator=4242424242, shots=1000).result()
        counts = result.get_counts()
        for count in counts:
            self.assertTrue(math.isclose(count["00000"], 500, rel_tol=0.1))
            self.assertTrue(math.isclose(count["01111"], 500, rel_tol=0.1))

    def test_parallel_dispatch_lazy_cal_loading(self):
        """Test adding calibration by lazy loading in parallel environment."""

        class TestAddCalibration(TransformationPass):
            """A fake pass to test lazy pulse qobj loading in parallel environment."""

            def __init__(self, target):
                """Instantiate with target."""
                super().__init__()
                self.target = target

            def run(self, dag):
                """Run test pass that adds calibration of SX gate of qubit 0."""
                dag.add_calibration(
                    "sx",
                    qubits=(0,),
                    schedule=self.target["sx"][(0,)].calibration,  # PulseQobj is parsed here
                )
                return dag

        # Create backend with empty calibrations (PulseQobjEntries)
        backend = GenericBackendV2(
            num_qubits=4,
            calibrate_instructions=False,
        )

        # This target has PulseQobj entries that provide a serialized schedule data
        pass_ = TestAddCalibration(backend.target)
        pm = PassManager(passes=[pass_])
        self.assertIsNone(backend.target["sx"][(0,)]._calibration._definition)

        qc = QuantumCircuit(1)
        qc.sx(0)
        qc_copied = [qc for _ in range(10)]

        qcs_cal_added = pm.run(qc_copied)
        ref_cal = backend.target["sx"][(0,)].calibration
        for qc_test in qcs_cal_added:
            added_cal = qc_test.calibrations["sx"][((0,), ())]
            self.assertEqual(added_cal, ref_cal)

    @data(0, 1, 2, 3)
    def test_parallel_singleton_conditional_gate(self, opt_level):
        """Test that singleton mutable instance doesn't lose state in parallel."""
        backend = GenericBackendV2(num_qubits=27)
        circ = QuantumCircuit(2, 1)
        circ.h(0)
        circ.measure(0, circ.clbits[0])
        circ.z(1).c_if(circ.clbits[0], 1)
        res = transpile(
            [circ, circ], backend, optimization_level=opt_level, seed_transpiler=123456769
        )
        self.assertTrue(res[0].data[-1].operation.mutable)
        self.assertEqual(res[0].data[-1].operation.condition, (res[0].clbits[0], 1))

    @data(0, 1, 2, 3)
    def test_backendv2_and_basis_gates(self, opt_level):
        """Test transpile() with BackendV2 and basis_gates set."""
        backend = GenericBackendV2(num_qubits=6)
        qc = QuantumCircuit(5)
        qc.h(0)
        qc.cz(0, 1)
        qc.cz(0, 2)
        qc.cz(0, 3)
        qc.cz(0, 4)
        qc.measure_all()
        tqc = transpile(
            qc,
            backend=backend,
            basis_gates=["u", "cz"],
            optimization_level=opt_level,
            seed_transpiler=12345678942,
        )
        op_count = set(tqc.count_ops())
        self.assertEqual({"u", "cz", "measure", "barrier"}, op_count)
        for inst in tqc.data:
            if inst.operation.name not in {"u", "cz"}:
                continue
            qubits = tuple(tqc.find_bit(x).index for x in inst.qubits)
            self.assertIn(qubits, backend.target.qargs)

    @data(0, 1, 2, 3)
    def test_backendv2_and_coupling_map(self, opt_level):
        """Test transpile() with custom coupling map."""

        qc = QuantumCircuit(5)
        qc.h(0)
        qc.cz(0, 1)
        qc.cz(0, 2)
        qc.cz(0, 3)
        qc.cz(0, 4)
        qc.measure_all()
        cmap = CouplingMap.from_line(5, bidirectional=False)
        tqc = transpile(
            qc,
            backend=GenericBackendV2(num_qubits=6),
            coupling_map=cmap,
            optimization_level=opt_level,
            seed_transpiler=12345678942,
        )
        op_count = set(tqc.count_ops())
        self.assertTrue({"rz", "sx", "x", "cx", "measure", "barrier"}.issuperset(op_count))
        for inst in tqc.data:
            if len(inst.qubits) == 2:
                qubit_0 = tqc.find_bit(inst.qubits[0]).index
                qubit_1 = tqc.find_bit(inst.qubits[1]).index
                self.assertEqual(qubit_1, qubit_0 + 1)

    def test_transpile_with_multiple_coupling_maps(self):
        """Test passing a different coupling map for every circuit"""
        backend = GenericBackendV2(num_qubits=4)

        qc = QuantumCircuit(3)
        qc.cx(0, 2)

        # Add a connection between 0 and 2 so that transpile does not change
        # the gates
        cmap = CouplingMap.from_line(7)
        cmap.add_edge(0, 2)

        with self.assertRaisesRegex(TranspilerError, "Only a single input coupling"):
            # Initial layout needed to prevent transpiler from relabeling
            # qubits to avoid doing the swap
            transpile(
                [qc] * 2,
                backend,
                coupling_map=[backend.coupling_map, cmap],
                initial_layout=(0, 1, 2),
                seed_transpiler=42,
            )

    @data(0, 1, 2, 3)
    def test_backend_and_custom_gate(self, opt_level):
        """Test transpile() with BackendV2, custom basis pulse gate."""
        backend = GenericBackendV2(
            num_qubits=5,
            coupling_map=[[0, 1], [1, 0], [1, 2], [1, 3], [2, 1], [3, 1], [3, 4], [4, 3]],
            seed=42,
        )
        inst_map = InstructionScheduleMap()
        inst_map.add("newgate", [0, 1], pulse.ScheduleBlock())
        newgate = Gate("newgate", 2, [])
        circ = QuantumCircuit(2)
        circ.append(newgate, [0, 1])

        tqc = transpile(
            circ,
            backend,
            inst_map=inst_map,
            basis_gates=["newgate"],
            optimization_level=opt_level,
            seed_transpiler=42,
        )
        self.assertEqual(len(tqc.data), 1)
        self.assertEqual(tqc.data[0].operation, newgate)
        for x in tqc.data[0].qubits:
            self.assertIn((tqc.find_bit(x).index,), backend.target.qargs)


@ddt
class TestTranspileMultiChipTarget(QiskitTestCase):
    """Test transpile() with a disjoint coupling map."""

    def setUp(self):
        super().setUp()

        class FakeMultiChip(BackendV2):
            """Fake multi chip backend."""

            def __init__(self):
                super().__init__()
                graph = rx.generators.directed_heavy_hex_graph(3)
                num_qubits = len(graph) * 3
                rng = np.random.default_rng(seed=12345678942)
                rz_props = {}
                x_props = {}
                sx_props = {}
                measure_props = {}
                delay_props = {}
                self._target = Target("Fake multi-chip backend", num_qubits=num_qubits)
                for i in range(num_qubits):
                    qarg = (i,)
                    rz_props[qarg] = InstructionProperties(error=0.0, duration=0.0)
                    x_props[qarg] = InstructionProperties(
                        error=rng.uniform(1e-6, 1e-4), duration=rng.uniform(1e-8, 9e-7)
                    )
                    sx_props[qarg] = InstructionProperties(
                        error=rng.uniform(1e-6, 1e-4), duration=rng.uniform(1e-8, 9e-7)
                    )
                    measure_props[qarg] = InstructionProperties(
                        error=rng.uniform(1e-3, 1e-1), duration=rng.uniform(1e-8, 9e-7)
                    )
                    delay_props[qarg] = None
                self._target.add_instruction(XGate(), x_props)
                self._target.add_instruction(SXGate(), sx_props)
                self._target.add_instruction(RZGate(Parameter("theta")), rz_props)
                self._target.add_instruction(Measure(), measure_props)
                self._target.add_instruction(Delay(Parameter("t")), delay_props)
                cz_props = {}
                for i in range(3):
                    for root_edge in graph.edge_list():
                        offset = i * len(graph)
                        edge = (root_edge[0] + offset, root_edge[1] + offset)
                        cz_props[edge] = InstructionProperties(
                            error=rng.uniform(1e-5, 5e-3), duration=rng.uniform(1e-8, 9e-7)
                        )
                self._target.add_instruction(CZGate(), cz_props)

            @property
            def target(self):
                return self._target

            @property
            def max_circuits(self):
                return None

            @classmethod
            def _default_options(cls):
                return Options(shots=1024)

            def run(self, circuit, **kwargs):  # pylint:disable=arguments-renamed
                raise NotImplementedError

        self.backend = FakeMultiChip()

    @data(0, 1, 2, 3)
    def test_basic_connected_circuit(self, opt_level):
        """Test basic connected circuit on disjoint backend"""
        qc = QuantumCircuit(5)
        qc.h(0)
        qc.cx(0, 1)
        qc.cx(0, 2)
        qc.cx(0, 3)
        qc.cx(0, 4)
        qc.measure_all()
        tqc = transpile(qc, self.backend, optimization_level=opt_level, seed_transpiler=42)
        for inst in tqc.data:
            qubits = tuple(tqc.find_bit(x).index for x in inst.qubits)
            op_name = inst.operation.name
            if op_name == "barrier":
                continue
            self.assertIn(qubits, self.backend.target[op_name])

    @data(0, 1, 2, 3)
    def test_triple_circuit(self, opt_level):
        """Test a split circuit with one circuit component per chip."""
        qc = QuantumCircuit(30)
        qc.h(0)
        qc.h(10)
        qc.h(20)
        qc.cx(0, 1)
        qc.cx(0, 2)
        qc.cx(0, 3)
        qc.cx(0, 4)
        qc.cx(0, 5)
        qc.cx(0, 6)
        qc.cx(0, 7)
        qc.cx(0, 8)
        qc.cx(0, 9)
        qc.ecr(10, 11)
        qc.ecr(10, 12)
        qc.ecr(10, 13)
        qc.ecr(10, 14)
        qc.ecr(10, 15)
        qc.ecr(10, 16)
        qc.ecr(10, 17)
        qc.ecr(10, 18)
        qc.ecr(10, 19)
        qc.cy(20, 21)
        qc.cy(20, 22)
        qc.cy(20, 23)
        qc.cy(20, 24)
        qc.cy(20, 25)
        qc.cy(20, 26)
        qc.cy(20, 27)
        qc.cy(20, 28)
        qc.cy(20, 29)
        qc.measure_all()

        if opt_level == 0:
            with self.assertRaises(TranspilerError):
                tqc = transpile(qc, self.backend, optimization_level=opt_level, seed_transpiler=42)
            return

        tqc = transpile(qc, self.backend, optimization_level=opt_level, seed_transpiler=42)
        for inst in tqc.data:
            qubits = tuple(tqc.find_bit(x).index for x in inst.qubits)
            op_name = inst.operation.name
            if op_name == "barrier":
                continue
            self.assertIn(qubits, self.backend.target[op_name])

    def test_disjoint_control_flow(self):
        """Test control flow circuit on disjoint coupling map."""
        qc = QuantumCircuit(6, 1)
        qc.h(0)
        qc.ecr(0, 1)
        qc.cx(0, 2)
        qc.measure(0, 0)
        with qc.if_test((qc.clbits[0], True)):
            qc.reset(0)
            qc.cz(1, 0)
        qc.h(3)
        qc.cz(3, 4)
        qc.cz(3, 5)
        target = self.backend.target
        target.add_instruction(Reset(), {(i,): None for i in range(target.num_qubits)})
        target.add_instruction(IfElseOp, name="if_else")
        tqc = transpile(qc, target=target, seed_transpiler=42)
        edges = set(target.build_coupling_map().graph.edge_list())

        def _visit_block(circuit, qubit_mapping=None):
            for instruction in circuit:
                if instruction.operation.name == "barrier":
                    continue
                qargs = tuple(qubit_mapping[x] for x in instruction.qubits)
                self.assertTrue(target.instruction_supported(instruction.operation.name, qargs))
                if isinstance(instruction.operation, ControlFlowOp):
                    for block in instruction.operation.blocks:
                        new_mapping = {
                            inner: qubit_mapping[outer]
                            for outer, inner in zip(instruction.qubits, block.qubits)
                        }
                        _visit_block(block, new_mapping)
                elif len(qargs) == 2:
                    self.assertIn(qargs, edges)
                self.assertIn(instruction.operation.name, target)

        _visit_block(
            tqc,
            qubit_mapping={qubit: index for index, qubit in enumerate(tqc.qubits)},
        )

    def test_disjoint_control_flow_shared_classical(self):
        """Test circuit with classical data dependency between connected components."""
        creg = ClassicalRegister(19)
        qc = QuantumCircuit(25)
        qc.add_register(creg)
        qc.h(0)
        for i in range(18):
            qc.cx(0, i + 1)
        for i in range(18):
            qc.measure(i, creg[i])
        with qc.if_test((creg, 0)):
            qc.h(20)
            qc.ecr(20, 21)
            qc.ecr(20, 22)
            qc.ecr(20, 23)
            qc.ecr(20, 24)
        target = self.backend.target
        target.add_instruction(Reset(), {(i,): None for i in range(target.num_qubits)})
        target.add_instruction(IfElseOp, name="if_else")
        tqc = transpile(qc, target=target, seed_transpiler=42)

        def _visit_block(circuit, qubit_mapping=None):
            for instruction in circuit:
                if instruction.operation.name == "barrier":
                    continue
                qargs = tuple(qubit_mapping[x] for x in instruction.qubits)
                self.assertTrue(target.instruction_supported(instruction.operation.name, qargs))
                if isinstance(instruction.operation, ControlFlowOp):
                    for block in instruction.operation.blocks:
                        new_mapping = {
                            inner: qubit_mapping[outer]
                            for outer, inner in zip(instruction.qubits, block.qubits)
                        }
                        _visit_block(block, new_mapping)

        _visit_block(
            tqc,
            qubit_mapping={qubit: index for index, qubit in enumerate(tqc.qubits)},
        )

    @slow_test
    @data(2, 3)
    def test_six_component_circuit(self, opt_level):
        """Test input circuit with more than 1 component per backend component."""
        qc = QuantumCircuit(42)
        qc.h(0)
        qc.h(10)
        qc.h(20)
        qc.cx(0, 1)
        qc.cx(0, 2)
        qc.cx(0, 3)
        qc.cx(0, 4)
        qc.cx(0, 5)
        qc.cx(0, 6)
        qc.cx(0, 7)
        qc.cx(0, 8)
        qc.cx(0, 9)
        qc.ecr(10, 11)
        qc.ecr(10, 12)
        qc.ecr(10, 13)
        qc.ecr(10, 14)
        qc.ecr(10, 15)
        qc.ecr(10, 16)
        qc.ecr(10, 17)
        qc.ecr(10, 18)
        qc.ecr(10, 19)
        qc.cy(20, 21)
        qc.cy(20, 22)
        qc.cy(20, 23)
        qc.cy(20, 24)
        qc.cy(20, 25)
        qc.cy(20, 26)
        qc.cy(20, 27)
        qc.cy(20, 28)
        qc.cy(20, 29)
        qc.h(30)
        qc.cx(30, 31)
        qc.cx(30, 32)
        qc.cx(30, 33)
        qc.h(34)
        qc.cx(34, 35)
        qc.cx(34, 36)
        qc.cx(34, 37)
        qc.h(38)
        qc.cx(38, 39)
        qc.cx(39, 40)
        qc.cx(39, 41)
        qc.measure_all()
        tqc = transpile(qc, self.backend, optimization_level=opt_level, seed_transpiler=42)
        for inst in tqc.data:
            qubits = tuple(tqc.find_bit(x).index for x in inst.qubits)
            op_name = inst.operation.name
            if op_name == "barrier":
                continue
            self.assertIn(qubits, self.backend.target[op_name])

    def test_six_component_circuit_level_1(self):
        """Test input circuit with more than 1 component per backend component."""
        opt_level = 1
        qc = QuantumCircuit(42)
        qc.h(0)
        qc.h(10)
        qc.h(20)
        qc.cx(0, 1)
        qc.cx(0, 2)
        qc.cx(0, 3)
        qc.cx(0, 4)
        qc.cx(0, 5)
        qc.cx(0, 6)
        qc.cx(0, 7)
        qc.cx(0, 8)
        qc.cx(0, 9)
        qc.ecr(10, 11)
        qc.ecr(10, 12)
        qc.ecr(10, 13)
        qc.ecr(10, 14)
        qc.ecr(10, 15)
        qc.ecr(10, 16)
        qc.ecr(10, 17)
        qc.ecr(10, 18)
        qc.ecr(10, 19)
        qc.cy(20, 21)
        qc.cy(20, 22)
        qc.cy(20, 23)
        qc.cy(20, 24)
        qc.cy(20, 25)
        qc.cy(20, 26)
        qc.cy(20, 27)
        qc.cy(20, 28)
        qc.cy(20, 29)
        qc.h(30)
        qc.cx(30, 31)
        qc.cx(30, 32)
        qc.cx(30, 33)
        qc.h(34)
        qc.cx(34, 35)
        qc.cx(34, 36)
        qc.cx(34, 37)
        qc.h(38)
        qc.cx(38, 39)
        qc.cx(39, 40)
        qc.cx(39, 41)
        qc.measure_all()
        tqc = transpile(qc, self.backend, optimization_level=opt_level, seed_transpiler=42)
        for inst in tqc.data:
            qubits = tuple(tqc.find_bit(x).index for x in inst.qubits)
            op_name = inst.operation.name
            if op_name == "barrier":
                continue
            self.assertIn(qubits, self.backend.target[op_name])

    @data(0, 1, 2, 3)
    def test_shared_classical_between_components_condition(self, opt_level):
        """Test a condition sharing classical bits between components."""
        creg = ClassicalRegister(19)
        qc = QuantumCircuit(25)
        qc.add_register(creg)
        qc.h(0)
        for i in range(18):
            qc.cx(0, i + 1)
        for i in range(18):
            qc.measure(i, creg[i])

        qc.ecr(20, 21).c_if(creg, 0)
        tqc = transpile(qc, self.backend, optimization_level=opt_level, seed_transpiler=42)

        def _visit_block(circuit, qubit_mapping=None):
            for instruction in circuit:
                if instruction.operation.name == "barrier":
                    continue
                qargs = tuple(qubit_mapping[x] for x in instruction.qubits)
                self.assertTrue(
                    self.backend.target.instruction_supported(instruction.operation.name, qargs)
                )
                if isinstance(instruction.operation, ControlFlowOp):
                    for block in instruction.operation.blocks:
                        new_mapping = {
                            inner: qubit_mapping[outer]
                            for outer, inner in zip(instruction.qubits, block.qubits)
                        }
                        _visit_block(block, new_mapping)

        _visit_block(
            tqc,
            qubit_mapping={qubit: index for index, qubit in enumerate(tqc.qubits)},
        )

    @data(0, 1, 2, 3)
    def test_shared_classical_between_components_condition_large_to_small(self, opt_level):
        """Test a condition sharing classical bits between components."""
        creg = ClassicalRegister(2)
        qc = QuantumCircuit(25)
        qc.add_register(creg)
        # Component 0
        qc.h(24)
        qc.cx(24, 23)
        qc.measure(24, creg[0])
        qc.measure(23, creg[1])
        # Component 1
        qc.h(0).c_if(creg, 0)
        for i in range(18):
            qc.ecr(0, i + 1).c_if(creg, 0)
        tqc = transpile(qc, self.backend, optimization_level=opt_level, seed_transpiler=123456789)

        def _visit_block(circuit, qubit_mapping=None):
            for instruction in circuit:
                if instruction.operation.name == "barrier":
                    continue
                qargs = tuple(qubit_mapping[x] for x in instruction.qubits)
                self.assertTrue(
                    self.backend.target.instruction_supported(instruction.operation.name, qargs)
                )
                if isinstance(instruction.operation, ControlFlowOp):
                    for block in instruction.operation.blocks:
                        new_mapping = {
                            inner: qubit_mapping[outer]
                            for outer, inner in zip(instruction.qubits, block.qubits)
                        }
                        _visit_block(block, new_mapping)

        _visit_block(
            tqc,
            qubit_mapping={qubit: index for index, qubit in enumerate(tqc.qubits)},
        )
        # Check that virtual qubits that interact with each other via quantum links are placed into
        # the same component of the coupling map.
        initial_layout = tqc.layout.initial_layout
        coupling_map = self.backend.target.build_coupling_map()
        components = [
            connected_qubits(initial_layout[qc.qubits[23]], coupling_map),
            connected_qubits(initial_layout[qc.qubits[0]], coupling_map),
        ]
        self.assertLessEqual({initial_layout[qc.qubits[i]] for i in [23, 24]}, components[0])
        self.assertLessEqual({initial_layout[qc.qubits[i]] for i in range(19)}, components[1])

        # Check clbits are in order.
        # Traverse the output dag over the sole clbit, checking that the qubits of the ops
        # go in order between the components. This is a sanity check to ensure that routing
        # doesn't reorder a classical data dependency between components. Inside a component
        # we have the dag ordering so nothing should be out of order within a component.
        tqc_dag = circuit_to_dag(tqc)
        qubit_map = {qubit: index for index, qubit in enumerate(tqc_dag.qubits)}
        input_node = tqc_dag.input_map[tqc_dag.clbits[0]]
        first_meas_node = tqc_dag._multi_graph.find_successors_by_edge(
            input_node._node_id, lambda edge_data: isinstance(edge_data, Clbit)
        )[0]
        # The first node should be a measurement
        self.assertIsInstance(first_meas_node.op, Measure)
        # This should be in the first component
        self.assertIn(qubit_map[first_meas_node.qargs[0]], components[0])
        op_node = tqc_dag._multi_graph.find_successors_by_edge(
            first_meas_node._node_id, lambda edge_data: isinstance(edge_data, Clbit)
        )[0]
        while isinstance(op_node, DAGOpNode):
            self.assertIn(qubit_map[op_node.qargs[0]], components[1])
            op_node = tqc_dag._multi_graph.find_successors_by_edge(
                op_node._node_id, lambda edge_data: isinstance(edge_data, Clbit)
            )[0]

    @data(1, 2, 3)
    def test_shared_classical_between_components_condition_large_to_small_reverse_index(
        self, opt_level
    ):
        """Test a condition sharing classical bits between components."""
        creg = ClassicalRegister(2)
        qc = QuantumCircuit(25)
        qc.add_register(creg)
        # Component 0
        qc.h(0)
        qc.cx(0, 1)
        qc.measure(0, creg[0])
        qc.measure(1, creg[1])
        # Component 1
        qc.h(24).c_if(creg, 0)
        for i in range(23, 5, -1):
            qc.ecr(24, i).c_if(creg, 0)
        tqc = transpile(qc, self.backend, optimization_level=opt_level, seed_transpiler=2023)

        def _visit_block(circuit, qubit_mapping=None):
            for instruction in circuit:
                if instruction.operation.name == "barrier":
                    continue
                qargs = tuple(qubit_mapping[x] for x in instruction.qubits)
                self.assertTrue(
                    self.backend.target.instruction_supported(instruction.operation.name, qargs)
                )
                if isinstance(instruction.operation, ControlFlowOp):
                    for block in instruction.operation.blocks:
                        new_mapping = {
                            inner: qubit_mapping[outer]
                            for outer, inner in zip(instruction.qubits, block.qubits)
                        }
                        _visit_block(block, new_mapping)

        _visit_block(
            tqc,
            qubit_mapping={qubit: index for index, qubit in enumerate(tqc.qubits)},
        )
        # Check that virtual qubits that interact with each other via quantum links are placed into
        # the same component of the coupling map.
        initial_layout = tqc.layout.initial_layout
        coupling_map = self.backend.target.build_coupling_map()
        components = [
            connected_qubits(initial_layout[qc.qubits[0]], coupling_map),
            connected_qubits(initial_layout[qc.qubits[6]], coupling_map),
        ]
        self.assertLessEqual({initial_layout[qc.qubits[i]] for i in range(2)}, components[0])
        self.assertLessEqual({initial_layout[qc.qubits[i]] for i in range(6, 25)}, components[1])

        # Check clbits are in order.
        # Traverse the output dag over the sole clbit, checking that the qubits of the ops
        # go in order between the components. This is a sanity check to ensure that routing
        # doesn't reorder a classical data dependency between components. Inside a component
        # we have the dag ordering so nothing should be out of order within a component.
        tqc_dag = circuit_to_dag(tqc)
        qubit_map = {qubit: index for index, qubit in enumerate(tqc_dag.qubits)}
        input_node = tqc_dag.input_map[tqc_dag.clbits[0]]
        first_meas_node = tqc_dag._multi_graph.find_successors_by_edge(
            input_node._node_id, lambda edge_data: isinstance(edge_data, Clbit)
        )[0]
        # The first node should be a measurement
        self.assertIsInstance(first_meas_node.op, Measure)
        # This should be in the first component
        self.assertIn(qubit_map[first_meas_node.qargs[0]], components[0])
        op_node = tqc_dag._multi_graph.find_successors_by_edge(
            first_meas_node._node_id, lambda edge_data: isinstance(edge_data, Clbit)
        )[0]
        while isinstance(op_node, DAGOpNode):
            self.assertIn(qubit_map[op_node.qargs[0]], components[1])
            op_node = tqc_dag._multi_graph.find_successors_by_edge(
                op_node._node_id, lambda edge_data: isinstance(edge_data, Clbit)
            )[0]

    @data(1, 2, 3)
    def test_chained_data_dependency(self, opt_level):
        """Test 3 component circuit with shared clbits between each component."""
        creg = ClassicalRegister(1)
        qc = QuantumCircuit(30)
        qc.add_register(creg)
        # Component 0
        qc.h(0)
        for i in range(9):
            qc.cx(0, i + 1)
        measure_op = Measure()
        qc.append(measure_op, [9], [creg[0]])
        # Component 1
        qc.h(10).c_if(creg, 0)
        for i in range(11, 20):
            qc.ecr(10, i).c_if(creg, 0)
        measure_op = Measure()
        qc.append(measure_op, [19], [creg[0]])
        # Component 2
        qc.h(20).c_if(creg, 0)
        for i in range(21, 30):
            qc.cz(20, i).c_if(creg, 0)
        measure_op = Measure()
        qc.append(measure_op, [29], [creg[0]])
        tqc = transpile(qc, self.backend, optimization_level=opt_level, seed_transpiler=2023)

        def _visit_block(circuit, qubit_mapping=None):
            for instruction in circuit:
                if instruction.operation.name == "barrier":
                    continue
                qargs = tuple(qubit_mapping[x] for x in instruction.qubits)
                self.assertTrue(
                    self.backend.target.instruction_supported(instruction.operation.name, qargs)
                )
                if isinstance(instruction.operation, ControlFlowOp):
                    for block in instruction.operation.blocks:
                        new_mapping = {
                            inner: qubit_mapping[outer]
                            for outer, inner in zip(instruction.qubits, block.qubits)
                        }
                        _visit_block(block, new_mapping)

        _visit_block(
            tqc,
            qubit_mapping={qubit: index for index, qubit in enumerate(tqc.qubits)},
        )
        # Check that virtual qubits that interact with each other via quantum links are placed into
        # the same component of the coupling map.
        initial_layout = tqc.layout.initial_layout
        coupling_map = self.backend.target.build_coupling_map()
        components = [
            connected_qubits(initial_layout[qc.qubits[0]], coupling_map),
            connected_qubits(initial_layout[qc.qubits[10]], coupling_map),
            connected_qubits(initial_layout[qc.qubits[20]], coupling_map),
        ]
        self.assertLessEqual({initial_layout[qc.qubits[i]] for i in range(10)}, components[0])
        self.assertLessEqual({initial_layout[qc.qubits[i]] for i in range(10, 20)}, components[1])
        self.assertLessEqual({initial_layout[qc.qubits[i]] for i in range(20, 30)}, components[2])

        # Check clbits are in order.
        # Traverse the output dag over the sole clbit, checking that the qubits of the ops
        # go in order between the components. This is a sanity check to ensure that routing
        # doesn't reorder a classical data dependency between components. Inside a component
        # we have the dag ordering so nothing should be out of order within a component.
        tqc_dag = circuit_to_dag(tqc)
        qubit_map = {qubit: index for index, qubit in enumerate(tqc_dag.qubits)}
        input_node = tqc_dag.input_map[tqc_dag.clbits[0]]
        first_meas_node = tqc_dag._multi_graph.find_successors_by_edge(
            input_node._node_id, lambda edge_data: isinstance(edge_data, Clbit)
        )[0]
        self.assertIsInstance(first_meas_node.op, Measure)
        self.assertIn(qubit_map[first_meas_node.qargs[0]], components[0])
        op_node = tqc_dag._multi_graph.find_successors_by_edge(
            first_meas_node._node_id, lambda edge_data: isinstance(edge_data, Clbit)
        )[0]
        while not isinstance(op_node.op, Measure):
            self.assertIn(qubit_map[op_node.qargs[0]], components[1])
            op_node = tqc_dag._multi_graph.find_successors_by_edge(
                op_node._node_id, lambda edge_data: isinstance(edge_data, Clbit)
            )[0]
        self.assertIn(qubit_map[op_node.qargs[0]], components[1])
        op_node = tqc_dag._multi_graph.find_successors_by_edge(
            op_node._node_id, lambda edge_data: isinstance(edge_data, Clbit)
        )[0]
        while not isinstance(op_node.op, Measure):
            self.assertIn(qubit_map[op_node.qargs[0]], components[2])
            op_node = tqc_dag._multi_graph.find_successors_by_edge(
                op_node._node_id, lambda edge_data: isinstance(edge_data, Clbit)
            )[0]
        self.assertIn(qubit_map[op_node.qargs[0]], components[2])

    @data("sabre", "stochastic", "basic", "lookahead")
    def test_basic_connected_circuit_dense_layout(self, routing_method):
        """Test basic connected circuit on disjoint backend"""
        qc = QuantumCircuit(5)
        qc.h(0)
        qc.cx(0, 1)
        qc.cx(0, 2)
        qc.cx(0, 3)
        qc.cx(0, 4)
        qc.measure_all()
        tqc = transpile(
            qc,
            self.backend,
            layout_method="dense",
            routing_method=routing_method,
            seed_transpiler=42,
        )
        for inst in tqc.data:
            qubits = tuple(tqc.find_bit(x).index for x in inst.qubits)
            op_name = inst.operation.name
            if op_name == "barrier":
                continue
            self.assertIn(qubits, self.backend.target[op_name])

    # Lookahead swap skipped for performance
    @data("sabre", "stochastic", "basic")
    def test_triple_circuit_dense_layout(self, routing_method):
        """Test a split circuit with one circuit component per chip."""
        qc = QuantumCircuit(30)
        qc.h(0)
        qc.h(10)
        qc.h(20)
        qc.cx(0, 1)
        qc.cx(0, 2)
        qc.cx(0, 3)
        qc.cx(0, 4)
        qc.cx(0, 5)
        qc.cx(0, 6)
        qc.cx(0, 7)
        qc.cx(0, 8)
        qc.cx(0, 9)
        qc.ecr(10, 11)
        qc.ecr(10, 12)
        qc.ecr(10, 13)
        qc.ecr(10, 14)
        qc.ecr(10, 15)
        qc.ecr(10, 16)
        qc.ecr(10, 17)
        qc.ecr(10, 18)
        qc.ecr(10, 19)
        qc.cy(20, 21)
        qc.cy(20, 22)
        qc.cy(20, 23)
        qc.cy(20, 24)
        qc.cy(20, 25)
        qc.cy(20, 26)
        qc.cy(20, 27)
        qc.cy(20, 28)
        qc.cy(20, 29)
        qc.measure_all()
        tqc = transpile(
            qc,
            self.backend,
            layout_method="dense",
            routing_method=routing_method,
            seed_transpiler=42,
        )
        for inst in tqc.data:
            qubits = tuple(tqc.find_bit(x).index for x in inst.qubits)
            op_name = inst.operation.name
            if op_name == "barrier":
                continue
            self.assertIn(qubits, self.backend.target[op_name])

    @data("sabre", "stochastic", "basic", "lookahead")
    def test_triple_circuit_invalid_layout(self, routing_method):
        """Test a split circuit with one circuit component per chip."""
        qc = QuantumCircuit(30)
        qc.h(0)
        qc.h(10)
        qc.h(20)
        qc.cx(0, 1)
        qc.cx(0, 2)
        qc.cx(0, 3)
        qc.cx(0, 4)
        qc.cx(0, 5)
        qc.cx(0, 6)
        qc.cx(0, 7)
        qc.cx(0, 8)
        qc.cx(0, 9)
        qc.ecr(10, 11)
        qc.ecr(10, 12)
        qc.ecr(10, 13)
        qc.ecr(10, 14)
        qc.ecr(10, 15)
        qc.ecr(10, 16)
        qc.ecr(10, 17)
        qc.ecr(10, 18)
        qc.ecr(10, 19)
        qc.cy(20, 21)
        qc.cy(20, 22)
        qc.cy(20, 23)
        qc.cy(20, 24)
        qc.cy(20, 25)
        qc.cy(20, 26)
        qc.cy(20, 27)
        qc.cy(20, 28)
        qc.cy(20, 29)
        qc.measure_all()
        with self.assertRaises(TranspilerError):
            transpile(
                qc,
                self.backend,
                layout_method="trivial",
                routing_method=routing_method,
                seed_transpiler=42,
            )

    # Lookahead swap skipped for performance reasons
    @data("sabre", "stochastic", "basic")
    def test_six_component_circuit_dense_layout(self, routing_method):
        """Test input circuit with more than 1 component per backend component."""
        qc = QuantumCircuit(42)
        qc.h(0)
        qc.h(10)
        qc.h(20)
        qc.cx(0, 1)
        qc.cx(0, 2)
        qc.cx(0, 3)
        qc.cx(0, 4)
        qc.cx(0, 5)
        qc.cx(0, 6)
        qc.cx(0, 7)
        qc.cx(0, 8)
        qc.cx(0, 9)
        qc.ecr(10, 11)
        qc.ecr(10, 12)
        qc.ecr(10, 13)
        qc.ecr(10, 14)
        qc.ecr(10, 15)
        qc.ecr(10, 16)
        qc.ecr(10, 17)
        qc.ecr(10, 18)
        qc.ecr(10, 19)
        qc.cy(20, 21)
        qc.cy(20, 22)
        qc.cy(20, 23)
        qc.cy(20, 24)
        qc.cy(20, 25)
        qc.cy(20, 26)
        qc.cy(20, 27)
        qc.cy(20, 28)
        qc.cy(20, 29)
        qc.h(30)
        qc.cx(30, 31)
        qc.cx(30, 32)
        qc.cx(30, 33)
        qc.h(34)
        qc.cx(34, 35)
        qc.cx(34, 36)
        qc.cx(34, 37)
        qc.h(38)
        qc.cx(38, 39)
        qc.cx(39, 40)
        qc.cx(39, 41)
        qc.measure_all()
        tqc = transpile(
            qc,
            self.backend,
            layout_method="dense",
            routing_method=routing_method,
            seed_transpiler=42,
        )
        for inst in tqc.data:
            qubits = tuple(tqc.find_bit(x).index for x in inst.qubits)
            op_name = inst.operation.name
            if op_name == "barrier":
                continue
            self.assertIn(qubits, self.backend.target[op_name])

    @data(0, 1, 2, 3)
    def test_transpile_target_with_qubits_without_ops(self, opt_level):
        """Test qubits without operations aren't ever used."""
        target = Target(num_qubits=5)
        target.add_instruction(XGate(), {(i,): InstructionProperties(error=0.5) for i in range(3)})
        target.add_instruction(HGate(), {(i,): InstructionProperties(error=0.5) for i in range(3)})
        target.add_instruction(
            CXGate(), {edge: InstructionProperties(error=0.5) for edge in [(0, 1), (1, 2), (2, 0)]}
        )
        qc = QuantumCircuit(3)
        qc.x(0)
        qc.cx(0, 1)
        qc.cx(0, 2)
        tqc = transpile(qc, target=target, optimization_level=opt_level, seed_transpiler=42)
        invalid_qubits = {3, 4}
        self.assertEqual(tqc.num_qubits, 5)
        for inst in tqc.data:
            for bit in inst.qubits:
                self.assertNotIn(tqc.find_bit(bit).index, invalid_qubits)

    @data(0, 1, 2, 3)
    def test_transpile_target_with_qubits_without_ops_with_routing(self, opt_level):
        """Test qubits without operations aren't ever used."""
        target = Target(num_qubits=5)
        target.add_instruction(XGate(), {(i,): InstructionProperties(error=0.5) for i in range(4)})
        target.add_instruction(HGate(), {(i,): InstructionProperties(error=0.5) for i in range(4)})
        target.add_instruction(
            CXGate(),
            {edge: InstructionProperties(error=0.5) for edge in [(0, 1), (1, 2), (2, 0), (2, 3)]},
        )
        qc = QuantumCircuit(4)
        qc.x(0)
        qc.cx(0, 1)
        qc.cx(0, 2)
        qc.cx(1, 3)
        qc.cx(0, 3)
        tqc = transpile(qc, target=target, optimization_level=opt_level, seed_transpiler=42)
        invalid_qubits = {
            4,
        }
        self.assertEqual(tqc.num_qubits, 5)
        for inst in tqc.data:
            for bit in inst.qubits:
                self.assertNotIn(tqc.find_bit(bit).index, invalid_qubits)

    @data(0, 1, 2, 3)
    def test_transpile_target_with_qubits_without_ops_circuit_too_large(self, opt_level):
        """Test qubits without operations aren't ever used and error if circuit needs them."""
        target = Target(num_qubits=5)
        target.add_instruction(XGate(), {(i,): InstructionProperties(error=0.5) for i in range(3)})
        target.add_instruction(HGate(), {(i,): InstructionProperties(error=0.5) for i in range(3)})
        target.add_instruction(
            CXGate(), {edge: InstructionProperties(error=0.5) for edge in [(0, 1), (1, 2), (2, 0)]}
        )
        qc = QuantumCircuit(4)
        qc.x(0)
        qc.cx(0, 1)
        qc.cx(0, 2)
        qc.cx(0, 3)
        with self.assertRaises(TranspilerError):
            transpile(qc, target=target, optimization_level=opt_level, seed_transpiler=42)

    @data(0, 1, 2, 3)
    def test_transpile_target_with_qubits_without_ops_circuit_too_large_disconnected(
        self, opt_level
    ):
        """Test qubits without operations aren't ever used if a disconnected circuit needs them."""
        target = Target(num_qubits=5)
        target.add_instruction(XGate(), {(i,): InstructionProperties(error=0.5) for i in range(3)})
        target.add_instruction(HGate(), {(i,): InstructionProperties(error=0.5) for i in range(3)})
        target.add_instruction(
            CXGate(), {edge: InstructionProperties(error=0.5) for edge in [(0, 1), (1, 2), (2, 0)]}
        )
        qc = QuantumCircuit(5)
        qc.x(0)
        qc.x(1)
        qc.x(3)
        qc.x(4)
        with self.assertRaises(TranspilerError):
            transpile(qc, target=target, optimization_level=opt_level, seed_transpiler=42)

    @data(0, 1, 2, 3)
    def test_barrier_no_leak_disjoint_connectivity(self, opt_level):
        """Test that we don't leak an internal labelled barrier from disjoint layout processing."""
        cmap = CouplingMap([(0, 1), (1, 2), (3, 4)])
        qc = QuantumCircuit(cmap.size(), cmap.size())
        qc.cx(0, 1)
        qc.cx(1, 2)
        qc.cx(2, 0)
        qc.cx(3, 4)
        qc.measure(qc.qubits, qc.clbits)
        out = transpile(qc, coupling_map=cmap, optimization_level=opt_level)
        self.assertNotIn("barrier", out.count_ops())

    @data(0, 1, 2, 3)
    def test_transpile_does_not_affect_backend_coupling(self, opt_level):
        """Test that transpiliation of a circuit does not mutate the `CouplingMap` stored by a V2
        backend.  Regression test of gh-9997."""
        qc = QuantumCircuit(127)
        for i in range(1, 127):
            qc.ecr(0, i)
        backend = GenericBackendV2(num_qubits=130)
        original_map = copy.deepcopy(backend.coupling_map)
        transpile(qc, backend, optimization_level=opt_level, seed_transpiler=42)
        self.assertEqual(original_map, backend.coupling_map)

    @combine(
        optimization_level=[0, 1, 2, 3],
        scheduling_method=["asap", "alap"],
    )
    def test_transpile_target_with_qubits_without_delays_with_scheduling(
        self, optimization_level, scheduling_method
    ):
        """Test qubits without operations aren't ever used."""
        no_delay_qubits = [1, 3, 4]
        target = Target(num_qubits=5, dt=1)
        target.add_instruction(
            XGate(), {(i,): InstructionProperties(duration=160) for i in range(4)}
        )
        target.add_instruction(
            HGate(), {(i,): InstructionProperties(duration=160) for i in range(4)}
        )
        target.add_instruction(
            CXGate(),
            {
                edge: InstructionProperties(duration=800)
                for edge in [(0, 1), (1, 2), (2, 0), (2, 3)]
            },
        )
        target.add_instruction(
            Delay(Parameter("t")), {(i,): None for i in range(4) if i not in no_delay_qubits}
        )
        qc = QuantumCircuit(4)
        qc.x(0)
        qc.cx(0, 1)
        qc.cx(0, 2)
        qc.cx(1, 3)
        qc.cx(0, 3)
        tqc = transpile(
            qc,
            target=target,
            optimization_level=optimization_level,
            scheduling_method=scheduling_method,
            seed_transpiler=42,
        )
        invalid_qubits = {
            4,
        }
        self.assertEqual(tqc.num_qubits, 5)
        for inst in tqc.data:
            for bit in inst.qubits:
                self.assertNotIn(tqc.find_bit(bit).index, invalid_qubits)
                if isinstance(inst.operation, Delay):
                    self.assertNotIn(tqc.find_bit(bit).index, no_delay_qubits)<|MERGE_RESOLUTION|>--- conflicted
+++ resolved
@@ -1524,9 +1524,6 @@
 
         with self.assertWarns(DeprecationWarning):
             backend_v1 = Fake27QPulseV1()
-<<<<<<< HEAD
-            backend_v2 = BackendV2Converter(backend_v1)
-=======
         backend_v2 = GenericBackendV2(
             num_qubits=27,
             calibrate_instructions=True,
@@ -1534,7 +1531,6 @@
             coupling_map=MUMBAI_CMAP,
             seed=42,
         )
->>>>>>> 889173bc
         # the original timing constraints are granularity = min_length = 16
         timing_constraints = TimingConstraints(granularity=32, min_length=64)
         error_msgs = {
@@ -1571,11 +1567,7 @@
 
         with self.assertWarns(DeprecationWarning):
             backend_v1 = Fake27QPulseV1()
-<<<<<<< HEAD
             backend_v2 = BackendV2Converter(backend_v1)
-=======
-        backend_v2 = BackendV2Converter(backend_v1)
->>>>>>> 889173bc
         qc = QuantumCircuit(2)
         qc.h(0)
         qc.delay(500, 1, "dt")
@@ -1609,11 +1601,7 @@
 
         with self.assertWarns(DeprecationWarning):
             backend_v1 = Fake27QPulseV1()
-<<<<<<< HEAD
             backend_v2 = BackendV2Converter(backend_v1)
-=======
-        backend_v2 = BackendV2Converter(backend_v1)
->>>>>>> 889173bc
         qc = QuantumCircuit(1, 1)
         qc.x(0)
         qc.measure(0, 0)
@@ -1637,11 +1625,7 @@
 
         with self.assertWarns(DeprecationWarning):
             backend_v1 = Fake20QV1()
-<<<<<<< HEAD
             backend_v2 = BackendV2Converter(backend_v1)
-=======
-        backend_v2 = BackendV2Converter(backend_v1)
->>>>>>> 889173bc
         qr1 = QuantumRegister(3, "qr1")
         qr2 = QuantumRegister(2, "qr2")
         qc = QuantumCircuit(qr1, qr2)
@@ -2138,15 +2122,9 @@
         qc.append(AnnotatedOperation(HGate(), PowerModifier(3)), [2])
         with self.assertWarns(DeprecationWarning):
             backend = Fake20QV1()
-<<<<<<< HEAD
             transpiled = transpile(
                 qc, optimization_level=opt_level, backend=backend, seed_transpiler=42
             )
-=======
-        transpiled = transpile(
-            qc, optimization_level=opt_level, backend=backend, seed_transpiler=42
-        )
->>>>>>> 889173bc
         self.assertLessEqual(set(transpiled.count_ops().keys()), {"u1", "u2", "u3", "cx"})
 
     @combine(opt_level=[0, 1, 2, 3])
@@ -2159,58 +2137,7 @@
 
         backend = GenericBackendV2(
             num_qubits=20,
-<<<<<<< HEAD
-            coupling_map=[
-                [0, 1],
-                [1, 0],
-                [1, 2],
-                [1, 6],
-                [2, 1],
-                [2, 3],
-                [3, 2],
-                [3, 4],
-                [3, 8],
-                [4, 3],
-                [5, 6],
-                [5, 10],
-                [6, 1],
-                [6, 5],
-                [6, 7],
-                [7, 6],
-                [7, 8],
-                [7, 12],
-                [8, 3],
-                [8, 7],
-                [8, 9],
-                [9, 8],
-                [9, 14],
-                [10, 5],
-                [10, 11],
-                [11, 10],
-                [11, 12],
-                [11, 16],
-                [12, 7],
-                [12, 11],
-                [12, 13],
-                [13, 12],
-                [13, 14],
-                [13, 18],
-                [14, 9],
-                [14, 13],
-                [15, 16],
-                [16, 11],
-                [16, 15],
-                [16, 17],
-                [17, 16],
-                [17, 18],
-                [18, 13],
-                [18, 17],
-                [18, 19],
-                [19, 18],
-            ],
-=======
             coupling_map=TOKYO_CMAP,
->>>>>>> 889173bc
             basis_gates=["id", "u1", "u2", "u3", "cx"],
         )
         transpiled = transpile(
@@ -2520,7 +2447,26 @@
     @data(0, 1, 2, 3)
     def test_qasm3_output(self, optimization_level):
         """Test that the output of a transpiled circuit can be dumped into OpenQASM 3."""
-<<<<<<< HEAD
+        backend = GenericBackendV2(
+            num_qubits=20,
+            coupling_map=TOKYO_CMAP,
+            basis_gates=["id", "u1", "u2", "u3", "cx"],
+        )
+
+        transpiled = transpile(
+            self._regular_circuit(),
+            backend=backend,
+            optimization_level=optimization_level,
+            seed_transpiler=2022_10_17,
+        )
+        # TODO: There's not a huge amount we can sensibly test for the output here until we can
+        # round-trip the OpenQASM 3 back into a Terra circuit.  Mostly we're concerned that the dump
+        # itself doesn't throw an error, though.
+        self.assertIsInstance(qasm3.dumps(transpiled).strip(), str)
+
+    @data(0, 1, 2, 3)
+    def test_qasm3_output_v1(self, optimization_level):
+        """Test that the output of a transpiled circuit can be dumped into OpenQASM 3 (backend V1)."""
         with self.assertWarns(DeprecationWarning):
             backend = Fake20QV1()
 
@@ -2530,37 +2476,6 @@
                 optimization_level=optimization_level,
                 seed_transpiler=2022_10_17,
             )
-=======
-        backend = GenericBackendV2(
-            num_qubits=20,
-            coupling_map=TOKYO_CMAP,
-            basis_gates=["id", "u1", "u2", "u3", "cx"],
-        )
-
-        transpiled = transpile(
-            self._regular_circuit(),
-            backend=backend,
-            optimization_level=optimization_level,
-            seed_transpiler=2022_10_17,
-        )
-        # TODO: There's not a huge amount we can sensibly test for the output here until we can
-        # round-trip the OpenQASM 3 back into a Terra circuit.  Mostly we're concerned that the dump
-        # itself doesn't throw an error, though.
-        self.assertIsInstance(qasm3.dumps(transpiled).strip(), str)
-
-    @data(0, 1, 2, 3)
-    def test_qasm3_output_v1(self, optimization_level):
-        """Test that the output of a transpiled circuit can be dumped into OpenQASM 3 (backend V1)."""
-        with self.assertWarns(DeprecationWarning):
-            backend = Fake20QV1()
-
-        transpiled = transpile(
-            self._regular_circuit(),
-            backend=backend,
-            optimization_level=optimization_level,
-            seed_transpiler=2022_10_17,
-        )
->>>>>>> 889173bc
         # TODO: There's not a huge amount we can sensibly test for the output here until we can
         # round-trip the OpenQASM 3 back into a Terra circuit.  Mostly we're concerned that the dump
         # itself doesn't throw an error, though.
