--- conflicted
+++ resolved
@@ -1522,11 +1522,6 @@
         """Test that scheduling-related loose transpile constraints
         work with both BackendV1 and BackendV2."""
 
-<<<<<<< HEAD
-        backend_v1 = Fake27QPulseV1()
-        with self.assertWarns(DeprecationWarning):
-            backend_v2 = BackendV2Converter(backend_v1)
-=======
         with self.assertWarns(DeprecationWarning):
             backend_v1 = Fake27QPulseV1()
         backend_v2 = GenericBackendV2(
@@ -1536,7 +1531,6 @@
             coupling_map=MUMBAI_CMAP,
             seed=42,
         )
->>>>>>> b985b96b
         # the original timing constraints are granularity = min_length = 16
         timing_constraints = TimingConstraints(granularity=32, min_length=64)
         error_msgs = {
@@ -1570,15 +1564,16 @@
         """Test that scheduling-related loose transpile constraints
         work with both BackendV1 and BackendV2."""
 
-<<<<<<< HEAD
-        backend_v1 = Fake27QPulseV1()
-        with self.assertWarns(DeprecationWarning):
-            backend_v2 = BackendV2Converter(backend_v1)
-=======
         with self.assertWarns(DeprecationWarning):
             backend_v1 = Fake27QPulseV1()
-        backend_v2 = BackendV2Converter(backend_v1)
->>>>>>> b985b96b
+        backend_v2 = GenericBackendV2(
+            num_qubits=27,
+            calibrate_instructions=True,
+            control_flow=True,
+            coupling_map=MUMBAI_CMAP,
+            seed=42,
+        )
+
         qc = QuantumCircuit(2)
         qc.h(0)
         qc.delay(500, 1, "dt")
@@ -1601,16 +1596,9 @@
     def test_scheduling_dt_constraints(self):
         """Test that scheduling-related loose transpile constraints
         work with both BackendV1 and BackendV2."""
-
-<<<<<<< HEAD
-        backend_v1 = Fake27QPulseV1()
-        with self.assertWarns(DeprecationWarning):
-            backend_v2 = BackendV2Converter(backend_v1)
-=======
         with self.assertWarns(DeprecationWarning):
             backend_v1 = Fake27QPulseV1()
-        backend_v2 = BackendV2Converter(backend_v1)
->>>>>>> b985b96b
+            backend_v2 = BackendV2Converter(backend_v1)
         qc = QuantumCircuit(1, 1)
         qc.x(0)
         qc.measure(0, 0)
@@ -1629,15 +1617,9 @@
         """Test that loose transpile constraints
         work with both BackendV1 and BackendV2."""
 
-<<<<<<< HEAD
-        backend_v1 = Fake20QV1()
-        with self.assertWarns(DeprecationWarning):
-            backend_v2 = BackendV2Converter(backend_v1)
-=======
         with self.assertWarns(DeprecationWarning):
             backend_v1 = Fake20QV1()
-        backend_v2 = BackendV2Converter(backend_v1)
->>>>>>> b985b96b
+            backend_v2 = BackendV2Converter(backend_v1)
         qr1 = QuantumRegister(3, "qr1")
         qr2 = QuantumRegister(2, "qr2")
         qc = QuantumCircuit(qr1, qr2)
