--- conflicted
+++ resolved
@@ -202,7 +202,6 @@
         circuits = transpile(circuits, backend)
         self.assertIsInstance(circuits[0], QuantumCircuit)
 
-<<<<<<< HEAD
     def test_wrong_initial_layout(self):
         """Test transpile with a bad initial layout.
         """
@@ -250,8 +249,6 @@
                 self.assertIn(operation.qubits, backend.configuration().coupling_map)
                 self.assertIn(operation.qubits, original_cx_qubits)
 
-=======
->>>>>>> 3fe015b5
     def test_example_multiple_compile(self):
         """Test a toy example compiling multiple circuits.
 
@@ -652,12 +649,6 @@
         threshold = 0.04 * shots
         self.assertDictAlmostEqual(counts, target, threshold)
 
-<<<<<<< HEAD
-=======
-    def test_yzy_zyz_cases(self):
-        """yzy_to_zyz works in previously failed cases.
->>>>>>> 3fe015b5
-
 class TestTranspileDag(QiskitTestCase):
     """Qiskit transpile_dag tests."""
 
