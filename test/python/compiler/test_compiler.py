--- conflicted
+++ resolved
@@ -444,13 +444,8 @@
         coupling_map = CouplingMap([[0, 1], [1, 2], [2, 3], [3, 4]])
         coupling_map.make_symmetric()
         shots = 1024
-<<<<<<< HEAD
-        qobj = self.backend.run(
+        job = self.backend.run(
             transpile(circ, coupling_map=coupling_map, seed_transpiler=42),
-=======
-        job = self.backend.run(
-            transpile(circ, backend=self.backend, coupling_map=coupling_map, seed_transpiler=42),
->>>>>>> 2ec8f8f6
             shots=shots,
             seed_simulator=self.seed_simulator,
         )
