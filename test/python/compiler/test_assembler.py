--- conflicted
+++ resolved
@@ -23,14 +23,9 @@
 from qiskit.circuit import QuantumRegister, ClassicalRegister, QuantumCircuit
 from qiskit.compiler.assemble import assemble
 from qiskit.exceptions import QiskitError
-<<<<<<< HEAD
 from qiskit.pulse.channels import MemorySlot, AcquireChannel, DriveChannel, MeasureChannel
-from qiskit.qobj import QasmQobj
-=======
-from qiskit.pulse.channels import MemorySlot, AcquireChannel
 from qiskit.qobj import QasmQobj, validate_qobj_against_schema
 from qiskit.qobj.utils import MeasLevel, MeasReturnType
->>>>>>> 26283346
 from qiskit.test import QiskitTestCase
 from qiskit.test.mock import FakeOpenPulse2Q, FakeOpenPulse3Q
 
@@ -561,7 +556,6 @@
         self.assertEqual(orig_qobj.experiments[0].to_dict(),
                          delay_qobj.experiments[0].to_dict())
 
-<<<<<<< HEAD
     def test_assemble_parametric(self):
         """Test that parametric pulses can be assembled properly into a PulseQobj."""
         sched = pulse.Schedule(name='test_parametric')
@@ -600,7 +594,7 @@
         self.assertNotEqual(qobj.config.pulse_library, [])
         qobj_insts = qobj.experiments[0].instructions
         self.assertFalse(hasattr(qobj_insts[0], 'pulse_shape'))
-=======
+
     def test_assemble_schedule_enum(self):
         """Test assembling a schedule with enum input values to assemble."""
         qobj = assemble(self.schedule,
@@ -615,7 +609,6 @@
         test_dict = qobj.to_dict()
         self.assertEqual(test_dict['config']['meas_return'], 'avg')
         self.assertEqual(test_dict['config']['meas_level'], 2)
->>>>>>> 26283346
 
 
 class TestPulseAssemblerMissingKwargs(QiskitTestCase):
