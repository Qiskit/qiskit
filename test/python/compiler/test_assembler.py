# This code is part of Qiskit.
#
# (C) Copyright IBM 2017, 2019.
#
# This code is licensed under the Apache License, Version 2.0. You may
# obtain a copy of this license in the LICENSE.txt file in the root directory
# of this source tree or at http://www.apache.org/licenses/LICENSE-2.0.
#
# Any modifications or derivative works of this code must retain this
# copyright notice, and modified files need to carry a notice indicating
# that they have been altered from the originals.

"""Assembler Test."""

import unittest
import io
from logging import StreamHandler, getLogger
import sys
import copy
import numpy as np

from qiskit import pulse
from qiskit.circuit import Instruction, Gate, Parameter, ParameterVector
from qiskit.circuit import QuantumRegister, ClassicalRegister, QuantumCircuit
from qiskit.compiler.assembler import assemble
from qiskit.exceptions import QiskitError
from qiskit.pulse import Schedule, Acquire, Play
from qiskit.pulse.channels import MemorySlot, AcquireChannel, DriveChannel, MeasureChannel
from qiskit.pulse.configuration import Kernel, Discriminator
from qiskit.qobj import QasmQobj, PulseQobj
from qiskit.qobj.utils import MeasLevel, MeasReturnType
from qiskit.pulse.macros import measure
from qiskit.providers.fake_provider import (
    FakeOpenPulse2Q,
    FakeOpenPulse3Q,
    Fake5QV1,
    Fake27QPulseV1,
)
from test import QiskitTestCase  # pylint: disable=wrong-import-order


class RxGate(Gate):
    """Used to test custom gate assembly.

    Useful for testing pulse gates with parameters, as well.
    Note: Parallel maps (e.g., in assemble_circuits) pickle their input,
          so circuit features have to be defined top level.
    """

    def __init__(self, theta):
        super().__init__("rxtheta", 1, [theta])


class TestCircuitAssembler(QiskitTestCase):
    """Tests for assembling circuits to qobj."""

    def setUp(self):
        super().setUp()
        qr = QuantumRegister(2, name="q")
        cr = ClassicalRegister(2, name="c")
        self.circ = QuantumCircuit(qr, cr, name="circ")
        self.circ.h(qr[0])
        self.circ.cx(qr[0], qr[1])
        self.circ.measure(qr, cr)

        with self.assertWarns(DeprecationWarning):
<<<<<<< HEAD
            # Ignorable, because assemble and BackendV1 are deprecated
=======
>>>>>>> 889173bc
            self.backend = Fake5QV1()
        self.backend_config = self.backend.configuration()
        self.num_qubits = self.backend_config.n_qubits

        # lo test values
        self.default_qubit_lo_freq = [5e9 for _ in range(self.num_qubits)]
        self.default_meas_lo_freq = [6.7e9 for _ in range(self.num_qubits)]
        self.user_lo_config_dict = {
            pulse.DriveChannel(0): 5.55e9,
            pulse.MeasureChannel(0): 6.64e9,
            pulse.DriveChannel(3): 4.91e9,
            pulse.MeasureChannel(4): 6.1e9,
        }
        self.user_lo_config = pulse.LoConfig(self.user_lo_config_dict)

    def test_assemble_single_circuit(self):
        """Test assembling a single circuit."""
        with self.assertWarns(DeprecationWarning):
            qobj = assemble(self.circ, shots=2000, memory=True)

        self.assertIsInstance(qobj, QasmQobj)
        self.assertEqual(qobj.config.shots, 2000)
        self.assertEqual(qobj.config.memory, True)
        self.assertEqual(len(qobj.experiments), 1)
        self.assertEqual(qobj.experiments[0].instructions[1].name, "cx")

    def test_assemble_multiple_circuits(self):
        """Test assembling multiple circuits, all should have the same config."""
        qr0 = QuantumRegister(2, name="q0")
        qc0 = ClassicalRegister(2, name="c0")
        circ0 = QuantumCircuit(qr0, qc0, name="circ0")
        circ0.h(qr0[0])
        circ0.cx(qr0[0], qr0[1])
        circ0.measure(qr0, qc0)

        qr1 = QuantumRegister(3, name="q1")
        qc1 = ClassicalRegister(3, name="c1")
        circ1 = QuantumCircuit(qr1, qc1, name="circ0")
        circ1.h(qr1[0])
        circ1.cx(qr1[0], qr1[1])
        circ1.cx(qr1[0], qr1[2])
        circ1.measure(qr1, qc1)

        with self.assertWarns(DeprecationWarning):
            qobj = assemble([circ0, circ1], shots=100, memory=False, seed_simulator=6)

        self.assertIsInstance(qobj, QasmQobj)
        self.assertEqual(qobj.config.seed_simulator, 6)
        self.assertEqual(len(qobj.experiments), 2)
        self.assertEqual(qobj.experiments[1].config.n_qubits, 3)
        self.assertEqual(len(qobj.experiments), 2)
        self.assertEqual(len(qobj.experiments[1].instructions), 6)

    def test_assemble_no_run_config(self):
        """Test assembling with no run_config, relying on default."""
        with self.assertWarns(DeprecationWarning):
            qobj = assemble(self.circ)

        self.assertIsInstance(qobj, QasmQobj)
        self.assertEqual(qobj.config.shots, 1024)

    def test_shots_greater_than_max_shots(self):
        """Test assembling with shots greater than max shots"""
        with self.assertWarns(DeprecationWarning):
            self.assertRaises(QiskitError, assemble, self.backend, shots=1024000)

    def test_shots_not_of_type_int(self):
        """Test assembling with shots having type other than int"""
        with self.assertWarns(DeprecationWarning):
            self.assertRaises(QiskitError, assemble, self.backend, shots="1024")

    def test_shots_of_type_numpy_int64(self):
        """Test assembling with shots having type numpy.int64"""
        with self.assertWarns(DeprecationWarning):
            qobj = assemble(self.circ, shots=np.int64(2048))
        self.assertEqual(qobj.config.shots, 2048)

    def test_default_shots_greater_than_max_shots(self):
        """Test assembling with default shots greater than max shots"""
        self.backend_config.max_shots = 5

        with self.assertWarns(DeprecationWarning):
            qobj = assemble(self.circ, self.backend)

        self.assertIsInstance(qobj, QasmQobj)
        self.assertEqual(qobj.config.shots, 5)

    def test_assemble_initialize(self):
        """Test assembling a circuit with an initialize."""
        q = QuantumRegister(2, name="q")
        circ = QuantumCircuit(q, name="circ")
        circ.initialize([1 / np.sqrt(2), 0, 0, 1 / np.sqrt(2)], q[:])

        with self.assertWarns(DeprecationWarning):
            qobj = assemble(circ)

        self.assertIsInstance(qobj, QasmQobj)
        self.assertEqual(qobj.experiments[0].instructions[0].name, "initialize")
        np.testing.assert_almost_equal(
            qobj.experiments[0].instructions[0].params, [0.7071067811865, 0, 0, 0.707106781186]
        )

    def test_assemble_meas_level_meas_return(self):
        """Test assembling a circuit schedule with `meas_level`."""
        with self.assertWarns(DeprecationWarning):
            qobj = assemble(self.circ, meas_level=1, meas_return="single")

        self.assertIsInstance(qobj, QasmQobj)
        self.assertEqual(qobj.config.meas_level, 1)
        self.assertEqual(qobj.config.meas_return, "single")

        # no meas_level set
        with self.assertWarns(DeprecationWarning):
            qobj = assemble(self.circ)

        self.assertIsInstance(qobj, QasmQobj)
        self.assertEqual(qobj.config.meas_level, 2)
        self.assertEqual(hasattr(qobj.config, "meas_return"), False)

    def test_assemble_backend_rep_delays(self):
        """Check that rep_delay is properly set from backend values."""
        rep_delay_range = [2.5e-3, 4.5e-3]  # sec
        default_rep_delay = 3.0e-3
        setattr(self.backend_config, "rep_delay_range", rep_delay_range)
        setattr(self.backend_config, "default_rep_delay", default_rep_delay)

        # dynamic rep rates off
        setattr(self.backend_config, "dynamic_reprate_enabled", False)
        with self.assertWarns(DeprecationWarning):
            qobj = assemble(self.circ, self.backend)
        self.assertEqual(hasattr(qobj.config, "rep_delay"), False)

        # dynamic rep rates on
        setattr(self.backend_config, "dynamic_reprate_enabled", True)
        with self.assertWarns(DeprecationWarning):
            qobj = assemble(self.circ, self.backend)
        self.assertEqual(qobj.config.rep_delay, default_rep_delay * 1e6)

    def test_assemble_user_rep_time_delay(self):
        """Check that user runtime config rep_delay works."""
        # set custom rep_delay in runtime config
        rep_delay = 2.2e-6
        rep_delay_range = [0, 3e-6]  # sec
        setattr(self.backend_config, "rep_delay_range", rep_delay_range)

        # dynamic rep rates off (no default so shouldn't be in qobj config)
        setattr(self.backend_config, "dynamic_reprate_enabled", False)
        with self.assertWarns(DeprecationWarning):
            qobj = assemble(self.circ, self.backend, rep_delay=rep_delay)
        self.assertEqual(hasattr(qobj.config, "rep_delay"), False)

        # turn on dynamic rep rates, rep_delay should be set
        setattr(self.backend_config, "dynamic_reprate_enabled", True)
        with self.assertWarns(DeprecationWarning):
            qobj = assemble(self.circ, self.backend, rep_delay=rep_delay)
        self.assertEqual(qobj.config.rep_delay, 2.2)

        # test ``rep_delay=0``
        with self.assertWarns(DeprecationWarning):
            qobj = assemble(self.circ, self.backend, rep_delay=0)
        self.assertEqual(qobj.config.rep_delay, 0)

        # use ``rep_delay`` outside of ``rep_delay_range```
        rep_delay_large = 5.0e-6
        with self.assertWarns(DeprecationWarning):
            with self.assertRaises(QiskitError):
                assemble(self.circ, self.backend, rep_delay=rep_delay_large)

    def test_assemble_opaque_inst(self):
        """Test opaque instruction is assembled as-is"""
        opaque_inst = Instruction(name="my_inst", num_qubits=4, num_clbits=2, params=[0.5, 0.4])
        q = QuantumRegister(6, name="q")
        c = ClassicalRegister(4, name="c")
        circ = QuantumCircuit(q, c, name="circ")
        circ.append(opaque_inst, [q[0], q[2], q[5], q[3]], [c[3], c[0]])

        with self.assertWarns(DeprecationWarning):
            qobj = assemble(circ)

        self.assertIsInstance(qobj, QasmQobj)
        self.assertEqual(len(qobj.experiments[0].instructions), 1)
        self.assertEqual(qobj.experiments[0].instructions[0].name, "my_inst")
        self.assertEqual(qobj.experiments[0].instructions[0].qubits, [0, 2, 5, 3])
        self.assertEqual(qobj.experiments[0].instructions[0].memory, [3, 0])
        self.assertEqual(qobj.experiments[0].instructions[0].params, [0.5, 0.4])

    def test_assemble_unroll_parametervector(self):
        """Verify that assemble unrolls parametervectors ref #5467"""
        pv1 = ParameterVector("pv1", 3)
        pv2 = ParameterVector("pv2", 3)
        qc = QuantumCircuit(2, 2)
        for i in range(3):
            qc.rx(pv1[i], 0)
            qc.ry(pv2[i], 1)
        qc.barrier()
        qc.measure([0, 1], [0, 1])

        qc.assign_parameters({pv1: [0.1, 0.2, 0.3], pv2: [0.4, 0.5, 0.6]})

        with self.assertWarns(DeprecationWarning):
            qobj = assemble(qc, parameter_binds=[{pv1: [0.1, 0.2, 0.3], pv2: [0.4, 0.5, 0.6]}])

        self.assertIsInstance(qobj, QasmQobj)
        self.assertEqual(qobj.experiments[0].instructions[0].params[0], 0.100000000000000)
        self.assertEqual(qobj.experiments[0].instructions[1].params[0], 0.400000000000000)
        self.assertEqual(qobj.experiments[0].instructions[2].params[0], 0.200000000000000)
        self.assertEqual(qobj.experiments[0].instructions[3].params[0], 0.500000000000000)
        self.assertEqual(qobj.experiments[0].instructions[4].params[0], 0.300000000000000)
        self.assertEqual(qobj.experiments[0].instructions[5].params[0], 0.600000000000000)

    def test_measure_to_registers_when_conditionals(self):
        """Verify assemble_circuits maps all measure ops on to a register slot
        for a circuit containing conditionals."""
        qr = QuantumRegister(2)
        cr1 = ClassicalRegister(1)
        cr2 = ClassicalRegister(2)
        qc = QuantumCircuit(qr, cr1, cr2)

        qc.measure(qr[0], cr1)  # Measure not required for a later conditional
        qc.measure(qr[1], cr2[1])  # Measure required for a later conditional
        qc.h(qr[1]).c_if(cr2, 3)

        with self.assertWarns(DeprecationWarning):
            qobj = assemble(qc)

        first_measure, second_measure = (
            op for op in qobj.experiments[0].instructions if op.name == "measure"
        )

        self.assertTrue(hasattr(first_measure, "register"))
        self.assertEqual(first_measure.register, first_measure.memory)
        self.assertTrue(hasattr(second_measure, "register"))
        self.assertEqual(second_measure.register, second_measure.memory)

    def test_convert_to_bfunc_plus_conditional(self):
        """Verify assemble_circuits converts conditionals from QASM to Qobj."""
        qr = QuantumRegister(1)
        cr = ClassicalRegister(1)
        qc = QuantumCircuit(qr, cr)

        qc.h(qr[0]).c_if(cr, 1)

        with self.assertWarns(DeprecationWarning):
            qobj = assemble(qc)

        bfunc_op, h_op = qobj.experiments[0].instructions

        self.assertEqual(bfunc_op.name, "bfunc")
        self.assertEqual(bfunc_op.mask, "0x1")
        self.assertEqual(bfunc_op.val, "0x1")
        self.assertEqual(bfunc_op.relation, "==")

        self.assertTrue(hasattr(h_op, "conditional"))
        self.assertEqual(bfunc_op.register, h_op.conditional)

    def test_convert_to_bfunc_plus_conditional_onebit(self):
        """Verify assemble_circuits converts single bit conditionals from QASM to Qobj."""
        qr = QuantumRegister(1)
        cr = ClassicalRegister(3)
        qc = QuantumCircuit(qr, cr)

        qc.h(qr[0]).c_if(cr[2], 1)

        with self.assertWarns(DeprecationWarning):
            qobj = assemble(qc)

        inst_set = qobj.experiments[0].instructions
        [bfunc_op, h_op] = inst_set

        self.assertEqual(len(inst_set), 2)
        self.assertEqual(bfunc_op.name, "bfunc")
        self.assertEqual(bfunc_op.mask, "0x4")
        self.assertEqual(bfunc_op.val, "0x4")
        self.assertEqual(bfunc_op.relation, "==")

        self.assertTrue(hasattr(h_op, "conditional"))
        self.assertEqual(bfunc_op.register, h_op.conditional)

    def test_resize_value_to_register(self):
        """Verify assemble_circuits converts the value provided on the classical
        creg to its mapped location on the device register."""
        qr = QuantumRegister(1)
        cr1 = ClassicalRegister(2)
        cr2 = ClassicalRegister(2)
        cr3 = ClassicalRegister(1)
        qc = QuantumCircuit(qr, cr1, cr2, cr3)

        qc.h(qr[0]).c_if(cr2, 2)

        with self.assertWarns(DeprecationWarning):
            qobj = assemble(qc)

        bfunc_op, h_op = qobj.experiments[0].instructions

        self.assertEqual(bfunc_op.name, "bfunc")
        self.assertEqual(bfunc_op.mask, "0xC")
        self.assertEqual(bfunc_op.val, "0x8")
        self.assertEqual(bfunc_op.relation, "==")

        self.assertTrue(hasattr(h_op, "conditional"))
        self.assertEqual(bfunc_op.register, h_op.conditional)

    def test_assemble_circuits_raises_for_bind_circuit_mismatch(self):
        """Verify assemble_circuits raises error for parameterized circuits without matching
        binds."""
        qr = QuantumRegister(2)
        x = Parameter("x")
        y = Parameter("y")

        full_bound_circ = QuantumCircuit(qr)
        full_param_circ = QuantumCircuit(qr)
        partial_param_circ = QuantumCircuit(qr)

        partial_param_circ.p(x, qr[0])

        full_param_circ.p(x, qr[0])
        full_param_circ.p(y, qr[1])

        partial_bind_args = {"parameter_binds": [{x: 1}, {x: 0}]}
        full_bind_args = {"parameter_binds": [{x: 1, y: 1}, {x: 0, y: 0}]}
        inconsistent_bind_args = {"parameter_binds": [{x: 1}, {x: 0, y: 0}]}

        with self.assertWarns(DeprecationWarning):
            # Raise when parameters passed for non-parametric circuit
            self.assertRaises(QiskitError, assemble, full_bound_circ, **partial_bind_args)

            # Raise when no parameters passed for parametric circuit
            self.assertRaises(QiskitError, assemble, partial_param_circ)
            self.assertRaises(QiskitError, assemble, full_param_circ)

            # Raise when circuit has more parameters than run_config
            self.assertRaises(QiskitError, assemble, full_param_circ, **partial_bind_args)

            # Raise when not all circuits have all parameters
            self.assertRaises(
                QiskitError, assemble, [full_param_circ, partial_param_circ], **full_bind_args
            )

            # Raise when not all binds have all circuit params
            self.assertRaises(QiskitError, assemble, full_param_circ, **inconsistent_bind_args)

    def test_assemble_circuits_rases_for_bind_mismatch_over_expressions(self):
        """Verify assemble_circuits raises for invalid binds for circuit including
        ParameterExpressions.
        """
        qr = QuantumRegister(1)
        x = Parameter("x")
        y = Parameter("y")

        expr_circ = QuantumCircuit(qr)

        expr_circ.p(x + y, qr[0])

        partial_bind_args = {"parameter_binds": [{x: 1}, {x: 0}]}

        with self.assertWarns(DeprecationWarning):
            # Raise when no parameters passed for parametric circuit
            self.assertRaises(QiskitError, assemble, expr_circ)

        with self.assertWarns(DeprecationWarning):
            # Raise when circuit has more parameters than run_config
            self.assertRaises(QiskitError, assemble, expr_circ, **partial_bind_args)

    def test_assemble_circuits_binds_parameters(self):
        """Verify assemble_circuits applies parameter bindings and output circuits are bound."""
        qr = QuantumRegister(1)
        qc1 = QuantumCircuit(qr)
        qc2 = QuantumCircuit(qr)
        qc3 = QuantumCircuit(qr)

        x = Parameter("x")
        y = Parameter("y")
        sum_ = x + y
        product_ = x * y

        qc1.u(x, y, 0, qr[0])

        qc2.rz(x, qr[0])
        qc2.rz(y, qr[0])

        qc3.u(sum_, product_, 0, qr[0])

        bind_args = {"parameter_binds": [{x: 0, y: 0}, {x: 1, y: 0}, {x: 1, y: 1}]}

        with self.assertWarns(DeprecationWarning):
            qobj = assemble([qc1, qc2, qc3], **bind_args)

        self.assertEqual(len(qobj.experiments), 9)
        self.assertEqual(
            [len(expt.instructions) for expt in qobj.experiments], [1, 1, 1, 2, 2, 2, 1, 1, 1]
        )

        def _qobj_inst_params(expt_no, inst_no):
            expt = qobj.experiments[expt_no]
            inst = expt.instructions[inst_no]
            return [float(p) for p in inst.params]

        self.assertEqual(_qobj_inst_params(0, 0), [0, 0, 0])
        self.assertEqual(_qobj_inst_params(1, 0), [1, 0, 0])
        self.assertEqual(_qobj_inst_params(2, 0), [1, 1, 0])

        self.assertEqual(_qobj_inst_params(3, 0), [0])
        self.assertEqual(_qobj_inst_params(3, 1), [0])
        self.assertEqual(_qobj_inst_params(4, 0), [1])
        self.assertEqual(_qobj_inst_params(4, 1), [0])
        self.assertEqual(_qobj_inst_params(5, 0), [1])
        self.assertEqual(_qobj_inst_params(5, 1), [1])

        self.assertEqual(_qobj_inst_params(6, 0), [0, 0, 0])
        self.assertEqual(_qobj_inst_params(7, 0), [1, 0, 0])
        self.assertEqual(_qobj_inst_params(8, 0), [2, 1, 0])

    def test_init_qubits_default(self):
        """Check that the init_qubits=None assemble option is passed on to the qobj."""
        with self.assertWarns(DeprecationWarning):
            qobj = assemble(self.circ)
        self.assertEqual(qobj.config.init_qubits, True)

    def test_init_qubits_true(self):
        """Check that the init_qubits=True assemble option is passed on to the qobj."""
        with self.assertWarns(DeprecationWarning):
            qobj = assemble(self.circ, init_qubits=True)
        self.assertEqual(qobj.config.init_qubits, True)

    def test_init_qubits_false(self):
        """Check that the init_qubits=False assemble option is passed on to the qobj."""
        with self.assertWarns(DeprecationWarning):
            qobj = assemble(self.circ, init_qubits=False)
        self.assertEqual(qobj.config.init_qubits, False)

    def test_circuit_with_global_phase(self):
        """Test that global phase for a circuit is handled correctly."""
        circ = QuantumCircuit(2)
        circ.h(0)
        circ.cx(0, 1)
        circ.measure_all()
        circ.global_phase = 0.3 * np.pi
        with self.assertWarns(DeprecationWarning):
            qobj = assemble([circ, self.circ])
        self.assertEqual(getattr(qobj.experiments[1].header, "global_phase"), 0)
        self.assertEqual(getattr(qobj.experiments[0].header, "global_phase"), 0.3 * np.pi)

    def test_circuit_global_phase_gate_definitions(self):
        """Test circuit with global phase on gate definitions."""

        class TestGate(Gate):
            """dummy gate"""

            def __init__(self):
                super().__init__("test_gate", 1, [])

            def _define(self):
                circ_def = QuantumCircuit(1)
                circ_def.x(0)
                circ_def.global_phase = np.pi
                self._definition = circ_def

        gate = TestGate()
        circ = QuantumCircuit(1)
        circ.append(gate, [0])
        with self.assertWarns(DeprecationWarning):
            qobj = assemble([circ])
        self.assertEqual(getattr(qobj.experiments[0].header, "global_phase"), 0)
        circ.global_phase = np.pi / 2
        with self.assertWarns(DeprecationWarning):
            qobj = assemble([circ])
        self.assertEqual(getattr(qobj.experiments[0].header, "global_phase"), np.pi / 2)

    def test_pulse_gates_single_circ(self):
        """Test that we can add calibrations to circuits."""
        theta = Parameter("theta")
        circ = QuantumCircuit(2)
        circ.h(0)
        circ.append(RxGate(3.14), [0])
        circ.append(RxGate(theta), [1])
        circ = circ.assign_parameters({theta: 3.14})

        with pulse.build() as custom_h_schedule:
            pulse.play(pulse.library.Drag(50, 0.15, 4, 2), pulse.DriveChannel(0))

        with pulse.build() as x180:
            pulse.play(pulse.library.Gaussian(50, 0.2, 5), pulse.DriveChannel(1))

        circ.add_calibration("h", [0], custom_h_schedule)
        circ.add_calibration(RxGate(3.14), [0], x180)
        circ.add_calibration(RxGate(3.14), [1], x180)

        with self.assertWarns(DeprecationWarning):
<<<<<<< HEAD
            # Ignorable, because assemble and BackendV1 are deprecated
=======
>>>>>>> 889173bc
            qobj = assemble(circ, FakeOpenPulse2Q())
        # Only one circuit, so everything is stored at the job level
        cals = qobj.config.calibrations
        lib = qobj.config.pulse_library
        self.assertFalse(hasattr(qobj.experiments[0].config, "calibrations"))
        self.assertEqual([gate.name == "rxtheta" for gate in cals.gates].count(True), 2)
        self.assertEqual([gate.name == "h" for gate in cals.gates].count(True), 1)
        self.assertEqual(len(lib), 2)
        self.assertTrue(all(len(item.samples) == 50 for item in lib))

    def test_custom_pulse_gates_single_circ(self):
        """Test that we can add calibrations to circuits of pulses which are not in
        qiskit.qobj.converters.pulse_instruction.ParametricPulseShapes"""
        circ = QuantumCircuit(2)
        circ.h(0)

        with pulse.build() as custom_h_schedule:
            pulse.play(pulse.library.Triangle(50, 0.1, 0.2), pulse.DriveChannel(0))

        circ.add_calibration("h", [0], custom_h_schedule)

        with self.assertWarns(DeprecationWarning):
<<<<<<< HEAD
            # Ignorable, because assemble and BackendV1 are deprecated
=======
>>>>>>> 889173bc
            qobj = assemble(circ, FakeOpenPulse2Q())
        lib = qobj.config.pulse_library
        self.assertEqual(len(lib), 1)
        np.testing.assert_almost_equal(
            lib[0].samples, pulse.library.Triangle(50, 0.1, 0.2).get_waveform().samples
        )

    def test_pulse_gates_with_parameteric_pulses(self):
        """Test that pulse gates are assembled efficiently for backends that enable
        parametric pulses.
        """
        with pulse.build() as custom_h_schedule:
            pulse.play(pulse.library.Drag(50, 0.15, 4, 2), pulse.DriveChannel(0))

        circ = QuantumCircuit(2)
        circ.h(0)
        circ.add_calibration("h", [0], custom_h_schedule)

        with self.assertWarns(DeprecationWarning):
<<<<<<< HEAD
            # Ignorable, because assemble and BackendV1 are deprecated
=======
>>>>>>> 889173bc
            backend = FakeOpenPulse2Q()
        backend.configuration().parametric_pulses = ["drag"]
        with self.assertWarns(DeprecationWarning):
            qobj = assemble(circ, backend)
        self.assertFalse(hasattr(qobj.config, "pulse_library"))
        self.assertTrue(hasattr(qobj.config, "calibrations"))

    def test_pulse_gates_multiple_circuits(self):
        """Test one circuit with cals and another without."""
        with pulse.build() as dummy_sched:
            pulse.play(pulse.library.Drag(50, 0.15, 4, 2), pulse.DriveChannel(0))

        circ = QuantumCircuit(2)
        circ.h(0)
        circ.append(RxGate(3.14), [1])
        circ.add_calibration("h", [0], dummy_sched)
        circ.add_calibration(RxGate(3.14), [1], dummy_sched)

        circ2 = QuantumCircuit(2)
        circ2.h(0)

        with self.assertWarns(DeprecationWarning):
            qobj = assemble([circ, circ2], FakeOpenPulse2Q())
        self.assertEqual(len(qobj.config.pulse_library), 1)
        self.assertEqual(len(qobj.experiments[0].config.calibrations.gates), 2)
        self.assertFalse(hasattr(qobj.config, "calibrations"))
        self.assertFalse(hasattr(qobj.experiments[1].config, "calibrations"))

    def test_pulse_gates_common_cals(self):
        """Test that common calibrations are added at the top level."""
        with pulse.build() as dummy_sched:
            pulse.play(pulse.library.Drag(50, 0.15, 4, 2), pulse.DriveChannel(0))

        circ = QuantumCircuit(2)
        circ.h(0)
        circ.append(RxGate(3.14), [1])
        circ.add_calibration("h", [0], dummy_sched)
        circ.add_calibration(RxGate(3.14), [1], dummy_sched)

        circ2 = QuantumCircuit(2)
        circ2.h(0)
        circ2.add_calibration(RxGate(3.14), [1], dummy_sched)

        with self.assertWarns(DeprecationWarning):
<<<<<<< HEAD
            # Ignorable, because assemble and BackendV1 are deprecated
=======
>>>>>>> 889173bc
            qobj = assemble([circ, circ2], FakeOpenPulse2Q())
        # Identical pulses are only added once
        self.assertEqual(len(qobj.config.pulse_library), 1)
        # Identical calibrations are only added once
        self.assertEqual(qobj.config.calibrations.gates[0].name, "rxtheta")
        self.assertEqual(qobj.config.calibrations.gates[0].params, [3.14])
        self.assertEqual(qobj.config.calibrations.gates[0].qubits, [1])
        self.assertEqual(len(qobj.experiments[0].config.calibrations.gates), 1)
        self.assertFalse(hasattr(qobj.experiments[1].config, "calibrations"))

    def test_assemble_adds_circuit_metadata_to_experiment_header(self):
        """Verify that any circuit metadata is added to the experiment header."""
        circ = QuantumCircuit(2, metadata={"experiment_type": "gst", "execution_number": "1234"})
        with self.assertWarns(DeprecationWarning):
            qobj = assemble(circ, shots=100, memory=False, seed_simulator=6)
        self.assertEqual(
            qobj.experiments[0].header.metadata,
            {"experiment_type": "gst", "execution_number": "1234"},
        )

    def test_pulse_gates_delay_only(self):
        """Test that a single delay gate is translated to an instruction."""
        circ = QuantumCircuit(2)
        circ.append(Gate("test", 1, []), [0])
        test_sched = pulse.Delay(64, DriveChannel(0)) + pulse.Delay(160, DriveChannel(0))
        circ.add_calibration("test", [0], test_sched)
        with self.assertWarns(DeprecationWarning):
<<<<<<< HEAD
            # Ignorable, because assemble and BackendV1 are deprecated
=======
>>>>>>> 889173bc
            qobj = assemble(circ, FakeOpenPulse2Q())
        self.assertEqual(len(qobj.config.calibrations.gates[0].instructions), 2)
        self.assertEqual(
            qobj.config.calibrations.gates[0].instructions[1].to_dict(),
            {"name": "delay", "t0": 64, "ch": "d0", "duration": 160},
        )

    def test_job_qubit_meas_los_no_range(self):
        """Test that adding job qubit/meas lo freq lists are assembled into the qobj.config, w/ out
        any lo range."""
        with self.assertWarns(DeprecationWarning):
            qobj = assemble(
                self.circ,
                backend=self.backend,
                qubit_lo_freq=self.default_qubit_lo_freq,
                meas_lo_freq=self.default_meas_lo_freq,
            )

        # convert to ghz
        qubit_lo_freq_ghz = [freq / 1e9 for freq in self.default_qubit_lo_freq]
        meas_lo_freq_ghz = [freq / 1e9 for freq in self.default_meas_lo_freq]
        self.assertEqual(qobj.config.qubit_lo_freq, qubit_lo_freq_ghz)
        self.assertEqual(qobj.config.meas_lo_freq, meas_lo_freq_ghz)

    def test_job_lo_errors(self):
        """Test that job lo's are checked against the lo ranges and that errors are thrown if either
        quantity has an incorrect length or type."""
        qubit_lo_range = [[freq - 5e6, freq + 5e6] for freq in self.default_qubit_lo_freq]
        meas_lo_range = [[freq - 5e6, freq + 5e6] for freq in self.default_meas_lo_freq]

        # lo range not a nested list
        with self.assertWarns(DeprecationWarning):
            with self.assertRaises(QiskitError):
                assemble(
                    self.circ,
                    backend=self.backend,
                    qubit_lo_freq=self.default_qubit_lo_freq,
                    meas_lo_freq=self.default_meas_lo_freq,
                    qubit_lo_range=[4.995e9 for i in range(self.num_qubits)],
                    meas_lo_range=meas_lo_range,
                )

        # qubit lo range inner list not 2d
        with self.assertWarns(DeprecationWarning):
            with self.assertRaises(QiskitError):
                assemble(
                    self.circ,
                    backend=self.backend,
                    qubit_lo_freq=self.default_qubit_lo_freq,
                    meas_lo_freq=self.default_meas_lo_freq,
                    qubit_lo_range=qubit_lo_range,
                    meas_lo_range=[[6.695e9] for i in range(self.num_qubits)],
                )

        # meas lo range inner list not 2d
        with self.assertWarns(DeprecationWarning):
            with self.assertRaises(QiskitError):
                assemble(
                    self.circ,
                    backend=self.backend,
                    qubit_lo_freq=self.default_qubit_lo_freq,
                    meas_lo_freq=self.default_meas_lo_freq,
                    qubit_lo_range=qubit_lo_range,
                    meas_lo_range=[[6.695e9] for i in range(self.num_qubits)],
                )

        # qubit lo out of range
        with self.assertWarns(DeprecationWarning):
            with self.assertRaises(QiskitError):
                assemble(
                    self.circ,
                    backend=self.backend,
                    qubit_lo_freq=self.default_qubit_lo_freq,
                    meas_lo_freq=self.default_meas_lo_freq,
                    qubit_lo_range=[[5.005e9, 5.010e9] for i in range(self.num_qubits)],
                    meas_lo_range=meas_lo_range,
                )

        # meas lo out of range
        with self.assertWarns(DeprecationWarning):
            with self.assertRaises(QiskitError):
                assemble(
                    self.circ,
                    backend=self.backend,
                    qubit_lo_freq=self.default_qubit_lo_freq,
                    meas_lo_freq=self.default_meas_lo_freq,
                    qubit_lo_range=qubit_lo_range,
                    meas_lo_range=[[6.705e9, 6.710e9] for i in range(self.num_qubits)],
                )

    def test_job_qubit_meas_los_w_range(self):
        """Test that adding job qubit/meas lo freq lists are assembled into the qobj.config, w/ lo
        ranges input. Verify that lo ranges do not enter into the config."""
        qubit_lo_range = [[freq - 5e6, freq + 5e6] for freq in self.default_qubit_lo_freq]
        meas_lo_range = [[freq - 5e6, freq + 5e6] for freq in self.default_meas_lo_freq]
        with self.assertWarns(DeprecationWarning):
            qobj = assemble(
                self.circ,
                backend=self.backend,
                qubit_lo_freq=self.default_qubit_lo_freq,
                meas_lo_freq=self.default_meas_lo_freq,
                qubit_lo_range=qubit_lo_range,
                meas_lo_range=meas_lo_range,
            )

        # convert to ghz
        qubit_lo_freq_ghz = [freq / 1e9 for freq in self.default_qubit_lo_freq]
        meas_lo_freq_ghz = [freq / 1e9 for freq in self.default_meas_lo_freq]
        self.assertEqual(qobj.config.qubit_lo_freq, qubit_lo_freq_ghz)
        self.assertEqual(qobj.config.meas_lo_freq, meas_lo_freq_ghz)
        self.assertNotIn("qubit_lo_range", qobj.config.to_dict())
        self.assertNotIn("meas_lo_range", qobj.config.to_dict())

    def test_assemble_single_circ_single_lo_config(self):
        """Test assembling a single circuit, with a single experiment level lo config."""
        with self.assertWarns(DeprecationWarning):
            qobj = assemble(
                self.circ,
                self.backend,
                qubit_lo_freq=self.default_qubit_lo_freq,
                meas_lo_freq=self.default_meas_lo_freq,
                schedule_los=self.user_lo_config,
            )

        self.assertListEqual(qobj.config.qubit_lo_freq, [5.55, 5, 5, 4.91, 5])
        self.assertListEqual(qobj.config.meas_lo_freq, [6.64, 6.7, 6.7, 6.7, 6.1])
        self.assertEqual(len(qobj.experiments), 1)

    def test_assemble_single_circ_single_lo_config_dict(self):
        """Test assembling a single circuit, with a single experiment level lo config supplied as
        dictionary."""
        with self.assertWarns(DeprecationWarning):
            qobj = assemble(
                self.circ,
                self.backend,
                qubit_lo_freq=self.default_qubit_lo_freq,
                meas_lo_freq=self.default_meas_lo_freq,
                schedule_los=self.user_lo_config_dict,
            )

        self.assertListEqual(qobj.config.qubit_lo_freq, [5.55, 5, 5, 4.91, 5])
        self.assertListEqual(qobj.config.meas_lo_freq, [6.64, 6.7, 6.7, 6.7, 6.1])
        self.assertEqual(len(qobj.experiments), 1)

    def test_assemble_single_circ_multi_lo_config(self):
        """Test assembling a single circuit, with multiple experiment level lo configs (frequency
        sweep).
        """
        user_lo_config_dict2 = {
            pulse.DriveChannel(1): 5.55e9,
            pulse.MeasureChannel(1): 6.64e9,
            pulse.DriveChannel(4): 4.91e9,
            pulse.MeasureChannel(3): 6.1e9,
        }
        user_lo_config2 = pulse.LoConfig(user_lo_config_dict2)
        with self.assertWarns(DeprecationWarning):
            qobj = assemble(
                self.circ,
                self.backend,
                qubit_lo_freq=self.default_qubit_lo_freq,
                meas_lo_freq=self.default_meas_lo_freq,
                schedule_los=[self.user_lo_config, user_lo_config2],
            )

        qubit_lo_freq_ghz = [freq / 1e9 for freq in self.default_qubit_lo_freq]
        meas_lo_freq_ghz = [freq / 1e9 for freq in self.default_meas_lo_freq]
        self.assertListEqual(qobj.config.qubit_lo_freq, qubit_lo_freq_ghz)
        self.assertListEqual(qobj.config.meas_lo_freq, meas_lo_freq_ghz)
        self.assertEqual(len(qobj.experiments), 2)

        # experiment 0 los
        self.assertEqual(qobj.experiments[0].config.qubit_lo_freq, [5.55, 5, 5, 4.91, 5])
        self.assertEqual(qobj.experiments[0].config.meas_lo_freq, [6.64, 6.7, 6.7, 6.7, 6.1])
        # experiment 1 los
        self.assertEqual(qobj.experiments[1].config.qubit_lo_freq, [5, 5.55, 5, 5, 4.91])
        self.assertEqual(qobj.experiments[1].config.meas_lo_freq, [6.7, 6.64, 6.7, 6.1, 6.7])

    def test_assemble_multi_circ_multi_lo_config(self):
        """Test assembling circuits, with the same number of experiment level lo configs (n:n
        setup)."""
        user_lo_config_dict2 = {
            pulse.DriveChannel(1): 5.55e9,
            pulse.MeasureChannel(1): 6.64e9,
            pulse.DriveChannel(4): 4.91e9,
            pulse.MeasureChannel(3): 6.1e9,
        }
        user_lo_config2 = pulse.LoConfig(user_lo_config_dict2)
        with self.assertWarns(DeprecationWarning):
            qobj = assemble(
                [self.circ, self.circ],
                self.backend,
                qubit_lo_freq=self.default_qubit_lo_freq,
                meas_lo_freq=self.default_meas_lo_freq,
                schedule_los=[self.user_lo_config, user_lo_config2],
            )

        qubit_lo_freq_ghz = [freq / 1e9 for freq in self.default_qubit_lo_freq]
        meas_lo_freq_ghz = [freq / 1e9 for freq in self.default_meas_lo_freq]
        self.assertListEqual(qobj.config.qubit_lo_freq, qubit_lo_freq_ghz)
        self.assertListEqual(qobj.config.meas_lo_freq, meas_lo_freq_ghz)
        self.assertEqual(len(qobj.experiments), 2)

        # experiment 0 los
        self.assertEqual(qobj.experiments[0].config.qubit_lo_freq, [5.55, 5, 5, 4.91, 5])
        self.assertEqual(qobj.experiments[0].config.meas_lo_freq, [6.64, 6.7, 6.7, 6.7, 6.1])
        # experiment 1 los
        self.assertEqual(qobj.experiments[1].config.qubit_lo_freq, [5, 5.55, 5, 5, 4.91])
        self.assertEqual(qobj.experiments[1].config.meas_lo_freq, [6.7, 6.64, 6.7, 6.1, 6.7])

    def test_assemble_multi_circ_single_lo_config(self):
        """Test assembling multiple circuits, with a single experiment level lo config (should
        override job level)."""
        with self.assertWarns(DeprecationWarning):
            qobj = assemble(
                [self.circ, self.circ],
                self.backend,
                qubit_lo_freq=self.default_qubit_lo_freq,
                meas_lo_freq=self.default_meas_lo_freq,
                schedule_los=self.user_lo_config,
            )

        self.assertListEqual(qobj.config.qubit_lo_freq, [5.55, 5, 5, 4.91, 5])
        self.assertListEqual(qobj.config.meas_lo_freq, [6.64, 6.7, 6.7, 6.7, 6.1])
        self.assertEqual(len(qobj.experiments), 2)

    def test_assemble_multi_circ_wrong_number_of_multi_lo_configs(self):
        """Test assembling circuits, with a different number of experiment level lo configs (n:m
        setup).
        """
        with self.assertWarns(DeprecationWarning):
            with self.assertRaises(QiskitError):
                assemble(
                    [self.circ, self.circ, self.circ],
                    self.backend,
                    qubit_lo_freq=self.default_qubit_lo_freq,
                    meas_lo_freq=self.default_meas_lo_freq,
                    schedule_los=[self.user_lo_config, self.user_lo_config],
                )

    def test_assemble_circ_lo_config_errors(self):
        """Test that lo config errors are raised properly if experiment level los are provided and
        some are missing or if default values are not provided. Also check that experiment level lo
        range is validated."""
        # no defaults, but have drive/meas experiment level los for each qubit (no error)
        full_lo_config_dict = {
            pulse.DriveChannel(0): 4.85e9,
            pulse.DriveChannel(1): 4.9e9,
            pulse.DriveChannel(2): 4.95e9,
            pulse.DriveChannel(3): 5e9,
            pulse.DriveChannel(4): 5.05e9,
            pulse.MeasureChannel(0): 6.8e9,
            pulse.MeasureChannel(1): 6.85e9,
            pulse.MeasureChannel(2): 6.9e9,
            pulse.MeasureChannel(3): 6.95e9,
            pulse.MeasureChannel(4): 7e9,
        }

        with self.assertWarns(DeprecationWarning):
            qobj = assemble(self.circ, self.backend, schedule_los=full_lo_config_dict)

        self.assertListEqual(qobj.config.qubit_lo_freq, [4.85, 4.9, 4.95, 5, 5.05])
        self.assertListEqual(qobj.config.meas_lo_freq, [6.8, 6.85, 6.9, 6.95, 7])
        self.assertEqual(len(qobj.experiments), 1)

        # no defaults and missing experiment level drive lo raises
        missing_drive_lo_config_dict = copy.deepcopy(full_lo_config_dict)
        missing_drive_lo_config_dict.pop(pulse.DriveChannel(0))
        with self.assertWarns(DeprecationWarning):
            with self.assertRaises(QiskitError):
                qobj = assemble(self.circ, self.backend, schedule_los=missing_drive_lo_config_dict)

        # no defaults and missing experiment level meas lo raises
        missing_meas_lo_config_dict = copy.deepcopy(full_lo_config_dict)
        missing_meas_lo_config_dict.pop(pulse.MeasureChannel(0))
        with self.assertWarns(DeprecationWarning):
            with self.assertRaises(QiskitError):
                qobj = assemble(self.circ, self.backend, schedule_los=missing_meas_lo_config_dict)

        # verify lo ranges are checked at experiment level
        lo_values = list(full_lo_config_dict.values())
        qubit_lo_range = [[freq - 5e6, freq + 5e6] for freq in lo_values[:5]]
        meas_lo_range = [[freq - 5e6, freq + 5e6] for freq in lo_values[5:]]

        # out of range drive lo
        full_lo_config_dict[pulse.DriveChannel(0)] -= 5.5e6
        with self.assertWarns(DeprecationWarning):
            with self.assertRaises(QiskitError):
                qobj = assemble(
                    self.circ,
                    self.backend,
                    qubit_lo_range=qubit_lo_range,
                    schedule_los=full_lo_config_dict,
                )
        full_lo_config_dict[pulse.DriveChannel(0)] += 5.5e6  # reset drive value

        # out of range meas lo
        full_lo_config_dict[pulse.MeasureChannel(0)] += 5.5e6
        with self.assertWarns(DeprecationWarning):
            with self.assertRaises(QiskitError):
                qobj = assemble(
                    self.circ,
                    self.backend,
                    meas_lo_range=meas_lo_range,
                    schedule_los=full_lo_config_dict,
                )


class TestPulseAssembler(QiskitTestCase):
    """Tests for assembling schedules to qobj."""

    def setUp(self):
        super().setUp()
        with self.assertWarns(DeprecationWarning):
<<<<<<< HEAD
            # Ignorable, because assemble and BackendV1 are deprecated
=======
>>>>>>> 889173bc
            self.backend = FakeOpenPulse2Q()
        self.backend_config = self.backend.configuration()

        test_pulse = pulse.Waveform(
            samples=np.array([0.02739068, 0.05, 0.05, 0.05, 0.02739068], dtype=np.complex128),
            name="pulse0",
        )

        self.schedule = pulse.Schedule(name="fake_experiment")
        self.schedule = self.schedule.insert(0, Play(test_pulse, self.backend_config.drive(0)))
        for i in range(self.backend_config.n_qubits):
            self.schedule = self.schedule.insert(
                5, Acquire(5, self.backend_config.acquire(i), MemorySlot(i))
            )

        self.user_lo_config_dict = {self.backend_config.drive(0): 4.91e9}
        self.user_lo_config = pulse.LoConfig(self.user_lo_config_dict)

        self.default_qubit_lo_freq = [4.9e9, 5.0e9]
        self.default_meas_lo_freq = [6.5e9, 6.6e9]

        self.config = {"meas_level": 1, "memory_slot_size": 100, "meas_return": "avg"}

        self.header = {"backend_name": "FakeOpenPulse2Q", "backend_version": "0.0.0"}

    def test_assemble_adds_schedule_metadata_to_experiment_header(self):
        """Verify that any circuit metadata is added to the experiment header."""
        self.schedule.metadata = {"experiment_type": "gst", "execution_number": "1234"}
        with self.assertWarns(DeprecationWarning):
            qobj = assemble(
                self.schedule,
                shots=100,
                qubit_lo_freq=self.default_qubit_lo_freq,
                meas_lo_freq=self.default_meas_lo_freq,
                schedule_los=[],
            )
        self.assertEqual(
            qobj.experiments[0].header.metadata,
            {"experiment_type": "gst", "execution_number": "1234"},
        )

    def test_assemble_sample_pulse(self):
        """Test that the pulse lib and qobj instruction can be paired up."""
        schedule = pulse.Schedule()
        schedule += pulse.Play(
            pulse.Waveform([0.1] * 16, name="test0"), pulse.DriveChannel(0), name="test1"
        )
        schedule += pulse.Play(
            pulse.Waveform([0.1] * 16, name="test1"), pulse.DriveChannel(0), name="test2"
        )
        schedule += pulse.Play(
            pulse.Waveform([0.5] * 16, name="test0"), pulse.DriveChannel(0), name="test1"
        )
        with self.assertWarns(DeprecationWarning):
            qobj = assemble(
                schedule,
                qobj_header=self.header,
                qubit_lo_freq=self.default_qubit_lo_freq,
                meas_lo_freq=self.default_meas_lo_freq,
                schedule_los=[],
                **self.config,
            )

        test_dict = qobj.to_dict()
        experiment = test_dict["experiments"][0]
        inst0_name = experiment["instructions"][0]["name"]
        inst1_name = experiment["instructions"][1]["name"]
        inst2_name = experiment["instructions"][2]["name"]
        pulses = {}
        for item in test_dict["config"]["pulse_library"]:
            pulses[item["name"]] = item["samples"]
        self.assertTrue(all(name in pulses for name in [inst0_name, inst1_name, inst2_name]))
        # Their pulses are the same
        self.assertEqual(inst0_name, inst1_name)
        self.assertTrue(np.allclose(pulses[inst0_name], [0.1] * 16))
        self.assertTrue(np.allclose(pulses[inst2_name], [0.5] * 16))

    def test_assemble_single_schedule_without_lo_config(self):
        """Test assembling a single schedule, no lo config."""
        with self.assertWarns(DeprecationWarning):
            qobj = assemble(
                self.schedule,
                qobj_header=self.header,
                qubit_lo_freq=self.default_qubit_lo_freq,
                meas_lo_freq=self.default_meas_lo_freq,
                schedule_los=[],
                **self.config,
            )

        test_dict = qobj.to_dict()
        self.assertListEqual(test_dict["config"]["qubit_lo_freq"], [4.9, 5.0])
        self.assertEqual(len(test_dict["experiments"]), 1)
        self.assertEqual(len(test_dict["experiments"][0]["instructions"]), 2)

    def test_assemble_multi_schedules_without_lo_config(self):
        """Test assembling schedules, no lo config."""
        with self.assertWarns(DeprecationWarning):
            qobj = assemble(
                [self.schedule, self.schedule],
                qobj_header=self.header,
                qubit_lo_freq=self.default_qubit_lo_freq,
                meas_lo_freq=self.default_meas_lo_freq,
                **self.config,
            )

        test_dict = qobj.to_dict()
        self.assertListEqual(test_dict["config"]["qubit_lo_freq"], [4.9, 5.0])
        self.assertEqual(len(test_dict["experiments"]), 2)
        self.assertEqual(len(test_dict["experiments"][0]["instructions"]), 2)

    def test_assemble_single_schedule_with_lo_config(self):
        """Test assembling a single schedule, with a single lo config."""
        with self.assertWarns(DeprecationWarning):
            qobj = assemble(
                self.schedule,
                qobj_header=self.header,
                qubit_lo_freq=self.default_qubit_lo_freq,
                meas_lo_freq=self.default_meas_lo_freq,
                schedule_los=self.user_lo_config,
                **self.config,
            )

        test_dict = qobj.to_dict()
        self.assertListEqual(test_dict["config"]["qubit_lo_freq"], [4.91, 5.0])
        self.assertEqual(len(test_dict["experiments"]), 1)
        self.assertEqual(len(test_dict["experiments"][0]["instructions"]), 2)

    def test_assemble_single_schedule_with_lo_config_dict(self):
        """Test assembling a single schedule, with a single lo config supplied as dictionary."""
        with self.assertWarns(DeprecationWarning):
            qobj = assemble(
                self.schedule,
                qobj_header=self.header,
                qubit_lo_freq=self.default_qubit_lo_freq,
                meas_lo_freq=self.default_meas_lo_freq,
                schedule_los=self.user_lo_config_dict,
                **self.config,
            )

        test_dict = qobj.to_dict()
        self.assertListEqual(test_dict["config"]["qubit_lo_freq"], [4.91, 5.0])
        self.assertEqual(len(test_dict["experiments"]), 1)
        self.assertEqual(len(test_dict["experiments"][0]["instructions"]), 2)

    def test_assemble_single_schedule_with_multi_lo_configs(self):
        """Test assembling a single schedule, with multiple lo configs (frequency sweep)."""
        with self.assertWarns(DeprecationWarning):
            qobj = assemble(
                self.schedule,
                qobj_header=self.header,
                qubit_lo_freq=self.default_qubit_lo_freq,
                meas_lo_freq=self.default_meas_lo_freq,
                schedule_los=[self.user_lo_config, self.user_lo_config],
                **self.config,
            )
        test_dict = qobj.to_dict()

        self.assertListEqual(test_dict["config"]["qubit_lo_freq"], [4.9, 5.0])
        self.assertEqual(len(test_dict["experiments"]), 2)
        self.assertEqual(len(test_dict["experiments"][0]["instructions"]), 2)
        self.assertDictEqual(test_dict["experiments"][0]["config"], {"qubit_lo_freq": [4.91, 5.0]})

    def test_assemble_multi_schedules_with_multi_lo_configs(self):
        """Test assembling schedules, with the same number of lo configs (n:n setup)."""
        with self.assertWarns(DeprecationWarning):
            qobj = assemble(
                [self.schedule, self.schedule],
                qobj_header=self.header,
                qubit_lo_freq=self.default_qubit_lo_freq,
                meas_lo_freq=self.default_meas_lo_freq,
                schedule_los=[self.user_lo_config, self.user_lo_config],
                **self.config,
            )

        test_dict = qobj.to_dict()
        self.assertListEqual(test_dict["config"]["qubit_lo_freq"], [4.9, 5.0])
        self.assertEqual(len(test_dict["experiments"]), 2)
        self.assertEqual(len(test_dict["experiments"][0]["instructions"]), 2)
        self.assertDictEqual(test_dict["experiments"][0]["config"], {"qubit_lo_freq": [4.91, 5.0]})

    def test_assemble_multi_schedules_with_wrong_number_of_multi_lo_configs(self):
        """Test assembling schedules, with a different number of lo configs (n:m setup)."""
        with self.assertRaises(QiskitError):
            with self.assertWarns(DeprecationWarning):
                assemble(
                    [self.schedule, self.schedule, self.schedule],
                    qobj_header=self.header,
                    qubit_lo_freq=self.default_qubit_lo_freq,
                    meas_lo_freq=self.default_meas_lo_freq,
                    schedule_los=[self.user_lo_config, self.user_lo_config],
                    **self.config,
                )

    def test_assemble_meas_map(self):
        """Test assembling a single schedule, no lo config."""
        schedule = Schedule(name="fake_experiment")
        schedule = schedule.insert(5, Acquire(5, AcquireChannel(0), MemorySlot(0)))
        schedule = schedule.insert(5, Acquire(5, AcquireChannel(1), MemorySlot(1)))

        with self.assertWarns(DeprecationWarning):
            qobj = assemble(
                schedule,
                qubit_lo_freq=self.default_qubit_lo_freq,
                meas_lo_freq=self.default_meas_lo_freq,
                meas_map=[[0], [1]],
            )
        self.assertIsInstance(qobj, PulseQobj)

        with self.assertWarns(DeprecationWarning):
            qobj = assemble(
                schedule,
                qubit_lo_freq=self.default_qubit_lo_freq,
                meas_lo_freq=self.default_meas_lo_freq,
                meas_map=[[0, 1, 2]],
            )
        self.assertIsInstance(qobj, PulseQobj)

    def test_assemble_memory_slots(self):
        """Test assembling a schedule and inferring number of memoryslots."""
        n_memoryslots = 10

        # single acquisition
        schedule = Acquire(
            5, self.backend_config.acquire(0), mem_slot=pulse.MemorySlot(n_memoryslots - 1)
        )

        with self.assertWarns(DeprecationWarning):
            qobj = assemble(
                schedule,
                qubit_lo_freq=self.default_qubit_lo_freq,
                meas_lo_freq=self.default_meas_lo_freq,
                meas_map=[[0], [1]],
            )

        self.assertEqual(qobj.config.memory_slots, n_memoryslots)
        # this should be in experimental header as well
        self.assertEqual(qobj.experiments[0].header.memory_slots, n_memoryslots)

        # multiple acquisition
        schedule = Acquire(
            5, self.backend_config.acquire(0), mem_slot=pulse.MemorySlot(n_memoryslots - 1)
        )
        schedule = schedule.insert(
            10,
            Acquire(
                5, self.backend_config.acquire(0), mem_slot=pulse.MemorySlot(n_memoryslots - 1)
            ),
        )
        with self.assertWarns(DeprecationWarning):
            qobj = assemble(
                schedule,
                qubit_lo_freq=self.default_qubit_lo_freq,
                meas_lo_freq=self.default_meas_lo_freq,
                meas_map=[[0], [1]],
            )

        self.assertEqual(qobj.config.memory_slots, n_memoryslots)
        # this should be in experimental header as well
        self.assertEqual(qobj.experiments[0].header.memory_slots, n_memoryslots)

    def test_assemble_memory_slots_for_schedules(self):
        """Test assembling schedules with different memory slots."""
        n_memoryslots = [10, 5, 7]

        schedules = []
        for n_memoryslot in n_memoryslots:
            schedule = Acquire(
                5, self.backend_config.acquire(0), mem_slot=pulse.MemorySlot(n_memoryslot - 1)
            )
            schedules.append(schedule)

        with self.assertWarns(DeprecationWarning):
            qobj = assemble(
                schedules,
                qubit_lo_freq=self.default_qubit_lo_freq,
                meas_lo_freq=self.default_meas_lo_freq,
                meas_map=[[0], [1]],
            )

        self.assertEqual(qobj.config.memory_slots, max(n_memoryslots))
        self.assertEqual(qobj.experiments[0].header.memory_slots, n_memoryslots[0])
        self.assertEqual(qobj.experiments[1].header.memory_slots, n_memoryslots[1])
        self.assertEqual(qobj.experiments[2].header.memory_slots, n_memoryslots[2])

    def test_pulse_name_conflicts(self):
        """Test that pulse name conflicts can be resolved."""
        name_conflict_pulse = pulse.Waveform(
            samples=np.array([0.02, 0.05, 0.05, 0.05, 0.02], dtype=np.complex128), name="pulse0"
        )

        self.schedule = self.schedule.insert(
            1, Play(name_conflict_pulse, self.backend_config.drive(1))
        )

        with self.assertWarns(DeprecationWarning):
            qobj = assemble(
                self.schedule,
                qobj_header=self.header,
                qubit_lo_freq=self.default_qubit_lo_freq,
                meas_lo_freq=self.default_meas_lo_freq,
                schedule_los=[],
                **self.config,
            )

        self.assertNotEqual(qobj.config.pulse_library[0].name, qobj.config.pulse_library[1].name)

    def test_pulse_name_conflicts_in_other_schedule(self):
        """Test two pulses with the same name in different schedule can be resolved."""
        with self.assertWarns(DeprecationWarning):
<<<<<<< HEAD
            # Ignorable, because assemble and BackendV1 are deprecated
=======
>>>>>>> 889173bc
            backend = Fake27QPulseV1()
        defaults = backend.defaults()

        schedules = []
        ch_d0 = pulse.DriveChannel(0)
        for amp in (0.1, 0.2):
            sched = Schedule()
            sched += Play(pulse.Gaussian(duration=100, amp=amp, sigma=30, name="my_pulse"), ch_d0)
            sched += measure(qubits=[0], backend=backend) << 100
            schedules.append(sched)

        with self.assertWarns(DeprecationWarning):
            qobj = assemble(
                schedules,
                qubit_lo_freq=defaults.qubit_freq_est,
                meas_lo_freq=defaults.meas_freq_est,
            )

        # two user pulses and one measurement pulse should be contained
        self.assertEqual(len(qobj.config.pulse_library), 3)

    def test_assemble_with_delay(self):
        """Test that delay instruction is not ignored in assembly."""
        delay_schedule = pulse.Delay(10, self.backend_config.drive(0))
        delay_schedule += self.schedule

        with self.assertWarns(DeprecationWarning):
            delay_qobj = assemble(delay_schedule, self.backend)

        self.assertEqual(delay_qobj.experiments[0].instructions[0].name, "delay")
        self.assertEqual(delay_qobj.experiments[0].instructions[0].duration, 10)
        self.assertEqual(delay_qobj.experiments[0].instructions[0].t0, 0)

    def test_delay_removed_on_acq_ch(self):
        """Test that delay instructions on acquire channels are skipped on assembly with times
        shifted properly.
        """
        delay0 = pulse.Delay(5, self.backend_config.acquire(0))
        delay1 = pulse.Delay(7, self.backend_config.acquire(1))

        sched0 = delay0
        sched0 += self.schedule  # includes ``Acquire`` instr
        sched0 += delay1

        sched1 = self.schedule  # includes ``Acquire`` instr
        sched1 += delay0
        sched1 += delay1

        sched2 = delay0
        sched2 += delay1
        sched2 += self.schedule  # includes ``Acquire`` instr

        with self.assertWarns(DeprecationWarning):
            delay_qobj = assemble([sched0, sched1, sched2], self.backend)

        # check that no delay instrs occur on acquire channels
        is_acq_delay = False
        for exp in delay_qobj.experiments:
            for instr in exp.instructions:
                if instr.name == "delay" and "a" in instr.ch:
                    is_acq_delay = True

        self.assertFalse(is_acq_delay)

        # check that acquire instr are shifted from ``t0=5`` as needed
        self.assertEqual(delay_qobj.experiments[0].instructions[1].t0, 10)
        self.assertEqual(delay_qobj.experiments[0].instructions[1].name, "acquire")
        self.assertEqual(delay_qobj.experiments[1].instructions[1].t0, 5)
        self.assertEqual(delay_qobj.experiments[1].instructions[1].name, "acquire")
        self.assertEqual(delay_qobj.experiments[2].instructions[1].t0, 12)
        self.assertEqual(delay_qobj.experiments[2].instructions[1].name, "acquire")

    def test_assemble_schedule_enum(self):
        """Test assembling a schedule with enum input values to assemble."""
        with self.assertWarns(DeprecationWarning):
            qobj = assemble(
                self.schedule,
                qobj_header=self.header,
                qubit_lo_freq=self.default_qubit_lo_freq,
                meas_lo_freq=self.default_meas_lo_freq,
                schedule_los=[],
                meas_level=MeasLevel.CLASSIFIED,
                meas_return=MeasReturnType.AVERAGE,
            )

        test_dict = qobj.to_dict()
        self.assertEqual(test_dict["config"]["meas_return"], "avg")
        self.assertEqual(test_dict["config"]["meas_level"], 2)

    def test_assemble_parametric(self):
        """Test that parametric pulses can be assembled properly into a PulseQobj."""
        amp = [0.5, 0.6, 1, 0.2]
        angle = [np.pi / 2, 0.6, 0, 0]
        sched = pulse.Schedule(name="test_parametric")
        sched += Play(
            pulse.Gaussian(duration=25, sigma=4, amp=amp[0], angle=angle[0]), DriveChannel(0)
        )
        sched += Play(
            pulse.Drag(duration=25, amp=amp[1], angle=angle[1], sigma=7.8, beta=4), DriveChannel(1)
        )
        sched += Play(pulse.Constant(duration=25, amp=amp[2], angle=angle[2]), DriveChannel(2))
        sched += (
            Play(
                pulse.GaussianSquare(duration=150, amp=amp[3], angle=angle[3], sigma=8, width=140),
                MeasureChannel(0),
            )
            << sched.duration
        )
        with self.assertWarns(DeprecationWarning):
<<<<<<< HEAD
            # Ignorable, because assemble and BackendV1 are deprecated
=======
>>>>>>> 889173bc
            backend = FakeOpenPulse3Q()
        backend.configuration().parametric_pulses = [
            "gaussian",
            "drag",
            "gaussian_square",
            "constant",
        ]
        with self.assertWarns(DeprecationWarning):
            qobj = assemble(sched, backend)

        self.assertEqual(qobj.config.pulse_library, [])
        qobj_insts = qobj.experiments[0].instructions
        self.assertTrue(all(inst.name == "parametric_pulse" for inst in qobj_insts))
        self.assertEqual(qobj_insts[0].pulse_shape, "gaussian")
        self.assertEqual(qobj_insts[1].pulse_shape, "drag")
        self.assertEqual(qobj_insts[2].pulse_shape, "constant")
        self.assertEqual(qobj_insts[3].pulse_shape, "gaussian_square")
        self.assertDictEqual(
            qobj_insts[0].parameters,
            {"duration": 25, "sigma": 4, "amp": amp[0] * np.exp(1j * angle[0])},
        )
        self.assertDictEqual(
            qobj_insts[1].parameters,
            {"duration": 25, "sigma": 7.8, "amp": amp[1] * np.exp(1j * angle[1]), "beta": 4},
        )
        self.assertDictEqual(
            qobj_insts[2].parameters, {"duration": 25, "amp": amp[2] * np.exp(1j * angle[2])}
        )
        self.assertDictEqual(
            qobj_insts[3].parameters,
            {"duration": 150, "sigma": 8, "amp": amp[3] * np.exp(1j * angle[3]), "width": 140},
        )
        self.assertEqual(
            qobj.to_dict()["experiments"][0]["instructions"][0]["parameters"]["amp"],
            amp[0] * np.exp(1j * angle[0]),
        )

    def test_assemble_parametric_unsupported(self):
        """Test that parametric pulses are translated to Waveform if they're not supported
        by the backend during assemble time.
        """
        sched = pulse.Schedule(name="test_parametric_to_sample_pulse")
        sched += Play(
            pulse.Drag(duration=25, amp=0.5, angle=-0.3, sigma=7.8, beta=4), DriveChannel(1)
        )
        sched += Play(pulse.Constant(duration=25, amp=1), DriveChannel(2))

        with self.assertWarns(DeprecationWarning):
<<<<<<< HEAD
            # Ignorable, because assemble and BackendV1 are deprecated
=======
>>>>>>> 889173bc
            backend = FakeOpenPulse3Q()
        backend.configuration().parametric_pulses = ["something_extra"]

        with self.assertWarns(DeprecationWarning):
            qobj = assemble(sched, backend)

        self.assertNotEqual(qobj.config.pulse_library, [])
        qobj_insts = qobj.experiments[0].instructions
        self.assertFalse(hasattr(qobj_insts[0], "pulse_shape"))

    def test_assemble_parametric_pulse_kwarg_with_backend_setting(self):
        """Test that parametric pulses respect the kwarg over backend"""
        with self.assertWarns(DeprecationWarning):
<<<<<<< HEAD
            # Ignorable, because assemble and BackendV1 are deprecated
=======
>>>>>>> 889173bc
            backend = Fake27QPulseV1()

        qc = QuantumCircuit(1, 1)
        qc.x(0)
        qc.measure(0, 0)
        with pulse.build(backend, name="x") as x_q0:
            pulse.play(pulse.Gaussian(duration=128, amp=0.1, sigma=16), pulse.drive_channel(0))

        qc.add_calibration("x", (0,), x_q0)

        with self.assertWarns(DeprecationWarning):
            qobj = assemble(qc, backend, parametric_pulses=["gaussian"])
        self.assertEqual(qobj.config.parametric_pulses, ["gaussian"])

    def test_assemble_parametric_pulse_kwarg_empty_list_with_backend_setting(self):
        """Test that parametric pulses respect the kwarg as empty list over backend"""
        with self.assertWarns(DeprecationWarning):
<<<<<<< HEAD
            # Ignorable, because assemble and BackendV1 are deprecated
=======
>>>>>>> 889173bc
            backend = Fake27QPulseV1()

        qc = QuantumCircuit(1, 1)
        qc.x(0)
        qc.measure(0, 0)
        with pulse.build(backend, name="x") as x_q0:
            pulse.play(pulse.Gaussian(duration=128, amp=0.1, sigma=16), pulse.drive_channel(0))

        qc.add_calibration("x", (0,), x_q0)

        with self.assertWarns(DeprecationWarning):
            qobj = assemble(qc, backend, parametric_pulses=[])
        self.assertEqual(qobj.config.parametric_pulses, [])

    def test_init_qubits_default(self):
        """Check that the init_qubits=None assemble option is passed on to the qobj."""
        with self.assertWarns(DeprecationWarning):
            qobj = assemble(self.schedule, self.backend)
        self.assertEqual(qobj.config.init_qubits, True)

    def test_init_qubits_true(self):
        """Check that the init_qubits=True assemble option is passed on to the qobj."""
        with self.assertWarns(DeprecationWarning):
            qobj = assemble(self.schedule, self.backend, init_qubits=True)
        self.assertEqual(qobj.config.init_qubits, True)

    def test_init_qubits_false(self):
        """Check that the init_qubits=False assemble option is passed on to the qobj."""
        with self.assertWarns(DeprecationWarning):
            qobj = assemble(self.schedule, self.backend, init_qubits=False)
        self.assertEqual(qobj.config.init_qubits, False)

    def test_assemble_backend_rep_times_delays(self):
        """Check that rep_time and rep_delay are properly set from backend values."""
        # use first entry from allowed backend values
        rep_times = [2.0, 3.0, 4.0]  # sec
        rep_delay_range = [2.5e-3, 4.5e-3]
        default_rep_delay = 3.0e-3
        self.backend_config.rep_times = rep_times
        setattr(self.backend_config, "rep_delay_range", rep_delay_range)
        setattr(self.backend_config, "default_rep_delay", default_rep_delay)

        # dynamic rep rates off
        with self.assertWarns(DeprecationWarning):
            qobj = assemble(self.schedule, self.backend)
        self.assertEqual(qobj.config.rep_time, int(rep_times[0] * 1e6))
        self.assertEqual(hasattr(qobj.config, "rep_delay"), False)

        # dynamic rep rates on
        setattr(self.backend_config, "dynamic_reprate_enabled", True)
        # RuntimeWarning bc ``rep_time`` is specified`` when dynamic rep rates not enabled
        with self.assertWarns(DeprecationWarning):
            qobj = assemble(self.schedule, self.backend)
        self.assertEqual(qobj.config.rep_time, int(rep_times[0] * 1e6))
        self.assertEqual(qobj.config.rep_delay, default_rep_delay * 1e6)

    def test_assemble_user_rep_time_delay(self):
        """Check that user runtime config rep_time and rep_delay work."""
        # set custom rep_time and rep_delay in runtime config
        rep_time = 200.0e-6
        rep_delay = 2.5e-6
        self.config["rep_time"] = rep_time
        self.config["rep_delay"] = rep_delay

        # dynamic rep rates off
        # RuntimeWarning bc using ``rep_delay`` when dynamic rep rates off
        with self.assertWarns(DeprecationWarning):
            qobj = assemble(self.schedule, self.backend, **self.config)
        self.assertEqual(qobj.config.rep_time, int(rep_time * 1e6))
        self.assertEqual(hasattr(qobj.config, "rep_delay"), False)

        # now remove rep_delay and enable dynamic rep rates
        # RuntimeWarning bc using ``rep_time`` when dynamic rep rates are enabled
        del self.config["rep_delay"]
        setattr(self.backend_config, "dynamic_reprate_enabled", True)
        with self.assertWarns(DeprecationWarning):
            qobj = assemble(self.schedule, self.backend, **self.config)
        self.assertEqual(qobj.config.rep_time, int(rep_time * 1e6))
        self.assertEqual(hasattr(qobj.config, "rep_delay"), False)

        # use ``default_rep_delay``
        # ``rep_time`` comes from allowed backend rep_times
        rep_times = [0.5, 1.0, 1.5]  # sec
        self.backend_config.rep_times = rep_times
        setattr(self.backend_config, "rep_delay_range", [0, 3.0e-6])
        setattr(self.backend_config, "default_rep_delay", 2.2e-6)
        del self.config["rep_time"]
        with self.assertWarns(DeprecationWarning):
            qobj = assemble(self.schedule, self.backend, **self.config)
        self.assertEqual(qobj.config.rep_time, int(rep_times[0] * 1e6))
        self.assertEqual(qobj.config.rep_delay, 2.2)

        # use qobj ``default_rep_delay``
        self.config["rep_delay"] = 1.5e-6
        with self.assertWarns(DeprecationWarning):
            qobj = assemble(self.schedule, self.backend, **self.config)
        self.assertEqual(qobj.config.rep_time, int(rep_times[0] * 1e6))
        self.assertEqual(qobj.config.rep_delay, 1.5)

        # use ``rep_delay`` outside of ``rep_delay_range
        self.config["rep_delay"] = 5.0e-6
        with self.assertRaises(DeprecationWarning):
            assemble(self.schedule, self.backend, **self.config)

    def test_assemble_with_individual_discriminators(self):
        """Test that assembly works with individual discriminators."""
        disc_one = Discriminator("disc_one", test_params=True)
        disc_two = Discriminator("disc_two", test_params=False)

        schedule = Schedule()
        schedule = schedule.append(
            Acquire(5, AcquireChannel(0), MemorySlot(0), discriminator=disc_one),
        )
        schedule = schedule.append(
            Acquire(5, AcquireChannel(1), MemorySlot(1), discriminator=disc_two),
        )

        with self.assertWarns(DeprecationWarning):
            qobj = assemble(
                schedule,
                qubit_lo_freq=self.default_qubit_lo_freq,
                meas_lo_freq=self.default_meas_lo_freq,
                meas_map=[[0, 1]],
            )

        qobj_discriminators = qobj.experiments[0].instructions[0].discriminators
        self.assertEqual(len(qobj_discriminators), 2)
        self.assertEqual(qobj_discriminators[0].name, "disc_one")
        self.assertEqual(qobj_discriminators[0].params["test_params"], True)
        self.assertEqual(qobj_discriminators[1].name, "disc_two")
        self.assertEqual(qobj_discriminators[1].params["test_params"], False)

    def test_assemble_with_single_discriminators(self):
        """Test that assembly works with both a single discriminator."""
        disc_one = Discriminator("disc_one", test_params=True)

        schedule = Schedule()
        schedule = schedule.append(
            Acquire(5, AcquireChannel(0), MemorySlot(0), discriminator=disc_one),
        )
        schedule = schedule.append(
            Acquire(5, AcquireChannel(1), MemorySlot(1)),
        )

        with self.assertWarns(DeprecationWarning):
            qobj = assemble(
                schedule,
                qubit_lo_freq=self.default_qubit_lo_freq,
                meas_lo_freq=self.default_meas_lo_freq,
                meas_map=[[0, 1]],
            )

        qobj_discriminators = qobj.experiments[0].instructions[0].discriminators
        self.assertEqual(len(qobj_discriminators), 1)
        self.assertEqual(qobj_discriminators[0].name, "disc_one")
        self.assertEqual(qobj_discriminators[0].params["test_params"], True)

    def test_assemble_with_unequal_discriminators(self):
        """Test that assembly works with incorrect number of discriminators for
        number of qubits."""
        disc_one = Discriminator("disc_one", test_params=True)
        disc_two = Discriminator("disc_two", test_params=False)

        schedule = Schedule()
        schedule += Acquire(5, AcquireChannel(0), MemorySlot(0), discriminator=disc_one)
        schedule += Acquire(5, AcquireChannel(1), MemorySlot(1), discriminator=disc_two)
        schedule += Acquire(5, AcquireChannel(2), MemorySlot(2))

        with self.assertRaises(QiskitError), self.assertWarns(DeprecationWarning):
            assemble(
                schedule,
                qubit_lo_freq=self.default_qubit_lo_freq,
                meas_lo_freq=self.default_meas_lo_freq,
                meas_map=[[0, 1, 2]],
            )

    def test_assemble_with_individual_kernels(self):
        """Test that assembly works with individual kernels."""
        disc_one = Kernel("disc_one", test_params=True)
        disc_two = Kernel("disc_two", test_params=False)

        schedule = Schedule()
        schedule = schedule.append(
            Acquire(5, AcquireChannel(0), MemorySlot(0), kernel=disc_one),
        )
        schedule = schedule.append(
            Acquire(5, AcquireChannel(1), MemorySlot(1), kernel=disc_two),
        )

        with self.assertWarns(DeprecationWarning):
            qobj = assemble(
                schedule,
                qubit_lo_freq=self.default_qubit_lo_freq,
                meas_lo_freq=self.default_meas_lo_freq,
                meas_map=[[0, 1]],
            )

        qobj_kernels = qobj.experiments[0].instructions[0].kernels
        self.assertEqual(len(qobj_kernels), 2)
        self.assertEqual(qobj_kernels[0].name, "disc_one")
        self.assertEqual(qobj_kernels[0].params["test_params"], True)
        self.assertEqual(qobj_kernels[1].name, "disc_two")
        self.assertEqual(qobj_kernels[1].params["test_params"], False)

    def test_assemble_with_single_kernels(self):
        """Test that assembly works with both a single kernel."""
        disc_one = Kernel("disc_one", test_params=True)

        schedule = Schedule()
        schedule = schedule.append(
            Acquire(5, AcquireChannel(0), MemorySlot(0), kernel=disc_one),
        )
        schedule = schedule.append(
            Acquire(5, AcquireChannel(1), MemorySlot(1)),
        )

        with self.assertWarns(DeprecationWarning):
            qobj = assemble(
                schedule,
                qubit_lo_freq=self.default_qubit_lo_freq,
                meas_lo_freq=self.default_meas_lo_freq,
                meas_map=[[0, 1]],
            )

        qobj_kernels = qobj.experiments[0].instructions[0].kernels
        self.assertEqual(len(qobj_kernels), 1)
        self.assertEqual(qobj_kernels[0].name, "disc_one")
        self.assertEqual(qobj_kernels[0].params["test_params"], True)

    def test_assemble_with_unequal_kernels(self):
        """Test that assembly works with incorrect number of discriminators for
        number of qubits."""
        disc_one = Kernel("disc_one", test_params=True)
        disc_two = Kernel("disc_two", test_params=False)

        schedule = Schedule()
        schedule += Acquire(5, AcquireChannel(0), MemorySlot(0), kernel=disc_one)
        schedule += Acquire(5, AcquireChannel(1), MemorySlot(1), kernel=disc_two)
        schedule += Acquire(5, AcquireChannel(2), MemorySlot(2))

        with self.assertRaises(QiskitError), self.assertWarns(DeprecationWarning):
            assemble(
                schedule,
                qubit_lo_freq=self.default_qubit_lo_freq,
                meas_lo_freq=self.default_meas_lo_freq,
                meas_map=[[0, 1, 2]],
            )

    def test_assemble_single_instruction(self):
        """Test assembling schedules, no lo config."""
        inst = pulse.Play(pulse.Constant(100, 1.0), pulse.DriveChannel(0))
        with self.assertWarns(DeprecationWarning):
            self.assertIsInstance(assemble(inst, self.backend), PulseQobj)

    def test_assemble_overlapping_time(self):
        """Test that assembly errors when qubits are measured in overlapping time."""
        schedule = Schedule()
        schedule = schedule.append(
            Acquire(5, AcquireChannel(0), MemorySlot(0)),
        )
        schedule = schedule.append(
            Acquire(5, AcquireChannel(1), MemorySlot(1)) << 1,
        )
        with self.assertRaises(QiskitError):
            with self.assertWarns(DeprecationWarning):
                assemble(
                    schedule,
                    qubit_lo_freq=self.default_qubit_lo_freq,
                    meas_lo_freq=self.default_meas_lo_freq,
                    meas_map=[[0, 1]],
                )

    def test_assemble_meas_map_vs_insts(self):
        """Test that assembly errors when the qubits are measured in overlapping time
        and qubits are not in the first meas_map list."""
        schedule = Schedule()
        schedule += Acquire(5, AcquireChannel(0), MemorySlot(0))
        schedule += Acquire(5, AcquireChannel(1), MemorySlot(1))
        schedule += Acquire(5, AcquireChannel(2), MemorySlot(2)) << 2
        schedule += Acquire(5, AcquireChannel(3), MemorySlot(3)) << 2

        with self.assertRaises(QiskitError):
            with self.assertWarns(DeprecationWarning):
                assemble(
                    schedule,
                    qubit_lo_freq=self.default_qubit_lo_freq,
                    meas_lo_freq=self.default_meas_lo_freq,
                    meas_map=[[0], [1, 2], [3]],
                )

    def test_assemble_non_overlapping_time_single_meas_map(self):
        """Test that assembly works when qubits are measured in non-overlapping
        time within the same measurement map list."""
        schedule = Schedule()
        schedule = schedule.append(
            Acquire(5, AcquireChannel(0), MemorySlot(0)),
        )
        schedule = schedule.append(
            Acquire(5, AcquireChannel(1), MemorySlot(1)) << 5,
        )
        with self.assertWarns(DeprecationWarning):
            qobj = assemble(
                schedule,
                qubit_lo_freq=self.default_qubit_lo_freq,
                meas_lo_freq=self.default_meas_lo_freq,
                meas_map=[[0, 1]],
            )
        self.assertIsInstance(qobj, PulseQobj)

    def test_assemble_disjoint_time(self):
        """Test that assembly works when qubits are in disjoint meas map sets."""
        schedule = Schedule()
        schedule = schedule.append(
            Acquire(5, AcquireChannel(0), MemorySlot(0)),
        )
        schedule = schedule.append(
            Acquire(5, AcquireChannel(1), MemorySlot(1)) << 1,
        )
        with self.assertWarns(DeprecationWarning):
            qobj = assemble(
                schedule,
                qubit_lo_freq=self.default_qubit_lo_freq,
                meas_lo_freq=self.default_meas_lo_freq,
                meas_map=[[0, 2], [1, 3]],
            )
        self.assertIsInstance(qobj, PulseQobj)

    def test_assemble_valid_qubits(self):
        """Test that assembly works when qubits that are in the measurement map
        is measured."""
        schedule = Schedule()
        schedule = schedule.append(
            Acquire(5, AcquireChannel(1), MemorySlot(1)),
        )
        schedule = schedule.append(
            Acquire(5, AcquireChannel(2), MemorySlot(2)),
        )
        schedule = schedule.append(
            Acquire(5, AcquireChannel(3), MemorySlot(3)),
        )
        with self.assertWarns(DeprecationWarning):
            qobj = assemble(
                schedule,
                qubit_lo_freq=self.default_qubit_lo_freq,
                meas_lo_freq=self.default_meas_lo_freq,
                meas_map=[[0, 1, 2], [3]],
            )
        self.assertIsInstance(qobj, PulseQobj)


class TestPulseAssemblerMissingKwargs(QiskitTestCase):
    """Verify that errors are raised in case backend is not provided and kwargs are missing."""

    def setUp(self):
        super().setUp()
        self.schedule = pulse.Schedule(name="fake_experiment")

        with self.assertWarns(DeprecationWarning):
<<<<<<< HEAD
            # Ignorable, because assemble and BackendV1 are deprecated
=======
>>>>>>> 889173bc
            self.backend = FakeOpenPulse2Q()
        self.config = self.backend.configuration()
        self.defaults = self.backend.defaults()
        self.qubit_lo_freq = list(self.defaults.qubit_freq_est)
        self.meas_lo_freq = list(self.defaults.meas_freq_est)
        self.qubit_lo_range = self.config.qubit_lo_range
        self.meas_lo_range = self.config.meas_lo_range
        self.schedule_los = {
            pulse.DriveChannel(0): self.qubit_lo_freq[0],
            pulse.DriveChannel(1): self.qubit_lo_freq[1],
            pulse.MeasureChannel(0): self.meas_lo_freq[0],
            pulse.MeasureChannel(1): self.meas_lo_freq[1],
        }
        self.meas_map = self.config.meas_map
        self.memory_slots = self.config.n_qubits

        # default rep_time and rep_delay
        self.rep_time = self.config.rep_times[0]
        self.rep_delay = None

    def test_defaults(self):
        """Test defaults work."""
        with self.assertWarns(DeprecationWarning):
            qobj = assemble(
                self.schedule,
                qubit_lo_freq=self.qubit_lo_freq,
                meas_lo_freq=self.meas_lo_freq,
                qubit_lo_range=self.qubit_lo_range,
                meas_lo_range=self.meas_lo_range,
                schedule_los=self.schedule_los,
                meas_map=self.meas_map,
                memory_slots=self.memory_slots,
                rep_time=self.rep_time,
                rep_delay=self.rep_delay,
            )
        self.assertIsInstance(qobj, PulseQobj)

    def test_missing_qubit_lo_freq(self):
        """Test error raised if qubit_lo_freq missing."""

        with self.assertRaises(QiskitError), self.assertWarns(DeprecationWarning):

            assemble(
                self.schedule,
                qubit_lo_freq=None,
                meas_lo_freq=self.meas_lo_freq,
                qubit_lo_range=self.qubit_lo_range,
                meas_lo_range=self.meas_lo_range,
                meas_map=self.meas_map,
                memory_slots=self.memory_slots,
                rep_time=self.rep_time,
                rep_delay=self.rep_delay,
            )

    def test_missing_meas_lo_freq(self):
        """Test error raised if meas_lo_freq missing."""

        with self.assertRaises(QiskitError), self.assertWarns(DeprecationWarning):
            assemble(
                self.schedule,
                qubit_lo_freq=self.qubit_lo_freq,
                meas_lo_freq=None,
                qubit_lo_range=self.qubit_lo_range,
                meas_lo_range=self.meas_lo_range,
                meas_map=self.meas_map,
                memory_slots=self.memory_slots,
                rep_time=self.rep_time,
                rep_delay=self.rep_delay,
            )

    def test_missing_memory_slots(self):
        """Test error is not raised if memory_slots are missing."""
        with self.assertWarns(DeprecationWarning):
            qobj = assemble(
                self.schedule,
                qubit_lo_freq=self.qubit_lo_freq,
                meas_lo_freq=self.meas_lo_freq,
                qubit_lo_range=self.qubit_lo_range,
                meas_lo_range=self.meas_lo_range,
                schedule_los=self.schedule_los,
                meas_map=self.meas_map,
                memory_slots=None,
                rep_time=self.rep_time,
                rep_delay=self.rep_delay,
            )
        self.assertIsInstance(qobj, PulseQobj)

    def test_missing_rep_time_and_delay(self):
        """Test qobj is valid if rep_time and rep_delay are missing."""
        with self.assertWarns(DeprecationWarning):
            qobj = assemble(
                self.schedule,
                qubit_lo_freq=self.qubit_lo_freq,
                meas_lo_freq=self.meas_lo_freq,
                qubit_lo_range=self.qubit_lo_range,
                meas_lo_range=self.meas_lo_range,
                schedule_los=self.schedule_los,
                meas_map=self.meas_map,
                memory_slots=None,
                rep_time=None,
                rep_delay=None,
            )
        self.assertEqual(hasattr(qobj, "rep_time"), False)
        self.assertEqual(hasattr(qobj, "rep_delay"), False)

    def test_missing_meas_map(self):
        """Test that assembly still works if meas_map is missing."""
        with self.assertWarns(DeprecationWarning):
            qobj = assemble(
                self.schedule,
                qubit_lo_freq=self.qubit_lo_freq,
                meas_lo_freq=self.meas_lo_freq,
                qubit_lo_range=self.qubit_lo_range,
                meas_lo_range=self.meas_lo_range,
                schedule_los=self.schedule_los,
                meas_map=None,
                memory_slots=self.memory_slots,
                rep_time=self.rep_time,
                rep_delay=self.rep_delay,
            )
        self.assertIsInstance(qobj, PulseQobj)

    def test_missing_lo_ranges(self):
        """Test that assembly still works if lo_ranges are missing."""
        with self.assertWarns(DeprecationWarning):
            qobj = assemble(
                self.schedule,
                qubit_lo_freq=self.qubit_lo_freq,
                meas_lo_freq=self.meas_lo_freq,
                qubit_lo_range=None,
                meas_lo_range=None,
                schedule_los=self.schedule_los,
                meas_map=self.meas_map,
                memory_slots=self.memory_slots,
                rep_time=self.rep_time,
                rep_delay=self.rep_delay,
            )
        self.assertIsInstance(qobj, PulseQobj)

    def test_unsupported_meas_level(self):
        """Test that assembly raises an error if meas_level is not supported"""
        with self.assertWarns(DeprecationWarning):
<<<<<<< HEAD
            # Ignorable, because assemble and BackendV1 are deprecated
=======
>>>>>>> 889173bc
            backend = FakeOpenPulse2Q()
        backend.configuration().meas_levels = [1, 2]
        with self.assertRaises(QiskitError), self.assertWarns(DeprecationWarning):
            assemble(
                self.schedule,
                backend,
                qubit_lo_freq=self.qubit_lo_freq,
                meas_lo_freq=self.meas_lo_freq,
                qubit_lo_range=self.qubit_lo_range,
                meas_lo_range=self.meas_lo_range,
                schedule_los=self.schedule_los,
                meas_level=0,
                meas_map=self.meas_map,
                memory_slots=self.memory_slots,
                rep_time=self.rep_time,
                rep_delay=self.rep_delay,
            )

    def test_single_and_deprecated_acquire_styles(self):
        """Test that acquires are identically combined with Acquires that take a single channel."""
        with self.assertWarns(DeprecationWarning):
<<<<<<< HEAD
            # Ignorable, because assemble and BackendV1 are deprecated
=======
>>>>>>> 889173bc
            backend = FakeOpenPulse2Q()
        new_style_schedule = Schedule()
        acq_dur = 1200
        for i in range(2):
            new_style_schedule += Acquire(acq_dur, AcquireChannel(i), MemorySlot(i))

        deprecated_style_schedule = Schedule()
        for i in range(2):
            deprecated_style_schedule += Acquire(1200, AcquireChannel(i), MemorySlot(i))

        # The Qobj IDs will be different
        with self.assertWarns(DeprecationWarning):
            n_qobj = assemble(new_style_schedule, backend)
        n_qobj.qobj_id = None
        n_qobj.experiments[0].header.name = None
        with self.assertWarns(DeprecationWarning):
            d_qobj = assemble(deprecated_style_schedule, backend)
        d_qobj.qobj_id = None
        d_qobj.experiments[0].header.name = None
        self.assertEqual(n_qobj, d_qobj)

        assembled_acquire = n_qobj.experiments[0].instructions[0]
        self.assertEqual(assembled_acquire.qubits, [0, 1])
        self.assertEqual(assembled_acquire.memory_slot, [0, 1])


class StreamHandlerRaiseException(StreamHandler):
    """Handler class that will raise an exception on formatting errors."""

    def handleError(self, record):
        raise sys.exc_info()


class TestLogAssembler(QiskitTestCase):
    """Testing the log_assembly option."""

    def setUp(self):
        super().setUp()
        logger = getLogger()
        self.addCleanup(logger.setLevel, logger.level)
        logger.setLevel("DEBUG")
        self.output = io.StringIO()
        logger.addHandler(StreamHandlerRaiseException(self.output))
        self.circuit = QuantumCircuit(QuantumRegister(1))

    def assertAssembleLog(self, log_msg):
        """Runs assemble and checks for logs containing specified message"""
        with self.assertWarns(DeprecationWarning):
            assemble(self.circuit, shots=2000, memory=True)
        self.output.seek(0)
        # Filter unrelated log lines
        output_lines = self.output.readlines()
        assembly_log_lines = [x for x in output_lines if log_msg in x]
        self.assertTrue(len(assembly_log_lines) == 1)

    def test_assembly_log_time(self):
        """Check Total Assembly Time is logged"""
        self.assertAssembleLog("Total Assembly Time")


if __name__ == "__main__":
    unittest.main(verbosity=2)<|MERGE_RESOLUTION|>--- conflicted
+++ resolved
@@ -64,10 +64,6 @@
         self.circ.measure(qr, cr)
 
         with self.assertWarns(DeprecationWarning):
-<<<<<<< HEAD
-            # Ignorable, because assemble and BackendV1 are deprecated
-=======
->>>>>>> 889173bc
             self.backend = Fake5QV1()
         self.backend_config = self.backend.configuration()
         self.num_qubits = self.backend_config.n_qubits
@@ -556,10 +552,6 @@
         circ.add_calibration(RxGate(3.14), [1], x180)
 
         with self.assertWarns(DeprecationWarning):
-<<<<<<< HEAD
-            # Ignorable, because assemble and BackendV1 are deprecated
-=======
->>>>>>> 889173bc
             qobj = assemble(circ, FakeOpenPulse2Q())
         # Only one circuit, so everything is stored at the job level
         cals = qobj.config.calibrations
@@ -582,10 +574,6 @@
         circ.add_calibration("h", [0], custom_h_schedule)
 
         with self.assertWarns(DeprecationWarning):
-<<<<<<< HEAD
-            # Ignorable, because assemble and BackendV1 are deprecated
-=======
->>>>>>> 889173bc
             qobj = assemble(circ, FakeOpenPulse2Q())
         lib = qobj.config.pulse_library
         self.assertEqual(len(lib), 1)
@@ -605,10 +593,6 @@
         circ.add_calibration("h", [0], custom_h_schedule)
 
         with self.assertWarns(DeprecationWarning):
-<<<<<<< HEAD
-            # Ignorable, because assemble and BackendV1 are deprecated
-=======
->>>>>>> 889173bc
             backend = FakeOpenPulse2Q()
         backend.configuration().parametric_pulses = ["drag"]
         with self.assertWarns(DeprecationWarning):
@@ -653,10 +637,6 @@
         circ2.add_calibration(RxGate(3.14), [1], dummy_sched)
 
         with self.assertWarns(DeprecationWarning):
-<<<<<<< HEAD
-            # Ignorable, because assemble and BackendV1 are deprecated
-=======
->>>>>>> 889173bc
             qobj = assemble([circ, circ2], FakeOpenPulse2Q())
         # Identical pulses are only added once
         self.assertEqual(len(qobj.config.pulse_library), 1)
@@ -684,10 +664,6 @@
         test_sched = pulse.Delay(64, DriveChannel(0)) + pulse.Delay(160, DriveChannel(0))
         circ.add_calibration("test", [0], test_sched)
         with self.assertWarns(DeprecationWarning):
-<<<<<<< HEAD
-            # Ignorable, because assemble and BackendV1 are deprecated
-=======
->>>>>>> 889173bc
             qobj = assemble(circ, FakeOpenPulse2Q())
         self.assertEqual(len(qobj.config.calibrations.gates[0].instructions), 2)
         self.assertEqual(
@@ -1001,10 +977,6 @@
     def setUp(self):
         super().setUp()
         with self.assertWarns(DeprecationWarning):
-<<<<<<< HEAD
-            # Ignorable, because assemble and BackendV1 are deprecated
-=======
->>>>>>> 889173bc
             self.backend = FakeOpenPulse2Q()
         self.backend_config = self.backend.configuration()
 
@@ -1314,10 +1286,6 @@
     def test_pulse_name_conflicts_in_other_schedule(self):
         """Test two pulses with the same name in different schedule can be resolved."""
         with self.assertWarns(DeprecationWarning):
-<<<<<<< HEAD
-            # Ignorable, because assemble and BackendV1 are deprecated
-=======
->>>>>>> 889173bc
             backend = Fake27QPulseV1()
         defaults = backend.defaults()
 
@@ -1427,10 +1395,6 @@
             << sched.duration
         )
         with self.assertWarns(DeprecationWarning):
-<<<<<<< HEAD
-            # Ignorable, because assemble and BackendV1 are deprecated
-=======
->>>>>>> 889173bc
             backend = FakeOpenPulse3Q()
         backend.configuration().parametric_pulses = [
             "gaussian",
@@ -1479,10 +1443,6 @@
         sched += Play(pulse.Constant(duration=25, amp=1), DriveChannel(2))
 
         with self.assertWarns(DeprecationWarning):
-<<<<<<< HEAD
-            # Ignorable, because assemble and BackendV1 are deprecated
-=======
->>>>>>> 889173bc
             backend = FakeOpenPulse3Q()
         backend.configuration().parametric_pulses = ["something_extra"]
 
@@ -1496,10 +1456,6 @@
     def test_assemble_parametric_pulse_kwarg_with_backend_setting(self):
         """Test that parametric pulses respect the kwarg over backend"""
         with self.assertWarns(DeprecationWarning):
-<<<<<<< HEAD
-            # Ignorable, because assemble and BackendV1 are deprecated
-=======
->>>>>>> 889173bc
             backend = Fake27QPulseV1()
 
         qc = QuantumCircuit(1, 1)
@@ -1517,10 +1473,6 @@
     def test_assemble_parametric_pulse_kwarg_empty_list_with_backend_setting(self):
         """Test that parametric pulses respect the kwarg as empty list over backend"""
         with self.assertWarns(DeprecationWarning):
-<<<<<<< HEAD
-            # Ignorable, because assemble and BackendV1 are deprecated
-=======
->>>>>>> 889173bc
             backend = Fake27QPulseV1()
 
         qc = QuantumCircuit(1, 1)
@@ -1879,10 +1831,6 @@
         self.schedule = pulse.Schedule(name="fake_experiment")
 
         with self.assertWarns(DeprecationWarning):
-<<<<<<< HEAD
-            # Ignorable, because assemble and BackendV1 are deprecated
-=======
->>>>>>> 889173bc
             self.backend = FakeOpenPulse2Q()
         self.config = self.backend.configuration()
         self.defaults = self.backend.defaults()
@@ -2025,10 +1973,6 @@
     def test_unsupported_meas_level(self):
         """Test that assembly raises an error if meas_level is not supported"""
         with self.assertWarns(DeprecationWarning):
-<<<<<<< HEAD
-            # Ignorable, because assemble and BackendV1 are deprecated
-=======
->>>>>>> 889173bc
             backend = FakeOpenPulse2Q()
         backend.configuration().meas_levels = [1, 2]
         with self.assertRaises(QiskitError), self.assertWarns(DeprecationWarning):
@@ -2050,10 +1994,6 @@
     def test_single_and_deprecated_acquire_styles(self):
         """Test that acquires are identically combined with Acquires that take a single channel."""
         with self.assertWarns(DeprecationWarning):
-<<<<<<< HEAD
-            # Ignorable, because assemble and BackendV1 are deprecated
-=======
->>>>>>> 889173bc
             backend = FakeOpenPulse2Q()
         new_style_schedule = Schedule()
         acq_dur = 1200
