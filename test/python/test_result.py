--- conflicted
+++ resolved
@@ -5,11 +5,7 @@
 # This source code is licensed under the Apache License, Version 2.0 found in
 # the LICENSE.txt file in the root directory of this source tree.
 
-<<<<<<< HEAD
-# pylint: disable=missing-docstring,broad-except,redefined-builtin
-=======
 """Tests for qiskit.Result"""
->>>>>>> 50bb515d
 
 import unittest
 
@@ -59,18 +55,10 @@
 
         Do two 2Q circuits: on 1st do nothing, and on 2nd do X on the first qubit.
         """
-<<<<<<< HEAD
-        backend = get_backend('local_qasm_simulator')
-        qr = QuantumRegister(2)
-        cr = ClassicalRegister(2)
-        qc1 = QuantumCircuit(qr, cr)
-        qc2 = QuantumCircuit(qr, cr)
-=======
         qr = qiskit.QuantumRegister(2)
         cr = qiskit.ClassicalRegister(2)
         qc1 = qiskit.QuantumCircuit(qr, cr)
         qc2 = qiskit.QuantumCircuit(qr, cr)
->>>>>>> 50bb515d
         qc2.x(qr[0])
         qc1.measure(qr, cr)
         qc2.measure(qr, cr)
@@ -83,16 +71,9 @@
 
     def test_average_data(self):
         """Test average_data."""
-<<<<<<< HEAD
-        backend = get_backend('local_qasm_simulator')
-        qr = QuantumRegister(2)
-        cr = ClassicalRegister(2)
-        qc = QuantumCircuit(qr, cr, name="qc")
-=======
         qr = qiskit.QuantumRegister(2)
         cr = qiskit.ClassicalRegister(2)
         qc = qiskit.QuantumCircuit(qr, cr, name="qc")
->>>>>>> 50bb515d
         qc.h(qr[0])
         qc.cx(qr[0], qr[1])
         qc.measure(qr[0], cr[0])
@@ -124,28 +105,6 @@
         )
 
     def test_combine_results(self):
-<<<<<<< HEAD
-        """Test combining two results."""
-        backend = get_backend('local_qasm_simulator')
-        qr = QuantumRegister(1)
-        cr = ClassicalRegister(1)
-        qc1 = QuantumCircuit(qr, cr)
-        qc2 = QuantumCircuit(qr, cr)
-        qc1.measure(qr[0], cr[0])
-        qc2.x(qr[0])
-        qc2.measure(qr[0], cr[0])
-        qobj1 = compile(qc1, backend)
-        qobj2 = compile(qc2, backend)
-        job1 = backend.run(qobj1)
-        job2 = backend.run(qobj2)
-        result1 = job1.result()
-        result2 = job2.result()
-        counts1 = result1.get_counts(qc1)
-        counts2 = result2.get_counts(qc2)
-        result1 += result2
-        counts12 = [result1.get_counts(qc1), result1.get_counts(qc2)]
-        self.assertEqual(counts12, [counts1, counts2])
-=======
         """Test combining results in a new Result instance is possible."""
         result1, result2 = (self._result1, self._result2)
         counts1 = result1.get_counts(self._qc1.name)
@@ -163,5 +122,4 @@
 
 
 if __name__ == '__main__':
-    unittest.main(verbosity=2)
->>>>>>> 50bb515d
+    unittest.main(verbosity=2)