--- conflicted
+++ resolved
@@ -559,63 +559,23 @@
         #   measure pulse should start with a delay of 16dt+16dt+64dt(64dt for cx gate).
         expected = Schedule(
             (0, self.inst_map.get("sx", [1])),
-<<<<<<< HEAD
-            (0 + 160, self.inst_map.get("sx", [0])),  # Right shifted because of alap.
-            (0 + 160, self.inst_map.get("sx", [1])),
-            (0 + 160 + 160, self.inst_map.get("cx", [0, 1])),
-            (
-                0 + 160 + 160 + 1760,
-                Acquire(1472, channel=AcquireChannel(0), mem_slot=MemorySlot(0)),
-            ),
-            (
-                0 + 160 + 160 + 1760,
-                Acquire(1472, channel=AcquireChannel(1), mem_slot=MemorySlot(1)),
-            ),
-=======
             (0 + 16, self.inst_map.get("sx", [0])),  # Right shifted because of alap.
             (0 + 16, self.inst_map.get("sx", [1])),
             (0 + 16 + 16, self.inst_map.get("cx", [0, 1])),
->>>>>>> 8edc2167
             (
                 0 + 16 + 16 + 64,
                 Play(
-<<<<<<< HEAD
-                    GaussianSquare(
-                        duration=1472,
-                        sigma=64,
-                        width=1216,
-                        amp=0.24000000000000002,
-                        angle=-0.24730169436555283,
-                        name="M_m0",
-                    ),
+                    Waveform(samples=self.pulse_2_samples, name="pulse_2"),
                     channel=MeasureChannel(0),
-                    name="M_m0",
-=======
-                    Waveform(samples=self.pulse_2_samples, name="pulse_2"),
-                    MeasureChannel(0),
                     name="pulse_2",
->>>>>>> 8edc2167
                 ),
             ),
             (
                 0 + 16 + 16 + 64,
                 Play(
-<<<<<<< HEAD
-                    GaussianSquare(
-                        duration=1472,
-                        sigma=64,
-                        width=1216,
-                        amp=0.32,
-                        angle=-1.9900962136758156,
-                        name="M_m1",
-                    ),
+                    Waveform(samples=self.pulse_2_samples, name="pulse_2"),
                     channel=MeasureChannel(1),
-                    name="M_m1",
-=======
-                    Waveform(samples=self.pulse_2_samples, name="pulse_2"),
-                    MeasureChannel(1),
                     name="pulse_2",
->>>>>>> 8edc2167
                 ),
             ),
             (0 + 16 + 16 + 64, Acquire(1792, AcquireChannel(0), MemorySlot(0))),
@@ -733,61 +693,22 @@
         expected = Schedule(
             (0, self.inst_map.get("sx", [1])),
             (0, self.inst_map.get("sx", [0])),  # Left shifted because of asap.
-<<<<<<< HEAD
-            (0 + 160, self.inst_map.get("sx", [1])),
-            (0 + 160 + 160, self.inst_map.get("cx", [0, 1])),
-            (
-                0 + 160 + 160 + 1760,
-                Acquire(1472, channel=AcquireChannel(0), mem_slot=MemorySlot(0)),
-            ),
-            (
-                0 + 160 + 160 + 1760,
-                Acquire(1472, channel=AcquireChannel(1), mem_slot=MemorySlot(1)),
-            ),
-=======
             (0 + 16, self.inst_map.get("sx", [1])),
             (0 + 16 + 16, self.inst_map.get("cx", [0, 1])),
->>>>>>> 8edc2167
             (
                 0 + 16 + 16 + 64,
                 Play(
-<<<<<<< HEAD
-                    GaussianSquare(
-                        duration=1472,
-                        sigma=64,
-                        width=1216,
-                        amp=0.24000000000000002,
-                        angle=-0.24730169436555283,
-                        name="M_m0",
-                    ),
+                    Waveform(samples=self.pulse_2_samples, name="pulse_2"),
                     channel=MeasureChannel(0),
-                    name="M_m0",
-=======
-                    Waveform(samples=self.pulse_2_samples, name="pulse_2"),
-                    MeasureChannel(0),
                     name="pulse_2",
->>>>>>> 8edc2167
                 ),
             ),
             (
                 0 + 16 + 16 + 64,
                 Play(
-<<<<<<< HEAD
-                    GaussianSquare(
-                        duration=1472,
-                        sigma=64,
-                        width=1216,
-                        amp=0.32,
-                        angle=-1.9900962136758156,
-                        name="M_m1",
-                    ),
+                    Waveform(samples=self.pulse_2_samples, name="pulse_2"),
                     channel=MeasureChannel(1),
-                    name="M_m1",
-=======
-                    Waveform(samples=self.pulse_2_samples, name="pulse_2"),
-                    MeasureChannel(1),
                     name="pulse_2",
->>>>>>> 8edc2167
                 ),
             ),
             (0 + 16 + 16 + 64, Acquire(1792, AcquireChannel(0), MemorySlot(0))),
@@ -866,79 +787,15 @@
             # This is the schedule to implement sx gate.
             (0, self.inst_map.get("sx", [0])),
             # This is the schedule to implement cx gate
-<<<<<<< HEAD
-            (0 + 160, self.inst_map.get("cx", [0, 1])),
-            # Getting ready the to take classical data in MemorySlot(0) for qubit:0
-            (0 + 160 + 1760, Acquire(1472, channel=AcquireChannel(0), mem_slot=MemorySlot(0))),
-            # Since, the method of Scheduling is 'as_soon_as_possilbe' so again for
-            # qubit:1 getting ready the to take classical data in MemorySlot(1)
-            (0 + 160 + 1760, Acquire(1472, channel=AcquireChannel(1), mem_slot=MemorySlot(1))),
-            # Playing pulse on MeasureChannel(0) to read qubit:0 to MemoryChannel(0)
-            (
-                0 + 160 + 1760,
-                Play(
-                    GaussianSquare(
-                        duration=1472,
-                        sigma=64,
-                        width=1216,
-                        amp=0.24000000000000002,
-                        angle=-0.24730169436555283,
-                        name="M_m0",
-                    ),
-                    channel=MeasureChannel(0),
-                    name="M_m0",
-=======
             (0 + 16, self.inst_map.get("cx", [0, 1])),
             # This is the schedule for the measurements on qubits 0 and 1 (combined)
             (
                 0 + 16 + 64,
                 self.inst_map.get("measure", [0]).filter(
                     channels=[MeasureChannel(0), MeasureChannel(1)]
->>>>>>> 8edc2167
                 ),
             ),
             (
-<<<<<<< HEAD
-                0 + 160 + 1760,
-                Play(
-                    GaussianSquare(
-                        duration=1472,
-                        sigma=64,
-                        width=1216,
-                        amp=0.32,
-                        angle=-1.9900962136758156,
-                        name="M_m1",
-                    ),
-                    channel=MeasureChannel(1),
-                    name="M_m1",
-                ),
-            ),
-            # Time for MeasureChannel(0) to relax
-            (0 + 160 + 1760 + 1472, Delay(1568, channel=MeasureChannel(0))),
-            # Time for MeasureChannel(1) to relax
-            (0 + 160 + 1760 + 1472, Delay(1568, channel=MeasureChannel(1))),
-            # The below schedules would be for the additional measure(1, 1) instruction added.
-            (
-                0 + 160 + 1760 + 1472 + 1568,
-                Acquire(1472, channel=AcquireChannel(1), mem_slot=MemorySlot(1)),
-            ),
-            (
-                0 + 160 + 1760 + 1472 + 1568,
-                Play(
-                    GaussianSquare(
-                        duration=1472,
-                        sigma=64,
-                        width=1216,
-                        amp=0.32,
-                        angle=-1.9900962136758156,
-                        name="M_m1",
-                    ),
-                    channel=MeasureChannel(1),
-                    name="M_m1",
-                ),
-            ),
-            (0 + 160 + 1760 + 1472 + 1568 + 1472, Delay(1568, channel=MeasureChannel(1))),
-=======
                 0 + 16 + 64,
                 self.inst_map.get("measure", [0]).filter(
                     channels=[AcquireChannel(0), AcquireChannel(1)]
@@ -953,7 +810,6 @@
                 0 + 16 + 64 + 1792,
                 self.inst_map.get("measure", [1]).filter(channels=[AcquireChannel(1)]),
             ),
->>>>>>> 8edc2167
         )
         self.assertEqual(sched.instructions, expected_sched.instructions)
 
@@ -1238,36 +1094,11 @@
         is actually Schedule for just qubit_0"""
         sched_from_backend = self.backend.instruction_schedule_map.get("measure", [0])
         expected_sched = Schedule(
-<<<<<<< HEAD
-            (0, Acquire(1472, channel=AcquireChannel(0), mem_slot=MemorySlot(0))),
-            (0, Acquire(1472, channel=AcquireChannel(1), mem_slot=MemorySlot(1))),
-            (0, Acquire(1472, channel=AcquireChannel(2), mem_slot=MemorySlot(2))),
-            (0, Acquire(1472, channel=AcquireChannel(3), mem_slot=MemorySlot(3))),
-            (0, Acquire(1472, channel=AcquireChannel(4), mem_slot=MemorySlot(4))),
-            (0, Acquire(1472, channel=AcquireChannel(5), mem_slot=MemorySlot(5))),
-            (0, Acquire(1472, channel=AcquireChannel(6), mem_slot=MemorySlot(6))),
-            (
-                0,
-                Play(
-                    GaussianSquare(
-                        duration=1472,
-                        sigma=64,
-                        width=1216,
-                        amp=0.24000000000000002,
-                        angle=-0.24730169436555283,
-                        name="M_m0",
-                    ),
-                    channel=MeasureChannel(0),
-                    name="M_m0",
-                ),
-            ),
-            (1472, Delay(1568, channel=MeasureChannel(0))),
-=======
             (
                 0,
                 Play(
                     Waveform(samples=self.pulse_2_samples, name="pulse_2"),
-                    MeasureChannel(0),
+                    channel=MeasureChannel(0),
                     name="pulse_2",
                 ),
             ),
@@ -1275,7 +1106,7 @@
                 0,
                 Play(
                     Waveform(samples=self.pulse_2_samples, name="pulse_2"),
-                    MeasureChannel(1),
+                    channel=MeasureChannel(1),
                     name="pulse_2",
                 ),
             ),
@@ -1283,14 +1114,13 @@
                 0,
                 Play(
                     Waveform(samples=self.pulse_2_samples, name="pulse_2"),
-                    MeasureChannel(2),
+                    channel=MeasureChannel(2),
                     name="pulse_2",
                 ),
             ),
             (0, Acquire(1792, AcquireChannel(0), MemorySlot(0))),
             (0, Acquire(1792, AcquireChannel(1), MemorySlot(1))),
             (0, Acquire(1792, AcquireChannel(2), MemorySlot(2))),
->>>>>>> 8edc2167
             name="measure",
         )
         self.assertEqual(sched_from_backend, expected_sched)