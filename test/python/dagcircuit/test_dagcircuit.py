--- conflicted
+++ resolved
@@ -1363,16 +1363,6 @@
 
 
 class TestConditional(QiskitTestCase):
-<<<<<<< HEAD
-    """Test the classical conditional gates.
-    """
-
-    def setUp(self):
-        super().setUp()
-        self.qreg = QuantumRegister(3, 'q')
-        self.creg = ClassicalRegister(2, 'c')
-        self.creg2 = ClassicalRegister(2, 'c2')
-=======
     """Test the classical conditional gates."""
 
     def setUp(self):
@@ -1380,7 +1370,6 @@
         self.qreg = QuantumRegister(3, "q")
         self.creg = ClassicalRegister(2, "c")
         self.creg2 = ClassicalRegister(2, "c2")
->>>>>>> eda331ae
         self.qubit0 = self.qreg[0]
         self.circuit = QuantumCircuit(self.qreg, self.creg, self.creg2)
         self.dag = None
@@ -1397,27 +1386,6 @@
         self.assertEqual(gate_node.condition, (self.creg, 1))
         self.assertEqual(
             sorted(self.dag._multi_graph.in_edges(gate_node._node_id)),
-<<<<<<< HEAD
-            sorted([
-                (self.dag.input_map[self.qreg[0]]._node_id, gate_node._node_id,
-                 self.qreg[0]),
-                (self.dag.input_map[self.creg[0]]._node_id, gate_node._node_id,
-                 self.creg[0]),
-                (self.dag.input_map[self.creg[1]]._node_id, gate_node._node_id,
-                 self.creg[1])
-            ]))
-
-        self.assertEqual(
-            sorted(self.dag._multi_graph.out_edges(gate_node._node_id)),
-            sorted([
-                (gate_node._node_id, self.dag.output_map[self.qreg[0]]._node_id,
-                 self.qreg[0]),
-                (gate_node._node_id, self.dag.output_map[self.creg[0]]._node_id,
-                 self.creg[0]),
-                (gate_node._node_id, self.dag.output_map[self.creg[1]]._node_id,
-                 self.creg[1])
-            ]))
-=======
             sorted(
                 [
                     (self.dag.input_map[self.qreg[0]]._node_id, gate_node._node_id, self.qreg[0]),
@@ -1437,7 +1405,6 @@
                 ]
             ),
         )
->>>>>>> eda331ae
 
     def test_clbit_conditional(self):
         """Test consistency of conditional on single classical bit."""
@@ -1451,26 +1418,6 @@
         self.assertEqual(gate_node.condition, (self.creg[0], 1))
         self.assertEqual(
             sorted(self.dag._multi_graph.in_edges(gate_node._node_id)),
-<<<<<<< HEAD
-            sorted([
-                (self.dag.input_map[self.qreg[0]]._node_id, gate_node._node_id,
-                 self.qreg[0]),
-                (self.dag.input_map[self.creg[0]]._node_id, gate_node._node_id,
-                 self.creg[0])
-            ]))
-
-        self.assertEqual(
-            sorted(self.dag._multi_graph.out_edges(gate_node._node_id)),
-            sorted([
-                (gate_node._node_id, self.dag.output_map[self.qreg[0]]._node_id,
-                 self.qreg[0]),
-                (gate_node._node_id, self.dag.output_map[self.creg[0]]._node_id,
-                 self.creg[0]),
-            ]))
-
-
-if __name__ == '__main__':
-=======
             sorted(
                 [
                     (self.dag.input_map[self.qreg[0]]._node_id, gate_node._node_id, self.qreg[0]),
@@ -1491,5 +1438,4 @@
 
 
 if __name__ == "__main__":
->>>>>>> eda331ae
     unittest.main()