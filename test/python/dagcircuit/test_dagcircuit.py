# This code is part of Qiskit.
#
# (C) Copyright IBM 2017.
#
# This code is licensed under the Apache License, Version 2.0. You may
# obtain a copy of this license in the LICENSE.txt file in the root directory
# of this source tree or at http://www.apache.org/licenses/LICENSE-2.0.
#
# Any modifications or derivative works of this code must retain this
# copyright notice, and modified files need to carry a notice indicating
# that they have been altered from the originals.

"""Test for the DAGCircuit object"""

import unittest

from ddt import ddt, data

import retworkx as rx

from qiskit.dagcircuit import DAGCircuit
from qiskit.circuit import QuantumRegister
from qiskit.circuit import ClassicalRegister, Clbit
from qiskit.circuit import QuantumCircuit, Qubit
from qiskit.circuit import Measure
from qiskit.circuit import Reset
from qiskit.circuit import Delay
from qiskit.circuit import Gate, Instruction
from qiskit.circuit import Parameter
from qiskit.circuit.library.standard_gates.i import IGate
from qiskit.circuit.library.standard_gates.h import HGate
from qiskit.circuit.library.standard_gates.x import CXGate
from qiskit.circuit.library.standard_gates.z import CZGate
from qiskit.circuit.library.standard_gates.x import XGate
from qiskit.circuit.library.standard_gates.y import YGate
from qiskit.circuit.library.standard_gates.u1 import U1Gate
from qiskit.circuit.barrier import Barrier
from qiskit.dagcircuit.exceptions import DAGCircuitError
from qiskit.converters import circuit_to_dag
from qiskit.test import QiskitTestCase


def raise_if_dagcircuit_invalid(dag):
    """Validates the internal consistency of a DAGCircuit._multi_graph.
    Intended for use in testing.

    Raises:
       DAGCircuitError: if DAGCircuit._multi_graph is inconsistent.
    """

    multi_graph = dag._multi_graph

    if not rx.is_directed_acyclic_graph(multi_graph):
        raise DAGCircuitError("multi_graph is not a DAG.")

    # Every node should be of type in, out, or op.
    # All input/output nodes should be present in input_map/output_map.
    for node in dag._multi_graph.nodes():
        if node.type == "in":
            assert node is dag.input_map[node.wire]
        elif node.type == "out":
            assert node is dag.output_map[node.wire]
        elif node.type == "op":
            continue
        else:
            raise DAGCircuitError(f"Found node of unexpected type: {node.type}")

    # Shape of node.op should match shape of node.
    for node in dag.op_nodes():
        assert len(node.qargs) == node.op.num_qubits
        assert len(node.cargs) == node.op.num_clbits

    # Every edge should be labled with a known wire.
    edges_outside_wires = [
        edge_data for edge_data in dag._multi_graph.edges() if edge_data not in dag.wires
    ]
    if edges_outside_wires:
        raise DAGCircuitError(
            "multi_graph contains one or more edges ({}) "
            "not found in DAGCircuit.wires ({}).".format(edges_outside_wires, dag.wires)
        )

    # Every wire should have exactly one input node and one output node.
    for wire in dag.wires:
        in_node = dag.input_map[wire]
        out_node = dag.output_map[wire]

        assert in_node.wire == wire
        assert out_node.wire == wire
        assert in_node.type == "in"
        assert out_node.type == "out"

    # Every wire should be propagated by exactly one edge between nodes.
    for wire in dag.wires:
        cur_node_id = dag.input_map[wire]._node_id
        out_node_id = dag.output_map[wire]._node_id

        while cur_node_id != out_node_id:
            out_edges = dag._multi_graph.out_edges(cur_node_id)
            edges_to_follow = [(src, dest, data) for (src, dest, data) in out_edges if data == wire]

            assert len(edges_to_follow) == 1
            cur_node_id = edges_to_follow[0][1]

    # Wires can only terminate at input/output nodes.
    for op_node in dag.op_nodes():
        assert multi_graph.in_degree(op_node._node_id) == multi_graph.out_degree(op_node._node_id)

    # Node input/output edges should match node qarg/carg/condition.
    for node in dag.op_nodes():
        in_edges = dag._multi_graph.in_edges(node._node_id)
        out_edges = dag._multi_graph.out_edges(node._node_id)

        in_wires = {data for src, dest, data in in_edges}
        out_wires = {data for src, dest, data in out_edges}

        node_cond_bits = set(node.op.condition[0][:] if node.op.condition is not None else [])
        node_qubits = set(node.qargs)
        node_clbits = set(node.cargs)

        all_bits = node_qubits | node_clbits | node_cond_bits

        assert in_wires == all_bits, f"In-edge wires {in_wires} != node bits {all_bits}"
        assert out_wires == all_bits, "Out-edge wires {} != node bits {}".format(
            out_wires, all_bits
        )


class TestDagRegisters(QiskitTestCase):
    """Test qreg and creg inside the dag"""

    def test_add_qreg_creg(self):
        """add_qreg() and  add_creg() methods"""
        dag = DAGCircuit()
        dag.add_qreg(QuantumRegister(2, "qr"))
        dag.add_creg(ClassicalRegister(1, "cr"))
        self.assertDictEqual(dag.qregs, {"qr": QuantumRegister(2, "qr")})
        self.assertDictEqual(dag.cregs, {"cr": ClassicalRegister(1, "cr")})

    def test_dag_get_qubits(self):
        """get_qubits() method"""
        dag = DAGCircuit()
        dag.add_qreg(QuantumRegister(1, "qr1"))
        dag.add_qreg(QuantumRegister(1, "qr10"))
        dag.add_qreg(QuantumRegister(1, "qr0"))
        dag.add_qreg(QuantumRegister(1, "qr3"))
        dag.add_qreg(QuantumRegister(1, "qr4"))
        dag.add_qreg(QuantumRegister(1, "qr6"))
        self.assertListEqual(
            dag.qubits,
            [
                QuantumRegister(1, "qr1")[0],
                QuantumRegister(1, "qr10")[0],
                QuantumRegister(1, "qr0")[0],
                QuantumRegister(1, "qr3")[0],
                QuantumRegister(1, "qr4")[0],
                QuantumRegister(1, "qr6")[0],
            ],
        )

    def test_add_reg_duplicate(self):
        """add_qreg with the same register twice is not allowed."""
        dag = DAGCircuit()
        qr = QuantumRegister(2)
        dag.add_qreg(qr)
        self.assertRaises(DAGCircuitError, dag.add_qreg, qr)

    def test_add_reg_duplicate_name(self):
        """Adding quantum registers with the same name is not allowed."""
        dag = DAGCircuit()
        qr1 = QuantumRegister(3, "qr")
        dag.add_qreg(qr1)
        qr2 = QuantumRegister(2, "qr")
        self.assertRaises(DAGCircuitError, dag.add_qreg, qr2)

    def test_add_reg_bad_type(self):
        """add_qreg with a classical register is not allowed."""
        dag = DAGCircuit()
        cr = ClassicalRegister(2)
        self.assertRaises(DAGCircuitError, dag.add_qreg, cr)

    def test_add_qubits_invalid_qubits(self):
        """Verify we raise if pass not a Qubit."""
        dag = DAGCircuit()

        with self.assertRaisesRegex(DAGCircuitError, "not a Qubit instance"):
            dag.add_qubits([Clbit()])

        with self.assertRaisesRegex(DAGCircuitError, "not a Qubit instance"):
            dag.add_qubits([Qubit(), Clbit(), Qubit()])

    def test_add_qubits_invalid_clbits(self):
        """Verify we raise if pass not a Clbit."""
        dag = DAGCircuit()

        with self.assertRaisesRegex(DAGCircuitError, "not a Clbit instance"):
            dag.add_clbits([Qubit()])

        with self.assertRaisesRegex(DAGCircuitError, "not a Clbit instance"):
            dag.add_clbits([Clbit(), Qubit(), Clbit()])

    def test_raise_if_bits_already_present(self):
        """Verify we raise when attempting to add a Bit already in the DAG."""
        dag = DAGCircuit()
        qubits = [Qubit(), Qubit()]
        clbits = [Clbit(), Clbit()]

        dag.add_qubits(qubits)
        dag.add_clbits(clbits)

        with self.assertRaisesRegex(DAGCircuitError, "duplicate qubits"):
            dag.add_qubits(qubits)

        with self.assertRaisesRegex(DAGCircuitError, "duplicate clbits "):
            dag.add_clbits(clbits)

    def test_raise_if_bits_already_present_from_register(self):
        """Verify we raise when attempting to add a Bit already in the DAG."""
        dag = DAGCircuit()
        qr = QuantumRegister(2, "q")
        cr = ClassicalRegister(2, "c")
        dag.add_creg(cr)
        dag.add_qreg(qr)

        with self.assertRaisesRegex(DAGCircuitError, "duplicate qubits"):
            dag.add_qubits(qr[:])

        with self.assertRaisesRegex(DAGCircuitError, "duplicate clbits "):
            dag.add_clbits(cr[:])

    def test_addding_individual_bit(self):
        """Verify we can add a individual bits to a DAG."""
        qr = QuantumRegister(3, "qr")
        dag = DAGCircuit()
        dag.add_qreg(qr)

        new_bit = Qubit()

        dag.add_qubits([new_bit])

        self.assertEqual(dag.qubits, list(qr) + [new_bit])
        self.assertEqual(list(dag.qregs.values()), [qr])


class TestDagApplyOperation(QiskitTestCase):
    """Test adding an op node to a dag."""

    def setUp(self):
        super().setUp()
        self.dag = DAGCircuit()
        qreg = QuantumRegister(3, "qr")
        creg = ClassicalRegister(2, "cr")
        self.dag.add_qreg(qreg)
        self.dag.add_creg(creg)

        self.qubit0 = qreg[0]
        self.qubit1 = qreg[1]
        self.qubit2 = qreg[2]
        self.clbit0 = creg[0]
        self.clbit1 = creg[1]
        self.condition = (creg, 3)

    def test_apply_operation_back(self):
        """The apply_operation_back() method."""
        x_gate = XGate()
        x_gate.condition = self.condition
        self.dag.apply_operation_back(HGate(), [self.qubit0], [])
        self.dag.apply_operation_back(CXGate(), [self.qubit0, self.qubit1], [])
        self.dag.apply_operation_back(Measure(), [self.qubit1, self.clbit1], [])
        self.dag.apply_operation_back(x_gate, [self.qubit1], [])
        self.dag.apply_operation_back(Measure(), [self.qubit0, self.clbit0], [])
        self.dag.apply_operation_back(Measure(), [self.qubit1, self.clbit1], [])
        self.assertEqual(len(list(self.dag.nodes())), 16)
        self.assertEqual(len(list(self.dag.edges())), 17)

    def test_edges(self):
        """Test that DAGCircuit.edges() behaves as expected with ops."""
        x_gate = XGate()
        x_gate.condition = self.condition
        self.dag.apply_operation_back(HGate(), [self.qubit0], [])
        self.dag.apply_operation_back(CXGate(), [self.qubit0, self.qubit1], [])
        self.dag.apply_operation_back(Measure(), [self.qubit1, self.clbit1], [])
        self.dag.apply_operation_back(x_gate, [self.qubit1], [])
        self.dag.apply_operation_back(Measure(), [self.qubit0, self.clbit0], [])
        self.dag.apply_operation_back(Measure(), [self.qubit1, self.clbit1], [])
        out_edges = self.dag.edges(self.dag.output_map.values())
        self.assertEqual(list(out_edges), [])
        in_edges = self.dag.edges(self.dag.input_map.values())
        # number of edges for input nodes should be the same as number of wires
        self.assertEqual(len(list(in_edges)), 5)

    def test_apply_operation_back_conditional(self):
        """Test consistency of apply_operation_back with condition set."""

        # Single qubit gate conditional: qc.h(qr[2]).c_if(cr, 3)

        h_gate = HGate()
        h_gate.condition = self.condition
        h_node = self.dag.apply_operation_back(h_gate, [self.qubit2], [])

        self.assertEqual(h_node.qargs, [self.qubit2])
        self.assertEqual(h_node.cargs, [])
        self.assertEqual(h_node.op.condition, h_gate.condition)

        self.assertEqual(
            sorted(self.dag._multi_graph.in_edges(h_node._node_id)),
            sorted(
                [
                    (self.dag.input_map[self.qubit2]._node_id, h_node._node_id, self.qubit2),
                    (self.dag.input_map[self.clbit0]._node_id, h_node._node_id, self.clbit0),
                    (self.dag.input_map[self.clbit1]._node_id, h_node._node_id, self.clbit1),
                ]
            ),
        )

        self.assertEqual(
            sorted(self.dag._multi_graph.out_edges(h_node._node_id)),
            sorted(
                [
                    (h_node._node_id, self.dag.output_map[self.qubit2]._node_id, self.qubit2),
                    (h_node._node_id, self.dag.output_map[self.clbit0]._node_id, self.clbit0),
                    (h_node._node_id, self.dag.output_map[self.clbit1]._node_id, self.clbit1),
                ]
            ),
        )

        self.assertTrue(rx.is_directed_acyclic_graph(self.dag._multi_graph))

    def test_apply_operation_back_conditional_measure(self):
        """Test consistency of apply_operation_back for conditional measure."""

        # Measure targeting a clbit which is not a member of the conditional
        # register. qc.measure(qr[0], cr[0]).c_if(cr2, 0)

        new_creg = ClassicalRegister(1, "cr2")
        self.dag.add_creg(new_creg)

        meas_gate = Measure()
        meas_gate.condition = (new_creg, 0)
        meas_node = self.dag.apply_operation_back(meas_gate, [self.qubit0], [self.clbit0])

        self.assertEqual(meas_node.qargs, [self.qubit0])
        self.assertEqual(meas_node.cargs, [self.clbit0])
        self.assertEqual(meas_node.op.condition, meas_gate.condition)

        self.assertEqual(
            sorted(self.dag._multi_graph.in_edges(meas_node._node_id)),
            sorted(
                [
                    (self.dag.input_map[self.qubit0]._node_id, meas_node._node_id, self.qubit0),
                    (self.dag.input_map[self.clbit0]._node_id, meas_node._node_id, self.clbit0),
                    (
                        self.dag.input_map[new_creg[0]]._node_id,
                        meas_node._node_id,
                        Clbit(new_creg, 0),
                    ),
                ]
            ),
        )

        self.assertEqual(
            sorted(self.dag._multi_graph.out_edges(meas_node._node_id)),
            sorted(
                [
                    (meas_node._node_id, self.dag.output_map[self.qubit0]._node_id, self.qubit0),
                    (meas_node._node_id, self.dag.output_map[self.clbit0]._node_id, self.clbit0),
                    (
                        meas_node._node_id,
                        self.dag.output_map[new_creg[0]]._node_id,
                        Clbit(new_creg, 0),
                    ),
                ]
            ),
        )

        self.assertTrue(rx.is_directed_acyclic_graph(self.dag._multi_graph))

    def test_apply_operation_back_conditional_measure_to_self(self):
        """Test consistency of apply_operation_back for measure onto conditioning bit."""

        # Measure targeting a clbit which _is_ a member of the conditional
        # register. qc.measure(qr[0], cr[0]).c_if(cr, 3)

        meas_gate = Measure()
        meas_gate.condition = self.condition
        meas_node = self.dag.apply_operation_back(meas_gate, [self.qubit1], [self.clbit1])

        self.assertEqual(meas_node.qargs, [self.qubit1])
        self.assertEqual(meas_node.cargs, [self.clbit1])
        self.assertEqual(meas_node.op.condition, meas_gate.condition)

        self.assertEqual(
            sorted(self.dag._multi_graph.in_edges(meas_node._node_id)),
            sorted(
                [
                    (self.dag.input_map[self.qubit1]._node_id, meas_node._node_id, self.qubit1),
                    (self.dag.input_map[self.clbit0]._node_id, meas_node._node_id, self.clbit0),
                    (self.dag.input_map[self.clbit1]._node_id, meas_node._node_id, self.clbit1),
                ]
            ),
        )

        self.assertEqual(
            sorted(self.dag._multi_graph.out_edges(meas_node._node_id)),
            sorted(
                [
                    (meas_node._node_id, self.dag.output_map[self.qubit1]._node_id, self.qubit1),
                    (meas_node._node_id, self.dag.output_map[self.clbit0]._node_id, self.clbit0),
                    (meas_node._node_id, self.dag.output_map[self.clbit1]._node_id, self.clbit1),
                ]
            ),
        )

        self.assertTrue(rx.is_directed_acyclic_graph(self.dag._multi_graph))

    def test_apply_operation_front(self):
        """The apply_operation_front() method"""
        self.dag.apply_operation_back(HGate(), [self.qubit0], [])
        self.dag.apply_operation_front(Reset(), [self.qubit0], [])
        h_node = self.dag.op_nodes(op=HGate).pop()
        reset_node = self.dag.op_nodes(op=Reset).pop()

        self.assertIn(reset_node, set(self.dag.predecessors(h_node)))


class TestDagNodeSelection(QiskitTestCase):
    """Test methods that select certain dag nodes"""

    def setUp(self):
        super().setUp()
        self.dag = DAGCircuit()
        qreg = QuantumRegister(3, "qr")
        creg = ClassicalRegister(2, "cr")
        self.dag.add_qreg(qreg)
        self.dag.add_creg(creg)

        self.qubit0 = qreg[0]
        self.qubit1 = qreg[1]
        self.qubit2 = qreg[2]
        self.clbit0 = creg[0]
        self.clbit1 = creg[1]
        self.condition = (creg, 3)

    def test_front_layer(self):
        """The method dag.front_layer() returns first layer"""
        self.dag.apply_operation_back(HGate(), [self.qubit0], [])
        self.dag.apply_operation_back(CXGate(), [self.qubit0, self.qubit1], [])
        self.dag.apply_operation_back(Reset(), [self.qubit0], [])

        op_nodes = self.dag.front_layer()
        self.assertEqual(len(op_nodes), 1)
        self.assertIsInstance(op_nodes[0].op, HGate)

    def test_get_op_nodes_all(self):
        """The method dag.op_nodes() returns all op nodes"""
        self.dag.apply_operation_back(HGate(), [self.qubit0], [])
        self.dag.apply_operation_back(CXGate(), [self.qubit0, self.qubit1], [])
        self.dag.apply_operation_back(Reset(), [self.qubit0], [])

        op_nodes = self.dag.op_nodes()
        self.assertEqual(len(op_nodes), 3)

        for node in op_nodes:
            self.assertIsInstance(node.op, Instruction)

    def test_get_op_nodes_particular(self):
        """The method dag.gates_nodes(op=AGate) returns all the AGate nodes"""
        self.dag.apply_operation_back(HGate(), [self.qubit0], [])
        self.dag.apply_operation_back(HGate(), [self.qubit1], [])
        self.dag.apply_operation_back(Reset(), [self.qubit0], [])

        self.dag.apply_operation_back(CXGate(), [self.qubit0, self.qubit1], [])

        op_nodes = self.dag.op_nodes(op=HGate)
        self.assertEqual(len(op_nodes), 2)

        op_node_1 = op_nodes.pop()
        op_node_2 = op_nodes.pop()

        self.assertIsInstance(op_node_1.op, HGate)
        self.assertIsInstance(op_node_2.op, HGate)

    def test_quantum_successors(self):
        """The method dag.quantum_successors() returns successors connected by quantum edges"""

        # q_0: |0>─────■───|0>─
        #         ┌─┐┌─┴─┐
        # q_1: |0>┤M├┤ X ├─────
        #         └╥┘└───┘
        #  c_0: 0 ═╬═══════════
        #          ║
        #  c_1: 0 ═╩═══════════

        self.dag.apply_operation_back(Measure(), [self.qubit1, self.clbit1], [])
        self.dag.apply_operation_back(CXGate(), [self.qubit0, self.qubit1], [])
        self.dag.apply_operation_back(Reset(), [self.qubit0], [])

        successor_measure = self.dag.quantum_successors(self.dag.named_nodes("measure").pop())
        cnot_node = next(successor_measure)
        with self.assertRaises(StopIteration):
            next(successor_measure)

        self.assertIsInstance(cnot_node.op, CXGate)

        successor_cnot = self.dag.quantum_successors(cnot_node)
        # Ordering between Reset and out[q1] is indeterminant.

        successor1 = next(successor_cnot)
        successor2 = next(successor_cnot)
        with self.assertRaises(StopIteration):
            next(successor_cnot)

        self.assertTrue(
            (successor1.type == "out" and isinstance(successor2.op, Reset))
            or (successor2.type == "out" and isinstance(successor1.op, Reset))
        )

    def test_is_successor(self):
        """The method dag.is_successor(A, B) checks if node B is a successor of A"""
        self.dag.apply_operation_back(Measure(), [self.qubit1, self.clbit1], [])
        self.dag.apply_operation_back(CXGate(), [self.qubit0, self.qubit1], [])
        self.dag.apply_operation_back(Reset(), [self.qubit0], [])

        measure_node = self.dag.named_nodes("measure")[0]
        cx_node = self.dag.named_nodes("cx")[0]
        reset_node = self.dag.named_nodes("reset")[0]

        self.assertTrue(self.dag.is_successor(measure_node, cx_node))
        self.assertFalse(self.dag.is_successor(measure_node, reset_node))
        self.assertTrue(self.dag.is_successor(cx_node, reset_node))

    def test_quantum_predecessors(self):
        """The method dag.quantum_predecessors() returns predecessors connected by quantum edges"""

        # q_0: |0>─|0>───■─────
        #              ┌─┴─┐┌─┐
        # q_1: |0>─────┤ X ├┤M├
        #              └───┘└╥┘
        #  c_0: 0 ═══════════╬═
        #                    ║
        #  c_1: 0 ═══════════╩═

        self.dag.apply_operation_back(Reset(), [self.qubit0], [])
        self.dag.apply_operation_back(CXGate(), [self.qubit0, self.qubit1], [])
        self.dag.apply_operation_back(Measure(), [self.qubit1, self.clbit1], [])

        predecessor_measure = self.dag.quantum_predecessors(self.dag.named_nodes("measure").pop())
        cnot_node = next(predecessor_measure)
        with self.assertRaises(StopIteration):
            next(predecessor_measure)

        self.assertIsInstance(cnot_node.op, CXGate)

        predecessor_cnot = self.dag.quantum_predecessors(cnot_node)
        # Ordering between Reset and in[q1] is indeterminant.

        predecessor1 = next(predecessor_cnot)
        predecessor2 = next(predecessor_cnot)
        with self.assertRaises(StopIteration):
            next(predecessor_cnot)

        self.assertTrue(
            (predecessor1.type == "in" and isinstance(predecessor2.op, Reset))
            or (predecessor2.type == "in" and isinstance(predecessor1.op, Reset))
        )

    def test_is_predecessor(self):
        """The method dag.is_predecessor(A, B) checks if node B is a predecessor of A"""

        self.dag.apply_operation_back(Measure(), [self.qubit1, self.clbit1], [])
        self.dag.apply_operation_back(CXGate(), [self.qubit0, self.qubit1], [])
        self.dag.apply_operation_back(Reset(), [self.qubit0], [])

        measure_node = self.dag.named_nodes("measure")[0]
        cx_node = self.dag.named_nodes("cx")[0]
        reset_node = self.dag.named_nodes("reset")[0]

        self.assertTrue(self.dag.is_predecessor(cx_node, measure_node))
        self.assertFalse(self.dag.is_predecessor(reset_node, measure_node))
        self.assertTrue(self.dag.is_predecessor(reset_node, cx_node))

    def test_get_gates_nodes(self):
        """The method dag.gate_nodes() returns all gate nodes"""
        self.dag.apply_operation_back(HGate(), [self.qubit0], [])
        self.dag.apply_operation_back(CXGate(), [self.qubit0, self.qubit1], [])
        self.dag.apply_operation_back(Reset(), [self.qubit0], [])

        op_nodes = self.dag.gate_nodes()
        self.assertEqual(len(op_nodes), 2)

        op_node_1 = op_nodes.pop()
        op_node_2 = op_nodes.pop()

        self.assertIsInstance(op_node_1.op, Gate)
        self.assertIsInstance(op_node_2.op, Gate)

    def test_two_q_gates(self):
        """The method dag.two_qubit_ops() returns all 2Q gate operation nodes"""
        self.dag.apply_operation_back(HGate(), [self.qubit0], [])
        self.dag.apply_operation_back(CXGate(), [self.qubit0, self.qubit1], [])
        self.dag.apply_operation_back(Barrier(2), [self.qubit0, self.qubit1], [])
        self.dag.apply_operation_back(Reset(), [self.qubit0], [])

        op_nodes = self.dag.two_qubit_ops()
        self.assertEqual(len(op_nodes), 1)

        op_node = op_nodes.pop()
        self.assertIsInstance(op_node.op, Gate)
        self.assertEqual(len(op_node.qargs), 2)

    def test_get_named_nodes(self):
        """The get_named_nodes(AName) method returns all the nodes with name AName"""
        self.dag.apply_operation_back(CXGate(), [self.qubit0, self.qubit1], [])
        self.dag.apply_operation_back(HGate(), [self.qubit0], [])
        self.dag.apply_operation_back(CXGate(), [self.qubit2, self.qubit1], [])
        self.dag.apply_operation_back(CXGate(), [self.qubit0, self.qubit2], [])
        self.dag.apply_operation_back(HGate(), [self.qubit2], [])

        # The ordering is not assured, so we only compare the output (unordered) sets.
        # We use tuples because lists aren't hashable.
        named_nodes = self.dag.named_nodes("cx")

        node_qargs = {tuple(node.qargs) for node in named_nodes}

        expected_qargs = {
            (self.qubit0, self.qubit1),
            (self.qubit2, self.qubit1),
            (self.qubit0, self.qubit2),
        }
        self.assertEqual(expected_qargs, node_qargs)

    def test_topological_nodes(self):
        """The topological_nodes() method"""
        self.dag.apply_operation_back(CXGate(), [self.qubit0, self.qubit1], [])
        self.dag.apply_operation_back(HGate(), [self.qubit0], [])
        self.dag.apply_operation_back(CXGate(), [self.qubit2, self.qubit1], [])
        self.dag.apply_operation_back(CXGate(), [self.qubit0, self.qubit2], [])
        self.dag.apply_operation_back(HGate(), [self.qubit2], [])

        named_nodes = self.dag.topological_nodes()

        qr = self.dag.qregs["qr"]
        cr = self.dag.cregs["cr"]
        expected = [
            (qr[0], []),
            (qr[1], []),
            ("cx", [self.qubit0, self.qubit1]),
            ("h", [self.qubit0]),
            (qr[2], []),
            ("cx", [self.qubit2, self.qubit1]),
            ("cx", [self.qubit0, self.qubit2]),
            ("h", [self.qubit2]),
            (qr[0], []),
            (qr[1], []),
            (qr[2], []),
            (cr[0], []),
            (cr[0], []),
            (cr[1], []),
            (cr[1], []),
        ]
        self.assertEqual(
            [(i.name if i.type == "op" else i.wire, i.qargs) for i in named_nodes], expected
        )

    def test_topological_op_nodes(self):
        """The topological_op_nodes() method"""
        self.dag.apply_operation_back(CXGate(), [self.qubit0, self.qubit1], [])
        self.dag.apply_operation_back(HGate(), [self.qubit0], [])
        self.dag.apply_operation_back(CXGate(), [self.qubit2, self.qubit1], [])
        self.dag.apply_operation_back(CXGate(), [self.qubit0, self.qubit2], [])
        self.dag.apply_operation_back(HGate(), [self.qubit2], [])

        named_nodes = self.dag.topological_op_nodes()

        expected = [
            ("cx", [self.qubit0, self.qubit1]),
            ("h", [self.qubit0]),
            ("cx", [self.qubit2, self.qubit1]),
            ("cx", [self.qubit0, self.qubit2]),
            ("h", [self.qubit2]),
        ]
        self.assertEqual(expected, [(i.name, i.qargs) for i in named_nodes])

    def test_dag_nodes_on_wire(self):
        """Test that listing the gates on a qubit/classical bit gets the correct gates"""
        self.dag.apply_operation_back(CXGate(), [self.qubit0, self.qubit1], [])
        self.dag.apply_operation_back(HGate(), [self.qubit0], [])

        qbit = self.dag.qubits[0]
        self.assertEqual([0, 10, 11, 1], [i._node_id for i in self.dag.nodes_on_wire(qbit)])
        self.assertEqual(
            [10, 11], [i._node_id for i in self.dag.nodes_on_wire(qbit, only_ops=True)]
        )

        cbit = self.dag.clbits[0]
        self.assertEqual([6, 7], [i._node_id for i in self.dag.nodes_on_wire(cbit)])
        self.assertEqual([], [i._node_id for i in self.dag.nodes_on_wire(cbit, only_ops=True)])

        with self.assertRaises(DAGCircuitError):
            next(self.dag.nodes_on_wire(QuantumRegister(5, "qr")[4]))

    def test_dag_nodes_on_wire_multiple_successors(self):
        """
        Test that if a DAGNode has multiple successors in the DAG along one wire, they are all
        retrieved in order. This could be the case for a circuit such as

                q0_0: |0>──■─────────■──
                         ┌─┴─┐┌───┐┌─┴─┐
                q0_1: |0>┤ X ├┤ H ├┤ X ├
                         └───┘└───┘└───┘
        Both the 2nd CX gate and the H gate follow the first CX gate in the DAG, so they
        both must be returned but in the correct order.
        """
        self.dag.apply_operation_back(CXGate(), [self.qubit0, self.qubit1], [])
        self.dag.apply_operation_back(HGate(), [self.qubit1], [])
        self.dag.apply_operation_back(CXGate(), [self.qubit0, self.qubit1], [])

        nodes = self.dag.nodes_on_wire(self.dag.qubits[1], only_ops=True)
        node_names = [nd.name for nd in nodes]

        self.assertEqual(node_names, ["cx", "h", "cx"])

    def test_remove_op_node(self):
        """Test remove_op_node method."""
        self.dag.apply_operation_back(HGate(), [self.qubit0])

        op_nodes = self.dag.gate_nodes()
        h_gate = op_nodes.pop()
        self.dag.remove_op_node(h_gate)

        self.assertEqual(len(self.dag.gate_nodes()), 0)

    def test_remove_op_node_longer(self):
        """Test remove_op_node method in a "longer" dag"""
        self.dag.apply_operation_back(CXGate(), [self.qubit0, self.qubit1])
        self.dag.apply_operation_back(HGate(), [self.qubit0])
        self.dag.apply_operation_back(CXGate(), [self.qubit2, self.qubit1])
        self.dag.apply_operation_back(CXGate(), [self.qubit0, self.qubit2])
        self.dag.apply_operation_back(HGate(), [self.qubit2])

        op_nodes = list(self.dag.topological_op_nodes())
        self.dag.remove_op_node(op_nodes[0])

        expected = [
            ("h", [self.qubit0]),
            ("cx", [self.qubit2, self.qubit1]),
            ("cx", [self.qubit0, self.qubit2]),
            ("h", [self.qubit2]),
        ]
        self.assertEqual(expected, [(i.name, i.qargs) for i in self.dag.topological_op_nodes()])

    def test_remove_non_op_node(self):
        """Try to remove a non-op node with remove_op_node method."""
        self.dag.apply_operation_back(HGate(), [self.qubit0])

        in_node = next(self.dag.topological_nodes())
        self.assertRaises(DAGCircuitError, self.dag.remove_op_node, in_node)

    def test_dag_collect_runs(self):
        """Test the collect_runs method with 3 different gates."""
        self.dag.apply_operation_back(U1Gate(3.14), [self.qubit0])
        self.dag.apply_operation_back(U1Gate(3.14), [self.qubit0])
        self.dag.apply_operation_back(U1Gate(3.14), [self.qubit0])
        self.dag.apply_operation_back(CXGate(), [self.qubit2, self.qubit1])
        self.dag.apply_operation_back(CXGate(), [self.qubit1, self.qubit2])
        self.dag.apply_operation_back(HGate(), [self.qubit2])
        collected_runs = self.dag.collect_runs(["u1", "cx", "h"])
        self.assertEqual(len(collected_runs), 3)
        for run in collected_runs:
            if run[0].name == "cx":
                self.assertEqual(len(run), 2)
                self.assertEqual(["cx"] * 2, [x.name for x in run])
                self.assertEqual(
                    [[self.qubit2, self.qubit1], [self.qubit1, self.qubit2]], [x.qargs for x in run]
                )
            elif run[0].name == "h":
                self.assertEqual(len(run), 1)
                self.assertEqual(["h"], [x.name for x in run])
                self.assertEqual([[self.qubit2]], [x.qargs for x in run])
            elif run[0].name == "u1":
                self.assertEqual(len(run), 3)
                self.assertEqual(["u1"] * 3, [x.name for x in run])
                self.assertEqual(
                    [[self.qubit0], [self.qubit0], [self.qubit0]], [x.qargs for x in run]
                )
            else:
                self.fail("Unknown run encountered")

    def test_dag_collect_runs_start_with_conditional(self):
        """Test collect runs with a conditional at the start of the run."""
        h_gate = HGate()
        h_gate.condition = self.condition
        self.dag.apply_operation_back(h_gate, [self.qubit0])
        self.dag.apply_operation_back(HGate(), [self.qubit0])
        self.dag.apply_operation_back(HGate(), [self.qubit0])
        collected_runs = self.dag.collect_runs(["h"])
        self.assertEqual(len(collected_runs), 1)
        run = collected_runs.pop()
        self.assertEqual(len(run), 2)
        self.assertEqual(["h", "h"], [x.name for x in run])
        self.assertEqual([[self.qubit0], [self.qubit0]], [x.qargs for x in run])

    def test_dag_collect_runs_conditional_in_middle(self):
        """Test collect_runs with a conditional in the middle of a run."""
        h_gate = HGate()
        h_gate.condition = self.condition
        self.dag.apply_operation_back(HGate(), [self.qubit0])
        self.dag.apply_operation_back(h_gate, [self.qubit0])
        self.dag.apply_operation_back(HGate(), [self.qubit0])
        collected_runs = self.dag.collect_runs(["h"])
        # Should return 2 single h gate runs (1 before condition, 1 after)
        self.assertEqual(len(collected_runs), 2)
        for run in collected_runs:
            self.assertEqual(len(run), 1)
            self.assertEqual(["h"], [x.name for x in run])
            self.assertEqual([[self.qubit0]], [x.qargs for x in run])

    def test_dag_collect_1q_runs(self):
        """Test the collect_1q_runs method with 3 different gates."""
        self.dag.apply_operation_back(Reset(), [self.qubit0])
        self.dag.apply_operation_back(Delay(100), [self.qubit0])
        self.dag.apply_operation_back(U1Gate(3.14), [self.qubit0])
        self.dag.apply_operation_back(U1Gate(3.14), [self.qubit0])
        self.dag.apply_operation_back(U1Gate(3.14), [self.qubit0])
        self.dag.apply_operation_back(CXGate(), [self.qubit2, self.qubit1])
        self.dag.apply_operation_back(CXGate(), [self.qubit1, self.qubit2])
        self.dag.apply_operation_back(HGate(), [self.qubit2])
        collected_runs = self.dag.collect_1q_runs()
        self.assertEqual(len(collected_runs), 2)
        for run in collected_runs:
            if run[0].name == "h":
                self.assertEqual(len(run), 1)
                self.assertEqual(["h"], [x.name for x in run])
                self.assertEqual([[self.qubit2]], [x.qargs for x in run])
            elif run[0].name == "u1":
                self.assertEqual(len(run), 3)
                self.assertEqual(["u1"] * 3, [x.name for x in run])
                self.assertEqual(
                    [[self.qubit0], [self.qubit0], [self.qubit0]], [x.qargs for x in run]
                )
            else:
                self.fail("Unknown run encountered")

    def test_dag_collect_1q_runs_start_with_conditional(self):
        """Test collect 1q runs with a conditional at the start of the run."""
        self.dag.apply_operation_back(Reset(), [self.qubit0])
        self.dag.apply_operation_back(Delay(100), [self.qubit0])
        h_gate = HGate()
        h_gate.condition = self.condition
        self.dag.apply_operation_back(h_gate, [self.qubit0])
        self.dag.apply_operation_back(HGate(), [self.qubit0])
        self.dag.apply_operation_back(HGate(), [self.qubit0])
        collected_runs = self.dag.collect_1q_runs()
        self.assertEqual(len(collected_runs), 1)
        run = collected_runs.pop()
        self.assertEqual(len(run), 2)
        self.assertEqual(["h", "h"], [x.name for x in run])
        self.assertEqual([[self.qubit0], [self.qubit0]], [x.qargs for x in run])

    def test_dag_collect_1q_runs_conditional_in_middle(self):
        """Test collect_1q_runs with a conditional in the middle of a run."""
        self.dag.apply_operation_back(Reset(), [self.qubit0])
        self.dag.apply_operation_back(Delay(100), [self.qubit0])
        h_gate = HGate()
        h_gate.condition = self.condition
        self.dag.apply_operation_back(HGate(), [self.qubit0])
        self.dag.apply_operation_back(h_gate, [self.qubit0])
        self.dag.apply_operation_back(HGate(), [self.qubit0])
        collected_runs = self.dag.collect_1q_runs()
        # Should return 2 single h gate runs (1 before condition, 1 after)
        self.assertEqual(len(collected_runs), 2)
        for run in collected_runs:
            self.assertEqual(len(run), 1)
            self.assertEqual(["h"], [x.name for x in run])
            self.assertEqual([[self.qubit0]], [x.qargs for x in run])

    def test_dag_collect_1q_runs_with_parameterized_gate(self):
        """Test collect 1q splits on parameterized gates."""
        theta = Parameter("theta")
        self.dag.apply_operation_back(Reset(), [self.qubit0])
        self.dag.apply_operation_back(Delay(100), [self.qubit0])
        self.dag.apply_operation_back(HGate(), [self.qubit0])
        self.dag.apply_operation_back(HGate(), [self.qubit0])
        self.dag.apply_operation_back(U1Gate(theta), [self.qubit0])
        self.dag.apply_operation_back(XGate(), [self.qubit0])
        self.dag.apply_operation_back(XGate(), [self.qubit0])
        collected_runs = self.dag.collect_1q_runs()
        self.assertEqual(len(collected_runs), 2)
        run_gates = [[x.name for x in run] for run in collected_runs]
        self.assertIn(["h", "h"], run_gates)
        self.assertIn(["x", "x"], run_gates)
        self.assertNotIn("u1", [x.name for run in collected_runs for x in run])

    def test_dag_collect_1q_runs_with_cx_in_middle(self):
        """Test collect_1q_runs_with a cx in the middle of the run."""
        self.dag.apply_operation_back(Reset(), [self.qubit0])
        self.dag.apply_operation_back(Delay(100), [self.qubit0])
        self.dag.apply_operation_back(HGate(), [self.qubit0])
        self.dag.apply_operation_back(HGate(), [self.qubit0])
        self.dag.apply_operation_back(U1Gate(3.14), [self.qubit0])
        self.dag.apply_operation_back(U1Gate(3.14), [self.qubit1])
        self.dag.apply_operation_back(U1Gate(3.14), [self.qubit1])
        self.dag.apply_operation_back(HGate(), [self.qubit1])
        self.dag.apply_operation_back(CXGate(), [self.qubit0, self.qubit1])
        self.dag.apply_operation_back(YGate(), [self.qubit0])
        self.dag.apply_operation_back(YGate(), [self.qubit0])
        self.dag.apply_operation_back(XGate(), [self.qubit1])
        self.dag.apply_operation_back(XGate(), [self.qubit1])
        collected_runs = self.dag.collect_1q_runs()
        self.assertEqual(len(collected_runs), 4)
        for run in collected_runs:
            if run[0].name == "h":
                self.assertEqual(len(run), 3)
                self.assertEqual(["h", "h", "u1"], [x.name for x in run])
                self.assertEqual([[self.qubit0]] * 3, [x.qargs for x in run])
            elif run[0].name == "u1":
                self.assertEqual(len(run), 3)
                self.assertEqual(["u1", "u1", "h"], [x.name for x in run])
                self.assertEqual([[self.qubit1]] * 3, [x.qargs for x in run])
            elif run[0].name == "x":
                self.assertEqual(len(run), 2)
                self.assertEqual(["x", "x"], [x.name for x in run])
                self.assertEqual([[self.qubit1]] * 2, [x.qargs for x in run])
            elif run[0].name == "y":
                self.assertEqual(len(run), 2)
                self.assertEqual(["y", "y"], [x.name for x in run])
                self.assertEqual([[self.qubit0]] * 2, [x.qargs for x in run])
            else:
                self.fail("Unknown run encountered")


class TestDagLayers(QiskitTestCase):
    """Test finding layers on the dag"""

    def test_layers_basic(self):
        """The layers() method returns a list of layers, each of them with a list of nodes."""
        qreg = QuantumRegister(2, "qr")
        creg = ClassicalRegister(2, "cr")
        qubit0 = qreg[0]
        qubit1 = qreg[1]
        clbit0 = creg[0]
        clbit1 = creg[1]
        x_gate = XGate()
        x_gate.condition = (creg, 3)
        dag = DAGCircuit()
        dag.add_qreg(qreg)
        dag.add_creg(creg)
        dag.apply_operation_back(HGate(), [qubit0], [])
        dag.apply_operation_back(CXGate(), [qubit0, qubit1], [])
        dag.apply_operation_back(Measure(), [qubit1, clbit1], [])
        dag.apply_operation_back(x_gate, [qubit1], [])
        dag.apply_operation_back(Measure(), [qubit0, clbit0], [])
        dag.apply_operation_back(Measure(), [qubit1, clbit1], [])

        layers = list(dag.layers())
        self.assertEqual(5, len(layers))

        name_layers = [
            [node.op.name for node in layer["graph"].nodes() if node.type == "op"]
            for layer in layers
        ]

        self.assertEqual([["h"], ["cx"], ["measure"], ["x"], ["measure", "measure"]], name_layers)

    def test_layers_maintains_order(self):
        """Test that the layers method doesn't mess up the order of the DAG as
        reported in #2698"""
        qr = QuantumRegister(1, "q0")

        # the order the nodes should be in
        truth = [("in", qr[0], 0), ("op", "x", 2), ("op", "id", 3), ("out", qr[0], 1)]

        # this only occurred sometimes so has to be run more than once
        # (10 times seemed to always be enough for this bug to show at least once)
        for _ in range(10):
            qc = QuantumCircuit(qr)
            qc.x(0)
            dag = circuit_to_dag(qc)
            dag1 = list(dag.layers())[0]["graph"]
            dag1.apply_operation_back(IGate(), [qr[0]], [])

            comp = [
                (nd.type, nd.name if nd.type == "op" else nd.wire, nd._node_id)
                for nd in dag1.topological_nodes()
            ]
            self.assertEqual(comp, truth)


class TestCircuitProperties(QiskitTestCase):
    """DAGCircuit properties test."""

    def setUp(self):
        super().setUp()
        qr1 = QuantumRegister(4)
        qr2 = QuantumRegister(2)
        circ = QuantumCircuit(qr1, qr2)
        circ.h(qr1[0])
        circ.cx(qr1[2], qr1[3])
        circ.h(qr1[2])
        circ.t(qr1[2])
        circ.ch(qr1[2], qr1[1])
        circ.u(0.0, 0.1, 0.2, qr1[3])
        circ.ccx(qr2[0], qr2[1], qr1[0])

        self.dag = circuit_to_dag(circ)

    def test_circuit_size(self):
        """Test total number of operations in circuit."""
        self.assertEqual(self.dag.size(), 7)

    def test_circuit_depth(self):
        """Test circuit depth."""
        self.assertEqual(self.dag.depth(), 4)

    def test_circuit_width(self):
        """Test number of qubits + clbits in circuit."""
        self.assertEqual(self.dag.width(), 6)

    def test_circuit_num_qubits(self):
        """Test number of qubits in circuit."""
        self.assertEqual(self.dag.num_qubits(), 6)

    def test_circuit_operations(self):
        """Test circuit operations breakdown by kind of op."""
        operations = {"h": 2, "t": 1, "u": 1, "cx": 1, "ch": 1, "ccx": 1}

        self.assertDictEqual(self.dag.count_ops(), operations)

    def test_circuit_factors(self):
        """Test number of separable factors in circuit."""
        self.assertEqual(self.dag.num_tensor_factors(), 2)


class TestCircuitSpecialCases(QiskitTestCase):
    """DAGCircuit test for special cases, usually for regression."""

    def test_circuit_depth_with_repetition(self):
        """When cx repeat, they are not "the same".
        See https://github.com/Qiskit/qiskit-terra/issues/1994
        """
        qr1 = QuantumRegister(2)
        qr2 = QuantumRegister(2)
        circ = QuantumCircuit(qr1, qr2)
        circ.h(qr1[0])
        circ.cx(qr1[1], qr2[1])
        circ.cx(qr1[1], qr2[1])
        circ.h(qr2[0])
        dag = circuit_to_dag(circ)

        self.assertEqual(dag.depth(), 2)


class TestDagEquivalence(QiskitTestCase):
    """DAGCircuit equivalence check."""

    def setUp(self):
        super().setUp()
        self.qr1 = QuantumRegister(4, "qr1")
        self.qr2 = QuantumRegister(2, "qr2")
        circ1 = QuantumCircuit(self.qr1, self.qr2)
        circ1.h(self.qr1[0])
        circ1.cx(self.qr1[2], self.qr1[3])
        circ1.h(self.qr1[2])
        circ1.t(self.qr1[2])
        circ1.ch(self.qr1[2], self.qr1[1])
        circ1.u(0.0, 0.1, 0.2, self.qr1[3])
        circ1.ccx(self.qr2[0], self.qr2[1], self.qr1[0])
        self.dag1 = circuit_to_dag(circ1)

    def test_dag_eq(self):
        """DAG equivalence check: True."""
        circ2 = QuantumCircuit(self.qr1, self.qr2)
        circ2.cx(self.qr1[2], self.qr1[3])
        circ2.u(0.0, 0.1, 0.2, self.qr1[3])
        circ2.h(self.qr1[0])
        circ2.h(self.qr1[2])
        circ2.t(self.qr1[2])
        circ2.ch(self.qr1[2], self.qr1[1])
        circ2.ccx(self.qr2[0], self.qr2[1], self.qr1[0])
        dag2 = circuit_to_dag(circ2)

        self.assertEqual(self.dag1, dag2)

    def test_dag_neq_topology(self):
        """DAG equivalence check: False. Different topology."""
        circ2 = QuantumCircuit(self.qr1, self.qr2)
        circ2.cx(self.qr1[2], self.qr1[3])
        circ2.u(0.0, 0.1, 0.2, self.qr1[3])
        circ2.h(self.qr1[0])
        circ2.h(self.qr1[2])
        circ2.t(self.qr1[2])
        circ2.ch(self.qr1[0], self.qr1[1])  # <--- The difference: ch(qr1[2], qr1[1])
        circ2.ccx(self.qr2[0], self.qr2[1], self.qr1[0])
        dag2 = circuit_to_dag(circ2)

        self.assertNotEqual(self.dag1, dag2)

    def test_dag_neq_same_topology(self):
        """DAG equivalence check: False. Same topology."""
        circ2 = QuantumCircuit(self.qr1, self.qr2)
        circ2.cx(self.qr1[2], self.qr1[3])
        circ2.u(0.0, 0.1, 0.2, self.qr1[3])
        circ2.h(self.qr1[0])
        circ2.h(self.qr1[2])
        circ2.t(self.qr1[2])
        circ2.cx(self.qr1[2], self.qr1[1])  # <--- The difference: ch(qr1[2], qr1[1])
        circ2.ccx(self.qr2[0], self.qr2[1], self.qr1[0])
        dag2 = circuit_to_dag(circ2)

        self.assertNotEqual(self.dag1, dag2)

    def test_dag_from_networkx(self):
        """Test DAG from networkx creates an expected DAGCircuit object."""
        from copy import deepcopy
        from collections import OrderedDict

        nx_graph = self.dag1.to_networkx()
        from_nx_dag = DAGCircuit.from_networkx(nx_graph)

        # to_/from_networkx does not preserve Registers or bit indexing,
        # so remove them from reference DAG.
        dag = deepcopy(self.dag1)
        dag.qregs = OrderedDict()
        dag.cregs = OrderedDict()
        dag.qubits = from_nx_dag.qubits
        dag.clbits = from_nx_dag.clbits

        self.assertEqual(dag, from_nx_dag)


class TestDagSubstitute(QiskitTestCase):
    """Test substituting a dag node with a sub-dag"""

    def setUp(self):
        super().setUp()
        self.dag = DAGCircuit()
        qreg = QuantumRegister(3, "qr")
        creg = ClassicalRegister(2, "cr")
        self.dag.add_qreg(qreg)
        self.dag.add_creg(creg)

        self.qubit0 = qreg[0]
        self.qubit1 = qreg[1]
        self.qubit2 = qreg[2]
        self.clbit0 = creg[0]
        self.clbit1 = creg[1]
        self.condition = (creg, 3)

        self.dag.apply_operation_back(HGate(), [self.qubit0], [])
        self.dag.apply_operation_back(CXGate(), [self.qubit0, self.qubit1], [])
        self.dag.apply_operation_back(XGate(), [self.qubit1], [])

    def test_substitute_circuit_one_middle(self):
        """The method substitute_node_with_dag() replaces a in-the-middle node with a DAG."""
        cx_node = self.dag.op_nodes(op=CXGate).pop()

        flipped_cx_circuit = DAGCircuit()
        v = QuantumRegister(2, "v")
        flipped_cx_circuit.add_qreg(v)
        flipped_cx_circuit.apply_operation_back(HGate(), [v[0]], [])
        flipped_cx_circuit.apply_operation_back(HGate(), [v[1]], [])
        flipped_cx_circuit.apply_operation_back(CXGate(), [v[1], v[0]], [])
        flipped_cx_circuit.apply_operation_back(HGate(), [v[0]], [])
        flipped_cx_circuit.apply_operation_back(HGate(), [v[1]], [])

        self.dag.substitute_node_with_dag(cx_node, flipped_cx_circuit, wires=[v[0], v[1]])

        self.assertEqual(self.dag.count_ops()["h"], 5)

    def test_substitute_circuit_one_front(self):
        """The method substitute_node_with_dag() replaces a leaf-in-the-front node with a DAG."""
        pass

    def test_substitute_circuit_one_back(self):
        """The method substitute_node_with_dag() replaces a leaf-in-the-back node with a DAG."""
        pass

    def test_raise_if_substituting_dag_modifies_its_conditional(self):
        """Verify that we raise if the input dag modifies any of the bits in node.condition."""

        # Our unroller's rely on substitute_node_with_dag carrying the condition
        # from the node over to the input dag, which it does by making every
        # node in the input dag conditioned over the same bits. However, if the
        # input dag e.g. measures to one of those bits, the behavior of the
        # remainder of the DAG would be different, so detect and raise in that
        # case.

        instr = Instruction("opaque", 1, 1, [])
        instr.condition = self.condition
        instr_node = self.dag.apply_operation_back(instr, [self.qubit0], [self.clbit1])

        sub_dag = DAGCircuit()
        sub_qr = QuantumRegister(1, "sqr")
        sub_cr = ClassicalRegister(1, "scr")
        sub_dag.add_qreg(sub_qr)
        sub_dag.add_creg(sub_cr)

        sub_dag.apply_operation_back(Measure(), [sub_qr[0]], [sub_cr[0]])

        with self.assertRaises(DAGCircuitError):
            self.dag.substitute_node_with_dag(instr_node, sub_dag)


@ddt
class TestDagSubstituteNode(QiskitTestCase):
    """Test substituting a dagnode with a node."""

    def test_substituting_node_with_wrong_width_node_raises(self):
        """Verify replacing a node with one of a different shape raises."""
        dag = DAGCircuit()
        qr = QuantumRegister(2)
        dag.add_qreg(qr)
        node_to_be_replaced = dag.apply_operation_back(CXGate(), [qr[0], qr[1]])

        with self.assertRaises(DAGCircuitError) as _:
            dag.substitute_node(node_to_be_replaced, Measure())

    @data(True, False)
    def test_substituting_io_node_raises(self, inplace):
        """Verify replacing an io node raises."""
        dag = DAGCircuit()
        qr = QuantumRegister(1)
        dag.add_qreg(qr)

        io_node = next(dag.nodes())

        with self.assertRaises(DAGCircuitError) as _:
            dag.substitute_node(io_node, HGate(), inplace=inplace)

    @data(True, False)
    def test_substituting_node_preserves_args_condition(self, inplace):
        """Verify args and condition are preserved by a substitution."""
        dag = DAGCircuit()
        qr = QuantumRegister(2)
        cr = ClassicalRegister(1)
        dag.add_qreg(qr)
        dag.add_creg(cr)
        dag.apply_operation_back(HGate(), [qr[1]])
        cx_gate = CXGate()
        cx_gate.condition = (cr, 1)
        node_to_be_replaced = dag.apply_operation_back(cx_gate, [qr[1], qr[0]])

        dag.apply_operation_back(HGate(), [qr[1]])

        replacement_node = dag.substitute_node(node_to_be_replaced, CZGate(), inplace=inplace)

        raise_if_dagcircuit_invalid(dag)
        self.assertEqual(replacement_node.name, "cz")
        self.assertEqual(replacement_node.qargs, [qr[1], qr[0]])
        self.assertEqual(replacement_node.cargs, [])
        self.assertEqual(replacement_node.op.condition, (cr, 1))

        self.assertEqual(replacement_node is node_to_be_replaced, inplace)

    @data(True, False)
    def test_substituting_node_preserves_parents_children(self, inplace):
        """Verify parents and children are preserved by a substitution."""
        qc = QuantumCircuit(3, 2)
        qc.cx(0, 1)
        qc.cx(1, 2)
        qc.rz(0.1, 2)
        qc.cx(1, 2)
        qc.cx(0, 1)
        dag = circuit_to_dag(qc)
        node_to_be_replaced = dag.named_nodes("rz")[0]
        predecessors = set(dag.predecessors(node_to_be_replaced))
        successors = set(dag.successors(node_to_be_replaced))
        ancestors = dag.ancestors(node_to_be_replaced)
        descendants = dag.descendants(node_to_be_replaced)

        replacement_node = dag.substitute_node(node_to_be_replaced, U1Gate(0.1), inplace=inplace)

        raise_if_dagcircuit_invalid(dag)
        self.assertEqual(set(dag.predecessors(replacement_node)), predecessors)
        self.assertEqual(set(dag.successors(replacement_node)), successors)
        self.assertEqual(dag.ancestors(replacement_node), ancestors)
        self.assertEqual(dag.descendants(replacement_node), descendants)

        self.assertEqual(replacement_node is node_to_be_replaced, inplace)


class TestDagProperties(QiskitTestCase):
    """Test the DAG properties."""

    def setUp(self):
        super().setUp()
        qr1 = QuantumRegister(4)
        qr2 = QuantumRegister(2)
        circ = QuantumCircuit(qr1, qr2)
        circ.h(qr1[0])
        circ.cx(qr1[2], qr1[3])
        circ.h(qr1[2])
        circ.t(qr1[2])
        circ.ch(qr1[2], qr1[1])
        circ.u(0.0, 0.1, 0.2, qr1[3])
        circ.ccx(qr2[0], qr2[1], qr1[0])

        self.dag = circuit_to_dag(circ)

    def test_dag_size(self):
        """Test total number of operations in dag."""
        self.assertEqual(self.dag.size(), 7)

    def test_dag_depth(self):
        """Test dag depth."""
        self.assertEqual(self.dag.depth(), 4)

    def test_dag_width(self):
        """Test number of qubits + clbits in dag."""
        self.assertEqual(self.dag.width(), 6)

    def test_dag_num_qubits(self):
        """Test number of qubits in dag."""
        self.assertEqual(self.dag.num_qubits(), 6)

    def test_dag_operations(self):
        """Test dag operations breakdown by kind of op."""
        operations = {"h": 2, "t": 1, "u": 1, "cx": 1, "ch": 1, "ccx": 1}

        self.assertDictEqual(self.dag.count_ops(), operations)

    def test_dag_factors(self):
        """Test number of separable factors in circuit."""
        self.assertEqual(self.dag.num_tensor_factors(), 2)

    def test_dag_depth_empty(self):
        """Empty circuit DAG is zero depth"""
        q = QuantumRegister(5, "q")
        qc = QuantumCircuit(q)
        dag = circuit_to_dag(qc)
        self.assertEqual(dag.depth(), 0)

    def test_dag_idle_wires(self):
        """Test dag idle_wires."""
        wires = list(self.dag.idle_wires())
        self.assertEqual(len(wires), 0)
        wires = list(self.dag.idle_wires(["u", "cx"]))
        self.assertEqual(len(wires), 1)

    def test_dag_depth1(self):
        """Test DAG depth #1"""
        qr1 = QuantumRegister(3, "q1")
        qr2 = QuantumRegister(2, "q2")
        c = ClassicalRegister(5, "c")
        qc = QuantumCircuit(qr1, qr2, c)
        qc.h(qr1[0])
        qc.h(qr1[1])
        qc.h(qr1[2])
        qc.h(qr2[0])
        qc.h(qr2[1])
        qc.ccx(qr2[1], qr1[0], qr2[0])
        qc.cx(qr1[0], qr1[1])
        qc.cx(qr1[1], qr2[1])
        qc.cx(qr2[1], qr1[2])
        qc.cx(qr1[2], qr2[0])
        dag = circuit_to_dag(qc)
        self.assertEqual(dag.depth(), 6)

    def test_dag_depth2(self):
        """Test barrier increases DAG depth"""
        q = QuantumRegister(5, "q")
        c = ClassicalRegister(1, "c")
        qc = QuantumCircuit(q, c)
        qc.h(q[0])
        qc.cx(q[0], q[4])
        qc.x(q[2])
        qc.x(q[2])
        qc.x(q[2])
        qc.x(q[4])
        qc.cx(q[4], q[1])
        qc.barrier(q)
        qc.measure(q[1], c[0])
        dag = circuit_to_dag(qc)
        self.assertEqual(dag.depth(), 6)

    def test_dag_depth3(self):
        """Test DAG depth for silly circuit."""
        q = QuantumRegister(6, "q")
        c = ClassicalRegister(1, "c")
        qc = QuantumCircuit(q, c)
        qc.h(q[0])
        qc.cx(q[0], q[1])
        qc.cx(q[1], q[2])
        qc.cx(q[2], q[3])
        qc.cx(q[3], q[4])
        qc.cx(q[4], q[5])
        qc.barrier(q[0])
        qc.barrier(q[0])
        qc.measure(q[0], c[0])
        dag = circuit_to_dag(qc)
        self.assertEqual(dag.depth(), 6)


class TestConditional(QiskitTestCase):
<<<<<<< HEAD
    """Test the classical conditional gates.
    """

    def setUp(self):
        super().setUp()
        self.qreg = QuantumRegister(3, 'q')
        self.creg = ClassicalRegister(2, 'c')
        self.creg2 = ClassicalRegister(2, 'c2')
=======
    """Test the classical conditional gates."""

    def setUp(self):
        super().setUp()
        self.qreg = QuantumRegister(3, "q")
        self.creg = ClassicalRegister(2, "c")
        self.creg2 = ClassicalRegister(2, "c2")
>>>>>>> cea50ed6
        self.qubit0 = self.qreg[0]
        self.circuit = QuantumCircuit(self.qreg, self.creg, self.creg2)
        self.dag = None

    def test_creg_conditional(self):
        """Test consistency of conditional on classical register."""

        self.circuit.h(self.qreg[0]).c_if(self.creg, 1)
        self.dag = circuit_to_dag(self.circuit)
        gate_node = self.dag.gate_nodes()[0]
        self.assertEqual(gate_node.op, HGate())
        self.assertEqual(gate_node.qargs, [self.qreg[0]])
        self.assertEqual(gate_node.cargs, [])
        self.assertEqual(gate_node.condition, (self.creg, 1))
        self.assertEqual(
            sorted(self.dag._multi_graph.in_edges(gate_node._node_id)),
<<<<<<< HEAD
            sorted([
                (self.dag.input_map[self.qreg[0]]._node_id, gate_node._node_id,
                 self.qreg[0]),
                (self.dag.input_map[self.creg[0]]._node_id, gate_node._node_id,
                 self.creg[0]),
                (self.dag.input_map[self.creg[1]]._node_id, gate_node._node_id,
                 self.creg[1])
            ]))

        self.assertEqual(
            sorted(self.dag._multi_graph.out_edges(gate_node._node_id)),
            sorted([
                (gate_node._node_id, self.dag.output_map[self.qreg[0]]._node_id,
                 self.qreg[0]),
                (gate_node._node_id, self.dag.output_map[self.creg[0]]._node_id,
                 self.creg[0]),
                (gate_node._node_id, self.dag.output_map[self.creg[1]]._node_id,
                 self.creg[1])
            ]))
=======
            sorted(
                [
                    (self.dag.input_map[self.qreg[0]]._node_id, gate_node._node_id, self.qreg[0]),
                    (self.dag.input_map[self.creg[0]]._node_id, gate_node._node_id, self.creg[0]),
                    (self.dag.input_map[self.creg[1]]._node_id, gate_node._node_id, self.creg[1]),
                ]
            ),
        )

        self.assertEqual(
            sorted(self.dag._multi_graph.out_edges(gate_node._node_id)),
            sorted(
                [
                    (gate_node._node_id, self.dag.output_map[self.qreg[0]]._node_id, self.qreg[0]),
                    (gate_node._node_id, self.dag.output_map[self.creg[0]]._node_id, self.creg[0]),
                    (gate_node._node_id, self.dag.output_map[self.creg[1]]._node_id, self.creg[1]),
                ]
            ),
        )
>>>>>>> cea50ed6

    def test_clbit_conditional(self):
        """Test consistency of conditional on single classical bit."""

        self.circuit.h(self.qreg[0]).c_if(self.creg[0], 1)
        self.dag = circuit_to_dag(self.circuit)
        gate_node = self.dag.gate_nodes()[0]
        self.assertEqual(gate_node.op, HGate())
        self.assertEqual(gate_node.qargs, [self.qreg[0]])
        self.assertEqual(gate_node.cargs, [])
        self.assertEqual(gate_node.condition, (self.creg[0], 1))
        self.assertEqual(
            sorted(self.dag._multi_graph.in_edges(gate_node._node_id)),
<<<<<<< HEAD
            sorted([
                (self.dag.input_map[self.qreg[0]]._node_id, gate_node._node_id,
                 self.qreg[0]),
                (self.dag.input_map[self.creg[0]]._node_id, gate_node._node_id,
                 self.creg[0])
            ]))

        self.assertEqual(
            sorted(self.dag._multi_graph.out_edges(gate_node._node_id)),
            sorted([
                (gate_node._node_id, self.dag.output_map[self.qreg[0]]._node_id,
                 self.qreg[0]),
                (gate_node._node_id, self.dag.output_map[self.creg[0]]._node_id,
                 self.creg[0]),
            ]))


if __name__ == '__main__':
=======
            sorted(
                [
                    (self.dag.input_map[self.qreg[0]]._node_id, gate_node._node_id, self.qreg[0]),
                    (self.dag.input_map[self.creg[0]]._node_id, gate_node._node_id, self.creg[0]),
                ]
            ),
        )

        self.assertEqual(
            sorted(self.dag._multi_graph.out_edges(gate_node._node_id)),
            sorted(
                [
                    (gate_node._node_id, self.dag.output_map[self.qreg[0]]._node_id, self.qreg[0]),
                    (gate_node._node_id, self.dag.output_map[self.creg[0]]._node_id, self.creg[0]),
                ]
            ),
        )


if __name__ == "__main__":
>>>>>>> cea50ed6
    unittest.main()<|MERGE_RESOLUTION|>--- conflicted
+++ resolved
@@ -1392,16 +1392,6 @@
 
 
 class TestConditional(QiskitTestCase):
-<<<<<<< HEAD
-    """Test the classical conditional gates.
-    """
-
-    def setUp(self):
-        super().setUp()
-        self.qreg = QuantumRegister(3, 'q')
-        self.creg = ClassicalRegister(2, 'c')
-        self.creg2 = ClassicalRegister(2, 'c2')
-=======
     """Test the classical conditional gates."""
 
     def setUp(self):
@@ -1409,7 +1399,6 @@
         self.qreg = QuantumRegister(3, "q")
         self.creg = ClassicalRegister(2, "c")
         self.creg2 = ClassicalRegister(2, "c2")
->>>>>>> cea50ed6
         self.qubit0 = self.qreg[0]
         self.circuit = QuantumCircuit(self.qreg, self.creg, self.creg2)
         self.dag = None
@@ -1426,27 +1415,6 @@
         self.assertEqual(gate_node.condition, (self.creg, 1))
         self.assertEqual(
             sorted(self.dag._multi_graph.in_edges(gate_node._node_id)),
-<<<<<<< HEAD
-            sorted([
-                (self.dag.input_map[self.qreg[0]]._node_id, gate_node._node_id,
-                 self.qreg[0]),
-                (self.dag.input_map[self.creg[0]]._node_id, gate_node._node_id,
-                 self.creg[0]),
-                (self.dag.input_map[self.creg[1]]._node_id, gate_node._node_id,
-                 self.creg[1])
-            ]))
-
-        self.assertEqual(
-            sorted(self.dag._multi_graph.out_edges(gate_node._node_id)),
-            sorted([
-                (gate_node._node_id, self.dag.output_map[self.qreg[0]]._node_id,
-                 self.qreg[0]),
-                (gate_node._node_id, self.dag.output_map[self.creg[0]]._node_id,
-                 self.creg[0]),
-                (gate_node._node_id, self.dag.output_map[self.creg[1]]._node_id,
-                 self.creg[1])
-            ]))
-=======
             sorted(
                 [
                     (self.dag.input_map[self.qreg[0]]._node_id, gate_node._node_id, self.qreg[0]),
@@ -1466,7 +1434,6 @@
                 ]
             ),
         )
->>>>>>> cea50ed6
 
     def test_clbit_conditional(self):
         """Test consistency of conditional on single classical bit."""
@@ -1480,26 +1447,6 @@
         self.assertEqual(gate_node.condition, (self.creg[0], 1))
         self.assertEqual(
             sorted(self.dag._multi_graph.in_edges(gate_node._node_id)),
-<<<<<<< HEAD
-            sorted([
-                (self.dag.input_map[self.qreg[0]]._node_id, gate_node._node_id,
-                 self.qreg[0]),
-                (self.dag.input_map[self.creg[0]]._node_id, gate_node._node_id,
-                 self.creg[0])
-            ]))
-
-        self.assertEqual(
-            sorted(self.dag._multi_graph.out_edges(gate_node._node_id)),
-            sorted([
-                (gate_node._node_id, self.dag.output_map[self.qreg[0]]._node_id,
-                 self.qreg[0]),
-                (gate_node._node_id, self.dag.output_map[self.creg[0]]._node_id,
-                 self.creg[0]),
-            ]))
-
-
-if __name__ == '__main__':
-=======
             sorted(
                 [
                     (self.dag.input_map[self.qreg[0]]._node_id, gate_node._node_id, self.qreg[0]),
@@ -1520,5 +1467,4 @@
 
 
 if __name__ == "__main__":
->>>>>>> cea50ed6
     unittest.main()