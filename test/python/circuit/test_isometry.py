# This code is part of Qiskit.
#
# (C) Copyright IBM 2019.
#
# This code is licensed under the Apache License, Version 2.0. You may
# obtain a copy of this license in the LICENSE.txt file in the root directory
# of this source tree or at http://www.apache.org/licenses/LICENSE-2.0.
#
# Any modifications or derivative works of this code must retain this
# copyright notice, and modified files need to carry a notice indicating
# that they have been altered from the originals.

"""Isometry tests."""

import unittest

import numpy as np
from ddt import ddt, data

from qiskit.quantum_info.random import random_unitary
from qiskit import BasicAer
from qiskit import QuantumCircuit
from qiskit import QuantumRegister
<<<<<<< HEAD
from qiskit import execute
=======
from qiskit.test import QiskitTestCase
>>>>>>> 9c58064b
from qiskit.compiler import transpile
from qiskit.quantum_info import Operator
from qiskit.circuit.library.generalized_gates import Isometry
from test.utils import QiskitTestCase  # pylint: disable=wrong-import-order


@ddt
class TestIsometry(QiskitTestCase):
    """Qiskit isometry tests."""

    @data(
        np.eye(2, 2),
        random_unitary(2, seed=868540).data,
        np.eye(4, 4),
        random_unitary(4, seed=16785).data[:, 0],
        np.eye(4, 4)[:, 0:2],
        random_unitary(4, seed=660477).data,
        np.eye(4, 4)[:, np.random.RandomState(seed=719010).permutation(4)][:, 0:2],
        np.eye(8, 8)[:, np.random.RandomState(seed=544326).permutation(8)],
        random_unitary(8, seed=247924).data[:, 0:4],
        random_unitary(8, seed=765720).data,
        random_unitary(16, seed=278663).data,
        random_unitary(16, seed=406498).data[:, 0:8],
    )
    def test_isometry(self, iso):
        """Tests for the decomposition of isometries from m to n qubits"""
        if len(iso.shape) == 1:
            iso = iso.reshape((len(iso), 1))
        num_q_output = int(np.log2(iso.shape[0]))
        num_q_input = int(np.log2(iso.shape[1]))
        qc = QuantumCircuit(num_q_output)

        gate = Isometry(iso, num_ancillas_zero=0, num_ancillas_dirty=0)
        qc.append(gate, qc.qubits)

        # Verify the circuit can be decomposed
        self.assertIsInstance(qc.decompose(), QuantumCircuit)

        # Decompose the gate
        qc = transpile(qc, basis_gates=["u1", "u3", "u2", "cx", "id"])

        # Simulate the decomposed gate
        simulator = BasicAer.get_backend("unitary_simulator")
        result = simulator.run(qc).result()
        unitary = result.get_unitary(qc)
        iso_from_circuit = unitary[::, 0 : 2**num_q_input]
        iso_desired = iso

        self.assertTrue(np.allclose(iso_from_circuit, iso_desired))

    @data(
        np.eye(2, 2),
        random_unitary(2, seed=99506).data,
        np.eye(4, 4),
        random_unitary(4, seed=673459).data[:, 0],
        np.eye(4, 4)[:, 0:2],
        random_unitary(4, seed=124090).data,
        np.eye(4, 4)[:, np.random.RandomState(seed=889848).permutation(4)][:, 0:2],
        np.eye(8, 8)[:, np.random.RandomState(seed=94795).permutation(8)],
        random_unitary(8, seed=986292).data[:, 0:4],
        random_unitary(8, seed=632121).data,
        random_unitary(16, seed=623107).data,
        random_unitary(16, seed=889326).data[:, 0:8],
    )
    def test_isometry_tolerance(self, iso):
        """Tests for the decomposition of isometries from m to n qubits with a custom tolerance"""
        if len(iso.shape) == 1:
            iso = iso.reshape((len(iso), 1))
        num_q_output = int(np.log2(iso.shape[0]))
        num_q_input = int(np.log2(iso.shape[1]))
        qc = QuantumCircuit(num_q_output)

        # Compute isometry with custom tolerance
        gate = Isometry(iso, num_ancillas_zero=0, num_ancillas_dirty=0, epsilon=1e-3)
        qc.append(gate, qc.qubits)

        # Verify the circuit can be decomposed
        self.assertIsInstance(qc.decompose(), QuantumCircuit)

        # Decompose the gate
        qc = transpile(qc, basis_gates=["u1", "u3", "u2", "cx", "id"])

        # Simulate the decomposed gate
        simulator = BasicAer.get_backend("unitary_simulator")
        result = simulator.run(qc).result()
        unitary = result.get_unitary(qc)
        iso_from_circuit = unitary[::, 0 : 2**num_q_input]

        self.assertTrue(np.allclose(iso_from_circuit, iso))

    @data(
        np.eye(2, 2),
        random_unitary(2, seed=272225).data,
        np.eye(4, 4),
        random_unitary(4, seed=592640).data[:, 0],
        np.eye(4, 4)[:, 0:2],
        random_unitary(4, seed=714210).data,
        np.eye(4, 4)[:, np.random.RandomState(seed=719934).permutation(4)][:, 0:2],
        np.eye(8, 8)[:, np.random.RandomState(seed=284469).permutation(8)],
        random_unitary(8, seed=656745).data[:, 0:4],
        random_unitary(8, seed=583813).data,
        random_unitary(16, seed=101363).data,
        random_unitary(16, seed=583429).data[:, 0:8],
    )
    def test_isometry_inverse(self, iso):
        """Tests for the inverse of isometries from m to n qubits"""
        if len(iso.shape) == 1:
            iso = iso.reshape((len(iso), 1))

        num_q_output = int(np.log2(iso.shape[0]))

        q = QuantumRegister(num_q_output)
        qc = QuantumCircuit(q)
        qc.append(Isometry(iso, 0, 0), q)
        qc.append(Isometry(iso, 0, 0).inverse(), q)

        result = Operator(qc)
        np.testing.assert_array_almost_equal(result.data, np.identity(result.dim[0]))


if __name__ == "__main__":
    unittest.main()<|MERGE_RESOLUTION|>--- conflicted
+++ resolved
@@ -13,7 +13,6 @@
 """Isometry tests."""
 
 import unittest
-
 import numpy as np
 from ddt import ddt, data
 
@@ -21,11 +20,6 @@
 from qiskit import BasicAer
 from qiskit import QuantumCircuit
 from qiskit import QuantumRegister
-<<<<<<< HEAD
-from qiskit import execute
-=======
-from qiskit.test import QiskitTestCase
->>>>>>> 9c58064b
 from qiskit.compiler import transpile
 from qiskit.quantum_info import Operator
 from qiskit.circuit.library.generalized_gates import Isometry
