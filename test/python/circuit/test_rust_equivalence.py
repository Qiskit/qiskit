# This code is part of Qiskit.
#
# (C) Copyright IBM 2024
#
# This code is licensed under the Apache License, Version 2.0. You may
# obtain a copy of this license in the LICENSE.txt file in the root directory
# of this source tree or at http://www.apache.org/licenses/LICENSE-2.0.
#
# Any modifications or derivative works of this code must retain this
# copyright notice, and modified files need to carry a notice indicating
# that they have been altered from the originals.

"""Rust gate definition tests"""

from math import pi

from test import QiskitTestCase

import numpy as np

from qiskit.circuit import QuantumCircuit, CircuitInstruction
<<<<<<< HEAD
from qiskit.circuit.library.standard_gates import C3XGate, U1Gate, ZGate
=======
>>>>>>> a7fc2daf
from qiskit.circuit.library.standard_gates import get_standard_gate_name_mapping

SKIP_LIST = {"rx", "ry", "ecr"}
CUSTOM_MAPPING = {"x", "rz"}
MATRIX_SKIP_LIST = {"c3sx"}


class TestRustGateEquivalence(QiskitTestCase):
    """Tests that compile time rust gate definitions is correct."""

    def setUp(self):
        super().setUp()
        self.standard_gates = get_standard_gate_name_mapping()
        # Add c3x gate with explicit name instead of "mcx"
        self.standard_gates.update({"c3x": C3XGate()})
        # Pre-warm gate mapping cache, this is needed so rust -> py conversion is done
        qc = QuantumCircuit(5)
        for gate in self.standard_gates.values():
            if getattr(gate, "_standard_gate", None):
                if gate.params:
                    gate = gate.base_class(*[pi] * len(gate.params))
                qc.append(gate, list(range(gate.num_qubits)))

    def test_gate_cross_domain_conversion(self):
        """Test the rust -> python conversion returns the right class."""
        for name, gate_class in self.standard_gates.items():
            standard_gate = getattr(gate_class, "_standard_gate", None)
            if standard_gate is None:
                # Gate not in rust yet or no constructor method
                continue
            with self.subTest(name=name):
                qc = QuantumCircuit(standard_gate.num_qubits)
                qc._append(
                    CircuitInstruction(standard_gate, qubits=qc.qubits, params=gate_class.params)
                )
                self.assertEqual(qc.data[0].operation.base_class, gate_class.base_class)
                self.assertEqual(qc.data[0].operation, gate_class)

    def test_definitions(self):
        """Test definitions are the same in rust space."""
        for name, gate_class in self.standard_gates.items():
            standard_gate = getattr(gate_class, "_standard_gate", None)
            if name in SKIP_LIST:
                # gate does not have a rust definition yet
                continue
            if standard_gate is None:
                # gate is not in rust yet
                continue

            with self.subTest(name=name):
                params = [pi] * standard_gate._num_params()
                py_def = gate_class.base_class(*params).definition
                rs_def = standard_gate._get_definition(params)
                if py_def is None:
                    self.assertIsNone(rs_def)
                else:
                    rs_def = QuantumCircuit._from_circuit_data(rs_def)

                    for rs_inst, py_inst in zip(rs_def._data, py_def._data):
                        # Rust uses U but python still uses U3 and u2
                        if rs_inst.operation.name == "u":
                            if py_inst.operation.name == "u3":
                                self.assertEqual(rs_inst.operation.params, py_inst.operation.params)
                            elif py_inst.operation.name == "u2":
                                self.assertEqual(
                                    rs_inst.operation.params,
                                    [
                                        pi / 2,
                                        py_inst.operation.params[0],
                                        py_inst.operation.params[1],
                                    ],
                                )

                            self.assertEqual(
                                [py_def.find_bit(x).index for x in py_inst.qubits],
                                [rs_def.find_bit(x).index for x in rs_inst.qubits],
                            )
<<<<<<< HEAD
                        # Rust uses P but python still uses u1/u3 in some cases
                        elif rs_inst.operation.name == "p" and not name in [
                            "cp",
                            "cs",
                            "csdg",
                            "cu",
                            "c3x",
                        ]:
=======
                        # Rust uses p but python still uses u1/u3 in some cases
                        elif rs_inst.operation.name == "p" and not name in ["cp", "cs", "csdg"]:
>>>>>>> a7fc2daf
                            if py_inst.operation.name == "u1":
                                self.assertEqual(py_inst.operation.name, "u1")
                                self.assertEqual(rs_inst.operation.params, py_inst.operation.params)
                                self.assertEqual(
                                    [py_def.find_bit(x).index for x in py_inst.qubits],
                                    [rs_def.find_bit(x).index for x in rs_inst.qubits],
                                )
                            else:
                                self.assertEqual(py_inst.operation.name, "u3")
                                self.assertEqual(
                                    rs_inst.operation.params[0], py_inst.operation.params[2]
                                )
                                self.assertEqual(
                                    [py_def.find_bit(x).index for x in py_inst.qubits],
                                    [rs_def.find_bit(x).index for x in rs_inst.qubits],
                                )
<<<<<<< HEAD

=======
>>>>>>> a7fc2daf
                        # Rust uses cp but python still uses cu1 in some cases
                        elif rs_inst.operation.name == "cp":
                            self.assertEqual(py_inst.operation.name, "cu1")
                            self.assertEqual(rs_inst.operation.params, py_inst.operation.params)
                            self.assertEqual(
                                [py_def.find_bit(x).index for x in py_inst.qubits],
                                [rs_def.find_bit(x).index for x in rs_inst.qubits],
                            )
                        else:
                            self.assertEqual(py_inst.operation.name, rs_inst.operation.name)
                            self.assertEqual(rs_inst.operation.params, py_inst.operation.params)
                            self.assertEqual(
                                [py_def.find_bit(x).index for x in py_inst.qubits],
                                [rs_def.find_bit(x).index for x in rs_inst.qubits],
                            )

    def test_matrix(self):
        """Test matrices are the same in rust space."""
        for name, gate_class in self.standard_gates.items():
            standard_gate = getattr(gate_class, "_standard_gate", None)
            if name in MATRIX_SKIP_LIST:
                # to_matrix not defined for type
                continue
            if standard_gate is None:
                # gate is not in rust yet
                continue

            with self.subTest(name=name):
                params = [0.1] * standard_gate._num_params()
                py_def = gate_class.base_class(*params).to_matrix()
                rs_def = standard_gate._to_matrix(params)
                np.testing.assert_allclose(rs_def, py_def)

    def test_name(self):
        """Test that the gate name properties match in rust space."""
        for name, gate_class in self.standard_gates.items():
            standard_gate = getattr(gate_class, "_standard_gate", None)
            if standard_gate is None or gate_class.name == "mcx":
                # gate is not in rust yet
                continue

            with self.subTest(name=name):
                self.assertEqual(gate_class.name, standard_gate.name)

    def test_num_qubits(self):
        """Test the number of qubits are the same in rust space."""
        for name, gate_class in self.standard_gates.items():
            standard_gate = getattr(gate_class, "_standard_gate", None)
            if standard_gate is None:
                # gate is not in rust yet
                continue

            with self.subTest(name=name):
                self.assertEqual(gate_class.num_qubits, standard_gate.num_qubits)

    def test_num_params(self):
        """Test the number of parameters are the same in rust space."""
        for name, gate_class in self.standard_gates.items():
            standard_gate = getattr(gate_class, "_standard_gate", None)
            if standard_gate is None:
                # gate is not in rust yet
                continue

            with self.subTest(name=name):
                self.assertEqual(
                    len(gate_class.params), standard_gate.num_params, msg=f"{name} not equal"
                )

    def test_non_default_controls(self):
        """Test that controlled gates with a non-default ctrl_state
        are not using the standard rust representation."""

        z_gate, z_term = ZGate(), -1
        u1_gate, u1_term = U1Gate(0.1), 0.99500417 + 0.09983342j

        for gate, term in zip([z_gate, u1_gate], [z_term, u1_term]):
            with self.subTest(name=gate.name):
                default_op = np.diag([1, 1, 1, term])
                non_default_op = np.diag([1, 1, term, 1])
                state_out_map = {
                    1: default_op,
                    "1": default_op,
                    None: default_op,
                    0: non_default_op,
                    "0": non_default_op,
                }
                for state, op in state_out_map.items():
                    circuit = QuantumCircuit(2)
                    circuit.append(gate.control(1, ctrl_state=state), [0, 1])
                    np.testing.assert_almost_equal(circuit.data[0].operation.to_matrix(), op)<|MERGE_RESOLUTION|>--- conflicted
+++ resolved
@@ -19,10 +19,7 @@
 import numpy as np
 
 from qiskit.circuit import QuantumCircuit, CircuitInstruction
-<<<<<<< HEAD
 from qiskit.circuit.library.standard_gates import C3XGate, U1Gate, ZGate
-=======
->>>>>>> a7fc2daf
 from qiskit.circuit.library.standard_gates import get_standard_gate_name_mapping
 
 SKIP_LIST = {"rx", "ry", "ecr"}
@@ -100,7 +97,6 @@
                                 [py_def.find_bit(x).index for x in py_inst.qubits],
                                 [rs_def.find_bit(x).index for x in rs_inst.qubits],
                             )
-<<<<<<< HEAD
                         # Rust uses P but python still uses u1/u3 in some cases
                         elif rs_inst.operation.name == "p" and not name in [
                             "cp",
@@ -109,10 +105,6 @@
                             "cu",
                             "c3x",
                         ]:
-=======
-                        # Rust uses p but python still uses u1/u3 in some cases
-                        elif rs_inst.operation.name == "p" and not name in ["cp", "cs", "csdg"]:
->>>>>>> a7fc2daf
                             if py_inst.operation.name == "u1":
                                 self.assertEqual(py_inst.operation.name, "u1")
                                 self.assertEqual(rs_inst.operation.params, py_inst.operation.params)
@@ -129,10 +121,6 @@
                                     [py_def.find_bit(x).index for x in py_inst.qubits],
                                     [rs_def.find_bit(x).index for x in rs_inst.qubits],
                                 )
-<<<<<<< HEAD
-
-=======
->>>>>>> a7fc2daf
                         # Rust uses cp but python still uses cu1 in some cases
                         elif rs_inst.operation.name == "cp":
                             self.assertEqual(py_inst.operation.name, "cu1")
