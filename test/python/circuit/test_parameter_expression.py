# This code is part of Qiskit.
#
# (C) Copyright IBM 2025.
#
# This code is licensed under the Apache License, Version 2.0. You may
# obtain a copy of this license in the LICENSE.txt file in the root directory
# of this source tree or at http://www.apache.org/licenses/LICENSE-2.0.
#
# Any modifications or derivative works of this code must retain this
# copyright notice, and modified files need to carry a notice indicating
# that they have been altered from the originals.

"""Test parameter expression."""

import cmath
import math
import unittest

from test import combine
from test import QiskitTestCase

import ddt

from qiskit.circuit import Parameter, ParameterVector, ParameterExpression
from qiskit.utils.optionals import HAS_SYMPY


param_x = Parameter("x")
param_y = Parameter("y")
nested_expr = param_x + param_y - param_x
nested_expr = nested_expr.subs({param_y: param_x})

vector = ParameterVector("vec", 1000)
nested_vector_expr = vector[500] + vector[256] - vector[500]
for i in range(1000):
    nested_vector_expr += vector[i] - vector[i]


operands = [
    Parameter("a"),
    Parameter("dai"),
    ParameterVector("a", 100)[42],
    complex(3.14, -3.14),
    complex(1.0, 1.0),
    complex(0, 1),
    complex(-1, 0),
    2.3,
    int(5),
    int(-5),
    1.0,
    -1.0,
    0,
    0.0,
    complex(0, 0),
    Parameter("ab") + 2 - 2,
    Parameter("abc") ** 1.0,
    Parameter("abcd") / 1,
    Parameter("X") * 1.0,
    Parameter("Y") ** complex(1.0, 0),
    Parameter("abcd_complex") / complex(1, 0),
    ParameterVector("b", 1)[0] + (0 * 1) * Parameter("ZERO"),
    nested_expr,
    nested_vector_expr,
]

bind_values = [math.pi, -math.pi, 5, -5, complex(2, 1), complex(-1, 2), 0, complex(0, 0)]
real_values = [0.41, 0.9, -0.83, math.pi, -math.pi / 124, -42.42]


@ddt.ddt
class TestParameterExpression(QiskitTestCase):
    """Test parameter expression."""

    @combine(
        left=operands,
        right=operands,
        bind_value=bind_values,
        name="{left}_plus_{right}_bind_{bind_value}",
    )
    def test_addition_simple(self, left, right, bind_value):
        """Test expression addition."""
        if isinstance(left, ParameterExpression) or isinstance(right, ParameterExpression):
            expr = left + right
            res = expr.bind({x: bind_value for x in expr.parameters})
            self.assertIsInstance(res, ParameterExpression)
            if isinstance(left, ParameterExpression) and isinstance(right, ParameterExpression):
                self.assertAlmostEqual(res.numeric(), 2.0 * bind_value)
            elif not isinstance(left, ParameterExpression):
                self.assertAlmostEqual(res.numeric(), left + bind_value)
            elif not isinstance(right, ParameterExpression):
                self.assertAlmostEqual(res.numeric(), right + bind_value)

    @combine(
        left=operands,
        right=operands,
        bind_value=bind_values,
        name="{left}_minus_{right}_bind_{bind_value}",
    )
    def test_subtraction_simple(self, left, right, bind_value):
        """Test expression subtraction."""
        if isinstance(left, ParameterExpression) or isinstance(right, ParameterExpression):
            expr = left - right
            res = expr.bind({x: bind_value for x in expr.parameters})
            self.assertIsInstance(res, ParameterExpression)
            if isinstance(left, ParameterExpression) and isinstance(right, ParameterExpression):
                self.assertAlmostEqual(res.numeric(), 0.0)
            elif not isinstance(left, ParameterExpression):
                self.assertAlmostEqual(res.numeric(), left - bind_value)
            elif not isinstance(right, ParameterExpression):
                self.assertAlmostEqual(res.numeric(), bind_value - right)

    @combine(
        left=operands,
        right=operands,
        bind_value=bind_values,
        name="{left}_mul_{right}_bind_{bind_value}",
    )
    def test_multiplication_simple(self, left, right, bind_value):
        """Test expression multiplication."""
        if isinstance(left, ParameterExpression) or isinstance(right, ParameterExpression):
            expr = left * right
            res = expr.bind({x: bind_value for x in expr.parameters})
            self.assertIsInstance(res, ParameterExpression)
            if isinstance(left, ParameterExpression) and isinstance(right, ParameterExpression):
                self.assertAlmostEqual(res.numeric(), bind_value * bind_value)
            elif not isinstance(left, ParameterExpression):
                self.assertAlmostEqual(res.numeric(), left * bind_value)
            elif not isinstance(right, ParameterExpression):
                self.assertAlmostEqual(res.numeric(), bind_value * right)

    @combine(
        left=operands,
        right=operands,
        bind_value=bind_values,
        name="{left}_div_{right}_bind_{bind_value}",
    )
    def test_division_simple(self, left, right, bind_value):
        """Test expression division."""
        if isinstance(left, ParameterExpression) or isinstance(right, ParameterExpression):
            if not isinstance(right, ParameterExpression) and right == 0:
                with self.assertRaises(ZeroDivisionError):
                    _ = left / right
                return
            expr = left / right
            try:
                res = expr.bind({x: bind_value for x in expr.parameters})
            except ZeroDivisionError:
                self.assertIsInstance(right, ParameterExpression)
                self.assertAlmostEqual(bind_value, 0)
                return
            self.assertIsInstance(res, ParameterExpression)
            if isinstance(left, ParameterExpression) and isinstance(right, ParameterExpression):
                self.assertAlmostEqual(res.numeric(), 1.0)
            elif not isinstance(left, ParameterExpression):
                self.assertAlmostEqual(res.numeric(), left / bind_value)
            elif not isinstance(right, ParameterExpression):
                self.assertAlmostEqual(res.numeric(), bind_value / right)

    @combine(
        left=operands,
        right=operands,
        name="{left}_pow_{right}",
    )
    def test_pow_simple(self, left, right):
        """Test expression pow."""
        if isinstance(left, ParameterExpression) or isinstance(right, ParameterExpression):
            expr = left**right
            res = expr.bind({x: 1.0 for x in expr.parameters})
            self.assertIsInstance(res, ParameterExpression)
            if isinstance(left, ParameterExpression) and isinstance(right, ParameterExpression):
                self.assertAlmostEqual(res.numeric(), 1.0)
            elif not isinstance(left, ParameterExpression):
                if isinstance(left, complex):
                    self.assertAlmostEqual(res.numeric(), left)
                else:
                    self.assertAlmostEqual(res.numeric(), left)
            elif not isinstance(right, ParameterExpression):
                self.assertAlmostEqual(res.numeric(), 1.0**right)

    @combine(
        left=operands,
        right=operands,
        name="{left}_pow_{right}",
    )
    def test_pow_complex_binding(self, left, right):
        """Test expression pow with complex binding."""
        if isinstance(left, ParameterExpression) or isinstance(right, ParameterExpression):
            expr = left**right
            res = expr.bind({x: complex(1.0, 1.0) for x in expr.parameters})
            self.assertIsInstance(res, ParameterExpression)
            if isinstance(left, ParameterExpression) and isinstance(right, ParameterExpression):
                self.assertAlmostEqual(complex(res), complex(1.0, 1.0) ** complex(1.0, 1.0))
            elif not isinstance(left, ParameterExpression):
                if left != 0:
                    self.assertAlmostEqual(complex(res), left ** complex(1.0, 1.0))
                else:
                    with self.assertRaises(ZeroDivisionError):
                        _ = left ** complex(1.0, 1.0)
            elif not isinstance(right, ParameterExpression):
                self.assertAlmostEqual(complex(res), complex(1.0, 1.0) ** right)

    def test_pow_creates_complex(self):
        """Test a complex is created when appropriate."""
        param_a = Parameter("A")
        param_b = Parameter("B")
        param_c = Parameter("C")
        expr = param_a + param_b + param_c
        expr = expr.subs({param_b: param_a + 2 * param_c})
        expr = expr.subs({param_a: -param_a, param_c: -param_c})
        expr = expr**0.5
        res = expr.bind({param_a: 2, param_c: 2})
        self.assertFalse(res.is_real())
        # Expected is sqrt(-10):
        self.assertAlmostEqual(complex(0, 3.1622776601683795), complex(res))

    @combine(expression=operands, bind_value=bind_values, name="{expression}_bind_{bind_value}")
    def test_abs_simple(self, expression, bind_value):
        """Test expression abs."""
        if isinstance(expression, ParameterExpression):
            expr = abs(expression)
            res = expr.bind({x: bind_value for x in expr.parameters})
            self.assertIsInstance(res, ParameterExpression)
            self.assertEqual(res, abs(bind_value))

    @combine(expression=operands)
    def test_acos_simple(self, expression):
        """Test expression arccos."""
        if isinstance(expression, ParameterExpression):
            expr = expression.arccos()
            res = expr.bind({x: 0.2 for x in expr.parameters})
            self.assertIsInstance(res, ParameterExpression)
            self.assertEqual(res, math.acos(0.2))
            # Test negative
            expr = expression.arccos()
            res = expr.bind({x: -0.3 for x in expr.parameters})
            self.assertIsInstance(res, ParameterExpression)
            self.assertEqual(res, math.acos(-0.3))

    @combine(expression=operands)
    def test_asin_simple(self, expression):
        """Test expression arcsin."""
        if isinstance(expression, ParameterExpression):
            expr = expression.arcsin()
            res = expr.bind({x: 0.2 for x in expr.parameters})
            self.assertIsInstance(res, ParameterExpression)
            self.assertEqual(res, math.asin(0.2))
            # Test negative
            expr = expression.arcsin()
            res = expr.bind({x: -0.3 for x in expr.parameters})
            self.assertIsInstance(res, ParameterExpression)
            self.assertEqual(res, math.asin(-0.3))

    @combine(expression=operands)
    def test_atan_simple(self, expression):
        """Test expression arctan."""
        if isinstance(expression, ParameterExpression):
            expr = expression.arctan()
            res = expr.bind({x: 0.2 for x in expr.parameters})
            self.assertIsInstance(res, ParameterExpression)
            self.assertEqual(res, math.atan(0.2))
            # Test negative
            expr = expression.arctan()
            res = expr.bind({x: -0.3 for x in expr.parameters})
            self.assertIsInstance(res, ParameterExpression)
            self.assertEqual(res, math.atan(-0.3))

    @combine(expression=operands, bind_value=bind_values, name="{expression}_bind_{bind_value}")
    def test_conjugate_simple(self, expression, bind_value):
        """Test expression conjugate."""
        if isinstance(expression, ParameterExpression):
            expr = expression.conjugate()
            res = expr.bind({x: bind_value for x in expr.parameters})
            self.assertIsInstance(res, ParameterExpression)
            numeric = res.numeric()
            if isinstance(numeric, complex):
                self.assertEqual(res, bind_value.conjugate())
            else:
                self.assertEqual(res, bind_value)

    @combine(expression=operands, bind_value=bind_values, name="{expression}_bind_{bind_value}")
    def test_cos_simple(self, expression, bind_value):
        """Test expression cos."""
        if isinstance(expression, ParameterExpression):
            expr = expression.cos()
            res = expr.bind({x: bind_value for x in expr.parameters})
            self.assertIsInstance(res, ParameterExpression)
            if isinstance(bind_value, complex):
                self.assertAlmostEqual(res.numeric(), cmath.cos(bind_value))
            else:
                self.assertAlmostEqual(res.numeric(), math.cos(bind_value))

    @combine(expression=operands, bind_value=bind_values, name="{expression}_bind_{bind_value}")
    def test_sin_simple(self, expression, bind_value):
        """Test expression sin."""
        if isinstance(expression, ParameterExpression):
            expr = expression.sin()
            res = expr.bind({x: bind_value for x in expr.parameters})
            self.assertIsInstance(res, ParameterExpression)
            if isinstance(bind_value, complex):
                self.assertAlmostEqual(res.numeric(), cmath.sin(bind_value))
            else:
                self.assertAlmostEqual(res.numeric(), math.sin(bind_value))

    @combine(expression=operands, bind_value=bind_values, name="{expression}_bind_{bind_value}")
    def test_tan_simple(self, expression, bind_value):
        """Test expression tan."""
        if isinstance(expression, ParameterExpression):
            expr = expression.tan()
            res = expr.bind({x: bind_value for x in expr.parameters})
            self.assertIsInstance(res, ParameterExpression)
            if isinstance(bind_value, complex):
                self.assertAlmostEqual(res.numeric(), cmath.tan(bind_value))
            else:
                self.assertAlmostEqual(res.numeric(), math.tan(bind_value))

    @combine(expression=operands, bind_value=bind_values, name="{expression}_bind_{bind_value}")
    def test_exp_simple(self, expression, bind_value):
        """Test expression exp."""
        if isinstance(expression, ParameterExpression):
            expr = expression.exp()
            res = expr.bind({x: bind_value for x in expr.parameters})
            self.assertIsInstance(res, ParameterExpression)
            if isinstance(bind_value, complex):
                self.assertAlmostEqual(res.numeric(), cmath.exp(bind_value))
            else:
                self.assertAlmostEqual(res.numeric(), math.exp(bind_value))

    @combine(expression=operands, bind_value=bind_values, name="{expression}_bind_{bind_value}")
    def test_log_simple(self, expression, bind_value):
        """Test expression log."""
        if isinstance(expression, ParameterExpression) and bind_value != 0:
            expr = expression.log()
            res = expr.bind({x: bind_value for x in expr.parameters})
            self.assertIsInstance(res, ParameterExpression)
            if isinstance(bind_value, complex):
                self.assertAlmostEqual(res.numeric(), cmath.log(bind_value))
            else:
                if bind_value > 0:
                    self.assertAlmostEqual(res.numeric(), math.log(bind_value))
                else:
                    self.assertAlmostEqual(res.numeric(), cmath.log(bind_value))

    @combine(expression=operands)
    def test_sign_simple(self, expression):
        """Test expression sign."""
        if isinstance(expression, ParameterExpression) and expression.is_real():
            expr = expression.sign()
            res = expr.bind({x: -0.1 for x in expr.parameters})
            self.assertIsInstance(res, ParameterExpression)
            self.assertEqual(res, -1)
            expr = expression.sign()
            res = expr.bind({x: 0.1 for x in expr.parameters})
            self.assertEqual(res, 1)
            expr = expression.sign()
            res = expr.bind({x: 0.0 for x in expr.parameters})
            self.assertEqual(res, 0)
            expr = expression.sign()
            res = expr.bind({x: -2 for x in expr.parameters})
            self.assertIsInstance(res, ParameterExpression)
            self.assertEqual(res, -1)
            expr = expression.sign()
            res = expr.bind({x: 5 for x in expr.parameters})
            self.assertEqual(res, 1)
            expr = expression.sign()
            res = expr.bind({x: 0 for x in expr.parameters})
            self.assertEqual(res, 0)

    @combine(expression=operands)
    def test_is_real(self, expression):
        """Test the is_real() method."""
        if isinstance(expression, ParameterExpression):
            res = expression.bind({x: complex(1.0, 0.0) for x in expression.parameters})
            self.assertTrue(res.is_real())
            res = expression.bind({x: complex(1.0, 1.0) for x in expression.parameters})
            self.assertFalse(res.is_real())
            res = expression.bind({x: 1.0 for x in expression.parameters})
            self.assertTrue(res.is_real())
            res = expression.bind({x: 5 for x in expression.parameters})
            self.assertTrue(res.is_real())
            self.assertFalse(expression.is_real())

    @combine(expression=operands)
    def test_casting(self, expression):
        """Test casting"""
        if isinstance(expression, ParameterExpression):
            res = expression.bind({x: complex(1.0, 0.0) for x in expression.parameters})
            self.assertIsInstance(complex(res), complex)
            self.assertIsInstance(float(res), float)
            self.assertIsInstance(int(res), int)
            self.assertEqual(res, 1)
            res = expression.bind({x: complex(1.0, 1.0) for x in expression.parameters})
            self.assertIsInstance(complex(res), complex)
            with self.assertRaises(TypeError):
                float(res)
            with self.assertRaises(TypeError):
                int(res)
            self.assertAlmostEqual(complex(res), complex(1.0, 1.0))
            res = expression.bind({x: 1.0 for x in expression.parameters})
            self.assertIsInstance(complex(res), complex)
            self.assertIsInstance(float(res), float)
            self.assertIsInstance(int(res), int)
            self.assertEqual(res, 1.0)
            res = expression.bind({x: 5 for x in expression.parameters})
            self.assertIsInstance(complex(res), complex)
            self.assertIsInstance(float(res), float)
            self.assertIsInstance(int(res), int)
            self.assertEqual(res, 5)

    @combine(expression=operands)
    def test_numeric(self, expression):
        """Test numeric"""
        if isinstance(expression, ParameterExpression):
            res = expression.bind({x: complex(1.0, 0.0) for x in expression.parameters}).numeric()
            self.assertIsInstance(res, float)
            self.assertEqual(res, 1)
            res = expression.bind({x: complex(1.0, 1.0) for x in expression.parameters}).numeric()
            self.assertIsInstance(res, complex)
            self.assertAlmostEqual(complex(res), complex(1.0, 1.0))
            res = expression.bind({x: 1.0 for x in expression.parameters}).numeric()
            self.assertIsInstance(float(res), float)
            self.assertEqual(res, 1.0)
            res = expression.bind({x: 5 for x in expression.parameters}).numeric()
            self.assertIsInstance(int(res), int)
            self.assertEqual(res, 5)

    def test_derivatives_numeric(self):
        """Test derivatives with numerical values."""
        methods_and_references = [
            ("abs", lambda x: x / abs(x)),
            ("exp", math.exp),
            ("log", lambda x: 1 / x),
            ("sin", math.cos),
            ("cos", lambda x: -math.sin(x)),
            ("tan", lambda x: 1 / math.cos(x) ** 2),
            ("arccos", lambda x: -((1 - x**2) ** (-0.5))),
            ("arcsin", lambda x: (1 - x**2) ** (-0.5)),
            ("arctan", lambda x: 1 / (1 + x**2)),
            ("conjugate", lambda x: 1),
        ]

        x = Parameter("x")
        for method, reference in methods_and_references:
            expr = getattr(x, method)()
            d_expr = expr.gradient(x)

            for value in real_values:
                if method == "log" and value <= 0:
                    continue  # log not defined
                if method in ["arccos", "arcsin", "arctan"] and abs(value) >= 1 - 1e-10:
                    continue  # arc-funcs not defined

                with self.subTest(method=method, value=value):
                    ref = reference(value)
                    if isinstance(d_expr, ParameterExpression):
                        # allow unknown parameters since the derivative could evaluate to a const
                        val = d_expr.bind({x: value}, allow_unknown_parameters=True).numeric()
                    else:
                        val = d_expr  # d/dx conj(x) == 1

                    self.assertAlmostEqual(ref, val)

    def test_sign_derivative_errors(self):
        """Test the derivative of sign errors (not supported right now)."""
        x = Parameter("x")
        expr = x.sign()

        with self.assertRaises(RuntimeError):
            _ = expr.gradient(x)

    @unittest.skipUnless(HAS_SYMPY, "Sympy is required for this test")
    def test_sympify_all_ops(self):
        """Test the sympify function works for all the supported operations."""

        import sympy

        a = Parameter("a")
        b = Parameter("b")
        c = Parameter("c")
        d = Parameter("d")

        expression = (a + b.sin() * 0.25) * c**2
        final_expr = (
            (expression.cos() + d.arccos() - d.arcsin() + d.arctan() + d.tan()) / d.exp()
            + expression.gradient(a)
            + expression.log().sign()
            - a.sin()
            - b.conjugate()
        )
        final_expr = final_expr.abs()
        final_expr = final_expr.subs({c: a})
        result = final_expr.sympify()

        a = sympy.Symbol("a")
        b = sympy.Symbol("b")
        c = sympy.Symbol("c")
        d = sympy.Symbol("d")
        expression = (a + sympy.sin(b) * 0.25) * c**2
        expected = (
            (sympy.cos(expression) + sympy.acos(d) - sympy.asin(d) + sympy.atan(d) + sympy.tan(d))
            / sympy.exp(d)
            + expression.diff(a)
            + sympy.sign(sympy.log(expression))
            - sympy.sin(a)
            - sympy.conjugate(b)
        )
        expected = sympy.Abs(expected)
        expected = expected.subs({c: a})
<<<<<<< HEAD

        self.assertEqual(result, expected)
=======
        self.assertEqual(result, expected)

    @unittest.skipUnless(HAS_SYMPY, "Sympy is required for this test")
    def test_sympify_subs_vector(self):
        """Test an expression with subbed ParameterVectorElements is sympifiable"""
        import sympy

        p_vec = ParameterVector("p", length=2)
        theta = Parameter("theta")

        expression = theta + 1
        expression = expression.subs({theta: p_vec[0]})
        result = expression.sympify()
        expected = sympy.Symbol("p[0]") + 1
        self.assertEqual(expected, result)
>>>>>>> 50523425
<|MERGE_RESOLUTION|>--- conflicted
+++ resolved
@@ -505,10 +505,7 @@
         )
         expected = sympy.Abs(expected)
         expected = expected.subs({c: a})
-<<<<<<< HEAD
-
-        self.assertEqual(result, expected)
-=======
+
         self.assertEqual(result, expected)
 
     @unittest.skipUnless(HAS_SYMPY, "Sympy is required for this test")
@@ -523,5 +520,4 @@
         expression = expression.subs({theta: p_vec[0]})
         result = expression.sympify()
         expected = sympy.Symbol("p[0]") + 1
-        self.assertEqual(expected, result)
->>>>>>> 50523425
+        self.assertEqual(expected, result)