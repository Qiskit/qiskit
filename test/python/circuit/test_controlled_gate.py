--- conflicted
+++ resolved
@@ -860,7 +860,6 @@
         with self.assertRaises(CircuitError):
             base_gate.control(num_ctrl_qubits, ctrl_state='201')
 
-<<<<<<< HEAD
     @data(-1, 0, 1.4, '1', 4, 10)
     def test_improper_num_ctrl_qubits(self, num_ctrl_qubits):
         """
@@ -870,7 +869,7 @@
         with self.assertRaises(CircuitError):
             ControlledGate(name='cgate', num_qubits=num_qubits,
                            params=[], num_ctrl_qubits=num_ctrl_qubits)
-=======
+
     def test_open_controlled_equality(self):
         """
         Test open controlled gates are equal if their base gates and control states are equal.
@@ -921,7 +920,6 @@
         except CircuitError as cerr:
             self.skipTest(cerr)
         self.assertTrue(np.allclose(actual, target))
->>>>>>> 65a4f624
 
 
 @ddt
