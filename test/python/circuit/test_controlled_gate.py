# -*- coding: utf-8 -*-

# This code is part of Qiskit.
#
# (C) Copyright IBM 2019.
#
# This code is licensed under the Apache License, Version 2.0. You may
# obtain a copy of this license in the LICENSE.txt file in the root directory
# of this source tree or at http://www.apache.org/licenses/LICENSE-2.0.
#
# Any modifications or derivative works of this code must retain this
# copyright notice, and modified files need to carry a notice indicating
# that they have been altered from the originals.


"""Test Qiskit's inverse gate operation."""

import unittest
from test import combine
import numpy as np
from numpy import pi
from ddt import ddt, data, unpack

from qiskit import QuantumRegister, QuantumCircuit, execute, BasicAer, QiskitError
from qiskit.test import QiskitTestCase
from qiskit.circuit import ControlledGate
from qiskit.circuit.exceptions import CircuitError
from qiskit.quantum_info.operators.predicates import matrix_equal, is_unitary_matrix
from qiskit.quantum_info.random import random_unitary
from qiskit.quantum_info.states import Statevector
import qiskit.circuit.add_control as ac
from qiskit.transpiler.passes import Unroller
from qiskit.converters.circuit_to_dag import circuit_to_dag
from qiskit.converters.dag_to_circuit import dag_to_circuit
from qiskit.quantum_info import Operator
from qiskit.circuit.library import (CXGate, XGate, YGate, ZGate, U1Gate,
<<<<<<< HEAD
                                    CYGate, CZGate, CU1Gate, SwapGate, SXGate, CSXGate,
                                    CCXGate, HGate, RZGate, RXGate,
                                    RYGate, CRYGate, CRXGate, CSwapGate,
                                    U3Gate, CHGate, CRZGate, CU3Gate,
=======
                                    CYGate, CZGate, CU1Gate, SwapGate, PhaseGate,
                                    CCXGate, HGate, RZGate, RXGate, CPhaseGate,
                                    RYGate, CRYGate, CRXGate, CSwapGate, UGate,
                                    U3Gate, CHGate, CRZGate, CU3Gate, CUGate,
>>>>>>> 590d645b
                                    MSGate, Barrier, RCCXGate, RC3XGate,
                                    MCU1Gate, MCXGate, MCXGrayCode, MCXRecursive,
                                    MCXVChain, C3XGate, C4XGate, MCPhaseGate)
from qiskit.circuit._utils import _compute_control_matrix
import qiskit.circuit.library.standard_gates as allGates
from qiskit.extensions import UnitaryGate

from .gate_utils import _get_free_params


@ddt
class TestControlledGate(QiskitTestCase):
    """Tests for controlled gates and the ControlledGate class."""

    def test_controlled_x(self):
        """Test creation of controlled x gate"""
        self.assertEqual(XGate().control(), CXGate())

    def test_controlled_y(self):
        """Test creation of controlled y gate"""
        self.assertEqual(YGate().control(), CYGate())

    def test_controlled_z(self):
        """Test creation of controlled z gate"""
        self.assertEqual(ZGate().control(), CZGate())

    def test_controlled_h(self):
        """Test the creation of a controlled H gate."""
        self.assertEqual(HGate().control(), CHGate())

    def test_controlled_phase(self):
        """Test the creation of a controlled U1 gate."""
        theta = 0.5
        self.assertEqual(PhaseGate(theta).control(), CPhaseGate(theta))

    def test_controlled_u1(self):
        """Test the creation of a controlled U1 gate."""
        theta = 0.5
        self.assertEqual(U1Gate(theta).control(), CU1Gate(theta))

    def test_controlled_rz(self):
        """Test the creation of a controlled RZ gate."""
        theta = 0.5
        self.assertEqual(RZGate(theta).control(), CRZGate(theta))

    def test_controlled_ry(self):
        """Test the creation of a controlled RY gate."""
        theta = 0.5
        self.assertEqual(RYGate(theta).control(), CRYGate(theta))

    def test_controlled_rx(self):
        """Test the creation of a controlled RX gate."""
        theta = 0.5
        self.assertEqual(RXGate(theta).control(), CRXGate(theta))

    def test_controlled_u(self):
        """Test the creation of a controlled U gate."""
        theta, phi, lamb = 0.1, 0.2, 0.3
        self.assertEqual(UGate(theta, phi, lamb).control(),
                         CUGate(theta, phi, lamb, 0))

    def test_controlled_u3(self):
        """Test the creation of a controlled U3 gate."""
        theta, phi, lamb = 0.1, 0.2, 0.3
        self.assertEqual(U3Gate(theta, phi, lamb).control(),
                         CU3Gate(theta, phi, lamb))

    def test_controlled_cx(self):
        """Test creation of controlled cx gate"""
        self.assertEqual(CXGate().control(), CCXGate())

    def test_controlled_swap(self):
        """Test creation of controlled swap gate"""
        self.assertEqual(SwapGate().control(), CSwapGate())

    def test_circuit_append(self):
        """Test appending a controlled gate to a quantum circuit."""
        circ = QuantumCircuit(5)
        inst = CXGate()
        circ.append(inst.control(), qargs=[0, 2, 1])
        circ.append(inst.control(2), qargs=[0, 3, 1, 2])
        circ.append(inst.control().control(), qargs=[0, 3, 1, 2])  # should be same as above
        self.assertEqual(circ[1][0], circ[2][0])
        self.assertEqual(circ.depth(), 3)
        self.assertEqual(circ[0][0].num_ctrl_qubits, 2)
        self.assertEqual(circ[1][0].num_ctrl_qubits, 3)
        self.assertEqual(circ[2][0].num_ctrl_qubits, 3)
        self.assertEqual(circ[0][0].num_qubits, 3)
        self.assertEqual(circ[1][0].num_qubits, 4)
        self.assertEqual(circ[2][0].num_qubits, 4)
        for instr in circ:
            gate = instr[0]
            self.assertTrue(isinstance(gate, ControlledGate))

    def test_swap_definition_specification(self):
        """Test the instantiation of a controlled swap gate with explicit definition."""
        swap = SwapGate()
        cswap = ControlledGate('cswap', 3, [], num_ctrl_qubits=1,
                               definition=swap.definition)
        self.assertEqual(swap.definition, cswap.definition)

    def test_multi_controlled_composite_gate(self):
        """Test a multi controlled composite gate. """
        num_ctrl = 3
        # create composite gate
        sub_q = QuantumRegister(2)
        cgate = QuantumCircuit(sub_q, name='cgate')
        cgate.h(sub_q[0])
        cgate.crz(pi / 2, sub_q[0], sub_q[1])
        cgate.swap(sub_q[0], sub_q[1])
        cgate.u3(0.1, 0.2, 0.3, sub_q[1])
        cgate.t(sub_q[0])
        num_target = cgate.width()
        gate = cgate.to_gate()
        cont_gate = gate.control(num_ctrl_qubits=num_ctrl)
        control = QuantumRegister(num_ctrl)
        target = QuantumRegister(num_target)
        qc = QuantumCircuit(control, target)
        qc.append(cont_gate, control[:] + target[:])
        op_mat = Operator(cgate).data
        cop_mat = _compute_control_matrix(op_mat, num_ctrl)
        ref_mat = Operator(qc).data
        self.assertTrue(matrix_equal(cop_mat, ref_mat, ignore_phase=True))

    def test_single_controlled_composite_gate(self):
        """Test a singly controlled composite gate."""
        num_ctrl = 1
        # create composite gate
        sub_q = QuantumRegister(2)
        cgate = QuantumCircuit(sub_q, name='cgate')
        cgate.h(sub_q[0])
        cgate.cx(sub_q[0], sub_q[1])
        num_target = cgate.width()
        gate = cgate.to_gate()
        cont_gate = gate.control(num_ctrl_qubits=num_ctrl)
        control = QuantumRegister(num_ctrl, 'control')
        target = QuantumRegister(num_target, 'target')
        qc = QuantumCircuit(control, target)
        qc.append(cont_gate, control[:] + target[:])
        op_mat = Operator(cgate).data
        cop_mat = _compute_control_matrix(op_mat, num_ctrl)
        ref_mat = Operator(qc).data
        self.assertTrue(matrix_equal(cop_mat, ref_mat, ignore_phase=True))

    def test_multi_control_u3(self):
        """Test the matrix representation of the controlled and controlled-controlled U3 gate."""
        import qiskit.circuit.library.standard_gates.u3 as u3

        num_ctrl = 3
        # U3 gate params
        alpha, beta, gamma = 0.2, 0.3, 0.4

        # cnu3 gate
        u3gate = u3.U3Gate(alpha, beta, gamma)
        cnu3 = u3gate.control(num_ctrl)
        width = cnu3.num_qubits
        qr = QuantumRegister(width)
        qcnu3 = QuantumCircuit(qr)
        qcnu3.append(cnu3, qr, [])

        # U3 gate
        qu3 = QuantumCircuit(1)
        qu3.u3(alpha, beta, gamma, 0)

        # CU3 gate
        qcu3 = QuantumCircuit(2)
        qcu3.cu3(alpha, beta, gamma, 0, 1)

        # c-cu3 gate
        width = 3
        qr = QuantumRegister(width)
        qc_cu3 = QuantumCircuit(qr)
        cu3gate = u3.CU3Gate(alpha, beta, gamma)

        c_cu3 = cu3gate.control(1)
        qc_cu3.append(c_cu3, qr, [])

        # Circuit unitaries
        mat_cnu3 = Operator(qcnu3).data
        mat_u3 = Operator(qu3).data
        mat_cu3 = Operator(qcu3).data
        mat_c_cu3 = Operator(qc_cu3).data

        # Target Controlled-U3 unitary
        target_cnu3 = _compute_control_matrix(mat_u3, num_ctrl)
        target_cu3 = np.kron(mat_u3, np.diag([0, 1])) + np.kron(np.eye(2), np.diag([1, 0]))
        target_c_cu3 = np.kron(mat_cu3, np.diag([0, 1])) + np.kron(np.eye(4), np.diag([1, 0]))

        tests = [('check unitary of u3.control against tensored unitary of u3',
                  target_cu3, mat_cu3),
                 ('check unitary of cu3.control against tensored unitary of cu3',
                  target_c_cu3, mat_c_cu3),
                 ('check unitary of cnu3 against tensored unitary of u3',
                  target_cnu3, mat_cnu3)]
        for itest in tests:
            info, target, decomp = itest[0], itest[1], itest[2]
            with self.subTest(i=info):
                self.assertTrue(matrix_equal(target, decomp, ignore_phase=True,
                                             atol=1e-8, rtol=1e-5))

    def test_multi_control_u1(self):
        """Test the matrix representation of the controlled and controlled-controlled U1 gate."""
        import qiskit.circuit.library.standard_gates.u1 as u1

        num_ctrl = 3
        # U1 gate params
        theta = 0.2

        # cnu1 gate
        u1gate = u1.U1Gate(theta)
        cnu1 = u1gate.control(num_ctrl)
        width = cnu1.num_qubits
        qr = QuantumRegister(width)
        qcnu1 = QuantumCircuit(qr)
        qcnu1.append(cnu1, qr, [])

        # U1 gate
        qu1 = QuantumCircuit(1)
        qu1.u1(theta, 0)

        # CU1 gate
        qcu1 = QuantumCircuit(2)
        qcu1.cu1(theta, 0, 1)

        # c-cu1 gate
        width = 3
        qr = QuantumRegister(width)
        qc_cu1 = QuantumCircuit(qr)
        cu1gate = u1.CU1Gate(theta)
        c_cu1 = cu1gate.control(1)
        qc_cu1.append(c_cu1, qr, [])

        job = execute([qcnu1, qu1, qcu1, qc_cu1], BasicAer.get_backend('unitary_simulator'),
                      basis_gates=['u1', 'u2', 'u3', 'id', 'cx'])
        result = job.result()

        # Circuit unitaries
        mat_cnu1 = result.get_unitary(0)
        # trace out ancillae

        mat_u1 = result.get_unitary(1)
        mat_cu1 = result.get_unitary(2)
        mat_c_cu1 = result.get_unitary(3)

        # Target Controlled-U1 unitary
        target_cnu1 = _compute_control_matrix(mat_u1, num_ctrl)
        target_cu1 = np.kron(mat_u1, np.diag([0, 1])) + np.kron(np.eye(2), np.diag([1, 0]))
        target_c_cu1 = np.kron(mat_cu1, np.diag([0, 1])) + np.kron(np.eye(4), np.diag([1, 0]))

        tests = [('check unitary of u1.control against tensored unitary of u1',
                  target_cu1, mat_cu1),
                 ('check unitary of cu1.control against tensored unitary of cu1',
                  target_c_cu1, mat_c_cu1),
                 ('check unitary of cnu1 against tensored unitary of u1',
                  target_cnu1, mat_cnu1)]
        for itest in tests:
            info, target, decomp = itest[0], itest[1], itest[2]
            with self.subTest(i=info):
                self.log.info(info)
                self.assertTrue(matrix_equal(target, decomp, ignore_phase=True))

    @data(1, 2, 3, 4)
    def test_multi_controlled_u1_matrix(self, num_controls):
        """Test the matrix representation of the multi-controlled CU1 gate.

        Based on the test moved here from Aqua:
        https://github.com/Qiskit/qiskit-aqua/blob/769ca8f/test/aqua/test_mcu1.py
        """

        # registers for the circuit
        q_controls = QuantumRegister(num_controls)
        q_target = QuantumRegister(1)

        # iterate over all possible combinations of control qubits
        for ctrl_state in range(2 ** num_controls):
            bitstr = bin(ctrl_state)[2:].zfill(num_controls)[::-1]
            lam = 0.3165354 * pi
            qc = QuantumCircuit(q_controls, q_target)
            for idx, bit in enumerate(bitstr):
                if bit == '0':
                    qc.x(q_controls[idx])

            qc.mcu1(lam, q_controls, q_target[0])

            # for idx in subset:
            for idx, bit in enumerate(bitstr):
                if bit == '0':
                    qc.x(q_controls[idx])

            backend = BasicAer.get_backend('unitary_simulator')
            simulated = execute(qc, backend).result().get_unitary(qc)

            base = U1Gate(lam).to_matrix()
            expected = _compute_control_matrix(base, num_controls, ctrl_state=ctrl_state)
            with self.subTest(msg='control state = {}'.format(ctrl_state)):
                self.assertTrue(matrix_equal(simulated, expected))

    @data(1, 2, 3, 4)
    def test_multi_control_toffoli_matrix_clean_ancillas(self, num_controls):
        """Test the multi-control Toffoli gate with clean ancillas.

        Based on the test moved here from Aqua:
        https://github.com/Qiskit/qiskit-aqua/blob/769ca8f/test/aqua/test_mct.py
        """
        # set up circuit
        q_controls = QuantumRegister(num_controls)
        q_target = QuantumRegister(1)
        qc = QuantumCircuit(q_controls, q_target)

        if num_controls > 2:
            num_ancillas = num_controls - 2
            q_ancillas = QuantumRegister(num_controls)
            qc.add_register(q_ancillas)
        else:
            num_ancillas = 0
            q_ancillas = None

        # apply hadamard on control qubits and toffoli gate
        qc.mct(q_controls, q_target[0], q_ancillas, mode='basic')

        # execute the circuit and obtain statevector result
        backend = BasicAer.get_backend('unitary_simulator')
        simulated = execute(qc, backend).result().get_unitary(qc)

        # compare to expectation
        if num_ancillas > 0:
            simulated = simulated[:2 ** (num_controls + 1), :2 ** (num_controls + 1)]

        base = XGate().to_matrix()
        expected = _compute_control_matrix(base, num_controls)
        self.assertTrue(matrix_equal(simulated, expected))

    @data(1, 2, 3, 4, 5)
    def test_multi_control_toffoli_matrix_basic_dirty_ancillas(self, num_controls):
        """Test the multi-control Toffoli gate with dirty ancillas (basic-dirty-ancilla).

        Based on the test moved here from Aqua:
        https://github.com/Qiskit/qiskit-aqua/blob/769ca8f/test/aqua/test_mct.py
        """
        q_controls = QuantumRegister(num_controls)
        q_target = QuantumRegister(1)
        qc = QuantumCircuit(q_controls, q_target)

        q_ancillas = None
        if num_controls <= 2:
            num_ancillas = 0
        else:
            num_ancillas = num_controls - 2
            q_ancillas = QuantumRegister(num_ancillas)
            qc.add_register(q_ancillas)

        qc.mct(q_controls, q_target[0], q_ancillas, mode='basic-dirty-ancilla')

        simulated = execute(qc, BasicAer.get_backend('unitary_simulator')).result().get_unitary(qc)
        if num_ancillas > 0:
            simulated = simulated[:2 ** (num_controls + 1), :2 ** (num_controls + 1)]

        base = XGate().to_matrix()
        expected = _compute_control_matrix(base, num_controls)
        self.assertTrue(matrix_equal(simulated, expected, atol=1e-8))

    @data(1, 2, 3, 4, 5)
    def test_multi_control_toffoli_matrix_advanced_dirty_ancillas(self, num_controls):
        """Test the multi-control Toffoli gate with dirty ancillas (advanced).

        Based on the test moved here from Aqua:
        https://github.com/Qiskit/qiskit-aqua/blob/769ca8f/test/aqua/test_mct.py
        """
        q_controls = QuantumRegister(num_controls)
        q_target = QuantumRegister(1)
        qc = QuantumCircuit(q_controls, q_target)

        q_ancillas = None
        if num_controls <= 4:
            num_ancillas = 0
        else:
            num_ancillas = 1
            q_ancillas = QuantumRegister(num_ancillas)
            qc.add_register(q_ancillas)

        qc.mct(q_controls, q_target[0], q_ancillas, mode='advanced')

        simulated = execute(qc, BasicAer.get_backend('unitary_simulator')).result().get_unitary(qc)
        if num_ancillas > 0:
            simulated = simulated[:2 ** (num_controls + 1), :2 ** (num_controls + 1)]

        base = XGate().to_matrix()
        expected = _compute_control_matrix(base, num_controls)
        self.assertTrue(matrix_equal(simulated, expected, atol=1e-8))

    @data(1, 2, 3)
    def test_multi_control_toffoli_matrix_noancilla_dirty_ancillas(self, num_controls):
        """Test the multi-control Toffoli gate with dirty ancillas (noancilla).

        Based on the test moved here from Aqua:
        https://github.com/Qiskit/qiskit-aqua/blob/769ca8f/test/aqua/test_mct.py
        """
        q_controls = QuantumRegister(num_controls)
        q_target = QuantumRegister(1)
        qc = QuantumCircuit(q_controls, q_target)

        qc.mct(q_controls, q_target[0], None, mode='noancilla')

        simulated = execute(qc, BasicAer.get_backend('unitary_simulator')).result().get_unitary(qc)

        base = XGate().to_matrix()
        expected = _compute_control_matrix(base, num_controls)
        self.assertTrue(matrix_equal(simulated, expected, atol=1e-8))

    @combine(num_controls=[1, 2, 4],
             base_gate_name=['x', 'y', 'z'],
             use_basis_gates=[True, False])
    def test_multi_controlled_rotation_gate_matrices(self, num_controls, base_gate_name,
                                                     use_basis_gates):
        """Test the multi controlled rotation gates without ancillas.

        Based on the test moved here from Aqua:
        https://github.com/Qiskit/qiskit-aqua/blob/769ca8f/test/aqua/test_mcr.py
        """
        q_controls = QuantumRegister(num_controls)
        q_target = QuantumRegister(1)

        # iterate over all possible combinations of control qubits
        for ctrl_state in range(2 ** num_controls):
            bitstr = bin(ctrl_state)[2:].zfill(num_controls)[::-1]
            theta = 0.871236 * pi
            qc = QuantumCircuit(q_controls, q_target)
            for idx, bit in enumerate(bitstr):
                if bit == '0':
                    qc.x(q_controls[idx])

            # call mcrx/mcry/mcrz
            if base_gate_name == 'y':
                qc.mcry(theta, q_controls, q_target[0], None, mode='noancilla',
                        use_basis_gates=use_basis_gates)
            else:  # case 'x' or 'z' only support the noancilla mode and do not have this keyword
                getattr(qc, 'mcr' + base_gate_name)(theta, q_controls, q_target[0],
                                                    use_basis_gates=use_basis_gates)

            for idx, bit in enumerate(bitstr):
                if bit == '0':
                    qc.x(q_controls[idx])

            backend = BasicAer.get_backend('unitary_simulator')
            simulated = execute(qc, backend).result().get_unitary(qc)

            if base_gate_name == 'x':
                rot_mat = RXGate(theta).to_matrix()
            elif base_gate_name == 'y':
                rot_mat = RYGate(theta).to_matrix()
            else:  # case 'z'
                rot_mat = U1Gate(theta).to_matrix()

            expected = _compute_control_matrix(rot_mat, num_controls, ctrl_state=ctrl_state)
            with self.subTest(msg='control state = {}'.format(ctrl_state)):
                self.assertTrue(matrix_equal(simulated, expected))

    @combine(num_controls=[1, 2, 4], use_basis_gates=[True, False])
    def test_multi_controlled_y_rotation_matrix_basic_mode(self, num_controls, use_basis_gates):
        """Test the multi controlled Y rotation using the mode 'basic'.

        Based on the test moved here from Aqua:
        https://github.com/Qiskit/qiskit-aqua/blob/769ca8f/test/aqua/test_mcr.py
        """

        # get the number of required ancilla qubits
        if num_controls <= 2:
            num_ancillas = 0
        else:
            num_ancillas = num_controls - 2

        q_controls = QuantumRegister(num_controls)
        q_target = QuantumRegister(1)

        for ctrl_state in range(2 ** num_controls):
            bitstr = bin(ctrl_state)[2:].zfill(num_controls)[::-1]
            theta = 0.871236 * pi
            if num_ancillas > 0:
                q_ancillas = QuantumRegister(num_ancillas)
                qc = QuantumCircuit(q_controls, q_target, q_ancillas)
            else:
                qc = QuantumCircuit(q_controls, q_target)
                q_ancillas = None

            for idx, bit in enumerate(bitstr):
                if bit == '0':
                    qc.x(q_controls[idx])

            qc.mcry(theta, q_controls, q_target[0], q_ancillas, mode='basic',
                    use_basis_gates=use_basis_gates)

            for idx, bit in enumerate(bitstr):
                if bit == '0':
                    qc.x(q_controls[idx])

            rot_mat = RYGate(theta).to_matrix()

            backend = BasicAer.get_backend('unitary_simulator')
            simulated = execute(qc, backend).result().get_unitary(qc)
            if num_ancillas > 0:
                simulated = simulated[:2 ** (num_controls + 1), :2 ** (num_controls + 1)]

            expected = _compute_control_matrix(rot_mat, num_controls, ctrl_state=ctrl_state)

            with self.subTest(msg='control state = {}'.format(ctrl_state)):
                self.assertTrue(matrix_equal(simulated, expected))

    @data(1, 2)
    def test_mcx_gates_yield_explicit_gates(self, num_ctrl_qubits):
        """Test the creating a MCX gate yields the explicit definition if we know it."""
        cls = MCXGate(num_ctrl_qubits).__class__
        explicit = {1: CXGate, 2: CCXGate}
        self.assertEqual(cls, explicit[num_ctrl_qubits])

    @data(3, 4, 5, 8)
    def test_mcx_gates(self, num_ctrl_qubits):
        """Test the mcx gates."""
        backend = BasicAer.get_backend('statevector_simulator')
        reference = np.zeros(2 ** (num_ctrl_qubits + 1))
        reference[-1] = 1

        for gate in [MCXGrayCode(num_ctrl_qubits),
                     MCXRecursive(num_ctrl_qubits),
                     MCXVChain(num_ctrl_qubits, False),
                     MCXVChain(num_ctrl_qubits, True),
                     ]:
            with self.subTest(gate=gate):
                circuit = QuantumCircuit(gate.num_qubits)
                if num_ctrl_qubits > 0:
                    circuit.x(list(range(num_ctrl_qubits)))
                circuit.append(gate, list(range(gate.num_qubits)), [])
                statevector = execute(circuit, backend).result().get_statevector()

                # account for ancillas
                if hasattr(gate, 'num_ancilla_qubits') and gate.num_ancilla_qubits > 0:
                    corrected = np.zeros(2 ** (num_ctrl_qubits + 1), dtype=complex)
                    for i, statevector_amplitude in enumerate(statevector):
                        i = int(bin(i)[2:].zfill(circuit.num_qubits)[gate.num_ancilla_qubits:], 2)
                        corrected[i] += statevector_amplitude
                    statevector = corrected
                np.testing.assert_array_almost_equal(statevector.real, reference)

    @data(1, 2, 3, 4)
    def test_inverse_x(self, num_ctrl_qubits):
        """Test inverting the controlled X gate."""
        cnx = XGate().control(num_ctrl_qubits)
        inv_cnx = cnx.inverse()
        result = Operator(cnx).compose(Operator(inv_cnx))
        np.testing.assert_array_almost_equal(result.data, np.identity(result.dim[0]))

    @data(1, 2, 3)
    def test_inverse_gate(self, num_ctrl_qubits):
        """Test inverting a controlled gate based on a circuit definition."""
        qc = QuantumCircuit(3)
        qc.h(0)
        qc.cx(0, 1)
        qc.cx(1, 2)
        qc.rx(np.pi / 4, [0, 1, 2])
        gate = qc.to_gate()
        cgate = gate.control(num_ctrl_qubits)
        inv_cgate = cgate.inverse()
        result = Operator(cgate).compose(Operator(inv_cgate))
        np.testing.assert_array_almost_equal(result.data, np.identity(result.dim[0]))

    @data(1, 2, 3)
    def test_inverse_circuit(self, num_ctrl_qubits):
        """Test inverting a controlled gate based on a circuit definition."""
        qc = QuantumCircuit(3)
        qc.h(0)
        qc.cx(0, 1)
        qc.cx(1, 2)
        qc.rx(np.pi / 4, [0, 1, 2])
        cqc = qc.control(num_ctrl_qubits)
        cqc_inv = cqc.inverse()
        result = Operator(cqc).compose(Operator(cqc_inv))
        np.testing.assert_array_almost_equal(result.data, np.identity(result.dim[0]))

    @data(1, 2, 3, 4, 5)
    def test_controlled_unitary(self, num_ctrl_qubits):
        """Test the matrix data of an Operator, which is based on a controlled gate."""
        num_target = 1
        q_target = QuantumRegister(num_target)
        qc1 = QuantumCircuit(q_target)
        # for h-rx(pi/2)
        theta, phi, lamb = 1.57079632679490, 0.0, 4.71238898038469
        qc1.u3(theta, phi, lamb, q_target[0])
        base_gate = qc1.to_gate()
        # get UnitaryGate version of circuit
        base_op = Operator(qc1)
        base_mat = base_op.data
        cgate = base_gate.control(num_ctrl_qubits)
        test_op = Operator(cgate)
        cop_mat = _compute_control_matrix(base_mat, num_ctrl_qubits)
        self.assertTrue(is_unitary_matrix(base_mat))
        self.assertTrue(matrix_equal(cop_mat, test_op.data, ignore_phase=True))

    @data(1, 2, 3, 4, 5)
    def test_controlled_random_unitary(self, num_ctrl_qubits):
        """Test the matrix data of an Operator based on a random UnitaryGate."""
        num_target = 2
        base_gate = random_unitary(2 ** num_target).to_instruction()
        base_mat = base_gate.to_matrix()
        cgate = base_gate.control(num_ctrl_qubits)
        test_op = Operator(cgate)
        cop_mat = _compute_control_matrix(base_mat, num_ctrl_qubits)
        self.assertTrue(matrix_equal(cop_mat, test_op.data, ignore_phase=True))

    @combine(num_ctrl_qubits=[1, 2, 3], ctrl_state=[None])
    def test_open_controlled_unitary_z(self, num_ctrl_qubits, ctrl_state):
        """Test that UnitaryGate with control returns params."""
        umat = np.array([[1, 0], [0, -1]])
        ugate = UnitaryGate(umat)
        cugate = ugate.control(num_ctrl_qubits, ctrl_state=ctrl_state)
        ref_mat = _compute_control_matrix(umat, num_ctrl_qubits, ctrl_state=ctrl_state)
        self.assertEqual(Operator(cugate), Operator(ref_mat))

    @data(1, 2, 3)
    def test_open_controlled_unitary_matrix(self, num_ctrl_qubits):
        """test open controlled unitary matrix"""
        # verify truth table
        num_target_qubits = 2
        num_qubits = num_ctrl_qubits + num_target_qubits
        target_op = Operator(XGate())
        for i in range(num_target_qubits - 1):
            target_op = target_op.tensor(XGate())

        for i in range(2 ** num_qubits):
            input_bitstring = bin(i)[2:].zfill(num_qubits)
            input_target = input_bitstring[0:num_target_qubits]
            input_ctrl = input_bitstring[-num_ctrl_qubits:]
            phi = Statevector.from_label(input_bitstring)
            cop = Operator(_compute_control_matrix(target_op.data,
                                                   num_ctrl_qubits,
                                                   ctrl_state=input_ctrl))
            for j in range(2 ** num_qubits):
                output_bitstring = bin(j)[2:].zfill(num_qubits)
                output_target = output_bitstring[0:num_target_qubits]
                output_ctrl = output_bitstring[-num_ctrl_qubits:]
                psi = Statevector.from_label(output_bitstring)
                cxout = np.dot(phi.data, psi.evolve(cop).data)
                if input_ctrl == output_ctrl:
                    # flip the target bits
                    cond_output = ''.join([str(int(not int(a))) for a in input_target])
                else:
                    cond_output = input_target
                if cxout == 1:
                    self.assertTrue(
                        (output_ctrl == input_ctrl) and
                        (output_target == cond_output))
                else:
                    self.assertTrue(
                        ((output_ctrl == input_ctrl) and
                         (output_target != cond_output)) or
                        output_ctrl != input_ctrl)

    def test_open_control_cx_unrolling(self):
        """test unrolling of open control gates when gate is in basis"""
        qc = QuantumCircuit(2)
        qc.cx(0, 1, ctrl_state=0)
        dag = circuit_to_dag(qc)
        unroller = Unroller(['u3', 'cx'])
        uqc = dag_to_circuit(unroller.run(dag))

        ref_circuit = QuantumCircuit(2)
        ref_circuit.u3(np.pi, 0, np.pi, 0)
        ref_circuit.cx(0, 1)
        ref_circuit.u3(np.pi, 0, np.pi, 0)
        self.assertEqual(uqc, ref_circuit)

    def test_open_control_cy_unrolling(self):
        """test unrolling of open control gates when gate is in basis"""
        qc = QuantumCircuit(2)
        qc.cy(0, 1, ctrl_state=0)
        dag = circuit_to_dag(qc)
        unroller = Unroller(['u3', 'cy'])
        uqc = dag_to_circuit(unroller.run(dag))

        ref_circuit = QuantumCircuit(2)
        ref_circuit.u3(np.pi, 0, np.pi, 0)
        ref_circuit.cy(0, 1)
        ref_circuit.u3(np.pi, 0, np.pi, 0)
        self.assertEqual(uqc, ref_circuit)

    def test_open_control_cxx_unrolling(self):
        """test unrolling of open control gates when gate is in basis"""
        qreg = QuantumRegister(3)
        qc = QuantumCircuit(qreg)
        ccx = CCXGate(ctrl_state=0)
        qc.append(ccx, [0, 1, 2])
        dag = circuit_to_dag(qc)
        unroller = Unroller(['x', 'ccx'])
        unrolled_dag = unroller.run(dag)

        ref_circuit = QuantumCircuit(qreg)
        ref_circuit.x(qreg[0])
        ref_circuit.x(qreg[1])
        ref_circuit.ccx(qreg[0], qreg[1], qreg[2])
        ref_circuit.x(qreg[0])
        ref_circuit.x(qreg[1])
        ref_dag = circuit_to_dag(ref_circuit)
        self.assertEqual(unrolled_dag, ref_dag)

    def test_open_control_composite_unrolling(self):
        """test unrolling of open control gates when gate is in basis"""
        # create composite gate
        qreg = QuantumRegister(2)
        qcomp = QuantumCircuit(qreg, name='bell')
        qcomp.h(qreg[0])
        qcomp.cx(qreg[0], qreg[1])
        bell = qcomp.to_gate()
        # create controlled composite gate
        cqreg = QuantumRegister(3)
        qc = QuantumCircuit(cqreg)
        qc.append(bell.control(ctrl_state=0), qc.qregs[0][:])
        dag = circuit_to_dag(qc)
        unroller = Unroller(['x', 'u1', 'cbell'])
        unrolled_dag = unroller.run(dag)
        # create reference circuit
        ref_circuit = QuantumCircuit(cqreg)
        ref_circuit.x(cqreg[0])
        ref_circuit.append(bell.control(), [cqreg[0], cqreg[1], cqreg[2]])
        ref_circuit.x(cqreg[0])
        ref_dag = circuit_to_dag(ref_circuit)
        self.assertEqual(unrolled_dag, ref_dag)

    @data(*ControlledGate.__subclasses__())
    def test_base_gate_setting(self, gate_class):
        """Test all gates in standard extensions which are of type ControlledGate
        and have a base gate setting.
        """
        num_free_params = len(_get_free_params(gate_class.__init__, ignore=['self']))
        free_params = [0.1 * i for i in range(num_free_params)]
        if gate_class in [MCU1Gate, MCPhaseGate]:
            free_params[1] = 3
        elif gate_class in [MCXGate]:
            free_params[0] = 3

        base_gate = gate_class(*free_params)
        cgate = base_gate.control()
        self.assertEqual(base_gate.base_gate, cgate.base_gate)

    @data(*[gate for name, gate in allGates.__dict__.items() if isinstance(gate, type)])
    def test_all_inverses(self, gate):
        """Test all gates in standard extensions except those that cannot be controlled
        or are being deprecated.
        """
        if not (issubclass(gate, ControlledGate) or issubclass(gate, allGates.IGate)):
            # only verify basic gates right now, as already controlled ones
            # will generate differing definitions
            try:
                numargs = len(_get_free_params(gate))
                args = [2] * numargs
                gate = gate(*args)
                self.assertEqual(gate.inverse().control(2), gate.control(2).inverse())
            except AttributeError:
                # skip gates that do not have a control attribute (e.g. barrier)
                pass

    @data(2, 3)
    def test_relative_phase_toffoli_gates(self, num_ctrl_qubits):
        """Test the relative phase Toffoli gates.

        This test compares the matrix representation of the relative phase gate classes
        (i.e. RCCXGate().to_matrix()), the matrix obtained from the unitary simulator,
        and the exact version of the gate as obtained through `_compute_control_matrix`.
        """
        # get target matrix (w/o relative phase)
        base_mat = XGate().to_matrix()
        target_mat = _compute_control_matrix(base_mat, num_ctrl_qubits)

        # build the matrix for the relative phase toffoli using the unitary simulator
        circuit = QuantumCircuit(num_ctrl_qubits + 1)
        if num_ctrl_qubits == 2:
            circuit.rccx(0, 1, 2)
        else:  # num_ctrl_qubits == 3:
            circuit.rcccx(0, 1, 2, 3)
        simulator = BasicAer.get_backend('unitary_simulator')
        simulated_mat = execute(circuit, simulator).result().get_unitary()

        # get the matrix representation from the class itself
        if num_ctrl_qubits == 2:
            repr_mat = RCCXGate().to_matrix()
        else:  # num_ctrl_qubits == 3:
            repr_mat = RC3XGate().to_matrix()

        # test up to phase
        # note, that all entries may have an individual phase! (as opposed to a global phase)
        self.assertTrue(matrix_equal(np.abs(simulated_mat), target_mat))

        # compare simulated matrix with the matrix representation provided by the class
        self.assertTrue(matrix_equal(simulated_mat, repr_mat))

    def test_open_controlled_gate(self):
        """
        Test controlled gates with control on '0'
        """
        base_gate = XGate()
        base_mat = base_gate.to_matrix()
        num_ctrl_qubits = 3

        ctrl_state = 5
        cgate = base_gate.control(num_ctrl_qubits, ctrl_state=ctrl_state)
        target_mat = _compute_control_matrix(base_mat, num_ctrl_qubits, ctrl_state=ctrl_state)
        self.assertEqual(Operator(cgate), Operator(target_mat))

        ctrl_state = None
        cgate = base_gate.control(num_ctrl_qubits, ctrl_state=ctrl_state)
        target_mat = _compute_control_matrix(base_mat, num_ctrl_qubits, ctrl_state=ctrl_state)
        self.assertEqual(Operator(cgate), Operator(target_mat))

        ctrl_state = 0
        cgate = base_gate.control(num_ctrl_qubits, ctrl_state=ctrl_state)
        target_mat = _compute_control_matrix(base_mat, num_ctrl_qubits, ctrl_state=ctrl_state)
        self.assertEqual(Operator(cgate), Operator(target_mat))

        ctrl_state = 7
        cgate = base_gate.control(num_ctrl_qubits, ctrl_state=ctrl_state)
        target_mat = _compute_control_matrix(base_mat, num_ctrl_qubits, ctrl_state=ctrl_state)
        self.assertEqual(Operator(cgate), Operator(target_mat))

        ctrl_state = '110'
        cgate = base_gate.control(num_ctrl_qubits, ctrl_state=ctrl_state)
        target_mat = _compute_control_matrix(base_mat, num_ctrl_qubits, ctrl_state=ctrl_state)
        self.assertEqual(Operator(cgate), Operator(target_mat))

    def test_open_controlled_gate_raises(self):
        """
        Test controlled gates with open controls raises if ctrl_state isn't allowed.
        """
        base_gate = XGate()
        num_ctrl_qubits = 3
        with self.assertRaises(CircuitError):
            base_gate.control(num_ctrl_qubits, ctrl_state=-1)
        with self.assertRaises(CircuitError):
            base_gate.control(num_ctrl_qubits, ctrl_state=2 ** num_ctrl_qubits)
        with self.assertRaises(CircuitError):
            base_gate.control(num_ctrl_qubits, ctrl_state='201')

    @data(-1, 0, 1.4, '1', 4, 10)
    def test_improper_num_ctrl_qubits(self, num_ctrl_qubits):
        """
        Test improperly specified num_ctrl_qubits.
        """
        num_qubits = 4
        with self.assertRaises(CircuitError):
            ControlledGate(name='cgate', num_qubits=num_qubits,
                           params=[], num_ctrl_qubits=num_ctrl_qubits)

    def test_open_controlled_equality(self):
        """
        Test open controlled gates are equal if their base gates and control states are equal.
        """

        self.assertEqual(
            XGate().control(1),
            XGate().control(1))

        self.assertNotEqual(
            XGate().control(1),
            YGate().control(1))

        self.assertNotEqual(
            XGate().control(1),
            XGate().control(2))

        self.assertEqual(
            XGate().control(1, ctrl_state='0'),
            XGate().control(1, ctrl_state='0'))

        self.assertNotEqual(
            XGate().control(1, ctrl_state='0'),
            XGate().control(1, ctrl_state='1'))

    def test_cx_global_phase(self):
        """
        Test controlling CX with global phase
        """
        theta = pi/2
        circ = QuantumCircuit(2, global_phase=theta)
        circ.cx(0, 1)
        cx = circ.to_gate()
        self.assertNotEqual(Operator(CXGate()), Operator(cx))

        ccx = cx.control(1)
        base_mat = Operator(cx).data
        target = _compute_control_matrix(base_mat, 1)
        self.assertEqual(Operator(ccx), Operator(target))

        expected = QuantumCircuit(*ccx.definition.qregs)
        expected.ccx(0, 1, 2)
        expected.u1(theta, 0)
        self.assertEqual(ccx.definition, expected)

    @data(1, 2)
    def test_controlled_global_phase(self, num_ctrl_qubits):
        """
        Test controlled global phase on base gate.
        """
        theta = pi/4
        circ = QuantumCircuit(2, global_phase=theta)
        base_gate = circ.to_gate()
        base_mat = Operator(base_gate).data
        target = _compute_control_matrix(base_mat, num_ctrl_qubits)
        cgate = base_gate.control(num_ctrl_qubits)
        ccirc = circ.control(num_ctrl_qubits)
        self.assertEqual(Operator(cgate), Operator(target))
        self.assertEqual(Operator(ccirc), Operator(target))

    @data(1, 2)
    def test_rz_composite_global_phase(self, num_ctrl_qubits):
        """
        Test controlling CX with global phase
        """
        theta = pi/4
        circ = QuantumCircuit(2, global_phase=theta)
        circ.rz(0.1, 0)
        circ.rz(0.2, 1)
        ccirc = circ.control(num_ctrl_qubits)
        base_gate = circ.to_gate()
        cgate = base_gate.control(num_ctrl_qubits)
        base_mat = Operator(base_gate).data
        target = _compute_control_matrix(base_mat, num_ctrl_qubits)
        self.assertEqual(Operator(cgate), Operator(target))
        self.assertEqual(Operator(ccirc), Operator(target))


@ddt
class TestOpenControlledToMatrix(QiskitTestCase):
    """Test controlled_gates implementing to_matrix work with ctrl_state"""

    @combine(gate_class=ControlledGate.__subclasses__(), ctrl_state=[0, None])
    def test_open_controlled_to_matrix(self, gate_class, ctrl_state):
        """Test open controlled to_matrix."""
        num_free_params = len(_get_free_params(gate_class.__init__,
                                               ignore=['self']))
        free_params = [0.1 * i for i in range(1, num_free_params + 1)]
        if gate_class in [MCU1Gate, MCPhaseGate]:
            free_params[1] = 3
        elif gate_class in [MCXGate]:
            free_params[0] = 3
        cgate = gate_class(*free_params)
        cgate.ctrl_state = ctrl_state

        base_mat = Operator(cgate.base_gate).data
        if gate_class == CUGate:  # account for global phase
            base_mat = np.array(base_mat) * np.exp(1j * cgate.params[3])

        target = _compute_control_matrix(base_mat, cgate.num_ctrl_qubits,
                                         ctrl_state=ctrl_state)
        try:
            actual = cgate.to_matrix()
        except CircuitError as cerr:
            self.skipTest(cerr)
        self.assertTrue(np.allclose(actual, target))


@ddt
class TestSingleControlledRotationGates(QiskitTestCase):
    """Test the controlled rotation gates controlled on one qubit."""
    import qiskit.circuit.library.standard_gates.u1 as u1
    import qiskit.circuit.library.standard_gates.rx as rx
    import qiskit.circuit.library.standard_gates.ry as ry
    import qiskit.circuit.library.standard_gates.rz as rz

    num_ctrl = 2
    num_target = 1

    theta = pi / 2
    gu1 = u1.U1Gate(theta)
    grx = rx.RXGate(theta)
    gry = ry.RYGate(theta)
    grz = rz.RZGate(theta)

    ugu1 = ac._unroll_gate(gu1, ['u1', 'u3', 'cx'])
    ugrx = ac._unroll_gate(grx, ['u1', 'u3', 'cx'])
    ugry = ac._unroll_gate(gry, ['u1', 'u3', 'cx'])
    ugrz = ac._unroll_gate(grz, ['u1', 'u3', 'cx'])
    ugrz.params = grz.params

    cgu1 = ugu1.control(num_ctrl)
    cgrx = ugrx.control(num_ctrl)
    cgry = ugry.control(num_ctrl)
    cgrz = ugrz.control(num_ctrl)

    @data((gu1, cgu1), (grx, cgrx), (gry, cgry), (grz, cgrz))
    @unpack
    def test_single_controlled_rotation_gates(self, gate, cgate):
        """Test the controlled rotation gates controlled on one qubit."""
        if gate.name == 'rz':
            iden = Operator.from_label('I')
            zgen = Operator.from_label('Z')
            op_mat = (np.cos(0.5 * self.theta) * iden - 1j * np.sin(0.5 * self.theta) * zgen).data
        else:
            op_mat = Operator(gate).data
        ref_mat = Operator(cgate).data
        cop_mat = _compute_control_matrix(op_mat, self.num_ctrl)
        self.assertTrue(matrix_equal(cop_mat, ref_mat, ignore_phase=True))
        cqc = QuantumCircuit(self.num_ctrl + self.num_target)
        cqc.append(cgate, cqc.qregs[0])
        dag = circuit_to_dag(cqc)
        unroller = Unroller(['u3', 'cx'])
        uqc = dag_to_circuit(unroller.run(dag))
        self.log.info('%s gate count: %d', cgate.name, uqc.size())
        self.log.info('\n%s', str(uqc))
        # these limits could be changed
        if gate.name == 'ry':
            self.assertTrue(uqc.size() <= 32)
        elif gate.name == 'rz':
            self.assertTrue(uqc.size() <= 40)
        else:
            self.assertTrue(uqc.size() <= 20)

    def test_composite(self):
        """Test composite gate count."""
        qreg = QuantumRegister(self.num_ctrl + self.num_target)
        qc = QuantumCircuit(qreg, name='composite')
        qc.append(self.grx.control(self.num_ctrl), qreg)
        qc.append(self.gry.control(self.num_ctrl), qreg)
        qc.append(self.gry, qreg[0:self.gry.num_qubits])
        qc.append(self.grz.control(self.num_ctrl), qreg)

        dag = circuit_to_dag(qc)
        unroller = Unroller(['u3', 'cx'])
        uqc = dag_to_circuit(unroller.run(dag))
        self.log.info('%s gate count: %d', uqc.name, uqc.size())
        self.assertTrue(uqc.size() <= 93)  # this limit could be changed


@ddt
class TestControlledStandardGates(QiskitTestCase):
    """Tests for control standard gates."""

    @combine(num_ctrl_qubits=[1, 2, 3],
             gate_class=[cls for cls in allGates.__dict__.values() if isinstance(cls, type)])
    def test_controlled_standard_gates(self, num_ctrl_qubits, gate_class):
        """Test controlled versions of all standard gates."""
        theta = pi / 2
        ctrl_state_ones = 2 ** num_ctrl_qubits - 1
        ctrl_state_zeros = 0
        ctrl_state_mixed = ctrl_state_ones >> int(num_ctrl_qubits / 2)

        numargs = len(_get_free_params(gate_class))
        args = [theta] * numargs
        if gate_class in [MSGate, Barrier]:
            args[0] = 2
        elif gate_class in [MCU1Gate, MCPhaseGate]:
            args[1] = 2
        elif issubclass(gate_class, MCXGate):
            args = [5]

        gate = gate_class(*args)

        for ctrl_state in {ctrl_state_ones, ctrl_state_zeros, ctrl_state_mixed}:
            with self.subTest(i='{0}, ctrl_state={1}'.format(gate_class.__name__,
                                                             ctrl_state)):
                if hasattr(gate, 'num_ancilla_qubits') and gate.num_ancilla_qubits > 0:
                    # skip matrices that include ancilla qubits
                    continue
                try:
                    cgate = gate.control(num_ctrl_qubits, ctrl_state=ctrl_state)
                except (AttributeError, QiskitError):
                    # 'object has no attribute "control"'
                    # skipping Id and Barrier
                    continue
                if gate.name == 'rz':
                    iden = Operator.from_label('I')
                    zgen = Operator.from_label('Z')
                    base_mat = (np.cos(0.5 * theta) * iden - 1j * np.sin(0.5 * theta) * zgen).data
                else:
                    base_mat = Operator(gate).data
                target_mat = _compute_control_matrix(base_mat, num_ctrl_qubits,
                                                     ctrl_state=ctrl_state)
                self.assertEqual(Operator(cgate), Operator(target_mat))


@ddt
class TestDeprecatedGates(QiskitTestCase):
    """Test controlled of deprecated gates."""

    import qiskit.extensions as ext

    import qiskit.circuit.library.standard_gates.i as i
    import qiskit.circuit.library.standard_gates.rx as rx
    import qiskit.circuit.library.standard_gates.ry as ry
    import qiskit.circuit.library.standard_gates.rz as rz
    import qiskit.circuit.library.standard_gates.swap as swap
    import qiskit.circuit.library.standard_gates.u1 as u1
    import qiskit.circuit.library.standard_gates.u3 as u3
    import qiskit.circuit.library.standard_gates.x as x
    import qiskit.circuit.library.standard_gates.y as y
    import qiskit.circuit.library.standard_gates.z as z

    import qiskit.extensions.quantum_initializer.diagonal as diagonal
    import qiskit.extensions.quantum_initializer.uc as uc
    import qiskit.extensions.quantum_initializer.uc_pauli_rot as uc_pauli_rot
    import qiskit.extensions.quantum_initializer.ucrx as ucrx
    import qiskit.extensions.quantum_initializer.ucry as ucry
    import qiskit.extensions.quantum_initializer.ucrz as ucrz

    @data((diagonal.DiagonalGate, diagonal.DiagGate, [[1, 1]]),
          (i.IGate, i.IdGate, []),
          (rx.CRXGate, rx.CrxGate, [0.1]),
          (ry.CRYGate, ry.CryGate, [0.1]),
          (rz.CRZGate, rz.CrzGate, [0.1]),
          (swap.CSwapGate, swap.FredkinGate, []),
          (u1.CU1Gate, u1.Cu1Gate, [0.1]),
          (u3.CU3Gate, u3.Cu3Gate, [0.1, 0.2, 0.3]),
          (uc.UCGate, uc.UCG, [[np.array([[1, 0], [0, 1]])]]),
          (uc_pauli_rot.UCPauliRotGate, uc_pauli_rot.UCRot, [[0.1], 'X']),
          (ucrx.UCRXGate, ucrx.UCX, [[0.1]]),
          (ucry.UCRYGate, ucry.UCY, [[0.1]]),
          (ucrz.UCRZGate, ucrz.UCZ, [[0.1]]),
          (x.CXGate, x.CnotGate, []),
          (x.CCXGate, x.ToffoliGate, []),
          (y.CYGate, y.CyGate, []),
          (z.CZGate, z.CzGate, []),
          (i.IGate, ext.IdGate, []),
          (rx.CRXGate, ext.CrxGate, [0.1]),
          (ry.CRYGate, ext.CryGate, [0.1]),
          (rz.CRZGate, ext.CrzGate, [0.1]),
          (swap.CSwapGate, ext.FredkinGate, []),
          (u1.CU1Gate, ext.Cu1Gate, [0.1]),
          (u3.CU3Gate, ext.Cu3Gate, [0.1, 0.2, 0.3]),
          (x.CXGate, ext.CnotGate, []),
          (x.CCXGate, ext.ToffoliGate, []),
          (y.CYGate, ext.CyGate, []),
          (z.CZGate, ext.CzGate, []))
    @unpack
    def test_deprecated_gates(self, new, old, params):
        """Test types of the deprecated gate classes."""
        # assert old gate class derives from new
        self.assertTrue(issubclass(old, new))

        # assert both are representatives of one another
        self.assertTrue(isinstance(new(*params), old))
        with self.assertWarns(DeprecationWarning):
            self.assertTrue(isinstance(old(*params), new))


@ddt
class TestParameterCtrlState(QiskitTestCase):
    """Test gate equality with ctrl_state parameter."""

    @data((RXGate(0.5), CRXGate(0.5)),
          (RYGate(0.5), CRYGate(0.5)),
          (RZGate(0.5), CRZGate(0.5)),
          (XGate(), CXGate()),
          (YGate(), CYGate()),
          (ZGate(), CZGate()),
          (U1Gate(0.5), CU1Gate(0.5)),
          (PhaseGate(0.5), CPhaseGate(0.5)),
          (SwapGate(), CSwapGate()),
          (HGate(), CHGate()),
          (U3Gate(0.1, 0.2, 0.3), CU3Gate(0.1, 0.2, 0.3)),
          (UGate(0.1, 0.2, 0.3), CUGate(0.1, 0.2, 0.3, 0)))
    @unpack
    def test_ctrl_state_one(self, gate, controlled_gate):
        """Test controlled gates with ctrl_state
        See https://github.com/Qiskit/qiskit-terra/pull/4025
        """
        self.assertEqual(gate.control(1, ctrl_state='1'), controlled_gate)
        # TODO: once https://github.com/Qiskit/qiskit-terra/issues/3304 is fixed
        # TODO: move this test to
        # self.assertEqual(Operator(gate.control(1, ctrl_state='1')),
        # Operator(controlled_gate.to_matrix()))


@ddt
class TestControlledGateLabel(QiskitTestCase):
    """Tests for controlled gate labels."""
    gates_and_args = [(XGate, []),
                      (YGate, []),
                      (ZGate, []),
                      (HGate, []),
                      (CXGate, []),
                      (CCXGate, []),
                      (C3XGate, []),
                      (C4XGate, []),
                      (MCXGate, [5]),
                      (PhaseGate, [0.1]),
                      (U1Gate, [0.1]),
                      (CYGate, []),
                      (CZGate, []),
                      (CPhaseGate, [0.1]),
                      (CU1Gate, [0.1]),
                      (SwapGate, []),
                      (SXGate, []),
                      (CSXGate, []),
                      (CCXGate, []),
                      (RZGate, [0.1]),
                      (RXGate, [0.1]),
                      (RYGate, [0.1]),
                      (CRYGate, [0.1]),
                      (CRXGate, [0.1]),
                      (CSwapGate, []),
                      (UGate, [0.1, 0.2, 0.3]),
                      (U3Gate, [0.1, 0.2, 0.3]),
                      (CHGate, []),
                      (CRZGate, [0.1]),
                      (CUGate, [0.1, 0.2, 0.3, 0.4]),
                      (CU3Gate, [0.1, 0.2, 0.3]),
                      (MSGate, [5, 0.1]),
                      (RCCXGate, []),
                      (RC3XGate, []),
                      (MCU1Gate, [0.1, 1]),
                      (MCXGate, [5])
                      ]

    @data(*gates_and_args)
    @unpack
    def test_control_label(self, gate, args):
        """Test gate(label=...).control(label=...)"""
        cgate = gate(*args, label='a gate').control(label='a controlled gate')
        self.assertEqual(cgate.label, 'a controlled gate')
        self.assertEqual(cgate.base_gate.label, 'a gate')

    @data(*gates_and_args)
    @unpack
    def test_control_label_1(self, gate, args):
        """Test gate(label=...).control(1, label=...)"""
        cgate = gate(*args, label='a gate').control(1, label='a controlled gate')
        self.assertEqual(cgate.label, 'a controlled gate')
        self.assertEqual(cgate.base_gate.label, 'a gate')


if __name__ == '__main__':
    unittest.main()<|MERGE_RESOLUTION|>--- conflicted
+++ resolved
@@ -34,20 +34,14 @@
 from qiskit.converters.dag_to_circuit import dag_to_circuit
 from qiskit.quantum_info import Operator
 from qiskit.circuit.library import (CXGate, XGate, YGate, ZGate, U1Gate,
-<<<<<<< HEAD
-                                    CYGate, CZGate, CU1Gate, SwapGate, SXGate, CSXGate,
-                                    CCXGate, HGate, RZGate, RXGate,
-                                    RYGate, CRYGate, CRXGate, CSwapGate,
-                                    U3Gate, CHGate, CRZGate, CU3Gate,
-=======
                                     CYGate, CZGate, CU1Gate, SwapGate, PhaseGate,
                                     CCXGate, HGate, RZGate, RXGate, CPhaseGate,
                                     RYGate, CRYGate, CRXGate, CSwapGate, UGate,
                                     U3Gate, CHGate, CRZGate, CU3Gate, CUGate,
->>>>>>> 590d645b
-                                    MSGate, Barrier, RCCXGate, RC3XGate,
-                                    MCU1Gate, MCXGate, MCXGrayCode, MCXRecursive,
-                                    MCXVChain, C3XGate, C4XGate, MCPhaseGate)
+                                    SXGate, CSXGate, MSGate, Barrier, RCCXGate,
+                                    RC3XGate, MCU1Gate, MCXGate, MCXGrayCode,
+                                    MCXRecursive, MCXVChain, C3XGate, C4XGate,
+                                    MCPhaseGate)
 from qiskit.circuit._utils import _compute_control_matrix
 import qiskit.circuit.library.standard_gates as allGates
 from qiskit.extensions import UnitaryGate
