# -*- coding: utf-8 -*-

# This code is part of Qiskit.
#
# (C) Copyright IBM 2019.
#
# This code is licensed under the Apache License, Version 2.0. You may
# obtain a copy of this license in the LICENSE.txt file in the root directory
# of this source tree or at http://www.apache.org/licenses/LICENSE-2.0.
#
# Any modifications or derivative works of this code must retain this
# copyright notice, and modified files need to carry a notice indicating
# that they have been altered from the originals.


"""Test Qiskit's inverse gate operation."""

import unittest
from test import combine
import numpy as np
from numpy import pi
from ddt import ddt, data, unpack

from qiskit import QuantumRegister, QuantumCircuit, execute, BasicAer, QiskitError
from qiskit.test import QiskitTestCase
from qiskit.circuit import ControlledGate
from qiskit.circuit.exceptions import CircuitError
from qiskit.quantum_info.operators.predicates import matrix_equal, is_unitary_matrix
from qiskit.quantum_info.random import random_unitary
from qiskit.quantum_info.states import Statevector
import qiskit.circuit.add_control as ac
from qiskit.transpiler.passes import Unroller
from qiskit.converters.circuit_to_dag import circuit_to_dag
from qiskit.converters.dag_to_circuit import dag_to_circuit
from qiskit.quantum_info import Operator
from qiskit.extensions.standard import (CXGate, XGate, YGate, ZGate, U1Gate,
                                        CYGate, CZGate, CU1Gate, SwapGate,
                                        CCXGate, HGate, RZGate, RXGate,
                                        RYGate, CRYGate, CRXGate, CSwapGate,
                                        U3Gate, CHGate, CRZGate, CU3Gate,
<<<<<<< HEAD
                                        MSGate, Barrier, RCCXGate, RCCCXGate)
from qiskit.circuit._utils import _compute_control_matrix
=======
                                        MSGate, Barrier, RCCXGate, RC3XGate,
                                        MCU1Gate, MCXGate, MCXGrayCode, MCXRecursive,
                                        MCXVChain)
from qiskit.extensions.unitary import _compute_control_matrix
>>>>>>> c8c949b2
import qiskit.extensions.standard as allGates

from .gate_utils import _get_free_params


@ddt
class TestControlledGate(QiskitTestCase):
    """Tests for controlled gates and the ControlledGate class."""

    def test_controlled_x(self):
        """Test creation of controlled x gate"""
        self.assertEqual(XGate().control(), CXGate())

    def test_controlled_y(self):
        """Test creation of controlled y gate"""
        self.assertEqual(YGate().control(), CYGate())

    def test_controlled_z(self):
        """Test creation of controlled z gate"""
        self.assertEqual(ZGate().control(), CZGate())

    def test_controlled_h(self):
        """Test the creation of a controlled H gate."""
        self.assertEqual(HGate().control(), CHGate())

    def test_controlled_u1(self):
        """Test the creation of a controlled U1 gate."""
        theta = 0.5
        self.assertEqual(U1Gate(theta).control(), CU1Gate(theta))

    def test_controlled_rz(self):
        """Test the creation of a controlled RZ gate."""
        theta = 0.5
        self.assertEqual(RZGate(theta).control(), CRZGate(theta))

    def test_controlled_ry(self):
        """Test the creation of a controlled RY gate."""
        theta = 0.5
        self.assertEqual(RYGate(theta).control(), CRYGate(theta))

    def test_controlled_rx(self):
        """Test the creation of a controlled RX gate."""
        theta = 0.5
        self.assertEqual(RXGate(theta).control(), CRXGate(theta))

    def test_controlled_u3(self):
        """Test the creation of a controlled U3 gate."""
        theta, phi, lamb = 0.1, 0.2, 0.3
        self.assertEqual(U3Gate(theta, phi, lamb).control(),
                         CU3Gate(theta, phi, lamb))

    def test_controlled_cx(self):
        """Test creation of controlled cx gate"""
        self.assertEqual(CXGate().control(), CCXGate())

    def test_controlled_swap(self):
        """Test creation of controlled swap gate"""
        self.assertEqual(SwapGate().control(), CSwapGate())

    def test_circuit_append(self):
        """Test appending a controlled gate to a quantum circuit."""
        circ = QuantumCircuit(5)
        inst = CXGate()
        circ.append(inst.control(), qargs=[0, 2, 1])
        circ.append(inst.control(2), qargs=[0, 3, 1, 2])
        circ.append(inst.control().control(), qargs=[0, 3, 1, 2])  # should be same as above
        self.assertEqual(circ[1][0], circ[2][0])
        self.assertEqual(circ.depth(), 3)
        self.assertEqual(circ[0][0].num_ctrl_qubits, 2)
        self.assertEqual(circ[1][0].num_ctrl_qubits, 3)
        self.assertEqual(circ[2][0].num_ctrl_qubits, 3)
        self.assertEqual(circ[0][0].num_qubits, 3)
        self.assertEqual(circ[1][0].num_qubits, 4)
        self.assertEqual(circ[2][0].num_qubits, 4)
        for instr in circ:
            gate = instr[0]
            self.assertTrue(isinstance(gate, ControlledGate))

    def test_swap_definition_specification(self):
        """Test the instantiation of a controlled swap gate with explicit definition."""
        swap = SwapGate()
        cswap = ControlledGate('cswap', 3, [], num_ctrl_qubits=1,
                               definition=swap.definition)
        self.assertEqual(swap.definition, cswap.definition)

    def test_multi_controlled_composite_gate(self):
        """Test a multi controlled composite gate. """
        num_ctrl = 3
        # create composite gate
        sub_q = QuantumRegister(2)
        cgate = QuantumCircuit(sub_q, name='cgate')
        cgate.h(sub_q[0])
        cgate.crz(pi / 2, sub_q[0], sub_q[1])
        cgate.swap(sub_q[0], sub_q[1])
        cgate.u3(0.1, 0.2, 0.3, sub_q[1])
        cgate.t(sub_q[0])
        num_target = cgate.width()
        gate = cgate.to_gate()
        cont_gate = gate.control(num_ctrl_qubits=num_ctrl)
        control = QuantumRegister(num_ctrl)
        target = QuantumRegister(num_target)
        qc = QuantumCircuit(control, target)
        qc.append(cont_gate, control[:] + target[:])
        simulator = BasicAer.get_backend('unitary_simulator')
        op_mat = execute(cgate, simulator).result().get_unitary(0)
        cop_mat = _compute_control_matrix(op_mat, num_ctrl)
        ref_mat = execute(qc, simulator).result().get_unitary(0)
        self.assertTrue(matrix_equal(cop_mat, ref_mat, ignore_phase=True))

    def test_single_controlled_composite_gate(self):
        """Test a singly controlled composite gate."""
        num_ctrl = 1
        # create composite gate
        sub_q = QuantumRegister(2)
        cgate = QuantumCircuit(sub_q, name='cgate')
        cgate.h(sub_q[0])
        cgate.cx(sub_q[0], sub_q[1])
        num_target = cgate.width()
        gate = cgate.to_gate()
        cont_gate = gate.control(num_ctrl_qubits=num_ctrl)
        control = QuantumRegister(num_ctrl, 'control')
        target = QuantumRegister(num_target, 'target')
        qc = QuantumCircuit(control, target)
        qc.append(cont_gate, control[:] + target[:])
        simulator = BasicAer.get_backend('unitary_simulator')
        op_mat = execute(cgate, simulator).result().get_unitary(0)
        cop_mat = _compute_control_matrix(op_mat, num_ctrl)
        ref_mat = execute(qc, simulator).result().get_unitary(0)
        self.assertTrue(matrix_equal(cop_mat, ref_mat, ignore_phase=True))

    def test_multi_control_u3(self):
        """Test the matrix representation of the controlled and controlled-controlled U3 gate."""
        import qiskit.extensions.standard.u3 as u3

        num_ctrl = 3
        # U3 gate params
        alpha, beta, gamma = 0.2, 0.3, 0.4

        # cnu3 gate
        u3gate = u3.U3Gate(alpha, beta, gamma)
        cnu3 = u3gate.control(num_ctrl)
        width = cnu3.num_qubits
        qr = QuantumRegister(width)
        qcnu3 = QuantumCircuit(qr)
        qcnu3.append(cnu3, qr, [])

        # U3 gate
        qu3 = QuantumCircuit(1)
        qu3.u3(alpha, beta, gamma, 0)

        # CU3 gate
        qcu3 = QuantumCircuit(2)
        qcu3.cu3(alpha, beta, gamma, 0, 1)

        # c-cu3 gate
        width = 3
        qr = QuantumRegister(width)
        qc_cu3 = QuantumCircuit(qr)
        cu3gate = u3.CU3Gate(alpha, beta, gamma)

        c_cu3 = cu3gate.control(1)
        qc_cu3.append(c_cu3, qr, [])

        job = execute([qcnu3, qu3, qcu3, qc_cu3], BasicAer.get_backend('unitary_simulator'),
                      basis_gates=['u1', 'u2', 'u3', 'id', 'cx'])
        result = job.result()

        # Circuit unitaries
        mat_cnu3 = result.get_unitary(0)

        mat_u3 = result.get_unitary(1)
        mat_cu3 = result.get_unitary(2)
        mat_c_cu3 = result.get_unitary(3)

        # Target Controlled-U3 unitary
        target_cnu3 = _compute_control_matrix(mat_u3, num_ctrl)
        target_cu3 = np.kron(mat_u3, np.diag([0, 1])) + np.kron(np.eye(2), np.diag([1, 0]))
        target_c_cu3 = np.kron(mat_cu3, np.diag([0, 1])) + np.kron(np.eye(4), np.diag([1, 0]))

        tests = [('check unitary of u3.control against tensored unitary of u3',
                  target_cu3, mat_cu3),
                 ('check unitary of cu3.control against tensored unitary of cu3',
                  target_c_cu3, mat_c_cu3),
                 ('check unitary of cnu3 against tensored unitary of u3',
                  target_cnu3, mat_cnu3)]
        for itest in tests:
            info, target, decomp = itest[0], itest[1], itest[2]
            with self.subTest(i=info):
                self.log.info(info)
                self.assertTrue(matrix_equal(target, decomp, ignore_phase=True))

    def test_multi_control_u1(self):
        """Test the matrix representation of the controlled and controlled-controlled U1 gate."""
        import qiskit.extensions.standard.u1 as u1

        num_ctrl = 3
        # U1 gate params
        theta = 0.2

        # cnu1 gate
        u1gate = u1.U1Gate(theta)
        cnu1 = u1gate.control(num_ctrl)
        width = cnu1.num_qubits
        qr = QuantumRegister(width)
        qcnu1 = QuantumCircuit(qr)
        qcnu1.append(cnu1, qr, [])

        # U1 gate
        qu1 = QuantumCircuit(1)
        qu1.u1(theta, 0)

        # CU1 gate
        qcu1 = QuantumCircuit(2)
        qcu1.cu1(theta, 0, 1)

        # c-cu1 gate
        width = 3
        qr = QuantumRegister(width)
        qc_cu1 = QuantumCircuit(qr)
        cu1gate = u1.CU1Gate(theta)
        c_cu1 = cu1gate.control(1)
        qc_cu1.append(c_cu1, qr, [])

        job = execute([qcnu1, qu1, qcu1, qc_cu1], BasicAer.get_backend('unitary_simulator'),
                      basis_gates=['u1', 'u2', 'u3', 'id', 'cx'])
        result = job.result()

        # Circuit unitaries
        mat_cnu1 = result.get_unitary(0)
        # trace out ancillae

        mat_u1 = result.get_unitary(1)
        mat_cu1 = result.get_unitary(2)
        mat_c_cu1 = result.get_unitary(3)

        # Target Controlled-U1 unitary
        target_cnu1 = _compute_control_matrix(mat_u1, num_ctrl)
        target_cu1 = np.kron(mat_u1, np.diag([0, 1])) + np.kron(np.eye(2), np.diag([1, 0]))
        target_c_cu1 = np.kron(mat_cu1, np.diag([0, 1])) + np.kron(np.eye(4), np.diag([1, 0]))

        tests = [('check unitary of u1.control against tensored unitary of u1',
                  target_cu1, mat_cu1),
                 ('check unitary of cu1.control against tensored unitary of cu1',
                  target_c_cu1, mat_c_cu1),
                 ('check unitary of cnu1 against tensored unitary of u1',
                  target_cnu1, mat_cnu1)]
        for itest in tests:
            info, target, decomp = itest[0], itest[1], itest[2]
            with self.subTest(i=info):
                self.log.info(info)
                self.assertTrue(matrix_equal(target, decomp, ignore_phase=True))

    @data(1, 2, 3, 4)
    def test_multi_controlled_u1_matrix(self, num_controls):
        """Test the matrix representation of the multi-controlled CU1 gate.

        Based on the test moved here from Aqua:
        https://github.com/Qiskit/qiskit-aqua/blob/769ca8f/test/aqua/test_mcu1.py
        """

        # registers for the circuit
        q_controls = QuantumRegister(num_controls)
        q_target = QuantumRegister(1)

        # iterate over all possible combinations of control qubits
        for ctrl_state in range(2 ** num_controls):
            bitstr = bin(ctrl_state)[2:].zfill(num_controls)[::-1]
            lam = 0.3165354 * pi
            qc = QuantumCircuit(q_controls, q_target)
            for idx, bit in enumerate(bitstr):
                if bit == '0':
                    qc.x(q_controls[idx])

            qc.mcu1(lam, q_controls, q_target[0])

            # for idx in subset:
            for idx, bit in enumerate(bitstr):
                if bit == '0':
                    qc.x(q_controls[idx])

            backend = BasicAer.get_backend('unitary_simulator')
            simulated = execute(qc, backend).result().get_unitary(qc)

            base = U1Gate(lam).to_matrix()
            expected = _compute_control_matrix(base, num_controls, ctrl_state=ctrl_state)
            with self.subTest(msg='control state = {}'.format(ctrl_state)):
                self.assertTrue(matrix_equal(simulated, expected))

    @data(1, 2, 3, 4)
    def test_multi_control_toffoli_matrix_clean_ancillas(self, num_controls):
        """Test the multi-control Toffoli gate with clean ancillas.

        Based on the test moved here from Aqua:
        https://github.com/Qiskit/qiskit-aqua/blob/769ca8f/test/aqua/test_mct.py
        """
        # set up circuit
        q_controls = QuantumRegister(num_controls)
        q_target = QuantumRegister(1)
        qc = QuantumCircuit(q_controls, q_target)

        if num_controls > 2:
            num_ancillas = num_controls - 2
            q_ancillas = QuantumRegister(num_controls)
            qc.add_register(q_ancillas)
        else:
            num_ancillas = 0
            q_ancillas = None

        # apply hadamard on control qubits and toffoli gate
        qc.mct(q_controls, q_target[0], q_ancillas, mode='basic')

        # execute the circuit and obtain statevector result
        backend = BasicAer.get_backend('unitary_simulator')
        simulated = execute(qc, backend).result().get_unitary(qc)

        # compare to expectation
        if num_ancillas > 0:
            simulated = simulated[:2 ** (num_controls + 1), :2 ** (num_controls + 1)]

        base = XGate().to_matrix()
        expected = _compute_control_matrix(base, num_controls)
        self.assertTrue(matrix_equal(simulated, expected))

    @data(1, 2, 3, 4, 5)
    def test_multi_control_toffoli_matrix_basic_dirty_ancillas(self, num_controls):
        """Test the multi-control Toffoli gate with dirty ancillas (basic-dirty-ancilla).

        Based on the test moved here from Aqua:
        https://github.com/Qiskit/qiskit-aqua/blob/769ca8f/test/aqua/test_mct.py
        """
        q_controls = QuantumRegister(num_controls)
        q_target = QuantumRegister(1)
        qc = QuantumCircuit(q_controls, q_target)

        q_ancillas = None
        if num_controls <= 2:
            num_ancillas = 0
        else:
            num_ancillas = num_controls - 2
            q_ancillas = QuantumRegister(num_ancillas)
            qc.add_register(q_ancillas)

        qc.mct(q_controls, q_target[0], q_ancillas, mode='basic-dirty-ancilla')

        simulated = execute(qc, BasicAer.get_backend('unitary_simulator')).result().get_unitary(qc)
        if num_ancillas > 0:
            simulated = simulated[:2 ** (num_controls + 1), :2 ** (num_controls + 1)]

        base = XGate().to_matrix()
        expected = _compute_control_matrix(base, num_controls)
        self.assertTrue(matrix_equal(simulated, expected, atol=1e-8))

    @data(1, 2, 3, 4, 5)
    def test_multi_control_toffoli_matrix_advanced_dirty_ancillas(self, num_controls):
        """Test the multi-control Toffoli gate with dirty ancillas (advanced).

        Based on the test moved here from Aqua:
        https://github.com/Qiskit/qiskit-aqua/blob/769ca8f/test/aqua/test_mct.py
        """
        q_controls = QuantumRegister(num_controls)
        q_target = QuantumRegister(1)
        qc = QuantumCircuit(q_controls, q_target)

        q_ancillas = None
        if num_controls <= 4:
            num_ancillas = 0
        else:
            num_ancillas = 1
            q_ancillas = QuantumRegister(num_ancillas)
            qc.add_register(q_ancillas)

        qc.mct(q_controls, q_target[0], q_ancillas, mode='advanced')

        simulated = execute(qc, BasicAer.get_backend('unitary_simulator')).result().get_unitary(qc)
        if num_ancillas > 0:
            simulated = simulated[:2 ** (num_controls + 1), :2 ** (num_controls + 1)]

        base = XGate().to_matrix()
        expected = _compute_control_matrix(base, num_controls)
        self.assertTrue(matrix_equal(simulated, expected, atol=1e-8))

    @data(1, 2, 3)
    def test_multi_control_toffoli_matrix_noancilla_dirty_ancillas(self, num_controls):
        """Test the multi-control Toffoli gate with dirty ancillas (noancilla).

        Based on the test moved here from Aqua:
        https://github.com/Qiskit/qiskit-aqua/blob/769ca8f/test/aqua/test_mct.py
        """
        q_controls = QuantumRegister(num_controls)
        q_target = QuantumRegister(1)
        qc = QuantumCircuit(q_controls, q_target)

        qc.mct(q_controls, q_target[0], None, mode='noancilla')

        simulated = execute(qc, BasicAer.get_backend('unitary_simulator')).result().get_unitary(qc)

        base = XGate().to_matrix()
        expected = _compute_control_matrix(base, num_controls)
        self.assertTrue(matrix_equal(simulated, expected, atol=1e-8))

    @combine(num_controls=[1, 2, 4],
             base_gate_name=['x', 'y', 'z'],
             use_basis_gates=[True, False])
    def test_multi_controlled_rotation_gate_matrices(self, num_controls, base_gate_name,
                                                     use_basis_gates):
        """Test the multi controlled rotation gates without ancillas.

        Based on the test moved here from Aqua:
        https://github.com/Qiskit/qiskit-aqua/blob/769ca8f/test/aqua/test_mcr.py
        """
        q_controls = QuantumRegister(num_controls)
        q_target = QuantumRegister(1)

        # iterate over all possible combinations of control qubits
        for ctrl_state in range(2 ** num_controls):
            bitstr = bin(ctrl_state)[2:].zfill(num_controls)[::-1]
            theta = 0.871236 * pi
            qc = QuantumCircuit(q_controls, q_target)
            for idx, bit in enumerate(bitstr):
                if bit == '0':
                    qc.x(q_controls[idx])

            # call mcrx/mcry/mcrz
            if base_gate_name == 'y':
                qc.mcry(theta, q_controls, q_target[0], None, mode='noancilla',
                        use_basis_gates=use_basis_gates)
            else:  # case 'x' or 'z' only support the noancilla mode and do not have this keyword
                getattr(qc, 'mcr' + base_gate_name)(theta, q_controls, q_target[0],
                                                    use_basis_gates=use_basis_gates)

            for idx, bit in enumerate(bitstr):
                if bit == '0':
                    qc.x(q_controls[idx])

            backend = BasicAer.get_backend('unitary_simulator')
            simulated = execute(qc, backend).result().get_unitary(qc)

            if base_gate_name == 'x':
                rot_mat = RXGate(theta).to_matrix()
            elif base_gate_name == 'y':
                rot_mat = RYGate(theta).to_matrix()
            else:  # case 'z'
                rot_mat = U1Gate(theta).to_matrix()

            expected = _compute_control_matrix(rot_mat, num_controls, ctrl_state=ctrl_state)
            with self.subTest(msg='control state = {}'.format(ctrl_state)):
                self.assertTrue(matrix_equal(simulated, expected))

    @combine(num_controls=[1, 2, 4], use_basis_gates=[True, False])
    def test_multi_controlled_y_rotation_matrix_basic_mode(self, num_controls, use_basis_gates):
        """Test the multi controlled Y rotation using the mode 'basic'.

        Based on the test moved here from Aqua:
        https://github.com/Qiskit/qiskit-aqua/blob/769ca8f/test/aqua/test_mcr.py
        """

        # get the number of required ancilla qubits
        if num_controls <= 2:
            num_ancillas = 0
        else:
            num_ancillas = num_controls - 2

        q_controls = QuantumRegister(num_controls)
        q_target = QuantumRegister(1)

        for ctrl_state in range(2 ** num_controls):
            bitstr = bin(ctrl_state)[2:].zfill(num_controls)[::-1]
            theta = 0.871236 * pi
            if num_ancillas > 0:
                q_ancillas = QuantumRegister(num_ancillas)
                qc = QuantumCircuit(q_controls, q_target, q_ancillas)
            else:
                qc = QuantumCircuit(q_controls, q_target)
                q_ancillas = None

            for idx, bit in enumerate(bitstr):
                if bit == '0':
                    qc.x(q_controls[idx])

            qc.mcry(theta, q_controls, q_target[0], q_ancillas, mode='basic',
                    use_basis_gates=use_basis_gates)

            for idx, bit in enumerate(bitstr):
                if bit == '0':
                    qc.x(q_controls[idx])

            rot_mat = RYGate(theta).to_matrix()

            backend = BasicAer.get_backend('unitary_simulator')
            simulated = execute(qc, backend).result().get_unitary(qc)
            if num_ancillas > 0:
                simulated = simulated[:2 ** (num_controls + 1), :2 ** (num_controls + 1)]

            expected = _compute_control_matrix(rot_mat, num_controls, ctrl_state=ctrl_state)

            with self.subTest(msg='control state = {}'.format(ctrl_state)):
                self.assertTrue(matrix_equal(simulated, expected))

    @data(0, 1, 2)
    def test_mcx_gates_yield_explicit_gates(self, num_ctrl_qubits):
        """Test the creating a MCX gate yields the explicit definition if we know it."""
        cls = MCXGate(num_ctrl_qubits).__class__
        explicit = {0: XGate, 1: CXGate, 2: CCXGate}
        self.assertEqual(cls, explicit[num_ctrl_qubits])

    @data(0, 3, 4, 5, 8)
    def test_mcx_gates(self, num_ctrl_qubits):
        """Test the mcx gates."""
        backend = BasicAer.get_backend('statevector_simulator')
        reference = np.zeros(2 ** (num_ctrl_qubits + 1))
        reference[-1] = 1

        for gate in [MCXGrayCode(num_ctrl_qubits),
                     MCXRecursive(num_ctrl_qubits),
                     MCXVChain(num_ctrl_qubits, False),
                     MCXVChain(num_ctrl_qubits, True),
                     ]:
            with self.subTest(gate=gate):
                circuit = QuantumCircuit(gate.num_qubits)
                if num_ctrl_qubits > 0:
                    circuit.x(list(range(num_ctrl_qubits)))
                circuit.append(gate, list(range(gate.num_qubits)), [])
                statevector = execute(circuit, backend).result().get_statevector()

                # account for ancillas
                if hasattr(gate, 'num_ancilla_qubits') and gate.num_ancilla_qubits > 0:
                    corrected = np.zeros(2 ** (num_ctrl_qubits + 1), dtype=complex)
                    for i, statevector_amplitude in enumerate(statevector):
                        i = int(bin(i)[2:].zfill(circuit.num_qubits)[gate.num_ancilla_qubits:], 2)
                        corrected[i] += statevector_amplitude
                    statevector = corrected

                np.testing.assert_array_almost_equal(statevector.real, reference)

    @data(1, 2, 3, 4)
    def test_inverse_x(self, num_ctrl_qubits):
        """Test inverting the controlled X gate."""
        cnx = XGate().control(num_ctrl_qubits)
        inv_cnx = cnx.inverse()
        result = Operator(cnx).compose(Operator(inv_cnx))
        np.testing.assert_array_almost_equal(result.data, np.identity(result.dim[0]))

    @data(1, 2, 3)
    def test_inverse_circuit(self, num_ctrl_qubits):
        """Test inverting a controlled gate based on a circuit definition."""
        qc = QuantumCircuit(3)
        qc.h(0)
        qc.cx(0, 1)
        qc.cx(1, 2)
        qc.rx(np.pi / 4, [0, 1, 2])
        gate = qc.to_gate()
        cgate = gate.control(num_ctrl_qubits)
        inv_cgate = cgate.inverse()
        result = Operator(cgate).compose(Operator(inv_cgate))
        np.testing.assert_array_almost_equal(result.data, np.identity(result.dim[0]))

    @data(1, 2, 3, 4, 5)
    def test_controlled_unitary(self, num_ctrl_qubits):
        """Test the matrix data of an Operator, which is based on a controlled gate."""
        num_target = 1
        q_target = QuantumRegister(num_target)
        qc1 = QuantumCircuit(q_target)
        # for h-rx(pi/2)
        theta, phi, lamb = 1.57079632679490, 0.0, 4.71238898038469
        qc1.u3(theta, phi, lamb, q_target[0])
        base_gate = qc1.to_gate()
        # get UnitaryGate version of circuit
        base_op = Operator(qc1)
        base_mat = base_op.data
        cgate = base_gate.control(num_ctrl_qubits)
        test_op = Operator(cgate)
        cop_mat = _compute_control_matrix(base_mat, num_ctrl_qubits)
        self.assertTrue(is_unitary_matrix(base_mat))
        self.assertTrue(matrix_equal(cop_mat, test_op.data, ignore_phase=True))

    @data(1, 2, 3, 4, 5)
    def test_controlled_random_unitary(self, num_ctrl_qubits):
        """Test the matrix data of an Operator based on a random UnitaryGate."""
        num_target = 2
        base_gate = random_unitary(2 ** num_target).to_instruction()
        base_mat = base_gate.to_matrix()
        cgate = base_gate.control(num_ctrl_qubits)
        test_op = Operator(cgate)
        cop_mat = _compute_control_matrix(base_mat, num_ctrl_qubits)
        self.assertTrue(matrix_equal(cop_mat, test_op.data, ignore_phase=True))

    @data(1, 2, 3)
    def test_open_controlled_unitary_matrix(self, num_ctrl_qubits):
        """test open controlled unitary matrix"""
        # verify truth table
        num_target_qubits = 2
        num_qubits = num_ctrl_qubits + num_target_qubits
        target_op = Operator(XGate())
        for i in range(num_target_qubits - 1):
            target_op = target_op.tensor(XGate())

        for i in range(2 ** num_qubits):
            input_bitstring = bin(i)[2:].zfill(num_qubits)
            input_target = input_bitstring[0:num_target_qubits]
            input_ctrl = input_bitstring[-num_ctrl_qubits:]
            phi = Statevector.from_label(input_bitstring)
            cop = Operator(_compute_control_matrix(target_op.data,
                                                   num_ctrl_qubits,
                                                   ctrl_state=input_ctrl))
            for j in range(2 ** num_qubits):
                output_bitstring = bin(j)[2:].zfill(num_qubits)
                output_target = output_bitstring[0:num_target_qubits]
                output_ctrl = output_bitstring[-num_ctrl_qubits:]
                psi = Statevector.from_label(output_bitstring)
                cxout = np.dot(phi.data, psi.evolve(cop).data)
                if input_ctrl == output_ctrl:
                    # flip the target bits
                    cond_output = ''.join([str(int(not int(a))) for a in input_target])
                else:
                    cond_output = input_target
                if cxout == 1:
                    self.assertTrue(
                        (output_ctrl == input_ctrl) and
                        (output_target == cond_output))
                else:
                    self.assertTrue(
                        ((output_ctrl == input_ctrl) and
                         (output_target != cond_output)) or
                        output_ctrl != input_ctrl)

<<<<<<< HEAD
    @data(*ControlledGate.__subclasses__())
    def test_base_gate_setting(self, gate_class):
        """Test all gates in standard extensions which are of type ControlledGate
        and have a base gate setting.
=======
    def test_base_gate_setting(self):
        """
        Test all gates in standard extensions which are of type ControlledGate and have a base gate
        setting.
        """
        params = [0.1 * i for i in range(10)]
        for gate_class in ControlledGate.__subclasses__():
            num_free_params = len(_get_free_params(gate_class.__init__, ignore=['self']))
            free_params = params[:num_free_params]
            if gate_class in [MCU1Gate]:
                free_params[1] = 3
            elif gate_class in [MCXGate]:
                free_params[0] = 3

            base_gate = gate_class(*free_params)
            cgate = base_gate.control()
            self.assertEqual(base_gate.base_gate, cgate.base_gate)

    def test_all_inverses(self):
>>>>>>> c8c949b2
        """
        num_free_params = len(_get_free_params(gate_class.__init__, ignore=['self']))
        free_params = [0.1 * i for i in range(num_free_params)]
        if gate_class in [allGates.MCU1Gate]:
            free_params[1] = 3
        base_gate = gate_class(*free_params)
        cgate = base_gate.control()
        self.assertEqual(base_gate.base_gate, cgate.base_gate)

    @data(*[gate for name, gate in allGates.__dict__.items() if isinstance(gate, type)])
    def test_all_inverses(self, gate):
        """Test all gates in standard extensions except those that cannot be controlled
        or are being deprecated.
        """
        if not (issubclass(gate, ControlledGate) or issubclass(gate, allGates.IGate)):
            # only verify basic gates right now, as already controlled ones
            # will generate differing definitions
            try:
                numargs = len(_get_free_params(gate))
                args = [2] * numargs

<<<<<<< HEAD
                gate = gate(*args)
                self.assertEqual(gate.inverse().control(2), gate.control(2).inverse())
            except AttributeError:
                # skip gates that do not have a control attribute (e.g. barrier)
                pass
=======
                    gate = cls(*args)
                    self.assertEqual(gate.inverse().control(2),
                                     gate.control(2).inverse())
                except AttributeError:
                    # skip gates that do not have a control attribute (e.g. barrier)
                    pass

    @data(1, 2, 3)
    def test_controlled_standard_gates(self, num_ctrl_qubits):
        """Test controlled versions of all standard gates."""
        gate_classes = [cls for cls in allGates.__dict__.values() if isinstance(cls, type)]
        theta = pi / 2
        for cls in gate_classes:
            with self.subTest(i=cls):
                numargs = len(_get_free_params(cls))
                args = [theta] * numargs
                if cls in [MSGate, Barrier]:
                    args[0] = 2
                elif cls in [MCU1Gate]:
                    args[1] = 2
                elif issubclass(cls, MCXGate):
                    args = [5]

                gate = cls(*args)

                if hasattr(gate, 'num_ancilla_qubits') and gate.num_ancilla_qubits > 0:
                    # skip matrices that include ancilla qubits
                    continue
                try:
                    cgate = gate.control(num_ctrl_qubits)
                except (AttributeError, QiskitError):
                    # 'object has no attribute "control"'
                    # skipping Id and Barrier
                    continue
                if gate.name == 'rz':
                    iden = Operator.from_label('I')
                    zgen = Operator.from_label('Z')
                    base_mat = (np.cos(0.5 * theta) * iden - 1j * np.sin(0.5 * theta) * zgen).data
                else:
                    base_mat = Operator(gate).data
                target_mat = _compute_control_matrix(base_mat, num_ctrl_qubits)
                self.assertTrue(matrix_equal(Operator(cgate).data, target_mat, ignore_phase=True))
>>>>>>> c8c949b2

    @data(2, 3)
    def test_relative_phase_toffoli_gates(self, num_ctrl_qubits):
        """Test the relative phase Toffoli gates.

        This test compares the matrix representation of the relative phase gate classes
        (i.e. RCCXGate().to_matrix()), the matrix obtained from the unitary simulator,
        and the exact version of the gate as obtained through `_compute_control_matrix`.
        """
        # get target matrix (w/o relative phase)
        base_mat = XGate().to_matrix()
        target_mat = _compute_control_matrix(base_mat, num_ctrl_qubits)

        # build the matrix for the relative phase toffoli using the unitary simulator
        circuit = QuantumCircuit(num_ctrl_qubits + 1)
        if num_ctrl_qubits == 2:
            circuit.rccx(0, 1, 2)
        else:  # num_ctrl_qubits == 3:
            circuit.rcccx(0, 1, 2, 3)
        simulator = BasicAer.get_backend('unitary_simulator')
        simulated_mat = execute(circuit, simulator).result().get_unitary()

        # get the matrix representation from the class itself
        if num_ctrl_qubits == 2:
            repr_mat = RCCXGate().to_matrix()
        else:  # num_ctrl_qubits == 3:
            repr_mat = RC3XGate().to_matrix()

        # test up to phase
        # note, that all entries may have an individual phase! (as opposed to a global phase)
        self.assertTrue(matrix_equal(np.abs(simulated_mat), target_mat))

        # compare simulated matrix with the matrix representation provided by the class
        self.assertTrue(matrix_equal(simulated_mat, repr_mat))

    def test_open_controlled_gate(self):
        """
        Test controlled gates with control on '0'
        """
        base_gate = XGate()
        base_mat = base_gate.to_matrix()
        num_ctrl_qubits = 3

        ctrl_state = 5
        cgate = base_gate.control(num_ctrl_qubits, ctrl_state=ctrl_state)
        target_mat = _compute_control_matrix(base_mat, num_ctrl_qubits, ctrl_state=ctrl_state)
        self.assertEqual(Operator(cgate), Operator(target_mat))

        ctrl_state = None
        cgate = base_gate.control(num_ctrl_qubits, ctrl_state=ctrl_state)
        target_mat = _compute_control_matrix(base_mat, num_ctrl_qubits, ctrl_state=ctrl_state)
        self.assertEqual(Operator(cgate), Operator(target_mat))

        ctrl_state = 0
        cgate = base_gate.control(num_ctrl_qubits, ctrl_state=ctrl_state)
        target_mat = _compute_control_matrix(base_mat, num_ctrl_qubits, ctrl_state=ctrl_state)
        self.assertEqual(Operator(cgate), Operator(target_mat))

        ctrl_state = 7
        cgate = base_gate.control(num_ctrl_qubits, ctrl_state=ctrl_state)
        target_mat = _compute_control_matrix(base_mat, num_ctrl_qubits, ctrl_state=ctrl_state)
        self.assertEqual(Operator(cgate), Operator(target_mat))

        ctrl_state = '110'
        cgate = base_gate.control(num_ctrl_qubits, ctrl_state=ctrl_state)
        target_mat = _compute_control_matrix(base_mat, num_ctrl_qubits, ctrl_state=ctrl_state)
        self.assertEqual(Operator(cgate), Operator(target_mat))

    def test_open_controlled_gate_raises(self):
        """
        Test controlled gates with open controls raises if ctrl_state isn't allowed.
        """
        base_gate = XGate()
        num_ctrl_qubits = 3
        with self.assertRaises(CircuitError):
            base_gate.control(num_ctrl_qubits, ctrl_state=-1)
        with self.assertRaises(CircuitError):
            base_gate.control(num_ctrl_qubits, ctrl_state=2 ** num_ctrl_qubits)
        with self.assertRaises(CircuitError):
            base_gate.control(num_ctrl_qubits, ctrl_state='201')


@ddt
class TestSingleControlledRotationGates(QiskitTestCase):
    """Test the controlled rotation gates controlled on one qubit."""
    import qiskit.extensions.standard.u1 as u1
    import qiskit.extensions.standard.rx as rx
    import qiskit.extensions.standard.ry as ry
    import qiskit.extensions.standard.rz as rz

    num_ctrl = 2
    num_target = 1

    theta = pi / 2
    gu1 = u1.U1Gate(theta)
    grx = rx.RXGate(theta)
    gry = ry.RYGate(theta)
    grz = rz.RZGate(theta)

    ugu1 = ac._unroll_gate(gu1, ['u1', 'u3', 'cx'])
    ugrx = ac._unroll_gate(grx, ['u1', 'u3', 'cx'])
    ugry = ac._unroll_gate(gry, ['u1', 'u3', 'cx'])
    ugrz = ac._unroll_gate(grz, ['u1', 'u3', 'cx'])
    ugrz.params = grz.params

    cgu1 = ugu1.control(num_ctrl)
    cgrx = ugrx.control(num_ctrl)
    cgry = ugry.control(num_ctrl)
    cgrz = ugrz.control(num_ctrl)

    @data((gu1, cgu1), (grx, cgrx), (gry, cgry), (grz, cgrz))
    @unpack
    def test_single_controlled_rotation_gates(self, gate, cgate):
        """Test the controlled rotation gates controlled on one qubit."""
        if gate.name == 'rz':
            iden = Operator.from_label('I')
            zgen = Operator.from_label('Z')
            op_mat = (np.cos(0.5 * self.theta) * iden - 1j * np.sin(0.5 * self.theta) * zgen).data
        else:
            op_mat = Operator(gate).data
        ref_mat = Operator(cgate).data
        cop_mat = _compute_control_matrix(op_mat, self.num_ctrl)
        self.assertTrue(matrix_equal(cop_mat, ref_mat, ignore_phase=True))
        cqc = QuantumCircuit(self.num_ctrl + self.num_target)
        cqc.append(cgate, cqc.qregs[0])
        dag = circuit_to_dag(cqc)
        unroller = Unroller(['u3', 'cx'])
        uqc = dag_to_circuit(unroller.run(dag))
        self.log.info('%s gate count: %d', cgate.name, uqc.size())
        self.log.info('\n%s', str(uqc))
        # these limits could be changed
        if gate.name == 'ry':
            self.assertTrue(uqc.size() <= 32)
        elif gate.name == 'rz':
            self.assertTrue(uqc.size() <= 40)
        else:
            self.assertTrue(uqc.size() <= 20)

    def test_composite(self):
        """Test composite gate count."""
        qreg = QuantumRegister(self.num_ctrl + self.num_target)
        qc = QuantumCircuit(qreg, name='composite')
        qc.append(self.grx.control(self.num_ctrl), qreg)
        qc.append(self.gry.control(self.num_ctrl), qreg)
        qc.append(self.gry, qreg[0:self.gry.num_qubits])
        qc.append(self.grz.control(self.num_ctrl), qreg)

        dag = circuit_to_dag(qc)
        unroller = Unroller(['u3', 'cx'])
        uqc = dag_to_circuit(unroller.run(dag))
        self.log.info('%s gate count: %d', uqc.name, uqc.size())
        self.assertTrue(uqc.size() <= 93)  # this limit could be changed


@ddt
class TestControlledStandardGates(QiskitTestCase):
    """Tests for control standard gates."""

    @combine(num_ctrl_qubits=[1, 2, 3],
             gate_class=[cls for cls in allGates.__dict__.values() if isinstance(cls, type)])
    def test_controlled_standard_gates(self, num_ctrl_qubits, gate_class):
        """Test controlled versions of all standard gates."""
        theta = pi / 2
        ctrl_state_ones = 2 ** num_ctrl_qubits - 1
        ctrl_state_zeros = 0
        ctrl_state_mixed = ctrl_state_ones >> int(num_ctrl_qubits / 2)

        numargs = len(_get_free_params(gate_class))
        args = [theta] * numargs
        if gate_class in [MSGate, Barrier]:
            args[0] = 2
        elif gate_class in [allGates.MCU1Gate]:
            args[1] = 2

        gate = gate_class(*args)
        for ctrl_state in {ctrl_state_ones, ctrl_state_zeros, ctrl_state_mixed}:
            with self.subTest(i='{0}, ctrl_state={1}'.format(gate_class.__name__,
                                                             ctrl_state)):
                try:
                    cgate = gate.control(num_ctrl_qubits, ctrl_state=ctrl_state)
                except (AttributeError, QiskitError):
                    # 'object has no attribute "control"'
                    # skipping Id and Barrier
                    continue
                if gate.name == 'rz':
                    iden = Operator.from_label('I')
                    zgen = Operator.from_label('Z')
                    base_mat = (np.cos(0.5 * theta) * iden
                                - 1j * np.sin(0.5 * theta) * zgen).data
                else:
                    base_mat = Operator(gate).data
                target_mat = _compute_control_matrix(base_mat, num_ctrl_qubits,
                                                     ctrl_state=ctrl_state)
                self.assertTrue(matrix_equal(Operator(cgate).data,
                                             target_mat, ignore_phase=True))


@ddt
class TestDeprecatedGates(QiskitTestCase):
    """Test controlled of deprecated gates."""

    import qiskit.extensions.standard.i as i
    import qiskit.extensions.standard.rx as rx
    import qiskit.extensions.standard.ry as ry
    import qiskit.extensions.standard.rz as rz
    import qiskit.extensions.standard.swap as swap
    import qiskit.extensions.standard.u1 as u1
    import qiskit.extensions.standard.u3 as u3
    import qiskit.extensions.standard.x as x
    import qiskit.extensions.standard.y as y
    import qiskit.extensions.standard.z as z

    import qiskit.extensions.quantum_initializer.diagonal as diagonal
    import qiskit.extensions.quantum_initializer.uc as uc
    import qiskit.extensions.quantum_initializer.uc_pauli_rot as uc_pauli_rot
    import qiskit.extensions.quantum_initializer.ucrx as ucrx
    import qiskit.extensions.quantum_initializer.ucry as ucry
    import qiskit.extensions.quantum_initializer.ucrz as ucrz

    @data((diagonal.DiagonalGate, diagonal.DiagGate, [[1, 1]]),
          (i.IGate, i.IdGate, []),
          (rx.CRXGate, rx.CrxGate, [0.1]),
          (ry.CRYGate, ry.CryGate, [0.1]),
          (rz.CRZGate, rz.CrzGate, [0.1]),
          (swap.CSwapGate, swap.FredkinGate, []),
          (u1.CU1Gate, u1.Cu1Gate, [0.1]),
          (u3.CU3Gate, u3.Cu3Gate, [0.1, 0.2, 0.3]),
          (uc.UCGate, uc.UCG, [[np.array([[1, 0], [0, 1]])]]),
          (uc_pauli_rot.UCPauliRotGate, uc_pauli_rot.UCRot, [[0.1], 'X']),
          (ucrx.UCRXGate, ucrx.UCX, [[0.1]]),
          (ucry.UCRYGate, ucry.UCY, [[0.1]]),
          (ucrz.UCRZGate, ucrz.UCZ, [[0.1]]),
          (x.CXGate, x.CnotGate, []),
          (x.CCXGate, x.ToffoliGate, []),
          (y.CYGate, y.CyGate, []),
          (z.CZGate, z.CzGate, []))
    @unpack
    def test_deprecated_gates(self, new, old, params):
        """Test types of the deprecated gate classes."""
        # assert old gate class derives from new
        self.assertTrue(issubclass(old, new))

        # assert both are representatives of one another
        self.assertTrue(isinstance(new(*params), old))
        with self.assertWarns(DeprecationWarning):
            self.assertTrue(isinstance(old(*params), new))


@ddt
class TestParameterCtrlState(QiskitTestCase):
    """Test gate equality with ctrl_state parameter."""

    @data((RXGate(0.5), CRXGate(0.5)),
          (RYGate(0.5), CRYGate(0.5)),
          (RZGate(0.5), CRZGate(0.5)),
          (XGate(), CXGate()),
          (YGate(), CYGate()),
          (ZGate(), CZGate()),
          (U1Gate(0.5), CU1Gate(0.5)),
          (SwapGate(), CSwapGate()),
          (HGate(), CHGate()),
          (U3Gate(0.1, 0.2, 0.3), CU3Gate(0.1, 0.2, 0.3)))
    @unpack
    def test_ctrl_state_one(self, gate, controlled_gate):
        """Test controlled gates with ctrl_state
        See https://github.com/Qiskit/qiskit-terra/pull/4025
        """
        self.assertEqual(gate.control(1, ctrl_state='1'), controlled_gate)
        # TODO: once https://github.com/Qiskit/qiskit-terra/issues/3304 is fixed
        # TODO: move this test to
        # self.assertEqual(Operator(gate.control(1, ctrl_state='1')),
        # Operator(controlled_gate.to_matrix()))


if __name__ == '__main__':
    unittest.main()<|MERGE_RESOLUTION|>--- conflicted
+++ resolved
@@ -38,15 +38,10 @@
                                         CCXGate, HGate, RZGate, RXGate,
                                         RYGate, CRYGate, CRXGate, CSwapGate,
                                         U3Gate, CHGate, CRZGate, CU3Gate,
-<<<<<<< HEAD
-                                        MSGate, Barrier, RCCXGate, RCCCXGate)
-from qiskit.circuit._utils import _compute_control_matrix
-=======
                                         MSGate, Barrier, RCCXGate, RC3XGate,
                                         MCU1Gate, MCXGate, MCXGrayCode, MCXRecursive,
                                         MCXVChain)
-from qiskit.extensions.unitary import _compute_control_matrix
->>>>>>> c8c949b2
+from qiskit.circuit._utils import _compute_control_matrix
 import qiskit.extensions.standard as allGates
 
 from .gate_utils import _get_free_params
@@ -672,32 +667,10 @@
                          (output_target != cond_output)) or
                         output_ctrl != input_ctrl)
 
-<<<<<<< HEAD
     @data(*ControlledGate.__subclasses__())
     def test_base_gate_setting(self, gate_class):
         """Test all gates in standard extensions which are of type ControlledGate
         and have a base gate setting.
-=======
-    def test_base_gate_setting(self):
-        """
-        Test all gates in standard extensions which are of type ControlledGate and have a base gate
-        setting.
-        """
-        params = [0.1 * i for i in range(10)]
-        for gate_class in ControlledGate.__subclasses__():
-            num_free_params = len(_get_free_params(gate_class.__init__, ignore=['self']))
-            free_params = params[:num_free_params]
-            if gate_class in [MCU1Gate]:
-                free_params[1] = 3
-            elif gate_class in [MCXGate]:
-                free_params[0] = 3
-
-            base_gate = gate_class(*free_params)
-            cgate = base_gate.control()
-            self.assertEqual(base_gate.base_gate, cgate.base_gate)
-
-    def test_all_inverses(self):
->>>>>>> c8c949b2
         """
         num_free_params = len(_get_free_params(gate_class.__init__, ignore=['self']))
         free_params = [0.1 * i for i in range(num_free_params)]
@@ -719,56 +692,11 @@
                 numargs = len(_get_free_params(gate))
                 args = [2] * numargs
 
-<<<<<<< HEAD
                 gate = gate(*args)
                 self.assertEqual(gate.inverse().control(2), gate.control(2).inverse())
             except AttributeError:
                 # skip gates that do not have a control attribute (e.g. barrier)
                 pass
-=======
-                    gate = cls(*args)
-                    self.assertEqual(gate.inverse().control(2),
-                                     gate.control(2).inverse())
-                except AttributeError:
-                    # skip gates that do not have a control attribute (e.g. barrier)
-                    pass
-
-    @data(1, 2, 3)
-    def test_controlled_standard_gates(self, num_ctrl_qubits):
-        """Test controlled versions of all standard gates."""
-        gate_classes = [cls for cls in allGates.__dict__.values() if isinstance(cls, type)]
-        theta = pi / 2
-        for cls in gate_classes:
-            with self.subTest(i=cls):
-                numargs = len(_get_free_params(cls))
-                args = [theta] * numargs
-                if cls in [MSGate, Barrier]:
-                    args[0] = 2
-                elif cls in [MCU1Gate]:
-                    args[1] = 2
-                elif issubclass(cls, MCXGate):
-                    args = [5]
-
-                gate = cls(*args)
-
-                if hasattr(gate, 'num_ancilla_qubits') and gate.num_ancilla_qubits > 0:
-                    # skip matrices that include ancilla qubits
-                    continue
-                try:
-                    cgate = gate.control(num_ctrl_qubits)
-                except (AttributeError, QiskitError):
-                    # 'object has no attribute "control"'
-                    # skipping Id and Barrier
-                    continue
-                if gate.name == 'rz':
-                    iden = Operator.from_label('I')
-                    zgen = Operator.from_label('Z')
-                    base_mat = (np.cos(0.5 * theta) * iden - 1j * np.sin(0.5 * theta) * zgen).data
-                else:
-                    base_mat = Operator(gate).data
-                target_mat = _compute_control_matrix(base_mat, num_ctrl_qubits)
-                self.assertTrue(matrix_equal(Operator(cgate).data, target_mat, ignore_phase=True))
->>>>>>> c8c949b2
 
     @data(2, 3)
     def test_relative_phase_toffoli_gates(self, num_ctrl_qubits):
@@ -940,13 +868,18 @@
         args = [theta] * numargs
         if gate_class in [MSGate, Barrier]:
             args[0] = 2
-        elif gate_class in [allGates.MCU1Gate]:
+        elif gate_class in [MCU1Gate]:
             args[1] = 2
+        elif issubclass(cls, MCXGate):
+            args = [5]
 
         gate = gate_class(*args)
         for ctrl_state in {ctrl_state_ones, ctrl_state_zeros, ctrl_state_mixed}:
             with self.subTest(i='{0}, ctrl_state={1}'.format(gate_class.__name__,
                                                              ctrl_state)):
+                if hasattr(gate, 'num_ancilla_qubits') and gate.num_ancilla_qubits > 0:
+                    # skip matrices that include ancilla qubits
+                    continue
                 try:
                     cgate = gate.control(num_ctrl_qubits, ctrl_state=ctrl_state)
                 except (AttributeError, QiskitError):
@@ -956,14 +889,12 @@
                 if gate.name == 'rz':
                     iden = Operator.from_label('I')
                     zgen = Operator.from_label('Z')
-                    base_mat = (np.cos(0.5 * theta) * iden
-                                - 1j * np.sin(0.5 * theta) * zgen).data
+                    base_mat = (np.cos(0.5 * theta) * iden - 1j * np.sin(0.5 * theta) * zgen).data
                 else:
                     base_mat = Operator(gate).data
                 target_mat = _compute_control_matrix(base_mat, num_ctrl_qubits,
                                                      ctrl_state=ctrl_state)
-                self.assertTrue(matrix_equal(Operator(cgate).data,
-                                             target_mat, ignore_phase=True))
+                self.assertTrue(matrix_equal(Operator(cgate).data, target_mat, ignore_phase=True))
 
 
 @ddt
