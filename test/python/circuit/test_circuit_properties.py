--- conflicted
+++ resolved
@@ -14,15 +14,12 @@
 
 import unittest
 import numpy as np
+
 from qiskit import QuantumRegister, ClassicalRegister, QuantumCircuit, pulse
 from qiskit.circuit import Clbit
 from qiskit.circuit.library import RXGate, RYGate
 from qiskit.circuit.exceptions import CircuitError
-<<<<<<< HEAD
-from qiskit.extensions.simulator import Snapshot
 from test.utils import QiskitTestCase  # pylint: disable=wrong-import-order
-=======
->>>>>>> 9c58064b
 
 
 class TestCircuitProperties(QiskitTestCase):
