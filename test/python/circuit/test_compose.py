--- conflicted
+++ resolved
@@ -451,16 +451,15 @@
 
         self.assertEqual(circ, expected)
 
-<<<<<<< HEAD
     def test_compose_global_phase(self):
         """Composing with global phase."""
-        circ1 = QuantumCircuit(1, phase=1)
+        circ1 = QuantumCircuit(1, global_phase=1)
         circ1.rz(0.5, 0)
-        circ2 = QuantumCircuit(1, phase=2)
-        circ3 = QuantumCircuit(1, phase=3)
+        circ2 = QuantumCircuit(1, global_phase=2)
+        circ3 = QuantumCircuit(1, global_phase=3)
         circ4 = circ1.compose(circ2).compose(circ3)
-        self.assertEqual(circ4.phase, circ1.phase + circ2.phase + circ3.phase)
-=======
+        self.assertEqual(circ4.global_phase, circ1.global_phase + circ2.global_phase + circ3.global_phase)
+
     def test_compose_front_circuit(self):
         """Test composing a circuit at the front of a circuit.
         """
@@ -499,7 +498,6 @@
         expected.cx(0, 1)
 
         self.assertEqual(output, expected)
->>>>>>> f00922bc
 
 
 if __name__ == '__main__':
