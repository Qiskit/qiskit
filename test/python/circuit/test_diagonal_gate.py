# This code is part of Qiskit.
#
# (C) Copyright IBM 2019.
#
# This code is licensed under the Apache License, Version 2.0. You may
# obtain a copy of this license in the LICENSE.txt file in the root directory
# of this source tree or at http://www.apache.org/licenses/LICENSE-2.0.
#
# Any modifications or derivative works of this code must retain this
# copyright notice, and modified files need to carry a notice indicating
# that they have been altered from the originals.


"""Diagonal gate tests."""

import unittest
import numpy as np

from qiskit import QuantumCircuit, BasicAer, execute, assemble

from qiskit import QiskitError
from qiskit.test import QiskitTestCase
from qiskit.compiler import transpile
from qiskit.circuit.library.generalized_gates import DiagonalGate
from qiskit.quantum_info.operators.predicates import matrix_equal


class TestDiagonalGate(QiskitTestCase):
    """
    Diagonal gate tests.
    """

    def test_diag_gate(self):
        """Test diagonal gates."""
        for phases in [
            [0, 0],
            [0, 0.8],
            [0, 0, 1, 1],
            [0, 1, 0.5, 1],
            (2 * np.pi * np.random.rand(2**3)).tolist(),
            (2 * np.pi * np.random.rand(2**4)).tolist(),
            (2 * np.pi * np.random.rand(2**5)).tolist(),
        ]:
            with self.subTest(phases=phases):
                diag = [np.exp(1j * ph) for ph in phases]
                num_qubits = int(np.log2(len(diag)))
<<<<<<< HEAD
                q = QuantumRegister(num_qubits)
                qc = QuantumCircuit(q)
                qc.append(DiagonalGate(diag), q)
=======
                qc = QuantumCircuit(num_qubits)
                gate = DiagonalGate(diag)
                qc.append(gate, qc.qubits)
>>>>>>> fdc18d4d

                # Decompose the gate
                qc = transpile(qc, basis_gates=["u1", "u3", "u2", "cx", "id"], optimization_level=0)
                # Simulate the decomposed gate
                simulator = BasicAer.get_backend("unitary_simulator")
                result = execute(qc, simulator).result()
                unitary = result.get_unitary(qc)
                unitary_desired = _get_diag_gate_matrix(diag)
                self.assertTrue(matrix_equal(unitary, unitary_desired, ignore_phase=False))

    def test_mod1_entries(self):
        """Test that diagonal raises if entries do not have modules of 1."""
        from qiskit.quantum_info.operators.predicates import ATOL_DEFAULT, RTOL_DEFAULT

        with self.assertRaises(QiskitError):
            DiagonalGate([1, 1 - 2 * ATOL_DEFAULT - RTOL_DEFAULT])

    def test_npcomplex_params_conversion(self):
        """Verify diagonal gate converts numpy.complex to complex."""
        # ref: https://github.com/Qiskit/qiskit-aer/issues/696
        diag = np.array([1 + 0j, 1 + 0j])
        qc = QuantumCircuit(1)
<<<<<<< HEAD
        qc.append(DiagonalGate(diag), [0])
=======
        gate = DiagonalGate(diag)
        qc.append(gate, [0])
>>>>>>> fdc18d4d

        params = qc.data[0].operation.params
        self.assertTrue(
            all(isinstance(p, complex) and not isinstance(p, np.number) for p in params)
        )

        qobj = assemble(qc)
        params = qobj.experiments[0].instructions[0].params
        self.assertTrue(
            all(isinstance(p, complex) and not isinstance(p, np.number) for p in params)
        )


def _get_diag_gate_matrix(diag):
    return np.diagflat(diag)


if __name__ == "__main__":
    unittest.main()<|MERGE_RESOLUTION|>--- conflicted
+++ resolved
@@ -44,15 +44,9 @@
             with self.subTest(phases=phases):
                 diag = [np.exp(1j * ph) for ph in phases]
                 num_qubits = int(np.log2(len(diag)))
-<<<<<<< HEAD
-                q = QuantumRegister(num_qubits)
-                qc = QuantumCircuit(q)
-                qc.append(DiagonalGate(diag), q)
-=======
                 qc = QuantumCircuit(num_qubits)
                 gate = DiagonalGate(diag)
                 qc.append(gate, qc.qubits)
->>>>>>> fdc18d4d
 
                 # Decompose the gate
                 qc = transpile(qc, basis_gates=["u1", "u3", "u2", "cx", "id"], optimization_level=0)
@@ -75,12 +69,8 @@
         # ref: https://github.com/Qiskit/qiskit-aer/issues/696
         diag = np.array([1 + 0j, 1 + 0j])
         qc = QuantumCircuit(1)
-<<<<<<< HEAD
-        qc.append(DiagonalGate(diag), [0])
-=======
         gate = DiagonalGate(diag)
         qc.append(gate, [0])
->>>>>>> fdc18d4d
 
         params = qc.data[0].operation.params
         self.assertTrue(
