--- conflicted
+++ resolved
@@ -16,13 +16,7 @@
 import unittest
 import numpy as np
 
-<<<<<<< HEAD
-from qiskit import QuantumCircuit, QuantumRegister, BasicAer, assemble
-=======
-from qiskit import QuantumCircuit, BasicAer, execute, assemble
->>>>>>> 76872657
-
-from qiskit import QiskitError
+from qiskit import QuantumCircuit, BasicAer, assemble, QiskitError
 from qiskit.test import QiskitTestCase
 from qiskit.compiler import transpile
 from qiskit.circuit.library.generalized_gates import DiagonalGate
