--- conflicted
+++ resolved
@@ -19,12 +19,8 @@
 from qiskit import BasicAer
 from qiskit import QuantumRegister, ClassicalRegister, QuantumCircuit
 from qiskit import execute
-<<<<<<< HEAD
 from qiskit import QiskitError
-from qiskit.circuit import Gate, Instruction
-=======
 from qiskit.circuit import Gate, Instruction, Parameter
->>>>>>> e5f99fd6
 from qiskit.circuit.exceptions import CircuitError
 from qiskit.test import QiskitTestCase
 from qiskit.circuit.library.standard_gates import SGate
