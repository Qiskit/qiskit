# -*- coding: utf-8 -*-

# Copyright 2018, IBM.
#
# This source code is licensed under the Apache License, Version 2.0 found in
# the LICENSE.txt file in the root directory of this source tree.


"""Test Qiskit's QuantumCircuit class."""

from qiskit import BasicAer
from qiskit import QuantumRegister, ClassicalRegister, QuantumCircuit
from qiskit import execute
from qiskit import QiskitError
from qiskit.test import QiskitTestCase


class TestCircuitOperations(QiskitTestCase):
    """QuantumCircuit Operations tests."""

    def test_combine_circuit_common(self):
        """Test combining two circuits with same registers.
        """
        qr = QuantumRegister(2)
        cr = ClassicalRegister(2)
        qc1 = QuantumCircuit(qr, cr)
        qc2 = QuantumCircuit(qr, cr)
        qc1.h(qr[0])
        qc1.measure(qr[0], cr[0])
        qc2.measure(qr[1], cr[1])
        new_circuit = qc1 + qc2
        backend = BasicAer.get_backend('qasm_simulator')
        shots = 1024
        result = execute(new_circuit, backend=backend, shots=shots, seed=78).result()
        counts = result.get_counts()
        target = {'00': shots / 2, '01': shots / 2}
        threshold = 0.04 * shots
        self.assertDictAlmostEqual(counts, target, threshold)

    def test_combine_circuit_different(self):
        """Test combining two circuits with different registers.
        """
        qr = QuantumRegister(2)
        cr = ClassicalRegister(2)
        qc1 = QuantumCircuit(qr)
        qc1.x(qr)
        qc2 = QuantumCircuit(qr, cr)
        qc2.measure(qr, cr)
        new_circuit = qc1 + qc2
        backend = BasicAer.get_backend('qasm_simulator')
        shots = 1024
        result = execute(new_circuit, backend=backend, shots=shots, seed=78).result()
        counts = result.get_counts()
        target = {'11': shots}
        self.assertEqual(counts, target)

    def test_combine_circuit_fail(self):
        """Test combining two circuits fails if registers incompatible.

        If two circuits have same name register of different size or type
        it should raise a QiskitError.
        """
        qr1 = QuantumRegister(1, "q")
        qr2 = QuantumRegister(2, "q")
        cr1 = ClassicalRegister(1, "q")
        qc1 = QuantumCircuit(qr1)
        qc2 = QuantumCircuit(qr2)
        qcr3 = QuantumCircuit(cr1)

        self.assertRaises(QiskitError, qc1.__add__, qc2)
        self.assertRaises(QiskitError, qc1.__add__, qcr3)

    def test_extend_circuit(self):
        """Test extending a circuit with same registers.
        """
        qr = QuantumRegister(2)
        cr = ClassicalRegister(2)
        qc1 = QuantumCircuit(qr, cr)
        qc2 = QuantumCircuit(qr, cr)
        qc1.h(qr[0])
        qc1.measure(qr[0], cr[0])
        qc2.measure(qr[1], cr[1])
        qc1 += qc2
        backend = BasicAer.get_backend('qasm_simulator')
        shots = 1024
        result = execute(qc1, backend=backend, shots=shots, seed=78).result()
        counts = result.get_counts()
        target = {'00': shots / 2, '01': shots / 2}
        threshold = 0.04 * shots
        self.assertDictAlmostEqual(counts, target, threshold)

    def test_extend_circuit_different_registers(self):
        """Test extending a circuit with different registers.
        """
        qr = QuantumRegister(2)
        cr = ClassicalRegister(2)
        qc1 = QuantumCircuit(qr)
        qc1.x(qr)
        qc2 = QuantumCircuit(qr, cr)
        qc2.measure(qr, cr)
        qc1 += qc2
        backend = BasicAer.get_backend('qasm_simulator')
        shots = 1024
        result = execute(qc1, backend=backend, shots=shots, seed=78).result()
        counts = result.get_counts()
        target = {'11': shots}
        self.assertEqual(counts, target)

    def test_extend_circuit_fail(self):
        """Test extending a circuits fails if registers incompatible.

        If two circuits have same name register of different size or type
        it should raise a QiskitError.
        """
        qr1 = QuantumRegister(1, "q")
        qr2 = QuantumRegister(2, "q")
        cr1 = ClassicalRegister(1, "q")
        qc1 = QuantumCircuit(qr1)
        qc2 = QuantumCircuit(qr2)
        qcr3 = QuantumCircuit(cr1)

        self.assertRaises(QiskitError, qc1.__iadd__, qc2)
        self.assertRaises(QiskitError, qc1.__iadd__, qcr3)

    def test_measure_args_type_cohesion(self):
        """Test for proper args types for measure function.
        """
        quantum_reg = QuantumRegister(3)
        classical_reg_0 = ClassicalRegister(1)
        classical_reg_1 = ClassicalRegister(2)
        quantum_circuit = QuantumCircuit(quantum_reg, classical_reg_0,
                                         classical_reg_1)
        quantum_circuit.h(quantum_reg)

        with self.assertRaises(QiskitError) as ctx:
            quantum_circuit.measure(quantum_reg, classical_reg_1)
        self.assertEqual(ctx.exception.message,
<<<<<<< HEAD
                         'register size error')
=======
                         'qubit and cbit should have the same length if lists')

    def test_copy_circuit(self):
        """ Test copy method makes a copy"""
        qr = QuantumRegister(2)
        cr = ClassicalRegister(2)
        qc = QuantumCircuit(qr, cr)
        qc.h(qr[0])
        qc.measure(qr[0], cr[0])
        qc.measure(qr[1], cr[1])

        self.assertEqual(qc, qc.copy())
>>>>>>> 27aa0ebc
<|MERGE_RESOLUTION|>--- conflicted
+++ resolved
@@ -135,10 +135,7 @@
         with self.assertRaises(QiskitError) as ctx:
             quantum_circuit.measure(quantum_reg, classical_reg_1)
         self.assertEqual(ctx.exception.message,
-<<<<<<< HEAD
                          'register size error')
-=======
-                         'qubit and cbit should have the same length if lists')
 
     def test_copy_circuit(self):
         """ Test copy method makes a copy"""
@@ -149,5 +146,4 @@
         qc.measure(qr[0], cr[0])
         qc.measure(qr[1], cr[1])
 
-        self.assertEqual(qc, qc.copy())
->>>>>>> 27aa0ebc
+        self.assertEqual(qc, qc.copy())