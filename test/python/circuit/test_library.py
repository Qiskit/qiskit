# -*- coding: utf-8 -*-

# This code is part of Qiskit.
#
# (C) Copyright IBM 2017, 2020.
#
# This code is licensed under the Apache License, Version 2.0. You may
# obtain a copy of this license in the LICENSE.txt file in the root directory
# of this source tree or at http://www.apache.org/licenses/LICENSE-2.0.
#
# Any modifications or derivative works of this code must retain this
# copyright notice, and modified files need to carry a notice indicating
# that they have been altered from the originals.

"""Test library of quantum circuits."""

from collections import defaultdict
from ddt import ddt, data, unpack
import numpy as np

from qiskit.test.base import QiskitTestCase
from qiskit import BasicAer, execute, transpile
from qiskit.circuit import QuantumCircuit, QuantumRegister
from qiskit.circuit.exceptions import CircuitError
<<<<<<< HEAD
from qiskit.circuit.library import Permutation, XOR, InnerProduct, OR, AND
from qiskit.circuit.library.arithmetic import (LinearPauliRotations, PolynomialPauliRotations,
                                               IntegerComparator, PiecewiseLinearPauliRotations,
                                               WeightedAdder)
from qiskit.quantum_info import Statevector
=======
from qiskit.circuit.library import (Permutation, XOR, InnerProduct, QFT,
                                    LinearPauliRotations, PolynomialPauliRotations,
                                    IntegerComparator, PiecewiseLinearPauliRotations,
                                    WeightedAdder)
from qiskit.quantum_info import Operator
>>>>>>> b2209c72


@ddt
class TestBooleanLogicLibrary(QiskitTestCase):
    """Test library of boolean logic quantum circuits."""

    def assertBooleanFunctionIsCorrect(self, boolean_circuit, reference):
        """Assert that ``boolean_circuit`` implements the reference boolean function correctly."""
        circuit = QuantumCircuit(boolean_circuit.num_qubits)
        circuit.h(list(range(boolean_circuit.num_variable_qubits)))
        circuit.append(boolean_circuit.to_instruction(), list(range(boolean_circuit.num_qubits)))

        # compute the statevector of the circuit
        statevector = Statevector.from_label('0' * circuit.num_qubits)
        statevector = statevector.evolve(circuit)

        # trace out ancillas
        probabilities = statevector.probabilities(
            qargs=list(range(boolean_circuit.num_variable_qubits + 1))
        )

        # compute the expected outcome by computing the entries of the statevector that should
        # have a 1 / sqrt(2**n) factor
        expectations = np.zeros_like(probabilities)
        for x in range(2 ** boolean_circuit.num_variable_qubits):
            bits = np.array(list(bin(x)[2:].zfill(boolean_circuit.num_variable_qubits)), dtype=int)
            result = reference(bits[::-1])

            entry = int(str(int(result)) + bin(x)[2:].zfill(boolean_circuit.num_variable_qubits), 2)
            expectations[entry] = 1 / 2 ** boolean_circuit.num_variable_qubits

        np.testing.assert_array_almost_equal(probabilities, expectations)

    def test_permutation(self):
        """Test permutation circuit.

        TODO add a test using assertBooleanFunctionIsCorrect
        """
        circuit = Permutation(num_qubits=4, pattern=[1, 0, 3, 2])
        expected = QuantumCircuit(4)
        expected.swap(0, 1)
        expected.swap(2, 3)
        self.assertEqual(circuit, expected)

    def test_permutation_bad(self):
        """Test that [0,..,n-1] permutation is required (no -1 for last element).

        TODO add a test using assertBooleanFunctionIsCorrect
        """
        self.assertRaises(CircuitError, Permutation, 4, [1, 0, -1, 2])

    def test_xor(self):
        """Test xor circuit.

        TODO add a test using assertBooleanFunctionIsCorrect
        """
        circuit = XOR(num_qubits=3, amount=4)
        expected = QuantumCircuit(3)
        expected.x(2)
        self.assertEqual(circuit, expected)

    def test_inner_product(self):
        """Test inner product circuit.

        TODO add a test using assertBooleanFunctionIsCorrect
        """
        circuit = InnerProduct(num_qubits=3)
        expected = QuantumCircuit(*circuit.qregs)
        expected.cz(0, 3)
        expected.cz(1, 4)
        expected.cz(2, 5)
        self.assertEqual(circuit, expected)

    @data(
        (2, None, 'noancilla'),
        (5, None, 'noancilla'),
        (2, [-1, 1], 'v-chain'),
        (2, [-1, 1], 'noancilla'),
        (5, [0, 0, -1, 1, -1], 'noancilla'),
        (5, [-1, 0, 0, 1, 1], 'v-chain'),
    )
    @unpack
    def test_or(self, num_variables, flags, mcx_mode):
        """Test the or circuit."""
        or_circuit = OR(num_variables, flags, mcx_mode=mcx_mode)
        flags = flags or [1] * num_variables

        def reference(bits):
            flagged = []
            for flag, bit in zip(flags, bits):
                if flag < 0:
                    flagged += [1 - bit]
                elif flag > 0:
                    flagged += [bit]
            return np.any(flagged)

        self.assertBooleanFunctionIsCorrect(or_circuit, reference)

    @data(
        (2, None, 'noancilla'),
        (2, [-1, 1], 'v-chain'),
        (5, [0, 0, -1, 1, -1], 'noancilla'),
        (5, [-1, 0, 0, 1, 1], 'v-chain'),
    )
    @unpack
    def test_and(self, num_variables, flags, mcx_mode):
        """Test the and circuit."""
        and_circuit = AND(num_variables, flags, mcx_mode=mcx_mode)
        flags = flags or [1] * num_variables

        def reference(bits):
            flagged = []
            for flag, bit in zip(flags, bits):
                if flag < 0:
                    flagged += [1 - bit]
                elif flag > 0:
                    flagged += [bit]
            return np.all(flagged)

        self.assertBooleanFunctionIsCorrect(and_circuit, reference)


@ddt
class TestBasisChanges(QiskitTestCase):
    """Test the basis changes."""

    def assertQFTIsCorrect(self, qft, num_qubits=None, inverse=False, add_swaps_at_end=False):
        """Assert that the QFT circuit produces the correct matrix.

        Can be provided with an explicit number of qubits, if None is provided the number
        of qubits is set to ``qft.num_qubits``.
        """
        if add_swaps_at_end:
            circuit = QuantumCircuit(*qft.qregs)
            for i in range(circuit.num_qubits // 2):
                circuit.swap(i, circuit.num_qubits - i - 1)

            qft = qft + circuit

        simulated = Operator(qft)

        num_qubits = num_qubits or qft.num_qubits
        expected = np.empty((2 ** num_qubits, 2 ** num_qubits), dtype=complex)
        for i in range(2 ** num_qubits):
            i_qiskit = int(bin(i)[2:].zfill(num_qubits)[::-1], 2)
            for j in range(i, 2 ** num_qubits):
                entry = np.exp(2 * np.pi * 1j * i * j / 2 ** num_qubits) / 2 ** (num_qubits / 2)
                j_qiskit = int(bin(j)[2:].zfill(num_qubits)[::-1], 2)
                expected[i_qiskit, j_qiskit] = entry
                if i != j:
                    expected[j_qiskit, i_qiskit] = entry

        if inverse:
            expected = np.conj(expected)

        expected = Operator(expected)

        self.assertTrue(expected.equiv(simulated))

    @data(True, False)
    def test_qft_matrix(self, inverse):
        """Test the matrix representation of the QFT."""
        num_qubits = 5
        qft = QFT(num_qubits)
        if inverse:
            qft = qft.inverse()
        self.assertQFTIsCorrect(qft, inverse=inverse)

    def test_qft_mutability(self):
        """Test the mutability of the QFT circuit."""
        qft = QFT()

        with self.subTest(msg='empty initialization'):
            self.assertEqual(qft.num_qubits, 0)
            self.assertEqual(qft.data, [])

        with self.subTest(msg='changing number of qubits'):
            qft.num_qubits = 3
            self.assertQFTIsCorrect(qft, num_qubits=3)

        with self.subTest(msg='test diminishing the number of qubits'):
            qft.num_qubits = 1
            self.assertQFTIsCorrect(qft, num_qubits=1)

        with self.subTest(msg='test with swaps'):
            qft.num_qubits = 4
            qft.do_swaps = False
            self.assertQFTIsCorrect(qft, add_swaps_at_end=True)

        with self.subTest(msg='set approximation'):
            qft.approximation_degree = 2
            qft.do_swaps = True
            with self.assertRaises(AssertionError):
                self.assertQFTIsCorrect(qft)

    @data(
        (4, 0, False),
        (3, 0, True),
        (6, 2, False),
        (4, 5, True),
    )
    @unpack
    def test_qft_num_gates(self, num_qubits, approximation_degree, insert_barriers):
        """Test the number of gates in the QFT and the approximated QFT."""
        basis_gates = ['h', 'swap', 'cu1']

        qft = QFT(num_qubits, approximation_degree=approximation_degree,
                  insert_barriers=insert_barriers)
        ops = transpile(qft, basis_gates=basis_gates).count_ops()

        with self.subTest(msg='assert H count'):
            self.assertEqual(ops['h'], num_qubits)

        with self.subTest(msg='assert swap count'):
            self.assertEqual(ops['swap'], num_qubits // 2)

        with self.subTest(msg='assert CU1 count'):
            expected = sum(max(0, min(num_qubits - 1 - k, num_qubits - 1 - approximation_degree))
                           for k in range(num_qubits))
            self.assertEqual(ops.get('cu1', 0), expected)

        with self.subTest(msg='assert barrier count'):
            expected = qft.num_qubits if insert_barriers else 0
            self.assertEqual(ops.get('barrier', 0), expected)


@ddt
class TestFunctionalPauliRotations(QiskitTestCase):
    """Test the functional Pauli rotations."""

    def assertFunctionIsCorrect(self, function_circuit, reference):
        """Assert that ``function_circuit`` implements the reference function ``reference``."""
        num_state_qubits = function_circuit.num_state_qubits
        num_ancilla_qubits = function_circuit.num_ancilla_qubits
        circuit = QuantumCircuit(num_state_qubits + 1 + num_ancilla_qubits)
        circuit.h(list(range(num_state_qubits)))
        circuit.append(function_circuit.to_instruction(), list(range(circuit.num_qubits)))

        backend = BasicAer.get_backend('statevector_simulator')
        statevector = execute(circuit, backend).result().get_statevector()

        probabilities = defaultdict(float)
        for i, statevector_amplitude in enumerate(statevector):
            i = bin(i)[2:].zfill(circuit.num_qubits)[num_ancilla_qubits:]
            probabilities[i] += np.real(np.abs(statevector_amplitude) ** 2)

        unrolled_probabilities = []
        unrolled_expectations = []
        for i, probability in probabilities.items():
            x, last_qubit = int(i[1:], 2), i[0]
            if last_qubit == '0':
                expected_amplitude = np.cos(reference(x)) / np.sqrt(2**num_state_qubits)
            else:
                expected_amplitude = np.sin(reference(x)) / np.sqrt(2**num_state_qubits)

            unrolled_probabilities += [probability]
            unrolled_expectations += [np.real(np.abs(expected_amplitude) ** 2)]

        np.testing.assert_almost_equal(unrolled_probabilities, unrolled_expectations)

    @data(
        ([1, 0.1], 3),
        ([0, 0.4, 2], 2),
    )
    @unpack
    def test_polynomial_function(self, coeffs, num_state_qubits):
        """Test the polynomial rotation."""
        def poly(x):
            res = sum(coeff * x**i for i, coeff in enumerate(coeffs))
            return res

        polynome = PolynomialPauliRotations(num_state_qubits, [2 * coeff for coeff in coeffs])
        self.assertFunctionIsCorrect(polynome, poly)

    def test_polynomial_rotations_mutability(self):
        """Test the mutability of the linear rotations circuit."""

        polynomial_rotations = PolynomialPauliRotations()

        with self.subTest(msg='missing number of state qubits'):
            with self.assertRaises(AttributeError):  # no state qubits set
                print(polynomial_rotations.draw())

        with self.subTest(msg='default setup, just setting number of state qubits'):
            polynomial_rotations.num_state_qubits = 2
            self.assertFunctionIsCorrect(polynomial_rotations, lambda x: x / 2)

        with self.subTest(msg='setting non-default values'):
            polynomial_rotations.coeffs = [0, 1.2 * 2, 0.4 * 2]
            self.assertFunctionIsCorrect(polynomial_rotations, lambda x: 1.2 * x + 0.4 * x ** 2)

        with self.subTest(msg='changing of all values'):
            polynomial_rotations.num_state_qubits = 4
            polynomial_rotations.coeffs = [1 * 2, 0, 0, -0.5 * 2]
            self.assertFunctionIsCorrect(polynomial_rotations, lambda x: 1 - 0.5 * x**3)

    @data(
        (2, 0.1, 0),
        (4, -2, 2),
        (1, 0, 0)
    )
    @unpack
    def test_linear_function(self, num_state_qubits, slope, offset):
        """Test the linear rotation arithmetic circuit."""
        def linear(x):
            return offset + slope * x

        linear_rotation = LinearPauliRotations(num_state_qubits, slope * 2, offset * 2)
        self.assertFunctionIsCorrect(linear_rotation, linear)

    def test_linear_rotations_mutability(self):
        """Test the mutability of the linear rotations circuit."""

        linear_rotation = LinearPauliRotations()

        with self.subTest(msg='missing number of state qubits'):
            with self.assertRaises(AttributeError):  # no state qubits set
                print(linear_rotation.draw())

        with self.subTest(msg='default setup, just setting number of state qubits'):
            linear_rotation.num_state_qubits = 2
            self.assertFunctionIsCorrect(linear_rotation, lambda x: x / 2)

        with self.subTest(msg='setting non-default values'):
            linear_rotation.slope = -2.3 * 2
            linear_rotation.offset = 1 * 2
            self.assertFunctionIsCorrect(linear_rotation, lambda x: 1 - 2.3 * x)

        with self.subTest(msg='changing all values'):
            linear_rotation.num_state_qubits = 4
            linear_rotation.slope = 0.2 * 2
            linear_rotation.offset = 0.1 * 2
            self.assertFunctionIsCorrect(linear_rotation, lambda x: 0.1 + 0.2 * x)

    @data(
        (1, [0], [1], [0]),
        (2, [0, 2], [-0.5, 1], [2, 1]),
        (3, [0, 2, 5], [1, 0, -1], [0, 2, 2]),
        (2, [1, 2], [1, -1], [2, 1]),
        (3, [0, 1], [1, 0], [0, 1])
    )
    @unpack
    def test_piecewise_linear_function(self, num_state_qubits, breakpoints, slopes, offsets):
        """Test the piecewise linear rotations."""
        def pw_linear(x):
            for i, point in enumerate(reversed(breakpoints)):
                if x >= point:
                    return offsets[-(i + 1)] + slopes[-(i + 1)] * (x - point)
            return 0

        pw_linear_rotations = PiecewiseLinearPauliRotations(num_state_qubits, breakpoints,
                                                            [2 * slope for slope in slopes],
                                                            [2 * offset for offset in offsets])

        self.assertFunctionIsCorrect(pw_linear_rotations, pw_linear)

    def test_piecewise_linear_rotations_mutability(self):
        """Test the mutability of the linear rotations circuit."""

        pw_linear_rotations = PiecewiseLinearPauliRotations()

        with self.subTest(msg='missing number of state qubits'):
            with self.assertRaises(AttributeError):  # no state qubits set
                print(pw_linear_rotations.draw())

        with self.subTest(msg='default setup, just setting number of state qubits'):
            pw_linear_rotations.num_state_qubits = 2
            self.assertFunctionIsCorrect(pw_linear_rotations, lambda x: x / 2)

        with self.subTest(msg='setting non-default values'):
            pw_linear_rotations.breakpoints = [0, 2]
            pw_linear_rotations.slopes = [-1 * 2, 1 * 2]
            pw_linear_rotations.offsets = [0, -1.2 * 2]
            self.assertFunctionIsCorrect(pw_linear_rotations,
                                         lambda x: -1.2 + (x - 2) if x >= 2 else -x)

        with self.subTest(msg='changing all values'):
            pw_linear_rotations.num_state_qubits = 4
            pw_linear_rotations.breakpoints = [1, 3, 6]
            pw_linear_rotations.slopes = [-1 * 2, 1 * 2, -0.2 * 2]
            pw_linear_rotations.offsets = [0, -1.2 * 2, 2 * 2]

            def pw_linear(x):
                if x >= 6:
                    return 2 - 0.2 * (x - 6)
                if x >= 3:
                    return -1.2 + (x - 3)
                if x >= 1:
                    return -(x - 1)
                return 0

            self.assertFunctionIsCorrect(pw_linear_rotations, pw_linear)


@ddt
class TestIntegerComparator(QiskitTestCase):
    """Text Fixed Value Comparator"""

    def assertComparisonIsCorrect(self, comp, num_state_qubits, value, geq):
        """Assert that the comparator output is correct."""
        qc = QuantumCircuit(comp.num_qubits)  # initialize circuit
        qc.h(list(range(num_state_qubits)))  # set equal superposition state
        qc.append(comp, list(range(comp.num_qubits)))  # add comparator

        # run simulation
        backend = BasicAer.get_backend('statevector_simulator')
        statevector = execute(qc, backend).result().get_statevector()
        for i, amplitude in enumerate(statevector):
            prob = np.abs(amplitude)**2
            if prob > 1e-6:
                # equal superposition
                self.assertEqual(True, np.isclose(1.0, prob * 2.0**num_state_qubits))
                b_value = '{0:b}'.format(i).rjust(qc.width(), '0')
                x = int(b_value[(-num_state_qubits):], 2)
                comp_result = int(b_value[-num_state_qubits-1], 2)
                if geq:
                    self.assertEqual(x >= value, comp_result == 1)
                else:
                    self.assertEqual(x < value, comp_result == 1)

    @data(
        # n, value, geq
        [1, 0, True],
        [1, 1, True],
        [2, -1, True],
        [3, 5, True],
        [3, 2, True],
        [3, 2, False],
        [4, 6, False]
    )
    @unpack
    def test_fixed_value_comparator(self, num_state_qubits, value, geq):
        """Test the fixed value comparator circuit."""
        # build the circuit with the comparator
        comp = IntegerComparator(num_state_qubits, value, geq=geq)
        self.assertComparisonIsCorrect(comp, num_state_qubits, value, geq)

    def test_mutability(self):
        """Test changing the arguments of the comparator."""

        comp = IntegerComparator()

        with self.subTest(msg='missing num state qubits and value'):
            with self.assertRaises(AttributeError):
                print(comp.draw())

        comp.num_state_qubits = 2

        with self.subTest(msg='missing value'):
            with self.assertRaises(AttributeError):
                print(comp.draw())

        comp.value = 0
        comp.geq = True

        with self.subTest(msg='updating num state qubits'):
            comp.num_state_qubits = 1
            self.assertComparisonIsCorrect(comp, 1, 0, True)

        with self.subTest(msg='updating the value'):
            comp.num_state_qubits = 3
            comp.value = 2
            self.assertComparisonIsCorrect(comp, 3, 2, True)

        with self.subTest(msg='updating geq'):
            comp.geq = False
            self.assertComparisonIsCorrect(comp, 3, 2, False)


class TestAquaApplications(QiskitTestCase):
    """Test applications of the arithmetic library in Aqua use-cases."""

    def test_asian_barrier_spread(self):
        """Test the asian barrier spread model."""
        try:
            from qiskit.aqua.circuits import WeightedSumOperator, FixedValueComparator as Comparator
            from qiskit.aqua.components.uncertainty_problems import (
                UnivariatePiecewiseLinearObjective as PwlObjective,
                MultivariateProblem
            )
            from qiskit.aqua.components.uncertainty_models import MultivariateLogNormalDistribution
        except ImportError:
            import warnings
            warnings.warn('Qiskit Aqua is not installed, skipping the application test.')
            return

        # number of qubits per dimension to represent the uncertainty
        num_uncertainty_qubits = 2

        # parameters for considered random distribution
        spot_price = 2.0  # initial spot price
        volatility = 0.4  # volatility of 40%
        interest_rate = 0.05  # annual interest rate of 5%
        time_to_maturity = 40 / 365  # 40 days to maturity

        # resulting parameters for log-normal distribution
        # pylint: disable=invalid-name
        mu = ((interest_rate - 0.5 * volatility**2) * time_to_maturity + np.log(spot_price))
        sigma = volatility * np.sqrt(time_to_maturity)
        mean = np.exp(mu + sigma**2/2)
        variance = (np.exp(sigma**2) - 1) * np.exp(2*mu + sigma**2)
        stddev = np.sqrt(variance)

        # lowest and highest value considered for the spot price; in between,
        # an equidistant discretization is considered.
        low = np.maximum(0, mean - 3*stddev)
        high = mean + 3*stddev

        # map to higher dimensional distribution
        # for simplicity assuming dimensions are independent and identically distributed)
        dimension = 2
        num_qubits = [num_uncertainty_qubits]*dimension
        low = low * np.ones(dimension)
        high = high * np.ones(dimension)
        mu = mu * np.ones(dimension)
        cov = sigma ** 2 * np.eye(dimension)

        # construct circuit factory
        distribution = MultivariateLogNormalDistribution(num_qubits=num_qubits,
                                                         low=low,
                                                         high=high,
                                                         mu=mu,
                                                         cov=cov)

        # determine number of qubits required to represent total loss
        weights = []
        for n in num_qubits:
            for i in range(n):
                weights += [2**i]

        num_sum_qubits = WeightedSumOperator.get_required_sum_qubits(weights)

        # create circuit factoy
        agg = WeightedSumOperator(sum(num_qubits), weights)

        # set the strike price (should be within the low and the high value of the uncertainty)
        strike_price_1 = 3
        strike_price_2 = 4

        # set the barrier threshold
        barrier = 2.5

        # map strike prices and barrier threshold from [low, high] to {0, ..., 2^n-1}
        max_value = 2**num_sum_qubits - 1
        low_ = low[0]
        high_ = high[0]

        mapped_strike_price_1 = (strike_price_1 - dimension*low_) / \
            (high_ - low_) * (2**num_uncertainty_qubits - 1)
        mapped_strike_price_2 = (strike_price_2 - dimension*low_) / \
            (high_ - low_) * (2**num_uncertainty_qubits - 1)
        mapped_barrier = (barrier - low) / (high - low) * (2**num_uncertainty_qubits - 1)

        conditions = []
        for i in range(dimension):
            # target dimension of random distribution and corresponding condition
            conditions += [(i, Comparator(num_qubits[i], mapped_barrier[i] + 1, geq=False))]

        # set the approximation scaling for the payoff function
        c_approx = 0.25

        # setup piecewise linear objective fcuntion
        breakpoints = [0, mapped_strike_price_1, mapped_strike_price_2]
        slopes = [0, 1, 0]
        offsets = [0, 0, mapped_strike_price_2 - mapped_strike_price_1]
        f_min = 0
        f_max = mapped_strike_price_2 - mapped_strike_price_1
        bull_spread_objective = PwlObjective(
            num_sum_qubits, 0, max_value, breakpoints, slopes, offsets, f_min, f_max, c_approx)

        # define overall multivariate problem
        asian_barrier_spread = MultivariateProblem(
            distribution, agg, bull_spread_objective, conditions=conditions)

        num_req_qubits = asian_barrier_spread.num_target_qubits
        num_req_ancillas = asian_barrier_spread.required_ancillas()

        qr = QuantumRegister(num_req_qubits, name='q')
        qr_ancilla = QuantumRegister(num_req_ancillas, name='q_a')
        qc = QuantumCircuit(qr, qr_ancilla)

        asian_barrier_spread.build(qc, qr, qr_ancilla)
        job = execute(qc, backend=BasicAer.get_backend('statevector_simulator'))

        # evaluate resulting statevector
        value = 0
        for i, amplitude in enumerate(job.result().get_statevector()):
            b = ('{0:0%sb}' % asian_barrier_spread.num_target_qubits).format(
                i)[-asian_barrier_spread.num_target_qubits:]
            prob = np.abs(amplitude)**2
            if prob > 1e-4 and b[0] == '1':
                value += prob
                # all other states should have zero probability due to ancilla qubits
                if i > 2**num_req_qubits:
                    break

        # map value to original range
        mapped_value = asian_barrier_spread.value_to_estimation(
            value) / (2**num_uncertainty_qubits - 1) * (high_ - low_)
        expected = 0.83188
        self.assertAlmostEqual(mapped_value, expected, places=5)


@ddt
class TestWeightedAdder(QiskitTestCase):
    """Test the weighted adder circuit."""

    def assertSummationIsCorrect(self, adder):
        """Assert that ``adder`` correctly implements the summation w.r.t. its set weights."""

        circuit = QuantumCircuit(adder.num_qubits)
        circuit.h(list(range(adder.num_state_qubits)))
        circuit.append(adder.to_instruction(), list(range(adder.num_qubits)))

        backend = BasicAer.get_backend('statevector_simulator')
        statevector = execute(circuit, backend).result().get_statevector()

        probabilities = defaultdict(float)
        for i, statevector_amplitude in enumerate(statevector):
            i = bin(i)[2:].zfill(circuit.num_qubits)[adder.num_ancilla_qubits:]
            probabilities[i] += np.real(np.abs(statevector_amplitude) ** 2)

        expectations = defaultdict(float)
        for x in range(2**adder.num_state_qubits):
            bits = np.array(list(bin(x)[2:].zfill(adder.num_state_qubits)), dtype=int)
            summation = bits.dot(adder.weights[::-1])

            entry = bin(summation)[2:].zfill(adder.num_sum_qubits) \
                + bin(x)[2:].zfill(adder.num_state_qubits)
            expectations[entry] = 1 / 2 ** adder.num_state_qubits

        for state, probability in probabilities.items():
            self.assertAlmostEqual(probability, expectations[state])

    @data(
        [0],
        [1, 2, 1],
        [4],
    )
    def test_summation(self, weights):
        """Test the weighted adder on some examples."""
        adder = WeightedAdder(len(weights), weights)
        self.assertSummationIsCorrect(adder)

    def test_mutability(self):
        """Test the mutability of the weighted adder."""
        adder = WeightedAdder()

        with self.subTest(msg='missing number of state qubits'):
            with self.assertRaises(AttributeError):
                print(adder.draw())

        with self.subTest(msg='default weights'):
            adder.num_state_qubits = 3
            default_weights = 3 * [1]
            self.assertListEqual(adder.weights, default_weights)

        with self.subTest(msg='specify weights'):
            adder.weights = [3, 2, 1]
            self.assertSummationIsCorrect(adder)

        with self.subTest(msg='mismatching number of state qubits and weights'):
            with self.assertRaises(ValueError):
                adder.weights = [0, 1, 2, 3]
                print(adder.draw())

        with self.subTest(msg='change all attributes'):
            adder.num_state_qubits = 4
            adder.weights = [2, 0, 1, 1]
            self.assertSummationIsCorrect(adder)<|MERGE_RESOLUTION|>--- conflicted
+++ resolved
@@ -22,19 +22,11 @@
 from qiskit import BasicAer, execute, transpile
 from qiskit.circuit import QuantumCircuit, QuantumRegister
 from qiskit.circuit.exceptions import CircuitError
-<<<<<<< HEAD
-from qiskit.circuit.library import Permutation, XOR, InnerProduct, OR, AND
-from qiskit.circuit.library.arithmetic import (LinearPauliRotations, PolynomialPauliRotations,
-                                               IntegerComparator, PiecewiseLinearPauliRotations,
-                                               WeightedAdder)
-from qiskit.quantum_info import Statevector
-=======
-from qiskit.circuit.library import (Permutation, XOR, InnerProduct, QFT,
+from qiskit.circuit.library import (Permutation, XOR, InnerProduct, OR, AND, QFT,
                                     LinearPauliRotations, PolynomialPauliRotations,
                                     IntegerComparator, PiecewiseLinearPauliRotations,
                                     WeightedAdder)
-from qiskit.quantum_info import Operator
->>>>>>> b2209c72
+from qiskit.quantum_info import Statevector, Operator
 
 
 @ddt
