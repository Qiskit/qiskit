# This code is part of Qiskit.
#
# (C) Copyright IBM 2017, 2020.
#
# This code is licensed under the Apache License, Version 2.0. You may
# obtain a copy of this license in the LICENSE.txt file in the root directory
# of this source tree or at http://www.apache.org/licenses/LICENSE-2.0.
#
# Any modifications or derivative works of this code must retain this
# copyright notice, and modified files need to carry a notice indicating
# that they have been altered from the originals.

"""Test library of quantum circuits."""

import unittest
from collections import defaultdict
from ddt import ddt, data, unpack
import numpy as np

from qiskit.test.base import QiskitTestCase
from qiskit import BasicAer, execute, transpile
from qiskit.circuit import (QuantumCircuit, QuantumRegister, Parameter, ParameterExpression,
                            ParameterVector)
from qiskit.circuit.exceptions import CircuitError
from qiskit.circuit.library import (BlueprintCircuit, Permutation, QuantumVolume, XOR,
                                    InnerProduct, OR, AND, QFT, IQP,
                                    LinearPauliRotations, PolynomialPauliRotations,
                                    IntegerComparator, PiecewiseLinearPauliRotations,
                                    WeightedAdder, Diagonal, NLocal, TwoLocal, RealAmplitudes,
                                    EfficientSU2, ExcitationPreserving, PauliFeatureMap,
                                    ZFeatureMap, ZZFeatureMap, MCMT, MCMTVChain, GMS,
                                    HiddenLinearFunction, GraphState, PhaseEstimation,
<<<<<<< HEAD
                                    QuadraticForm, GR, GRX, GRY, GRZ, RGate)
=======
                                    FourierChecking, GroverOperator, QuadraticForm)
>>>>>>> 3dec07aa
from qiskit.circuit.random.utils import random_circuit
from qiskit.converters.circuit_to_dag import circuit_to_dag
from qiskit.exceptions import QiskitError
from qiskit.circuit.library import (XGate, RXGate, RYGate, RZGate, CRXGate, CCXGate, SwapGate,
                                    RXXGate, RYYGate, HGate, ZGate, CXGate, CZGate, CHGate)
from qiskit.quantum_info import Statevector, Operator, Clifford, DensityMatrix
from qiskit.quantum_info.random import random_unitary
from qiskit.quantum_info.states import state_fidelity


class MockBlueprint(BlueprintCircuit):
    """A mock blueprint class."""

    def __init__(self, num_qubits):
        super().__init__(name='mock')
        self.num_qubits = num_qubits

    @property
    def num_qubits(self):
        return self._num_qubits

    @num_qubits.setter
    def num_qubits(self, num_qubits):
        self._invalidate()
        self._num_qubits = num_qubits
        self.qregs = [QuantumRegister(self.num_qubits, name='q')]

    def _check_configuration(self, raise_on_failure=True):
        valid = True
        if self.num_qubits is None:
            valid = False
            if raise_on_failure:
                raise AttributeError('The number of qubits was not set.')

        if self.num_qubits < 1:
            valid = False
            if raise_on_failure:
                raise ValueError('The number of qubits must at least be 1.')

        return valid

    def _build(self):
        super()._build()

        # pylint: disable=no-member
        self.rx(Parameter('angle'), 0)
        self.h(self.qubits)


class TestBlueprintCircuit(QiskitTestCase):
    """Test the blueprint circuit."""

    def test_invalidate_rebuild(self):
        """Test that invalidate and build reset and set _data and _parameter_table."""
        mock = MockBlueprint(5)
        mock._build()

        with self.subTest(msg='after building'):
            self.assertGreater(len(mock._data), 0)
            self.assertEqual(len(mock._parameter_table), 1)

        mock._invalidate()
        with self.subTest(msg='after invalidating'):
            self.assertTrue(mock._data is None)
            self.assertEqual(len(mock._parameter_table), 0)

        mock._build()
        with self.subTest(msg='after re-building'):
            self.assertGreater(len(mock._data), 0)
            self.assertEqual(len(mock._parameter_table), 1)

    def test_calling_attributes_works(self):
        """Test that the circuit is constructed when attributes are called."""
        properties = ['data']
        for prop in properties:
            with self.subTest(prop=prop):
                circuit = MockBlueprint(3)
                getattr(circuit, prop)
                self.assertGreater(len(circuit._data), 0)

        methods = ['qasm', 'count_ops', 'num_connected_components', 'num_nonlocal_gates',
                   'depth', '__len__', 'copy']
        for method in methods:
            with self.subTest(method=method):
                circuit = MockBlueprint(3)
                getattr(circuit, method)()
                self.assertGreater(len(circuit._data), 0)

        with self.subTest(method='__get__[0]'):
            circuit = MockBlueprint(3)
            _ = circuit[2]
            self.assertGreater(len(circuit._data), 0)


class TestPermutationLibrary(QiskitTestCase):
    """Test library of permutation logic quantum circuits."""

    def test_permutation(self):
        """Test permutation circuit."""
        circuit = Permutation(num_qubits=4, pattern=[1, 0, 3, 2])
        expected = QuantumCircuit(4)
        expected.swap(0, 1)
        expected.swap(2, 3)
        expected = Operator(expected)
        simulated = Operator(circuit)
        self.assertTrue(expected.equiv(simulated))

    def test_permutation_bad(self):
        """Test that [0,..,n-1] permutation is required (no -1 for last element)."""
        self.assertRaises(CircuitError, Permutation, 4, [1, 0, -1, 2])


@ddt
class TestHiddenLinearFunctionLibrary(QiskitTestCase):
    """Test library of Hidden Linear Function circuits."""

    def assertHLFIsCorrect(self, hidden_function, hlf):
        """Assert that the HLF circuit produces the correct matrix.

        Number of qubits is equal to the number of rows (or number of columns)
        of hidden_function.
        """
        num_qubits = len(hidden_function)
        hidden_function = np.asarray(hidden_function)
        simulated = Operator(hlf)

        expected = np.zeros((2**num_qubits, 2**num_qubits), dtype=complex)
        for i in range(2**num_qubits):
            i_qiskit = int(bin(i)[2:].zfill(num_qubits)[::-1], 2)
            x_vec = np.asarray(list(map(int, bin(i)[2:].zfill(num_qubits)[::-1])))
            expected[i_qiskit, i_qiskit] = 1j**(np.dot(x_vec.transpose(),
                                                       np.dot(hidden_function, x_vec)))

        qc = QuantumCircuit(num_qubits)
        qc.h(range(num_qubits))
        qc = Operator(qc)
        expected = qc.compose(Operator(expected)).compose(qc)
        self.assertTrue(expected.equiv(simulated))

    @data(
        [[1, 1, 0], [1, 0, 1], [0, 1, 1]]
    )
    def test_hlf(self, hidden_function):
        """Test if the HLF matrix produces the right matrix."""
        hlf = HiddenLinearFunction(hidden_function)
        self.assertHLFIsCorrect(hidden_function, hlf)

    def test_non_symmetric_raises(self):
        """Test that adjacency matrix is required to be symmetric."""
        with self.assertRaises(CircuitError):
            HiddenLinearFunction([[1, 1, 0], [1, 0, 1], [1, 1, 1]])


@ddt
class TestGraphStateLibrary(QiskitTestCase):
    """Test the graph state circuit."""

    def assertGraphStateIsCorrect(self, adjacency_matrix, graph_state):
        """Check the stabilizers of the graph state against the expected stabilizers.
        Based on https://arxiv.org/pdf/quant-ph/0307130.pdf, Eq. (6).
        """

        stabilizers = Clifford(graph_state).stabilizer.pauli.to_labels()

        expected_stabilizers = []  # keep track of all expected stabilizers
        num_vertices = len(adjacency_matrix)
        for vertex_a in range(num_vertices):
            stabilizer = [None] * num_vertices  # Paulis must be put into right place
            for vertex_b in range(num_vertices):
                if vertex_a == vertex_b:  # self-connection --> 'X'
                    stabilizer[vertex_a] = 'X'
                elif adjacency_matrix[vertex_a][vertex_b] != 0:  # vertices connected --> 'Z'
                    stabilizer[vertex_b] = 'Z'
                else:  # else --> 'I'
                    stabilizer[vertex_b] = 'I'

            # need to reverse for Qiskit's tensoring order
            expected_stabilizers.append(''.join(stabilizer)[::-1])

        self.assertListEqual(expected_stabilizers, stabilizers)

    @data(
        [[0, 1, 0, 0, 1], [1, 0, 1, 0, 0], [0, 1, 0, 1, 0], [0, 0, 1, 0, 1], [1, 0, 0, 1, 0]]
    )
    def test_graph_state(self, adjacency_matrix):
        """Verify the GraphState by checking if the circuit has the expected stabilizers."""
        graph_state = GraphState(adjacency_matrix)
        self.assertGraphStateIsCorrect(adjacency_matrix, graph_state)

    @data(
        [[1, 1, 0], [1, 0, 1], [1, 1, 1]]
    )
    def test_non_symmetric_raises(self, adjacency_matrix):
        """Test that adjacency matrix is required to be symmetric."""
        with self.assertRaises(CircuitError):
            GraphState(adjacency_matrix)


@ddt
class TestFourierCheckingLibrary(QiskitTestCase):
    """Test the Fourier Checking circuit."""

    def assertFourierCheckingIsCorrect(self, f_truth_table, g_truth_table, fc_circuit):
        """Assert that the Fourier Checking circuit produces the correct matrix."""

        simulated = Operator(fc_circuit)

        num_qubits = int(np.log2(len(f_truth_table)))

        # create Hadamard matrix, re-use approach from TestMCMT
        h_i = 1 / np.sqrt(2) * np.array([[1, 1], [1, -1]])
        h_tot = np.array([1])
        for _ in range(num_qubits):
            h_tot = np.kron(h_tot, h_i)

        f_mat = np.diag(f_truth_table)
        g_mat = np.diag(g_truth_table)

        expected = np.linalg.multi_dot([h_tot, g_mat, h_tot, f_mat, h_tot])
        expected = Operator(expected)

        self.assertTrue(expected.equiv(simulated))

    @data(
        ([1, -1, -1, -1], [1, 1, -1, -1]),
        ([1, 1, 1, 1], [1, 1, 1, 1])
    )
    @unpack
    def test_fourier_checking(self, f_truth_table, g_truth_table):
        """Test if the Fourier Checking circuit produces the correct matrix."""
        fc_circuit = FourierChecking(f_truth_table, g_truth_table)
        self.assertFourierCheckingIsCorrect(f_truth_table, g_truth_table, fc_circuit)

    @data(
        ([1, -1, -1, -1], [1, 1, -1]),
        ([1], [-1]),
        ([1, -1, -1, -1, 1], [1, 1, -1, -1, 1])
    )
    @unpack
    def test_invalid_input_raises(self, f_truth_table, g_truth_table):
        """Test that invalid input truth tables raise an error."""
        with self.assertRaises(CircuitError):
            FourierChecking(f_truth_table, g_truth_table)


class TestIQPLibrary(QiskitTestCase):
    """Test library of IQP quantum circuits."""

    def test_iqp(self):
        """Test iqp circuit."""
        circuit = IQP(interactions=np.array([[6, 5, 1], [5, 4, 3], [1, 3, 2]]))
        expected = QuantumCircuit(3)
        expected.h([0, 1, 2])
        expected.cu1(5*np.pi/2, 0, 1)
        expected.cu1(3*np.pi/2, 1, 2)
        expected.cu1(1*np.pi/2, 0, 2)
        expected.u1(6*np.pi/8, 0)
        expected.u1(4*np.pi/8, 1)
        expected.u1(2*np.pi/8, 2)
        expected.h([0, 1, 2])
        expected = Operator(expected)
        simulated = Operator(circuit)
        self.assertTrue(expected.equiv(simulated))

    def test_iqp_bad(self):
        """Test that [0,..,n-1] permutation is required (no -1 for last element)."""
        self.assertRaises(CircuitError, IQP, [[6, 5], [2, 4]])


@ddt
class TestGMSLibrary(QiskitTestCase):
    """Test library of Global Mølmer–Sørensen gate."""

    def test_twoq_equivalence(self):
        """Test GMS on 2 qubits is same as RXX."""
        circuit = GMS(num_qubits=2, theta=[[0, np.pi/3], [0, 0]])
        expected = RXXGate(np.pi/3)
        expected = Operator(expected)
        simulated = Operator(circuit)
        self.assertTrue(expected.equiv(simulated))


@ddt
class TestGlobalRLibrary(QiskitTestCase):
    """Test library of global R gates."""

    def test_GR_equivalence(self):
        """Test global R gate is same as 3 individual R gates."""
        circuit = GR(num_qubits=3, theta=np.pi/3, phi=2*np.pi/3)
        expected = QuantumCircuit(3, name="gr")
        for i in range(3):
            expected.append(RGate(theta=np.pi/3, phi=2*np.pi/3), [i])
        self.assertEqual(Operator(expected), Operator(circuit))

    def test_GRX_equivalence(self):
        """Test global RX gates is same as 3 individual RX gates."""
        circuit = GRX(num_qubits=3, theta=np.pi/3)
        expected = GR(num_qubits=3, theta=np.pi/3, phi=0)
        self.assertEqual(Operator(expected), Operator(circuit))

    def test_GRY_equivalence(self):
        """Test global RY gates is same as 3 individual RY gates."""
        circuit = GRY(num_qubits=3, theta=np.pi/3)
        expected = GR(num_qubits=3, theta=np.pi/3, phi=np.pi/2)
        self.assertEqual(Operator(expected), Operator(circuit))

    def test_GRZ_equivalence(self):
        """Test global RZ gate is same as 3 individual RZ gates."""
        circuit = GRZ(num_qubits=3, phi=2*np.pi/3)
        expected = QuantumCircuit(3, name="grz")
        for i in range(3):
            expected.append(RZGate(phi=2*np.pi/3), [i])
        self.assertEqual(Operator(expected), Operator(circuit))


@ddt
class TestQuantumVolumeLibrary(QiskitTestCase):
    """Test library of quantum volume quantum circuits."""

    def test_qv(self):
        """Test qv circuit."""
        seed = 10203
        rng1 = np.random.default_rng(seed)
        rng2 = np.random.default_rng(seed)

        depth = 2
        width = 1
        circuit = QuantumVolume(2, depth, seed=rng1, classical_permutation=False)

        expected = QuantumCircuit(2)
        unitary_seeds = rng2.integers(low=1, high=1000, size=[depth, width])
        for d in range(depth):
            if rng2.permutation([0, 1]).tolist() == [1, 0]:
                expected.swap(0, 1)
            expected.append(random_unitary(4, seed=unitary_seeds[d][0]), [0, 1])
        expected = Operator(expected)
        simulated = Operator(circuit)
        self.assertTrue(expected.equiv(simulated))


@ddt
class TestBooleanLogicLibrary(QiskitTestCase):
    """Test library of boolean logic quantum circuits."""

    def assertBooleanFunctionIsCorrect(self, boolean_circuit, reference):
        """Assert that ``boolean_circuit`` implements the reference boolean function correctly."""
        circuit = QuantumCircuit(boolean_circuit.num_qubits)
        circuit.h(list(range(boolean_circuit.num_variable_qubits)))
        circuit.append(boolean_circuit.to_instruction(), list(range(boolean_circuit.num_qubits)))

        # compute the statevector of the circuit
        statevector = Statevector.from_label('0' * circuit.num_qubits)
        statevector = statevector.evolve(circuit)

        # trace out ancillas
        probabilities = statevector.probabilities(
            qargs=list(range(boolean_circuit.num_variable_qubits + 1))
        )

        # compute the expected outcome by computing the entries of the statevector that should
        # have a 1 / sqrt(2**n) factor
        expectations = np.zeros_like(probabilities)
        for x in range(2 ** boolean_circuit.num_variable_qubits):
            bits = np.array(list(bin(x)[2:].zfill(boolean_circuit.num_variable_qubits)), dtype=int)
            result = reference(bits[::-1])

            entry = int(str(int(result)) + bin(x)[2:].zfill(boolean_circuit.num_variable_qubits), 2)
            expectations[entry] = 1 / 2 ** boolean_circuit.num_variable_qubits

        np.testing.assert_array_almost_equal(probabilities, expectations)

    def test_xor(self):
        """Test xor circuit.

        TODO add a test using assertBooleanFunctionIsCorrect
        """
        circuit = XOR(num_qubits=3, amount=4)
        expected = QuantumCircuit(3)
        expected.x(2)
        self.assertEqual(circuit, expected)

    def test_inner_product(self):
        """Test inner product circuit.

        TODO add a test using assertBooleanFunctionIsCorrect
        """
        circuit = InnerProduct(num_qubits=3)
        expected = QuantumCircuit(*circuit.qregs)
        expected.cz(0, 3)
        expected.cz(1, 4)
        expected.cz(2, 5)
        self.assertEqual(circuit, expected)

    @data(
        (2, None, 'noancilla'),
        (5, None, 'noancilla'),
        (2, [-1, 1], 'v-chain'),
        (2, [-1, 1], 'noancilla'),
        (5, [0, 0, -1, 1, -1], 'noancilla'),
        (5, [-1, 0, 0, 1, 1], 'v-chain'),
    )
    @unpack
    def test_or(self, num_variables, flags, mcx_mode):
        """Test the or circuit."""
        or_circuit = OR(num_variables, flags, mcx_mode=mcx_mode)
        flags = flags or [1] * num_variables

        def reference(bits):
            flagged = []
            for flag, bit in zip(flags, bits):
                if flag < 0:
                    flagged += [1 - bit]
                elif flag > 0:
                    flagged += [bit]
            return np.any(flagged)

        self.assertBooleanFunctionIsCorrect(or_circuit, reference)

    @data(
        (2, None, 'noancilla'),
        (2, [-1, 1], 'v-chain'),
        (5, [0, 0, -1, 1, -1], 'noancilla'),
        (5, [-1, 0, 0, 1, 1], 'v-chain'),
    )
    @unpack
    def test_and(self, num_variables, flags, mcx_mode):
        """Test the and circuit."""
        and_circuit = AND(num_variables, flags, mcx_mode=mcx_mode)
        flags = flags or [1] * num_variables

        def reference(bits):
            flagged = []
            for flag, bit in zip(flags, bits):
                if flag < 0:
                    flagged += [1 - bit]
                elif flag > 0:
                    flagged += [bit]
            return np.all(flagged)

        self.assertBooleanFunctionIsCorrect(and_circuit, reference)


@ddt
class TestBasisChanges(QiskitTestCase):
    """Test the basis changes."""

    def assertQFTIsCorrect(self, qft, num_qubits=None, inverse=False, add_swaps_at_end=False):
        """Assert that the QFT circuit produces the correct matrix.

        Can be provided with an explicit number of qubits, if None is provided the number
        of qubits is set to ``qft.num_qubits``.
        """
        if add_swaps_at_end:
            circuit = QuantumCircuit(*qft.qregs)
            for i in range(circuit.num_qubits // 2):
                circuit.swap(i, circuit.num_qubits - i - 1)

            qft = qft + circuit

        simulated = Operator(qft)

        num_qubits = num_qubits or qft.num_qubits
        expected = np.empty((2 ** num_qubits, 2 ** num_qubits), dtype=complex)
        for i in range(2 ** num_qubits):
            i_qiskit = int(bin(i)[2:].zfill(num_qubits)[::-1], 2)
            for j in range(i, 2 ** num_qubits):
                entry = np.exp(2 * np.pi * 1j * i * j / 2 ** num_qubits) / 2 ** (num_qubits / 2)
                j_qiskit = int(bin(j)[2:].zfill(num_qubits)[::-1], 2)
                expected[i_qiskit, j_qiskit] = entry
                if i != j:
                    expected[j_qiskit, i_qiskit] = entry

        if inverse:
            expected = np.conj(expected)

        expected = Operator(expected)

        self.assertTrue(expected.equiv(simulated))

    @data(True, False)
    def test_qft_matrix(self, inverse):
        """Test the matrix representation of the QFT."""
        num_qubits = 5
        qft = QFT(num_qubits)
        if inverse:
            qft = qft.inverse()
        self.assertQFTIsCorrect(qft, inverse=inverse)

    def test_qft_is_inverse(self):
        """Test the is_inverse() method."""
        qft = QFT(2)

        with self.subTest(msg='initial object is not inverse'):
            self.assertFalse(qft.is_inverse())

        qft = qft.inverse()
        with self.subTest(msg='inverted'):
            self.assertTrue(qft.is_inverse())

        qft = qft.inverse()
        with self.subTest(msg='re-inverted'):
            self.assertFalse(qft.is_inverse())

    def test_qft_mutability(self):
        """Test the mutability of the QFT circuit."""
        qft = QFT()

        with self.subTest(msg='empty initialization'):
            self.assertEqual(qft.num_qubits, 0)
            self.assertEqual(qft.data, [])

        with self.subTest(msg='changing number of qubits'):
            qft.num_qubits = 3
            self.assertQFTIsCorrect(qft, num_qubits=3)

        with self.subTest(msg='test diminishing the number of qubits'):
            qft.num_qubits = 1
            self.assertQFTIsCorrect(qft, num_qubits=1)

        with self.subTest(msg='test with swaps'):
            qft.num_qubits = 4
            qft.do_swaps = False
            self.assertQFTIsCorrect(qft, add_swaps_at_end=True)

        with self.subTest(msg='inverse'):
            qft = qft.inverse()
            qft.do_swaps = True
            self.assertQFTIsCorrect(qft, inverse=True)

        with self.subTest(msg='double inverse'):
            qft = qft.inverse()
            self.assertQFTIsCorrect(qft)

        with self.subTest(msg='set approximation'):
            qft.approximation_degree = 2
            qft.do_swaps = True
            with self.assertRaises(AssertionError):
                self.assertQFTIsCorrect(qft)

    @data(
        (4, 0, False),
        (3, 0, True),
        (6, 2, False),
        (4, 5, True),
    )
    @unpack
    def test_qft_num_gates(self, num_qubits, approximation_degree, insert_barriers):
        """Test the number of gates in the QFT and the approximated QFT."""
        basis_gates = ['h', 'swap', 'cu1']

        qft = QFT(num_qubits, approximation_degree=approximation_degree,
                  insert_barriers=insert_barriers)
        ops = transpile(qft, basis_gates=basis_gates).count_ops()

        with self.subTest(msg='assert H count'):
            self.assertEqual(ops['h'], num_qubits)

        with self.subTest(msg='assert swap count'):
            self.assertEqual(ops['swap'], num_qubits // 2)

        with self.subTest(msg='assert CU1 count'):
            expected = sum(max(0, min(num_qubits - 1 - k, num_qubits - 1 - approximation_degree))
                           for k in range(num_qubits))
            self.assertEqual(ops.get('cu1', 0), expected)

        with self.subTest(msg='assert barrier count'):
            expected = qft.num_qubits if insert_barriers else 0
            self.assertEqual(ops.get('barrier', 0), expected)


@ddt
class TestFunctionalPauliRotations(QiskitTestCase):
    """Test the functional Pauli rotations."""

    def assertFunctionIsCorrect(self, function_circuit, reference):
        """Assert that ``function_circuit`` implements the reference function ``reference``."""
        num_state_qubits = function_circuit.num_state_qubits
        num_ancilla_qubits = function_circuit.num_ancilla_qubits
        circuit = QuantumCircuit(num_state_qubits + 1 + num_ancilla_qubits)
        circuit.h(list(range(num_state_qubits)))
        circuit.append(function_circuit.to_instruction(), list(range(circuit.num_qubits)))

        backend = BasicAer.get_backend('statevector_simulator')
        statevector = execute(circuit, backend).result().get_statevector()

        probabilities = defaultdict(float)
        for i, statevector_amplitude in enumerate(statevector):
            i = bin(i)[2:].zfill(circuit.num_qubits)[num_ancilla_qubits:]
            probabilities[i] += np.real(np.abs(statevector_amplitude) ** 2)

        unrolled_probabilities = []
        unrolled_expectations = []
        for i, probability in probabilities.items():
            x, last_qubit = int(i[1:], 2), i[0]
            if last_qubit == '0':
                expected_amplitude = np.cos(reference(x)) / np.sqrt(2**num_state_qubits)
            else:
                expected_amplitude = np.sin(reference(x)) / np.sqrt(2**num_state_qubits)

            unrolled_probabilities += [probability]
            unrolled_expectations += [np.real(np.abs(expected_amplitude) ** 2)]

        np.testing.assert_almost_equal(unrolled_probabilities, unrolled_expectations)

    @data(
        ([1, 0.1], 3),
        ([0, 0.4, 2], 2),
    )
    @unpack
    def test_polynomial_function(self, coeffs, num_state_qubits):
        """Test the polynomial rotation."""
        def poly(x):
            res = sum(coeff * x**i for i, coeff in enumerate(coeffs))
            return res

        polynome = PolynomialPauliRotations(num_state_qubits, [2 * coeff for coeff in coeffs])
        self.assertFunctionIsCorrect(polynome, poly)

    def test_polynomial_rotations_mutability(self):
        """Test the mutability of the linear rotations circuit."""

        polynomial_rotations = PolynomialPauliRotations()

        with self.subTest(msg='missing number of state qubits'):
            with self.assertRaises(AttributeError):  # no state qubits set
                print(polynomial_rotations.draw())

        with self.subTest(msg='default setup, just setting number of state qubits'):
            polynomial_rotations.num_state_qubits = 2
            self.assertFunctionIsCorrect(polynomial_rotations, lambda x: x / 2)

        with self.subTest(msg='setting non-default values'):
            polynomial_rotations.coeffs = [0, 1.2 * 2, 0.4 * 2]
            self.assertFunctionIsCorrect(polynomial_rotations, lambda x: 1.2 * x + 0.4 * x ** 2)

        with self.subTest(msg='changing of all values'):
            polynomial_rotations.num_state_qubits = 4
            polynomial_rotations.coeffs = [1 * 2, 0, 0, -0.5 * 2]
            self.assertFunctionIsCorrect(polynomial_rotations, lambda x: 1 - 0.5 * x**3)

    @data(
        (2, 0.1, 0),
        (4, -2, 2),
        (1, 0, 0)
    )
    @unpack
    def test_linear_function(self, num_state_qubits, slope, offset):
        """Test the linear rotation arithmetic circuit."""
        def linear(x):
            return offset + slope * x

        linear_rotation = LinearPauliRotations(num_state_qubits, slope * 2, offset * 2)
        self.assertFunctionIsCorrect(linear_rotation, linear)

    def test_linear_rotations_mutability(self):
        """Test the mutability of the linear rotations circuit."""

        linear_rotation = LinearPauliRotations()

        with self.subTest(msg='missing number of state qubits'):
            with self.assertRaises(AttributeError):  # no state qubits set
                print(linear_rotation.draw())

        with self.subTest(msg='default setup, just setting number of state qubits'):
            linear_rotation.num_state_qubits = 2
            self.assertFunctionIsCorrect(linear_rotation, lambda x: x / 2)

        with self.subTest(msg='setting non-default values'):
            linear_rotation.slope = -2.3 * 2
            linear_rotation.offset = 1 * 2
            self.assertFunctionIsCorrect(linear_rotation, lambda x: 1 - 2.3 * x)

        with self.subTest(msg='changing all values'):
            linear_rotation.num_state_qubits = 4
            linear_rotation.slope = 0.2 * 2
            linear_rotation.offset = 0.1 * 2
            self.assertFunctionIsCorrect(linear_rotation, lambda x: 0.1 + 0.2 * x)

    @data(
        (1, [0], [1], [0]),
        (2, [0, 2], [-0.5, 1], [2, 1]),
        (3, [0, 2, 5], [1, 0, -1], [0, 2, 2]),
        (2, [1, 2], [1, -1], [2, 1]),
        (3, [0, 1], [1, 0], [0, 1])
    )
    @unpack
    def test_piecewise_linear_function(self, num_state_qubits, breakpoints, slopes, offsets):
        """Test the piecewise linear rotations."""
        def pw_linear(x):
            for i, point in enumerate(reversed(breakpoints)):
                if x >= point:
                    return offsets[-(i + 1)] + slopes[-(i + 1)] * (x - point)
            return 0

        pw_linear_rotations = PiecewiseLinearPauliRotations(num_state_qubits, breakpoints,
                                                            [2 * slope for slope in slopes],
                                                            [2 * offset for offset in offsets])

        self.assertFunctionIsCorrect(pw_linear_rotations, pw_linear)

    def test_piecewise_linear_rotations_mutability(self):
        """Test the mutability of the linear rotations circuit."""

        pw_linear_rotations = PiecewiseLinearPauliRotations()

        with self.subTest(msg='missing number of state qubits'):
            with self.assertRaises(AttributeError):  # no state qubits set
                print(pw_linear_rotations.draw())

        with self.subTest(msg='default setup, just setting number of state qubits'):
            pw_linear_rotations.num_state_qubits = 2
            self.assertFunctionIsCorrect(pw_linear_rotations, lambda x: x / 2)

        with self.subTest(msg='setting non-default values'):
            pw_linear_rotations.breakpoints = [0, 2]
            pw_linear_rotations.slopes = [-1 * 2, 1 * 2]
            pw_linear_rotations.offsets = [0, -1.2 * 2]
            self.assertFunctionIsCorrect(pw_linear_rotations,
                                         lambda x: -1.2 + (x - 2) if x >= 2 else -x)

        with self.subTest(msg='changing all values'):
            pw_linear_rotations.num_state_qubits = 4
            pw_linear_rotations.breakpoints = [1, 3, 6]
            pw_linear_rotations.slopes = [-1 * 2, 1 * 2, -0.2 * 2]
            pw_linear_rotations.offsets = [0, -1.2 * 2, 2 * 2]

            def pw_linear(x):
                if x >= 6:
                    return 2 - 0.2 * (x - 6)
                if x >= 3:
                    return -1.2 + (x - 3)
                if x >= 1:
                    return -(x - 1)
                return 0

            self.assertFunctionIsCorrect(pw_linear_rotations, pw_linear)


@ddt
class TestIntegerComparator(QiskitTestCase):
    """Text Fixed Value Comparator"""

    def assertComparisonIsCorrect(self, comp, num_state_qubits, value, geq):
        """Assert that the comparator output is correct."""
        qc = QuantumCircuit(comp.num_qubits)  # initialize circuit
        qc.h(list(range(num_state_qubits)))  # set equal superposition state
        qc.append(comp, list(range(comp.num_qubits)))  # add comparator

        # run simulation
        backend = BasicAer.get_backend('statevector_simulator')
        statevector = execute(qc, backend).result().get_statevector()
        for i, amplitude in enumerate(statevector):
            prob = np.abs(amplitude)**2
            if prob > 1e-6:
                # equal superposition
                self.assertEqual(True, np.isclose(1.0, prob * 2.0**num_state_qubits))
                b_value = '{:b}'.format(i).rjust(qc.width(), '0')
                x = int(b_value[(-num_state_qubits):], 2)
                comp_result = int(b_value[-num_state_qubits-1], 2)
                if geq:
                    self.assertEqual(x >= value, comp_result == 1)
                else:
                    self.assertEqual(x < value, comp_result == 1)

    @data(
        # n, value, geq
        [1, 0, True],
        [1, 1, True],
        [2, -1, True],
        [3, 5, True],
        [3, 2, True],
        [3, 2, False],
        [4, 6, False]
    )
    @unpack
    def test_fixed_value_comparator(self, num_state_qubits, value, geq):
        """Test the fixed value comparator circuit."""
        # build the circuit with the comparator
        comp = IntegerComparator(num_state_qubits, value, geq=geq)
        self.assertComparisonIsCorrect(comp, num_state_qubits, value, geq)

    def test_mutability(self):
        """Test changing the arguments of the comparator."""

        comp = IntegerComparator()

        with self.subTest(msg='missing num state qubits and value'):
            with self.assertRaises(AttributeError):
                print(comp.draw())

        comp.num_state_qubits = 2

        with self.subTest(msg='missing value'):
            with self.assertRaises(AttributeError):
                print(comp.draw())

        comp.value = 0
        comp.geq = True

        with self.subTest(msg='updating num state qubits'):
            comp.num_state_qubits = 1
            self.assertComparisonIsCorrect(comp, 1, 0, True)

        with self.subTest(msg='updating the value'):
            comp.num_state_qubits = 3
            comp.value = 2
            self.assertComparisonIsCorrect(comp, 3, 2, True)

        with self.subTest(msg='updating geq'):
            comp.geq = False
            self.assertComparisonIsCorrect(comp, 3, 2, False)


class TestAquaApplications(QiskitTestCase):
    """Test applications of the arithmetic library in Aqua use-cases."""

    def test_asian_barrier_spread(self):
        """Test the asian barrier spread model."""
        try:
            from qiskit.aqua.circuits import WeightedSumOperator, FixedValueComparator as Comparator
            from qiskit.aqua.components.uncertainty_problems import (
                UnivariatePiecewiseLinearObjective as PwlObjective,
                MultivariateProblem
            )
            from qiskit.aqua.components.uncertainty_models import MultivariateLogNormalDistribution
        except ImportError:
            import warnings
            warnings.warn('Qiskit Aqua is not installed, skipping the application test.')
            return

        # number of qubits per dimension to represent the uncertainty
        num_uncertainty_qubits = 2

        # parameters for considered random distribution
        spot_price = 2.0  # initial spot price
        volatility = 0.4  # volatility of 40%
        interest_rate = 0.05  # annual interest rate of 5%
        time_to_maturity = 40 / 365  # 40 days to maturity

        # resulting parameters for log-normal distribution
        # pylint: disable=invalid-name
        mu = ((interest_rate - 0.5 * volatility**2) * time_to_maturity + np.log(spot_price))
        sigma = volatility * np.sqrt(time_to_maturity)
        mean = np.exp(mu + sigma**2/2)
        variance = (np.exp(sigma**2) - 1) * np.exp(2*mu + sigma**2)
        stddev = np.sqrt(variance)

        # lowest and highest value considered for the spot price; in between,
        # an equidistant discretization is considered.
        low = np.maximum(0, mean - 3*stddev)
        high = mean + 3*stddev

        # map to higher dimensional distribution
        # for simplicity assuming dimensions are independent and identically distributed)
        dimension = 2
        num_qubits = [num_uncertainty_qubits]*dimension
        low = low * np.ones(dimension)
        high = high * np.ones(dimension)
        mu = mu * np.ones(dimension)
        cov = sigma ** 2 * np.eye(dimension)

        # construct circuit factory
        distribution = MultivariateLogNormalDistribution(num_qubits=num_qubits,
                                                         low=low,
                                                         high=high,
                                                         mu=mu,
                                                         cov=cov)

        # determine number of qubits required to represent total loss
        weights = []
        for n in num_qubits:
            for i in range(n):
                weights += [2**i]

        num_sum_qubits = WeightedSumOperator.get_required_sum_qubits(weights)

        # create circuit factoy
        agg = WeightedSumOperator(sum(num_qubits), weights)

        # set the strike price (should be within the low and the high value of the uncertainty)
        strike_price_1 = 3
        strike_price_2 = 4

        # set the barrier threshold
        barrier = 2.5

        # map strike prices and barrier threshold from [low, high] to {0, ..., 2^n-1}
        max_value = 2**num_sum_qubits - 1
        low_ = low[0]
        high_ = high[0]

        mapped_strike_price_1 = (strike_price_1 - dimension*low_) / \
            (high_ - low_) * (2**num_uncertainty_qubits - 1)
        mapped_strike_price_2 = (strike_price_2 - dimension*low_) / \
            (high_ - low_) * (2**num_uncertainty_qubits - 1)
        mapped_barrier = (barrier - low) / (high - low) * (2**num_uncertainty_qubits - 1)

        conditions = []
        for i in range(dimension):
            # target dimension of random distribution and corresponding condition
            conditions += [(i, Comparator(num_qubits[i], mapped_barrier[i] + 1, geq=False))]

        # set the approximation scaling for the payoff function
        c_approx = 0.25

        # setup piecewise linear objective fcuntion
        breakpoints = [0, mapped_strike_price_1, mapped_strike_price_2]
        slopes = [0, 1, 0]
        offsets = [0, 0, mapped_strike_price_2 - mapped_strike_price_1]
        f_min = 0
        f_max = mapped_strike_price_2 - mapped_strike_price_1
        bull_spread_objective = PwlObjective(
            num_sum_qubits, 0, max_value, breakpoints, slopes, offsets, f_min, f_max, c_approx)

        # define overall multivariate problem
        asian_barrier_spread = MultivariateProblem(
            distribution, agg, bull_spread_objective, conditions=conditions)

        num_req_qubits = asian_barrier_spread.num_target_qubits
        num_req_ancillas = asian_barrier_spread.required_ancillas()

        qr = QuantumRegister(num_req_qubits, name='q')
        qr_ancilla = QuantumRegister(num_req_ancillas, name='q_a')
        qc = QuantumCircuit(qr, qr_ancilla)

        asian_barrier_spread.build(qc, qr, qr_ancilla)
        job = execute(qc, backend=BasicAer.get_backend('statevector_simulator'))

        # evaluate resulting statevector
        value = 0
        for i, amplitude in enumerate(job.result().get_statevector()):
            b = ('{0:0%sb}' % asian_barrier_spread.num_target_qubits).format(
                i)[-asian_barrier_spread.num_target_qubits:]
            prob = np.abs(amplitude)**2
            if prob > 1e-4 and b[0] == '1':
                value += prob
                # all other states should have zero probability due to ancilla qubits
                if i > 2**num_req_qubits:
                    break

        # map value to original range
        mapped_value = asian_barrier_spread.value_to_estimation(
            value) / (2**num_uncertainty_qubits - 1) * (high_ - low_)
        expected = 0.83188
        self.assertAlmostEqual(mapped_value, expected, places=5)


@ddt
class TestWeightedAdder(QiskitTestCase):
    """Test the weighted adder circuit."""

    def assertSummationIsCorrect(self, adder):
        """Assert that ``adder`` correctly implements the summation w.r.t. its set weights."""

        circuit = QuantumCircuit(adder.num_qubits)
        circuit.h(list(range(adder.num_state_qubits)))
        circuit.append(adder.to_instruction(), list(range(adder.num_qubits)))

        backend = BasicAer.get_backend('statevector_simulator')
        statevector = execute(circuit, backend).result().get_statevector()

        probabilities = defaultdict(float)
        for i, statevector_amplitude in enumerate(statevector):
            i = bin(i)[2:].zfill(circuit.num_qubits)[adder.num_ancilla_qubits:]
            probabilities[i] += np.real(np.abs(statevector_amplitude) ** 2)

        expectations = defaultdict(float)
        for x in range(2**adder.num_state_qubits):
            bits = np.array(list(bin(x)[2:].zfill(adder.num_state_qubits)), dtype=int)
            summation = bits.dot(adder.weights[::-1])

            entry = bin(summation)[2:].zfill(adder.num_sum_qubits) \
                + bin(x)[2:].zfill(adder.num_state_qubits)
            expectations[entry] = 1 / 2 ** adder.num_state_qubits

        for state, probability in probabilities.items():
            self.assertAlmostEqual(probability, expectations[state])

    @data(
        [0],
        [1, 2, 1],
        [4],
    )
    def test_summation(self, weights):
        """Test the weighted adder on some examples."""
        adder = WeightedAdder(len(weights), weights)
        self.assertSummationIsCorrect(adder)

    def test_mutability(self):
        """Test the mutability of the weighted adder."""
        adder = WeightedAdder()

        with self.subTest(msg='missing number of state qubits'):
            with self.assertRaises(AttributeError):
                print(adder.draw())

        with self.subTest(msg='default weights'):
            adder.num_state_qubits = 3
            default_weights = 3 * [1]
            self.assertListEqual(adder.weights, default_weights)

        with self.subTest(msg='specify weights'):
            adder.weights = [3, 2, 1]
            self.assertSummationIsCorrect(adder)

        with self.subTest(msg='mismatching number of state qubits and weights'):
            with self.assertRaises(ValueError):
                adder.weights = [0, 1, 2, 3]
                print(adder.draw())

        with self.subTest(msg='change all attributes'):
            adder.num_state_qubits = 4
            adder.weights = [2, 0, 1, 1]
            self.assertSummationIsCorrect(adder)


@ddt
class TestMCMT(QiskitTestCase):
    """Test the multi-controlled multi-target circuit."""

    @data(MCMT, MCMTVChain)
    def test_mcmt_as_normal_control(self, mcmt_class):
        """Test that the MCMT can act as normal control gate."""
        qc = QuantumCircuit(2)
        mcmt = mcmt_class(gate=CHGate(), num_ctrl_qubits=1, num_target_qubits=1)
        qc = qc.compose(mcmt, [0, 1])

        ref = QuantumCircuit(2)
        ref.ch(0, 1)

        self.assertEqual(qc, ref)

    def test_missing_qubits(self):
        """Test that an error is raised if qubits are missing."""
        with self.subTest(msg='no control qubits'):
            with self.assertRaises(AttributeError):
                _ = MCMT(XGate(), num_ctrl_qubits=0, num_target_qubits=1)

        with self.subTest(msg='no target qubits'):
            with self.assertRaises(AttributeError):
                _ = MCMT(ZGate(), num_ctrl_qubits=4, num_target_qubits=0)

    def test_different_gate_types(self):
        """Test the different supported input types for the target gate."""
        x_circ = QuantumCircuit(1)
        x_circ.x(0)
        for input_gate in [x_circ, QuantumCircuit.cx, QuantumCircuit.x, 'cx', 'x', CXGate()]:
            with self.subTest(input_gate=input_gate):
                mcmt = MCMT(input_gate, 2, 2)
                if isinstance(input_gate, QuantumCircuit):
                    self.assertEqual(mcmt.gate.definition[0][0], XGate())
                    self.assertEqual(len(mcmt.gate.definition), 1)
                else:
                    self.assertEqual(mcmt.gate, XGate())

    def test_mcmt_v_chain_ancilla_test(self):
        """Test too few and too many ancillas for the MCMT V-chain mode."""
        with self.subTest(msg='insufficient number of ancillas on gate'):
            qc = QuantumCircuit(5)
            mcmt = MCMTVChain(ZGate(), 3, 1)
            with self.assertRaises(QiskitError):
                qc.append(mcmt, [0, 1, 2, 3, 4])

        with self.subTest(msg='insufficient number of ancillas on method'):
            qc = QuantumCircuit(5)
            mcmt = MCMTVChain(ZGate(), 3, 1)
            with self.assertRaises(QiskitError):
                qc.append(mcmt, [0, 1, 2, 3, 4], [])

        with self.subTest(msg='too many ancillas works on method'):
            qc = QuantumCircuit(8)
            qc.mcmt(CZGate(), [0, 1, 2], 3, [4, 5, 6, 7])

    @data(
        [CZGate(), 1, 1], [CHGate(), 1, 1],
        [CZGate(), 3, 3], [CHGate(), 3, 3],
        [CZGate(), 1, 5], [CHGate(), 1, 5],
        [CZGate(), 5, 1], [CHGate(), 5, 1],
    )
    @unpack
    def test_mcmt_v_chain_simulation(self, cgate, num_controls, num_targets):
        """Test the MCMT V-chain implementation test on a simulation."""
        controls = QuantumRegister(num_controls)
        targets = QuantumRegister(num_targets)

        subsets = [tuple(range(i)) for i in range(num_controls + 1)]
        for subset in subsets:
            qc = QuantumCircuit(targets, controls)
            # Initialize all targets to 1, just to be sure that
            # the generic gate has some effect (f.e. Z gate has no effect
            # on a 0 state)
            qc.x(targets)

            num_ancillas = max(0, num_controls - 1)

            if num_ancillas > 0:
                ancillas = QuantumRegister(num_ancillas)
                qc.add_register(ancillas)
                qubits = controls[:] + targets[:] + ancillas[:]
            else:
                qubits = controls[:] + targets[:]

            for i in subset:
                qc.x(controls[i])

            mcmt = MCMTVChain(cgate, num_controls, num_targets)
            qc.compose(mcmt, qubits, inplace=True)

            for i in subset:
                qc.x(controls[i])

            vec = Statevector.from_label('0' * qc.num_qubits).evolve(qc)

            # target register is initially |11...1>, with length equal to 2**(n_targets)
            vec_exp = np.array([0] * (2**(num_targets) - 1) + [1])

            if isinstance(cgate, CZGate):
                # Z gate flips the last qubit only if it's applied an odd number of times
                if len(subset) == num_controls and (num_controls % 2) == 1:
                    vec_exp[-1] = -1
            elif isinstance(cgate, CHGate):
                # if all the control qubits have been activated,
                # we repeatedly apply the kronecker product of the Hadamard
                # with itself and then multiply the results for the original
                # state of the target qubits
                if len(subset) == num_controls:
                    h_i = 1 / np.sqrt(2) * np.array([[1, 1], [1, -1]])
                    h_tot = np.array([1])
                    for _ in range(num_targets):
                        h_tot = np.kron(h_tot, h_i)
                    vec_exp = np.dot(h_tot, vec_exp)
            else:
                raise ValueError('Test not implement for gate: {}'.format(cgate))

            # append the remaining part of the state
            vec_exp = np.concatenate(
                (vec_exp,
                 [0] * (2**(num_controls + num_ancillas + num_targets) - vec_exp.size))
            )
            f_i = state_fidelity(vec, vec_exp)
            self.assertAlmostEqual(f_i, 1)


@ddt
class TestNLocal(QiskitTestCase):
    """Test the n-local circuit class."""

    def assertCircuitEqual(self, qc1, qc2, visual=False, transpiled=True):
        """An equality test specialized to circuits."""
        if transpiled:
            basis_gates = ['id', 'u1', 'u3', 'cx']
            qc1_transpiled = transpile(qc1, basis_gates=basis_gates, optimization_level=0)
            qc2_transpiled = transpile(qc2, basis_gates=basis_gates, optimization_level=0)
            qc1, qc2 = qc1_transpiled, qc2_transpiled

        if visual:
            self.assertEqual(qc1.draw(), qc2.draw())
        else:
            self.assertEqual(qc1, qc2)

    def test_empty_nlocal(self):
        """Test the creation of an empty NLocal."""
        nlocal = NLocal()
        self.assertEqual(nlocal.num_qubits, 0)
        self.assertEqual(nlocal.num_parameters_settable, 0)
        self.assertEqual(nlocal.reps, 1)

        self.assertEqual(nlocal, QuantumCircuit())

        for attribute in [nlocal.rotation_blocks, nlocal.entanglement_blocks]:
            self.assertEqual(len(attribute), 0)

    @data(
        (XGate(), [[0], [2], [1]]),
        (XGate(), [[0]]),
        (CRXGate(-0.2), [[2, 0], [1, 3]]),
    )
    @unpack
    def test_add_layer_to_empty_nlocal(self, block, entangler_map):
        """Test appending gates to an empty nlocal."""
        nlocal = NLocal()
        nlocal.add_layer(block, entangler_map)

        max_num_qubits = max(max(indices) for indices in entangler_map)
        reference = QuantumCircuit(max_num_qubits + 1)
        for indices in entangler_map:
            reference.append(block, indices)

        self.assertCircuitEqual(nlocal, reference)

    @data(
        [5, 3], [1, 5], [1, 1], [1, 2, 3, 10],
    )
    def test_append_circuit(self, num_qubits):
        """Test appending circuits to an nlocal works normally."""
        # fixed depth of 3 gates per circuit
        depth = 3

        # keep track of a reference circuit
        reference = QuantumCircuit(max(num_qubits))

        # construct the NLocal from the first circuit
        first_circuit = random_circuit(num_qubits[0], depth)
        # TODO Terra bug: if this is to_gate it fails, since the QC adds an instruction not gate
        nlocal = NLocal(max(num_qubits), entanglement_blocks=first_circuit.to_instruction(), reps=1)
        reference.append(first_circuit, list(range(num_qubits[0])))

        # append the rest
        for num in num_qubits[1:]:
            circuit = random_circuit(num, depth)
            nlocal.append(circuit, list(range(num)))
            reference.append(circuit, list(range(num)))

        self.assertCircuitEqual(nlocal, reference)

    @data(
        [5, 3], [1, 5], [1, 1], [1, 2, 3, 10],
    )
    def test_add_nlocal(self, num_qubits):
        """Test adding an nlocal to an nlocal (using add_layer)."""
        # fixed depth of 3 gates per circuit
        depth = 3

        # keep track of a reference circuit
        reference = QuantumCircuit(max(num_qubits))

        # construct the NLocal from the first circuit
        first_circuit = random_circuit(num_qubits[0], depth)
        # TODO Terra bug: if this is to_gate it fails, since the QC adds an instruction not gate
        nlocal = NLocal(max(num_qubits), entanglement_blocks=first_circuit.to_instruction(), reps=1)
        reference.append(first_circuit, list(range(num_qubits[0])))

        # append the rest
        for num in num_qubits[1:]:
            circuit = random_circuit(num, depth)
            nlocal.add_layer(NLocal(num, entanglement_blocks=circuit, reps=1))
            reference.append(circuit, list(range(num)))

        self.assertCircuitEqual(nlocal, reference)

    @unittest.skip('Feature missing')
    def test_iadd_overload(self):
        """Test the overloaded + operator."""
        num_qubits, depth = 2, 2

        # construct two circuits for adding
        first_circuit = random_circuit(num_qubits, depth)
        circuit = random_circuit(num_qubits, depth)

        # get a reference
        reference = first_circuit + circuit

        # convert the object to be appended to different types
        others = [circuit, circuit.to_instruction(), circuit.to_gate(), NLocal(circuit)]

        # try adding each type
        for other in others:
            nlocal = NLocal(num_qubits, entanglement_blocks=first_circuit, reps=1)
            nlocal += other
            with self.subTest(msg='type: {}'.format(type(other))):
                self.assertCircuitEqual(nlocal, reference)

    def test_parameter_getter_from_automatic_repetition(self):
        """Test getting and setting of the nlocal parameters."""
        circuit = QuantumCircuit(2)
        circuit.ry(Parameter('a'), 0)
        circuit.crx(Parameter('b'), 0, 1)

        # repeat circuit and check that parameters are duplicated
        reps = 3
        nlocal = NLocal(2, entanglement_blocks=circuit, reps=reps)
        self.assertTrue(nlocal.num_parameters, 6)
        self.assertTrue(len(nlocal.parameters), 6)

    @data(list(range(6)), ParameterVector('θ', length=6), [0, 1, Parameter('theta'), 3, 4, 5])
    def test_parameter_setter_from_automatic_repetition(self, params):
        """Test getting and setting of the nlocal parameters."""
        circuit = QuantumCircuit(2)
        circuit.ry(Parameter('a'), 0)
        circuit.crx(Parameter('b'), 0, 1)

        # repeat circuit and check that parameters are duplicated
        reps = 3
        nlocal = NLocal(2, entanglement_blocks=circuit, reps=reps)
        nlocal.assign_parameters(params, inplace=True)

        param_set = {p for p in params if isinstance(p, ParameterExpression)}
        with self.subTest(msg='Test the parameters of the non-transpiled circuit'):
            # check the parameters of the final circuit
            self.assertEqual(nlocal.parameters, param_set)

        with self.subTest(msg='Test the parameters of the transpiled circuit'):
            basis_gates = ['id', 'u1', 'u2', 'u3', 'cx']
            transpiled_circuit = transpile(nlocal, basis_gates=basis_gates)
            self.assertEqual(transpiled_circuit.parameters, param_set)

    @data(list(range(6)), ParameterVector('θ', length=6), [0, 1, Parameter('theta'), 3, 4, 5])
    def test_parameters_setter(self, params):
        """Test setting the parameters via list."""
        # construct circuit with some parameters
        initial_params = ParameterVector('p', length=6)
        circuit = QuantumCircuit(1)
        for i, initial_param in enumerate(initial_params):
            circuit.ry(i * initial_param, 0)

        # create an NLocal from the circuit and set the new parameters
        nlocal = NLocal(1, entanglement_blocks=circuit, reps=1)
        nlocal.assign_parameters(params, inplace=True)

        param_set = {p for p in params if isinstance(p, ParameterExpression)}
        with self.subTest(msg='Test the parameters of the non-transpiled circuit'):
            # check the parameters of the final circuit
            self.assertEqual(nlocal.parameters, param_set)

        with self.subTest(msg='Test the parameters of the transpiled circuit'):
            basis_gates = ['id', 'u1', 'u2', 'u3', 'cx']
            transpiled_circuit = transpile(nlocal, basis_gates=basis_gates)
            self.assertEqual(transpiled_circuit.parameters, param_set)

    def test_repetetive_parameter_setting(self):
        """Test alternate setting of parameters and circuit construction."""
        x = Parameter('x')
        circuit = QuantumCircuit(1)
        circuit.rx(x, 0)

        nlocal = NLocal(1, entanglement_blocks=circuit, reps=3, insert_barriers=True)
        with self.subTest(msg='immediately after initialization'):
            self.assertEqual(len(nlocal.parameters), 3)

        with self.subTest(msg='after circuit construction'):
            self.assertEqual(len(nlocal.parameters), 3)

        q = Parameter('q')
        nlocal.assign_parameters([x, q, q], inplace=True)
        with self.subTest(msg='setting parameter to Parameter objects'):
            self.assertEqual(nlocal.parameters, set({x, q}))

        nlocal.assign_parameters([0, -1], inplace=True)
        with self.subTest(msg='setting parameter to numbers'):
            self.assertEqual(nlocal.parameters, set())

    def test_skip_unentangled_qubits(self):
        """Test skipping the unentangled qubits."""
        num_qubits = 6
        entanglement_1 = [[0, 1, 3], [1, 3, 5], [0, 1, 5]]
        skipped_1 = [2, 4]

        entanglement_2 = [
            entanglement_1,
            [[0, 1, 2], [2, 3, 5]]
        ]
        skipped_2 = [4]

        for entanglement, skipped in zip([entanglement_1, entanglement_2], [skipped_1, skipped_2]):
            with self.subTest(entanglement=entanglement, skipped=skipped):
                nlocal = NLocal(num_qubits, rotation_blocks=XGate(), entanglement_blocks=CCXGate(),
                                entanglement=entanglement, reps=3, skip_unentangled_qubits=True)

                skipped_set = {nlocal.qubits[i] for i in skipped}
                dag = circuit_to_dag(nlocal)
                idle = set(dag.idle_wires())
                self.assertEqual(skipped_set, idle)

    @data('linear', 'full', 'circular', 'sca',
          ['linear', 'full'],
          ['circular', 'linear', 'sca']
          )
    def test_entanglement_by_str(self, entanglement):
        """Test setting the entanglement of the layers by str."""
        reps = 3
        nlocal = NLocal(5, rotation_blocks=XGate(), entanglement_blocks=CCXGate(),
                        entanglement=entanglement, reps=reps)

        def get_expected_entangler_map(rep_num, mode):
            if mode == 'linear':
                return [(0, 1, 2), (1, 2, 3), (2, 3, 4)]
            elif mode == 'full':
                return [(0, 1, 2), (0, 1, 3), (0, 1, 4), (0, 2, 3), (0, 2, 4), (0, 3, 4),
                        (1, 2, 3), (1, 2, 4), (1, 3, 4),
                        (2, 3, 4)]
            else:
                circular = [(3, 4, 0), (0, 1, 2), (1, 2, 3), (2, 3, 4)]
                if mode == 'circular':
                    return circular
                sca = circular[-rep_num:] + circular[:-rep_num]
                if rep_num % 2 == 1:
                    sca = [tuple(reversed(indices)) for indices in sca]
                return sca

        for rep_num in range(reps):
            entangler_map = nlocal.get_entangler_map(rep_num, 0, 3)
            if isinstance(entanglement, list):
                mode = entanglement[rep_num % len(entanglement)]
            else:
                mode = entanglement
            expected = get_expected_entangler_map(rep_num, mode)

            with self.subTest(rep_num=rep_num):
                # using a set here since the order does not matter
                self.assertEqual(set(entangler_map), set(expected))

    def test_entanglement_by_list(self):
        """Test setting the entanglement by list.

        This is the circuit we test (times 2, with final X layer)
                ┌───┐                ┌───┐┌───┐                  ┌───┐
        q_0: |0>┤ X ├──■────■───X────┤ X ├┤ X ├──■───X─────── .. ┤ X ├
                ├───┤  │    │   │    ├───┤└─┬─┘  │   │           ├───┤
        q_1: |0>┤ X ├──■────┼───┼──X─┤ X ├──■────┼───X──X──── .. ┤ X ├
                ├───┤┌─┴─┐  │   │  │ ├───┤  │    │      │     x2 ├───┤
        q_2: |0>┤ X ├┤ X ├──■───┼──X─┤ X ├──■────■──────X──X─ .. ┤ X ├
                ├───┤└───┘┌─┴─┐ │    ├───┤     ┌─┴─┐       │     ├───┤
        q_3: |0>┤ X ├─────┤ X ├─X────┤ X ├─────┤ X ├───────X─ .. ┤ X ├
                └───┘     └───┘      └───┘     └───┘             └───┘
        """
        circuit = QuantumCircuit(4)
        for _ in range(2):
            circuit.x([0, 1, 2, 3])
            circuit.barrier()
            circuit.ccx(0, 1, 2)
            circuit.ccx(0, 2, 3)
            circuit.swap(0, 3)
            circuit.swap(1, 2)
            circuit.barrier()
            circuit.x([0, 1, 2, 3])
            circuit.barrier()
            circuit.ccx(2, 1, 0)
            circuit.ccx(0, 2, 3)
            circuit.swap(0, 1)
            circuit.swap(1, 2)
            circuit.swap(2, 3)
            circuit.barrier()
        circuit.x([0, 1, 2, 3])

        layer_1_ccx = [(0, 1, 2), (0, 2, 3)]
        layer_1_swap = [(0, 3), (1, 2)]
        layer_1 = [layer_1_ccx, layer_1_swap]

        layer_2_ccx = [(2, 1, 0), (0, 2, 3)]
        layer_2_swap = [(0, 1), (1, 2), (2, 3)]
        layer_2 = [layer_2_ccx, layer_2_swap]

        entanglement = [layer_1, layer_2]

        nlocal = NLocal(4, rotation_blocks=XGate(), entanglement_blocks=[CCXGate(), SwapGate()],
                        reps=4, entanglement=entanglement, insert_barriers=True)

        self.assertCircuitEqual(nlocal, circuit)


@ddt
class TestTwoLocal(QiskitTestCase):
    """Tests for the TwoLocal circuit."""

    def assertCircuitEqual(self, qc1, qc2, visual=False, transpiled=True):
        """An equality test specialized to circuits."""
        if transpiled:
            basis_gates = ['id', 'u1', 'u3', 'cx']
            qc1_transpiled = transpile(qc1, basis_gates=basis_gates, optimization_level=0)
            qc2_transpiled = transpile(qc2, basis_gates=basis_gates, optimization_level=0)
            qc1, qc2 = qc1_transpiled, qc2_transpiled

        if visual:
            self.assertEqual(qc1.draw(), qc2.draw())
        else:
            self.assertEqual(qc1, qc2)

    def test_skip_final_rotation_layer(self):
        """Test skipping the final rotation layer works."""
        two = TwoLocal(3, ['ry', 'h'], ['cz', 'cx'], reps=2, skip_final_rotation_layer=True)
        self.assertEqual(two.num_parameters, 6)  # would be 9 with a final rotation layer

    @data(
        (5, 'rx', 'cx', 'full', 2, 15),
        (3, 'x', 'z', 'linear', 1, 0),
        (3, ['rx', 'ry'], ['cry', 'cx'], 'circular', 2, 24)
    )
    @unpack
    def test_num_parameters(self, num_qubits, rot, ent, ent_mode, reps, expected):
        """Test the number of parameters."""
        two = TwoLocal(num_qubits, rotation_blocks=rot, entanglement_blocks=ent,
                       entanglement=ent_mode, reps=reps)

        with self.subTest(msg='num_parameters_settable'):
            self.assertEqual(two.num_parameters_settable, expected)

        with self.subTest(msg='num_parameters'):
            self.assertEqual(two.num_parameters, expected)

    def test_empty_two_local(self):
        """Test the setup of an empty two-local circuit."""
        two = TwoLocal()

        with self.subTest(msg='0 qubits'):
            self.assertEqual(two.num_qubits, 0)

        with self.subTest(msg='no blocks are set'):
            self.assertListEqual(two.rotation_blocks, [])
            self.assertListEqual(two.entanglement_blocks, [])

        with self.subTest(msg='equal to empty circuit'):
            self.assertEqual(two, QuantumCircuit())

    @data('rx', RXGate(Parameter('p')), RXGate, 'circuit')
    def test_various_block_types(self, rot):
        """Test setting the rotation blocks to various type and assert the output type is RX."""
        if rot == 'circuit':
            rot = QuantumCircuit(1)
            rot.rx(Parameter('angle'), 0)

        two = TwoLocal(3, rot, 'cz', reps=1)
        self.assertEqual(len(two.rotation_blocks), 1)
        rotation = two.rotation_blocks[0]

        # decompose
        self.assertIsInstance(rotation.data[0][0], RXGate)

    def test_parameter_setters(self):
        """Test different possibilities to set parameters."""
        two = TwoLocal(3, rotation_blocks='rx', entanglement='cz', reps=2)
        params = [0, 1, 2, Parameter('x'), Parameter('y'), Parameter('z'), 6, 7, 0]
        params_set = {param for param in params if isinstance(param, Parameter)}

        with self.subTest(msg='dict assign and copy'):
            ordered = two.ordered_parameters
            bound = two.assign_parameters(dict(zip(ordered, params)), inplace=False)
            self.assertEqual(bound.parameters, params_set)
            self.assertEqual(two.num_parameters, 9)

        with self.subTest(msg='list assign and copy'):
            ordered = two.ordered_parameters
            bound = two.assign_parameters(params, inplace=False)
            self.assertEqual(bound.parameters, params_set)
            self.assertEqual(two.num_parameters, 9)

        with self.subTest(msg='list assign inplace'):
            ordered = two.ordered_parameters
            two.assign_parameters(params, inplace=True)
            self.assertEqual(two.parameters, params_set)
            self.assertEqual(two.num_parameters, 3)
            self.assertEqual(two.num_parameters_settable, 9)

    def test_parameters_settable_is_constant(self):
        """Test the attribute num_parameters_settable does not change on parameter change."""
        two = TwoLocal(3, rotation_blocks='rx', entanglement='cz', reps=2)
        ordered_params = two.ordered_parameters

        x = Parameter('x')
        two.assign_parameters(dict(zip(ordered_params, [x] * two.num_parameters)), inplace=True)

        with self.subTest(msg='num_parameters collapsed to 1'):
            self.assertEqual(two.num_parameters, 1)

        with self.subTest(msg='num_parameters_settable remained constant'):
            self.assertEqual(two.num_parameters_settable, len(ordered_params))

    def test_iadd_to_circuit(self):
        """Test adding a two-local to an existing circuit."""
        two = TwoLocal(3, ['ry', 'rz'], 'cz', 'full', reps=1, insert_barriers=True)
        circuit = QuantumCircuit(3)
        circuit += two

        reference = QuantumCircuit(3)
        param_iter = iter(two.ordered_parameters)
        for i in range(3):
            reference.ry(next(param_iter), i)
        for i in range(3):
            reference.rz(next(param_iter), i)
        reference.barrier()
        reference.cz(0, 1)
        reference.cz(0, 2)
        reference.cz(1, 2)
        reference.barrier()
        for i in range(3):
            reference.ry(next(param_iter), i)
        for i in range(3):
            reference.rz(next(param_iter), i)

        self.assertCircuitEqual(circuit, reference)

    def test_adding_two(self):
        """Test adding two two-local circuits."""
        entangler_map = [[0, 3], [0, 2]]
        two = TwoLocal(4, [], 'cry', entangler_map, reps=1)
        circuit = two + two

        reference = QuantumCircuit(4)
        params = two.ordered_parameters
        for _ in range(2):
            reference.cry(params[0], 0, 3)
            reference.cry(params[1], 0, 2)

        self.assertCircuitEqual(reference, circuit)

    def test_ry_blocks(self):
        """Test that the RealAmplitudes circuit is instantiated correctly."""
        two = RealAmplitudes(4)
        with self.subTest(msg='test rotation gate'):
            self.assertEqual(len(two.rotation_blocks), 1)
            self.assertIsInstance(two.rotation_blocks[0].data[0][0], RYGate)

        with self.subTest(msg='test parameter bounds'):
            expected = [(-np.pi, np.pi)] * two.num_parameters
            np.testing.assert_almost_equal(two.parameter_bounds, expected)

    def test_ry_circuit(self):
        """Test an RealAmplitudes circuit."""
        num_qubits = 3
        reps = 2
        entanglement = 'full'
        parameters = ParameterVector('theta', num_qubits * (reps + 1))
        param_iter = iter(parameters)

        expected = QuantumCircuit(3)
        for _ in range(reps):
            for i in range(num_qubits):
                expected.ry(next(param_iter), i)
            expected.cx(0, 1)
            expected.cx(0, 2)
            expected.cx(1, 2)
        for i in range(num_qubits):
            expected.ry(next(param_iter), i)

        library = RealAmplitudes(num_qubits, reps=reps,
                                 entanglement=entanglement).assign_parameters(parameters)

        self.assertCircuitEqual(library, expected)

    def test_ryrz_blocks(self):
        """Test that the EfficientSU2 circuit is instantiated correctly."""
        two = EfficientSU2(3)
        with self.subTest(msg='test rotation gate'):
            self.assertEqual(len(two.rotation_blocks), 2)
            self.assertIsInstance(two.rotation_blocks[0].data[0][0], RYGate)
            self.assertIsInstance(two.rotation_blocks[1].data[0][0], RZGate)

        with self.subTest(msg='test parameter bounds'):
            expected = [(-np.pi, np.pi)] * two.num_parameters
            np.testing.assert_almost_equal(two.parameter_bounds, expected)

    def test_ryrz_circuit(self):
        """Test an EfficientSU2 circuit."""
        num_qubits = 3
        reps = 2
        entanglement = 'circular'
        parameters = ParameterVector('theta', 2 * num_qubits * (reps + 1))
        param_iter = iter(parameters)

        expected = QuantumCircuit(3)
        for _ in range(reps):
            for i in range(num_qubits):
                expected.ry(next(param_iter), i)
            for i in range(num_qubits):
                expected.rz(next(param_iter), i)
            expected.cx(2, 0)
            expected.cx(0, 1)
            expected.cx(1, 2)
        for i in range(num_qubits):
            expected.ry(next(param_iter), i)
        for i in range(num_qubits):
            expected.rz(next(param_iter), i)

        library = EfficientSU2(num_qubits, reps=reps, entanglement=entanglement).assign_parameters(
            parameters
        )

        self.assertCircuitEqual(library, expected)

    def test_swaprz_blocks(self):
        """Test that the ExcitationPreserving circuit is instantiated correctly."""
        two = ExcitationPreserving(5)
        with self.subTest(msg='test rotation gate'):
            self.assertEqual(len(two.rotation_blocks), 1)
            self.assertIsInstance(two.rotation_blocks[0].data[0][0], RZGate)

        with self.subTest(msg='test entanglement gate'):
            self.assertEqual(len(two.entanglement_blocks), 1)
            block = two.entanglement_blocks[0]
            self.assertEqual(len(block.data), 2)
            self.assertIsInstance(block.data[0][0], RXXGate)
            self.assertIsInstance(block.data[1][0], RYYGate)

        with self.subTest(msg='test parameter bounds'):
            expected = [(-np.pi, np.pi)] * two.num_parameters
            np.testing.assert_almost_equal(two.parameter_bounds, expected)

    def test_swaprz_circuit(self):
        """Test a ExcitationPreserving circuit in iswap mode."""
        num_qubits = 3
        reps = 2
        entanglement = 'linear'
        parameters = ParameterVector('theta', num_qubits * (reps + 1) + reps * (num_qubits - 1))
        param_iter = iter(parameters)

        expected = QuantumCircuit(3)
        for _ in range(reps):
            for i in range(num_qubits):
                expected.rz(next(param_iter), i)
            shared_param = next(param_iter)
            expected.rxx(shared_param, 0, 1)
            expected.ryy(shared_param, 0, 1)
            shared_param = next(param_iter)
            expected.rxx(shared_param, 1, 2)
            expected.ryy(shared_param, 1, 2)
        for i in range(num_qubits):
            expected.rz(next(param_iter), i)

        library = ExcitationPreserving(num_qubits, reps=reps,
                                       entanglement=entanglement).assign_parameters(parameters)

        self.assertCircuitEqual(library, expected)

    def test_fsim_circuit(self):
        """Test a ExcitationPreserving circuit in fsim mode."""
        num_qubits = 3
        reps = 2
        entanglement = 'linear'
        # need the parameters in the entanglement blocks to be the same because the order
        # can get mixed up in ExcitationPreserving (since parameters are not ordered in circuits)
        parameters = [1] * (num_qubits * (reps + 1) + reps * (1 + num_qubits))
        param_iter = iter(parameters)

        expected = QuantumCircuit(3)
        for _ in range(reps):
            for i in range(num_qubits):
                expected.rz(next(param_iter), i)
            shared_param = next(param_iter)
            expected.rxx(shared_param, 0, 1)
            expected.ryy(shared_param, 0, 1)
            expected.cu1(next(param_iter), 0, 1)
            shared_param = next(param_iter)
            expected.rxx(shared_param, 1, 2)
            expected.ryy(shared_param, 1, 2)
            expected.cu1(next(param_iter), 1, 2)
        for i in range(num_qubits):
            expected.rz(next(param_iter), i)

        library = ExcitationPreserving(num_qubits, reps=reps, mode='fsim',
                                       entanglement=entanglement).assign_parameters(parameters)

        self.assertCircuitEqual(library, expected)


@ddt
class TestDataEncoding(QiskitTestCase):
    """Test the data encoding circuits."""

    def test_pauli_empty(self):
        """Test instantiating an empty Pauli expansion."""
        encoding = PauliFeatureMap()

        with self.subTest(msg='equal to empty circuit'):
            self.assertTrue(Operator(encoding).equiv(QuantumCircuit()))

        with self.subTest(msg='rotation blocks is H gate'):
            self.assertEqual(len(encoding.rotation_blocks), 1)
            self.assertIsInstance(encoding.rotation_blocks[0].data[0][0], HGate)

    @data((2, 3, ['X', 'YY']), (5, 2, ['ZZZXZ', 'XZ']))
    @unpack
    def test_num_parameters(self, num_qubits, reps, pauli_strings):
        """Test the number of parameters equals the number of qubits, independent of reps."""
        encoding = PauliFeatureMap(num_qubits, paulis=pauli_strings, reps=reps)
        self.assertEqual(encoding.num_parameters, num_qubits)
        self.assertEqual(encoding.num_parameters_settable, num_qubits)

    def test_pauli_evolution(self):
        """Test the generation of Pauli blocks."""
        encoding = PauliFeatureMap()
        time = 1.4
        with self.subTest(pauli_string='ZZ'):
            evo = QuantumCircuit(2)
            evo.cx(0, 1)
            evo.u1(2 * time, 1)
            evo.cx(0, 1)

            pauli = encoding.pauli_evolution('ZZ', time)
            self.assertTrue(Operator(pauli).equiv(evo))

        with self.subTest(pauli_string='XYZ'):
            evo = QuantumCircuit(3)
            # X on the most-significant, bottom qubit, Z on the top
            evo.h(2)
            evo.rx(np.pi / 2, 1)
            evo.cx(0, 1)
            evo.cx(1, 2)
            evo.u1(2 * time, 2)
            evo.cx(1, 2)
            evo.cx(0, 1)
            evo.rx(-np.pi / 2, 1)
            evo.h(2)

            pauli = encoding.pauli_evolution('XYZ', time)
            self.assertTrue(Operator(pauli).equiv(evo))

        with self.subTest(pauli_string='I'):
            evo = QuantumCircuit(1)
            pauli = encoding.pauli_evolution('I', time)
            self.assertTrue(Operator(pauli).equiv(evo))

    def test_first_order_circuit(self):
        """Test a first order expansion circuit."""
        times = [0.2, 1, np.pi, -1.2]
        encoding = ZFeatureMap(4, reps=3).assign_parameters(times)

        ref = QuantumCircuit(4)
        for _ in range(3):
            ref.h([0, 1, 2, 3])
            for i in range(4):
                ref.u1(2 * times[i], i)

        self.assertTrue(Operator(encoding).equiv(ref))

    def test_second_order_circuit(self):
        """Test a second order expansion circuit."""
        times = [0.2, 1, np.pi]
        encoding = ZZFeatureMap(3, reps=2).assign_parameters(times)

        def zz_evolution(circuit, qubit1, qubit2):
            time = (np.pi - times[qubit1]) * (np.pi - times[qubit2])
            circuit.cx(qubit1, qubit2)
            circuit.u1(2 * time, qubit2)
            circuit.cx(qubit1, qubit2)

        ref = QuantumCircuit(3)
        for _ in range(2):
            ref.h([0, 1, 2])
            for i in range(3):
                ref.u1(2 * times[i], i)
            zz_evolution(ref, 0, 1)
            zz_evolution(ref, 0, 2)
            zz_evolution(ref, 1, 2)

        self.assertTrue(Operator(encoding).equiv(ref))


@ddt
class TestDiagonalGate(QiskitTestCase):
    """Test diagonal circuit."""

    @data(
        [0, 0],
        [0, 0.8],
        [0, 0, 1, 1],
        [0, 1, 0.5, 1],
        (2 * np.pi * np.random.rand(2 ** 3)),
        (2 * np.pi * np.random.rand(2 ** 4)),
        (2 * np.pi * np.random.rand(2 ** 5))
    )
    def test_diag_gate(self, phases):
        """Test correctness of diagonal decomposition."""
        diag = [np.exp(1j * ph) for ph in phases]
        qc = Diagonal(diag)
        simulated_diag = Statevector(Operator(qc).data.diagonal())
        ref_diag = Statevector(diag)

        self.assertTrue(simulated_diag.equiv(ref_diag))


@ddt
class TestPhaseEstimation(QiskitTestCase):
    """Test the phase estimation circuit."""

    def assertPhaseEstimationIsCorrect(self, pec: QuantumCircuit, eigenstate: QuantumCircuit,
                                       phase_as_binary: str):
        r"""Assert that the phase estimation circuit implements the correct transformation.

        Applying the phase estimation circuit on a target register which holds the eigenstate
        :math:`|u\rangle` (say the last register), the final state should be

        .. math::

            |\phi_1\rangle \cdots |\phi_t\rangle |u\rangle

        where the eigenvalue is written as :math:`e^{2\pi i \phi}` and the angle is represented
        in binary fraction, i.e. :math:`\phi = 0.\phi_1 \ldots \phi_t`.

        Args:
            pec: The circuit implementing the phase estimation circuit.
            eigenstate: The eigenstate as circuit.
            phase_as_binary: The phase of the eigenvalue in a binary fraction. E.g. if the
                phase is 0.25, the binary fraction is '01' as 0.01 = 0 * 0.5 + 1 * 0.25 = 0.25.
        """

        # the target state
        eigenstate_as_vector = Statevector.from_instruction(eigenstate).data
        reference = eigenstate_as_vector

        zero, one = [1, 0], [0, 1]
        for qubit in phase_as_binary[::-1]:
            reference = np.kron(reference, zero if qubit == '0' else one)

        # the simulated state
        circuit = QuantumCircuit(pec.num_qubits)
        circuit.compose(eigenstate,
                        list(range(pec.num_qubits - eigenstate.num_qubits, pec.num_qubits)),
                        inplace=True)
        circuit.compose(pec, inplace=True)
        # TODO use Statevector for simulation once Qiskit/qiskit-terra#4681 is resolved
        # actual = Statevector.from_instruction(circuit).data
        backend = BasicAer.get_backend('statevector_simulator')
        actual = execute(circuit, backend).result().get_statevector()

        np.testing.assert_almost_equal(reference, actual)

    def test_phase_estimation(self):
        """Test the standard phase estimation circuit."""
        with self.subTest('U=S, psi=|1>'):
            unitary = QuantumCircuit(1)
            unitary.s(0)

            eigenstate = QuantumCircuit(1)
            eigenstate.x(0)

            # eigenvalue is 1j = exp(2j pi 0.25) thus phi = 0.25 = 0.010 = '010'
            # using three digits as 3 evaluation qubits are used
            phase_as_binary = '0100'

            pec = PhaseEstimation(4, unitary)

            self.assertPhaseEstimationIsCorrect(pec, eigenstate, phase_as_binary)

        with self.subTest('U=SZ, psi=|11>'):
            unitary = QuantumCircuit(2)
            unitary.z(0)
            unitary.s(1)

            eigenstate = QuantumCircuit(2)
            eigenstate.x([0, 1])

            # eigenvalue is -1j = exp(2j pi 0.75) thus phi = 0.75 = 0.110 = '110'
            # using three digits as 3 evaluation qubits are used
            phase_as_binary = '110'

            pec = PhaseEstimation(3, unitary)

            self.assertPhaseEstimationIsCorrect(pec, eigenstate, phase_as_binary)

        with self.subTest('a 3-q unitary'):
            unitary = QuantumCircuit(3)
            unitary.x([0, 1, 2])
            unitary.cz(0, 1)
            unitary.h(2)
            unitary.ccx(0, 1, 2)
            unitary.h(2)

            eigenstate = QuantumCircuit(3)
            eigenstate.h(0)
            eigenstate.cx(0, 1)
            eigenstate.cx(0, 2)

            # the unitary acts as identity on the eigenstate, thus the phase is 0
            phase_as_binary = '00'

            pec = PhaseEstimation(2, unitary)

            self.assertPhaseEstimationIsCorrect(pec, eigenstate, phase_as_binary)

    def test_phase_estimation_iqft_setting(self):
        """Test default and custom setting of the QFT circuit."""
        unitary = QuantumCircuit(1)
        unitary.s(0)

        with self.subTest('default QFT'):
            pec = PhaseEstimation(3, unitary)
            expected_qft = QFT(3, inverse=True, do_swaps=False)
            self.assertEqual(pec.data[-1][0].definition, expected_qft)

        with self.subTest('custom QFT'):
            iqft = QFT(3, approximation_degree=2, do_swaps=False).inverse()
            pec = PhaseEstimation(3, unitary, iqft=iqft)
            self.assertEqual(pec.data[-1][0].definition, iqft)


class TestGroverOperator(QiskitTestCase):
    """Test the Grover operator."""

    def assertGroverOperatorIsCorrect(self, grover_op, oracle, state_in=None, zero_reflection=None):
        """Test that ``grover_op`` implements the correct Grover operator."""

        oracle = Operator(oracle)

        if state_in is None:
            state_in = QuantumCircuit(oracle.num_qubits)
            state_in.h(state_in.qubits)
        state_in = Operator(state_in)

        if zero_reflection is None:
            zero_reflection = np.eye(2 ** oracle.num_qubits)
            zero_reflection[0][0] = -1
        zero_reflection = Operator(zero_reflection)

        expected = state_in.dot(zero_reflection).dot(state_in.adjoint()).dot(oracle)
        self.assertTrue(Operator(grover_op).equiv(expected))

    def test_grover_operator(self):
        """Test the base case for the Grover operator."""
        with self.subTest('single Z oracle'):
            oracle = QuantumCircuit(3)
            oracle.z(2)  # good state if last qubit is 1
            grover_op = GroverOperator(oracle)
            self.assertGroverOperatorIsCorrect(grover_op, oracle)

        with self.subTest('target state x0x1'):
            oracle = QuantumCircuit(4)
            oracle.x(1)
            oracle.z(1)
            oracle.x(1)
            oracle.z(3)
            grover_op = GroverOperator(oracle)
            self.assertGroverOperatorIsCorrect(grover_op, oracle)

    def test_quantum_info_input(self):
        """Test passing quantum_info.Operator and Statevector as input."""
        mark = Statevector.from_label('001')
        diffuse = 2 * DensityMatrix.from_label('000') - Operator.from_label('III')
        grover_op = GroverOperator(oracle=mark, zero_reflection=diffuse)
        self.assertGroverOperatorIsCorrect(grover_op,
                                           oracle=np.diag((-1) ** mark.data),
                                           zero_reflection=diffuse.data)

    def test_reflection_qubits(self):
        """Test setting idle qubits doesn't apply any operations on these qubits."""
        oracle = QuantumCircuit(4)
        oracle.z(3)
        grover_op = GroverOperator(oracle, reflection_qubits=[0, 3])
        dag = circuit_to_dag(grover_op)
        self.assertEqual(set(wire.index for wire in dag.idle_wires()), {1, 2})

    def test_custom_state_in(self):
        """Test passing a custom state_in operator."""
        oracle = QuantumCircuit(1)
        oracle.z(0)

        bernoulli = QuantumCircuit(1)
        sampling_probability = 0.2
        bernoulli.ry(2 * np.arcsin(np.sqrt(sampling_probability)), 0)

        grover_op = GroverOperator(oracle, bernoulli)
        self.assertGroverOperatorIsCorrect(grover_op, oracle, bernoulli)

    def test_custom_zero_reflection(self):
        """Test passing in a custom zero reflection."""
        oracle = QuantumCircuit(1)
        oracle.z(0)

        zero_reflection = QuantumCircuit(1)
        zero_reflection.x(0)
        zero_reflection.rz(np.pi, 0)
        zero_reflection.x(0)

        grover_op = GroverOperator(oracle, zero_reflection=zero_reflection)

        with self.subTest('zero reflection up to phase works'):
            self.assertGroverOperatorIsCorrect(grover_op, oracle)

        with self.subTest('circuits match'):
            expected = QuantumCircuit(*grover_op.qregs)
            expected.compose(oracle, inplace=True)
            expected.h(0)  # state_in is H
            expected.compose(zero_reflection, inplace=True)
            expected.h(0)

            self.assertEqual(expected, grover_op)


@ddt
class TestQuadraticForm(QiskitTestCase):
    """Test the QuadraticForm circuit."""

    def assertQuadraticFormIsCorrect(self, m, quadratic, linear, offset, circuit):
        """Assert ``circuit`` implements the quadratic form correctly."""
        def q_form(x, num_bits):
            x = np.array([int(val) for val in reversed(x)])
            res = x.T.dot(quadratic).dot(x) + x.T.dot(linear) + offset
            # compute 2s complement
            res = (2**num_bits + int(res)) % 2**num_bits
            twos = bin(res)[2:].zfill(num_bits)
            return twos

        n = len(quadratic)  # number of value qubits
        ref = np.zeros(2 ** (n + m), dtype=complex)
        for x in range(2 ** n):
            x_bin = bin(x)[2:].zfill(n)
            index = q_form(x_bin, m) + x_bin
            index = int(index, 2)
            ref[index] = 1 / np.sqrt(2 ** n)

        actual = QuantumCircuit(circuit.num_qubits)
        actual.h(list(range(n)))
        actual.compose(circuit, inplace=True)
        self.assertTrue(Statevector.from_instruction(actual).equiv(ref))

    @data(True, False)
    def test_endian(self, little_endian):
        """Test the outcome for different endianness."""
        qform = QuadraticForm(2, linear=[0, 1], little_endian=little_endian)
        circuit = QuantumCircuit(4)
        circuit.x(1)
        circuit.compose(qform, inplace=True)

        # the result is x_0 linear_0 + x_1 linear_1 = 1 = '0b01'
        result = '01'

        # the state is encoded as |q(x)>|x>, |x> = |x_1 x_0> = |10>
        index = (result if little_endian else result[::-1]) + '10'
        ref = np.zeros(2 ** 4, dtype=complex)
        ref[int(index, 2)] = 1

        self.assertTrue(Statevector.from_instruction(circuit).equiv(ref))

    def test_required_result_qubits(self):
        """Test getting the number of required result qubits."""

        with self.subTest('positive bound'):
            quadratic = [[1, -50], [100, 0]]
            linear = [-5, 5]
            offset = 0
            num_result_qubits = QuadraticForm.required_result_qubits(quadratic, linear, offset)
            self.assertEqual(num_result_qubits, 1 + int(np.ceil(np.log2(106 + 1))))

        with self.subTest('negative bound'):
            quadratic = [[1, -50], [10, 0]]
            linear = [-5, 5]
            offset = 0
            num_result_qubits = QuadraticForm.required_result_qubits(quadratic, linear, offset)
            self.assertEqual(num_result_qubits, 1 + int(np.ceil(np.log2(55))))

        with self.subTest('empty'):
            num_result_qubits = QuadraticForm.required_result_qubits([[]], [], 0)
            self.assertEqual(num_result_qubits, 1)

    def test_quadratic_form(self):
        """Test the quadratic form circuit."""

        with self.subTest('empty'):
            circuit = QuadraticForm()
            self.assertQuadraticFormIsCorrect(1, [[0]], [0], 0, circuit)

        with self.subTest('1d case'):
            quadratic = np.array([[1]])
            linear = np.array([2])
            offset = -1

            circuit = QuadraticForm(quadratic=quadratic, linear=linear, offset=offset)

            self.assertQuadraticFormIsCorrect(3, quadratic, linear, offset, circuit)

        with self.subTest('negative'):
            quadratic = np.array([[-2]])
            linear = np.array([0])
            offset = -1
            m = 2

            circuit = QuadraticForm(m, quadratic, linear, offset)

            self.assertQuadraticFormIsCorrect(m, quadratic, linear, offset, circuit)

        with self.subTest('missing quadratic'):
            quadratic = np.zeros((3, 3))
            linear = np.array([-2, 0, 1])
            offset = -1

            circuit = QuadraticForm(linear=linear, offset=offset)
            self.assertQuadraticFormIsCorrect(3, quadratic, linear, offset, circuit)

        with self.subTest('missing linear'):
            quadratic = np.array([[1, 2, 3], [3, 1, 2], [2, 3, 1]])
            linear = np.zeros(3)
            offset = -1
            m = 2

            circuit = QuadraticForm(m, quadratic, None, offset)
            self.assertQuadraticFormIsCorrect(m, quadratic, linear, offset, circuit)

        with self.subTest('missing offset'):
            quadratic = np.array([[2, 1], [-1, -2]])
            linear = np.array([2, 0])
            offset = 0
            m = 2

            circuit = QuadraticForm(m, quadratic, linear)
            self.assertQuadraticFormIsCorrect(m, quadratic, linear, offset, circuit)

    def test_quadratic_form_parameterized(self):
        """Test the quadratic form circuit with parameters."""
        theta = ParameterVector('th', 7)

        p_quadratic = [[theta[0], theta[1]], [theta[2], theta[3]]]
        p_linear = [theta[4], theta[5]]
        p_offset = theta[6]

        quadratic = np.array([[2, 1], [-1, -2]])
        linear = np.array([2, 0])
        offset = 0
        m = 2

        circuit = QuadraticForm(m, p_quadratic, p_linear, p_offset)
        param_dict = dict(zip(theta, [*quadratic[0]] + [*quadratic[1]] + [*linear] + [offset]))
        circuit.assign_parameters(param_dict, inplace=True)

        self.assertQuadraticFormIsCorrect(m, quadratic, linear, offset, circuit)


if __name__ == '__main__':
    unittest.main()<|MERGE_RESOLUTION|>--- conflicted
+++ resolved
@@ -30,11 +30,8 @@
                                     EfficientSU2, ExcitationPreserving, PauliFeatureMap,
                                     ZFeatureMap, ZZFeatureMap, MCMT, MCMTVChain, GMS,
                                     HiddenLinearFunction, GraphState, PhaseEstimation,
-<<<<<<< HEAD
-                                    QuadraticForm, GR, GRX, GRY, GRZ, RGate)
-=======
-                                    FourierChecking, GroverOperator, QuadraticForm)
->>>>>>> 3dec07aa
+                                    FourierChecking, GroverOperator, QuadraticForm,
+                                    GR, GRX, GRY, GRZ, RGate)
 from qiskit.circuit.random.utils import random_circuit
 from qiskit.converters.circuit_to_dag import circuit_to_dag
 from qiskit.exceptions import QiskitError
