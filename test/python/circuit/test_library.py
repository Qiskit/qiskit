# -*- coding: utf-8 -*-

# This code is part of Qiskit.
#
# (C) Copyright IBM 2017, 2020.
#
# This code is licensed under the Apache License, Version 2.0. You may
# obtain a copy of this license in the LICENSE.txt file in the root directory
# of this source tree or at http://www.apache.org/licenses/LICENSE-2.0.
#
# Any modifications or derivative works of this code must retain this
# copyright notice, and modified files need to carry a notice indicating
# that they have been altered from the originals.

"""Test library of quantum circuits."""

import unittest
from collections import defaultdict
from ddt import ddt, data, unpack
import numpy as np

from qiskit.test.base import QiskitTestCase
from qiskit import BasicAer, execute, transpile
from qiskit.circuit import (QuantumCircuit, QuantumRegister, Parameter, ParameterExpression,
                            ParameterVector)
from qiskit.circuit.exceptions import CircuitError
<<<<<<< HEAD
from qiskit.circuit.library import (BlueprintCircuit, Permutation, IQP, XOR,
=======
from qiskit.circuit.library import (BlueprintCircuit, Permutation, QuantumVolume, XOR,
>>>>>>> 0e760cec
                                    InnerProduct, OR, AND, QFT,
                                    LinearPauliRotations, PolynomialPauliRotations,
                                    IntegerComparator, PiecewiseLinearPauliRotations,
                                    WeightedAdder, Diagonal, NLocal, TwoLocal, RY, RYRZ,
                                    SwapRZ, PauliExpansion, FirstOrderExpansion,
                                    SecondOrderExpansion, MCMT, MCMTVChain)
from qiskit.circuit.random.utils import random_circuit
from qiskit.converters.circuit_to_dag import circuit_to_dag
from qiskit.exceptions import QiskitError
from qiskit.extensions.standard import (XGate, RXGate, RYGate, RZGate, CRXGate, CCXGate, SwapGate,
                                        RXXGate, RYYGate, HGate, ZGate, CXGate, CZGate, CHGate)
from qiskit.quantum_info import Statevector, Operator
from qiskit.quantum_info.random import random_unitary
from qiskit.quantum_info.states import state_fidelity


class MockBlueprint(BlueprintCircuit):
    """A mock blueprint class."""

    def __init__(self, num_qubits):
        super().__init__(name='mock')
        self.num_qubits = num_qubits

    @property
    def num_qubits(self):
        return self._num_qubits

    @num_qubits.setter
    def num_qubits(self, num_qubits):
        self._invalidate()
        self._num_qubits = num_qubits
        self.qregs = [QuantumRegister(self.num_qubits, name='q')]

    def _check_configuration(self, raise_on_failure=True):
        valid = True
        if self.num_qubits is None:
            valid = False
            if raise_on_failure:
                raise AttributeError('The number of qubits was not set.')

        if self.num_qubits < 1:
            valid = False
            if raise_on_failure:
                raise ValueError('The number of qubits must at least be 1.')

        return valid

    def _build(self):
        super()._build()

        # pylint: disable=no-member
        self.rx(Parameter('angle'), 0)
        self.h(self.qubits)


class TestBlueprintCircuit(QiskitTestCase):
    """Test the blueprint circuit."""

    def test_invalidate_rebuild(self):
        """Test that invalidate and build reset and set _data and _parameter_table."""
        mock = MockBlueprint(5)
        mock._build()

        with self.subTest(msg='after building'):
            self.assertGreater(len(mock._data), 0)
            self.assertEqual(len(mock._parameter_table), 1)

        mock._invalidate()
        with self.subTest(msg='after invalidating'):
            self.assertTrue(mock._data is None)
            self.assertEqual(len(mock._parameter_table), 0)

        mock._build()
        with self.subTest(msg='after re-building'):
            self.assertGreater(len(mock._data), 0)
            self.assertEqual(len(mock._parameter_table), 1)

    def test_calling_attributes_works(self):
        """Test that the circuit is constructed when attributes are called."""
        properties = ['data']
        for prop in properties:
            with self.subTest(prop=prop):
                circuit = MockBlueprint(3)
                getattr(circuit, prop)
                self.assertGreater(len(circuit._data), 0)

        methods = ['qasm', 'count_ops', 'num_connected_components', 'num_nonlocal_gates',
                   'depth', '__len__', 'copy']
        for method in methods:
            with self.subTest(method=method):
                circuit = MockBlueprint(3)
                getattr(circuit, method)()
                self.assertGreater(len(circuit._data), 0)

        with self.subTest(method='__get__[0]'):
            circuit = MockBlueprint(3)
            _ = circuit[2]
            self.assertGreater(len(circuit._data), 0)


class TestPermutationLibrary(QiskitTestCase):
    """Test library of permutation logic quantum circuits."""

    def test_permutation(self):
        """Test permutation circuit."""
        circuit = Permutation(num_qubits=4, pattern=[1, 0, 3, 2])
        expected = QuantumCircuit(4)
        expected.swap(0, 1)
        expected.swap(2, 3)
        expected = Operator(expected)
        simulated = Operator(circuit)
        self.assertTrue(expected.equiv(simulated))

    def test_permutation_bad(self):
        """Test that [0,..,n-1] permutation is required (no -1 for last element)."""
        self.assertRaises(CircuitError, Permutation, 4, [1, 0, -1, 2])


class TestIQPLibrary(QiskitTestCase):
    """Test library of IQP quantum circuits."""

    def test_iqp(self):
        """Test iqp circuit."""
        circuit = IQP(interactions=np.array([[6, 5, 1], [5, 4, 3], [1, 3, 2]]))
        expected = QuantumCircuit(3)
        expected.h([0, 1, 2])
        expected.cu1(5*np.pi/2, 0, 1)
        expected.cu1(3*np.pi/2, 1, 2)
        expected.cu1(1*np.pi/2, 0, 2)
        expected.u1(6*np.pi/8, 0)
        expected.u1(4*np.pi/8, 1)
        expected.u1(2*np.pi/8, 2)
        expected.h([0, 1, 2])
        expected = Operator(expected)
        simulated = Operator(circuit)
        self.assertTrue(expected.equiv(simulated))

    def test_iqp_bad(self):
        """Test that [0,..,n-1] permutation is required (no -1 for last element)."""
        self.assertRaises(CircuitError, IQP, [[6, 5], [2, 4]])


@ddt
class TestQuantumVolumeLibrary(QiskitTestCase):
    """Test library of quantum volume quantum circuits."""

    def test_qv(self):
        """Test qv circuit."""
        circuit = QuantumVolume(2, 2, seed=2, classical_permutation=False)
        expected = QuantumCircuit(2)
        expected.swap(0, 1)
        expected.append(random_unitary(4, seed=837), [0, 1])
        expected.append(random_unitary(4, seed=262), [0, 1])
        expected = Operator(expected)
        simulated = Operator(circuit)
        self.assertTrue(expected.equiv(simulated))


@ddt
class TestBooleanLogicLibrary(QiskitTestCase):
    """Test library of boolean logic quantum circuits."""

    def assertBooleanFunctionIsCorrect(self, boolean_circuit, reference):
        """Assert that ``boolean_circuit`` implements the reference boolean function correctly."""
        circuit = QuantumCircuit(boolean_circuit.num_qubits)
        circuit.h(list(range(boolean_circuit.num_variable_qubits)))
        circuit.append(boolean_circuit.to_instruction(), list(range(boolean_circuit.num_qubits)))

        # compute the statevector of the circuit
        statevector = Statevector.from_label('0' * circuit.num_qubits)
        statevector = statevector.evolve(circuit)

        # trace out ancillas
        probabilities = statevector.probabilities(
            qargs=list(range(boolean_circuit.num_variable_qubits + 1))
        )

        # compute the expected outcome by computing the entries of the statevector that should
        # have a 1 / sqrt(2**n) factor
        expectations = np.zeros_like(probabilities)
        for x in range(2 ** boolean_circuit.num_variable_qubits):
            bits = np.array(list(bin(x)[2:].zfill(boolean_circuit.num_variable_qubits)), dtype=int)
            result = reference(bits[::-1])

            entry = int(str(int(result)) + bin(x)[2:].zfill(boolean_circuit.num_variable_qubits), 2)
            expectations[entry] = 1 / 2 ** boolean_circuit.num_variable_qubits

        np.testing.assert_array_almost_equal(probabilities, expectations)

    def test_xor(self):
        """Test xor circuit.

        TODO add a test using assertBooleanFunctionIsCorrect
        """
        circuit = XOR(num_qubits=3, amount=4)
        expected = QuantumCircuit(3)
        expected.x(2)
        self.assertEqual(circuit, expected)

    def test_inner_product(self):
        """Test inner product circuit.

        TODO add a test using assertBooleanFunctionIsCorrect
        """
        circuit = InnerProduct(num_qubits=3)
        expected = QuantumCircuit(*circuit.qregs)
        expected.cz(0, 3)
        expected.cz(1, 4)
        expected.cz(2, 5)
        self.assertEqual(circuit, expected)

    @data(
        (2, None, 'noancilla'),
        (5, None, 'noancilla'),
        (2, [-1, 1], 'v-chain'),
        (2, [-1, 1], 'noancilla'),
        (5, [0, 0, -1, 1, -1], 'noancilla'),
        (5, [-1, 0, 0, 1, 1], 'v-chain'),
    )
    @unpack
    def test_or(self, num_variables, flags, mcx_mode):
        """Test the or circuit."""
        or_circuit = OR(num_variables, flags, mcx_mode=mcx_mode)
        flags = flags or [1] * num_variables

        def reference(bits):
            flagged = []
            for flag, bit in zip(flags, bits):
                if flag < 0:
                    flagged += [1 - bit]
                elif flag > 0:
                    flagged += [bit]
            return np.any(flagged)

        self.assertBooleanFunctionIsCorrect(or_circuit, reference)

    @data(
        (2, None, 'noancilla'),
        (2, [-1, 1], 'v-chain'),
        (5, [0, 0, -1, 1, -1], 'noancilla'),
        (5, [-1, 0, 0, 1, 1], 'v-chain'),
    )
    @unpack
    def test_and(self, num_variables, flags, mcx_mode):
        """Test the and circuit."""
        and_circuit = AND(num_variables, flags, mcx_mode=mcx_mode)
        flags = flags or [1] * num_variables

        def reference(bits):
            flagged = []
            for flag, bit in zip(flags, bits):
                if flag < 0:
                    flagged += [1 - bit]
                elif flag > 0:
                    flagged += [bit]
            return np.all(flagged)

        self.assertBooleanFunctionIsCorrect(and_circuit, reference)


@ddt
class TestBasisChanges(QiskitTestCase):
    """Test the basis changes."""

    def assertQFTIsCorrect(self, qft, num_qubits=None, inverse=False, add_swaps_at_end=False):
        """Assert that the QFT circuit produces the correct matrix.

        Can be provided with an explicit number of qubits, if None is provided the number
        of qubits is set to ``qft.num_qubits``.
        """
        if add_swaps_at_end:
            circuit = QuantumCircuit(*qft.qregs)
            for i in range(circuit.num_qubits // 2):
                circuit.swap(i, circuit.num_qubits - i - 1)

            qft = qft + circuit

        simulated = Operator(qft)

        num_qubits = num_qubits or qft.num_qubits
        expected = np.empty((2 ** num_qubits, 2 ** num_qubits), dtype=complex)
        for i in range(2 ** num_qubits):
            i_qiskit = int(bin(i)[2:].zfill(num_qubits)[::-1], 2)
            for j in range(i, 2 ** num_qubits):
                entry = np.exp(2 * np.pi * 1j * i * j / 2 ** num_qubits) / 2 ** (num_qubits / 2)
                j_qiskit = int(bin(j)[2:].zfill(num_qubits)[::-1], 2)
                expected[i_qiskit, j_qiskit] = entry
                if i != j:
                    expected[j_qiskit, i_qiskit] = entry

        if inverse:
            expected = np.conj(expected)

        expected = Operator(expected)

        self.assertTrue(expected.equiv(simulated))

    @data(True, False)
    def test_qft_matrix(self, inverse):
        """Test the matrix representation of the QFT."""
        num_qubits = 5
        qft = QFT(num_qubits)
        if inverse:
            qft = qft.inverse()
        self.assertQFTIsCorrect(qft, inverse=inverse)

    def test_qft_is_inverse(self):
        """Test the is_inverse() method."""
        qft = QFT(2)

        with self.subTest(msg='initial object is not inverse'):
            self.assertFalse(qft.is_inverse())

        qft = qft.inverse()
        with self.subTest(msg='inverted'):
            self.assertTrue(qft.is_inverse())

        qft = qft.inverse()
        with self.subTest(msg='re-inverted'):
            self.assertFalse(qft.is_inverse())

    def test_qft_mutability(self):
        """Test the mutability of the QFT circuit."""
        qft = QFT()

        with self.subTest(msg='empty initialization'):
            self.assertEqual(qft.num_qubits, 0)
            self.assertEqual(qft.data, [])

        with self.subTest(msg='changing number of qubits'):
            qft.num_qubits = 3
            self.assertQFTIsCorrect(qft, num_qubits=3)

        with self.subTest(msg='test diminishing the number of qubits'):
            qft.num_qubits = 1
            self.assertQFTIsCorrect(qft, num_qubits=1)

        with self.subTest(msg='test with swaps'):
            qft.num_qubits = 4
            qft.do_swaps = False
            self.assertQFTIsCorrect(qft, add_swaps_at_end=True)

        with self.subTest(msg='inverse'):
            qft = qft.inverse()
            qft.do_swaps = True
            self.assertQFTIsCorrect(qft, inverse=True)

        with self.subTest(msg='double inverse'):
            qft = qft.inverse()
            self.assertQFTIsCorrect(qft)

        with self.subTest(msg='set approximation'):
            qft.approximation_degree = 2
            qft.do_swaps = True
            with self.assertRaises(AssertionError):
                self.assertQFTIsCorrect(qft)

    @data(
        (4, 0, False),
        (3, 0, True),
        (6, 2, False),
        (4, 5, True),
    )
    @unpack
    def test_qft_num_gates(self, num_qubits, approximation_degree, insert_barriers):
        """Test the number of gates in the QFT and the approximated QFT."""
        basis_gates = ['h', 'swap', 'cu1']

        qft = QFT(num_qubits, approximation_degree=approximation_degree,
                  insert_barriers=insert_barriers)
        ops = transpile(qft, basis_gates=basis_gates).count_ops()

        with self.subTest(msg='assert H count'):
            self.assertEqual(ops['h'], num_qubits)

        with self.subTest(msg='assert swap count'):
            self.assertEqual(ops['swap'], num_qubits // 2)

        with self.subTest(msg='assert CU1 count'):
            expected = sum(max(0, min(num_qubits - 1 - k, num_qubits - 1 - approximation_degree))
                           for k in range(num_qubits))
            self.assertEqual(ops.get('cu1', 0), expected)

        with self.subTest(msg='assert barrier count'):
            expected = qft.num_qubits if insert_barriers else 0
            self.assertEqual(ops.get('barrier', 0), expected)


@ddt
class TestFunctionalPauliRotations(QiskitTestCase):
    """Test the functional Pauli rotations."""

    def assertFunctionIsCorrect(self, function_circuit, reference):
        """Assert that ``function_circuit`` implements the reference function ``reference``."""
        num_state_qubits = function_circuit.num_state_qubits
        num_ancilla_qubits = function_circuit.num_ancilla_qubits
        circuit = QuantumCircuit(num_state_qubits + 1 + num_ancilla_qubits)
        circuit.h(list(range(num_state_qubits)))
        circuit.append(function_circuit.to_instruction(), list(range(circuit.num_qubits)))

        backend = BasicAer.get_backend('statevector_simulator')
        statevector = execute(circuit, backend).result().get_statevector()

        probabilities = defaultdict(float)
        for i, statevector_amplitude in enumerate(statevector):
            i = bin(i)[2:].zfill(circuit.num_qubits)[num_ancilla_qubits:]
            probabilities[i] += np.real(np.abs(statevector_amplitude) ** 2)

        unrolled_probabilities = []
        unrolled_expectations = []
        for i, probability in probabilities.items():
            x, last_qubit = int(i[1:], 2), i[0]
            if last_qubit == '0':
                expected_amplitude = np.cos(reference(x)) / np.sqrt(2**num_state_qubits)
            else:
                expected_amplitude = np.sin(reference(x)) / np.sqrt(2**num_state_qubits)

            unrolled_probabilities += [probability]
            unrolled_expectations += [np.real(np.abs(expected_amplitude) ** 2)]

        np.testing.assert_almost_equal(unrolled_probabilities, unrolled_expectations)

    @data(
        ([1, 0.1], 3),
        ([0, 0.4, 2], 2),
    )
    @unpack
    def test_polynomial_function(self, coeffs, num_state_qubits):
        """Test the polynomial rotation."""
        def poly(x):
            res = sum(coeff * x**i for i, coeff in enumerate(coeffs))
            return res

        polynome = PolynomialPauliRotations(num_state_qubits, [2 * coeff for coeff in coeffs])
        self.assertFunctionIsCorrect(polynome, poly)

    def test_polynomial_rotations_mutability(self):
        """Test the mutability of the linear rotations circuit."""

        polynomial_rotations = PolynomialPauliRotations()

        with self.subTest(msg='missing number of state qubits'):
            with self.assertRaises(AttributeError):  # no state qubits set
                print(polynomial_rotations.draw())

        with self.subTest(msg='default setup, just setting number of state qubits'):
            polynomial_rotations.num_state_qubits = 2
            self.assertFunctionIsCorrect(polynomial_rotations, lambda x: x / 2)

        with self.subTest(msg='setting non-default values'):
            polynomial_rotations.coeffs = [0, 1.2 * 2, 0.4 * 2]
            self.assertFunctionIsCorrect(polynomial_rotations, lambda x: 1.2 * x + 0.4 * x ** 2)

        with self.subTest(msg='changing of all values'):
            polynomial_rotations.num_state_qubits = 4
            polynomial_rotations.coeffs = [1 * 2, 0, 0, -0.5 * 2]
            self.assertFunctionIsCorrect(polynomial_rotations, lambda x: 1 - 0.5 * x**3)

    @data(
        (2, 0.1, 0),
        (4, -2, 2),
        (1, 0, 0)
    )
    @unpack
    def test_linear_function(self, num_state_qubits, slope, offset):
        """Test the linear rotation arithmetic circuit."""
        def linear(x):
            return offset + slope * x

        linear_rotation = LinearPauliRotations(num_state_qubits, slope * 2, offset * 2)
        self.assertFunctionIsCorrect(linear_rotation, linear)

    def test_linear_rotations_mutability(self):
        """Test the mutability of the linear rotations circuit."""

        linear_rotation = LinearPauliRotations()

        with self.subTest(msg='missing number of state qubits'):
            with self.assertRaises(AttributeError):  # no state qubits set
                print(linear_rotation.draw())

        with self.subTest(msg='default setup, just setting number of state qubits'):
            linear_rotation.num_state_qubits = 2
            self.assertFunctionIsCorrect(linear_rotation, lambda x: x / 2)

        with self.subTest(msg='setting non-default values'):
            linear_rotation.slope = -2.3 * 2
            linear_rotation.offset = 1 * 2
            self.assertFunctionIsCorrect(linear_rotation, lambda x: 1 - 2.3 * x)

        with self.subTest(msg='changing all values'):
            linear_rotation.num_state_qubits = 4
            linear_rotation.slope = 0.2 * 2
            linear_rotation.offset = 0.1 * 2
            self.assertFunctionIsCorrect(linear_rotation, lambda x: 0.1 + 0.2 * x)

    @data(
        (1, [0], [1], [0]),
        (2, [0, 2], [-0.5, 1], [2, 1]),
        (3, [0, 2, 5], [1, 0, -1], [0, 2, 2]),
        (2, [1, 2], [1, -1], [2, 1]),
        (3, [0, 1], [1, 0], [0, 1])
    )
    @unpack
    def test_piecewise_linear_function(self, num_state_qubits, breakpoints, slopes, offsets):
        """Test the piecewise linear rotations."""
        def pw_linear(x):
            for i, point in enumerate(reversed(breakpoints)):
                if x >= point:
                    return offsets[-(i + 1)] + slopes[-(i + 1)] * (x - point)
            return 0

        pw_linear_rotations = PiecewiseLinearPauliRotations(num_state_qubits, breakpoints,
                                                            [2 * slope for slope in slopes],
                                                            [2 * offset for offset in offsets])

        self.assertFunctionIsCorrect(pw_linear_rotations, pw_linear)

    def test_piecewise_linear_rotations_mutability(self):
        """Test the mutability of the linear rotations circuit."""

        pw_linear_rotations = PiecewiseLinearPauliRotations()

        with self.subTest(msg='missing number of state qubits'):
            with self.assertRaises(AttributeError):  # no state qubits set
                print(pw_linear_rotations.draw())

        with self.subTest(msg='default setup, just setting number of state qubits'):
            pw_linear_rotations.num_state_qubits = 2
            self.assertFunctionIsCorrect(pw_linear_rotations, lambda x: x / 2)

        with self.subTest(msg='setting non-default values'):
            pw_linear_rotations.breakpoints = [0, 2]
            pw_linear_rotations.slopes = [-1 * 2, 1 * 2]
            pw_linear_rotations.offsets = [0, -1.2 * 2]
            self.assertFunctionIsCorrect(pw_linear_rotations,
                                         lambda x: -1.2 + (x - 2) if x >= 2 else -x)

        with self.subTest(msg='changing all values'):
            pw_linear_rotations.num_state_qubits = 4
            pw_linear_rotations.breakpoints = [1, 3, 6]
            pw_linear_rotations.slopes = [-1 * 2, 1 * 2, -0.2 * 2]
            pw_linear_rotations.offsets = [0, -1.2 * 2, 2 * 2]

            def pw_linear(x):
                if x >= 6:
                    return 2 - 0.2 * (x - 6)
                if x >= 3:
                    return -1.2 + (x - 3)
                if x >= 1:
                    return -(x - 1)
                return 0

            self.assertFunctionIsCorrect(pw_linear_rotations, pw_linear)


@ddt
class TestIntegerComparator(QiskitTestCase):
    """Text Fixed Value Comparator"""

    def assertComparisonIsCorrect(self, comp, num_state_qubits, value, geq):
        """Assert that the comparator output is correct."""
        qc = QuantumCircuit(comp.num_qubits)  # initialize circuit
        qc.h(list(range(num_state_qubits)))  # set equal superposition state
        qc.append(comp, list(range(comp.num_qubits)))  # add comparator

        # run simulation
        backend = BasicAer.get_backend('statevector_simulator')
        statevector = execute(qc, backend).result().get_statevector()
        for i, amplitude in enumerate(statevector):
            prob = np.abs(amplitude)**2
            if prob > 1e-6:
                # equal superposition
                self.assertEqual(True, np.isclose(1.0, prob * 2.0**num_state_qubits))
                b_value = '{0:b}'.format(i).rjust(qc.width(), '0')
                x = int(b_value[(-num_state_qubits):], 2)
                comp_result = int(b_value[-num_state_qubits-1], 2)
                if geq:
                    self.assertEqual(x >= value, comp_result == 1)
                else:
                    self.assertEqual(x < value, comp_result == 1)

    @data(
        # n, value, geq
        [1, 0, True],
        [1, 1, True],
        [2, -1, True],
        [3, 5, True],
        [3, 2, True],
        [3, 2, False],
        [4, 6, False]
    )
    @unpack
    def test_fixed_value_comparator(self, num_state_qubits, value, geq):
        """Test the fixed value comparator circuit."""
        # build the circuit with the comparator
        comp = IntegerComparator(num_state_qubits, value, geq=geq)
        self.assertComparisonIsCorrect(comp, num_state_qubits, value, geq)

    def test_mutability(self):
        """Test changing the arguments of the comparator."""

        comp = IntegerComparator()

        with self.subTest(msg='missing num state qubits and value'):
            with self.assertRaises(AttributeError):
                print(comp.draw())

        comp.num_state_qubits = 2

        with self.subTest(msg='missing value'):
            with self.assertRaises(AttributeError):
                print(comp.draw())

        comp.value = 0
        comp.geq = True

        with self.subTest(msg='updating num state qubits'):
            comp.num_state_qubits = 1
            self.assertComparisonIsCorrect(comp, 1, 0, True)

        with self.subTest(msg='updating the value'):
            comp.num_state_qubits = 3
            comp.value = 2
            self.assertComparisonIsCorrect(comp, 3, 2, True)

        with self.subTest(msg='updating geq'):
            comp.geq = False
            self.assertComparisonIsCorrect(comp, 3, 2, False)


class TestAquaApplications(QiskitTestCase):
    """Test applications of the arithmetic library in Aqua use-cases."""

    def test_asian_barrier_spread(self):
        """Test the asian barrier spread model."""
        try:
            from qiskit.aqua.circuits import WeightedSumOperator, FixedValueComparator as Comparator
            from qiskit.aqua.components.uncertainty_problems import (
                UnivariatePiecewiseLinearObjective as PwlObjective,
                MultivariateProblem
            )
            from qiskit.aqua.components.uncertainty_models import MultivariateLogNormalDistribution
        except ImportError:
            import warnings
            warnings.warn('Qiskit Aqua is not installed, skipping the application test.')
            return

        # number of qubits per dimension to represent the uncertainty
        num_uncertainty_qubits = 2

        # parameters for considered random distribution
        spot_price = 2.0  # initial spot price
        volatility = 0.4  # volatility of 40%
        interest_rate = 0.05  # annual interest rate of 5%
        time_to_maturity = 40 / 365  # 40 days to maturity

        # resulting parameters for log-normal distribution
        # pylint: disable=invalid-name
        mu = ((interest_rate - 0.5 * volatility**2) * time_to_maturity + np.log(spot_price))
        sigma = volatility * np.sqrt(time_to_maturity)
        mean = np.exp(mu + sigma**2/2)
        variance = (np.exp(sigma**2) - 1) * np.exp(2*mu + sigma**2)
        stddev = np.sqrt(variance)

        # lowest and highest value considered for the spot price; in between,
        # an equidistant discretization is considered.
        low = np.maximum(0, mean - 3*stddev)
        high = mean + 3*stddev

        # map to higher dimensional distribution
        # for simplicity assuming dimensions are independent and identically distributed)
        dimension = 2
        num_qubits = [num_uncertainty_qubits]*dimension
        low = low * np.ones(dimension)
        high = high * np.ones(dimension)
        mu = mu * np.ones(dimension)
        cov = sigma ** 2 * np.eye(dimension)

        # construct circuit factory
        distribution = MultivariateLogNormalDistribution(num_qubits=num_qubits,
                                                         low=low,
                                                         high=high,
                                                         mu=mu,
                                                         cov=cov)

        # determine number of qubits required to represent total loss
        weights = []
        for n in num_qubits:
            for i in range(n):
                weights += [2**i]

        num_sum_qubits = WeightedSumOperator.get_required_sum_qubits(weights)

        # create circuit factoy
        agg = WeightedSumOperator(sum(num_qubits), weights)

        # set the strike price (should be within the low and the high value of the uncertainty)
        strike_price_1 = 3
        strike_price_2 = 4

        # set the barrier threshold
        barrier = 2.5

        # map strike prices and barrier threshold from [low, high] to {0, ..., 2^n-1}
        max_value = 2**num_sum_qubits - 1
        low_ = low[0]
        high_ = high[0]

        mapped_strike_price_1 = (strike_price_1 - dimension*low_) / \
            (high_ - low_) * (2**num_uncertainty_qubits - 1)
        mapped_strike_price_2 = (strike_price_2 - dimension*low_) / \
            (high_ - low_) * (2**num_uncertainty_qubits - 1)
        mapped_barrier = (barrier - low) / (high - low) * (2**num_uncertainty_qubits - 1)

        conditions = []
        for i in range(dimension):
            # target dimension of random distribution and corresponding condition
            conditions += [(i, Comparator(num_qubits[i], mapped_barrier[i] + 1, geq=False))]

        # set the approximation scaling for the payoff function
        c_approx = 0.25

        # setup piecewise linear objective fcuntion
        breakpoints = [0, mapped_strike_price_1, mapped_strike_price_2]
        slopes = [0, 1, 0]
        offsets = [0, 0, mapped_strike_price_2 - mapped_strike_price_1]
        f_min = 0
        f_max = mapped_strike_price_2 - mapped_strike_price_1
        bull_spread_objective = PwlObjective(
            num_sum_qubits, 0, max_value, breakpoints, slopes, offsets, f_min, f_max, c_approx)

        # define overall multivariate problem
        asian_barrier_spread = MultivariateProblem(
            distribution, agg, bull_spread_objective, conditions=conditions)

        num_req_qubits = asian_barrier_spread.num_target_qubits
        num_req_ancillas = asian_barrier_spread.required_ancillas()

        qr = QuantumRegister(num_req_qubits, name='q')
        qr_ancilla = QuantumRegister(num_req_ancillas, name='q_a')
        qc = QuantumCircuit(qr, qr_ancilla)

        asian_barrier_spread.build(qc, qr, qr_ancilla)
        job = execute(qc, backend=BasicAer.get_backend('statevector_simulator'))

        # evaluate resulting statevector
        value = 0
        for i, amplitude in enumerate(job.result().get_statevector()):
            b = ('{0:0%sb}' % asian_barrier_spread.num_target_qubits).format(
                i)[-asian_barrier_spread.num_target_qubits:]
            prob = np.abs(amplitude)**2
            if prob > 1e-4 and b[0] == '1':
                value += prob
                # all other states should have zero probability due to ancilla qubits
                if i > 2**num_req_qubits:
                    break

        # map value to original range
        mapped_value = asian_barrier_spread.value_to_estimation(
            value) / (2**num_uncertainty_qubits - 1) * (high_ - low_)
        expected = 0.83188
        self.assertAlmostEqual(mapped_value, expected, places=5)


@ddt
class TestWeightedAdder(QiskitTestCase):
    """Test the weighted adder circuit."""

    def assertSummationIsCorrect(self, adder):
        """Assert that ``adder`` correctly implements the summation w.r.t. its set weights."""

        circuit = QuantumCircuit(adder.num_qubits)
        circuit.h(list(range(adder.num_state_qubits)))
        circuit.append(adder.to_instruction(), list(range(adder.num_qubits)))

        backend = BasicAer.get_backend('statevector_simulator')
        statevector = execute(circuit, backend).result().get_statevector()

        probabilities = defaultdict(float)
        for i, statevector_amplitude in enumerate(statevector):
            i = bin(i)[2:].zfill(circuit.num_qubits)[adder.num_ancilla_qubits:]
            probabilities[i] += np.real(np.abs(statevector_amplitude) ** 2)

        expectations = defaultdict(float)
        for x in range(2**adder.num_state_qubits):
            bits = np.array(list(bin(x)[2:].zfill(adder.num_state_qubits)), dtype=int)
            summation = bits.dot(adder.weights[::-1])

            entry = bin(summation)[2:].zfill(adder.num_sum_qubits) \
                + bin(x)[2:].zfill(adder.num_state_qubits)
            expectations[entry] = 1 / 2 ** adder.num_state_qubits

        for state, probability in probabilities.items():
            self.assertAlmostEqual(probability, expectations[state])

    @data(
        [0],
        [1, 2, 1],
        [4],
    )
    def test_summation(self, weights):
        """Test the weighted adder on some examples."""
        adder = WeightedAdder(len(weights), weights)
        self.assertSummationIsCorrect(adder)

    def test_mutability(self):
        """Test the mutability of the weighted adder."""
        adder = WeightedAdder()

        with self.subTest(msg='missing number of state qubits'):
            with self.assertRaises(AttributeError):
                print(adder.draw())

        with self.subTest(msg='default weights'):
            adder.num_state_qubits = 3
            default_weights = 3 * [1]
            self.assertListEqual(adder.weights, default_weights)

        with self.subTest(msg='specify weights'):
            adder.weights = [3, 2, 1]
            self.assertSummationIsCorrect(adder)

        with self.subTest(msg='mismatching number of state qubits and weights'):
            with self.assertRaises(ValueError):
                adder.weights = [0, 1, 2, 3]
                print(adder.draw())

        with self.subTest(msg='change all attributes'):
            adder.num_state_qubits = 4
            adder.weights = [2, 0, 1, 1]
            self.assertSummationIsCorrect(adder)


@ddt
class TestMCMT(QiskitTestCase):
    """Test the multi-controlled multi-target circuit."""

    @data(MCMT, MCMTVChain)
    def test_mcmt_as_normal_control(self, mcmt_class):
        """Test that the MCMT can act as normal control gate."""
        qc = QuantumCircuit(2)
        mcmt = mcmt_class(gate=CHGate(), num_ctrl_qubits=1, num_target_qubits=1)
        qc = qc.compose(mcmt, [0, 1])

        ref = QuantumCircuit(2)
        ref.ch(0, 1)

        self.assertEqual(qc, ref)

    def test_missing_qubits(self):
        """Test that an error is raised if qubits are missing."""
        with self.subTest(msg='no control qubits'):
            with self.assertRaises(AttributeError):
                _ = MCMT(XGate(), num_ctrl_qubits=0, num_target_qubits=1)

        with self.subTest(msg='no target qubits'):
            with self.assertRaises(AttributeError):
                _ = MCMT(ZGate(), num_ctrl_qubits=4, num_target_qubits=0)

    def test_different_gate_types(self):
        """Test the different supported input types for the target gate."""
        x_circ = QuantumCircuit(1)
        x_circ.x(0)
        for input_gate in [x_circ, QuantumCircuit.cx, QuantumCircuit.x, 'cx', 'x', CXGate()]:
            with self.subTest(input_gate=input_gate):
                mcmt = MCMT(input_gate, 2, 2)
                if isinstance(input_gate, QuantumCircuit):
                    self.assertEqual(mcmt.gate.definition[0][0], XGate())
                    self.assertEqual(len(mcmt.gate.definition), 1)
                else:
                    self.assertEqual(mcmt.gate, XGate())

    def test_mcmt_v_chain_ancilla_test(self):
        """Test too few and too many ancillas for the MCMT V-chain mode."""
        with self.subTest(msg='insufficient number of ancillas on gate'):
            qc = QuantumCircuit(5)
            mcmt = MCMTVChain(ZGate(), 3, 1)
            with self.assertRaises(QiskitError):
                qc.append(mcmt, [0, 1, 2, 3, 4])

        with self.subTest(msg='insufficient number of ancillas on method'):
            qc = QuantumCircuit(5)
            mcmt = MCMTVChain(ZGate(), 3, 1)
            with self.assertRaises(QiskitError):
                qc.append(mcmt, [0, 1, 2, 3, 4], [])

        with self.subTest(msg='too many ancillas works on method'):
            qc = QuantumCircuit(8)
            qc.mcmt(CZGate(), [0, 1, 2], 3, [4, 5, 6, 7])

    @data(
        [CZGate(), 1, 1], [CHGate(), 1, 1],
        [CZGate(), 3, 3], [CHGate(), 3, 3],
        [CZGate(), 1, 5], [CHGate(), 1, 5],
        [CZGate(), 5, 1], [CHGate(), 5, 1],
    )
    @unpack
    def test_mcmt_v_chain_simulation(self, cgate, num_controls, num_targets):
        """Test the MCMT V-chain implementation test on a simulation."""
        controls = QuantumRegister(num_controls)
        targets = QuantumRegister(num_targets)

        subsets = [tuple(range(i)) for i in range(num_controls + 1)]
        for subset in subsets:
            qc = QuantumCircuit(targets, controls)
            # Initialize all targets to 1, just to be sure that
            # the generic gate has some effect (f.e. Z gate has no effect
            # on a 0 state)
            qc.x(targets)

            num_ancillas = max(0, num_controls - 1)

            if num_ancillas > 0:
                ancillas = QuantumRegister(num_ancillas)
                qc.add_register(ancillas)
                qubits = controls[:] + targets[:] + ancillas[:]
            else:
                qubits = controls[:] + targets[:]

            for i in subset:
                qc.x(controls[i])

            mcmt = MCMTVChain(cgate, num_controls, num_targets)
            qc.compose(mcmt, qubits, inplace=True)

            for i in subset:
                qc.x(controls[i])

            vec = Statevector.from_label('0' * qc.num_qubits).evolve(qc)

            # target register is initially |11...1>, with length equal to 2**(n_targets)
            vec_exp = np.array([0] * (2**(num_targets) - 1) + [1])

            if isinstance(cgate, CZGate):
                # Z gate flips the last qubit only if it's applied an odd number of times
                if len(subset) == num_controls and (num_controls % 2) == 1:
                    vec_exp[-1] = -1
            elif isinstance(cgate, CHGate):
                # if all the control qubits have been activated,
                # we repeatedly apply the kronecker product of the Hadamard
                # with itself and then multiply the results for the original
                # state of the target qubits
                if len(subset) == num_controls:
                    h_i = 1 / np.sqrt(2) * np.array([[1, 1], [1, -1]])
                    h_tot = np.array([1])
                    for _ in range(num_targets):
                        h_tot = np.kron(h_tot, h_i)
                    vec_exp = np.dot(h_tot, vec_exp)
            else:
                raise ValueError('Test not implement for gate: {}'.format(cgate))

            # append the remaining part of the state
            vec_exp = np.concatenate(
                (vec_exp,
                 [0] * (2**(num_controls + num_ancillas + num_targets) - vec_exp.size))
            )
            f_i = state_fidelity(vec, vec_exp)
            self.assertAlmostEqual(f_i, 1)


@ddt
class TestNLocal(QiskitTestCase):
    """Test the n-local circuit class."""

    def assertCircuitEqual(self, qc1, qc2, visual=False, transpiled=True):
        """An equality test specialized to circuits."""
        if transpiled:
            basis_gates = ['id', 'u1', 'u3', 'cx']
            qc1_transpiled = transpile(qc1, basis_gates=basis_gates)
            qc2_transpiled = transpile(qc2, basis_gates=basis_gates)
            qc1, qc2 = qc1_transpiled, qc2_transpiled

        if visual:
            self.assertEqual(qc1.draw(), qc2.draw())
        else:
            self.assertEqual(qc1, qc2)

    def test_empty_nlocal(self):
        """Test the creation of an empty NLocal."""
        nlocal = NLocal()
        self.assertEqual(nlocal.num_qubits, 0)
        self.assertEqual(nlocal.num_parameters_settable, 0)
        self.assertEqual(nlocal.reps, 1)

        self.assertEqual(nlocal, QuantumCircuit())

        for attribute in [nlocal.rotation_blocks, nlocal.entanglement_blocks]:
            self.assertEqual(len(attribute), 0)

    @data(
        (XGate(), [[0], [2], [1]]),
        (XGate(), [[0]]),
        (CRXGate(-0.2), [[2, 0], [1, 3]]),
    )
    @unpack
    def test_add_layer_to_empty_nlocal(self, block, entangler_map):
        """Test appending gates to an empty nlocal."""
        nlocal = NLocal()
        nlocal.add_layer(block, entangler_map)

        max_num_qubits = max(max(indices) for indices in entangler_map)
        reference = QuantumCircuit(max_num_qubits + 1)
        for indices in entangler_map:
            reference.append(block, indices)

        self.assertCircuitEqual(nlocal, reference)

    @data(
        [5, 3], [1, 5], [1, 1], [1, 2, 3, 10],
    )
    def test_append_circuit(self, num_qubits):
        """Test appending circuits to an nlocal works normally."""
        # fixed depth of 3 gates per circuit
        depth = 3

        # keep track of a reference circuit
        reference = QuantumCircuit(max(num_qubits))

        # construct the NLocal from the first circuit
        first_circuit = random_circuit(num_qubits[0], depth)
        # TODO Terra bug: if this is to_gate it fails, since the QC adds an instruction not gate
        nlocal = NLocal(max(num_qubits), entanglement_blocks=first_circuit.to_instruction(), reps=1)
        reference.append(first_circuit, list(range(num_qubits[0])))

        # append the rest
        for num in num_qubits[1:]:
            circuit = random_circuit(num, depth)
            nlocal.append(circuit, list(range(num)))
            reference.append(circuit, list(range(num)))

        self.assertCircuitEqual(nlocal, reference)

    @data(
        [5, 3], [1, 5], [1, 1], [1, 2, 3, 10],
    )
    def test_add_nlocal(self, num_qubits):
        """Test adding an nlocal to an nlocal (using add_layer)."""
        # fixed depth of 3 gates per circuit
        depth = 3

        # keep track of a reference circuit
        reference = QuantumCircuit(max(num_qubits))

        # construct the NLocal from the first circuit
        first_circuit = random_circuit(num_qubits[0], depth)
        # TODO Terra bug: if this is to_gate it fails, since the QC adds an instruction not gate
        nlocal = NLocal(max(num_qubits), entanglement_blocks=first_circuit.to_instruction(), reps=1)
        reference.append(first_circuit, list(range(num_qubits[0])))

        # append the rest
        for num in num_qubits[1:]:
            circuit = random_circuit(num, depth)
            nlocal.add_layer(NLocal(num, entanglement_blocks=circuit, reps=1))
            reference.append(circuit, list(range(num)))

        self.assertCircuitEqual(nlocal, reference)

    @unittest.skip('Feature missing')
    def test_iadd_overload(self):
        """Test the overloaded + operator."""
        num_qubits, depth = 2, 2

        # construct two circuits for adding
        first_circuit = random_circuit(num_qubits, depth)
        circuit = random_circuit(num_qubits, depth)

        # get a reference
        reference = first_circuit + circuit

        # convert the object to be appended to different types
        others = [circuit, circuit.to_instruction(), circuit.to_gate(), NLocal(circuit)]

        # try adding each type
        for other in others:
            nlocal = NLocal(num_qubits, entanglement_blocks=first_circuit, reps=1)
            nlocal += other
            with self.subTest(msg='type: {}'.format(type(other))):
                self.assertCircuitEqual(nlocal, reference)

    def test_parameter_getter_from_automatic_repetition(self):
        """Test getting and setting of the nlocal parameters."""
        circuit = QuantumCircuit(2)
        circuit.ry(Parameter('a'), 0)
        circuit.crx(Parameter('b'), 0, 1)

        # repeat circuit and check that parameters are duplicated
        reps = 3
        nlocal = NLocal(2, entanglement_blocks=circuit, reps=reps)
        self.assertTrue(nlocal.num_parameters, 6)
        self.assertTrue(len(nlocal.parameters), 6)

    @data(list(range(6)), ParameterVector('θ', length=6), [0, 1, Parameter('theta'), 3, 4, 5])
    def test_parameter_setter_from_automatic_repetition(self, params):
        """Test getting and setting of the nlocal parameters."""
        circuit = QuantumCircuit(2)
        circuit.ry(Parameter('a'), 0)
        circuit.crx(Parameter('b'), 0, 1)

        # repeat circuit and check that parameters are duplicated
        reps = 3
        nlocal = NLocal(2, entanglement_blocks=circuit, reps=reps)
        nlocal.assign_parameters(params, inplace=True)

        param_set = set(p for p in params if isinstance(p, ParameterExpression))
        with self.subTest(msg='Test the parameters of the non-transpiled circuit'):
            # check the parameters of the final circuit
            self.assertEqual(nlocal.parameters, param_set)

        with self.subTest(msg='Test the parameters of the transpiled circuit'):
            basis_gates = ['id', 'u1', 'u2', 'u3', 'cx']
            transpiled_circuit = transpile(nlocal, basis_gates=basis_gates)
            self.assertEqual(transpiled_circuit.parameters, param_set)

    @data(list(range(6)), ParameterVector('θ', length=6), [0, 1, Parameter('theta'), 3, 4, 5])
    def test_parameters_setter(self, params):
        """Test setting the parameters via list."""
        # construct circuit with some parameters
        initial_params = ParameterVector('p', length=6)
        circuit = QuantumCircuit(1)
        for i, initial_param in enumerate(initial_params):
            circuit.ry(i * initial_param, 0)

        # create an NLocal from the circuit and set the new parameters
        nlocal = NLocal(1, entanglement_blocks=circuit, reps=1)
        nlocal.assign_parameters(params, inplace=True)

        param_set = set(p for p in params if isinstance(p, ParameterExpression))
        with self.subTest(msg='Test the parameters of the non-transpiled circuit'):
            # check the parameters of the final circuit
            self.assertEqual(nlocal.parameters, param_set)

        with self.subTest(msg='Test the parameters of the transpiled circuit'):
            basis_gates = ['id', 'u1', 'u2', 'u3', 'cx']
            transpiled_circuit = transpile(nlocal, basis_gates=basis_gates)
            self.assertEqual(transpiled_circuit.parameters, param_set)

    def test_repetetive_parameter_setting(self):
        """Test alternate setting of parameters and circuit construction."""
        x = Parameter('x')
        circuit = QuantumCircuit(1)
        circuit.rx(x, 0)

        nlocal = NLocal(1, entanglement_blocks=circuit, reps=3, insert_barriers=True)
        with self.subTest(msg='immediately after initialization'):
            self.assertEqual(len(nlocal.parameters), 3)

        with self.subTest(msg='after circuit construction'):
            self.assertEqual(len(nlocal.parameters), 3)

        q = Parameter('q')
        nlocal.assign_parameters([x, q, q], inplace=True)
        with self.subTest(msg='setting parameter to Parameter objects'):
            self.assertEqual(nlocal.parameters, set({x, q}))

        nlocal.assign_parameters([0, -1], inplace=True)
        with self.subTest(msg='setting parameter to numbers'):
            self.assertEqual(nlocal.parameters, set())

    def test_skip_unentangled_qubits(self):
        """Test skipping the unentangled qubits."""
        num_qubits = 6
        entanglement_1 = [[0, 1, 3], [1, 3, 5], [0, 1, 5]]
        skipped_1 = [2, 4]

        entanglement_2 = [
            entanglement_1,
            [[0, 1, 2], [2, 3, 5]]
        ]
        skipped_2 = [4]

        for entanglement, skipped in zip([entanglement_1, entanglement_2], [skipped_1, skipped_2]):
            with self.subTest(entanglement=entanglement, skipped=skipped):
                nlocal = NLocal(num_qubits, rotation_blocks=XGate(), entanglement_blocks=CCXGate(),
                                entanglement=entanglement, reps=3, skip_unentangled_qubits=True)

                skipped_set = set(nlocal.qubits[i] for i in skipped)
                dag = circuit_to_dag(nlocal)
                idle = set(dag.idle_wires())
                self.assertEqual(skipped_set, idle)

    @data('linear', 'full', 'circular', 'sca',
          ['linear', 'full'],
          ['circular', 'linear', 'sca']
          )
    def test_entanglement_by_str(self, entanglement):
        """Test setting the entanglement of the layers by str."""
        reps = 3
        nlocal = NLocal(5, rotation_blocks=XGate(), entanglement_blocks=CCXGate(),
                        entanglement=entanglement, reps=reps)

        def get_expected_entangler_map(rep_num, mode):
            if mode == 'linear':
                return [(0, 1, 2), (1, 2, 3), (2, 3, 4)]
            elif mode == 'full':
                return [(0, 1, 2), (0, 1, 3), (0, 1, 4), (0, 2, 3), (0, 2, 4), (0, 3, 4),
                        (1, 2, 3), (1, 2, 4), (1, 3, 4),
                        (2, 3, 4)]
            else:
                circular = [(3, 4, 0), (0, 1, 2), (1, 2, 3), (2, 3, 4)]
                if mode == 'circular':
                    return circular
                sca = circular[-rep_num:] + circular[:-rep_num]
                if rep_num % 2 == 1:
                    sca = [tuple(reversed(indices)) for indices in sca]
                return sca

        for rep_num in range(reps):
            entangler_map = nlocal.get_entangler_map(rep_num, 0, 3)
            if isinstance(entanglement, list):
                mode = entanglement[rep_num % len(entanglement)]
            else:
                mode = entanglement
            expected = get_expected_entangler_map(rep_num, mode)

            with self.subTest(rep_num=rep_num):
                # using a set here since the order does not matter
                self.assertEqual(set(entangler_map), set(expected))

    def test_entanglement_by_list(self):
        """Test setting the entanglement by list.

        This is the circuit we test (times 2, with final X layer)
                ┌───┐                ┌───┐┌───┐                  ┌───┐
        q_0: |0>┤ X ├──■────■───X────┤ X ├┤ X ├──■───X─────── .. ┤ X ├
                ├───┤  │    │   │    ├───┤└─┬─┘  │   │           ├───┤
        q_1: |0>┤ X ├──■────┼───┼──X─┤ X ├──■────┼───X──X──── .. ┤ X ├
                ├───┤┌─┴─┐  │   │  │ ├───┤  │    │      │     x2 ├───┤
        q_2: |0>┤ X ├┤ X ├──■───┼──X─┤ X ├──■────■──────X──X─ .. ┤ X ├
                ├───┤└───┘┌─┴─┐ │    ├───┤     ┌─┴─┐       │     ├───┤
        q_3: |0>┤ X ├─────┤ X ├─X────┤ X ├─────┤ X ├───────X─ .. ┤ X ├
                └───┘     └───┘      └───┘     └───┘             └───┘
        """
        circuit = QuantumCircuit(4)
        for _ in range(2):
            circuit.x([0, 1, 2, 3])
            circuit.barrier()
            circuit.ccx(0, 1, 2)
            circuit.ccx(0, 2, 3)
            circuit.swap(0, 3)
            circuit.swap(1, 2)
            circuit.barrier()
            circuit.x([0, 1, 2, 3])
            circuit.barrier()
            circuit.ccx(2, 1, 0)
            circuit.ccx(0, 2, 3)
            circuit.swap(0, 1)
            circuit.swap(1, 2)
            circuit.swap(2, 3)
            circuit.barrier()
        circuit.x([0, 1, 2, 3])

        layer_1_ccx = [(0, 1, 2), (0, 2, 3)]
        layer_1_swap = [(0, 3), (1, 2)]
        layer_1 = [layer_1_ccx, layer_1_swap]

        layer_2_ccx = [(2, 1, 0), (0, 2, 3)]
        layer_2_swap = [(0, 1), (1, 2), (2, 3)]
        layer_2 = [layer_2_ccx, layer_2_swap]

        entanglement = [layer_1, layer_2]

        nlocal = NLocal(4, rotation_blocks=XGate(), entanglement_blocks=[CCXGate(), SwapGate()],
                        reps=4, entanglement=entanglement, insert_barriers=True)

        self.assertCircuitEqual(nlocal, circuit)


@ddt
class TestTwoLocal(QiskitTestCase):
    """Tests for the TwoLocal circuit."""

    def assertCircuitEqual(self, qc1, qc2, visual=False, transpiled=True):
        """An equality test specialized to circuits."""
        if transpiled:
            basis_gates = ['id', 'u1', 'u3', 'cx']
            qc1_transpiled = transpile(qc1, basis_gates=basis_gates)
            qc2_transpiled = transpile(qc2, basis_gates=basis_gates)
            qc1, qc2 = qc1_transpiled, qc2_transpiled

        if visual:
            self.assertEqual(qc1.draw(), qc2.draw())
        else:
            self.assertEqual(qc1, qc2)

    def test_skip_final_rotation_layer(self):
        """Test skipping the final rotation layer works."""
        two = TwoLocal(3, ['ry', 'h'], ['cz', 'cx'], reps=2, skip_final_rotation_layer=True)
        self.assertEqual(two.num_parameters, 6)  # would be 9 with a final rotation layer

    @data(
        (5, 'rx', 'cx', 'full', 2, 15),
        (3, 'x', 'z', 'linear', 1, 0),
        (3, ['rx', 'ry'], ['cry', 'cx'], 'circular', 2, 24)
    )
    @unpack
    def test_num_parameters(self, num_qubits, rot, ent, ent_mode, reps, expected):
        """Test the number of parameters."""
        two = TwoLocal(num_qubits, rotation_blocks=rot, entanglement_blocks=ent,
                       entanglement=ent_mode, reps=reps)

        with self.subTest(msg='num_parameters_settable'):
            self.assertEqual(two.num_parameters_settable, expected)

        with self.subTest(msg='num_parameters'):
            self.assertEqual(two.num_parameters, expected)

    def test_empty_two_local(self):
        """Test the setup of an empty two-local circuit."""
        two = TwoLocal()

        with self.subTest(msg='0 qubits'):
            self.assertEqual(two.num_qubits, 0)

        with self.subTest(msg='no blocks are set'):
            self.assertListEqual(two.rotation_blocks, [])
            self.assertListEqual(two.entanglement_blocks, [])

        with self.subTest(msg='equal to empty circuit'):
            self.assertEqual(two, QuantumCircuit())

    @data('rx', RXGate(Parameter('p')), RXGate, 'circuit')
    def test_various_block_types(self, rot):
        """Test setting the rotation blocks to various type and assert the output type is RX."""
        if rot == 'circuit':
            rot = QuantumCircuit(1)
            rot.rx(Parameter('angle'), 0)

        two = TwoLocal(3, rot, 'cz', reps=1)
        self.assertEqual(len(two.rotation_blocks), 1)
        rotation = two.rotation_blocks[0]

        # decompose
        self.assertIsInstance(rotation.data[0][0], RXGate)

    def test_parameter_setters(self):
        """Test different possibilities to set parameters."""
        two = TwoLocal(3, rotation_blocks='rx', entanglement='cz', reps=2)
        params = [0, 1, 2, Parameter('x'), Parameter('y'), Parameter('z'), 6, 7, 0]
        params_set = set(param for param in params if isinstance(param, Parameter))

        with self.subTest(msg='dict assign and copy'):
            ordered = two.ordered_parameters
            bound = two.assign_parameters(dict(zip(ordered, params)), inplace=False)
            self.assertEqual(bound.parameters, params_set)
            self.assertEqual(two.num_parameters, 9)

        with self.subTest(msg='list assign and copy'):
            ordered = two.ordered_parameters
            bound = two.assign_parameters(params, inplace=False)
            self.assertEqual(bound.parameters, params_set)
            self.assertEqual(two.num_parameters, 9)

        with self.subTest(msg='list assign inplace'):
            ordered = two.ordered_parameters
            two.assign_parameters(params, inplace=True)
            self.assertEqual(two.parameters, params_set)
            self.assertEqual(two.num_parameters, 3)
            self.assertEqual(two.num_parameters_settable, 9)

    def test_parameters_settable_is_constant(self):
        """Test the attribute num_parameters_settable does not change on parameter change."""
        two = TwoLocal(3, rotation_blocks='rx', entanglement='cz', reps=2)
        ordered_params = two.ordered_parameters

        x = Parameter('x')
        two.assign_parameters(dict(zip(ordered_params, [x] * two.num_parameters)), inplace=True)

        with self.subTest(msg='num_parameters collapsed to 1'):
            self.assertEqual(two.num_parameters, 1)

        with self.subTest(msg='num_parameters_settable remained constant'):
            self.assertEqual(two.num_parameters_settable, len(ordered_params))

    def test_iadd_to_circuit(self):
        """Test adding a two-local to an existing circuit."""
        two = TwoLocal(3, ['ry', 'rz'], 'cz', 'full', reps=1, insert_barriers=True)
        circuit = QuantumCircuit(3)
        circuit += two

        reference = QuantumCircuit(3)
        param_iter = iter(two.ordered_parameters)
        for i in range(3):
            reference.ry(next(param_iter), i)
        for i in range(3):
            reference.rz(next(param_iter), i)
        reference.barrier()
        reference.cz(0, 1)
        reference.cz(0, 2)
        reference.cz(1, 2)
        reference.barrier()
        for i in range(3):
            reference.ry(next(param_iter), i)
        for i in range(3):
            reference.rz(next(param_iter), i)

        self.assertCircuitEqual(circuit, reference)

    def test_adding_two(self):
        """Test adding two two-local circuits."""
        entangler_map = [[0, 3], [0, 2]]
        two = TwoLocal(4, [], 'cry', entangler_map, reps=1)
        circuit = two + two

        reference = QuantumCircuit(4)
        params = two.ordered_parameters
        for _ in range(2):
            reference.cry(params[0], 0, 3)
            reference.cry(params[1], 0, 2)

        self.assertCircuitEqual(reference, circuit)

    def test_ry_blocks(self):
        """Test that the RY circuit is instantiated correctly."""
        two = RY(4)
        with self.subTest(msg='test rotation gate'):
            self.assertEqual(len(two.rotation_blocks), 1)
            self.assertIsInstance(two.rotation_blocks[0].data[0][0], RYGate)

        with self.subTest(msg='test parameter bounds'):
            expected = [(-np.pi, np.pi)] * two.num_parameters
            np.testing.assert_almost_equal(two.parameter_bounds, expected)

    def test_ry_circuit(self):
        """Test an RY circuit."""
        num_qubits = 3
        reps = 2
        entanglement = 'full'
        entanglement_gate = 'cx'
        parameters = ParameterVector('theta', num_qubits * (reps + 1))
        param_iter = iter(parameters)

        expected = QuantumCircuit(3)
        for _ in range(reps):
            for i in range(num_qubits):
                expected.ry(next(param_iter), i)
            expected.cx(0, 1)
            expected.cx(0, 2)
            expected.cx(1, 2)
        for i in range(num_qubits):
            expected.ry(next(param_iter), i)

        library = RY(num_qubits, reps=reps, entanglement_blocks=entanglement_gate,
                     entanglement=entanglement).assign_parameters(parameters)

        self.assertCircuitEqual(library, expected)

    def test_ryrz_blocks(self):
        """Test that the RYRZ circuit is instantiated correctly."""
        two = RYRZ(3)
        with self.subTest(msg='test rotation gate'):
            self.assertEqual(len(two.rotation_blocks), 2)
            self.assertIsInstance(two.rotation_blocks[0].data[0][0], RYGate)
            self.assertIsInstance(two.rotation_blocks[1].data[0][0], RZGate)

        with self.subTest(msg='test parameter bounds'):
            expected = [(-np.pi, np.pi)] * two.num_parameters
            np.testing.assert_almost_equal(two.parameter_bounds, expected)

    def test_ryrz_circuit(self):
        """Test an RYRZ circuit."""
        num_qubits = 3
        reps = 2
        entanglement = 'circular'
        entanglement_gate = 'cz'
        parameters = ParameterVector('theta', 2 * num_qubits * (reps + 1))
        param_iter = iter(parameters)

        expected = QuantumCircuit(3)
        for _ in range(reps):
            for i in range(num_qubits):
                expected.ry(next(param_iter), i)
            for i in range(num_qubits):
                expected.rz(next(param_iter), i)
            expected.cz(2, 0)
            expected.cz(0, 1)
            expected.cz(1, 2)
        for i in range(num_qubits):
            expected.ry(next(param_iter), i)
        for i in range(num_qubits):
            expected.rz(next(param_iter), i)

        library = RYRZ(num_qubits, reps=reps, entanglement_blocks=entanglement_gate,
                       entanglement=entanglement).assign_parameters(parameters)

        self.assertCircuitEqual(library, expected)

    def test_swaprz_blocks(self):
        """Test that the SwapRZ circuit is instantiated correctly."""
        two = SwapRZ(5)
        with self.subTest(msg='test rotation gate'):
            self.assertEqual(len(two.rotation_blocks), 1)
            self.assertIsInstance(two.rotation_blocks[0].data[0][0], RZGate)

        with self.subTest(msg='test entanglement gate'):
            self.assertEqual(len(two.entanglement_blocks), 1)
            block = two.entanglement_blocks[0]
            self.assertEqual(len(block.data), 2)
            self.assertIsInstance(block.data[0][0], RXXGate)
            self.assertIsInstance(block.data[1][0], RYYGate)

        with self.subTest(msg='test parameter bounds'):
            expected = [(-np.pi, np.pi)] * two.num_parameters
            np.testing.assert_almost_equal(two.parameter_bounds, expected)

    def test_swaprz_circuit(self):
        """Test a SwapRZ circuit."""
        num_qubits = 3
        reps = 2
        entanglement = 'linear'
        parameters = ParameterVector('theta', num_qubits * (reps + 1) + reps * (num_qubits - 1))
        param_iter = iter(parameters)

        expected = QuantumCircuit(3)
        for _ in range(reps):
            for i in range(num_qubits):
                expected.rz(next(param_iter), i)
            shared_param = next(param_iter)
            expected.rxx(shared_param, 0, 1)
            expected.ryy(shared_param, 0, 1)
            shared_param = next(param_iter)
            expected.rxx(shared_param, 1, 2)
            expected.ryy(shared_param, 1, 2)
        for i in range(num_qubits):
            expected.rz(next(param_iter), i)

        library = SwapRZ(num_qubits, reps=reps,
                         entanglement=entanglement).assign_parameters(parameters)

        self.assertCircuitEqual(library, expected)


@ddt
class TestDataEncoding(QiskitTestCase):
    """Test the data encoding circuits."""

    def test_pauli_empty(self):
        """Test instantiating an empty Pauli expansion."""
        encoding = PauliExpansion()

        with self.subTest(msg='equal to empty circuit'):
            self.assertTrue(Operator(encoding).equiv(QuantumCircuit()))

        with self.subTest(msg='rotation blocks is H gate'):
            self.assertEqual(len(encoding.rotation_blocks), 1)
            self.assertIsInstance(encoding.rotation_blocks[0].data[0][0], HGate)

    @data((2, 3, ['X', 'YY']), (5, 2, ['ZZZXZ', 'XZ']))
    @unpack
    def test_num_parameters(self, num_qubits, reps, pauli_strings):
        """Test the number of parameters equals the number of qubits, independent of reps."""
        encoding = PauliExpansion(num_qubits, paulis=pauli_strings, reps=reps)
        self.assertEqual(encoding.num_parameters, num_qubits)
        self.assertEqual(encoding.num_parameters_settable, num_qubits)

    def test_pauli_evolution(self):
        """Test the generation of Pauli blocks."""
        encoding = PauliExpansion()
        time = 1.4
        with self.subTest(pauli_string='ZZ'):
            evo = QuantumCircuit(2)
            evo.cx(0, 1)
            evo.u1(2 * time, 1)
            evo.cx(0, 1)

            pauli = encoding.pauli_evolution('ZZ', time)
            self.assertTrue(Operator(pauli).equiv(evo))

        with self.subTest(pauli_string='XYZ'):
            evo = QuantumCircuit(3)
            # X on the most-significant, bottom qubit, Z on the top
            evo.h(2)
            evo.rx(np.pi / 2, 1)
            evo.cx(0, 1)
            evo.cx(1, 2)
            evo.u1(2 * time, 2)
            evo.cx(1, 2)
            evo.cx(0, 1)
            evo.rx(-np.pi / 2, 1)
            evo.h(2)

            pauli = encoding.pauli_evolution('XYZ', time)
            self.assertTrue(Operator(pauli).equiv(evo))

        with self.subTest(pauli_string='I'):
            evo = QuantumCircuit(1)
            pauli = encoding.pauli_evolution('I', time)
            self.assertTrue(Operator(pauli).equiv(evo))

    def test_first_order_circuit(self):
        """Test a first order expansion circuit."""
        times = [0.2, 1, np.pi, -1.2]
        encoding = FirstOrderExpansion(4, reps=3).assign_parameters(times)

        ref = QuantumCircuit(4)
        for _ in range(3):
            ref.h([0, 1, 2, 3])
            for i in range(4):
                ref.u1(2 * times[i], i)

        self.assertTrue(Operator(encoding).equiv(ref))

    def test_second_order_circuit(self):
        """Test a second order expansion circuit."""
        times = [0.2, 1, np.pi]
        encoding = SecondOrderExpansion(3, reps=2).assign_parameters(times)

        def zz_evolution(circuit, qubit1, qubit2):
            time = (np.pi - times[qubit1]) * (np.pi - times[qubit2])
            circuit.cx(qubit1, qubit2)
            circuit.u1(2 * time, qubit2)
            circuit.cx(qubit1, qubit2)

        ref = QuantumCircuit(3)
        for _ in range(2):
            ref.h([0, 1, 2])
            for i in range(3):
                ref.u1(2 * times[i], i)
            zz_evolution(ref, 0, 1)
            zz_evolution(ref, 0, 2)
            zz_evolution(ref, 1, 2)

        self.assertTrue(Operator(encoding).equiv(ref))


@ddt
class TestDiagonalGate(QiskitTestCase):
    """Test diagonal circuit."""

    @data(
        [0, 0],
        [0, 0.8],
        [0, 0, 1, 1],
        [0, 1, 0.5, 1],
        (2 * np.pi * np.random.rand(2 ** 3)),
        (2 * np.pi * np.random.rand(2 ** 4)),
        (2 * np.pi * np.random.rand(2 ** 5))
    )
    def test_diag_gate(self, phases):
        """Test correctness of diagonal decomposition."""
        diag = [np.exp(1j * ph) for ph in phases]
        qc = Diagonal(diag)
        simulated_diag = Statevector(Operator(qc).data.diagonal())
        ref_diag = Statevector(diag)

        self.assertTrue(simulated_diag.equiv(ref_diag))


if __name__ == '__main__':
    unittest.main()<|MERGE_RESOLUTION|>--- conflicted
+++ resolved
@@ -24,12 +24,8 @@
 from qiskit.circuit import (QuantumCircuit, QuantumRegister, Parameter, ParameterExpression,
                             ParameterVector)
 from qiskit.circuit.exceptions import CircuitError
-<<<<<<< HEAD
-from qiskit.circuit.library import (BlueprintCircuit, Permutation, IQP, XOR,
-=======
 from qiskit.circuit.library import (BlueprintCircuit, Permutation, QuantumVolume, XOR,
->>>>>>> 0e760cec
-                                    InnerProduct, OR, AND, QFT,
+                                    InnerProduct, OR, AND, QFT, IQP
                                     LinearPauliRotations, PolynomialPauliRotations,
                                     IntegerComparator, PiecewiseLinearPauliRotations,
                                     WeightedAdder, Diagonal, NLocal, TwoLocal, RY, RYRZ,
