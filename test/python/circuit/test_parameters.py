# This code is part of Qiskit.
#
# (C) Copyright IBM 2017, 2019.
#
# This code is licensed under the Apache License, Version 2.0. You may
# obtain a copy of this license in the LICENSE.txt file in the root directory
# of this source tree or at http://www.apache.org/licenses/LICENSE-2.0.
#
# Any modifications or derivative works of this code must retain this
# copyright notice, and modified files need to carry a notice indicating
# that they have been altered from the originals.

"""Test circuits with variable parameters."""
import unittest
import warnings
import cmath
import math
import copy
import pickle
from operator import add, mul, sub, truediv

from test import combine

import numpy
from ddt import data, ddt, named_data

import qiskit
import qiskit.circuit.library as circlib
from qiskit.circuit.library.standard_gates.rz import RZGate
from qiskit import BasicAer, ClassicalRegister, QuantumCircuit, QuantumRegister
from qiskit.circuit import Gate, Instruction, Parameter, ParameterExpression, ParameterVector
from qiskit.circuit.parametertable import ParameterReferences, ParameterTable, ParameterView
from qiskit.circuit.exceptions import CircuitError
from qiskit.compiler import assemble, transpile
from qiskit.execute_function import execute
from qiskit import pulse
from qiskit.quantum_info import Operator
from qiskit.test import QiskitTestCase
from qiskit.providers.fake_provider import FakeOurense
from qiskit.tools import parallel_map


def raise_if_parameter_table_invalid(circuit):
    """Validates the internal consistency of a ParameterTable and its
    containing QuantumCircuit. Intended for use in testing.

    Raises:
       CircuitError: if QuantumCircuit and ParameterTable are inconsistent.
    """

    table = circuit._parameter_table

    # Assert parameters present in circuit match those in table.
    circuit_parameters = {
        parameter
        for instruction in circuit._data
        for param in instruction.operation.params
        for parameter in param.parameters
        if isinstance(param, ParameterExpression)
    }
    table_parameters = set(table._table.keys())

    if circuit_parameters != table_parameters:
        raise CircuitError(
            "Circuit/ParameterTable Parameter mismatch. "
            "Circuit parameters: {}. "
            "Table parameters: {}.".format(circuit_parameters, table_parameters)
        )

    # Assert parameter locations in table are present in circuit.
    circuit_instructions = [instr.operation for instr in circuit._data]

    for parameter, instr_list in table.items():
        for instr, param_index in instr_list:
            if instr not in circuit_instructions:
                raise CircuitError(f"ParameterTable instruction not present in circuit: {instr}.")

            if not isinstance(instr.params[param_index], ParameterExpression):
                raise CircuitError(
                    "ParameterTable instruction does not have a "
                    "ParameterExpression at param_index {}: {}."
                    "".format(param_index, instr)
                )

            if parameter not in instr.params[param_index].parameters:
                raise CircuitError(
                    "ParameterTable instruction parameters does "
                    "not match ParameterTable key. Instruction "
                    "parameters: {} ParameterTable key: {}."
                    "".format(instr.params[param_index].parameters, parameter)
                )

    # Assert circuit has no other parameter locations other than those in table.
    for instruction in circuit._data:
        for param_index, param in enumerate(instruction.operation.params):
            if isinstance(param, ParameterExpression):
                parameters = param.parameters

                for parameter in parameters:
                    if (instruction.operation, param_index) not in table[parameter]:
                        raise CircuitError(
                            "Found parameterized instruction not "
                            "present in table. Instruction: {} "
                            "param_index: {}".format(instruction.operation, param_index)
                        )


@ddt
class TestParameters(QiskitTestCase):
    """Test Parameters."""

    def setUp(self):
        super().setUp()
        # TODO: delete once bind_parameters is removed from the codebase
        #  and related tests are also removed.
        warnings.filterwarnings(
            "ignore", category=DeprecationWarning, module=r"test\.python\.circuit\.test_parameters"
        )

    def test_gate(self):
        """Test instantiating gate with variable parameters"""
        theta = Parameter("θ")
        theta_gate = Gate("test", 1, params=[theta])
        self.assertEqual(theta_gate.name, "test")
        self.assertIsInstance(theta_gate.params[0], Parameter)

    def test_compile_quantum_circuit(self):
        """Test instantiating gate with variable parameters"""
        theta = Parameter("θ")
        qr = QuantumRegister(1)
        qc = QuantumCircuit(qr)
        qc.rx(theta, qr)
        backend = BasicAer.get_backend("qasm_simulator")
        qc_aer = transpile(qc, backend)
        self.assertIn(theta, qc_aer.parameters)

    def test_duplicate_name_on_append(self):
        """Test adding a second parameter object with the same name fails."""
        param_a = Parameter("a")
        param_a_again = Parameter("a")
        qc = QuantumCircuit(1)
        qc.rx(param_a, 0)
        self.assertRaises(CircuitError, qc.rx, param_a_again, 0)

    def test_get_parameters(self):
        """Test instantiating gate with variable parameters"""
        from qiskit.circuit.library.standard_gates.rx import RXGate

        theta = Parameter("θ")
        qr = QuantumRegister(1)
        qc = QuantumCircuit(qr)
        rxg = RXGate(theta)
        qc.append(rxg, [qr[0]], [])
        vparams = qc._parameter_table
        self.assertEqual(len(vparams), 1)
        self.assertIs(theta, next(iter(vparams)))
        self.assertEqual(rxg, next(iter(vparams[theta]))[0])

    def test_get_parameters_by_index(self):
        """Test getting parameters by index"""
        x = Parameter("x")
        y = Parameter("y")
        z = Parameter("z")
        v = ParameterVector("v", 3)
        qc = QuantumCircuit(1)
        qc.rx(x, 0)
        qc.rz(z, 0)
        qc.ry(y, 0)
        qc.u(*v, 0)
        self.assertEqual(x, qc.parameters[3])
        self.assertEqual(y, qc.parameters[4])
        self.assertEqual(z, qc.parameters[5])
        for i, vi in enumerate(v):
            self.assertEqual(vi, qc.parameters[i])

    def test_bind_parameters_anonymously(self):
        """Test setting parameters by insertion order anonymously"""
        phase = Parameter("phase")
        x = Parameter("x")
        y = Parameter("y")
        z = Parameter("z")
        v = ParameterVector("v", 3)
        qc = QuantumCircuit(1, global_phase=phase)
        qc.rx(x, 0)
        qc.rz(z, 0)
        qc.ry(y, 0)
        qc.u(*v, 0)
        params = [0.1 * i for i in range(len(qc.parameters))]

        order = [phase] + v[:] + [x, y, z]
        param_dict = dict(zip(order, params))
        for assign_fun in ["bind_parameters", "assign_parameters"]:
            with self.subTest(assign_fun=assign_fun):
                bqc_anonymous = getattr(qc, assign_fun)(params)
                bqc_list = getattr(qc, assign_fun)(param_dict)
                self.assertEqual(bqc_anonymous, bqc_list)

    def test_bind_parameters_allow_unknown(self):
        """Test binding parameters allowing unknown parameters."""
        a = Parameter("a")
        b = Parameter("b")
        c = a.bind({a: 1, b: 1}, allow_unknown_parameters=True)
        self.assertEqual(c, a.bind({a: 1}))

    @data(QuantumCircuit.assign_parameters, QuantumCircuit.bind_parameters)
    def test_bind_parameters_custom_definition_global_phase(self, assigner):
        """Test that a custom gate with a parametrised `global_phase` is assigned correctly."""
        x = Parameter("x")
        custom = QuantumCircuit(1, global_phase=x).to_gate()
        base = QuantumCircuit(1)
        base.append(custom, [0], [])

        test = Operator(assigner(base, {x: math.pi}))
        expected = Operator(numpy.array([[-1, 0], [0, -1]]))
        self.assertEqual(test, expected)

    def test_bind_half_single_precision(self):
        """Test binding with 16bit and 32bit floats."""
        phase = Parameter("phase")
        x = Parameter("x")
        y = Parameter("y")
        z = Parameter("z")
        v = ParameterVector("v", 3)
        for i in (numpy.float16, numpy.float32):
            with self.subTest(float_type=i):
                expr = (v[0] * (x + y + z) + phase) - (v[2] * v[1])
                params = numpy.array([0.1 * j for j in range(8)], dtype=i)
                order = [phase] + v[:] + [x, y, z]
                param_dict = dict(zip(order, params))
                bound_value = expr.bind(param_dict)
                self.assertAlmostEqual(float(bound_value), 0.09, delta=1e-4)

    def test_parameter_order(self):
        """Test the parameters are sorted by name but parameter vector order takes precedence.

        This means that the following set of parameters

            {a, z, x[0], x[1], x[2], x[3], x[10], x[11]}

        will be sorted as

            [a, x[0], x[1], x[2], x[3], x[10], x[11], z]

        """
        a, b, some_name, z = (Parameter(name) for name in ["a", "b", "some_name", "z"])
        x = ParameterVector("x", 12)
        a_vector = ParameterVector("a_vector", 15)

        qc = QuantumCircuit(2)
        qc.p(z, 0)
        for i, x_i in enumerate(reversed(x)):
            qc.rx(x_i, i % 2)
        qc.cry(a, 0, 1)
        qc.crz(some_name, 1, 0)
        for v_i in a_vector[::2]:
            qc.p(v_i, 0)
        for v_i in a_vector[1::2]:
            qc.p(v_i, 1)
        qc.p(b, 0)

        expected_order = [a] + a_vector[:] + [b, some_name] + x[:] + [z]
        actual_order = qc.parameters

        self.assertListEqual(expected_order, list(actual_order))

    @data(True, False)
    def test_parameter_order_compose(self, front):
        """Test the parameter order is correctly maintained upon composing circuits."""
        x = Parameter("x")
        y = Parameter("y")
        qc1 = QuantumCircuit(1)
        qc1.p(x, 0)
        qc2 = QuantumCircuit(1)
        qc2.rz(y, 0)

        order = [x, y]

        composed = qc1.compose(qc2, front=front)

        self.assertListEqual(list(composed.parameters), order)

    def test_parameter_order_append(self):
        """Test the parameter order is correctly maintained upon appending circuits."""
        x = Parameter("x")
        y = Parameter("y")
        qc1 = QuantumCircuit(1)
        qc1.p(x, 0)
        qc2 = QuantumCircuit(1)
        qc2.rz(y, 0)

        qc1.append(qc2, [0])

        self.assertListEqual(list(qc1.parameters), [x, y])

    def test_parameter_order_composing_nested_circuit(self):
        """Test the parameter order after nesting circuits and instructions."""
        x = ParameterVector("x", 5)
        inner = QuantumCircuit(1)
        inner.rx(x[0], [0])

        mid = QuantumCircuit(2)
        mid.p(x[1], 1)
        mid.append(inner, [0])
        mid.p(x[2], 0)
        mid.append(inner, [0])

        outer = QuantumCircuit(2)
        outer.compose(mid, inplace=True)
        outer.ryy(x[3], 0, 1)
        outer.compose(inner, inplace=True)
        outer.rz(x[4], 0)

        order = [x[0], x[1], x[2], x[3], x[4]]

        self.assertListEqual(list(outer.parameters), order)

    def test_is_parameterized(self):
        """Test checking if a gate is parameterized (bound/unbound)"""
        from qiskit.circuit.library.standard_gates.h import HGate
        from qiskit.circuit.library.standard_gates.rx import RXGate

        theta = Parameter("θ")
        rxg = RXGate(theta)
        self.assertTrue(rxg.is_parameterized())
        theta_bound = theta.bind({theta: 3.14})
        rxg = RXGate(theta_bound)
        self.assertFalse(rxg.is_parameterized())
        h_gate = HGate()
        self.assertFalse(h_gate.is_parameterized())

    def test_fix_variable(self):
        """Test setting a variable to a constant value"""
        theta = Parameter("θ")
        qr = QuantumRegister(1)
        qc = QuantumCircuit(qr)
        qc.rx(theta, qr)
        qc.u(0, theta, 0, qr)

        # test for both `bind_parameters` and `assign_parameters`
        for assign_fun in ["bind_parameters", "assign_parameters"]:
            with self.subTest(assign_fun=assign_fun):
                bqc = getattr(qc, assign_fun)({theta: 0.5})
                self.assertEqual(float(bqc.data[0].operation.params[0]), 0.5)
                self.assertEqual(float(bqc.data[1].operation.params[1]), 0.5)
                bqc = getattr(qc, assign_fun)({theta: 0.6})
                self.assertEqual(float(bqc.data[0].operation.params[0]), 0.6)
                self.assertEqual(float(bqc.data[1].operation.params[1]), 0.6)

    def test_multiple_parameters(self):
        """Test setting multiple parameters"""
        theta = Parameter("θ")
        x = Parameter("x")
        qr = QuantumRegister(1)
        qc = QuantumCircuit(qr)
        qc.rx(theta, qr)
        qc.u(0, theta, x, qr)
        self.assertEqual(qc.parameters, {theta, x})

    def test_multiple_named_parameters(self):
        """Test setting multiple named/keyword argument based parameters"""
        theta = Parameter(name="θ")
        x = Parameter(name="x")
        qr = QuantumRegister(1)
        qc = QuantumCircuit(qr)
        qc.rx(theta, qr)
        qc.u(0, theta, x, qr)
        self.assertEqual(theta.name, "θ")
        self.assertEqual(qc.parameters, {theta, x})

    @named_data(
        ["int", 2, int],
        ["float", 2.5, float],
        ["float16", numpy.float16(2.5), float],
        ["float32", numpy.float32(2.5), float],
        ["float64", numpy.float64(2.5), float],
    )
    def test_circuit_assignment_to_numeric(self, value, type_):
        """Test binding a numeric value to a circuit instruction"""
        x = Parameter("x")
        qc = QuantumCircuit(1)
        qc.append(Instruction("inst", 1, 0, [x]), (0,))
        qc.assign_parameters({x: value}, inplace=True)
        bound = qc.data[0].operation.params[0]
        self.assertIsInstance(bound, type_)
        self.assertEqual(bound, value)

    def test_partial_binding(self):
        """Test that binding a subset of circuit parameters returns a new parameterized circuit."""
        theta = Parameter("θ")
        x = Parameter("x")
        qr = QuantumRegister(1)
        qc = QuantumCircuit(qr)
        qc.rx(theta, qr)
        qc.u(0, theta, x, qr)

        # test for both `bind_parameters` and `assign_parameters`
        for assign_fun in ["bind_parameters", "assign_parameters"]:
            with self.subTest(assign_fun=assign_fun):
                pqc = getattr(qc, assign_fun)({theta: 2})

                self.assertEqual(pqc.parameters, {x})

                self.assertEqual(float(pqc.data[0].operation.params[0]), 2)
                self.assertEqual(float(pqc.data[1].operation.params[1]), 2)

    @data(True, False)
    def test_mixed_binding(self, inplace):
        """Test we can bind a mixed dict with Parameter objects and floats."""
        theta = Parameter("θ")
        x, new_x = Parameter("x"), Parameter("new_x")
        qr = QuantumRegister(1)
        qc = QuantumCircuit(qr)
        qc.rx(theta, qr)
        qc.u(0, theta, x, qr)

        pqc = qc.assign_parameters({theta: 2, x: new_x}, inplace=inplace)
        if inplace:
            self.assertEqual(qc.parameters, {new_x})
        else:
            self.assertEqual(pqc.parameters, {new_x})

    def test_expression_partial_binding(self):
        """Test that binding a subset of expression parameters returns a new
        parameterized circuit."""
        theta = Parameter("θ")
        phi = Parameter("phi")

        qr = QuantumRegister(1)
        qc = QuantumCircuit(qr)
        qc.rx(theta + phi, qr)

        # test for both `bind_parameters` and `assign_parameters`
        for assign_fun in ["bind_parameters", "assign_parameters"]:
            with self.subTest(assign_fun=assign_fun):
                pqc = getattr(qc, assign_fun)({theta: 2})

                self.assertEqual(pqc.parameters, {phi})

                self.assertTrue(isinstance(pqc.data[0].operation.params[0], ParameterExpression))
                self.assertEqual(str(pqc.data[0].operation.params[0]), "phi + 2")

                fbqc = getattr(pqc, assign_fun)({phi: 1.0})

                self.assertEqual(fbqc.parameters, set())
                self.assertIsInstance(fbqc.data[0].operation.params[0], float)
                self.assertEqual(float(fbqc.data[0].operation.params[0]), 3)

    def test_two_parameter_expression_binding(self):
        """Verify that for a circuit with parameters theta and phi that
        we can correctly assign theta to -phi.
        """
        theta = Parameter("theta")
        phi = Parameter("phi")

        qc = QuantumCircuit(1)
        qc.rx(theta, 0)
        qc.ry(phi, 0)

        self.assertEqual(len(qc._parameter_table[theta]), 1)
        self.assertEqual(len(qc._parameter_table[phi]), 1)

        qc.assign_parameters({theta: -phi}, inplace=True)

        self.assertEqual(len(qc._parameter_table[phi]), 2)

    def test_expression_partial_binding_zero(self):
        """Verify that binding remains possible even if a previous partial bind
        would reduce the expression to zero.
        """
        theta = Parameter("theta")
        phi = Parameter("phi")

        qc = QuantumCircuit(1)
        qc.p(theta * phi, 0)

        # test for both `bind_parameters` and `assign_parameters`
        for assign_fun in ["bind_parameters", "assign_parameters"]:
            with self.subTest(assign_fun=assign_fun):
                pqc = getattr(qc, assign_fun)({theta: 0})

                self.assertEqual(pqc.parameters, {phi})

                self.assertTrue(isinstance(pqc.data[0].operation.params[0], ParameterExpression))
                self.assertEqual(str(pqc.data[0].operation.params[0]), "0")

                fbqc = getattr(pqc, assign_fun)({phi: 1})

                self.assertEqual(fbqc.parameters, set())
                self.assertIsInstance(fbqc.data[0].operation.params[0], int)
                self.assertEqual(float(fbqc.data[0].operation.params[0]), 0)

    def test_raise_if_assigning_params_not_in_circuit(self):
        """Verify binding parameters which are not present in the circuit raises an error."""
        x = Parameter("x")
        y = Parameter("y")
        z = ParameterVector("z", 3)
        qr = QuantumRegister(1)

        # test for both `bind_parameters` and `assign_parameters`
        for assign_fun in ["bind_parameters", "assign_parameters"]:
            qc = QuantumCircuit(qr)
            with self.subTest(assign_fun=assign_fun):
                # TODO: delete once bind_parameters is removed from the codebase
                warnings.filterwarnings("ignore", category=DeprecationWarning)

                qc.p(0.1, qr[0])
                self.assertRaises(CircuitError, getattr(qc, assign_fun), {x: 1})
                qc.p(x, qr[0])
                self.assertRaises(CircuitError, getattr(qc, assign_fun), {x: 1, y: 2})
                qc.p(z[1], qr[0])
                self.assertRaises(CircuitError, getattr(qc, assign_fun), {z: [3, 4, 5]})
                self.assertRaises(CircuitError, getattr(qc, assign_fun), {"a_str": 6})
                self.assertRaises(CircuitError, getattr(qc, assign_fun), {None: 7})

    def test_gate_multiplicity_binding(self):
        """Test binding when circuit contains multiple references to same gate"""

        qc = QuantumCircuit(1)
        theta = Parameter("theta")
        gate = RZGate(theta)
        qc.append(gate, [0], [])
        qc.append(gate, [0], [])
        # test for both `bind_parameters` and `assign_parameters`
        for assign_fun in ["bind_parameters", "assign_parameters"]:
            with self.subTest(assign_fun=assign_fun):
                qc2 = getattr(qc, assign_fun)({theta: 1.0})
                self.assertEqual(len(qc2._parameter_table), 0)
                for instruction in qc2.data:
                    self.assertEqual(float(instruction.operation.params[0]), 1.0)

    def test_calibration_assignment(self):
        """That that calibration mapping and the schedules they map are assigned together."""
        theta = Parameter("theta")
        circ = QuantumCircuit(3, 3)
        circ.append(Gate("rxt", 1, [theta]), [0])
        circ.measure(0, 0)

        rxt_q0 = pulse.Schedule(
            pulse.Play(
                pulse.library.Gaussian(duration=128, sigma=16, amp=0.2 * theta / 3.14),
                pulse.DriveChannel(0),
            )
        )

        circ.add_calibration("rxt", [0], rxt_q0, [theta])
        circ = circ.assign_parameters({theta: 3.14})

        instruction = circ.data[0]
        cal_key = (
            tuple(circ.find_bit(q).index for q in instruction.qubits),
            tuple(instruction.operation.params),
        )
        self.assertEqual(cal_key, ((0,), (3.14,)))
        # Make sure that key from instruction data matches the calibrations dictionary
        self.assertIn(cal_key, circ.calibrations["rxt"])
        sched = circ.calibrations["rxt"][cal_key]
        self.assertEqual(sched.instructions[0][1].pulse.amp, 0.2)

    def test_calibration_assignment_doesnt_mutate(self):
        """That that assignment doesn't mutate the original circuit."""
        theta = Parameter("theta")
        circ = QuantumCircuit(3, 3)
        circ.append(Gate("rxt", 1, [theta]), [0])
        circ.measure(0, 0)

        rxt_q0 = pulse.Schedule(
            pulse.Play(
                pulse.library.Gaussian(duration=128, sigma=16, amp=0.2 * theta / 3.14),
                pulse.DriveChannel(0),
            )
        )

        circ.add_calibration("rxt", [0], rxt_q0, [theta])
        circ_copy = copy.deepcopy(circ)
        assigned_circ = circ.assign_parameters({theta: 3.14})

        self.assertEqual(circ.calibrations, circ_copy.calibrations)
        self.assertNotEqual(assigned_circ.calibrations, circ.calibrations)

    def test_calibration_assignment_w_expressions(self):
        """That calibrations with multiple parameters are assigned correctly"""
        theta = Parameter("theta")
        sigma = Parameter("sigma")
        circ = QuantumCircuit(3, 3)
        circ.append(Gate("rxt", 1, [theta / 2, sigma]), [0])
        circ.measure(0, 0)

        rxt_q0 = pulse.Schedule(
            pulse.Play(
                pulse.library.Gaussian(duration=128, sigma=4 * sigma, amp=0.2 * theta / 3.14),
                pulse.DriveChannel(0),
            )
        )

        circ.add_calibration("rxt", [0], rxt_q0, [theta / 2, sigma])
        circ = circ.assign_parameters({theta: 3.14, sigma: 4})

        instruction = circ.data[0]
        cal_key = (
            tuple(circ.find_bit(q).index for q in instruction.qubits),
            tuple(instruction.operation.params),
        )
        self.assertEqual(cal_key, ((0,), (3.14 / 2, 4)))
        # Make sure that key from instruction data matches the calibrations dictionary
        self.assertIn(cal_key, circ.calibrations["rxt"])
        sched = circ.calibrations["rxt"][cal_key]
        self.assertEqual(sched.instructions[0][1].pulse.amp, 0.2)
        self.assertEqual(sched.instructions[0][1].pulse.sigma, 16)

    def test_substitution(self):
        """Test Parameter substitution (vs bind)."""
        alpha = Parameter("⍺")
        beta = Parameter("beta")
        schedule = pulse.Schedule(pulse.ShiftPhase(alpha, pulse.DriveChannel(0)))

        circ = QuantumCircuit(3, 3)
        circ.append(Gate("my_rz", 1, [alpha]), [0])
        circ.add_calibration("my_rz", [0], schedule, [alpha])

        circ = circ.assign_parameters({alpha: 2 * beta})

        circ = circ.assign_parameters({beta: 1.57})
        cal_sched = circ.calibrations["my_rz"][((0,), (3.14,))]
        self.assertEqual(float(cal_sched.instructions[0][1].phase), 3.14)

    def test_partial_assignment(self):
        """Expressions of parameters with partial assignment."""
        alpha = Parameter("⍺")
        beta = Parameter("beta")
        gamma = Parameter("γ")
        phi = Parameter("ϕ")

        with pulse.build() as my_cal:
            pulse.set_frequency(alpha + beta, pulse.DriveChannel(0))
            pulse.shift_frequency(gamma + beta, pulse.DriveChannel(0))
            pulse.set_phase(phi, pulse.DriveChannel(1))

        circ = QuantumCircuit(2, 2)
        circ.append(Gate("custom", 2, [alpha, beta, gamma, phi]), [0, 1])
        circ.add_calibration("custom", [0, 1], my_cal, [alpha, beta, gamma, phi])

        # Partial bind
        delta = 1e9
        freq = 4.5e9
        shift = 0.5e9
        phase = 3.14 / 4

        circ = circ.assign_parameters({alpha: freq - delta})
        cal_sched = list(circ.calibrations["custom"].values())[0]
        self.assertEqual(cal_sched.instructions[0][1].frequency, freq - delta + beta)

        circ = circ.assign_parameters({beta: delta})
        cal_sched = list(circ.calibrations["custom"].values())[0]
        self.assertEqual(float(cal_sched.instructions[0][1].frequency), freq)
        self.assertEqual(cal_sched.instructions[1][1].frequency, gamma + delta)

        circ = circ.assign_parameters({gamma: shift - delta})
        cal_sched = list(circ.calibrations["custom"].values())[0]
        self.assertEqual(float(cal_sched.instructions[1][1].frequency), shift)

        self.assertEqual(cal_sched.instructions[2][1].phase, phi)
        circ = circ.assign_parameters({phi: phase})
        cal_sched = list(circ.calibrations["custom"].values())[0]
        self.assertEqual(float(cal_sched.instructions[2][1].phase), phase)

    def test_circuit_generation(self):
        """Test creating a series of circuits parametrically"""
        theta = Parameter("θ")
        qr = QuantumRegister(1)
        qc = QuantumCircuit(qr)
        qc.rx(theta, qr)
        backend = BasicAer.get_backend("qasm_simulator")
        qc_aer = transpile(qc, backend)

        # generate list of circuits
        for assign_fun in ["bind_parameters", "assign_parameters"]:
            with self.subTest(assign_fun=assign_fun):
                circs = []
                theta_list = numpy.linspace(0, numpy.pi, 20)
                for theta_i in theta_list:
                    circs.append(getattr(qc_aer, assign_fun)({theta: theta_i}))
                qobj = assemble(circs)
                for index, theta_i in enumerate(theta_list):
                    res = float(qobj.experiments[index].instructions[0].params[0])
                    self.assertTrue(math.isclose(res, theta_i), f"{res} != {theta_i}")

    def test_circuit_composition(self):
        """Test preservation of parameters when combining circuits."""
        theta = Parameter("θ")
        qr = QuantumRegister(1)
        cr = ClassicalRegister(1)
        qc1 = QuantumCircuit(qr, cr)
        qc1.rx(theta, qr)

        phi = Parameter("phi")
        qc2 = QuantumCircuit(qr, cr)
        qc2.ry(phi, qr)
        qc2.h(qr)
        qc2.measure(qr, cr)

        qc3 = qc1.compose(qc2)
        self.assertEqual(qc3.parameters, {theta, phi})

    def test_composite_instruction(self):
        """Test preservation of parameters via parameterized instructions."""
        theta = Parameter("θ")
        qr1 = QuantumRegister(1, name="qr1")
        qc1 = QuantumCircuit(qr1)
        qc1.rx(theta, qr1)
        qc1.rz(numpy.pi / 2, qr1)
        qc1.ry(theta, qr1)
        gate = qc1.to_instruction()
        self.assertEqual(gate.params, [theta])

        phi = Parameter("phi")
        qr2 = QuantumRegister(3, name="qr2")
        qc2 = QuantumCircuit(qr2)
        qc2.ry(phi, qr2[0])
        qc2.h(qr2)
        qc2.append(gate, qargs=[qr2[1]])
        self.assertEqual(qc2.parameters, {theta, phi})

    def test_parameter_name_conflicts_raises(self):
        """Verify attempting to add different parameters with matching names raises an error."""
        theta1 = Parameter("theta")
        theta2 = Parameter("theta")

        qr = QuantumRegister(1)
        qc = QuantumCircuit(qr)

        qc.p(theta1, 0)

        self.assertRaises(CircuitError, qc.p, theta2, 0)

    def test_bind_ryrz_vector(self):
        """Test binding a list of floats to a ParameterVector"""
        qc = QuantumCircuit(4)
        depth = 4
        theta = ParameterVector("θ", length=len(qc.qubits) * depth * 2)
        theta_iter = iter(theta)
        for _ in range(depth):
            for q in qc.qubits:
                qc.ry(next(theta_iter), q)
                qc.rz(next(theta_iter), q)
            for i, q in enumerate(qc.qubits[:-1]):
                qc.cx(qc.qubits[i], qc.qubits[i + 1])
            qc.barrier()
        theta_vals = numpy.linspace(0, 1, len(theta)) * numpy.pi
        self.assertEqual(set(qc.parameters), set(theta.params))
        for assign_fun in ["bind_parameters", "assign_parameters"]:
            with self.subTest(assign_fun=assign_fun):
                bqc = getattr(qc, assign_fun)({theta: theta_vals})
                for instruction in bqc.data:
                    if hasattr(instruction.operation, "params") and instruction.operation.params:
                        self.assertIn(float(instruction.operation.params[0]), theta_vals)

    def test_compile_vector(self):
        """Test compiling a circuit with an unbound ParameterVector"""
        qc = QuantumCircuit(4)
        depth = 4
        theta = ParameterVector("θ", length=len(qc.qubits) * depth * 2)
        theta_iter = iter(theta)
        for _ in range(depth):
            for q in qc.qubits:
                qc.ry(next(theta_iter), q)
                qc.rz(next(theta_iter), q)
            for i, q in enumerate(qc.qubits[:-1]):
                qc.cx(qc.qubits[i], qc.qubits[i + 1])
            qc.barrier()
        backend = BasicAer.get_backend("qasm_simulator")
        qc_aer = transpile(qc, backend)
        for param in theta:
            self.assertIn(param, qc_aer.parameters)

    def test_instruction_ryrz_vector(self):
        """Test constructing a circuit from instructions with remapped ParameterVectors"""
        qubits = 5
        depth = 4
        ryrz = QuantumCircuit(qubits, name="ryrz")
        theta = ParameterVector("θ0", length=len(ryrz.qubits) * 2)
        theta_iter = iter(theta)
        for q in ryrz.qubits:
            ryrz.ry(next(theta_iter), q)
            ryrz.rz(next(theta_iter), q)

        cxs = QuantumCircuit(qubits - 1, name="cxs")
        for i, _ in enumerate(cxs.qubits[:-1:2]):
            cxs.cx(cxs.qubits[2 * i], cxs.qubits[2 * i + 1])

        paramvecs = []
        qc = QuantumCircuit(qubits)
        for i in range(depth):
            theta_l = ParameterVector(f"θ{i + 1}", length=len(ryrz.qubits) * 2)
            ryrz_inst = ryrz.to_instruction(parameter_map={theta: theta_l})
            paramvecs += [theta_l]
            qc.append(ryrz_inst, qargs=qc.qubits)
            qc.append(cxs, qargs=qc.qubits[1:])
            qc.append(cxs, qargs=qc.qubits[:-1])
            qc.barrier()

        backend = BasicAer.get_backend("qasm_simulator")
        qc_aer = transpile(qc, backend)
        for vec in paramvecs:
            for param in vec:
                self.assertIn(param, qc_aer.parameters)

    def test_parameter_equality_through_serialization(self):
        """Verify parameters maintain their equality after serialization."""

        x1 = Parameter("x")
        x2 = Parameter("x")

        x1_p = pickle.loads(pickle.dumps(x1))
        x2_p = pickle.loads(pickle.dumps(x2))

        self.assertEqual(x1, x1_p)
        self.assertEqual(x2, x2_p)

        self.assertNotEqual(x1, x2_p)
        self.assertNotEqual(x2, x1_p)

    def test_parameter_vector_equality_through_serialization(self):
        """Verify elements of parameter vectors maintain their equality after serialization."""

        x1 = ParameterVector("x", 2)
        x2 = ParameterVector("x", 2)

        x1_p = pickle.loads(pickle.dumps(x1))
        x2_p = pickle.loads(pickle.dumps(x2))

        self.assertEqual(x1[0], x1_p[0])
        self.assertEqual(x2[0], x2_p[0])

        self.assertNotEqual(x1[0], x2_p[0])
        self.assertNotEqual(x2[0], x1_p[0])

        self.assertIs(x1_p[0].vector, x1_p)
        self.assertIs(x2_p[0].vector, x2_p)
        self.assertEqual([p.index for p in x1_p], list(range(len(x1_p))))
        self.assertEqual([p.index for p in x2_p], list(range(len(x2_p))))

    @data("single", "vector")
    def test_parameter_equality_to_expression(self, ptype):
        """Verify that parameters compare equal to `ParameterExpression`s that represent the same
        thing."""

        if ptype == "single":
            x1 = Parameter("x")
            x2 = Parameter("x")
        else:
            x1 = ParameterVector("x", 2)[0]
            x2 = ParameterVector("x", 2)[0]

        x1_expr = x1 + 0
        # Smoke test: the test isn't valid if that above expression remains a `Parameter`; we need
        # it to have upcast to `ParameterExpression`.
        self.assertNotIsInstance(x1_expr, Parameter)
        x2_expr = x2 + 0
        self.assertNotIsInstance(x2_expr, Parameter)

        self.assertEqual(x1, x1_expr)
        self.assertEqual(x2, x2_expr)

        self.assertNotEqual(x1, x2_expr)
        self.assertNotEqual(x2, x1_expr)

        # Since these two pairs of objects compared equal, they must have the same hash as well.
        self.assertEqual(hash(x1), hash(x1_expr))
        self.assertEqual(hash(x2), hash(x2_expr))

    def test_binding_parameterized_circuits_built_in_multiproc(self):
        """Verify subcircuits built in a subprocess can still be bound."""
        # ref: https://github.com/Qiskit/qiskit-terra/issues/2429

        num_processes = 4

        qr = QuantumRegister(3)
        cr = ClassicalRegister(3)

        circuit = QuantumCircuit(qr, cr)
        parameters = [Parameter(f"x{i}") for i in range(num_processes)]

        results = parallel_map(
            _construct_circuit, parameters, task_args=(qr,), num_processes=num_processes
        )

        for qc in results:
            circuit.compose(qc, inplace=True)

        parameter_values = [{x: 1.0 for x in parameters}]

        qobj = assemble(
            circuit,
            backend=BasicAer.get_backend("qasm_simulator"),
            parameter_binds=parameter_values,
        )

        self.assertEqual(len(qobj.experiments), 1)
        self.assertEqual(len(qobj.experiments[0].instructions), 4)
        self.assertTrue(
            all(
                len(inst.params) == 1
                and isinstance(inst.params[0], float)
                and float(inst.params[0]) == 1
                for inst in qobj.experiments[0].instructions
            )
        )

    def test_transpiling_multiple_parameterized_circuits(self):
        """Verify several parameterized circuits can be transpiled at once."""
        # ref: https://github.com/Qiskit/qiskit-terra/issues/2864

        qr = QuantumRegister(1)
        qc1 = QuantumCircuit(qr)
        qc2 = QuantumCircuit(qr)

        theta = Parameter("theta")

        qc1.u(theta, 0, 0, qr[0])
        qc2.u(theta, 3.14, 0, qr[0])

        circuits = [qc1, qc2]

        job = execute(
            circuits,
            BasicAer.get_backend("unitary_simulator"),
            shots=512,
            parameter_binds=[{theta: 1}],
        )

        self.assertTrue(len(job.result().results), 2)

    @data(0, 1, 2, 3)
    def test_transpile_across_optimization_levels(self, opt_level):
        """Verify parameterized circuits can be transpiled with all default pass managers."""

        qc = QuantumCircuit(5, 5)

        theta = Parameter("theta")
        phi = Parameter("phi")

        qc.rx(theta, 0)
        qc.x(0)
        for i in range(5 - 1):
            qc.rxx(phi, i, i + 1)

        qc.measure(range(5 - 1), range(5 - 1))

        transpile(qc, FakeOurense(), optimization_level=opt_level)

    def test_repeated_gates_to_dag_and_back(self):
        """Verify circuits with repeated parameterized gates can be converted
        to DAG and back, maintaining consistency of circuit._parameter_table."""

        from qiskit.converters import circuit_to_dag, dag_to_circuit

        qr = QuantumRegister(1)
        qc = QuantumCircuit(qr)
        theta = Parameter("theta")

        qc.p(theta, qr[0])

        double_qc = qc.compose(qc)
        test_qc = dag_to_circuit(circuit_to_dag(double_qc))

        for assign_fun in ["bind_parameters", "assign_parameters"]:
            with self.subTest(assign_fun=assign_fun):
                bound_test_qc = getattr(test_qc, assign_fun)({theta: 1})
                self.assertEqual(len(bound_test_qc.parameters), 0)

    def test_rebinding_instruction_copy(self):
        """Test rebinding a copied instruction does not modify the original."""

        theta = Parameter("th")

        qc = QuantumCircuit(1)
        qc.rx(theta, 0)
        instr = qc.to_instruction()

        qc1 = QuantumCircuit(1)
        qc1.append(instr, [0])

        for assign_fun in ["bind_parameters", "assign_parameters"]:
            with self.subTest(assign_fun=assign_fun):
                output1 = getattr(qc1, assign_fun)({theta: 0.1}).decompose()
                output2 = getattr(qc1, assign_fun)({theta: 0.2}).decompose()

                expected1 = QuantumCircuit(1)
                expected1.rx(0.1, 0)

                expected2 = QuantumCircuit(1)
                expected2.rx(0.2, 0)

                self.assertEqual(expected1, output1)
                self.assertEqual(expected2, output2)

    def test_sign_of_parameter(self):
        """Test returning the sign of the value of the parameter"""

        b = Parameter("phi")
        sign_of_parameter = b.sign()
        self.assertEqual(sign_of_parameter.assign(b, -3), -1)
        self.assertEqual(sign_of_parameter.assign(b, 2), 1)
        self.assertEqual(sign_of_parameter.assign(b, 0), 0)

    @combine(target_type=["gate", "instruction"], parameter_type=["numbers", "parameters"])
    def test_decompose_propagates_bound_parameters(self, target_type, parameter_type):
        """Verify bind-before-decompose preserves bound values."""
        # ref: https://github.com/Qiskit/qiskit-terra/issues/2482
        theta = Parameter("th")
        qc = QuantumCircuit(1)
        qc.rx(theta, 0)

        if target_type == "gate":
            inst = qc.to_gate()
        elif target_type == "instruction":
            inst = qc.to_instruction()

        qc2 = QuantumCircuit(1)
        qc2.append(inst, [0])

        if parameter_type == "numbers":
            bound_qc2 = qc2.assign_parameters({theta: 0.5})
            expected_parameters = set()
            expected_qc2 = QuantumCircuit(1)
            expected_qc2.rx(0.5, 0)
        else:
            phi = Parameter("ph")
            bound_qc2 = qc2.assign_parameters({theta: phi})
            expected_parameters = {phi}
            expected_qc2 = QuantumCircuit(1)
            expected_qc2.rx(phi, 0)

        decomposed_qc2 = bound_qc2.decompose()

        with self.subTest(msg="testing parameters of initial circuit"):
            self.assertEqual(qc2.parameters, {theta})

        with self.subTest(msg="testing parameters of bound circuit"):
            self.assertEqual(bound_qc2.parameters, expected_parameters)

        with self.subTest(msg="testing parameters of deep decomposed bound circuit"):
            self.assertEqual(decomposed_qc2.parameters, expected_parameters)

        with self.subTest(msg="testing deep decomposed circuit"):
            self.assertEqual(decomposed_qc2, expected_qc2)

    @combine(target_type=["gate", "instruction"], parameter_type=["numbers", "parameters"])
    def test_decompose_propagates_deeply_bound_parameters(self, target_type, parameter_type):
        """Verify bind-before-decompose preserves deeply bound values."""
        theta = Parameter("th")
        qc1 = QuantumCircuit(1)
        qc1.rx(theta, 0)

        if target_type == "gate":
            inst = qc1.to_gate()
        elif target_type == "instruction":
            inst = qc1.to_instruction()

        qc2 = QuantumCircuit(1)
        qc2.append(inst, [0])

        if target_type == "gate":
            inst = qc2.to_gate()
        elif target_type == "instruction":
            inst = qc2.to_instruction()

        qc3 = QuantumCircuit(1)
        qc3.append(inst, [0])

        if parameter_type == "numbers":
            bound_qc3 = qc3.assign_parameters({theta: 0.5})
            expected_parameters = set()
            expected_qc3 = QuantumCircuit(1)
            expected_qc3.rx(0.5, 0)
        else:
            phi = Parameter("ph")
            bound_qc3 = qc3.assign_parameters({theta: phi})
            expected_parameters = {phi}
            expected_qc3 = QuantumCircuit(1)
            expected_qc3.rx(phi, 0)

        deep_decomposed_qc3 = bound_qc3.decompose().decompose()

        with self.subTest(msg="testing parameters of initial circuit"):
            self.assertEqual(qc3.parameters, {theta})

        with self.subTest(msg="testing parameters of bound circuit"):
            self.assertEqual(bound_qc3.parameters, expected_parameters)

        with self.subTest(msg="testing parameters of deep decomposed bound circuit"):
            self.assertEqual(deep_decomposed_qc3.parameters, expected_parameters)

        with self.subTest(msg="testing deep decomposed circuit"):
            self.assertEqual(deep_decomposed_qc3, expected_qc3)

    @data("gate", "instruction")
    def test_executing_parameterized_instruction_bound_early(self, target_type):
        """Verify bind-before-execute preserves bound values."""
        # ref: https://github.com/Qiskit/qiskit-terra/issues/2482

        theta = Parameter("theta")

        sub_qc = QuantumCircuit(2)
        sub_qc.h(0)
        sub_qc.cx(0, 1)
        sub_qc.rz(theta, [0, 1])
        sub_qc.cx(0, 1)
        sub_qc.h(0)

        if target_type == "gate":
            sub_inst = sub_qc.to_gate()
        elif target_type == "instruction":
            sub_inst = sub_qc.to_instruction()

        unbound_qc = QuantumCircuit(2, 1)
        unbound_qc.append(sub_inst, [0, 1], [])
        unbound_qc.measure(0, 0)

        for assign_fun in ["bind_parameters", "assign_parameters"]:
            with self.subTest(assign_fun=assign_fun):
                bound_qc = getattr(unbound_qc, assign_fun)({theta: numpy.pi / 2})

                shots = 1024
                job = execute(bound_qc, backend=BasicAer.get_backend("qasm_simulator"), shots=shots)
                self.assertDictAlmostEqual(job.result().get_counts(), {"1": shots}, 0.05 * shots)

    def test_num_parameters(self):
        """Test the num_parameters property."""
        with self.subTest(msg="standard case"):
            theta = Parameter("θ")
            x = Parameter("x")
            qc = QuantumCircuit(1)
            qc.rx(theta, 0)
            qc.u(0, theta, x, 0)
            self.assertEqual(qc.num_parameters, 2)

        with self.subTest(msg="parameter vector"):
            params = ParameterVector("x", length=3)
            qc = QuantumCircuit(4)
            qc.rx(params[0], 2)
            qc.ry(params[1], 1)
            qc.rz(params[2], 3)
            self.assertEqual(qc.num_parameters, 3)

        with self.subTest(msg="no params"):
            qc = QuantumCircuit(1)
            qc.x(0)
            self.assertEqual(qc.num_parameters, 0)

    def test_execute_result_names(self):
        """Test unique names for list of parameter binds."""
        theta = Parameter("θ")
        reps = 5
        qc = QuantumCircuit(1, 1)
        qc.rx(theta, 0)
        qc.measure(0, 0)

        plist = [{theta: i} for i in range(reps)]
        simulator = BasicAer.get_backend("qasm_simulator")
        result = execute(qc, backend=simulator, parameter_binds=plist).result()
        result_names = {res.name for res in result.results}
        self.assertEqual(reps, len(result_names))

    def test_to_instruction_after_inverse(self):
        """Verify converting an inverse generates a valid ParameterTable"""
        # ref: https://github.com/Qiskit/qiskit-terra/issues/4235
        qc = QuantumCircuit(1)
        theta = Parameter("theta")
        qc.rz(theta, 0)

        inv_instr = qc.inverse().to_instruction()
        self.assertIsInstance(inv_instr, Instruction)

    def test_repeated_circuit(self):
        """Test repeating a circuit maintains the parameters."""
        qc = QuantumCircuit(1)
        theta = Parameter("theta")
        qc.rz(theta, 0)
        rep = qc.repeat(3)

        self.assertEqual(rep.parameters, {theta})

    def test_copy_after_inverse(self):
        """Verify circuit.inverse generates a valid ParameterTable."""
        qc = QuantumCircuit(1)
        theta = Parameter("theta")
        qc.rz(theta, 0)

        inverse = qc.inverse()
        self.assertIn(theta, inverse.parameters)
        raise_if_parameter_table_invalid(inverse)

    def test_copy_after_reverse(self):
        """Verify circuit.reverse generates a valid ParameterTable."""
        qc = QuantumCircuit(1)
        theta = Parameter("theta")
        qc.rz(theta, 0)

        reverse = qc.reverse_ops()
        self.assertIn(theta, reverse.parameters)
        raise_if_parameter_table_invalid(reverse)

    def test_copy_after_dot_data_setter(self):
        """Verify setting circuit.data generates a valid ParameterTable."""
        qc = QuantumCircuit(1)
        theta = Parameter("theta")
        qc.rz(theta, 0)

        qc.data = []
        self.assertEqual(qc.parameters, set())
        raise_if_parameter_table_invalid(qc)

    def test_circuit_with_ufunc(self):
        """Test construction of circuit and binding of parameters
        after we apply universal functions."""
        from math import pi

        phi = Parameter(name="phi")
        theta = Parameter(name="theta")

        qc = QuantumCircuit(2)
        qc.p(numpy.abs(-phi), 0)
        qc.p(numpy.cos(phi), 0)
        qc.p(numpy.sin(phi), 0)
        qc.p(numpy.tan(phi), 0)
        qc.rz(numpy.arccos(theta), 1)
        qc.rz(numpy.arctan(theta), 1)
        qc.rz(numpy.arcsin(theta), 1)

        qc.assign_parameters({phi: pi, theta: 1}, inplace=True)

        qc_ref = QuantumCircuit(2)
        qc_ref.p(pi, 0)
        qc_ref.p(-1, 0)
        qc_ref.p(0, 0)
        qc_ref.p(0, 0)
        qc_ref.rz(0, 1)
        qc_ref.rz(pi / 4, 1)
        qc_ref.rz(pi / 2, 1)

        self.assertEqual(qc, qc_ref)

    def test_compile_with_ufunc(self):
        """Test compiling of circuit with unbound parameters
        after we apply universal functions."""
        from math import pi

        theta = ParameterVector("theta", length=7)

        qc = QuantumCircuit(7)
        qc.rx(numpy.abs(theta[0]), 0)
        qc.rx(numpy.cos(theta[1]), 1)
        qc.rx(numpy.sin(theta[2]), 2)
        qc.rx(numpy.tan(theta[3]), 3)
        qc.rx(numpy.arccos(theta[4]), 4)
        qc.rx(numpy.arctan(theta[5]), 5)
        qc.rx(numpy.arcsin(theta[6]), 6)

        # transpile to different basis
        transpiled = transpile(qc, basis_gates=["rz", "sx", "x", "cx"], optimization_level=0)

        for x in theta:
            self.assertIn(x, transpiled.parameters)

        bound = transpiled.bind_parameters({theta: [-1, pi, pi, pi, 1, 1, 1]})

        expected = QuantumCircuit(7)
        expected.rx(1.0, 0)
        expected.rx(-1.0, 1)
        expected.rx(0.0, 2)
        expected.rx(0.0, 3)
        expected.rx(0.0, 4)
        expected.rx(pi / 4, 5)
        expected.rx(pi / 2, 6)
        expected = transpile(expected, basis_gates=["rz", "sx", "x", "cx"], optimization_level=0)

        self.assertEqual(expected, bound)

    def test_parametervector_resize(self):
        """Test the resize method of the parameter vector."""

        vec = ParameterVector("x", 2)
        element = vec[1]  # store an entry for instancecheck later on

        with self.subTest("shorten"):
            vec.resize(1)
            self.assertEqual(len(vec), 1)
            self.assertListEqual([param.name for param in vec], _paramvec_names("x", 1))

        with self.subTest("enlargen"):
            vec.resize(3)
            self.assertEqual(len(vec), 3)
            # ensure we still have the same instance not a copy with the same name
            # this is crucial for adding parameters to circuits since we cannot use the same
            # name if the instance is not the same
            self.assertIs(element, vec[1])
            self.assertListEqual([param.name for param in vec], _paramvec_names("x", 3))

    def test_raise_if_sub_unknown_parameters(self):
        """Verify we raise if asked to sub a parameter not in self."""
        x = Parameter("x")

        y = Parameter("y")
        z = Parameter("z")

        with self.assertRaisesRegex(CircuitError, "not present"):
            x.subs({y: z})

    def test_sub_allow_unknown_parameters(self):
        """Verify we raise if asked to sub a parameter not in self."""
        x = Parameter("x")

        y = Parameter("y")
        z = Parameter("z")

        subbed = x.subs({y: z}, allow_unknown_parameters=True)
        self.assertEqual(subbed, x)


def _construct_circuit(param, qr):
    qc = QuantumCircuit(qr)
    qc.ry(param, qr[0])
    return qc


def _paramvec_names(prefix, length):
    return [f"{prefix}[{i}]" for i in range(length)]


@ddt
class TestParameterExpressions(QiskitTestCase):
    """Test expressions of Parameters."""

    # supported operations dictionary operation : accuracy (0=exact match)
    supported_operations = {
        add: 0,
        sub: 0,
        mul: 0,
        truediv: 0,
        pow: 1e-12,
    }

    def setUp(self):
        super().setUp()
        # TODO: delete once bind_parameters is removed from the codebase
        #  and related tests are also removed.
        warnings.filterwarnings(
            "ignore", category=DeprecationWarning, module=r"test\.python\.circuit\.test_parameters"
        )

    def test_compare_to_value_when_bound(self):
        """Verify expression can be compared to a fixed value
        when fully bound."""

        x = Parameter("x")
        bound_expr = x.bind({x: 2.3})
        self.assertEqual(bound_expr, 2.3)

    def test_abs_function_when_bound(self):
        """Verify expression can be used with
        abs functions when bound."""

        x = Parameter("x")
        xb_1 = x.bind({x: 2.0})
        xb_2 = x.bind({x: 3.0 + 4.0j})

        self.assertEqual(abs(xb_1), 2.0)
        self.assertEqual(abs(-xb_1), 2.0)
        self.assertEqual(abs(xb_2), 5.0)

    def test_abs_function_when_not_bound(self):
        """Verify expression can be used with
        abs functions when not bound."""

        x = Parameter("x")
        y = Parameter("y")

        self.assertEqual(abs(x), abs(-x))
        self.assertEqual(abs(x) * abs(y), abs(x * y))
        self.assertEqual(abs(x) / abs(y), abs(x / y))

    def test_cast_to_complex_when_bound(self):
        """Verify that the cast to complex works for bound objects."""
        x = Parameter("x")
        y = Parameter("y")
        bound_expr = (x + y).bind({x: 1.0, y: 1j})
        self.assertEqual(complex(bound_expr), 1 + 1j)

    def test_raise_if_cast_to_complex_when_not_fully_bound(self):
        """Verify raises if casting to complex and not fully bound."""

        x = Parameter("x")
        y = Parameter("y")
        bound_expr = (x + y).bind({x: 1j})
        with self.assertRaisesRegex(TypeError, "unbound parameters"):
            complex(bound_expr)

    def test_cast_to_float_when_bound(self):
        """Verify expression can be cast to a float when fully bound."""

        x = Parameter("x")
        bound_expr = x.bind({x: 2.3})
        self.assertEqual(float(bound_expr), 2.3)

    def test_cast_to_float_when_underlying_expression_bound(self):
        """Verify expression can be cast to a float when it still contains unbound parameters, but
        the underlying symbolic expression has a knowable value."""
        x = Parameter("x")
        expr = x - x + 2.3
        self.assertEqual(float(expr), 2.3)

    def test_cast_to_float_intermediate_complex_value(self):
        """Verify expression can be cast to a float when it is fully bound, but an intermediate part
        of the expression evaluation involved complex types.  Sympy is generally more permissive
        than symengine here, and sympy's tends to be the expected behaviour for our users."""
        x = Parameter("x")
        bound_expr = (x + 1.0 + 1.0j).bind({x: -1.0j})
        self.assertEqual(float(bound_expr), 1.0)

    def test_cast_to_float_of_complex_fails(self):
        """Test that an attempt to produce a float from a complex value fails if there is an
        imaginary part, with a sensible error message."""
        x = Parameter("x")
        bound_expr = (x + 1.0j).bind({x: 1.0})
        with self.assertRaisesRegex(TypeError, "could not cast expression to float"):
            float(bound_expr)

    def test_raise_if_cast_to_float_when_not_fully_bound(self):
        """Verify raises if casting to float and not fully bound."""

        x = Parameter("x")
        y = Parameter("y")
        bound_expr = (x + y).bind({x: 2.3})
        with self.assertRaisesRegex(TypeError, "unbound parameters"):
            float(bound_expr)

    def test_cast_to_int_when_bound(self):
        """Verify expression can be cast to an int when fully bound."""

        x = Parameter("x")
        bound_expr = x.bind({x: 2.3})
        self.assertEqual(int(bound_expr), 2)

    def test_cast_to_int_when_bound_truncates_after_evaluation(self):
        """Verify expression can be cast to an int when fully bound, but
        truncated only after evaluation."""

        x = Parameter("x")
        y = Parameter("y")
        bound_expr = (x + y).bind({x: 2.3, y: 0.8})
        self.assertEqual(int(bound_expr), 3)

    def test_cast_to_int_when_underlying_expression_bound(self):
        """Verify expression can be cast to a int when it still contains unbound parameters, but the
        underlying symbolic expression has a knowable value."""
        x = Parameter("x")
        expr = x - x + 2.3
        self.assertEqual(int(expr), 2)

    def test_raise_if_cast_to_int_when_not_fully_bound(self):
        """Verify raises if casting to int and not fully bound."""

        x = Parameter("x")
        y = Parameter("y")
        bound_expr = (x + y).bind({x: 2.3})
        with self.assertRaisesRegex(TypeError, "unbound parameters"):
            int(bound_expr)

    def test_raise_if_sub_unknown_parameters(self):
        """Verify we raise if asked to sub a parameter not in self."""
        x = Parameter("x")
        expr = x + 2

        y = Parameter("y")
        z = Parameter("z")

        with self.assertRaisesRegex(CircuitError, "not present"):
            expr.subs({y: z})

    def test_sub_allow_unknown_parameters(self):
        """Verify we raise if asked to sub a parameter not in self."""
        x = Parameter("x")
        expr = x + 2

        y = Parameter("y")
        z = Parameter("z")

        subbed = expr.subs({y: z}, allow_unknown_parameters=True)
        self.assertEqual(subbed, expr)

    def test_raise_if_subbing_in_parameter_name_conflict(self):
        """Verify we raise if substituting in conflicting parameter names."""
        x = Parameter("x")
        y_first = Parameter("y")

        expr = x + y_first

        y_second = Parameter("y")

        # Replacing an existing name is okay.
        expr.subs({y_first: y_second})

        with self.assertRaisesRegex(CircuitError, "Name conflict"):
            expr.subs({x: y_second})

    @data(2, 1.3, 0, -1, -1.0, numpy.pi, 1j)
    def test_expressions_of_parameter_with_constant(self, const):
        """Verify operating on a Parameter with a constant."""

        x = Parameter("x")

<<<<<<< HEAD
        for op in self.supported_operations:
            expr = op(const, x)
            bound_expr = expr.bind({x: 2.3})
            self.assertEqual(complex(bound_expr), op(const, 2.3))
=======
        for op, rel_tol in self.supported_operations.items():
            for const in good_constants:
                expr = op(const, x)
                bound_expr = expr.bind({x: 2.3})

                res = complex(bound_expr)
                expected = op(const, 2.3)
                if rel_tol > 0:
                    self.assertTrue(
                        cmath.isclose(res, expected, rel_tol=rel_tol), f"{res} != {expected}"
                    )
                else:
                    self.assertEqual(res, expected)
>>>>>>> 2e640b2b

            # Division by zero will raise. Tested elsewhere.
            if const == 0 and op == truediv:
                continue

            # Repeat above, swapping position of Parameter and constant.
            expr = op(x, const)
            bound_expr = expr.bind({x: 2.3})

            res = complex(bound_expr)
            expected = op(2.3, const)
            self.assertTrue(cmath.isclose(res, expected), f"{res} != {expected}")

    def test_complex_parameter_bound_to_real(self):
        """Test a complex parameter expression can be real if bound correctly."""

        x, y = Parameter("x"), Parameter("y")

        with self.subTest("simple 1j * x"):
            qc = QuantumCircuit(1)
            qc.rx(1j * x, 0)
            bound = qc.bind_parameters({x: 1j})
            ref = QuantumCircuit(1)
            ref.rx(-1, 0)
            self.assertEqual(bound, ref)

        with self.subTest("more complex expression"):
            qc = QuantumCircuit(1)
            qc.rx(0.5j * x - y * y + 2 * y, 0)
            bound = qc.bind_parameters({x: -4, y: 1j})
            ref = QuantumCircuit(1)
            ref.rx(1, 0)
            self.assertEqual(bound, ref)

    def test_complex_angle_raises_when_not_supported(self):
        """Test parameters are validated when fully bound and errors are raised accordingly."""
        x = Parameter("x")
        qc = QuantumCircuit(1)
        qc.r(x, 1j * x, 0)

        with self.subTest("binding x to 0 yields real parameters"):
            bound = qc.bind_parameters({x: 0})
            ref = QuantumCircuit(1)
            ref.r(0, 0, 0)
            self.assertEqual(bound, ref)

        with self.subTest("binding x to 1 yields complex parameters"):
            # RGate does not support complex parameters
            with self.assertRaises(CircuitError):
                bound = qc.bind_parameters({x: 1})

    def test_operating_on_a_parameter_with_a_non_float_will_raise(self):
        """Verify operations between a Parameter and a non-float will raise."""

        bad_constants = ["1", numpy.inf, numpy.nan, None, {}, []]

        x = Parameter("x")

        for op in self.supported_operations:
            for const in bad_constants:
                with self.subTest(op=op, const=const):
                    with self.assertRaises(TypeError):
                        _ = op(const, x)

                    with self.assertRaises(TypeError):
                        _ = op(x, const)

    def test_expressions_division_by_zero(self):
        """Verify dividing a Parameter by 0, or binding 0 as a denominator raises."""

        x = Parameter("x")

        with self.assertRaises(ZeroDivisionError):
            _ = x / 0

        with self.assertRaises(ZeroDivisionError):
            _ = x / 0.0

        expr = 2 / x

        with self.assertRaises(ZeroDivisionError):
            _ = expr.bind({x: 0})

        with self.assertRaises(ZeroDivisionError):
            _ = expr.bind({x: 0.0})

    def test_expressions_of_parameter_with_parameter(self):
        """Verify operating on two Parameters."""

        x = Parameter("x")
        y = Parameter("y")

        for op in self.supported_operations:
            expr = op(x, y)

            partially_bound_expr = expr.bind({x: 2.3})

            self.assertEqual(partially_bound_expr.parameters, {y})

            fully_bound_expr = partially_bound_expr.bind({y: -numpy.pi})

            self.assertEqual(fully_bound_expr.parameters, set())
            self.assertEqual(float(fully_bound_expr), op(2.3, -numpy.pi))

            bound_expr = expr.bind({x: 2.3, y: -numpy.pi})

            self.assertEqual(bound_expr.parameters, set())
            self.assertEqual(float(bound_expr), op(2.3, -numpy.pi))

    def test_expressions_operation_order(self):
        """Verify ParameterExpressions respect order of operations."""

        x = Parameter("x")
        y = Parameter("y")
        z = Parameter("z")

        # Parenthesis before multiplication/division
        expr = (x + y) * z
        bound_expr = expr.bind({x: 1, y: 2, z: 3})

        self.assertEqual(float(bound_expr), 9)

        expr = x * (y + z)
        bound_expr = expr.bind({x: 1, y: 2, z: 3})

        self.assertEqual(float(bound_expr), 5)

        # Multiplication/division before addition/subtraction
        expr = x + y * z
        bound_expr = expr.bind({x: 1, y: 2, z: 3})

        self.assertEqual(float(bound_expr), 7)

        expr = x * y + z
        bound_expr = expr.bind({x: 1, y: 2, z: 3})

        self.assertEqual(float(bound_expr), 5)

    def test_nested_expressions(self):
        """Verify ParameterExpressions can also be the target of operations."""

        x = Parameter("x")
        y = Parameter("y")
        z = Parameter("z")

        expr1 = x * y
        expr2 = expr1 + z
        bound_expr2 = expr2.bind({x: 1, y: 2, z: 3})

        self.assertEqual(float(bound_expr2), 5)

    def test_negated_expression(self):
        """Verify ParameterExpressions can be negated."""

        x = Parameter("x")
        y = Parameter("y")
        z = Parameter("z")

        expr1 = -x + y
        expr2 = -expr1 * (-z)
        bound_expr2 = expr2.bind({x: 1, y: 2, z: 3})

        self.assertEqual(float(bound_expr2), 3)

    def test_standard_cu3(self):
        """This tests parameter negation in standard extension gate cu3."""
        from qiskit.circuit.library import CU3Gate

        x = Parameter("x")
        y = Parameter("y")
        z = Parameter("z")
        qc = qiskit.QuantumCircuit(2)
        qc.append(CU3Gate(x, y, z), [0, 1])
        try:
            qc.decompose()
        except TypeError:
            self.fail("failed to decompose cu3 gate with negated parameter expression")

    def test_name_collision(self):
        """Verify Expressions of distinct Parameters of shared name raises."""

        x = Parameter("p")
        y = Parameter("p")

        # Expression of the same Parameter are valid.
        _ = x + x
        _ = x - x
        _ = x * x
        _ = x / x

        with self.assertRaises(CircuitError):
            _ = x + y
        with self.assertRaises(CircuitError):
            _ = x - y
        with self.assertRaises(CircuitError):
            _ = x * y
        with self.assertRaises(CircuitError):
            _ = x / y

    @combine(target_type=["gate", "instruction"], order=["bind-decompose", "decompose-bind"])
    def test_to_instruction_with_expression(self, target_type, order):
        """Test preservation of expressions via parameterized instructions.

                  ┌───────┐┌──────────┐┌───────────┐
        qr1_0: |0>┤ Rx(θ) ├┤ Rz(pi/2) ├┤ Ry(phi*θ) ├
                  └───────┘└──────────┘└───────────┘

                     ┌───────────┐
        qr2_0: |0>───┤ Ry(delta) ├───
                  ┌──┴───────────┴──┐
        qr2_1: |0>┤ Circuit0(phi,θ) ├
                  └─────────────────┘
        qr2_2: |0>───────────────────
        """

        theta = Parameter("θ")
        phi = Parameter("phi")
        qr1 = QuantumRegister(1, name="qr1")
        qc1 = QuantumCircuit(qr1)

        qc1.rx(theta, qr1)
        qc1.rz(numpy.pi / 2, qr1)
        qc1.ry(theta * phi, qr1)

        if target_type == "gate":
            gate = qc1.to_gate()
        elif target_type == "instruction":
            gate = qc1.to_instruction()

        self.assertEqual(gate.params, [phi, theta])

        delta = Parameter("delta")
        qr2 = QuantumRegister(3, name="qr2")
        qc2 = QuantumCircuit(qr2)
        qc2.ry(delta, qr2[0])
        qc2.append(gate, qargs=[qr2[1]])

        self.assertEqual(qc2.parameters, {delta, theta, phi})

        binds = {delta: 1, theta: 2, phi: 3}
        expected_qc = QuantumCircuit(qr2)
        expected_qc.rx(2, 1)
        expected_qc.rz(numpy.pi / 2, 1)
        expected_qc.ry(3 * 2, 1)
        expected_qc.r(1, numpy.pi / 2, 0)

        if order == "bind-decompose":
            decomp_bound_qc = qc2.assign_parameters(binds).decompose()
        elif order == "decompose-bind":
            decomp_bound_qc = qc2.decompose().assign_parameters(binds)

        self.assertEqual(decomp_bound_qc.parameters, set())
        self.assertEqual(decomp_bound_qc, expected_qc)

    @combine(target_type=["gate", "instruction"], order=["bind-decompose", "decompose-bind"])
    def test_to_instruction_expression_parameter_map(self, target_type, order):
        """Test preservation of expressions via instruction parameter_map."""

        theta = Parameter("θ")
        phi = Parameter("phi")
        qr1 = QuantumRegister(1, name="qr1")
        qc1 = QuantumCircuit(qr1)

        qc1.rx(theta, qr1)
        qc1.rz(numpy.pi / 2, qr1)
        qc1.ry(theta * phi, qr1)

        theta_p = Parameter("theta")
        phi_p = Parameter("phi")

        if target_type == "gate":
            gate = qc1.to_gate(parameter_map={theta: theta_p, phi: phi_p})
        elif target_type == "instruction":
            gate = qc1.to_instruction(parameter_map={theta: theta_p, phi: phi_p})

        self.assertListEqual(gate.params, [theta_p, phi_p])

        delta = Parameter("delta")
        qr2 = QuantumRegister(3, name="qr2")
        qc2 = QuantumCircuit(qr2)
        qc2.ry(delta, qr2[0])
        qc2.append(gate, qargs=[qr2[1]])

        self.assertListEqual(list(qc2.parameters), [delta, phi_p, theta_p])

        binds = {delta: 1, theta_p: 2, phi_p: 3}
        expected_qc = QuantumCircuit(qr2)
        expected_qc.rx(2, 1)
        expected_qc.rz(numpy.pi / 2, 1)
        expected_qc.ry(3 * 2, 1)
        expected_qc.r(1, numpy.pi / 2, 0)

        if order == "bind-decompose":
            decomp_bound_qc = qc2.assign_parameters(binds).decompose()
        elif order == "decompose-bind":
            decomp_bound_qc = qc2.decompose().assign_parameters(binds)

        self.assertEqual(decomp_bound_qc.parameters, set())
        self.assertEqual(decomp_bound_qc, expected_qc)

    def test_binding_across_broadcast_instruction(self):
        """Bind a parameter which was included via a broadcast instruction."""
        # ref: https://github.com/Qiskit/qiskit-terra/issues/3008

        theta = Parameter("θ")
        n = 5

        qc = QuantumCircuit(n, 1)

        qc.h(0)
        for i in range(n - 1):
            qc.cx(i, i + 1)

        qc.barrier()
        qc.rz(theta, range(n))
        qc.barrier()

        for i in reversed(range(n - 1)):
            qc.cx(i, i + 1)
        qc.h(0)
        qc.measure(0, 0)

        theta_range = numpy.linspace(0, 2 * numpy.pi, 128)
        circuits = [qc.assign_parameters({theta: theta_val}) for theta_val in theta_range]

        self.assertEqual(len(circuits), len(theta_range))
        for theta_val, bound_circ in zip(theta_range, circuits):
            rz_gates = [
                inst.operation for inst in bound_circ.data if isinstance(inst.operation, RZGate)
            ]

            self.assertEqual(len(rz_gates), n)
            self.assertTrue(all(float(gate.params[0]) == theta_val for gate in rz_gates))

    def test_substituting_parameter_with_simple_expression(self):
        """Substitute a simple parameter expression for a parameter."""
        x = Parameter("x")

        y = Parameter("y")
        sub_ = y / 2

        updated_expr = x.subs({x: sub_})

        expected = y / 2

        self.assertEqual(updated_expr, expected)

    def test_substituting_parameter_with_compound_expression(self):
        """Substitute a simple parameter expression for a parameter."""
        x = Parameter("x")

        y = Parameter("y")
        z = Parameter("z")
        sub_ = y * z

        updated_expr = x.subs({x: sub_})

        expected = y * z

        self.assertEqual(updated_expr, expected)

    def test_substituting_simple_with_simple_expression(self):
        """Substitute a simple parameter expression in a parameter expression."""
        x = Parameter("x")
        expr = x * x

        y = Parameter("y")
        sub_ = y / 2

        updated_expr = expr.subs({x: sub_})

        expected = y * y / 4

        self.assertEqual(updated_expr, expected)

    def test_substituting_compound_expression(self):
        """Substitute a compound parameter expression in a parameter expression."""
        x = Parameter("x")
        expr = x * x

        y = Parameter("y")
        z = Parameter("z")
        sub_ = y + z

        updated_expr = expr.subs({x: sub_})

        expected = (y + z) * (y + z)

        self.assertEqual(updated_expr, expected)

    def test_conjugate(self):
        """Test calling conjugate on a ParameterExpression."""
        x = Parameter("x")
        self.assertEqual((x.conjugate() + 1j), (x - 1j).conjugate())

    @data(
        circlib.RGate,
        circlib.RXGate,
        circlib.RYGate,
        circlib.RZGate,
        circlib.RXXGate,
        circlib.RYYGate,
        circlib.RZXGate,
        circlib.RZZGate,
        circlib.CRXGate,
        circlib.CRYGate,
        circlib.CRZGate,
        circlib.XXPlusYYGate,
    )
    def test_bound_gate_to_matrix(self, gate_class):
        """Test to_matrix works if previously free parameters are bound.

        The conversion might fail, if trigonometric functions such as cos are called on the
        parameters and the parameters are still of type ParameterExpression.
        """
        num_parameters = 2 if gate_class == circlib.RGate else 1
        params = list(range(1, 1 + num_parameters))
        free_params = ParameterVector("th", num_parameters)
        gate = gate_class(*params)
        num_qubits = gate.num_qubits

        circuit = QuantumCircuit(num_qubits)
        circuit.append(gate_class(*free_params), list(range(num_qubits)))
        bound_circuit = circuit.assign_parameters({free_params: params})

        numpy.testing.assert_array_almost_equal(Operator(bound_circuit).data, gate.to_matrix())

    def test_parameter_expression_grad(self):
        """Verify correctness of ParameterExpression gradients."""

        x = Parameter("x")
        y = Parameter("y")
        z = Parameter("z")

        with self.subTest(msg="first order gradient"):
            expr = (x + y) * z
            self.assertEqual(expr.gradient(x), z)
            self.assertEqual(expr.gradient(z), (x + y))

        with self.subTest(msg="second order gradient"):
            expr = x * x
            self.assertEqual(expr.gradient(x), 2 * x)
            self.assertEqual(expr.gradient(x).gradient(x), 2)

    def test_parameter_expression_exp_log_vs_pow(self):
        """Test exp, log, pow for ParameterExpressions by asserting x**y = exp(y log(x))."""

        x = Parameter("x")
        y = Parameter("y")
        pow1 = x**y
        pow2 = (y * x.log()).exp()
        for x_val in [2, 1.3, numpy.pi]:
            for y_val in [2, 1.3, 0, -1, -1.0, numpy.pi, 1j]:
                with self.subTest(msg="with x={x_val}, y={y_val}"):
                    vals = {x: x_val, y: y_val}
                    pow1_val = pow1.bind(vals)
                    pow2_val = pow2.bind(vals)
                    self.assertTrue(cmath.isclose(pow1_val, pow2_val), f"{pow1_val} != {pow2_val}")

    def test_bound_expression_is_real(self):
        """Test is_real on bound parameters."""
        x = Parameter("x")
        self.assertEqual(x.is_real(), None)
        self.assertEqual((1j * x).is_real(), None)

        expr = 1j * x
        bound = expr.bind({x: 2})
        self.assertEqual(bound.is_real(), False)

        bound = x.bind({x: 0 + 0j})
        self.assertEqual(bound.is_real(), True)

        bound = x.bind({x: 0 + 1j})
        self.assertEqual(bound.is_real(), False)

        bound = x.bind({x: 1 + 0j})
        self.assertEqual(bound.is_real(), True)

        bound = x.bind({x: 1 + 1j})
        self.assertEqual(bound.is_real(), False)


class TestParameterEquality(QiskitTestCase):
    """Test equality of Parameters and ParameterExpressions."""

    def test_parameter_equal_self(self):
        """Verify a parameter is equal to it self."""
        theta = Parameter("theta")
        self.assertEqual(theta, theta)

    def test_parameter_not_equal_param_of_same_name(self):
        """Verify a parameter is not equal to a Parameter of the same name."""
        theta1 = Parameter("theta")
        theta2 = Parameter("theta")
        self.assertNotEqual(theta1, theta2)

    def test_parameter_expression_equal_to_self(self):
        """Verify an expression is equal to itself."""
        theta = Parameter("theta")
        expr = 2 * theta

        self.assertEqual(expr, expr)

    def test_parameter_expression_equal_to_identical(self):
        """Verify an expression is equal an identical expression."""
        theta = Parameter("theta")
        expr1 = 2 * theta
        expr2 = 2 * theta

        self.assertEqual(expr1, expr2)

    def test_parameter_expression_equal_floats_to_ints(self):
        """Verify an expression with float and int is identical."""
        theta = Parameter("theta")
        expr1 = 2.0 * theta
        expr2 = 2 * theta

        self.assertEqual(expr1, expr2)

    def test_parameter_expression_not_equal_if_params_differ(self):
        """Verify expressions not equal if parameters are different."""
        theta1 = Parameter("theta")
        theta2 = Parameter("theta")
        expr1 = 2 * theta1
        expr2 = 2 * theta2

        self.assertNotEqual(expr1, expr2)

    def test_parameter_equal_to_identical_expression(self):
        """Verify parameters and ParameterExpressions can be equal if identical."""
        theta = Parameter("theta")
        phi = Parameter("phi")

        expr = (theta + phi).bind({phi: 0})

        self.assertEqual(expr, theta)
        self.assertEqual(theta, expr)

    def test_parameter_symbol_equal_after_ufunc(self):
        """Verfiy ParameterExpression phi
        and ParameterExpression cos(phi) have the same symbol map"""
        phi = Parameter("phi")
        cos_phi = numpy.cos(phi)
        self.assertEqual(phi._parameter_symbols, cos_phi._parameter_symbols)


class TestParameterReferences(QiskitTestCase):
    """Test the ParameterReferences class."""

    def test_equal_inst_diff_instance(self):
        """Different value equal instructions are treated as distinct."""

        theta = Parameter("theta")
        gate1 = RZGate(theta)
        gate2 = RZGate(theta)

        self.assertIsNot(gate1, gate2)
        self.assertEqual(gate1, gate2)

        refs = ParameterReferences(((gate1, 0), (gate2, 0)))

        # test __contains__
        self.assertIn((gate1, 0), refs)
        self.assertIn((gate2, 0), refs)

        gate_ids = {id(gate1), id(gate2)}
        self.assertEqual(gate_ids, {id(gate) for gate, _ in refs})
        self.assertTrue(all(idx == 0 for _, idx in refs))

    def test_pickle_unpickle(self):
        """Membership testing after pickle/unpickle."""

        theta = Parameter("theta")
        gate1 = RZGate(theta)
        gate2 = RZGate(theta)

        self.assertIsNot(gate1, gate2)
        self.assertEqual(gate1, gate2)

        refs = ParameterReferences(((gate1, 0), (gate2, 0)))

        to_pickle = (gate1, refs)
        pickled = pickle.dumps(to_pickle)
        (gate1_new, refs_new) = pickle.loads(pickled)

        self.assertEqual(len(refs_new), len(refs))
        self.assertNotIn((gate1, 0), refs_new)
        self.assertIn((gate1_new, 0), refs_new)

    def test_equal_inst_same_instance(self):
        """Referentially equal instructions are treated as same."""

        theta = Parameter("theta")
        gate = RZGate(theta)

        refs = ParameterReferences(((gate, 0), (gate, 0)))

        self.assertIn((gate, 0), refs)
        self.assertEqual(len(refs), 1)
        self.assertIs(next(iter(refs))[0], gate)
        self.assertEqual(next(iter(refs))[1], 0)

    def test_extend_refs(self):
        """Extending references handles duplicates."""

        theta = Parameter("theta")
        ref0 = (RZGate(theta), 0)
        ref1 = (RZGate(theta), 0)
        ref2 = (RZGate(theta), 0)

        refs = ParameterReferences((ref0,))
        refs |= ParameterReferences((ref0, ref1, ref2, ref1, ref0))

        self.assertEqual(refs, ParameterReferences((ref0, ref1, ref2)))

    def test_copy_param_refs(self):
        """Copy of parameter references is a shallow copy."""

        theta = Parameter("theta")
        ref0 = (RZGate(theta), 0)
        ref1 = (RZGate(theta), 0)
        ref2 = (RZGate(theta), 0)
        ref3 = (RZGate(theta), 0)

        refs = ParameterReferences((ref0, ref1))
        refs_copy = refs.copy()

        # Check same gate instances in copy
        gate_ids = {id(ref0[0]), id(ref1[0])}
        self.assertEqual({id(gate) for gate, _ in refs_copy}, gate_ids)

        # add new ref to original and check copy not modified
        refs.add(ref2)
        self.assertNotIn(ref2, refs_copy)
        self.assertEqual(refs_copy, ParameterReferences((ref0, ref1)))

        # add new ref to copy and check original not modified
        refs_copy.add(ref3)
        self.assertNotIn(ref3, refs)
        self.assertEqual(refs, ParameterReferences((ref0, ref1, ref2)))


class TestParameterTable(QiskitTestCase):
    """Test the ParameterTable class."""

    def test_init_param_table(self):
        """Parameter table init from mapping."""

        p1 = Parameter("theta")
        p2 = Parameter("theta")

        ref0 = (RZGate(p1), 0)
        ref1 = (RZGate(p1), 0)
        ref2 = (RZGate(p2), 0)

        mapping = {p1: ParameterReferences((ref0, ref1)), p2: ParameterReferences((ref2,))}

        table = ParameterTable(mapping)

        # make sure editing mapping doesn't change `table`
        del mapping[p1]

        self.assertEqual(table[p1], ParameterReferences((ref0, ref1)))
        self.assertEqual(table[p2], ParameterReferences((ref2,)))

    def test_set_references(self):
        """References replacement by parameter key."""

        p1 = Parameter("theta")

        ref0 = (RZGate(p1), 0)
        ref1 = (RZGate(p1), 0)

        table = ParameterTable()
        table[p1] = ParameterReferences((ref0, ref1))
        self.assertEqual(table[p1], ParameterReferences((ref0, ref1)))

        table[p1] = ParameterReferences((ref1,))
        self.assertEqual(table[p1], ParameterReferences((ref1,)))

    def test_set_references_from_iterable(self):
        """Parameter table init from iterable."""

        p1 = Parameter("theta")

        ref0 = (RZGate(p1), 0)
        ref1 = (RZGate(p1), 0)
        ref2 = (RZGate(p1), 0)

        table = ParameterTable({p1: ParameterReferences((ref0, ref1))})
        table[p1] = (ref2, ref1, ref0)

        self.assertEqual(table[p1], ParameterReferences((ref2, ref1, ref0)))


class TestParameterView(QiskitTestCase):
    """Test the ParameterView object."""

    def setUp(self):
        super().setUp()
        x, y, z = Parameter("x"), Parameter("y"), Parameter("z")
        self.params = [x, y, z]
        self.view1 = ParameterView([x, y])
        self.view2 = ParameterView([y, z])
        self.view3 = ParameterView([x])

    def test_and(self):
        """Test __and__."""
        self.assertEqual(self.view1 & self.view2, {self.params[1]})

    def test_or(self):
        """Test __or__."""
        self.assertEqual(self.view1 | self.view2, set(self.params))

    def test_xor(self):
        """Test __xor__."""
        self.assertEqual(self.view1 ^ self.view2, {self.params[0], self.params[2]})

    def test_len(self):
        """Test __len__."""
        self.assertEqual(len(self.view1), 2)

    def test_le(self):
        """Test __le__."""
        self.assertTrue(self.view1 <= self.view1)
        self.assertFalse(self.view1 <= self.view3)

    def test_lt(self):
        """Test __lt__."""
        self.assertTrue(self.view3 < self.view1)

    def test_ge(self):
        """Test __ge__."""
        self.assertTrue(self.view1 >= self.view1)
        self.assertFalse(self.view3 >= self.view1)

    def test_gt(self):
        """Test __lt__."""
        self.assertTrue(self.view1 > self.view3)

    def test_eq(self):
        """Test __eq__."""
        self.assertTrue(self.view1 == self.view1)
        self.assertFalse(self.view3 == self.view1)

    def test_ne(self):
        """Test __eq__."""
        self.assertTrue(self.view1 != self.view2)
        self.assertFalse(self.view3 != self.view3)


class TestBindParametersDeprecation(QiskitTestCase):
    """Test deprecation of bind_parameters()."""

    def test_circuit_bind_parameters_raises(self):
        """Test that the deprecated bind_parameters method raises a deprecation warning."""
        qc = QuantumCircuit(1)
        qc.rx(Parameter("x"), 0)

        with self.assertWarns(DeprecationWarning):
            _ = qc.bind_parameters([1])


if __name__ == "__main__":
    unittest.main()<|MERGE_RESOLUTION|>--- conflicted
+++ resolved
@@ -1332,14 +1332,7 @@
 class TestParameterExpressions(QiskitTestCase):
     """Test expressions of Parameters."""
 
-    # supported operations dictionary operation : accuracy (0=exact match)
-    supported_operations = {
-        add: 0,
-        sub: 0,
-        mul: 0,
-        truediv: 0,
-        pow: 1e-12,
-    }
+    supported_operations = [add, sub, mul, truediv]
 
     def setUp(self):
         super().setUp()
@@ -1504,44 +1497,31 @@
         with self.assertRaisesRegex(CircuitError, "Name conflict"):
             expr.subs({x: y_second})
 
-    @data(2, 1.3, 0, -1, -1.0, numpy.pi, 1j)
-    def test_expressions_of_parameter_with_constant(self, const):
+    def test_expressions_of_parameter_with_constant(self):
         """Verify operating on a Parameter with a constant."""
 
-        x = Parameter("x")
-
-<<<<<<< HEAD
+        good_constants = [2, 1.3, 0, -1, -1.0, numpy.pi, 1j]
+
+        x = Parameter("x")
+
         for op in self.supported_operations:
-            expr = op(const, x)
-            bound_expr = expr.bind({x: 2.3})
-            self.assertEqual(complex(bound_expr), op(const, 2.3))
-=======
-        for op, rel_tol in self.supported_operations.items():
             for const in good_constants:
                 expr = op(const, x)
                 bound_expr = expr.bind({x: 2.3})
 
+                self.assertEqual(complex(bound_expr), op(const, 2.3))
+
+                # Division by zero will raise. Tested elsewhere.
+                if const == 0 and op == truediv:
+                    continue
+
+                # Repeat above, swapping position of Parameter and constant.
+                expr = op(x, const)
+                bound_expr = expr.bind({x: 2.3})
+
                 res = complex(bound_expr)
-                expected = op(const, 2.3)
-                if rel_tol > 0:
-                    self.assertTrue(
-                        cmath.isclose(res, expected, rel_tol=rel_tol), f"{res} != {expected}"
-                    )
-                else:
-                    self.assertEqual(res, expected)
->>>>>>> 2e640b2b
-
-            # Division by zero will raise. Tested elsewhere.
-            if const == 0 and op == truediv:
-                continue
-
-            # Repeat above, swapping position of Parameter and constant.
-            expr = op(x, const)
-            bound_expr = expr.bind({x: 2.3})
-
-            res = complex(bound_expr)
-            expected = op(2.3, const)
-            self.assertTrue(cmath.isclose(res, expected), f"{res} != {expected}")
+                expected = op(2.3, const)
+                self.assertTrue(cmath.isclose(res, expected), f"{res} != {expected}")
 
     def test_complex_parameter_bound_to_real(self):
         """Test a complex parameter expression can be real if bound correctly."""
@@ -1974,21 +1954,6 @@
             self.assertEqual(expr.gradient(x), 2 * x)
             self.assertEqual(expr.gradient(x).gradient(x), 2)
 
-    def test_parameter_expression_exp_log_vs_pow(self):
-        """Test exp, log, pow for ParameterExpressions by asserting x**y = exp(y log(x))."""
-
-        x = Parameter("x")
-        y = Parameter("y")
-        pow1 = x**y
-        pow2 = (y * x.log()).exp()
-        for x_val in [2, 1.3, numpy.pi]:
-            for y_val in [2, 1.3, 0, -1, -1.0, numpy.pi, 1j]:
-                with self.subTest(msg="with x={x_val}, y={y_val}"):
-                    vals = {x: x_val, y: y_val}
-                    pow1_val = pow1.bind(vals)
-                    pow2_val = pow2.bind(vals)
-                    self.assertTrue(cmath.isclose(pow1_val, pow2_val), f"{pow1_val} != {pow2_val}")
-
     def test_bound_expression_is_real(self):
         """Test is_real on bound parameters."""
         x = Parameter("x")
