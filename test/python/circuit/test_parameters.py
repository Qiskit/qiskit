# This code is part of Qiskit.
#
# (C) Copyright IBM 2017, 2024.
#
# This code is licensed under the Apache License, Version 2.0. You may
# obtain a copy of this license in the LICENSE.txt file in the root directory
# of this source tree or at http://www.apache.org/licenses/LICENSE-2.0.
#
# Any modifications or derivative works of this code must retain this
# copyright notice, and modified files need to carry a notice indicating
# that they have been altered from the originals.

"""Test circuits with variable parameters."""

import unittest
import cmath
import math
import copy
import pickle
from operator import add, mul, sub, truediv
import numpy
from ddt import data, ddt, named_data

import qiskit
import qiskit.circuit.library as circlib
from qiskit.circuit.library.standard_gates.rz import RZGate
from qiskit import ClassicalRegister, QuantumCircuit, QuantumRegister
from qiskit.circuit import Gate, Instruction, Parameter, ParameterExpression, ParameterVector
from qiskit.circuit.parametertable import ParameterView
from qiskit.circuit.exceptions import CircuitError
from qiskit.compiler import assemble, transpile
from qiskit import pulse
from qiskit.quantum_info import Operator
from qiskit.providers.fake_provider import Fake5QV1, GenericBackendV2
from qiskit.providers.basic_provider import BasicSimulator
from qiskit.utils import parallel_map
from test import QiskitTestCase, combine  # pylint: disable=wrong-import-order
from ..legacy_cmaps import BOGOTA_CMAP


def raise_if_parameter_table_invalid(circuit):
    """Validates the internal consistency of a ParameterTable and its
    containing QuantumCircuit. Intended for use in testing.

    Raises:
       CircuitError: if QuantumCircuit and ParameterTable are inconsistent.
    """

    # Assert parameters present in circuit match those in table.
    circuit_parameters = {
        parameter
        for instruction in circuit._data
        for param in instruction.operation.params
        for parameter in param.parameters
        if isinstance(param, ParameterExpression)
    }
    table_parameters = set(circuit._data.get_params_unsorted())

    if circuit_parameters != table_parameters:
        raise CircuitError(
            "Circuit/ParameterTable Parameter mismatch. "
            f"Circuit parameters: {circuit_parameters}. "
            f"Table parameters: {table_parameters}."
        )

    # Assert parameter locations in table are present in circuit.
    circuit_instructions = [instr.operation for instr in circuit._data]

    for parameter in table_parameters:
        instr_list = circuit._data._get_param(parameter.uuid.int)
        for instr_index, param_index in instr_list:
            instr = circuit.data[instr_index].operation
            if instr not in circuit_instructions:
                raise CircuitError(f"ParameterTable instruction not present in circuit: {instr}.")

            if not isinstance(instr.params[param_index], ParameterExpression):
                raise CircuitError(
                    "ParameterTable instruction does not have a "
                    f"ParameterExpression at param_index {param_index}: {instr}."
                )

            if parameter not in instr.params[param_index].parameters:
                raise CircuitError(
                    "ParameterTable instruction parameters does "
                    "not match ParameterTable key. Instruction "
                    f"parameters: {instr.params[param_index].parameters}"
                    f" ParameterTable key: {parameter}."
                )

    # Assert circuit has no other parameter locations other than those in table.
    for instr_index, instruction in enumerate(circuit._data):
        for param_index, param in enumerate(instruction.operation.params):
            if isinstance(param, ParameterExpression):
                parameters = param.parameters

                for parameter in parameters:
                    if (instr_index, param_index) not in circuit._data._get_param(
                        parameter.uuid.int
                    ):
                        raise CircuitError(
                            "Found parameterized instruction not "
                            f"present in table. Instruction: {instruction.operation} "
                            f"param_index: {param_index}"
                        )


@ddt
class TestParameters(QiskitTestCase):
    """Test Parameters."""

    def test_equality(self):
        """Test Parameter equality"""
        param = Parameter("a")
        param_copy = Parameter(param.name, uuid=param.uuid)
        param_different = Parameter("a")
        param_same_uuid_diff_name = Parameter("b", uuid=param.uuid)

        self.assertEqual(param, param, "Parameter does not equal itself")
        self.assertEqual(param, param_copy, "Parameters with same data are not equal")
        self.assertNotEqual(param, param_different, "Different Parameters are treated as equal")
        self.assertNotEqual(
            param, param_same_uuid_diff_name, "Parameters with different names are treated as equal"
        )

    def test_gate(self):
        """Test instantiating gate with variable parameters"""
        theta = Parameter("θ")
        theta_gate = Gate("test", 1, params=[theta])
        self.assertEqual(theta_gate.name, "test")
        self.assertIsInstance(theta_gate.params[0], Parameter)

    def test_compile_quantum_circuit(self):
        """Test instantiating gate with variable parameters"""
        theta = Parameter("θ")
        qr = QuantumRegister(1)
        qc = QuantumCircuit(qr)
        qc.rx(theta, qr)
        backend = BasicSimulator()
        qc_aer = transpile(qc, backend)
        self.assertIn(theta, qc_aer.parameters)

    def test_duplicate_name_on_append(self):
        """Test adding a second parameter object with the same name fails."""
        param_a = Parameter("a")
        param_a_again = Parameter("a")
        qc = QuantumCircuit(1)
        qc.rx(param_a, 0)
        self.assertRaises(CircuitError, qc.rx, param_a_again, 0)

    def test_append_copies_parametric(self):
        """Test that `QuantumCircuit.append` copies instructions when they contain compile
        parameters and expressions."""
        param = Parameter("a")
        expr = param * 2
        gate_param = RZGate(param)
        gate_expr = RZGate(expr)

        qc = QuantumCircuit(1)
        qc.append(gate_param, [0], copy=True)
        self.assertIsNot(qc.data[-1].operation, gate_param)
        self.assertEqual(qc.data[-1].operation, gate_param)

        # Standard gates are not stored as Python objects so a fresh object
        # is always instantiated on accessing `CircuitInstruction.operation`
        qc.append(gate_param, [0], copy=False)
        self.assertEqual(qc.data[-1].operation, gate_param)

        qc.append(gate_expr, [0], copy=True)
        self.assertIsNot(qc.data[-1].operation, gate_expr)
        self.assertEqual(qc.data[-1].operation, gate_expr)

        # Standard gates are not stored as Python objects so a fresh object
        # is always instantiated on accessing `CircuitInstruction.operation`
        qc.append(gate_expr, [0], copy=False)
        self.assertEqual(qc.data[-1].operation, gate_expr)

    def test_parameters_property(self):
        """Test instantiating gate with variable parameters"""
        from qiskit.circuit.library.standard_gates.rx import RXGate

        theta = Parameter("θ")
        qr = QuantumRegister(1)
        qc = QuantumCircuit(qr)
        rxg = RXGate(theta)
        qc.append(rxg, [qr[0]], [])
        self.assertEqual(qc._data.num_params(), 1)
        self.assertIs(theta, next(iter(qc._data.get_params_unsorted())))
        self.assertEqual(rxg, qc.data[next(iter(qc._data._get_param(theta.uuid.int)))[0]].operation)

    def test_parameters_property_by_index(self):
        """Test getting parameters by index"""
        x = Parameter("x")
        y = Parameter("y")
        z = Parameter("z")
        v = ParameterVector("v", 3)
        qc = QuantumCircuit(1)
        qc.rx(x, 0)
        qc.rz(z, 0)
        qc.ry(y, 0)
        qc.u(*v, 0)
        self.assertEqual(x, qc.parameters[3])
        self.assertEqual(y, qc.parameters[4])
        self.assertEqual(z, qc.parameters[5])
        for i, vi in enumerate(v):
            self.assertEqual(vi, qc.parameters[i])

    def test_parameters_property_independent_after_copy(self):
        """Test that any `parameters` property caching is invalidated after a copy operation."""
        a = Parameter("a")
        b = Parameter("b")
        c = Parameter("c")

        qc1 = QuantumCircuit(1)
        qc1.rz(a, 0)
        self.assertEqual(set(qc1.parameters), {a})

        qc2 = qc1.copy_empty_like()
        self.assertEqual(set(qc2.parameters), set())

        qc3 = qc1.copy()
        self.assertEqual(set(qc3.parameters), {a})
        qc3.rz(b, 0)
        self.assertEqual(set(qc3.parameters), {a, b})
        self.assertEqual(set(qc1.parameters), {a})

        qc1.rz(c, 0)
        self.assertEqual(set(qc1.parameters), {a, c})
        self.assertEqual(set(qc3.parameters), {a, b})

    def test_get_parameter(self):
        """Test the `get_parameter` method."""
        x = Parameter("x")
        y = Parameter("y")
        z = Parameter("z")
        v = ParameterVector("v", 3)

        qc = QuantumCircuit(1)
        qc.rx(x + y + z + sum(v), 0)

        self.assertIs(qc.get_parameter("x"), x)
        self.assertIs(qc.get_parameter("y"), y)
        self.assertIs(qc.get_parameter("z"), z)
        self.assertIs(qc.get_parameter(v[1].name), v[1])

        self.assertIsNone(qc.get_parameter("abc", None))
        self.assertEqual(qc.get_parameter("jfkdla", "not present"), "not present")

        with self.assertRaisesRegex(KeyError, "no parameter named"):
            qc.get_parameter("jfklda")

    def test_get_parameter_global_phase(self):
        """Test that `get_parameter` works on parameters that only appear in the global phase."""
        x = Parameter("x")
        qc = QuantumCircuit(0, global_phase=x)

        self.assertIs(qc.get_parameter("x"), x)
        self.assertIsNone(qc.get_parameter("y", None), None)

    def test_setting_global_phase_invalidates_cache(self):
        """Test that setting the global phase to a non-parametric value invalidates the `parameters`
        cache of the circuit."""
        x = Parameter("x")
        qc = QuantumCircuit(0, global_phase=x)
        self.assertEqual(qc.global_phase, x)
        self.assertEqual(set(qc.parameters), {x})
        qc.global_phase = 0
        self.assertEqual(qc.global_phase, 0)
        self.assertEqual(set(qc.parameters), set())

        qc = QuantumCircuit(0, global_phase=0)
        self.assertEqual(qc.global_phase, 0)
        self.assertEqual(set(qc.parameters), set())
        qc.global_phase = x
        self.assertEqual(qc.global_phase, x)
        self.assertEqual(set(qc.parameters), {x})

    def test_has_parameter(self):
        """Test the `has_parameter` method."""
        x = Parameter("x")
        y = Parameter("y")
        z = Parameter("z")
        v = ParameterVector("v", 3)

        qc = QuantumCircuit(1)
        qc.rx(x + y + z + sum(v), 0)

        self.assertTrue(qc.has_parameter("x"))
        self.assertTrue(qc.has_parameter("y"))
        self.assertTrue(qc.has_parameter("z"))
        self.assertTrue(qc.has_parameter(v[1].name))

        self.assertFalse(qc.has_parameter("abc"))
        self.assertFalse(qc.has_parameter("jfkdla"))

        self.assertTrue(qc.has_parameter(x))
        self.assertTrue(qc.has_parameter(y))

        # This `z` should compare unequal to the first one, so it should appear absent.
        self.assertFalse(qc.has_parameter(Parameter("z")))

    def test_bind_parameters_anonymously(self):
        """Test setting parameters by insertion order anonymously"""
        phase = Parameter("phase")
        x = Parameter("x")
        y = Parameter("y")
        z = Parameter("z")
        v = ParameterVector("v", 3)
        qc = QuantumCircuit(1, global_phase=phase)
        qc.rx(x, 0)
        qc.rz(z, 0)
        qc.ry(y, 0)
        qc.u(*v, 0)
        params = [0.1 * i for i in range(len(qc.parameters))]

        order = [phase] + v[:] + [x, y, z]
        param_dict = dict(zip(order, params))
        bqc_anonymous = qc.assign_parameters(params)
        bqc_list = qc.assign_parameters(param_dict)
        self.assertEqual(bqc_anonymous, bqc_list)

    def test_bind_parameters_allow_unknown(self):
        """Test binding parameters allowing unknown parameters."""
        a = Parameter("a")
        b = Parameter("b")
        c = a.bind({a: 1, b: 1}, allow_unknown_parameters=True)
        self.assertEqual(c, a.bind({a: 1}))

    def test_assign_parameters_by_name(self):
        """Test that parameters can be assigned by name as well as value."""
        a = Parameter("a")
        b = Parameter("b")
        c = Parameter("c")
        qc = QuantumCircuit(2, global_phase=a * 2)
        qc.rx(b + 0.125 * c, 0)

        self.assertEqual(
            qc.assign_parameters({a: 1, b: 2, c: 3}), qc.assign_parameters({"a": 1, "b": 2, "c": 3})
        )

    def test_bind_parameters_custom_definition_global_phase(self):
        """Test that a custom gate with a parametrized `global_phase` is assigned correctly."""
        x = Parameter("x")
        custom = QuantumCircuit(1, global_phase=x).to_gate()
        base = QuantumCircuit(1)
        base.append(custom, [0], [])

        test = Operator(base.assign_parameters({x: math.pi}))
        expected = Operator(numpy.array([[-1, 0], [0, -1]]))
        self.assertEqual(test, expected)

    def test_bind_half_single_precision(self):
        """Test binding with 16bit and 32bit floats."""
        phase = Parameter("phase")
        x = Parameter("x")
        y = Parameter("y")
        z = Parameter("z")
        v = ParameterVector("v", 3)
        for i in (numpy.float16, numpy.float32):
            with self.subTest(float_type=i):
                expr = (v[0] * (x + y + z) + phase) - (v[2] * v[1])
                params = numpy.array([0.1 * j for j in range(8)], dtype=i)
                order = [phase] + v[:] + [x, y, z]
                param_dict = dict(zip(order, params))
                bound_value = expr.bind(param_dict)
                self.assertAlmostEqual(float(bound_value), 0.09, delta=1e-4)

    def test_parameter_order(self):
        """Test the parameters are sorted by name but parameter vector order takes precedence.

        This means that the following set of parameters

            {a, z, x[0], x[1], x[2], x[3], x[10], x[11]}

        will be sorted as

            [a, x[0], x[1], x[2], x[3], x[10], x[11], z]

        """
        a, b, some_name, z = (Parameter(name) for name in ["a", "b", "some_name", "z"])
        x = ParameterVector("x", 12)
        a_vector = ParameterVector("a_vector", 15)

        qc = QuantumCircuit(2)
        qc.p(z, 0)
        for i, x_i in enumerate(reversed(x)):
            qc.rx(x_i, i % 2)
        qc.cry(a, 0, 1)
        qc.crz(some_name, 1, 0)
        for v_i in a_vector[::2]:
            qc.p(v_i, 0)
        for v_i in a_vector[1::2]:
            qc.p(v_i, 1)
        qc.p(b, 0)

        expected_order = [a] + a_vector[:] + [b, some_name] + x[:] + [z]
        actual_order = qc.parameters

        self.assertListEqual(expected_order, list(actual_order))

    @data(True, False)
    def test_parameter_order_compose(self, front):
        """Test the parameter order is correctly maintained upon composing circuits."""
        x = Parameter("x")
        y = Parameter("y")
        qc1 = QuantumCircuit(1)
        qc1.p(x, 0)
        qc2 = QuantumCircuit(1)
        qc2.rz(y, 0)

        order = [x, y]

        composed = qc1.compose(qc2, front=front)

        self.assertListEqual(list(composed.parameters), order)

    def test_parameter_order_append(self):
        """Test the parameter order is correctly maintained upon appending circuits."""
        x = Parameter("x")
        y = Parameter("y")
        qc1 = QuantumCircuit(1)
        qc1.p(x, 0)
        qc2 = QuantumCircuit(1)
        qc2.rz(y, 0)

        qc1.append(qc2, [0])

        self.assertListEqual(list(qc1.parameters), [x, y])

    def test_parameter_order_composing_nested_circuit(self):
        """Test the parameter order after nesting circuits and instructions."""
        x = ParameterVector("x", 5)
        inner = QuantumCircuit(1)
        inner.rx(x[0], [0])

        mid = QuantumCircuit(2)
        mid.p(x[1], 1)
        mid.append(inner, [0])
        mid.p(x[2], 0)
        mid.append(inner, [0])

        outer = QuantumCircuit(2)
        outer.compose(mid, inplace=True)
        outer.ryy(x[3], 0, 1)
        outer.compose(inner, inplace=True)
        outer.rz(x[4], 0)

        order = [x[0], x[1], x[2], x[3], x[4]]

        self.assertListEqual(list(outer.parameters), order)

    def test_is_parameterized(self):
        """Test checking if a gate is parameterized (bound/unbound)"""
        from qiskit.circuit.library.standard_gates.h import HGate
        from qiskit.circuit.library.standard_gates.rx import RXGate

        theta = Parameter("θ")
        rxg = RXGate(theta)
        self.assertTrue(rxg.is_parameterized())
        theta_bound = theta.bind({theta: 3.14})
        rxg = RXGate(theta_bound)
        self.assertFalse(rxg.is_parameterized())
        h_gate = HGate()
        self.assertFalse(h_gate.is_parameterized())

    def test_fix_variable(self):
        """Test setting a variable to a constant value"""
        theta = Parameter("θ")
        qr = QuantumRegister(1)
        qc = QuantumCircuit(qr)
        qc.rx(theta, qr)
        qc.u(0, theta, 0, qr)

        bqc = qc.assign_parameters({theta: 0.5})
        self.assertEqual(float(bqc.data[0].operation.params[0]), 0.5)
        self.assertEqual(float(bqc.data[1].operation.params[1]), 0.5)
        bqc = qc.assign_parameters({theta: 0.6})
        self.assertEqual(float(bqc.data[0].operation.params[0]), 0.6)
        self.assertEqual(float(bqc.data[1].operation.params[1]), 0.6)

    def test_multiple_parameters(self):
        """Test setting multiple parameters"""
        theta = Parameter("θ")
        x = Parameter("x")
        qr = QuantumRegister(1)
        qc = QuantumCircuit(qr)
        qc.rx(theta, qr)
        qc.u(0, theta, x, qr)
        self.assertEqual(qc.parameters, {theta, x})

    def test_multiple_named_parameters(self):
        """Test setting multiple named/keyword argument based parameters"""
        theta = Parameter(name="θ")
        x = Parameter(name="x")
        qr = QuantumRegister(1)
        qc = QuantumCircuit(qr)
        qc.rx(theta, qr)
        qc.u(0, theta, x, qr)
        self.assertEqual(theta.name, "θ")
        self.assertEqual(qc.parameters, {theta, x})

    @named_data(
        ["int", 2, int],
        ["float", 2.5, float],
        ["float16", numpy.float16(2.5), float],
        ["float32", numpy.float32(2.5), float],
        ["float64", numpy.float64(2.5), float],
    )
    def test_circuit_assignment_to_numeric(self, value, type_):
        """Test binding a numeric value to a circuit instruction"""
        x = Parameter("x")
        qc = QuantumCircuit(1)
        qc.append(Instruction("inst", 1, 0, [x]), (0,))
        qc.assign_parameters({x: value}, inplace=True)
        bound = qc.data[0].operation.params[0]
        self.assertIsInstance(bound, type_)
        self.assertEqual(bound, value)

    def test_partial_binding(self):
        """Test that binding a subset of circuit parameters returns a new parameterized circuit."""
        theta = Parameter("θ")
        x = Parameter("x")
        qr = QuantumRegister(1)
        qc = QuantumCircuit(qr)
        qc.rx(theta, qr)
        qc.u(0, theta, x, qr)

        pqc = qc.assign_parameters({theta: 2})

        self.assertEqual(pqc.parameters, {x})

        self.assertEqual(float(pqc.data[0].operation.params[0]), 2)
        self.assertEqual(float(pqc.data[1].operation.params[1]), 2)

    @data(True, False)
    def test_mixed_binding(self, inplace):
        """Test we can bind a mixed dict with Parameter objects and floats."""
        theta = Parameter("θ")
        x, new_x = Parameter("x"), Parameter("new_x")
        qr = QuantumRegister(1)
        qc = QuantumCircuit(qr)
        qc.rx(theta, qr)
        qc.u(0, theta, x, qr)

        pqc = qc.assign_parameters({theta: 2, x: new_x}, inplace=inplace)
        if inplace:
            self.assertEqual(qc.parameters, {new_x})
        else:
            self.assertEqual(pqc.parameters, {new_x})

    def test_expression_partial_binding(self):
        """Test that binding a subset of expression parameters returns a new
        parameterized circuit."""
        theta = Parameter("θ")
        phi = Parameter("phi")

        qr = QuantumRegister(1)
        qc = QuantumCircuit(qr)
        qc.rx(theta + phi, qr)

        pqc = qc.assign_parameters({theta: 2})

        self.assertEqual(pqc.parameters, {phi})

        self.assertTrue(isinstance(pqc.data[0].operation.params[0], ParameterExpression))
        self.assertEqual(str(pqc.data[0].operation.params[0]), "phi + 2")

        fbqc = pqc.assign_parameters({phi: 1.0})

        self.assertEqual(fbqc.parameters, set())
        self.assertIsInstance(fbqc.data[0].operation.params[0], float)
        self.assertEqual(float(fbqc.data[0].operation.params[0]), 3)

    def test_two_parameter_expression_binding(self):
        """Verify that for a circuit with parameters theta and phi that
        we can correctly assign theta to -phi.
        """
        theta = Parameter("theta")
        phi = Parameter("phi")

        qc = QuantumCircuit(1)
        qc.rx(theta, 0)
        qc.ry(phi, 0)

        self.assertEqual(qc._data._get_entry_count(theta), 1)
        self.assertEqual(qc._data._get_entry_count(phi), 1)

        qc.assign_parameters({theta: -phi}, inplace=True)

        self.assertEqual(qc._data._get_entry_count(phi), 2)

    def test_expression_partial_binding_zero(self):
        """Verify that binding remains possible even if a previous partial bind
        would reduce the expression to zero.
        """
        theta = Parameter("theta")
        phi = Parameter("phi")

        qc = QuantumCircuit(1)
        qc.p(theta * phi, 0)

        pqc = qc.assign_parameters({theta: 0})

        self.assertEqual(pqc.parameters, {phi})

        self.assertTrue(isinstance(pqc.data[0].operation.params[0], ParameterExpression))
        self.assertEqual(str(pqc.data[0].operation.params[0]), "0")

        fbqc = pqc.assign_parameters({phi: 1})

        self.assertEqual(fbqc.parameters, set())
        self.assertEqual(float(fbqc.data[0].operation.params[0]), 0)

    def test_raise_if_assigning_params_not_in_circuit(self):
        """Verify binding parameters which are not present in the circuit raises an error."""
        x = Parameter("x")
        y = Parameter("y")
        z = ParameterVector("z", 3)
        qr = QuantumRegister(1)

        qc = QuantumCircuit(qr)
        qc.p(0.1, qr[0])
        with self.assertRaises(CircuitError):
            qc.assign_parameters({x: 1})
        qc.p(x, qr[0])
        with self.assertRaises(CircuitError):
            qc.assign_parameters({x: 1, y: 2})
        qc.p(z[1], qr[0])
        with self.assertRaises(CircuitError):
            qc.assign_parameters({z: [3, 4, 5]})
        with self.assertRaises(CircuitError):
            qc.assign_parameters({6: 6})
        with self.assertRaises(CircuitError):
            qc.assign_parameters({None: 7})

    def test_gate_multiplicity_binding(self):
        """Test binding when circuit contains multiple references to same gate"""

        qc = QuantumCircuit(1)
        theta = Parameter("theta")
        gate = RZGate(theta)
        qc.append(gate, [0], [])
        qc.append(gate, [0], [])
        qc2 = qc.assign_parameters({theta: 1.0})
        self.assertEqual(qc2._data.num_params(), 0)
        for instruction in qc2.data:
            self.assertEqual(float(instruction.operation.params[0]), 1.0)

    def test_calibration_assignment(self):
        """That that calibration mapping and the schedules they map are assigned together."""
        theta = Parameter("theta")
        circ = QuantumCircuit(3, 3)
        circ.append(Gate("rxt", 1, [theta]), [0])
        circ.measure(0, 0)

        rxt_q0 = pulse.Schedule(
            pulse.Play(
                pulse.library.Gaussian(duration=128, sigma=16, amp=0.2 * theta / 3.14),
                pulse.DriveChannel(0),
            )
        )

        circ.add_calibration("rxt", [0], rxt_q0, [theta])
        circ = circ.assign_parameters({theta: 3.14})

        instruction = circ.data[0]
        cal_key = (
            tuple(circ.find_bit(q).index for q in instruction.qubits),
            tuple(instruction.operation.params),
        )
        self.assertEqual(cal_key, ((0,), (3.14,)))
        # Make sure that key from instruction data matches the calibrations dictionary
        self.assertIn(cal_key, circ.calibrations["rxt"])
        sched = circ.calibrations["rxt"][cal_key]
        self.assertEqual(sched.instructions[0][1].pulse.amp, 0.2)

    def test_calibration_assignment_doesnt_mutate(self):
        """That that assignment doesn't mutate the original circuit."""
        theta = Parameter("theta")
        circ = QuantumCircuit(3, 3)
        circ.append(Gate("rxt", 1, [theta]), [0])
        circ.measure(0, 0)

        rxt_q0 = pulse.Schedule(
            pulse.Play(
                pulse.library.Gaussian(duration=128, sigma=16, amp=0.2 * theta / 3.14),
                pulse.DriveChannel(0),
            )
        )

        circ.add_calibration("rxt", [0], rxt_q0, [theta])
        circ_copy = copy.deepcopy(circ)
        assigned_circ = circ.assign_parameters({theta: 3.14})

        self.assertEqual(circ.calibrations, circ_copy.calibrations)
        self.assertNotEqual(assigned_circ.calibrations, circ.calibrations)

    def test_calibration_assignment_w_expressions(self):
        """That calibrations with multiple parameters are assigned correctly"""
        theta = Parameter("theta")
        sigma = Parameter("sigma")
        circ = QuantumCircuit(3, 3)
        circ.append(Gate("rxt", 1, [theta / 2, sigma]), [0])
        circ.measure(0, 0)

        rxt_q0 = pulse.Schedule(
            pulse.Play(
                pulse.library.Gaussian(duration=128, sigma=4 * sigma, amp=0.2 * theta / 3.14),
                pulse.DriveChannel(0),
            )
        )

        circ.add_calibration("rxt", [0], rxt_q0, [theta / 2, sigma])
        circ = circ.assign_parameters({theta: 3.14, sigma: 4})

        instruction = circ.data[0]
        cal_key = (
            tuple(circ.find_bit(q).index for q in instruction.qubits),
            tuple(instruction.operation.params),
        )
        self.assertEqual(cal_key, ((0,), (3.14 / 2, 4)))
        # Make sure that key from instruction data matches the calibrations dictionary
        self.assertIn(cal_key, circ.calibrations["rxt"])
        sched = circ.calibrations["rxt"][cal_key]
        self.assertEqual(sched.instructions[0][1].pulse.amp, 0.2)
        self.assertEqual(sched.instructions[0][1].pulse.sigma, 16)

    def test_substitution(self):
        """Test Parameter substitution (vs bind)."""
        alpha = Parameter("⍺")
        beta = Parameter("beta")
        schedule = pulse.Schedule(pulse.ShiftPhase(alpha, pulse.DriveChannel(0)))

        circ = QuantumCircuit(3, 3)
        circ.append(Gate("my_rz", 1, [alpha]), [0])
        circ.add_calibration("my_rz", [0], schedule, [alpha])

        circ = circ.assign_parameters({alpha: 2 * beta})

        circ = circ.assign_parameters({beta: 1.57})
        cal_sched = circ.calibrations["my_rz"][((0,), (3.14,))]
        self.assertEqual(float(cal_sched.instructions[0][1].phase), 3.14)

    def test_partial_assignment(self):
        """Expressions of parameters with partial assignment."""
        alpha = Parameter("⍺")
        beta = Parameter("beta")
        gamma = Parameter("γ")
        phi = Parameter("ϕ")

        with pulse.build() as my_cal:
            pulse.set_frequency(alpha + beta, pulse.DriveChannel(0))
            pulse.shift_frequency(gamma + beta, pulse.DriveChannel(0))
            pulse.set_phase(phi, pulse.DriveChannel(1))

        circ = QuantumCircuit(2, 2)
        circ.append(Gate("custom", 2, [alpha, beta, gamma, phi]), [0, 1])
        circ.add_calibration("custom", [0, 1], my_cal, [alpha, beta, gamma, phi])

        # Partial bind
        delta = 1e9
        freq = 4.5e9
        shift = 0.5e9
        phase = 3.14 / 4

        circ = circ.assign_parameters({alpha: freq - delta})
        cal_sched = list(circ.calibrations["custom"].values())[0]
        self.assertEqual(cal_sched.instructions[0][1].frequency, freq - delta + beta)

        circ = circ.assign_parameters({beta: delta})
        cal_sched = list(circ.calibrations["custom"].values())[0]
        self.assertEqual(float(cal_sched.instructions[0][1].frequency), freq)
        self.assertEqual(cal_sched.instructions[1][1].frequency, gamma + delta)

        circ = circ.assign_parameters({gamma: shift - delta})
        cal_sched = list(circ.calibrations["custom"].values())[0]
        self.assertEqual(float(cal_sched.instructions[1][1].frequency), shift)

        self.assertEqual(cal_sched.instructions[2][1].phase, phi)
        circ = circ.assign_parameters({phi: phase})
        cal_sched = list(circ.calibrations["custom"].values())[0]
        self.assertEqual(float(cal_sched.instructions[2][1].phase), phase)

    def test_circuit_generation(self):
        """Test creating a series of circuits parametrically"""
        theta = Parameter("θ")
        qr = QuantumRegister(1)
        qc = QuantumCircuit(qr)
        qc.rx(theta, qr)
        backend = BasicSimulator()
        qc_aer = transpile(qc, backend)

        # generate list of circuits
        circs = []
        theta_list = numpy.linspace(0, numpy.pi, 20)
        for theta_i in theta_list:
            circs.append(qc_aer.assign_parameters({theta: theta_i}))
        with self.assertWarns(DeprecationWarning):
            qobj = assemble(circs)
        for index, theta_i in enumerate(theta_list):
            res = float(qobj.experiments[index].instructions[0].params[0])
            self.assertTrue(math.isclose(res, theta_i), f"{res} != {theta_i}")

    def test_circuit_composition(self):
        """Test preservation of parameters when combining circuits."""
        theta = Parameter("θ")
        qr = QuantumRegister(1)
        cr = ClassicalRegister(1)
        qc1 = QuantumCircuit(qr, cr)
        qc1.rx(theta, qr)

        phi = Parameter("phi")
        qc2 = QuantumCircuit(qr, cr)
        qc2.ry(phi, qr)
        qc2.h(qr)
        qc2.measure(qr, cr)

        qc3 = qc1.compose(qc2)
        self.assertEqual(qc3.parameters, {theta, phi})

    def test_composite_instruction(self):
        """Test preservation of parameters via parameterized instructions."""
        theta = Parameter("θ")
        qr1 = QuantumRegister(1, name="qr1")
        qc1 = QuantumCircuit(qr1)
        qc1.rx(theta, qr1)
        qc1.rz(numpy.pi / 2, qr1)
        qc1.ry(theta, qr1)
        gate = qc1.to_instruction()
        self.assertEqual(gate.params, [theta])

        phi = Parameter("phi")
        qr2 = QuantumRegister(3, name="qr2")
        qc2 = QuantumCircuit(qr2)
        qc2.ry(phi, qr2[0])
        qc2.h(qr2)
        qc2.append(gate, qargs=[qr2[1]])
        self.assertEqual(qc2.parameters, {theta, phi})

    def test_parameter_name_conflicts_raises(self):
        """Verify attempting to add different parameters with matching names raises an error."""
        theta1 = Parameter("theta")
        theta2 = Parameter("theta")

        qr = QuantumRegister(1)
        qc = QuantumCircuit(qr)

        qc.p(theta1, 0)

        self.assertRaises(CircuitError, qc.p, theta2, 0)

    def test_bind_ryrz_vector(self):
        """Test binding a list of floats to a ParameterVector"""
        qc = QuantumCircuit(4)
        depth = 4
        theta = ParameterVector("θ", length=len(qc.qubits) * depth * 2)
        theta_iter = iter(theta)
        for _ in range(depth):
            for q in qc.qubits:
                qc.ry(next(theta_iter), q)
                qc.rz(next(theta_iter), q)
            for i, q in enumerate(qc.qubits[:-1]):
                qc.cx(qc.qubits[i], qc.qubits[i + 1])
            qc.barrier()
        theta_vals = numpy.linspace(0, 1, len(theta)) * numpy.pi
        self.assertEqual(set(qc.parameters), set(theta.params))
        bqc = qc.assign_parameters({theta: theta_vals})
        for instruction in bqc.data:
            if hasattr(instruction.operation, "params") and instruction.operation.params:
                self.assertIn(float(instruction.operation.params[0]), theta_vals)

    def test_compile_vector(self):
        """Test compiling a circuit with an unbound ParameterVector"""
        qc = QuantumCircuit(4)
        depth = 4
        theta = ParameterVector("θ", length=len(qc.qubits) * depth * 2)
        theta_iter = iter(theta)
        for _ in range(depth):
            for q in qc.qubits:
                qc.ry(next(theta_iter), q)
                qc.rz(next(theta_iter), q)
            for i, q in enumerate(qc.qubits[:-1]):
                qc.cx(qc.qubits[i], qc.qubits[i + 1])
            qc.barrier()
        backend = BasicSimulator()
        qc_aer = transpile(qc, backend)
        for param in theta:
            self.assertIn(param, qc_aer.parameters)

    def test_instruction_ryrz_vector(self):
        """Test constructing a circuit from instructions with remapped ParameterVectors"""
        qubits = 5
        depth = 4
        ryrz = QuantumCircuit(qubits, name="ryrz")
        theta = ParameterVector("θ0", length=len(ryrz.qubits) * 2)
        theta_iter = iter(theta)
        for q in ryrz.qubits:
            ryrz.ry(next(theta_iter), q)
            ryrz.rz(next(theta_iter), q)

        cxs = QuantumCircuit(qubits - 1, name="cxs")
        for i, _ in enumerate(cxs.qubits[:-1:2]):
            cxs.cx(cxs.qubits[2 * i], cxs.qubits[2 * i + 1])

        paramvecs = []
        qc = QuantumCircuit(qubits)
        for i in range(depth):
            theta_l = ParameterVector(f"θ{i + 1}", length=len(ryrz.qubits) * 2)
            ryrz_inst = ryrz.to_instruction(parameter_map={theta: theta_l})
            paramvecs += [theta_l]
            qc.append(ryrz_inst, qargs=qc.qubits)
            qc.append(cxs, qargs=qc.qubits[1:])
            qc.append(cxs, qargs=qc.qubits[:-1])
            qc.barrier()

        backend = BasicSimulator()
        qc_aer = transpile(qc, backend)
        for vec in paramvecs:
            for param in vec:
                self.assertIn(param, qc_aer.parameters)

    def test_parameter_equality_through_serialization(self):
        """Verify parameters maintain their equality after serialization."""

        x1 = Parameter("x")
        x2 = Parameter("x")

        x1_p = pickle.loads(pickle.dumps(x1))
        x2_p = pickle.loads(pickle.dumps(x2))

        self.assertEqual(x1, x1_p)
        self.assertEqual(x2, x2_p)

        self.assertNotEqual(x1, x2_p)
        self.assertNotEqual(x2, x1_p)

    def test_parameter_vector_equality_through_serialization(self):
        """Verify elements of parameter vectors maintain their equality after serialization."""

        x1 = ParameterVector("x", 2)
        x2 = ParameterVector("x", 2)

        x1_p = pickle.loads(pickle.dumps(x1))
        x2_p = pickle.loads(pickle.dumps(x2))

        self.assertEqual(x1[0], x1_p[0])
        self.assertEqual(x2[0], x2_p[0])

        self.assertNotEqual(x1[0], x2_p[0])
        self.assertNotEqual(x2[0], x1_p[0])

        self.assertIs(x1_p[0].vector, x1_p)
        self.assertIs(x2_p[0].vector, x2_p)
        self.assertEqual([p.index for p in x1_p], list(range(len(x1_p))))
        self.assertEqual([p.index for p in x2_p], list(range(len(x2_p))))

    @data("single", "vector")
    def test_parameter_equality_to_expression(self, ptype):
        """Verify that parameters compare equal to `ParameterExpression`s that represent the same
        thing."""

        if ptype == "single":
            x1 = Parameter("x")
            x2 = Parameter("x")
        else:
            x1 = ParameterVector("x", 2)[0]
            x2 = ParameterVector("x", 2)[0]

        x1_expr = x1 + 0
        # Smoke test: the test isn't valid if that above expression remains a `Parameter`; we need
        # it to have upcast to `ParameterExpression`.
        self.assertNotIsInstance(x1_expr, Parameter)
        x2_expr = x2 + 0
        self.assertNotIsInstance(x2_expr, Parameter)

        self.assertEqual(x1, x1_expr)
        self.assertEqual(x2, x2_expr)

        self.assertNotEqual(x1, x2_expr)
        self.assertNotEqual(x2, x1_expr)

        # Since these two pairs of objects compared equal, they must have the same hash as well.
        self.assertEqual(hash(x1), hash(x1_expr))
        self.assertEqual(hash(x2), hash(x2_expr))

    def test_binding_parameterized_circuits_built_in_multiproc_(self):
        """Verify subcircuits built in a subprocess can still be bound.
        REMOVE this test once assemble is REMOVED"""
        # ref: https://github.com/Qiskit/qiskit-terra/issues/2429

        num_processes = 4

        qr = QuantumRegister(3)
        cr = ClassicalRegister(3)

        circuit = QuantumCircuit(qr, cr)
        parameters = [Parameter(f"x{i}") for i in range(num_processes)]

        results = parallel_map(
            _construct_circuit, parameters, task_args=(qr,), num_processes=num_processes
        )

        for qc in results:
            circuit.compose(qc, inplace=True)

        parameter_values = [{x: 1.0 for x in parameters}]

        with self.assertWarns(DeprecationWarning):
            qobj = assemble(
                circuit,
                backend=BasicSimulator(),
                parameter_binds=parameter_values,
            )

        self.assertEqual(len(qobj.experiments), 1)
        self.assertEqual(len(qobj.experiments[0].instructions), 4)
        self.assertTrue(
            all(
                len(inst.params) == 1
                and isinstance(inst.params[0], float)
                and float(inst.params[0]) == 1
                for inst in qobj.experiments[0].instructions
            )
        )

    def test_binding_parameterized_circuits_built_in_multiproc(self):
<<<<<<< HEAD
        """Verify subcircuits built in a subprocess can still be bound.
        REMOVE this test once assemble is REMOVED"""
=======
        """Verify subcircuits built in a subprocess can still be bound."""
>>>>>>> 889173bc
        # ref: https://github.com/Qiskit/qiskit-terra/issues/2429

        num_processes = 4

        qr = QuantumRegister(3)
        cr = ClassicalRegister(3)

        circuit = QuantumCircuit(qr, cr)
        parameters = [Parameter(f"x{i}") for i in range(num_processes)]

        results = parallel_map(
            _construct_circuit, parameters, task_args=(qr,), num_processes=num_processes
        )

        for qc in results:
            circuit.compose(qc, inplace=True)

        parameter_values = {x: 1.0 for x in parameters}

        bind_circuit = circuit.assign_parameters(parameter_values)

        self.assertEqual(len(bind_circuit.data), 4)
        self.assertTrue(
            all(
                len(inst.operation.params) == 1
                and isinstance(inst.operation.params[0], float)
                and float(inst.operation.params[0]) == 1
                for inst in bind_circuit.data
            )
        )

    def test_transpiling_multiple_parameterized_circuits(self):
        """Verify several parameterized circuits can be transpiled at once."""
        # ref: https://github.com/Qiskit/qiskit-terra/issues/2864

        qr = QuantumRegister(1)
        qc1 = QuantumCircuit(qr)
        qc2 = QuantumCircuit(qr)

        theta = Parameter("theta")

        qc1.u(theta, 0, 0, qr[0])
        qc2.u(theta, 3.14, 0, qr[0])

        circuits = [qc1, qc2]

        backend = BasicSimulator()
        job = backend.run(transpile(circuits, backend), shots=512, parameter_binds=[{theta: 1}])

        self.assertTrue(len(job.result().results), 2)

    @data(0, 1, 2, 3)
    def test_transpile_across_optimization_levelsV1(self, opt_level):
        """Verify parameterized circuits can be transpiled with all default pass managers.
        To remove once Fake5QV1 gets removed"""

        qc = QuantumCircuit(5, 5)

        theta = Parameter("theta")
        phi = Parameter("phi")

        qc.rx(theta, 0)
        qc.x(0)
        for i in range(5 - 1):
            qc.rxx(phi, i, i + 1)

        qc.measure(range(5 - 1), range(5 - 1))
        with self.assertWarns(DeprecationWarning):
            backend = Fake5QV1()
        transpile(qc, backend, optimization_level=opt_level)

    @data(0, 1, 2, 3)
    def test_transpile_across_optimization_levels(self, opt_level):
        """Verify parameterized circuits can be transpiled with all default pass managers."""

        qc = QuantumCircuit(5, 5)

        theta = Parameter("theta")
        phi = Parameter("phi")

        qc.rx(theta, 0)
        qc.x(0)
        for i in range(5 - 1):
            qc.rxx(phi, i, i + 1)

        qc.measure(range(5 - 1), range(5 - 1))

        transpile(
            qc,
            GenericBackendV2(
                num_qubits=5,
<<<<<<< HEAD
                coupling_map=[
                    [0, 1],
                    [1, 0],
                    [1, 2],
                    [2, 1],
                    [0, 2],
                    [2, 0],
                    [2, 3],
                    [3, 2],
                    [3, 4],
                    [4, 3],
                    [2, 4],
                    [4, 2],
                ],
=======
                coupling_map=BOGOTA_CMAP,
>>>>>>> 889173bc
                seed=42,
            ),
            optimization_level=opt_level,
        )

    def test_repeated_gates_to_dag_and_back(self):
        """Verify circuits with repeated parameterized gates can be converted
        to DAG and back, maintaining consistency of circuit._parameter_table."""

        from qiskit.converters import circuit_to_dag, dag_to_circuit

        qr = QuantumRegister(1)
        qc = QuantumCircuit(qr)
        theta = Parameter("theta")

        qc.p(theta, qr[0])

        double_qc = qc.compose(qc)
        test_qc = dag_to_circuit(circuit_to_dag(double_qc))

        bound_test_qc = test_qc.assign_parameters({theta: 1})
        self.assertEqual(len(bound_test_qc.parameters), 0)

    def test_rebinding_instruction_copy(self):
        """Test rebinding a copied instruction does not modify the original."""

        theta = Parameter("th")

        qc = QuantumCircuit(1)
        qc.rx(theta, 0)
        instr = qc.to_instruction()

        qc1 = QuantumCircuit(1)
        qc1.append(instr, [0])

        output1 = qc1.assign_parameters({theta: 0.1}).decompose()
        output2 = qc1.assign_parameters({theta: 0.2}).decompose()

        expected1 = QuantumCircuit(1)
        expected1.rx(0.1, 0)

        expected2 = QuantumCircuit(1)
        expected2.rx(0.2, 0)

        self.assertEqual(expected1, output1)
        self.assertEqual(expected2, output2)

    def test_sign_of_parameter(self):
        """Test returning the sign of the value of the parameter"""

        b = Parameter("phi")
        sign_of_parameter = b.sign()
        self.assertEqual(sign_of_parameter.assign(b, -3), -1)
        self.assertEqual(sign_of_parameter.assign(b, 2), 1)
        self.assertEqual(sign_of_parameter.assign(b, 0), 0)

    @combine(target_type=["gate", "instruction"], parameter_type=["numbers", "parameters"])
    def test_decompose_propagates_bound_parameters(self, target_type, parameter_type):
        """Verify bind-before-decompose preserves bound values."""
        # ref: https://github.com/Qiskit/qiskit-terra/issues/2482
        theta = Parameter("th")
        qc = QuantumCircuit(1)
        qc.rx(theta, 0)

        if target_type == "gate":
            inst = qc.to_gate()
        else:  # target_type == "instruction":
            inst = qc.to_instruction()

        qc2 = QuantumCircuit(1)
        qc2.append(inst, [0])

        if parameter_type == "numbers":
            bound_qc2 = qc2.assign_parameters({theta: 0.5})
            expected_parameters = set()
            expected_qc2 = QuantumCircuit(1)
            expected_qc2.rx(0.5, 0)
        else:
            phi = Parameter("ph")
            bound_qc2 = qc2.assign_parameters({theta: phi})
            expected_parameters = {phi}
            expected_qc2 = QuantumCircuit(1)
            expected_qc2.rx(phi, 0)

        decomposed_qc2 = bound_qc2.decompose()

        with self.subTest(msg="testing parameters of initial circuit"):
            self.assertEqual(qc2.parameters, {theta})

        with self.subTest(msg="testing parameters of bound circuit"):
            self.assertEqual(bound_qc2.parameters, expected_parameters)

        with self.subTest(msg="testing parameters of deep decomposed bound circuit"):
            self.assertEqual(decomposed_qc2.parameters, expected_parameters)

        with self.subTest(msg="testing deep decomposed circuit"):
            self.assertEqual(decomposed_qc2, expected_qc2)

    @combine(target_type=["gate", "instruction"], parameter_type=["numbers", "parameters"])
    def test_decompose_propagates_deeply_bound_parameters(self, target_type, parameter_type):
        """Verify bind-before-decompose preserves deeply bound values."""
        theta = Parameter("th")
        qc1 = QuantumCircuit(1)
        qc1.rx(theta, 0)

        if target_type == "gate":
            inst = qc1.to_gate()
        else:  # target_type == "instruction":
            inst = qc1.to_instruction()

        qc2 = QuantumCircuit(1)
        qc2.append(inst, [0])

        if target_type == "gate":
            inst = qc2.to_gate()
        elif target_type == "instruction":
            inst = qc2.to_instruction()

        qc3 = QuantumCircuit(1)
        qc3.append(inst, [0])

        if parameter_type == "numbers":
            bound_qc3 = qc3.assign_parameters({theta: 0.5})
            expected_parameters = set()
            expected_qc3 = QuantumCircuit(1)
            expected_qc3.rx(0.5, 0)
        else:
            phi = Parameter("ph")
            bound_qc3 = qc3.assign_parameters({theta: phi})
            expected_parameters = {phi}
            expected_qc3 = QuantumCircuit(1)
            expected_qc3.rx(phi, 0)

        deep_decomposed_qc3 = bound_qc3.decompose().decompose()

        with self.subTest(msg="testing parameters of initial circuit"):
            self.assertEqual(qc3.parameters, {theta})

        with self.subTest(msg="testing parameters of bound circuit"):
            self.assertEqual(bound_qc3.parameters, expected_parameters)

        with self.subTest(msg="testing parameters of deep decomposed bound circuit"):
            self.assertEqual(deep_decomposed_qc3.parameters, expected_parameters)

        with self.subTest(msg="testing deep decomposed circuit"):
            self.assertEqual(deep_decomposed_qc3, expected_qc3)

    @data("gate", "instruction")
    def test_executing_parameterized_instruction_bound_early(self, target_type):
        """Verify bind-before-execute preserves bound values."""
        # ref: https://github.com/Qiskit/qiskit-terra/issues/2482

        theta = Parameter("theta")

        sub_qc = QuantumCircuit(2)
        sub_qc.h(0)
        sub_qc.cx(0, 1)
        sub_qc.rz(theta, [0, 1])
        sub_qc.cx(0, 1)
        sub_qc.h(0)

        if target_type == "gate":
            sub_inst = sub_qc.to_gate()
        else:  # target_type == "instruction":
            sub_inst = sub_qc.to_instruction()

        unbound_qc = QuantumCircuit(2, 1)
        unbound_qc.append(sub_inst, [0, 1], [])
        unbound_qc.measure(0, 0)

        bound_qc = unbound_qc.assign_parameters({theta: numpy.pi / 2})

        shots = 1024
        backend = BasicSimulator()
        job = backend.run(transpile(bound_qc, backend), shots=shots)
        self.assertDictAlmostEqual(job.result().get_counts(), {"1": shots}, 0.05 * shots)

    def test_num_parameters(self):
        """Test the num_parameters property."""
        with self.subTest(msg="standard case"):
            theta = Parameter("θ")
            x = Parameter("x")
            qc = QuantumCircuit(1)
            qc.rx(theta, 0)
            qc.u(0, theta, x, 0)
            self.assertEqual(qc.num_parameters, 2)

        with self.subTest(msg="parameter vector"):
            params = ParameterVector("x", length=3)
            qc = QuantumCircuit(4)
            qc.rx(params[0], 2)
            qc.ry(params[1], 1)
            qc.rz(params[2], 3)
            self.assertEqual(qc.num_parameters, 3)

        with self.subTest(msg="no params"):
            qc = QuantumCircuit(1)
            qc.x(0)
            self.assertEqual(qc.num_parameters, 0)

    def test_execute_result_names(self):
        """Test unique names for list of parameter binds."""
        theta = Parameter("θ")
        reps = 5
        qc = QuantumCircuit(1, 1)
        qc.rx(theta, 0)
        qc.measure(0, 0)

        plist = [{theta: i} for i in range(reps)]
        simulator = BasicSimulator()
        result = simulator.run(transpile(qc, simulator), parameter_binds=plist).result()
        result_names = {res.name for res in result.results}
        self.assertEqual(reps, len(result_names))

    def test_to_instruction_after_inverse(self):
        """Verify converting an inverse generates a valid ParameterTable"""
        # ref: https://github.com/Qiskit/qiskit-terra/issues/4235
        qc = QuantumCircuit(1)
        theta = Parameter("theta")
        qc.rz(theta, 0)

        inv_instr = qc.inverse().to_instruction()
        self.assertIsInstance(inv_instr, Instruction)

    def test_repeated_circuit(self):
        """Test repeating a circuit maintains the parameters."""
        qc = QuantumCircuit(1)
        theta = Parameter("theta")
        qc.rz(theta, 0)
        rep = qc.repeat(3)

        self.assertEqual(rep.parameters, {theta})

    def test_copy_after_inverse(self):
        """Verify circuit.inverse generates a valid ParameterTable."""
        qc = QuantumCircuit(1)
        theta = Parameter("theta")
        qc.rz(theta, 0)

        inverse = qc.inverse()
        self.assertIn(theta, inverse.parameters)
        raise_if_parameter_table_invalid(inverse)

    def test_copy_after_reverse(self):
        """Verify circuit.reverse generates a valid ParameterTable."""
        qc = QuantumCircuit(1)
        theta = Parameter("theta")
        qc.rz(theta, 0)

        reverse = qc.reverse_ops()
        self.assertIn(theta, reverse.parameters)
        raise_if_parameter_table_invalid(reverse)

    def test_copy_after_dot_data_setter(self):
        """Verify setting circuit.data generates a valid ParameterTable."""
        qc = QuantumCircuit(1)
        theta = Parameter("theta")
        qc.rz(theta, 0)

        qc.data = []
        self.assertEqual(qc.parameters, set())
        raise_if_parameter_table_invalid(qc)

    def test_circuit_with_ufunc(self):
        """Test construction of circuit and binding of parameters
        after we apply universal functions."""
        from math import pi

        phi = Parameter(name="phi")
        theta = Parameter(name="theta")

        qc = QuantumCircuit(2)
        qc.p(numpy.abs(-phi), 0)
        qc.p(numpy.cos(phi), 0)
        qc.p(numpy.sin(phi), 0)
        qc.p(numpy.tan(phi), 0)
        qc.rz(numpy.arccos(theta), 1)
        qc.rz(numpy.arctan(theta), 1)
        qc.rz(numpy.arcsin(theta), 1)

        qc.assign_parameters({phi: pi, theta: 1}, inplace=True)

        qc_ref = QuantumCircuit(2)
        qc_ref.p(pi, 0)
        qc_ref.p(-1, 0)
        qc_ref.p(0, 0)
        qc_ref.p(0, 0)
        qc_ref.rz(0, 1)
        qc_ref.rz(pi / 4, 1)
        qc_ref.rz(pi / 2, 1)

        self.assertEqual(qc, qc_ref)

    def test_compile_with_ufunc(self):
        """Test compiling of circuit with unbound parameters
        after we apply universal functions."""
        from math import pi

        theta = ParameterVector("theta", length=7)

        qc = QuantumCircuit(7)
        qc.rx(numpy.abs(theta[0]), 0)
        qc.rx(numpy.cos(theta[1]), 1)
        qc.rx(numpy.sin(theta[2]), 2)
        qc.rx(numpy.tan(theta[3]), 3)
        qc.rx(numpy.arccos(theta[4]), 4)
        qc.rx(numpy.arctan(theta[5]), 5)
        qc.rx(numpy.arcsin(theta[6]), 6)

        # transpile to different basis
        transpiled = transpile(qc, basis_gates=["rz", "sx", "x", "cx"], optimization_level=0)

        for x in theta:
            self.assertIn(x, transpiled.parameters)

        bound = transpiled.assign_parameters({theta: [-1, pi, pi, pi, 1, 1, 1]})

        expected = QuantumCircuit(7)
        expected.rx(1.0, 0)
        expected.rx(-1.0, 1)
        expected.rx(0.0, 2)
        expected.rx(0.0, 3)
        expected.rx(0.0, 4)
        expected.rx(pi / 4, 5)
        expected.rx(pi / 2, 6)
        expected = transpile(expected, basis_gates=["rz", "sx", "x", "cx"], optimization_level=0)

        self.assertEqual(expected, bound)

    def test_parametervector_resize(self):
        """Test the resize method of the parameter vector."""

        vec = ParameterVector("x", 2)
        element = vec[1]  # store an entry for instancecheck later on

        with self.subTest("shorten"):
            vec.resize(1)
            self.assertEqual(len(vec), 1)
            self.assertListEqual([param.name for param in vec], _paramvec_names("x", 1))

        with self.subTest("enlargen"):
            vec.resize(3)
            self.assertEqual(len(vec), 3)
            # ensure we still have an element with the same uuid
            self.assertEqual(element, vec[1])
            self.assertListEqual([param.name for param in vec], _paramvec_names("x", 3))

    def test_parametervector_repr(self):
        """Test the __repr__ method of the parameter vector."""
        vec = ParameterVector("x", 2)
        self.assertEqual(repr(vec), "ParameterVector(name='x', length=2)")

    def test_parametervector_str(self):
        """Test the __str__ method of the parameter vector."""
        vec = ParameterVector("x", 2)
        self.assertEqual(str(vec), "x, ['x[0]', 'x[1]']")

    def test_parametervector_index(self):
        """Test the index method of the parameter vector."""
        vec = ParameterVector("x", 2)
        self.assertEqual(vec.index(vec[1]), 1)

    def test_raise_if_sub_unknown_parameters(self):
        """Verify we raise if asked to sub a parameter not in self."""
        x = Parameter("x")

        y = Parameter("y")
        z = Parameter("z")

        with self.assertRaisesRegex(CircuitError, "not present"):
            x.subs({y: z})

    def test_sub_allow_unknown_parameters(self):
        """Verify we raise if asked to sub a parameter not in self."""
        x = Parameter("x")

        y = Parameter("y")
        z = Parameter("z")

        subbed = x.subs({y: z}, allow_unknown_parameters=True)
        self.assertEqual(subbed, x)


def _construct_circuit(param, qr):
    qc = QuantumCircuit(qr)
    qc.ry(param, qr[0])
    return qc


def _paramvec_names(prefix, length):
    return [f"{prefix}[{i}]" for i in range(length)]


@ddt
class TestParameterExpressions(QiskitTestCase):
    # pylint: disable=possibly-used-before-assignment
    """Test expressions of Parameters."""

    # supported operations dictionary operation : accuracy (0=exact match)
    supported_operations = {
        add: 0,
        sub: 0,
        mul: 0,
        truediv: 0,
        pow: 1e-12,
    }

    def test_compare_to_value_when_bound(self):
        """Verify expression can be compared to a fixed value
        when fully bound."""

        x = Parameter("x")
        bound_expr = x.bind({x: 2.3})
        self.assertEqual(bound_expr, 2.3)
        self.assertEqual(hash(bound_expr), hash(2.3))

    def test_abs_function_when_bound(self):
        """Verify expression can be used with
        abs functions when bound."""

        x = Parameter("x")
        xb_1 = x.bind({x: 2.0})
        xb_2 = x.bind({x: 3.0 + 4.0j})

        self.assertEqual(abs(xb_1), 2.0)
        self.assertEqual(abs(-xb_1), 2.0)
        self.assertEqual(abs(xb_2), 5.0)

    def test_abs_function_when_not_bound(self):
        """Verify expression can be used with
        abs functions when not bound."""

        x = Parameter("x")
        y = Parameter("y")

        self.assertEqual(abs(x), abs(-x))
        self.assertEqual(abs(x) * abs(y), abs(x * y))
        self.assertEqual(abs(x) / abs(y), abs(x / y))

    def test_cast_to_complex_when_bound(self):
        """Verify that the cast to complex works for bound objects."""
        x = Parameter("x")
        y = Parameter("y")
        bound_expr = (x + y).bind({x: 1.0, y: 1j})
        self.assertEqual(complex(bound_expr), 1 + 1j)

    def test_raise_if_cast_to_complex_when_not_fully_bound(self):
        """Verify raises if casting to complex and not fully bound."""

        x = Parameter("x")
        y = Parameter("y")
        bound_expr = (x + y).bind({x: 1j})
        with self.assertRaisesRegex(TypeError, "unbound parameters"):
            complex(bound_expr)

    def test_cast_to_float_when_bound(self):
        """Verify expression can be cast to a float when fully bound."""

        x = Parameter("x")
        bound_expr = x.bind({x: 2.3})
        self.assertEqual(float(bound_expr), 2.3)

    def test_cast_to_float_when_underlying_expression_bound(self):
        """Verify expression can be cast to a float when it still contains unbound parameters, but
        the underlying symbolic expression has a knowable value."""
        x = Parameter("x")
        expr = x - x + 2.3
        self.assertEqual(float(expr), 2.3)

    def test_cast_to_float_intermediate_complex_value(self):
        """Verify expression can be cast to a float when it is fully bound, but an intermediate part
        of the expression evaluation involved complex types.  Sympy is generally more permissive
        than symengine here, and sympy's tends to be the expected behavior for our users."""
        x = Parameter("x")
        bound_expr = (x + 1.0 + 1.0j).bind({x: -1.0j})
        self.assertEqual(float(bound_expr), 1.0)

    def test_cast_to_float_of_complex_fails(self):
        """Test that an attempt to produce a float from a complex value fails if there is an
        imaginary part, with a sensible error message."""
        x = Parameter("x")
        bound_expr = (x + 1.0j).bind({x: 1.0})
        with self.assertRaisesRegex(TypeError, "could not cast expression to float"):
            float(bound_expr)

    def test_raise_if_cast_to_float_when_not_fully_bound(self):
        """Verify raises if casting to float and not fully bound."""

        x = Parameter("x")
        y = Parameter("y")
        bound_expr = (x + y).bind({x: 2.3})
        with self.assertRaisesRegex(TypeError, "unbound parameters"):
            float(bound_expr)

    def test_cast_to_int_when_bound(self):
        """Verify expression can be cast to an int when fully bound."""

        x = Parameter("x")
        bound_expr = x.bind({x: 2.3})
        self.assertEqual(int(bound_expr), 2)

    def test_cast_to_int_when_bound_truncates_after_evaluation(self):
        """Verify expression can be cast to an int when fully bound, but
        truncated only after evaluation."""

        x = Parameter("x")
        y = Parameter("y")
        bound_expr = (x + y).bind({x: 2.3, y: 0.8})
        self.assertEqual(int(bound_expr), 3)

    def test_cast_to_int_when_underlying_expression_bound(self):
        """Verify expression can be cast to a int when it still contains unbound parameters, but the
        underlying symbolic expression has a knowable value."""
        x = Parameter("x")
        expr = x - x + 2.3
        self.assertEqual(int(expr), 2)

    def test_raise_if_cast_to_int_when_not_fully_bound(self):
        """Verify raises if casting to int and not fully bound."""

        x = Parameter("x")
        y = Parameter("y")
        bound_expr = (x + y).bind({x: 2.3})
        with self.assertRaisesRegex(TypeError, "unbound parameters"):
            int(bound_expr)

    def test_raise_if_sub_unknown_parameters(self):
        """Verify we raise if asked to sub a parameter not in self."""
        x = Parameter("x")
        expr = x + 2

        y = Parameter("y")
        z = Parameter("z")

        with self.assertRaisesRegex(CircuitError, "not present"):
            expr.subs({y: z})

    def test_sub_allow_unknown_parameters(self):
        """Verify we raise if asked to sub a parameter not in self."""
        x = Parameter("x")
        expr = x + 2

        y = Parameter("y")
        z = Parameter("z")

        subbed = expr.subs({y: z}, allow_unknown_parameters=True)
        self.assertEqual(subbed, expr)

    def test_raise_if_subbing_in_parameter_name_conflict(self):
        """Verify we raise if substituting in conflicting parameter names."""
        x = Parameter("x")
        y_first = Parameter("y")

        expr = x + y_first

        y_second = Parameter("y")

        # Replacing an existing name is okay.
        expr.subs({y_first: y_second})

        with self.assertRaisesRegex(CircuitError, "Name conflict"):
            expr.subs({x: y_second})

    @data(2, 1.3, 0, -1, -1.0, numpy.pi, 1j)
    def test_expressions_of_parameter_with_constant(self, const):
        """Verify operating on a Parameter with a constant."""

        x = Parameter("x")

        for op, rel_tol in self.supported_operations.items():
            expr = op(const, x)
            bound_expr = expr.bind({x: 2.3})

            res = complex(bound_expr)
            expected = op(const, 2.3)
            if rel_tol > 0:
                self.assertTrue(
                    cmath.isclose(res, expected, rel_tol=rel_tol), f"{res} != {expected}"
                )
            else:
                self.assertEqual(res, expected)

            # Division by zero will raise. Tested elsewhere.
            if const == 0 and op == truediv:
                continue

            # Repeat above, swapping position of Parameter and constant.
            expr = op(x, const)
            bound_expr = expr.bind({x: 2.3})

            res = complex(bound_expr)
            expected = op(2.3, const)
            self.assertTrue(cmath.isclose(res, expected), f"{res} != {expected}")

    def test_complex_parameter_bound_to_real(self):
        """Test a complex parameter expression can be real if bound correctly."""

        x, y = Parameter("x"), Parameter("y")

        with self.subTest("simple 1j * x"):
            qc = QuantumCircuit(1)
            qc.rx(1j * x, 0)
            bound = qc.assign_parameters({x: 1j})
            ref = QuantumCircuit(1)
            ref.rx(-1, 0)
            self.assertEqual(bound, ref)

        with self.subTest("more complex expression"):
            qc = QuantumCircuit(1)
            qc.rx(0.5j * x - y * y + 2 * y, 0)
            bound = qc.assign_parameters({x: -4, y: 1j})
            ref = QuantumCircuit(1)
            ref.rx(1, 0)
            self.assertEqual(bound, ref)

    def test_complex_angle_raises_when_not_supported(self):
        """Test parameters are validated when fully bound and errors are raised accordingly."""
        x = Parameter("x")
        qc = QuantumCircuit(1)
        qc.r(x, 1j * x, 0)

        with self.subTest("binding x to 0 yields real parameters"):
            bound = qc.assign_parameters({x: 0})
            ref = QuantumCircuit(1)
            ref.r(0, 0, 0)
            self.assertEqual(bound, ref)

        with self.subTest("binding x to 1 yields complex parameters"):
            # RGate does not support complex parameters
            with self.assertRaises(CircuitError):
                bound = qc.assign_parameters({x: 1})

    def test_operating_on_a_parameter_with_a_non_float_will_raise(self):
        """Verify operations between a Parameter and a non-float will raise."""

        bad_constants = ["1", numpy.inf, numpy.nan, None, {}, []]

        x = Parameter("x")

        for op in self.supported_operations:
            for const in bad_constants:
                with self.subTest(op=op, const=const):
                    with self.assertRaises(TypeError):
                        _ = op(const, x)

                    with self.assertRaises(TypeError):
                        _ = op(x, const)

    def test_expressions_division_by_zero(self):
        """Verify dividing a Parameter by 0, or binding 0 as a denominator raises."""

        x = Parameter("x")

        with self.assertRaises(ZeroDivisionError):
            _ = x / 0

        with self.assertRaises(ZeroDivisionError):
            _ = x / 0.0

        expr = 2 / x

        with self.assertRaises(ZeroDivisionError):
            _ = expr.bind({x: 0})

        with self.assertRaises(ZeroDivisionError):
            _ = expr.bind({x: 0.0})

    def test_expressions_of_parameter_with_parameter(self):
        """Verify operating on two Parameters."""

        x = Parameter("x")
        y = Parameter("y")

        for op in self.supported_operations:
            expr = op(x, y)

            partially_bound_expr = expr.bind({x: 2.3})

            self.assertEqual(partially_bound_expr.parameters, {y})

            fully_bound_expr = partially_bound_expr.bind({y: -numpy.pi})

            self.assertEqual(fully_bound_expr.parameters, set())
            self.assertEqual(float(fully_bound_expr), op(2.3, -numpy.pi))

            bound_expr = expr.bind({x: 2.3, y: -numpy.pi})

            self.assertEqual(bound_expr.parameters, set())
            self.assertEqual(float(bound_expr), op(2.3, -numpy.pi))

    def test_expressions_operation_order(self):
        """Verify ParameterExpressions respect order of operations."""

        x = Parameter("x")
        y = Parameter("y")
        z = Parameter("z")

        # Parenthesis before multiplication/division
        expr = (x + y) * z
        bound_expr = expr.bind({x: 1, y: 2, z: 3})

        self.assertEqual(float(bound_expr), 9)

        expr = x * (y + z)
        bound_expr = expr.bind({x: 1, y: 2, z: 3})

        self.assertEqual(float(bound_expr), 5)

        # Multiplication/division before addition/subtraction
        expr = x + y * z
        bound_expr = expr.bind({x: 1, y: 2, z: 3})

        self.assertEqual(float(bound_expr), 7)

        expr = x * y + z
        bound_expr = expr.bind({x: 1, y: 2, z: 3})

        self.assertEqual(float(bound_expr), 5)

    def test_nested_expressions(self):
        """Verify ParameterExpressions can also be the target of operations."""

        x = Parameter("x")
        y = Parameter("y")
        z = Parameter("z")

        expr1 = x * y
        expr2 = expr1 + z
        bound_expr2 = expr2.bind({x: 1, y: 2, z: 3})

        self.assertEqual(float(bound_expr2), 5)

    def test_negated_expression(self):
        """Verify ParameterExpressions can be negated."""

        x = Parameter("x")
        y = Parameter("y")
        z = Parameter("z")

        expr1 = -x + y
        expr2 = -expr1 * (-z)
        bound_expr2 = expr2.bind({x: 1, y: 2, z: 3})

        self.assertEqual(float(bound_expr2), 3)

    def test_positive_expression(self):
        """This tests parameter unary plus."""
        x = Parameter("x")
        y = +x
        self.assertEqual(float(y.bind({x: 1})), 1.0)
        self.assertIsInstance(+x, type(-x))

    def test_standard_cu3(self):
        """This tests parameter negation in standard extension gate cu3."""
        from qiskit.circuit.library import CU3Gate

        x = Parameter("x")
        y = Parameter("y")
        z = Parameter("z")
        qc = qiskit.QuantumCircuit(2)
        qc.append(CU3Gate(x, y, z), [0, 1])
        try:
            qc.decompose()
        except TypeError:
            self.fail("failed to decompose cu3 gate with negated parameter expression")

    def test_name_collision(self):
        """Verify Expressions of distinct Parameters of shared name raises."""

        x = Parameter("p")
        y = Parameter("p")

        # Expression of the same Parameter are valid.
        _ = x + x
        _ = x - x
        _ = x * x
        _ = x / x

        with self.assertRaises(CircuitError):
            _ = x + y
        with self.assertRaises(CircuitError):
            _ = x - y
        with self.assertRaises(CircuitError):
            _ = x * y
        with self.assertRaises(CircuitError):
            _ = x / y

    @combine(target_type=["gate", "instruction"], order=["bind-decompose", "decompose-bind"])
    def test_to_instruction_with_expression(self, target_type, order):
        """Test preservation of expressions via parameterized instructions.

                  ┌───────┐┌──────────┐┌───────────┐
        qr1_0: |0>┤ Rx(θ) ├┤ Rz(pi/2) ├┤ Ry(phi*θ) ├
                  └───────┘└──────────┘└───────────┘

                     ┌───────────┐
        qr2_0: |0>───┤ Ry(delta) ├───
                  ┌──┴───────────┴──┐
        qr2_1: |0>┤ Circuit0(phi,θ) ├
                  └─────────────────┘
        qr2_2: |0>───────────────────
        """

        theta = Parameter("θ")
        phi = Parameter("phi")
        qr1 = QuantumRegister(1, name="qr1")
        qc1 = QuantumCircuit(qr1)

        qc1.rx(theta, qr1)
        qc1.rz(numpy.pi / 2, qr1)
        qc1.ry(theta * phi, qr1)

        if target_type == "gate":
            gate = qc1.to_gate()
        elif target_type == "instruction":
            gate = qc1.to_instruction()

        self.assertEqual(gate.params, [phi, theta])

        delta = Parameter("delta")
        qr2 = QuantumRegister(3, name="qr2")
        qc2 = QuantumCircuit(qr2)
        qc2.ry(delta, qr2[0])
        qc2.append(gate, qargs=[qr2[1]])

        self.assertEqual(qc2.parameters, {delta, theta, phi})

        binds = {delta: 1, theta: 2, phi: 3}
        expected_qc = QuantumCircuit(qr2)
        expected_qc.rx(2, 1)
        expected_qc.rz(numpy.pi / 2, 1)
        expected_qc.ry(3 * 2, 1)
        expected_qc.r(1, numpy.pi / 2, 0)

        if order == "bind-decompose":
            decomp_bound_qc = qc2.assign_parameters(binds).decompose()
        elif order == "decompose-bind":
            decomp_bound_qc = qc2.decompose().assign_parameters(binds)

        self.assertEqual(decomp_bound_qc.parameters, set())
        self.assertEqual(decomp_bound_qc, expected_qc)

    @combine(target_type=["gate", "instruction"], order=["bind-decompose", "decompose-bind"])
    def test_to_instruction_expression_parameter_map(self, target_type, order):
        """Test preservation of expressions via instruction parameter_map."""

        theta = Parameter("θ")
        phi = Parameter("phi")
        qr1 = QuantumRegister(1, name="qr1")
        qc1 = QuantumCircuit(qr1)

        qc1.rx(theta, qr1)
        qc1.rz(numpy.pi / 2, qr1)
        qc1.ry(theta * phi, qr1)

        theta_p = Parameter("theta")
        phi_p = Parameter("phi")

        if target_type == "gate":
            gate = qc1.to_gate(parameter_map={theta: theta_p, phi: phi_p})
        elif target_type == "instruction":
            gate = qc1.to_instruction(parameter_map={theta: theta_p, phi: phi_p})

        self.assertListEqual(gate.params, [theta_p, phi_p])

        delta = Parameter("delta")
        qr2 = QuantumRegister(3, name="qr2")
        qc2 = QuantumCircuit(qr2)
        qc2.ry(delta, qr2[0])
        qc2.append(gate, qargs=[qr2[1]])

        self.assertListEqual(list(qc2.parameters), [delta, phi_p, theta_p])

        binds = {delta: 1, theta_p: 2, phi_p: 3}
        expected_qc = QuantumCircuit(qr2)
        expected_qc.rx(2, 1)
        expected_qc.rz(numpy.pi / 2, 1)
        expected_qc.ry(3 * 2, 1)
        expected_qc.r(1, numpy.pi / 2, 0)

        if order == "bind-decompose":
            decomp_bound_qc = qc2.assign_parameters(binds).decompose()
        elif order == "decompose-bind":
            decomp_bound_qc = qc2.decompose().assign_parameters(binds)

        self.assertEqual(decomp_bound_qc.parameters, set())
        self.assertEqual(decomp_bound_qc, expected_qc)

    def test_binding_across_broadcast_instruction(self):
        """Bind a parameter which was included via a broadcast instruction."""
        # ref: https://github.com/Qiskit/qiskit-terra/issues/3008

        theta = Parameter("θ")
        n = 5

        qc = QuantumCircuit(n, 1)

        qc.h(0)
        for i in range(n - 1):
            qc.cx(i, i + 1)

        qc.barrier()
        qc.rz(theta, range(n))
        qc.barrier()

        for i in reversed(range(n - 1)):
            qc.cx(i, i + 1)
        qc.h(0)
        qc.measure(0, 0)

        theta_range = numpy.linspace(0, 2 * numpy.pi, 128)
        circuits = [qc.assign_parameters({theta: theta_val}) for theta_val in theta_range]

        self.assertEqual(len(circuits), len(theta_range))
        for theta_val, bound_circ in zip(theta_range, circuits):
            rz_gates = [
                inst.operation for inst in bound_circ.data if isinstance(inst.operation, RZGate)
            ]

            self.assertEqual(len(rz_gates), n)
            self.assertTrue(all(float(gate.params[0]) == theta_val for gate in rz_gates))

    def test_substituting_parameter_with_simple_expression(self):
        """Substitute a simple parameter expression for a parameter."""
        x = Parameter("x")

        y = Parameter("y")
        sub_ = y / 2

        updated_expr = x.subs({x: sub_})

        expected = y / 2

        self.assertEqual(updated_expr, expected)

    def test_substituting_parameter_with_compound_expression(self):
        """Substitute a simple parameter expression for a parameter."""
        x = Parameter("x")

        y = Parameter("y")
        z = Parameter("z")
        sub_ = y * z

        updated_expr = x.subs({x: sub_})

        expected = y * z

        self.assertEqual(updated_expr, expected)

    def test_substituting_simple_with_simple_expression(self):
        """Substitute a simple parameter expression in a parameter expression."""
        x = Parameter("x")
        expr = x * x

        y = Parameter("y")
        sub_ = y / 2

        updated_expr = expr.subs({x: sub_})

        expected = y * y / 4

        self.assertEqual(updated_expr, expected)

    def test_substituting_compound_expression(self):
        """Substitute a compound parameter expression in a parameter expression."""
        x = Parameter("x")
        expr = x * x

        y = Parameter("y")
        z = Parameter("z")
        sub_ = y + z

        updated_expr = expr.subs({x: sub_})

        expected = (y + z) * (y + z)

        self.assertEqual(updated_expr, expected)

    def test_conjugate(self):
        """Test calling conjugate on a ParameterExpression."""
        x = Parameter("x")
        self.assertEqual((x.conjugate() + 1j), (x - 1j).conjugate())

    @data(
        circlib.RGate,
        circlib.RXGate,
        circlib.RYGate,
        circlib.RZGate,
        circlib.RXXGate,
        circlib.RYYGate,
        circlib.RZXGate,
        circlib.RZZGate,
        circlib.CRXGate,
        circlib.CRYGate,
        circlib.CRZGate,
        circlib.XXPlusYYGate,
    )
    def test_bound_gate_to_matrix(self, gate_class):
        """Test to_matrix works if previously free parameters are bound.

        The conversion might fail, if trigonometric functions such as cos are called on the
        parameters and the parameters are still of type ParameterExpression.
        """
        num_parameters = 2 if gate_class == circlib.RGate else 1
        params = list(range(1, 1 + num_parameters))
        free_params = ParameterVector("th", num_parameters)
        gate = gate_class(*params)
        num_qubits = gate.num_qubits

        circuit = QuantumCircuit(num_qubits)
        circuit.append(gate_class(*free_params), list(range(num_qubits)))
        bound_circuit = circuit.assign_parameters({free_params: params})

        numpy.testing.assert_array_almost_equal(Operator(bound_circuit).data, gate.to_matrix())

    def test_parameter_expression_grad(self):
        """Verify correctness of ParameterExpression gradients."""

        x = Parameter("x")
        y = Parameter("y")
        z = Parameter("z")

        with self.subTest(msg="first order gradient"):
            expr = (x + y) * z
            self.assertEqual(expr.gradient(x), z)
            self.assertEqual(expr.gradient(z), (x + y))

        with self.subTest(msg="second order gradient"):
            expr = x * x
            self.assertEqual(expr.gradient(x), 2 * x)
            self.assertEqual(expr.gradient(x).gradient(x), 2)

    def test_parameter_expression_exp_log_vs_pow(self):
        """Test exp, log, pow for ParameterExpressions by asserting x**y = exp(y log(x))."""

        x = Parameter("x")
        y = Parameter("y")
        pow1 = x**y
        pow2 = (y * x.log()).exp()
        for x_val in [2, 1.3, numpy.pi]:
            for y_val in [2, 1.3, 0, -1, -1.0, numpy.pi, 1j]:
                with self.subTest(msg="with x={x_val}, y={y_val}"):
                    vals = {x: x_val, y: y_val}
                    pow1_val = pow1.bind(vals)
                    pow2_val = pow2.bind(vals)
                    self.assertTrue(cmath.isclose(pow1_val, pow2_val), f"{pow1_val} != {pow2_val}")

    def test_bound_expression_is_real(self):
        """Test is_real on bound parameters."""
        x = Parameter("x")
        self.assertEqual(x.is_real(), None)
        self.assertEqual((1j * x).is_real(), None)

        expr = 1j * x
        bound = expr.bind({x: 2})
        self.assertEqual(bound.is_real(), False)

        bound = x.bind({x: 0 + 0j})
        self.assertEqual(bound.is_real(), True)

        bound = x.bind({x: 0 + 1j})
        self.assertEqual(bound.is_real(), False)

        bound = x.bind({x: 1 + 0j})
        self.assertEqual(bound.is_real(), True)

        bound = x.bind({x: 1 + 1j})
        self.assertEqual(bound.is_real(), False)

    def test_numeric(self):
        """Tests of the 'numeric' method."""
        a, b = Parameter("a"), Parameter("b")
        one_int = (1 + a).assign(a, 0)
        self.assertIsInstance(one_int.numeric(), int)
        self.assertEqual(one_int.numeric(), 1)
        one_float = (1.0 + a).assign(a, 0.0)
        self.assertIsInstance(one_float.numeric(), float)
        self.assertEqual(one_float.numeric(), 1.0)
        one_imaginary = (1j + a).assign(a, 0.0)
        self.assertIsInstance(one_imaginary.numeric(), complex)
        self.assertEqual(one_imaginary.numeric(), 1j)

        # This is one particular case where symengine 0.9.2 (and probably others) struggles when
        # evaluating in the complex domain, but gets the right answer if forced to the real domain.
        # It appears more commonly because `symengine.Basic.subs` does not simplify the expression
        # tree eagerly, so the `_symbol_expr` is `0.5 * (0.5)**2`.  Older symengines then introduce
        # a spurious small imaginary component when evaluating this `Mul(x, Pow(y, z))` pattern in
        # the complex domain.
        problem = (0.5 * a * b).assign(b, 0.5).assign(a, 0.5)
        self.assertIsInstance(problem.numeric(), float)
        self.assertEqual(problem.numeric(), 0.125)

        with self.assertRaisesRegex(TypeError, "unbound parameters"):
            (a + b).numeric()


class TestParameterEquality(QiskitTestCase):
    """Test equality of Parameters and ParameterExpressions."""

    def test_parameter_equal_self(self):
        """Verify a parameter is equal to it self."""
        theta = Parameter("theta")
        self.assertEqual(theta, theta)

    def test_parameter_not_equal_param_of_same_name(self):
        """Verify a parameter is not equal to a Parameter of the same name."""
        theta1 = Parameter("theta")
        theta2 = Parameter("theta")
        self.assertNotEqual(theta1, theta2)

    def test_parameter_expression_equal_to_self(self):
        """Verify an expression is equal to itself."""
        theta = Parameter("theta")
        expr = 2 * theta

        self.assertEqual(expr, expr)

    def test_parameter_expression_equal_to_identical(self):
        """Verify an expression is equal an identical expression."""
        theta = Parameter("theta")
        expr1 = 2 * theta
        expr2 = 2 * theta

        self.assertEqual(expr1, expr2)

    def test_parameter_expression_equal_floats_to_ints(self):
        """Verify an expression with float and int is identical."""
        theta = Parameter("theta")
        expr1 = 2.0 * theta
        expr2 = 2 * theta

        self.assertEqual(expr1, expr2)

    def test_parameter_expression_not_equal_if_params_differ(self):
        """Verify expressions not equal if parameters are different."""
        theta1 = Parameter("theta")
        theta2 = Parameter("theta")
        expr1 = 2 * theta1
        expr2 = 2 * theta2

        self.assertNotEqual(expr1, expr2)

    def test_parameter_equal_to_identical_expression(self):
        """Verify parameters and ParameterExpressions can be equal if identical."""
        theta = Parameter("theta")
        phi = Parameter("phi")

        expr = (theta + phi).bind({phi: 0})

        self.assertEqual(expr, theta)
        self.assertEqual(theta, expr)

    def test_parameter_symbol_equal_after_ufunc(self):
        """Verify ParameterExpression phi
        and ParameterExpression cos(phi) have the same symbol map"""
        phi = Parameter("phi")
        cos_phi = numpy.cos(phi)
        self.assertEqual(phi._parameter_symbols, cos_phi._parameter_symbols)


class TestParameterView(QiskitTestCase):
    """Test the ParameterView object."""

    def setUp(self):
        super().setUp()
        x, y, z = Parameter("x"), Parameter("y"), Parameter("z")
        self.params = [x, y, z]
        self.view1 = ParameterView([x, y])
        self.view2 = ParameterView([y, z])
        self.view3 = ParameterView([x])

    def test_and(self):
        """Test __and__."""
        self.assertEqual(self.view1 & self.view2, {self.params[1]})

    def test_or(self):
        """Test __or__."""
        self.assertEqual(self.view1 | self.view2, set(self.params))

    def test_xor(self):
        """Test __xor__."""
        self.assertEqual(self.view1 ^ self.view2, {self.params[0], self.params[2]})

    def test_len(self):
        """Test __len__."""
        self.assertEqual(len(self.view1), 2)

    def test_le(self):
        """Test __le__."""
        self.assertTrue(self.view1 <= self.view1)
        self.assertFalse(self.view1 <= self.view3)

    def test_lt(self):
        """Test __lt__."""
        self.assertTrue(self.view3 < self.view1)

    def test_ge(self):
        """Test __ge__."""
        self.assertTrue(self.view1 >= self.view1)
        self.assertFalse(self.view3 >= self.view1)

    def test_gt(self):
        """Test __lt__."""
        self.assertTrue(self.view1 > self.view3)

    def test_eq(self):
        """Test __eq__."""
        self.assertTrue(self.view1 == self.view1)
        self.assertFalse(self.view3 == self.view1)

    def test_ne(self):
        """Test __eq__."""
        self.assertTrue(self.view1 != self.view2)
        self.assertFalse(self.view3 != self.view3)


if __name__ == "__main__":
    unittest.main()<|MERGE_RESOLUTION|>--- conflicted
+++ resolved
@@ -1023,12 +1023,7 @@
         )
 
     def test_binding_parameterized_circuits_built_in_multiproc(self):
-<<<<<<< HEAD
-        """Verify subcircuits built in a subprocess can still be bound.
-        REMOVE this test once assemble is REMOVED"""
-=======
         """Verify subcircuits built in a subprocess can still be bound."""
->>>>>>> 889173bc
         # ref: https://github.com/Qiskit/qiskit-terra/issues/2429
 
         num_processes = 4
@@ -1120,24 +1115,7 @@
             qc,
             GenericBackendV2(
                 num_qubits=5,
-<<<<<<< HEAD
-                coupling_map=[
-                    [0, 1],
-                    [1, 0],
-                    [1, 2],
-                    [2, 1],
-                    [0, 2],
-                    [2, 0],
-                    [2, 3],
-                    [3, 2],
-                    [3, 4],
-                    [4, 3],
-                    [2, 4],
-                    [4, 2],
-                ],
-=======
                 coupling_map=BOGOTA_CMAP,
->>>>>>> 889173bc
                 seed=42,
             ),
             optimization_level=opt_level,
