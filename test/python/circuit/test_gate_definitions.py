--- conflicted
+++ resolved
@@ -28,11 +28,8 @@
     HGate, CHGate, IGate, RGate, RXGate, CRXGate, RYGate, CRYGate, RZGate,
     CRZGate, SGate, SdgGate, CSwapGate, TGate, TdgGate, U1Gate, CU1Gate,
     U2Gate, U3Gate, CU3Gate, XGate, CXGate, CCXGate, YGate, CYGate,
-<<<<<<< HEAD
-    ZGate, CZGate, RYYGate, SXGate, SXdgGate, CSXGate
-=======
-    ZGate, CZGate, RYYGate, PhaseGate, CPhaseGate, UGate, CUGate
->>>>>>> 590d645b
+    ZGate, CZGate, RYYGate, PhaseGate, CPhaseGate, UGate, CUGate,
+    SXGate, SXdgGate, CSXGate
 )
 
 from qiskit.circuit.library.standard_gates.equivalence_library import (
@@ -164,11 +161,8 @@
         HGate, CHGate, IGate, RGate, RXGate, CRXGate, RYGate, CRYGate, RZGate,
         CRZGate, SGate, SdgGate, CSwapGate, TGate, TdgGate, U1Gate, CU1Gate,
         U2Gate, U3Gate, CU3Gate, XGate, CXGate, CCXGate, YGate, CYGate,
-<<<<<<< HEAD
-        ZGate, CZGate, RYYGate, SXGate, SXdgGate, CSXGate
-=======
-        ZGate, CZGate, RYYGate, PhaseGate, CPhaseGate, UGate, CUGate
->>>>>>> 590d645b
+        ZGate, CZGate, RYYGate, PhaseGate, CPhaseGate, UGate, CUGate,
+        SXGate, SXdgGate, CSXGate
     )
     def test_definition_parameters(self, gate_class):
         """Verify decompositions from standard equivalence library match definitions."""
