--- conflicted
+++ resolved
@@ -451,11 +451,7 @@
                 types.Bool(),
             ),
         )
-<<<<<<< HEAD
         self.assertTrue(function(expr.lift(7.0), 7.0).const)
-=======
-        self.assertFalse(function(clbit, True).const)
->>>>>>> e05d9ffe
 
         self.assertEqual(
             function(expr.lift(Duration.ms(1000)), Duration.s(1)),
