--- conflicted
+++ resolved
@@ -136,18 +136,11 @@
         self.assertEqual(types.greater(types.Uint(8), types.Uint(8)), types.Uint(8))
         self.assertEqual(types.greater(types.Bool(), types.Bool()), types.Bool())
         self.assertEqual(types.greater(types.Float(), types.Float()), types.Float())
-<<<<<<< HEAD
-        self.assertEqual(types.greater(types.Float(const=True), types.Float()), types.Float())
-        self.assertEqual(types.greater(types.Float(), types.Float(const=True)), types.Float())
-        self.assertEqual(
-            types.greater(types.Float(const=True), types.Float(const=True)), types.Float(const=True)
-        )
         self.assertEqual(types.greater(types.Duration(), types.Duration()), types.Duration())
         self.assertEqual(types.greater(types.Stretch(), types.Duration()), types.Stretch())
         self.assertEqual(types.greater(types.Duration(), types.Stretch()), types.Stretch())
         with self.assertRaisesRegex(TypeError, "no ordering"):
             types.greater(types.Bool(), types.Uint(8))
-        with self.assertRaisesRegex(TypeError, "no ordering"):
             types.greater(types.Bool(), types.Float())
         with self.assertRaisesRegex(TypeError, "no ordering"):
             types.greater(types.Bool(), types.Duration())
@@ -158,17 +151,10 @@
         with self.assertRaisesRegex(TypeError, "no ordering"):
             types.greater(types.Uint(8), types.Duration())
         with self.assertRaisesRegex(TypeError, "no ordering"):
-            types.greater(types.Uint(16, const=True), types.Uint(8))
-        with self.assertRaisesRegex(TypeError, "no ordering"):
-            types.greater(types.Uint(8), types.Uint(16, const=True))
         with self.assertRaisesRegex(TypeError, "no ordering"):
             types.greater(types.Float(), types.Duration())
         with self.assertRaisesRegex(TypeError, "no ordering"):
             types.greater(types.Float(), types.Stretch())
-=======
-        with self.assertRaisesRegex(TypeError, "no ordering"):
-            types.greater(types.Bool(), types.Uint(8))
->>>>>>> 25f16933
 
 
 class TestTypesCastKind(QiskitTestCase):
@@ -177,167 +163,36 @@
         is public API, it should have some direct unit tests as well."""
         # Bool -> Bool
         self.assertIs(types.cast_kind(types.Bool(), types.Bool()), types.CastKind.EQUAL)
-<<<<<<< HEAD
-        self.assertIs(
-            types.cast_kind(types.Bool(const=True), types.Bool(const=True)), types.CastKind.EQUAL
-        )
-        self.assertIs(
-            types.cast_kind(types.Bool(const=True), types.Bool()), types.CastKind.IMPLICIT
-        )
-        self.assertIs(types.cast_kind(types.Bool(), types.Bool(const=True)), types.CastKind.NONE)
 
         # Float -> Float
         self.assertIs(types.cast_kind(types.Float(), types.Float()), types.CastKind.EQUAL)
-        self.assertIs(
-            types.cast_kind(types.Float(const=True), types.Float(const=True)), types.CastKind.EQUAL
-        )
-        self.assertIs(
-            types.cast_kind(types.Float(const=True), types.Float()), types.CastKind.IMPLICIT
-        )
-        self.assertIs(types.cast_kind(types.Float(), types.Float(const=True)), types.CastKind.NONE)
 
         # Uint -> Bool
         self.assertIs(types.cast_kind(types.Uint(8), types.Bool()), types.CastKind.IMPLICIT)
-        self.assertIs(
-            types.cast_kind(types.Uint(8, const=True), types.Bool(const=True)),
-            types.CastKind.IMPLICIT,
-        )
-        self.assertIs(
-            types.cast_kind(types.Uint(8, const=True), types.Bool()), types.CastKind.IMPLICIT
-        )
-        self.assertIs(types.cast_kind(types.Uint(8), types.Bool(const=True)), types.CastKind.NONE)
 
         # Float -> Bool
-=======
-        self.assertIs(types.cast_kind(types.Float(), types.Float()), types.CastKind.EQUAL)
-        self.assertIs(types.cast_kind(types.Uint(8), types.Bool()), types.CastKind.IMPLICIT)
->>>>>>> 25f16933
         self.assertIs(types.cast_kind(types.Float(), types.Bool()), types.CastKind.DANGEROUS)
 
         # Bool -> Uint
         self.assertIs(types.cast_kind(types.Bool(), types.Uint(8)), types.CastKind.LOSSLESS)
-<<<<<<< HEAD
-        self.assertIs(
-            types.cast_kind(types.Bool(const=True), types.Uint(8, const=True)),
-            types.CastKind.LOSSLESS,
-        )
-        self.assertIs(
-            types.cast_kind(types.Bool(const=True), types.Uint(8)), types.CastKind.LOSSLESS
-        )
-        self.assertIs(types.cast_kind(types.Bool(), types.Uint(8, const=True)), types.CastKind.NONE)
 
         # Uint(16) -> Uint(8)
         self.assertIs(types.cast_kind(types.Uint(16), types.Uint(8)), types.CastKind.DANGEROUS)
-        self.assertIs(
-            types.cast_kind(types.Uint(16, const=True), types.Uint(8, const=True)),
-            types.CastKind.DANGEROUS,
-        )
-        self.assertIs(
-            types.cast_kind(types.Uint(16, const=True), types.Uint(8)), types.CastKind.DANGEROUS
-        )
-        self.assertIs(
-            types.cast_kind(types.Uint(16), types.Uint(8, const=True)), types.CastKind.NONE
-        )
 
         # Uint widening
         self.assertIs(types.cast_kind(types.Uint(8), types.Uint(16)), types.CastKind.LOSSLESS)
-        self.assertIs(
-            types.cast_kind(types.Uint(8, const=True), types.Uint(16, const=True)),
-            types.CastKind.LOSSLESS,
-        )
-        self.assertIs(
-            types.cast_kind(types.Uint(8, const=True), types.Uint(16)),
-            types.CastKind.LOSSLESS,
-        )
-        self.assertIs(
-            types.cast_kind(types.Uint(8), types.Uint(16, const=True)), types.CastKind.NONE
-        )
 
         # Uint -> Float
         self.assertIs(types.cast_kind(types.Uint(16), types.Float()), types.CastKind.DANGEROUS)
-        self.assertIs(
-            types.cast_kind(types.Uint(16, const=True), types.Float(const=True)),
-            types.CastKind.DANGEROUS,
-        )
-        self.assertIs(
-            types.cast_kind(types.Uint(16, const=True), types.Float()), types.CastKind.DANGEROUS
-        )
-        self.assertIs(types.cast_kind(types.Uint(16), types.Float(const=True)), types.CastKind.NONE)
 
         # Float -> Uint(8)
         self.assertIs(types.cast_kind(types.Float(), types.Uint(8)), types.CastKind.DANGEROUS)
-        self.assertIs(
-            types.cast_kind(types.Float(const=True), types.Uint(8, const=True)),
-            types.CastKind.DANGEROUS,
-        )
-        self.assertIs(
-            types.cast_kind(types.Float(const=True), types.Uint(8)),
-            types.CastKind.DANGEROUS,
-        )
-        self.assertIs(
-            types.cast_kind(types.Float(), types.Uint(8, const=True)),
-            types.CastKind.NONE,
-        )
 
         # Float -> Uint(16)
         self.assertIs(types.cast_kind(types.Float(), types.Uint(16)), types.CastKind.DANGEROUS)
-        self.assertIs(
-            types.cast_kind(types.Float(const=True), types.Uint(16, const=True)),
-            types.CastKind.DANGEROUS,
-        )
-        self.assertIs(
-            types.cast_kind(types.Float(const=True), types.Uint(16)),
-            types.CastKind.DANGEROUS,
-        )
-        self.assertIs(
-            types.cast_kind(types.Float(), types.Uint(16, const=True)),
-            types.CastKind.NONE,
-        )
 
         # Bool -> Float
         self.assertIs(types.cast_kind(types.Bool(), types.Float()), types.CastKind.LOSSLESS)
-        self.assertIs(
-            types.cast_kind(types.Bool(const=True), types.Float(const=True)),
-            types.CastKind.LOSSLESS,
-        )
-        self.assertIs(
-            types.cast_kind(types.Bool(const=True), types.Float()), types.CastKind.LOSSLESS
-        )
-        self.assertIs(types.cast_kind(types.Bool(), types.Float(const=True)), types.CastKind.NONE)
-
-        # Uint -> Uint with const qualifiers
-        self.assertIs(
-            types.cast_kind(types.Uint(16), types.Uint(16, const=True)), types.CastKind.NONE
-        )
-        self.assertIs(
-            types.cast_kind(types.Uint(16, const=True), types.Uint(16)), types.CastKind.IMPLICIT
-        )
-        self.assertIs(
-            types.cast_kind(types.Uint(8), types.Uint(8, const=True)), types.CastKind.NONE
-        )
-        self.assertIs(
-            types.cast_kind(types.Uint(8, const=True), types.Uint(8)), types.CastKind.IMPLICIT
-        )
-
-        # Bool -> Uint with const qualifiers
-        self.assertIs(types.cast_kind(types.Bool(), types.Uint(8, const=True)), types.CastKind.NONE)
-        self.assertIs(
-            types.cast_kind(types.Bool(const=True), types.Uint(8)), types.CastKind.LOSSLESS
-        )
-        self.assertIs(
-            types.cast_kind(types.Bool(const=True), types.Uint(8, const=True)),
-            types.CastKind.LOSSLESS,
-        )
-
-        # Bool -> Float with const qualifiers
-        self.assertIs(types.cast_kind(types.Bool(), types.Float(const=True)), types.CastKind.NONE)
-        self.assertIs(
-            types.cast_kind(types.Bool(const=True), types.Float()), types.CastKind.LOSSLESS
-        )
-        self.assertIs(
-            types.cast_kind(types.Bool(const=True), types.Float(const=True)),
-            types.CastKind.LOSSLESS,
-        )
 
         # Duration -> Duration
         self.assertIs(types.cast_kind(types.Duration(), types.Duration()), types.CastKind.EQUAL)
@@ -351,78 +206,26 @@
         # Stretch -> Duration (not allowed)
         self.assertIs(types.cast_kind(types.Stretch(), types.Duration()), types.CastKind.NONE)
 
-        # Duration -> Other types (not allowed, including const variants)
+        # Duration -> Other types (not allowed)
         self.assertIs(types.cast_kind(types.Duration(), types.Bool()), types.CastKind.NONE)
-        self.assertIs(
-            types.cast_kind(types.Duration(), types.Bool(const=True)), types.CastKind.NONE
-        )
         self.assertIs(types.cast_kind(types.Duration(), types.Uint(8)), types.CastKind.NONE)
-        self.assertIs(
-            types.cast_kind(types.Duration(), types.Uint(8, const=True)), types.CastKind.NONE
-        )
         self.assertIs(types.cast_kind(types.Duration(), types.Uint(16)), types.CastKind.NONE)
-        self.assertIs(
-            types.cast_kind(types.Duration(), types.Uint(16, const=True)), types.CastKind.NONE
-        )
         self.assertIs(types.cast_kind(types.Duration(), types.Float()), types.CastKind.NONE)
-        self.assertIs(
-            types.cast_kind(types.Duration(), types.Float(const=True)), types.CastKind.NONE
-        )
-
-        # Stretch -> Other types (not allowed, including const variants)
+
+        # Stretch -> Other types (not allowed)
         self.assertIs(types.cast_kind(types.Stretch(), types.Bool()), types.CastKind.NONE)
-        self.assertIs(types.cast_kind(types.Stretch(), types.Bool(const=True)), types.CastKind.NONE)
         self.assertIs(types.cast_kind(types.Stretch(), types.Uint(8)), types.CastKind.NONE)
-        self.assertIs(
-            types.cast_kind(types.Stretch(), types.Uint(8, const=True)), types.CastKind.NONE
-        )
         self.assertIs(types.cast_kind(types.Stretch(), types.Uint(16)), types.CastKind.NONE)
-        self.assertIs(
-            types.cast_kind(types.Stretch(), types.Uint(16, const=True)), types.CastKind.NONE
-        )
         self.assertIs(types.cast_kind(types.Stretch(), types.Float()), types.CastKind.NONE)
-        self.assertIs(
-            types.cast_kind(types.Stretch(), types.Float(const=True)), types.CastKind.NONE
-        )
-
-        # Other types -> Duration (not allowed, including const variants)
+
+        # Other types -> Duration (not allowed)
         self.assertIs(types.cast_kind(types.Bool(), types.Duration()), types.CastKind.NONE)
-        self.assertIs(
-            types.cast_kind(types.Bool(const=True), types.Duration()), types.CastKind.NONE
-        )
         self.assertIs(types.cast_kind(types.Uint(8), types.Duration()), types.CastKind.NONE)
-        self.assertIs(
-            types.cast_kind(types.Uint(8, const=True), types.Duration()), types.CastKind.NONE
-        )
         self.assertIs(types.cast_kind(types.Uint(16), types.Duration()), types.CastKind.NONE)
-        self.assertIs(
-            types.cast_kind(types.Uint(16, const=True), types.Duration()), types.CastKind.NONE
-        )
         self.assertIs(types.cast_kind(types.Float(), types.Duration()), types.CastKind.NONE)
-        self.assertIs(
-            types.cast_kind(types.Float(const=True), types.Duration()), types.CastKind.NONE
-        )
 
         # Other types -> Stretch (not allowed, including const variants)
         self.assertIs(types.cast_kind(types.Bool(), types.Stretch()), types.CastKind.NONE)
-        self.assertIs(types.cast_kind(types.Bool(const=True), types.Stretch()), types.CastKind.NONE)
         self.assertIs(types.cast_kind(types.Uint(8), types.Stretch()), types.CastKind.NONE)
-        self.assertIs(
-            types.cast_kind(types.Uint(8, const=True), types.Stretch()), types.CastKind.NONE
-        )
         self.assertIs(types.cast_kind(types.Uint(16), types.Stretch()), types.CastKind.NONE)
-        self.assertIs(
-            types.cast_kind(types.Uint(16, const=True), types.Stretch()), types.CastKind.NONE
-        )
         self.assertIs(types.cast_kind(types.Float(), types.Stretch()), types.CastKind.NONE)
-        self.assertIs(
-            types.cast_kind(types.Float(const=True), types.Stretch()), types.CastKind.NONE
-        )
-=======
-        self.assertIs(types.cast_kind(types.Uint(16), types.Uint(8)), types.CastKind.DANGEROUS)
-        self.assertIs(types.cast_kind(types.Bool(), types.Float()), types.CastKind.LOSSLESS)
-
-        self.assertIs(types.cast_kind(types.Uint(16), types.Uint(8)), types.CastKind.DANGEROUS)
-        self.assertIs(types.cast_kind(types.Uint(16), types.Float()), types.CastKind.DANGEROUS)
-        self.assertIs(types.cast_kind(types.Float(), types.Uint(16)), types.CastKind.DANGEROUS)
->>>>>>> 25f16933
