# This code is part of Qiskit.
#
# (C) Copyright IBM 2022.
#
# This code is licensed under the Apache License, Version 2.0. You may
# obtain a copy of this license in the LICENSE.txt file in the root directory
# of this source tree or at http://www.apache.org/licenses/LICENSE-2.0.
#
# Any modifications or derivative works of this code must retain this
# copyright notice, and modified files need to carry a notice indicating
# that they have been altered from the originals.

"""Test commutation checker class ."""

import unittest
from test import QiskitTestCase  # pylint: disable=wrong-import-order

import numpy as np
from ddt import idata, ddt

from qiskit import ClassicalRegister
from qiskit.circuit import (
    AnnotatedOperation,
    ControlModifier,
    Gate,
    InverseModifier,
    Parameter,
    QuantumRegister,
    Qubit,
    QuantumCircuit,
)
from qiskit.circuit.commutation_library import SessionCommutationChecker as scc
from qiskit.circuit.library import (
    Barrier,
    CCXGate,
    CPhaseGate,
    CRXGate,
    CRYGate,
    CRZGate,
    CXGate,
    CUGate,
    LinearFunction,
    MCXGate,
    Measure,
    PauliGate,
    PhaseGate,
    Reset,
    RXGate,
    RXXGate,
    RYGate,
    RYYGate,
    RZGate,
    RZXGate,
    RZZGate,
    SGate,
    XGate,
    ZGate,
    HGate,
    UnitaryGate,
)
from qiskit.dagcircuit import DAGOpNode

ROTATION_GATES = [
    RXGate,
    RYGate,
    RZGate,
    PhaseGate,
    RXXGate,
    RYYGate,
    RZZGate,
    RZXGate,
    CRXGate,
    CRYGate,
    CRZGate,
    CPhaseGate,
]


class NewGateCX(Gate):
    """A dummy class containing an cx gate unknown to the commutation checker's library."""

    def __init__(self):
        super().__init__("new_cx", 2, [])

    def to_matrix(self):
        return np.array([[1, 0, 0, 0], [0, 0, 0, 1], [0, 0, 1, 0], [0, 1, 0, 0]], dtype=complex)


class MyEvilRXGate(Gate):
    """A RX gate designed to annoy the caching mechanism (but a realistic gate nevertheless)."""

    def __init__(self, evil_input_not_in_param: float):
        """
        Args:
            evil_input_not_in_param: The RX rotation angle.
        """
        self.value = evil_input_not_in_param
        super().__init__("<evil laugh here>", 1, [])

    def _define(self):
        self.definition = QuantumCircuit(1)
        self.definition.rx(self.value, 0)


@ddt
class TestCommutationChecker(QiskitTestCase):
    """Test CommutationChecker class."""

    def test_simple_gates(self):
        """Check simple commutation relations between gates, experimenting with
        different orders of gates, different orders of qubits, different sets of
        qubits over which gates are defined, and so on."""

        # should commute
        self.assertTrue(scc.commute(ZGate(), [0], [], CXGate(), [0, 1], []))
        # should not commute
        self.assertFalse(scc.commute(ZGate(), [1], [], CXGate(), [0, 1], []))
        # should not commute
        self.assertFalse(scc.commute(XGate(), [0], [], CXGate(), [0, 1], []))
        # should commute
        self.assertTrue(scc.commute(XGate(), [1], [], CXGate(), [0, 1], []))
        # should not commute
        self.assertFalse(scc.commute(XGate(), [1], [], CXGate(), [1, 0], []))
        # should commute
        self.assertTrue(scc.commute(XGate(), [0], [], CXGate(), [1, 0], []))
        # should commute
        self.assertTrue(scc.commute(CXGate(), [1, 0], [], XGate(), [0], []))
        # should not commute
        self.assertFalse(scc.commute(CXGate(), [1, 0], [], XGate(), [1], []))
        # should commute
        self.assertTrue(scc.commute(CXGate(), [1, 0], [], CXGate(), [1, 0], []))
        # should not commute
        self.assertFalse(scc.commute(CXGate(), [1, 0], [], CXGate(), [0, 1], []))
        # should commute
        self.assertTrue(scc.commute(CXGate(), [1, 0], [], CXGate(), [1, 2], []))
        # should not commute
        self.assertFalse(scc.commute(CXGate(), [1, 0], [], CXGate(), [2, 1], []))
        # should commute
        self.assertTrue(scc.commute(CXGate(), [1, 0], [], CXGate(), [2, 3], []))
        self.assertTrue(scc.commute(XGate(), [2], [], CCXGate(), [0, 1, 2], []))
        self.assertFalse(scc.commute(CCXGate(), [0, 1, 2], [], CCXGate(), [0, 2, 1], []))

    def test_passing_quantum_registers(self):
        """Check that passing QuantumRegisters works correctly."""
        qr = QuantumRegister(4)
        # should commute
        self.assertTrue(scc.commute(CXGate(), [qr[1], qr[0]], [], CXGate(), [qr[1], qr[2]], []))
        # should not commute
        self.assertFalse(scc.commute(CXGate(), [qr[0], qr[1]], [], CXGate(), [qr[1], qr[2]], []))

    def test_standard_gates_commutations(self):
        """Check that commutativity checker uses standard gates commutations as expected."""
        scc.clear_cached_commutations()
        self.assertTrue(scc.commute(ZGate(), [0], [], CXGate(), [0, 1], []))
        self.assertEqual(scc.num_cached_entries(), 0)

    def test_caching_positive_results(self):
        """Check that hashing positive results in commutativity checker works as expected."""
        scc.clear_cached_commutations()
        self.assertTrue(scc.commute(ZGate(), [0], [], CUGate(1, 2, 3, 0), [0, 1], []))
        self.assertGreater(scc.num_cached_entries(), 0)

    def test_caching_lookup_with_non_overlapping_qubits(self):
        """Check that commutation lookup with non-overlapping qubits works as expected."""
        scc.clear_cached_commutations()
        self.assertTrue(scc.commute(CXGate(), [0, 2], [], CXGate(), [0, 1], []))
        self.assertFalse(scc.commute(CXGate(), [0, 1], [], CXGate(), [1, 2], []))
        self.assertEqual(scc.num_cached_entries(), 0)

    def test_caching_store_and_lookup_with_non_overlapping_qubits(self):
        """Check that commutations storing and lookup with non-overlapping qubits works as expected."""
        scc_lenm = scc.num_cached_entries()
        cx_like = CUGate(np.pi, 0, np.pi, 0)
        self.assertTrue(scc.commute(cx_like, [0, 2], [], CXGate(), [0, 1], []))
        self.assertFalse(scc.commute(cx_like, [0, 1], [], CXGate(), [1, 2], []))
        self.assertTrue(scc.commute(cx_like, [1, 4], [], CXGate(), [1, 6], []))
        self.assertFalse(scc.commute(cx_like, [5, 3], [], CXGate(), [3, 1], []))
        self.assertEqual(scc.num_cached_entries(), scc_lenm + 2)

    def test_caching_negative_results(self):
        """Check that hashing negative results in commutativity checker works as expected."""
        scc.clear_cached_commutations()
        self.assertFalse(scc.commute(XGate(), [0], [], CUGate(1, 2, 3, 0), [0, 1], []))
        self.assertGreater(scc.num_cached_entries(), 0)

    def test_caching_different_qubit_sets(self):
        """Check that hashing same commutativity results over different qubit sets works as expected."""
        scc.clear_cached_commutations()
        # All the following should be cached in the same way
        # though each relation gets cached twice: (A, B) and (B, A)
        cx_like = CUGate(np.pi, 0, np.pi, 0)
        scc.commute(XGate(), [0], [], cx_like, [0, 1], [])
        scc.commute(XGate(), [10], [], cx_like, [10, 20], [])
        scc.commute(XGate(), [10], [], cx_like, [10, 5], [])
        scc.commute(XGate(), [5], [], cx_like, [5, 7], [])
        self.assertEqual(scc.num_cached_entries(), 1)

    def test_zero_rotations(self):
        """Check commutativity between (non-parameterized) gates with parameters."""
        self.assertTrue(scc.commute(RZGate(0), [0], [], XGate(), [0], []))
        self.assertTrue(scc.commute(XGate(), [0], [], RZGate(0), [0], []))

    def test_gates_with_parameters(self):
        """Check commutativity between (non-parameterized) gates with parameters."""
        self.assertTrue(scc.commute(RZGate(0), [0], [], XGate(), [0], []))
        self.assertFalse(scc.commute(RZGate(np.pi / 2), [0], [], XGate(), [0], []))
        self.assertTrue(scc.commute(RZGate(np.pi / 2), [0], [], RZGate(0), [0], []))

    def test_parameterized_gates(self):
        """Check commutativity between parameterized gates, both with free and with
        bound parameters."""
        # gate that has parameters but is not considered parameterized
        rz_gate = RZGate(np.pi / 2)
        self.assertEqual(len(rz_gate.params), 1)
        self.assertFalse(rz_gate.is_parameterized())

        # gate that has parameters and is considered parameterized
        rz_gate_theta = RZGate(Parameter("Theta"))
        rx_gate_theta = RXGate(Parameter("Theta"))
        rxx_gate_theta = RXXGate(Parameter("Theta"))
        rz_gate_phi = RZGate(Parameter("Phi"))
        self.assertEqual(len(rz_gate_theta.params), 1)
        self.assertTrue(rz_gate_theta.is_parameterized())

        # gate that has no parameters and is not considered parameterized
        cx_gate = CXGate()
        self.assertEqual(len(cx_gate.params), 0)
        self.assertFalse(cx_gate.is_parameterized())

        # We should detect that these gates commute
        self.assertTrue(scc.commute(rz_gate, [0], [], cx_gate, [0, 1], []))

        # We should detect that these gates commute
        self.assertTrue(scc.commute(rz_gate, [0], [], rz_gate, [0], []))

        # We should detect that parameterized gates over disjoint qubit subsets commute
        self.assertTrue(scc.commute(rz_gate_theta, [0], [], rz_gate_theta, [1], []))

        # We should detect that parameterized gates over disjoint qubit subsets commute
        self.assertTrue(scc.commute(rz_gate_theta, [0], [], rz_gate_phi, [1], []))

        self.assertTrue(scc.commute(rz_gate_theta, [2], [], cx_gate, [1, 3], []))

        # However, for now commutativity checker should return False when checking
        # commutativity between a parameterized gate and some other gate, when
        # the two gates are over intersecting qubit subsets.
        # This check should be changed if commutativity checker is extended to
        # handle parameterized gates better.
        self.assertFalse(scc.commute(rz_gate_theta, [1], [], cx_gate, [0, 1], []))
        self.assertTrue(scc.commute(rz_gate_theta, [0], [], rz_gate, [0], []))
        self.assertTrue(scc.commute(rz_gate_theta, [0], [], rz_gate_phi, [0], []))
        self.assertTrue(scc.commute(rxx_gate_theta, [0, 1], [], rx_gate_theta, [0], []))
        self.assertTrue(scc.commute(rxx_gate_theta, [0, 1], [], XGate(), [0], []))
        self.assertTrue(scc.commute(XGate(), [0], [], rxx_gate_theta, [0, 1], []))
        self.assertTrue(scc.commute(rx_gate_theta, [0], [], rxx_gate_theta, [0, 1], []))
        self.assertTrue(scc.commute(rz_gate_theta, [0], [], cx_gate, [0, 1], []))

    def test_measure(self):
        """Check commutativity involving measures."""
        # Measure is over qubit 0, while gate is over a disjoint subset of qubits
        # We should be able to swap these.
        self.assertTrue(scc.commute(Measure(), [0], [0], CXGate(), [1, 2], []))

        # Measure and gate have intersecting set of qubits
        # We should not be able to swap these.
        self.assertFalse(scc.commute(Measure(), [0], [0], CXGate(), [0, 2], []))

        # Measures over different qubits and clbits
        self.assertTrue(scc.commute(Measure(), [0], [0], Measure(), [1], [1]))

        # Measures over different qubits but same classical bit
        # We should not be able to swap these.
        self.assertFalse(scc.commute(Measure(), [0], [0], Measure(), [1], [0]))

        # Measures over same qubits but different classical bit
        # ToDo: can we swap these?
        # Currently checker takes the safe approach and returns False.
        self.assertFalse(scc.commute(Measure(), [0], [0], Measure(), [0], [1]))

    def test_barrier(self):
        """Check commutativity involving barriers."""
        # A gate should not commute with a barrier
        # (at least if these are over intersecting qubit sets).
        self.assertFalse(scc.commute(Barrier(4), [0, 1, 2, 3], [], CXGate(), [1, 2], []))

        # Does it even make sense to have a barrier over a subset of qubits?
        # Though in this case, it probably makes sense to say that barrier and gate can be swapped.
        self.assertTrue(scc.commute(Barrier(4), [0, 1, 2, 3], [], CXGate(), [5, 6], []))

    def test_reset(self):
        """Check commutativity involving resets."""
        # A gate should not commute with reset when the qubits intersect.
        self.assertFalse(scc.commute(Reset(), [0], [], CXGate(), [0, 2], []))

        # A gate should commute with reset when the qubits are disjoint.
        self.assertTrue(scc.commute(Reset(), [0], [], CXGate(), [1, 2], []))

    def test_conditional_gates(self):
        """Check commutativity involving conditional gates."""
        qr = QuantumRegister(3)
        cr = ClassicalRegister(2)

        # Currently, in all cases commutativity checker should returns False.
        # This is definitely suboptimal.
        with self.assertWarns(DeprecationWarning):
            self.assertFalse(
                scc.commute(CXGate().c_if(cr[0], 0), [qr[0], qr[1]], [], XGate(), [qr[2]], [])
            )
        with self.assertWarns(DeprecationWarning):
            self.assertFalse(
                scc.commute(CXGate().c_if(cr[0], 0), [qr[0], qr[1]], [], XGate(), [qr[1]], [])
            )
        with self.assertWarns(DeprecationWarning):
            self.assertFalse(
                scc.commute(
                    CXGate().c_if(cr[0], 0),
                    [qr[0], qr[1]],
                    [],
                    CXGate().c_if(cr[0], 0),
                    [qr[0], qr[1]],
                    [],
                )
            )
        with self.assertWarns(DeprecationWarning):
            self.assertFalse(
                scc.commute(
                    XGate().c_if(cr[0], 0), [qr[0]], [], XGate().c_if(cr[0], 1), [qr[0]], []
                )
            )
        with self.assertWarns(DeprecationWarning):
            self.assertFalse(scc.commute(XGate().c_if(cr[0], 0), [qr[0]], [], XGate(), [qr[0]], []))

    def test_complex_gates(self):
        """Check commutativity involving more complex gates."""
        lf1 = LinearFunction([[0, 1, 0], [1, 0, 0], [0, 0, 1]])
        lf2 = LinearFunction([[1, 0, 0], [0, 0, 1], [0, 1, 0]])

        # lf1 is equivalent to swap(0, 1), and lf2 to swap(1, 2).
        # These do not commute.
        self.assertFalse(scc.commute(lf1, [0, 1, 2], [], lf2, [0, 1, 2], []))

        lf3 = LinearFunction([[0, 1, 0], [0, 0, 1], [1, 0, 0]])
        lf4 = LinearFunction([[0, 0, 1], [1, 0, 0], [0, 1, 0]])
        # lf3 is permutation 1->2, 2->3, 3->1.
        # lf3 is the inverse permutation 1->3, 2->1, 3->2.
        # These commute.
        self.assertTrue(scc.commute(lf3, [0, 1, 2], [], lf4, [0, 1, 2], []))

    def test_equal_annotated_operations_commute(self):
        """Check commutativity involving the same annotated operation."""
        op1 = AnnotatedOperation(SGate(), [InverseModifier(), ControlModifier(1)])
        op2 = AnnotatedOperation(SGate(), [InverseModifier(), ControlModifier(1)])
        # the same, so true
        self.assertTrue(scc.commute(op1, [0, 1], [], op2, [0, 1], []))

    def test_annotated_operations_commute_with_unannotated(self):
        """Check commutativity involving annotated operations and unannotated operations."""
        op1 = AnnotatedOperation(SGate(), [InverseModifier(), ControlModifier(1)])
        op2 = AnnotatedOperation(ZGate(), [InverseModifier()])
        op3 = ZGate()
        # all true
        self.assertTrue(scc.commute(op1, [0, 1], [], op2, [1], []))
        self.assertTrue(scc.commute(op1, [0, 1], [], op3, [1], []))
        self.assertTrue(scc.commute(op2, [1], [], op3, [1], []))

    def test_utf8_gate_names(self):
        """Check compatibility of non-ascii quantum gate names."""
        g0 = RXXGate(1.234).to_mutable()
        g0.name = "すみません"

        g1 = RXXGate(2.234).to_mutable()
        g1.name = "ok_0"

        self.assertTrue(scc.commute(g0, [0, 1], [], g1, [1, 0], []))

    def test_annotated_operations_no_commute(self):
        """Check non-commutativity involving annotated operations."""
        op1 = AnnotatedOperation(XGate(), [InverseModifier(), ControlModifier(1)])
        op2 = AnnotatedOperation(XGate(), [InverseModifier()])
        # false
        self.assertFalse(scc.commute(op1, [0, 1], [], op2, [0], []))

    def test_c7x_gate(self):
        """Test wide gate works correctly."""
        qargs = [Qubit() for _ in [None] * 8]
        res = scc.commute(XGate(), qargs[:1], [], XGate().control(7), qargs, [])
        self.assertFalse(res)

    def test_wide_gates_over_nondisjoint_qubits(self):
        """Test that checking wide gates does not lead to memory problems."""
        self.assertFalse(scc.commute(MCXGate(29), list(range(30)), [], XGate(), [0], []))

    def test_wide_gates_over_disjoint_qubits(self):
        """Test that wide gates still commute when they are over disjoint sets of qubits."""
        self.assertTrue(scc.commute(MCXGate(29), list(range(30)), [], XGate(), [30], []))
        self.assertTrue(scc.commute(XGate(), [30], [], MCXGate(29), list(range(30)), []))

    def test_serialization(self):
        """Test that the commutation checker is correctly serialized"""
        import pickle

        cx_like = CUGate(np.pi, 0, np.pi, 0)

        scc.clear_cached_commutations()
        self.assertTrue(scc.commute(ZGate(), [0], [], cx_like, [0, 1], []))
        cc2 = pickle.loads(pickle.dumps(scc))
        self.assertEqual(cc2.num_cached_entries(), 1)
        dop1 = DAGOpNode(ZGate(), qargs=[0], cargs=[])
        dop2 = DAGOpNode(cx_like, qargs=[0, 1], cargs=[])
        cc2.commute_nodes(dop1, dop2)
        dop1 = DAGOpNode(ZGate(), qargs=[0], cargs=[])
        dop2 = DAGOpNode(CXGate(), qargs=[0, 1], cargs=[])
        cc2.commute_nodes(dop1, dop2)
        self.assertEqual(cc2.num_cached_entries(), 1)

    @idata(ROTATION_GATES)
    def test_cutoff_angles(self, gate_cls):
        """Check rotations with a small enough angle are cut off."""
        max_power = 30
        from qiskit.circuit.library import DCXGate

        generic_gate = DCXGate()  # gate that does not commute with any rotation gate

        cutoff_angle = 1e-5  # this is the cutoff we use in the CommutationChecker

        for i in range(1, max_power + 1):
            angle = 2 ** (-i)
            gate = gate_cls(angle)
            qargs = list(range(gate.num_qubits))

            if angle < cutoff_angle:
                self.assertTrue(scc.commute(generic_gate, [0, 1], [], gate, qargs, []))
            else:
                self.assertFalse(scc.commute(generic_gate, [0, 1], [], gate, qargs, []))

    @idata(ROTATION_GATES)
    def test_controlled_rotation_mod_4pi(self, gate_cls):
        """Test the rotations modulo 2pi (4pi for controlled-rx/y/z) commute with any gate."""
        generic_gate = HGate()  # does not commute with any rotation gate
        multiples = np.arange(-6, 7)

        for multiple in multiples:
            with self.subTest(multiple=multiple):
                gate = gate_cls(multiple * np.pi)
                numeric = UnitaryGate(gate.to_matrix())

                # compute a numeric reference, that doesn't go through any special cases and
                # uses a matrix-based commutation check
                expected = scc.commute(
                    generic_gate, [0], [], numeric, list(range(gate.num_qubits)), []
                )

<<<<<<< HEAD
                result = scc.commute(generic_gate, [0], [], gate, list(range(gate.num_qubits)), [])
                self.assertEqual(expected, result)
=======
    def test_custom_gate(self):
        """Test a custom gate."""
        my_cx = NewGateCX()

        self.assertTrue(scc.commute(my_cx, [0, 1], [], XGate(), [1], []))
        self.assertFalse(scc.commute(my_cx, [0, 1], [], XGate(), [0], []))
        self.assertTrue(scc.commute(my_cx, [0, 1], [], ZGate(), [0], []))

        self.assertFalse(scc.commute(my_cx, [0, 1], [], my_cx, [1, 0], []))
        self.assertTrue(scc.commute(my_cx, [0, 1], [], my_cx, [0, 1], []))

    def test_custom_gate_caching(self):
        """Test a custom gate is correctly handled on consecutive runs."""

        all_commuter = MyEvilRXGate(0)  # this will commute with anything
        some_rx = MyEvilRXGate(1.6192)  # this should not commute with H

        # the order here is important: we're testing whether the gate that commutes with
        # everything is used after the first commutation check, regardless of the internal
        # gate parameters
        self.assertTrue(scc.commute(all_commuter, [0], [], HGate(), [0], []))
        self.assertFalse(scc.commute(some_rx, [0], [], HGate(), [0], []))

    def test_nonfloat_param(self):
        """Test commutation-checking on a gate that has non-float ``params``."""
        pauli_gate = PauliGate("XX")
        rx_gate_theta = RXGate(Parameter("Theta"))
        self.assertTrue(scc.commute(pauli_gate, [0, 1], [], rx_gate_theta, [0], []))
        self.assertTrue(scc.commute(rx_gate_theta, [0], [], pauli_gate, [0, 1], []))
>>>>>>> 98f02d76


if __name__ == "__main__":
    unittest.main()<|MERGE_RESOLUTION|>--- conflicted
+++ resolved
@@ -450,10 +450,9 @@
                     generic_gate, [0], [], numeric, list(range(gate.num_qubits)), []
                 )
 
-<<<<<<< HEAD
                 result = scc.commute(generic_gate, [0], [], gate, list(range(gate.num_qubits)), [])
                 self.assertEqual(expected, result)
-=======
+
     def test_custom_gate(self):
         """Test a custom gate."""
         my_cx = NewGateCX()
@@ -483,7 +482,6 @@
         rx_gate_theta = RXGate(Parameter("Theta"))
         self.assertTrue(scc.commute(pauli_gate, [0, 1], [], rx_gate_theta, [0], []))
         self.assertTrue(scc.commute(rx_gate_theta, [0], [], pauli_gate, [0, 1], []))
->>>>>>> 98f02d76
 
 
 if __name__ == "__main__":
