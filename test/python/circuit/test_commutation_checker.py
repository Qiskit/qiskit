--- conflicted
+++ resolved
@@ -453,7 +453,9 @@
                     generic_gate, [0], [], numeric, list(range(gate.num_qubits)), []
                 )
 
-<<<<<<< HEAD
+                result = scc.commute(generic_gate, [0], [], gate, list(range(gate.num_qubits)), [])
+                self.assertEqual(expected, result)
+
     @idata(CONTROLLED_ROTATION_GATES)
     def test_controlled_rotation_mod_4pi(self, gate_cls):
         """Test the controlled rotations modulo 4pi commute with any gate.
@@ -472,10 +474,6 @@
                     self.assertTrue(comm)
                 else:
                     self.assertFalse(comm)
-=======
-                result = scc.commute(generic_gate, [0], [], gate, list(range(gate.num_qubits)), [])
-                self.assertEqual(expected, result)
->>>>>>> 7d9fdb34
 
     def test_custom_gate(self):
         """Test a custom gate."""
