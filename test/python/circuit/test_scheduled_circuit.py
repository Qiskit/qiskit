--- conflicted
+++ resolved
@@ -45,15 +45,8 @@
         qc = QuantumCircuit(2)
         qc.delay(0.1, 0, unit="ms")  # 450000[dt]
         qc.delay(100, 0, unit="ns")  # 450[dt]
-<<<<<<< HEAD
         qc.h(0)  # duration: rz(0) + sx(195) + rz(0)
         qc.h(1)  # duration: rz(0)+ sx(210) + rz(0)
-=======
-        qc.h(0)  # 195[dt]
-        qc.h(1)  # 210[dt]
-
-        backend = GenericBackendV2(2, seed=42)
->>>>>>> 581dd3d8
 
         sc = transpile(qc, self.backend_with_dt, scheduling_method="alap", layout_method="trivial")
         target_durations = self.backend_with_dt.target.durations()
@@ -342,32 +335,6 @@
 
     def test_per_qubit_durations(self):
         """Test target with custom instruction_durations"""
-<<<<<<< HEAD
-        with self.assertRaises(DeprecationWarning):
-            backend = GenericBackendV2(
-                3,
-                coupling_map=[[0, 1], [1, 2]],
-                basis_gates=["cx", "h"],
-                seed=42,
-                calibrate_instructions=True,
-            )
-            target = backend.target
-            target.update_instruction_properties(
-                "cx", (0, 1), InstructionProperties(duration=0.00001)
-            )
-            target.update_instruction_properties(
-                "cx", (1, 2), InstructionProperties(duration=0.00001)
-            )
-            target.update_instruction_properties(
-                "h", (0,), InstructionProperties(duration=0.000002)
-            )
-            target.update_instruction_properties(
-                "h", (1,), InstructionProperties(duration=0.000002)
-            )
-            target.update_instruction_properties(
-                "h", (2,), InstructionProperties(duration=0.000002)
-            )
-=======
         target = GenericBackendV2(
             3,
             coupling_map=[[0, 1], [1, 2]],
@@ -400,39 +367,17 @@
 
         target.update_instruction_properties("measure", (0,), InstructionProperties(0.0001))
         target.update_instruction_properties("measure", (1,), InstructionProperties(0.0001))
->>>>>>> 581dd3d8
-
-            qc = QuantumCircuit(3)
-            qc.h(0)
-            qc.delay(500, 1)
-            qc.cx(0, 1)
-            qc.h(1)
-
-            sc = transpile(qc, scheduling_method="alap", target=target)
-            self.assertEqual(sc.qubit_start_time(0), 500)
-            self.assertEqual(sc.qubit_stop_time(0), 54554)
-            self.assertEqual(sc.qubit_start_time(1), 9509)
-            self.assertEqual(sc.qubit_stop_time(1), 63563)
-            self.assertEqual(sc.qubit_start_time(2), 0)
-            self.assertEqual(sc.qubit_stop_time(2), 0)
-            self.assertEqual(sc.qubit_start_time(0, 1), 500)
-            self.assertEqual(sc.qubit_stop_time(0, 1), 63563)
-
-            qc.measure_all()
-
-            target.update_instruction_properties("measure", (0,), InstructionProperties(0.0001))
-            target.update_instruction_properties("measure", (1,), InstructionProperties(0.0001))
-
-            sc = transpile(qc, scheduling_method="alap", target=target)
-            q = sc.qubits
-            self.assertEqual(sc.qubit_start_time(q[0]), 500)
-            self.assertEqual(sc.qubit_stop_time(q[0]), 514013)
-            self.assertEqual(sc.qubit_start_time(q[1]), 9509)
-            self.assertEqual(sc.qubit_stop_time(q[1]), 514013)
-            self.assertEqual(sc.qubit_start_time(q[2]), 63563)
-            self.assertEqual(sc.qubit_stop_time(q[2]), 514013)
-            self.assertEqual(sc.qubit_start_time(*q), 500)
-            self.assertEqual(sc.qubit_stop_time(*q), 514013)
+
+        sc = transpile(qc, scheduling_method="alap", target=target)
+        q = sc.qubits
+        self.assertEqual(sc.qubit_start_time(q[0]), 500)
+        self.assertEqual(sc.qubit_stop_time(q[0]), 514013)
+        self.assertEqual(sc.qubit_start_time(q[1]), 9509)
+        self.assertEqual(sc.qubit_stop_time(q[1]), 514013)
+        self.assertEqual(sc.qubit_start_time(q[2]), 63563)
+        self.assertEqual(sc.qubit_stop_time(q[2]), 514013)
+        self.assertEqual(sc.qubit_start_time(*q), 500)
+        self.assertEqual(sc.qubit_stop_time(*q), 514013)
 
     def test_convert_duration_to_dt(self):
         """Test that circuit duration unit conversion is applied only when necessary.
@@ -440,10 +385,6 @@
 
         backend = GenericBackendV2(num_qubits=3, seed=42)
         with self.assertWarns(DeprecationWarning):
-<<<<<<< HEAD
-            backend = GenericBackendV2(num_qubits=3, seed=42)
-=======
->>>>>>> 581dd3d8
             schedule_config = ScheduleConfig(
                 inst_map=backend.target.instruction_schedule_map(),
                 meas_map=backend.meas_map,
