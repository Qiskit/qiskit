# This code is part of Qiskit.
#
# (C) Copyright IBM 2017, 2020.
#
# This code is licensed under the Apache License, Version 2.0. You may
# obtain a copy of this license in the LICENSE.txt file in the root directory
# of this source tree or at http://www.apache.org/licenses/LICENSE-2.0.
#
# Any modifications or derivative works of this code must retain this
# copyright notice, and modified files need to carry a notice indicating
# that they have been altered from the originals.

"""Test the linear amplitude function."""

import unittest
from functools import partial
from collections import defaultdict
from ddt import ddt, data, unpack
import numpy as np

<<<<<<< HEAD
from qiskit import BasicAer, execute
=======
from qiskit import BasicAer, transpile
from qiskit.test.base import QiskitTestCase
>>>>>>> 9c58064b
from qiskit.circuit import QuantumCircuit
from qiskit.circuit.library import LinearAmplitudeFunction
from test.utils import QiskitTestCase  # pylint: disable=wrong-import-order


@ddt
class TestLinearAmplitudeFunctional(QiskitTestCase):
    """Test the functional Pauli rotations."""

    def assertFunctionIsCorrect(self, function_circuit, reference):
        """Assert that ``function_circuit`` implements the reference function ``reference``."""
        num_ancillas = function_circuit.num_ancillas
        num_state_qubits = function_circuit.num_qubits - num_ancillas - 1

        circuit = QuantumCircuit(function_circuit.num_qubits)
        circuit.h(list(range(num_state_qubits)))
        circuit.append(function_circuit.to_instruction(), list(range(circuit.num_qubits)))

        backend = BasicAer.get_backend("statevector_simulator")
        statevector = backend.run(transpile(circuit, backend)).result().get_statevector()

        probabilities = defaultdict(float)
        for i, statevector_amplitude in enumerate(statevector):
            i = bin(i)[2:].zfill(circuit.num_qubits)[num_ancillas:]
            probabilities[i] += np.real(np.abs(statevector_amplitude) ** 2)

        unrolled_probabilities = []
        unrolled_expectations = []
        for i, probability in probabilities.items():
            x, last_qubit = int(i[1:], 2), i[0]
            if last_qubit == "0":
                expected_amplitude = np.cos(reference(x)) / np.sqrt(2**num_state_qubits)
            else:
                expected_amplitude = np.sin(reference(x)) / np.sqrt(2**num_state_qubits)

            unrolled_probabilities += [probability]
            unrolled_expectations += [np.real(np.abs(expected_amplitude) ** 2)]

        np.testing.assert_almost_equal(unrolled_probabilities, unrolled_expectations)

    def evaluate_function(
        self, x_int, num_qubits, slope, offset, domain, image, rescaling_factor, breakpoints=None
    ):
        """A helper function to get the expected value of the linear amplitude function."""
        a, b = domain
        c, d = image

        # map integer x to the domain of the function
        x = a + (b - a) / (2**num_qubits - 1) * x_int

        # apply the function
        if breakpoints is None:
            value = offset + slope * x
        else:
            value = 0
            for i, point in enumerate(reversed(breakpoints)):
                if x >= point:
                    value = offset[-(i + 1)] + slope[-(i + 1)] * (x - point)
                    break

        # map the value to [0, 1]
        normalized = (value - c) / (d - c)

        # prepared value for taylor approximation
        return np.pi / 4 + np.pi * rescaling_factor / 2 * (normalized - 0.5)

    @data(
        (2, 1, 0, (0, 3), (0, 3), 0.1, None),
        (3, 1, 0, (0, 1), (0, 1), 0.01, None),
        (1, [0, 0], [0, 0], (0, 2), (0, 1), 0.1, [0, 1]),
        (2, [1, -1], [0, 1], (0, 2), (0, 1), 0.1, [0, 1]),
        (3, [1, 0, -1, 0], [0, 0.5, -0.5, -0.5], (0, 2.5), (-0.5, 0.5), 0.1, [0, 0.5, 1, 2]),
    )
    @unpack
    def test_polynomial_function(
        self, num_state_qubits, slope, offset, domain, image, rescaling_factor, breakpoints
    ):
        """Test the polynomial rotation."""
        reference = partial(
            self.evaluate_function,
            num_qubits=num_state_qubits,
            slope=slope,
            offset=offset,
            domain=domain,
            image=image,
            rescaling_factor=rescaling_factor,
            breakpoints=breakpoints,
        )

        linear_f = LinearAmplitudeFunction(
            num_state_qubits, slope, offset, domain, image, rescaling_factor, breakpoints
        )

        self.assertFunctionIsCorrect(linear_f, reference)

    def test_not_including_start_in_breakpoints(self):
        """Test not including the start of the domain works."""
        num_state_qubits = 1
        slope = [0, 0]
        offset = [0, 0]
        domain = (0, 2)
        image = (0, 1)
        rescaling_factor = 0.1
        breakpoints = [1]

        reference = partial(
            self.evaluate_function,
            num_qubits=num_state_qubits,
            slope=slope,
            offset=offset,
            domain=domain,
            image=image,
            rescaling_factor=rescaling_factor,
            breakpoints=breakpoints,
        )

        linear_f = LinearAmplitudeFunction(
            num_state_qubits, slope, offset, domain, image, rescaling_factor, breakpoints
        )

        self.assertFunctionIsCorrect(linear_f, reference)

    def test_invalid_inputs_raise(self):
        """Test passing invalid inputs to the LinearAmplitudeFunction raises an error."""
        # default values
        num_state_qubits = 1
        slope = [0, 0]
        offset = [0, 0]
        domain = (0, 2)
        image = (0, 1)
        rescaling_factor = 0.1
        breakpoints = [0, 1]

        with self.subTest("mismatching breakpoints size"):
            with self.assertRaises(ValueError):
                _ = LinearAmplitudeFunction(
                    num_state_qubits, slope, offset, domain, image, rescaling_factor, [0]
                )

        with self.subTest("mismatching offsets"):
            with self.assertRaises(ValueError):
                _ = LinearAmplitudeFunction(
                    num_state_qubits, slope, [0], domain, image, rescaling_factor, breakpoints
                )

        with self.subTest("mismatching slopes"):
            with self.assertRaises(ValueError):
                _ = LinearAmplitudeFunction(
                    num_state_qubits, [0], offset, domain, image, rescaling_factor, breakpoints
                )

        with self.subTest("breakpoints outside of domain"):
            with self.assertRaises(ValueError):
                _ = LinearAmplitudeFunction(
                    num_state_qubits, slope, offset, (0, 0.2), image, rescaling_factor, breakpoints
                )

        with self.subTest("breakpoints not sorted"):
            with self.assertRaises(ValueError):
                _ = LinearAmplitudeFunction(
                    num_state_qubits, slope, offset, domain, image, rescaling_factor, [1, 0]
                )

    def test_post_processing(self):
        """Test the ``post_processing`` method."""
        num_state_qubits = 2
        slope = 1
        offset = -2
        domain = (0, 2)
        image = (-2, 0)
        rescaling_factor = 0.1

        circuit = LinearAmplitudeFunction(
            num_state_qubits, slope, offset, domain, image, rescaling_factor
        )

        values = [0, 0.2, 0.5, 0.9, 1]

        def reference_post_processing(x):
            x = 2 / np.pi / rescaling_factor * (x - 0.5) + 0.5
            return image[0] + (image[1] - image[0]) * x

        expected = [reference_post_processing(value) for value in values]
        actual = [circuit.post_processing(value) for value in values]

        self.assertListEqual(expected, actual)


if __name__ == "__main__":
    unittest.main()<|MERGE_RESOLUTION|>--- conflicted
+++ resolved
@@ -18,12 +18,7 @@
 from ddt import ddt, data, unpack
 import numpy as np
 
-<<<<<<< HEAD
-from qiskit import BasicAer, execute
-=======
 from qiskit import BasicAer, transpile
-from qiskit.test.base import QiskitTestCase
->>>>>>> 9c58064b
 from qiskit.circuit import QuantumCircuit
 from qiskit.circuit.library import LinearAmplitudeFunction
 from test.utils import QiskitTestCase  # pylint: disable=wrong-import-order
