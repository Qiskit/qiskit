# This code is part of Qiskit.
#
# (C) Copyright IBM 2021, 2023.
#
# This code is licensed under the Apache License, Version 2.0. You may
# obtain a copy of this license in the LICENSE.txt file in the root directory
# of this source tree or at http://www.apache.org/licenses/LICENSE-2.0.
#
# Any modifications or derivative works of this code must retain this
# copyright notice, and modified files need to carry a notice indicating
# that they have been altered from the originals.

"""Test the evolved operator ansatz."""

<<<<<<< HEAD
import warnings
=======
from ddt import ddt, data
import numpy as np

>>>>>>> 714e521e
from qiskit.circuit import QuantumCircuit
from qiskit.opflow import X, Y, Z, I, MatrixEvolution
from qiskit.quantum_info import SparsePauliOp, Operator, Pauli

from qiskit.circuit.library import EvolvedOperatorAnsatz
from qiskit.synthesis.evolution import MatrixExponential
from qiskit.test import QiskitTestCase


@ddt
class TestEvolvedOperatorAnsatz(QiskitTestCase):
    """Test the evolved operator ansatz."""

    @data(True, False)
    def test_evolved_op_ansatz(self, use_opflow):
        """Test the default evolution."""
        num_qubits = 3
        with warnings.catch_warnings(record=True) as caught_warnings:
            warnings.filterwarnings(
                "always",
                category=DeprecationWarning,
            )
            ops = [Z ^ num_qubits, Y ^ num_qubits, X ^ num_qubits]
            strings = ["z" * num_qubits, "y" * num_qubits, "x" * num_qubits] * 2
            evo = EvolvedOperatorAnsatz(ops, 2)
            reference = QuantumCircuit(num_qubits)
            parameters = evo.parameters
        self.assertTrue(len(caught_warnings) > 0)

<<<<<<< HEAD
=======
        if use_opflow:
            ops = [Z ^ num_qubits, Y ^ num_qubits, X ^ num_qubits]
        else:
            ops = [Pauli("Z" * num_qubits), Pauli("Y" * num_qubits), Pauli("X" * num_qubits)]

        strings = ["z" * num_qubits, "y" * num_qubits, "x" * num_qubits] * 2

        evo = EvolvedOperatorAnsatz(ops, 2)

        reference = QuantumCircuit(num_qubits)
        parameters = evo.parameters
>>>>>>> 714e521e
        for string, time in zip(strings, parameters):
            reference.compose(evolve(string, time), inplace=True)

        self.assertEqual(evo.decompose().decompose(), reference)

    @data(True, False)
    def test_custom_evolution(self, use_opflow):
        """Test using another evolution than the default (e.g. matrix evolution)."""
        if use_opflow:
            op = X ^ I ^ Z
            matrix = op.to_matrix()
            evolution = MatrixEvolution()
        else:
            op = SparsePauliOp(["ZIX"])
            matrix = np.array(op)
            evolution = MatrixExponential()

<<<<<<< HEAD
        with warnings.catch_warnings(record=True) as caught_warnings:
            warnings.filterwarnings(
                "always",
                category=DeprecationWarning,
            )
            op = X ^ I ^ Z
            matrix = op.to_matrix()
            evo = EvolvedOperatorAnsatz(op, evolution=MatrixEvolution())
            parameters = evo.parameters
        self.assertTrue(len(caught_warnings) > 0)
=======
        evo = EvolvedOperatorAnsatz(op, evolution=evolution)
>>>>>>> 714e521e

        reference = QuantumCircuit(3)
        reference.hamiltonian(matrix, parameters[0], [0, 1, 2])

        decomposed = evo.decompose()
        if not use_opflow:
            decomposed = decomposed.decompose()

        self.assertEqual(decomposed, reference)

    def test_changing_operators(self):
        """Test rebuilding after the operators changed."""

        ops = [X, Y, Z]
        with warnings.catch_warnings(record=True) as caught_warnings:
            warnings.filterwarnings(
                "always",
                category=DeprecationWarning,
            )
            evo = EvolvedOperatorAnsatz(ops)
            evo.operators = [X, Y]
            parameters = evo.parameters
        self.assertTrue(len(caught_warnings) > 0)

        reference = QuantumCircuit(1)
        reference.rx(2 * parameters[0], 0)
        reference.ry(2 * parameters[1], 0)

        self.assertEqual(evo.decompose(), reference)

    def test_invalid_reps(self):
        """Test setting an invalid number of reps."""
        with warnings.catch_warnings(record=True) as caught_warnings:
            warnings.filterwarnings(
                "always",
                category=DeprecationWarning,
            )
            with self.assertRaises(ValueError):
                _ = EvolvedOperatorAnsatz(X, reps=-1)
        self.assertTrue(len(caught_warnings) > 0)

    def test_insert_barriers(self):
        """Test using insert_barriers."""
        with warnings.catch_warnings(record=True) as caught_warnings:
            warnings.filterwarnings(
                "always",
                category=DeprecationWarning,
            )
            evo = EvolvedOperatorAnsatz(Z, reps=4, insert_barriers=True)
            ref = QuantumCircuit(1)
            with warnings.catch_warnings(record=True) as caught_warnings:
                warnings.filterwarnings(
                    "always",
                    category=DeprecationWarning,
                )
                for parameter in evo.parameters:
                    ref.rz(2.0 * parameter, 0)
                    ref.barrier()
            self.assertTrue(len(caught_warnings) > 0)

            self.assertEqual(evo.decompose(), ref)
        self.assertTrue(len(caught_warnings) > 0)

    def test_empty_build_fails(self):
        """Test setting no operators to evolve raises the appropriate error."""
        with warnings.catch_warnings(record=True) as caught_warnings:
            warnings.filterwarnings(
                "always",
                category=DeprecationWarning,
            )
            evo = EvolvedOperatorAnsatz()
        self.assertTrue(len(caught_warnings) > 0)
        with self.assertRaises(ValueError):
            _ = evo.draw()

    def test_matrix_operator(self):
        """Test passing a quantum_info.Operator uses the HamiltonianGate."""
        unitary = Operator([[0, 1], [1, 0]])
        evo = EvolvedOperatorAnsatz(unitary, reps=3).decompose()
        self.assertEqual(evo.count_ops()["hamiltonian"], 3)


def evolve(pauli_string, time):
    """Get the reference evolution circuit for a single Pauli string."""

    num_qubits = len(pauli_string)
    forward = QuantumCircuit(num_qubits)
    for i, pauli in enumerate(pauli_string):
        if pauli == "x":
            forward.h(i)
        elif pauli == "y":
            forward.sdg(i)
            forward.h(i)

    for i in range(1, num_qubits):
        forward.cx(num_qubits - i, num_qubits - i - 1)

    circuit = QuantumCircuit(num_qubits)
    circuit.compose(forward, inplace=True)
    circuit.rz(2 * time, 0)
    circuit.compose(forward.inverse(), inplace=True)

    return circuit<|MERGE_RESOLUTION|>--- conflicted
+++ resolved
@@ -12,13 +12,10 @@
 
 """Test the evolved operator ansatz."""
 
-<<<<<<< HEAD
 import warnings
-=======
 from ddt import ddt, data
 import numpy as np
 
->>>>>>> 714e521e
 from qiskit.circuit import QuantumCircuit
 from qiskit.opflow import X, Y, Z, I, MatrixEvolution
 from qiskit.quantum_info import SparsePauliOp, Operator, Pauli
@@ -48,8 +45,6 @@
             parameters = evo.parameters
         self.assertTrue(len(caught_warnings) > 0)
 
-<<<<<<< HEAD
-=======
         if use_opflow:
             ops = [Z ^ num_qubits, Y ^ num_qubits, X ^ num_qubits]
         else:
@@ -61,7 +56,6 @@
 
         reference = QuantumCircuit(num_qubits)
         parameters = evo.parameters
->>>>>>> 714e521e
         for string, time in zip(strings, parameters):
             reference.compose(evolve(string, time), inplace=True)
 
@@ -79,20 +73,8 @@
             matrix = np.array(op)
             evolution = MatrixExponential()
 
-<<<<<<< HEAD
-        with warnings.catch_warnings(record=True) as caught_warnings:
-            warnings.filterwarnings(
-                "always",
-                category=DeprecationWarning,
-            )
-            op = X ^ I ^ Z
-            matrix = op.to_matrix()
-            evo = EvolvedOperatorAnsatz(op, evolution=MatrixEvolution())
-            parameters = evo.parameters
-        self.assertTrue(len(caught_warnings) > 0)
-=======
         evo = EvolvedOperatorAnsatz(op, evolution=evolution)
->>>>>>> 714e521e
+        parameters = evo.parameters
 
         reference = QuantumCircuit(3)
         reference.hamiltonian(matrix, parameters[0], [0, 1, 2])
