--- conflicted
+++ resolved
@@ -56,7 +56,6 @@
             unrolled_probabilities += [probability]
             unrolled_expectations += [np.real(np.abs(expected_amplitude) ** 2)]
 
-<<<<<<< HEAD
         np.testing.assert_array_almost_equal(unrolled_probabilities, unrolled_expectations,
                                              decimal=1)
 
@@ -65,14 +64,6 @@
            (lambda x: np.sqrt(x), 2, None, 2)
            )
     @ unpack
-=======
-        np.testing.assert_array_almost_equal(
-            unrolled_probabilities, unrolled_expectations, decimal=3
-        )
-
-    @data((lambda x: np.arcsin(1 / x), 2, [2, 4], 2), (lambda x: x / 8, 1, [1, 8], 3))
-    @unpack
->>>>>>> f104bbf2
     def test_piecewise_chebyshev(self, f_x, degree, breakpoints, num_state_qubits):
         """Test the piecewise Chebyshev approximation."""
 
