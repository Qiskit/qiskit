--- conflicted
+++ resolved
@@ -24,11 +24,8 @@
 from qiskit.circuit.library import Permutation, PermutationGate
 from qiskit.quantum_info import Operator
 from qiskit.qpy import dump, load
-<<<<<<< HEAD
+from qiskit.qasm2 import dumps
 from test.utils import QiskitTestCase  # pylint: disable=wrong-import-order
-=======
-from qiskit.qasm2 import dumps
->>>>>>> 35567401
 
 
 class TestPermutationLibrary(QiskitTestCase):
