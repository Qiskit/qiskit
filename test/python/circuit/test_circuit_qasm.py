# This code is part of Qiskit.
#
# (C) Copyright IBM 2017, 2018.
#
# This code is licensed under the Apache License, Version 2.0. You may
# obtain a copy of this license in the LICENSE.txt file in the root directory
# of this source tree or at http://www.apache.org/licenses/LICENSE-2.0.
#
# Any modifications or derivative works of this code must retain this
# copyright notice, and modified files need to carry a notice indicating
# that they have been altered from the originals.

"""Test Qiskit's gates in QASM2."""

import unittest
from math import pi
import re

from qiskit import QuantumRegister, ClassicalRegister, QuantumCircuit
from qiskit.circuit import Parameter, Qubit, Clbit, Gate
from qiskit.circuit.library import C3SXGate, CCZGate, CSGate, CSdgGate, PermutationGate
<<<<<<< HEAD
from qiskit.qasm.exceptions import QasmError
from test.utils import QiskitTestCase  # pylint: disable=wrong-import-order
=======
from qiskit.qasm2.exceptions import QASM2Error as QasmError
from qiskit.qasm2 import dumps
>>>>>>> 35567401

# Regex pattern to match valid OpenQASM identifiers
VALID_QASM2_IDENTIFIER = re.compile("[a-z][a-zA-Z_0-9]*")


class TestCircuitQasm(QiskitTestCase):
    """QuantumCircuit QASM2 tests."""

    def test_circuit_qasm(self):
        """Test circuit qasm() method."""
        qr1 = QuantumRegister(1, "qr1")
        qr2 = QuantumRegister(2, "qr2")
        cr = ClassicalRegister(3, "cr")
        qc = QuantumCircuit(qr1, qr2, cr)
        qc.p(0.3, qr1[0])
        qc.u(0.3, 0.2, 0.1, qr2[1])
        qc.s(qr2[1])
        qc.sdg(qr2[1])
        qc.cx(qr1[0], qr2[1])
        qc.barrier(qr2)
        qc.cx(qr2[1], qr1[0])
        qc.h(qr2[1])
        qc.x(qr2[1]).c_if(cr, 0)
        qc.y(qr1[0]).c_if(cr, 1)
        qc.z(qr1[0]).c_if(cr, 2)
        qc.barrier(qr1, qr2)
        qc.measure(qr1[0], cr[0])
        qc.measure(qr2[0], cr[1])
        qc.measure(qr2[1], cr[2])
        expected_qasm = """OPENQASM 2.0;
include "qelib1.inc";
qreg qr1[1];
qreg qr2[2];
creg cr[3];
p(0.3) qr1[0];
u(0.3,0.2,0.1) qr2[1];
s qr2[1];
sdg qr2[1];
cx qr1[0],qr2[1];
barrier qr2[0],qr2[1];
cx qr2[1],qr1[0];
h qr2[1];
if(cr==0) x qr2[1];
if(cr==1) y qr1[0];
if(cr==2) z qr1[0];
barrier qr1[0],qr2[0],qr2[1];
measure qr1[0] -> cr[0];
measure qr2[0] -> cr[1];
measure qr2[1] -> cr[2];"""
        self.assertEqual(dumps(qc), expected_qasm)

    def test_circuit_qasm_with_composite_circuit(self):
        """Test circuit qasm() method when a composite circuit instruction
        is included within circuit.
        """

        composite_circ_qreg = QuantumRegister(2)
        composite_circ = QuantumCircuit(composite_circ_qreg, name="composite_circ")
        composite_circ.h(0)
        composite_circ.x(1)
        composite_circ.cx(0, 1)
        composite_circ_instr = composite_circ.to_instruction()

        qr = QuantumRegister(2, "qr")
        cr = ClassicalRegister(2, "cr")
        qc = QuantumCircuit(qr, cr)
        qc.h(0)
        qc.cx(0, 1)
        qc.barrier()
        qc.append(composite_circ_instr, [0, 1])
        qc.measure([0, 1], [0, 1])

        expected_qasm = """OPENQASM 2.0;
include "qelib1.inc";
gate composite_circ q0,q1 { h q0; x q1; cx q0,q1; }
qreg qr[2];
creg cr[2];
h qr[0];
cx qr[0],qr[1];
barrier qr[0],qr[1];
composite_circ qr[0],qr[1];
measure qr[0] -> cr[0];
measure qr[1] -> cr[1];"""
        self.assertEqual(dumps(qc), expected_qasm)

    def test_circuit_qasm_with_multiple_same_composite_circuits(self):
        """Test circuit qasm() method when a composite circuit is added
        to the circuit multiple times
        """

        composite_circ_qreg = QuantumRegister(2)
        composite_circ = QuantumCircuit(composite_circ_qreg, name="composite_circ")
        composite_circ.h(0)
        composite_circ.x(1)
        composite_circ.cx(0, 1)
        composite_circ_instr = composite_circ.to_instruction()

        qr = QuantumRegister(2, "qr")
        cr = ClassicalRegister(2, "cr")
        qc = QuantumCircuit(qr, cr)
        qc.h(0)
        qc.cx(0, 1)
        qc.barrier()
        qc.append(composite_circ_instr, [0, 1])
        qc.append(composite_circ_instr, [0, 1])
        qc.measure([0, 1], [0, 1])

        expected_qasm = """OPENQASM 2.0;
include "qelib1.inc";
gate composite_circ q0,q1 { h q0; x q1; cx q0,q1; }
qreg qr[2];
creg cr[2];
h qr[0];
cx qr[0],qr[1];
barrier qr[0],qr[1];
composite_circ qr[0],qr[1];
composite_circ qr[0],qr[1];
measure qr[0] -> cr[0];
measure qr[1] -> cr[1];"""
        self.assertEqual(dumps(qc), expected_qasm)

    def test_circuit_qasm_with_multiple_composite_circuits_with_same_name(self):
        """Test circuit qasm() method when multiple composite circuit instructions
        with the same circuit name are added to the circuit
        """

        my_gate = QuantumCircuit(1, name="my_gate")
        my_gate.h(0)
        my_gate_inst1 = my_gate.to_instruction()

        my_gate = QuantumCircuit(1, name="my_gate")
        my_gate.x(0)
        my_gate_inst2 = my_gate.to_instruction()

        my_gate = QuantumCircuit(1, name="my_gate")
        my_gate.x(0)
        my_gate_inst3 = my_gate.to_instruction()

        qr = QuantumRegister(1, name="qr")
        circuit = QuantumCircuit(qr, name="circuit")
        circuit.append(my_gate_inst1, [qr[0]])
        circuit.append(my_gate_inst2, [qr[0]])
        my_gate_inst2_id = id(circuit.data[-1].operation)
        circuit.append(my_gate_inst3, [qr[0]])
        my_gate_inst3_id = id(circuit.data[-1].operation)

        expected_qasm = """OPENQASM 2.0;
include "qelib1.inc";
gate my_gate q0 {{ h q0; }}
gate my_gate_{1} q0 {{ x q0; }}
gate my_gate_{0} q0 {{ x q0; }}
qreg qr[1];
my_gate qr[0];
my_gate_{1} qr[0];
my_gate_{0} qr[0];""".format(
            my_gate_inst3_id, my_gate_inst2_id
        )
        self.assertEqual(dumps(circuit), expected_qasm)

    def test_circuit_qasm_with_composite_circuit_with_children_composite_circuit(self):
        """Test circuit qasm() method when composite circuits with children
        composite circuits in the definitions are added to the circuit"""

        child_circ = QuantumCircuit(2, name="child_circ")
        child_circ.h(0)
        child_circ.cx(0, 1)

        parent_circ = QuantumCircuit(3, name="parent_circ")
        parent_circ.append(child_circ, range(2))
        parent_circ.h(2)

        grandparent_circ = QuantumCircuit(4, name="grandparent_circ")
        grandparent_circ.append(parent_circ, range(3))
        grandparent_circ.x(3)

        qc = QuantumCircuit(4)
        qc.append(grandparent_circ, range(4))

        expected_qasm = """OPENQASM 2.0;
include "qelib1.inc";
gate child_circ q0,q1 { h q0; cx q0,q1; }
gate parent_circ q0,q1,q2 { child_circ q0,q1; h q2; }
gate grandparent_circ q0,q1,q2,q3 { parent_circ q0,q1,q2; x q3; }
qreg q[4];
grandparent_circ q[0],q[1],q[2],q[3];"""

        self.assertEqual(dumps(qc), expected_qasm)

    def test_circuit_qasm_pi(self):
        """Test circuit qasm() method with pi params."""
        circuit = QuantumCircuit(2)
        circuit.cz(0, 1)
        circuit.u(2 * pi, 3 * pi, -5 * pi, 0)
        qasm_str = dumps(circuit)
        circuit2 = QuantumCircuit.from_qasm_str(qasm_str)
        self.assertEqual(circuit, circuit2)

    def test_circuit_qasm_with_composite_circuit_with_one_param(self):
        """Test circuit qasm() method when a composite circuit instruction
        has one param
        """
        original_str = """OPENQASM 2.0;
include "qelib1.inc";
gate nG0(param0) q0 { h q0; }
qreg q[3];
creg c[3];
nG0(pi) q[0];"""
        qc = QuantumCircuit.from_qasm_str(original_str)

        self.assertEqual(original_str, dumps(qc))

    def test_circuit_qasm_with_composite_circuit_with_many_params_and_qubits(self):
        """Test circuit qasm() method when a composite circuit instruction
        has many params and qubits
        """
        original_str = """OPENQASM 2.0;
include "qelib1.inc";
gate nG0(param0,param1) q0,q1 { h q0; h q1; }
qreg q[3];
qreg r[3];
creg c[3];
creg d[3];
nG0(pi,pi/2) q[0],r[0];"""
        qc = QuantumCircuit.from_qasm_str(original_str)

        self.assertEqual(original_str, dumps(qc))

    def test_c3sxgate_roundtrips(self):
        """Test that C3SXGate correctly round trips.

        Qiskit gives this gate a different name
        ('c3sx') to the name in Qiskit's version of qelib1.inc ('c3sqrtx') gate, which can lead to
        resolution issues."""
        qc = QuantumCircuit(4)
        qc.append(C3SXGate(), qc.qubits, [])
        qasm = dumps(qc)
        expected = """OPENQASM 2.0;
include "qelib1.inc";
qreg q[4];
c3sqrtx q[0],q[1],q[2],q[3];"""
        self.assertEqual(qasm, expected)
        parsed = QuantumCircuit.from_qasm_str(qasm)
        self.assertIsInstance(parsed.data[0].operation, C3SXGate)

    def test_c3sxgate_qasm_deprecation_warning(self):
        """Test deprecation warning for C3SXGate."""
        with self.assertWarnsRegex(DeprecationWarning, r"Correct exporting to OpenQASM 2"):
            C3SXGate().qasm()

    def test_cczgate_qasm(self):
        """Test that CCZ dumps definition as a non-qelib1 gate."""
        qc = QuantumCircuit(3)
        qc.append(CCZGate(), qc.qubits, [])
        qasm = dumps(qc)
        expected = """OPENQASM 2.0;
include "qelib1.inc";
gate ccz q0,q1,q2 { h q2; ccx q0,q1,q2; h q2; }
qreg q[3];
ccz q[0],q[1],q[2];"""
        self.assertEqual(qasm, expected)

    def test_csgate_qasm(self):
        """Test that CS dumps definition as a non-qelib1 gate."""
        qc = QuantumCircuit(2)
        qc.append(CSGate(), qc.qubits, [])
        qasm = dumps(qc)
        expected = """OPENQASM 2.0;
include "qelib1.inc";
gate cs q0,q1 { p(pi/4) q0; cx q0,q1; p(-pi/4) q1; cx q0,q1; p(pi/4) q1; }
qreg q[2];
cs q[0],q[1];"""
        self.assertEqual(qasm, expected)

    def test_csdggate_qasm(self):
        """Test that CSdg dumps definition as a non-qelib1 gate."""
        qc = QuantumCircuit(2)
        qc.append(CSdgGate(), qc.qubits, [])
        qasm = dumps(qc)
        expected = """OPENQASM 2.0;
include "qelib1.inc";
gate csdg q0,q1 { p(-pi/4) q0; cx q0,q1; p(pi/4) q1; cx q0,q1; p(-pi/4) q1; }
qreg q[2];
csdg q[0],q[1];"""
        self.assertEqual(qasm, expected)

    def test_rzxgate_qasm(self):
        """Test that RZX dumps definition as a non-qelib1 gate."""
        qc = QuantumCircuit(2)
        qc.rzx(0, 0, 1)
        qc.rzx(pi / 2, 1, 0)
        qasm = dumps(qc)
        expected = """OPENQASM 2.0;
include "qelib1.inc";
gate rzx(param0) q0,q1 { h q1; cx q0,q1; rz(param0) q1; cx q0,q1; h q1; }
qreg q[2];
rzx(0) q[0],q[1];
rzx(pi/2) q[1],q[0];"""
        self.assertEqual(qasm, expected)

    def test_ecrgate_qasm(self):
        """Test that ECR dumps its definition as a non-qelib1 gate."""
        qc = QuantumCircuit(2)
        qc.ecr(0, 1)
        qc.ecr(1, 0)
        qasm = dumps(qc)
        expected = """OPENQASM 2.0;
include "qelib1.inc";
gate rzx(param0) q0,q1 { h q1; cx q0,q1; rz(param0) q1; cx q0,q1; h q1; }
gate ecr q0,q1 { rzx(pi/4) q0,q1; x q0; rzx(-pi/4) q0,q1; }
qreg q[2];
ecr q[0],q[1];
ecr q[1],q[0];"""
        self.assertEqual(qasm, expected)

    def test_unitary_qasm(self):
        """Test that UnitaryGate can be dumped to OQ2 correctly."""
        qc = QuantumCircuit(1)
        qc.unitary([[1, 0], [0, 1]], 0)
        qasm = dumps(qc)
        expected = """OPENQASM 2.0;
include "qelib1.inc";
gate unitary q0 { u(0,0,0) q0; }
qreg q[1];
unitary q[0];"""
        self.assertEqual(qasm, expected)

    def test_multiple_unitary_qasm(self):
        """Test that multiple UnitaryGate instances can all dump successfully."""
        custom = QuantumCircuit(1, name="custom")
        custom.unitary([[1, 0], [0, -1]], 0)

        qc = QuantumCircuit(2)
        qc.unitary([[1, 0], [0, 1]], 0)
        qc.unitary([[0, 1], [1, 0]], 1)
        qc.append(custom.to_gate(), [0], [])
        qasm = dumps(qc)
        expected = re.compile(
            r"""OPENQASM 2.0;
include "qelib1.inc";
gate unitary q0 { u\(0,0,0\) q0; }
gate (?P<u1>unitary_[0-9]*) q0 { u\(pi,-pi,0\) q0; }
gate (?P<u2>unitary_[0-9]*) q0 { u\(0,0,pi\) q0; }
gate custom q0 { (?P=u2) q0; }
qreg q\[2\];
unitary q\[0\];
(?P=u1) q\[1\];
custom q\[0\];""",
            re.MULTILINE,
        )
        self.assertRegex(qasm, expected)

    def test_unbound_circuit_raises(self):
        """Test circuits with unbound parameters raises."""
        qc = QuantumCircuit(1)
        theta = Parameter("θ")
        qc.rz(theta, 0)
        with self.assertRaises(QasmError):
            dumps(qc)

    def test_gate_qasm_with_ctrl_state(self):
        """Test gate qasm() with controlled gate that has ctrl_state setting."""
        from qiskit.quantum_info import Operator

        qc = QuantumCircuit(2)
        qc.ch(0, 1, ctrl_state=0)
        qasm_str = dumps(qc)
        self.assertEqual(Operator(qc), Operator(QuantumCircuit.from_qasm_str(qasm_str)))

    def test_circuit_qasm_with_mcx_gate(self):
        """Test circuit qasm() method with MCXGate
        See https://github.com/Qiskit/qiskit-terra/issues/4943
        """
        qc = QuantumCircuit(4)
        qc.mcx([0, 1, 2], 3)

        # qasm output doesn't support parameterized gate yet.
        # param0 for "gate mcuq(param0) is not used inside the definition
        expected_qasm = """OPENQASM 2.0;
include "qelib1.inc";
gate mcx q0,q1,q2,q3 { h q3; p(pi/8) q0; p(pi/8) q1; p(pi/8) q2; p(pi/8) q3; cx q0,q1; p(-pi/8) q1; cx q0,q1; cx q1,q2; p(-pi/8) q2; cx q0,q2; p(pi/8) q2; cx q1,q2; p(-pi/8) q2; cx q0,q2; cx q2,q3; p(-pi/8) q3; cx q1,q3; p(pi/8) q3; cx q2,q3; p(-pi/8) q3; cx q0,q3; p(pi/8) q3; cx q2,q3; p(-pi/8) q3; cx q1,q3; p(pi/8) q3; cx q2,q3; p(-pi/8) q3; cx q0,q3; h q3; }
qreg q[4];
mcx q[0],q[1],q[2],q[3];"""
        self.assertEqual(dumps(qc), expected_qasm)

    def test_circuit_qasm_with_mcx_gate_variants(self):
        """Test circuit qasm() method with MCXGrayCode, MCXRecursive, MCXVChain"""
        import qiskit.circuit.library as cl

        n = 5
        qc = QuantumCircuit(2 * n - 1)
        qc.append(cl.MCXGrayCode(n), range(n + 1))
        qc.append(cl.MCXRecursive(n), range(n + 2))
        qc.append(cl.MCXVChain(n), range(2 * n - 1))

        # qasm output doesn't support parameterized gate yet.
        # param0 for "gate mcuq(param0) is not used inside the definition
        expected_qasm = """OPENQASM 2.0;
include "qelib1.inc";
gate mcu1(param0) q0,q1,q2,q3,q4,q5 { cu1(pi/16) q4,q5; cx q4,q3; cu1(-pi/16) q3,q5; cx q4,q3; cu1(pi/16) q3,q5; cx q3,q2; cu1(-pi/16) q2,q5; cx q4,q2; cu1(pi/16) q2,q5; cx q3,q2; cu1(-pi/16) q2,q5; cx q4,q2; cu1(pi/16) q2,q5; cx q2,q1; cu1(-pi/16) q1,q5; cx q4,q1; cu1(pi/16) q1,q5; cx q3,q1; cu1(-pi/16) q1,q5; cx q4,q1; cu1(pi/16) q1,q5; cx q2,q1; cu1(-pi/16) q1,q5; cx q4,q1; cu1(pi/16) q1,q5; cx q3,q1; cu1(-pi/16) q1,q5; cx q4,q1; cu1(pi/16) q1,q5; cx q1,q0; cu1(-pi/16) q0,q5; cx q4,q0; cu1(pi/16) q0,q5; cx q3,q0; cu1(-pi/16) q0,q5; cx q4,q0; cu1(pi/16) q0,q5; cx q2,q0; cu1(-pi/16) q0,q5; cx q4,q0; cu1(pi/16) q0,q5; cx q3,q0; cu1(-pi/16) q0,q5; cx q4,q0; cu1(pi/16) q0,q5; cx q1,q0; cu1(-pi/16) q0,q5; cx q4,q0; cu1(pi/16) q0,q5; cx q3,q0; cu1(-pi/16) q0,q5; cx q4,q0; cu1(pi/16) q0,q5; cx q2,q0; cu1(-pi/16) q0,q5; cx q4,q0; cu1(pi/16) q0,q5; cx q3,q0; cu1(-pi/16) q0,q5; cx q4,q0; cu1(pi/16) q0,q5; }
gate mcx_gray q0,q1,q2,q3,q4,q5 { h q5; mcu1(pi) q0,q1,q2,q3,q4,q5; h q5; }
gate mcx q0,q1,q2,q3 { h q3; p(pi/8) q0; p(pi/8) q1; p(pi/8) q2; p(pi/8) q3; cx q0,q1; p(-pi/8) q1; cx q0,q1; cx q1,q2; p(-pi/8) q2; cx q0,q2; p(pi/8) q2; cx q1,q2; p(-pi/8) q2; cx q0,q2; cx q2,q3; p(-pi/8) q3; cx q1,q3; p(pi/8) q3; cx q2,q3; p(-pi/8) q3; cx q0,q3; p(pi/8) q3; cx q2,q3; p(-pi/8) q3; cx q1,q3; p(pi/8) q3; cx q2,q3; p(-pi/8) q3; cx q0,q3; h q3; }
gate mcx_recursive q0,q1,q2,q3,q4,q5,q6 { mcx q0,q1,q2,q6; mcx q3,q4,q6,q5; mcx q0,q1,q2,q6; mcx q3,q4,q6,q5; }
gate mcx_vchain q0,q1,q2,q3,q4,q5,q6,q7,q8 { rccx q0,q1,q6; rccx q2,q6,q7; rccx q3,q7,q8; ccx q4,q8,q5; rccx q3,q7,q8; rccx q2,q6,q7; rccx q0,q1,q6; }
qreg q[9];
mcx_gray q[0],q[1],q[2],q[3],q[4],q[5];
mcx_recursive q[0],q[1],q[2],q[3],q[4],q[5],q[6];
mcx_vchain q[0],q[1],q[2],q[3],q[4],q[5],q[6],q[7],q[8];"""

        self.assertEqual(dumps(qc), expected_qasm)

    def test_circuit_qasm_with_registerless_bits(self):
        """Test that registerless bits do not have naming collisions in their registers."""
        initial_registers = [QuantumRegister(2), ClassicalRegister(2)]
        qc = QuantumCircuit(*initial_registers, [Qubit(), Clbit()])
        # Match a 'qreg identifier[3];'-like QASM register declaration.
        register_regex = re.compile(r"\s*[cq]reg\s+(\w+)\s*\[\d+\]\s*", re.M)
        qasm_register_names = set()
        for statement in dumps(qc).split(";"):
            match = register_regex.match(statement)
            if match:
                qasm_register_names.add(match.group(1))
        self.assertEqual(len(qasm_register_names), 4)

        # Check that no additional registers were added to the circuit.
        self.assertEqual(len(qc.qregs), 1)
        self.assertEqual(len(qc.cregs), 1)

        # Check that the registerless-register names are recalculated after adding more registers,
        # to avoid naming clashes in this case.
        generated_names = qasm_register_names - {register.name for register in initial_registers}
        for generated_name in generated_names:
            qc.add_register(QuantumRegister(1, name=generated_name))
        qasm_register_names = set()
        for statement in dumps(qc).split(";"):
            match = register_regex.match(statement)
            if match:
                qasm_register_names.add(match.group(1))
        self.assertEqual(len(qasm_register_names), 6)

    def test_circuit_qasm_with_repeated_instruction_names(self):
        """Test that qasm() doesn't change the name of the instructions that live in circuit.data,
        but a copy of them when there are repeated names."""
        qc = QuantumCircuit(2)
        qc.h(0)
        qc.x(1)
        # Create some random custom gate and name it "custom"
        custom = QuantumCircuit(1)
        custom.h(0)
        custom.y(0)
        gate = custom.to_gate()
        gate.name = "custom"
        # Another random custom gate named "custom" as well
        custom2 = QuantumCircuit(2)
        custom2.x(0)
        custom2.z(1)
        gate2 = custom2.to_gate()
        gate2.name = "custom"
        # Append custom gates with same name to original circuit
        qc.append(gate, [0])
        qc.append(gate2, [1, 0])
        # Expected qasm string will append the id to the second gate with repeated name
        expected_qasm = f"""OPENQASM 2.0;
include "qelib1.inc";
gate custom q0 {{ h q0; y q0; }}
gate custom_{id(gate2)} q0,q1 {{ x q0; z q1; }}
qreg q[2];
h q[0];
x q[1];
custom q[0];
custom_{id(gate2)} q[1],q[0];"""
        # Check qasm() produced the correct string
        self.assertEqual(expected_qasm, dumps(qc))
        # Check instruction names were not changed by qasm()
        names = ["h", "x", "custom", "custom"]
        for idx, instruction in enumerate(qc._data):
            self.assertEqual(instruction.operation.name, names[idx])

    def test_circuit_qasm_with_invalid_identifiers(self):
        """Test that qasm() detects and corrects invalid OpenQASM gate identifiers,
        while not changing the instructions on the original circuit"""
        qc = QuantumCircuit(2)

        # Create some gate and give it an invalid name
        custom = QuantumCircuit(1)
        custom.x(0)
        custom.u(0, 0, pi, 0)
        gate = custom.to_gate()
        gate.name = "A[$]"

        # Another gate also with invalid name
        custom2 = QuantumCircuit(2)
        custom2.x(0)
        custom2.append(gate, [1])
        gate2 = custom2.to_gate()
        gate2.name = "invalid[name]"

        # Append gates
        qc.append(gate, [0])
        qc.append(gate2, [1, 0])

        # Expected qasm with valid identifiers
        expected_qasm = "\n".join(
            [
                "OPENQASM 2.0;",
                'include "qelib1.inc";',
                "gate gate_A___ q0 { x q0; u(0,0,pi) q0; }",
                "gate invalid_name_ q0,q1 { x q0; gate_A___ q1; }",
                "qreg q[2];",
                "gate_A___ q[0];",
                "invalid_name_ q[1],q[0];",
            ]
        )

        # Check qasm() produces the correct string
        self.assertEqual(expected_qasm, dumps(qc))

        # Check instruction names were not changed by qasm()
        names = ["A[$]", "invalid[name]"]
        for idx, instruction in enumerate(qc._data):
            self.assertEqual(instruction.operation.name, names[idx])

    def test_circuit_qasm_with_duplicate_invalid_identifiers(self):
        """Test that qasm() corrects invalid identifiers and the de-duplication
        code runs correctly, without altering original instructions"""
        base = QuantumCircuit(1)

        # First gate with invalid name, escapes to "invalid__"
        clash1 = QuantumCircuit(1, name="invalid??")
        clash1.x(0)
        base.append(clash1, [0])

        # Second gate with invalid name that also escapes to "invalid__"
        clash2 = QuantumCircuit(1, name="invalid[]")
        clash2.z(0)
        base.append(clash2, [0])

        # Check qasm is correctly produced
        names = set()
        for match in re.findall(r"gate (\S+)", dumps(base)):
            self.assertTrue(VALID_QASM2_IDENTIFIER.fullmatch(match))
            names.add(match)
        self.assertEqual(len(names), 2)

        # Check instruction names were not changed by qasm()
        names = ["invalid??", "invalid[]"]
        for idx, instruction in enumerate(base._data):
            self.assertEqual(instruction.operation.name, names[idx])

    def test_circuit_qasm_escapes_register_names(self):
        """Test that registers that have invalid OpenQASM 2 names get correctly escaped, even when
        they would escape to the same value."""
        qc = QuantumCircuit(QuantumRegister(2, "?invalid"), QuantumRegister(2, "!invalid"))
        qc.cx(0, 1)
        qc.cx(2, 3)
        qasm = dumps(qc)
        match = re.fullmatch(
            rf"""OPENQASM 2.0;
include "qelib1.inc";
qreg ({VALID_QASM2_IDENTIFIER.pattern})\[2\];
qreg ({VALID_QASM2_IDENTIFIER.pattern})\[2\];
cx \1\[0\],\1\[1\];
cx \2\[0\],\2\[1\];""",
            qasm,
        )
        self.assertTrue(match)
        self.assertNotEqual(match.group(1), match.group(2))

    def test_circuit_qasm_escapes_reserved(self):
        """Test that the OpenQASM 2 exporter won't export reserved names."""
        qc = QuantumCircuit(QuantumRegister(1, "qreg"))
        gate = Gate("gate", 1, [])
        gate.definition = QuantumCircuit(1)
        qc.append(gate, [qc.qubits[0]])
        qasm = dumps(qc)
        match = re.fullmatch(
            rf"""OPENQASM 2.0;
include "qelib1.inc";
gate ({VALID_QASM2_IDENTIFIER.pattern}) q0 {{  }}
qreg ({VALID_QASM2_IDENTIFIER.pattern})\[1\];
\1 \2\[0\];""",
            qasm,
        )
        self.assertTrue(match)
        self.assertNotEqual(match.group(1), "gate")
        self.assertNotEqual(match.group(1), "qreg")

    def test_circuit_qasm_with_double_precision_rotation_angle(self):
        """Test that qasm() emits high precision rotation angles per default."""
        from qiskit.circuit.tools.pi_check import MAX_FRAC

        qc = QuantumCircuit(1)
        qc.p(0.123456789, 0)
        qc.p(pi * pi, 0)
        qc.p(MAX_FRAC * pi + 1, 0)

        expected_qasm = """OPENQASM 2.0;
include "qelib1.inc";
qreg q[1];
p(0.123456789) q[0];
p(9.869604401089358) q[0];
p(51.26548245743669) q[0];"""
        self.assertEqual(dumps(qc), expected_qasm)

    def test_circuit_qasm_with_rotation_angles_close_to_pi(self):
        """Test that qasm() properly rounds values closer than 1e-12 to pi."""

        qc = QuantumCircuit(1)
        qc.p(pi + 1e-11, 0)
        qc.p(pi + 1e-12, 0)
        expected_qasm = """OPENQASM 2.0;
include "qelib1.inc";
qreg q[1];
p(3.141592653599793) q[0];
p(pi) q[0];"""
        self.assertEqual(dumps(qc), expected_qasm)

    def test_circuit_raises_on_single_bit_condition(self):
        """OpenQASM 2 can't represent single-bit conditions, so test that a suitable error is
        printed if this is attempted."""
        qc = QuantumCircuit(1, 1)
        qc.x(0).c_if(0, True)

        with self.assertRaisesRegex(QasmError, "OpenQASM 2 can only condition on registers"):
            dumps(qc)

    def test_circuit_raises_invalid_custom_gate_no_qubits(self):
        """OpenQASM 2 exporter of custom gates with no qubits.
        See: https://github.com/Qiskit/qiskit-terra/issues/10435"""
        legit_circuit = QuantumCircuit(5, name="legit_circuit")
        empty_circuit = QuantumCircuit(name="empty_circuit")
        legit_circuit.append(empty_circuit)

        with self.assertRaisesRegex(QasmError, "acts on zero qubits"):
            dumps(legit_circuit)

    def test_circuit_raises_invalid_custom_gate_clbits(self):
        """OpenQASM 2 exporter of custom instruction.
        See: https://github.com/Qiskit/qiskit-terra/issues/7351"""
        instruction = QuantumCircuit(2, 2, name="inst")
        instruction.cx(0, 1)
        instruction.measure([0, 1], [0, 1])
        custom_instruction = instruction.to_instruction()

        qc = QuantumCircuit(2, 2)
        qc.append(custom_instruction, [0, 1], [0, 1])

        with self.assertRaisesRegex(QasmError, "acts on 2 classical bits"):
            dumps(qc)

    def test_circuit_qasm_with_permutations(self):
        """Test circuit qasm() method with Permutation gates."""

        qc = QuantumCircuit(4)
        qc.append(PermutationGate([2, 1, 0]), [0, 1, 2])

        expected_qasm = """OPENQASM 2.0;
include "qelib1.inc";
gate permutation__2_1_0_ q0,q1,q2 { swap q0,q2; }
qreg q[4];
permutation__2_1_0_ q[0],q[1],q[2];"""
        self.assertEqual(dumps(qc), expected_qasm)

    def test_multiple_permutation(self):
        """Test that multiple PermutationGates can be added to a circuit."""
        custom = QuantumCircuit(3, name="custom")
        custom.append(PermutationGate([2, 1, 0]), [0, 1, 2])
        custom.append(PermutationGate([0, 1, 2]), [0, 1, 2])

        qc = QuantumCircuit(4)
        qc.append(PermutationGate([2, 1, 0]), [0, 1, 2], [])
        qc.append(PermutationGate([1, 2, 0]), [0, 1, 2], [])
        qc.append(custom.to_gate(), [1, 3, 2], [])
        qasm = dumps(qc)
        expected = """OPENQASM 2.0;
include "qelib1.inc";
gate permutation__2_1_0_ q0,q1,q2 { swap q0,q2; }
gate permutation__1_2_0_ q0,q1,q2 { swap q1,q2; swap q0,q2; }
gate permutation__0_1_2_ q0,q1,q2 {  }
gate custom q0,q1,q2 { permutation__2_1_0_ q0,q1,q2; permutation__0_1_2_ q0,q1,q2; }
qreg q[4];
permutation__2_1_0_ q[0],q[1],q[2];
permutation__1_2_0_ q[0],q[1],q[2];
custom q[1],q[3],q[2];"""
        self.assertEqual(qasm, expected)

    def test_circuit_qasm_with_reset(self):
        """Test circuit qasm() method with Reset."""
        qc = QuantumCircuit(2)
        qc.reset([0, 1])

        expected_qasm = """OPENQASM 2.0;
include "qelib1.inc";
qreg q[2];
reset q[0];
reset q[1];"""
        self.assertEqual(dumps(qc), expected_qasm)

    def test_nested_gate_naming_clashes(self):
        """Test that gates that have naming clashes but only appear in the body of another gate
        still get exported correctly."""

        # pylint: disable=missing-class-docstring

        class Inner(Gate):
            def __init__(self, param):
                super().__init__("inner", 1, [param])

            def _define(self):
                self._definition = QuantumCircuit(1)
                self._definition.rx(self.params[0], 0)

        class Outer(Gate):
            def __init__(self, param):
                super().__init__("outer", 1, [param])

            def _define(self):
                self._definition = QuantumCircuit(1)
                self._definition.append(Inner(self.params[0]), [0], [])

        qc = QuantumCircuit(1)
        qc.append(Outer(1.0), [0], [])
        qc.append(Outer(2.0), [0], [])
        qasm = dumps(qc)

        expected = re.compile(
            r"""OPENQASM 2\.0;
include "qelib1\.inc";
gate inner\(param0\) q0 { rx\(1\.0\) q0; }
gate outer\(param0\) q0 { inner\(1\.0\) q0; }
gate (?P<inner1>inner_[0-9]*)\(param0\) q0 { rx\(2\.0\) q0; }
gate (?P<outer1>outer_[0-9]*)\(param0\) q0 { (?P=inner1)\(2\.0\) q0; }
qreg q\[1\];
outer\(1\.0\) q\[0\];
(?P=outer1)\(2\.0\) q\[0\];""",
            re.MULTILINE,
        )
        self.assertRegex(qasm, expected)

    def test_opaque_output(self):
        """Test that gates with no definition are exported as `opaque`."""
        custom = QuantumCircuit(1, name="custom")
        custom.append(Gate("my_c", 1, []), [0])

        qc = QuantumCircuit(2)
        qc.append(Gate("my_a", 1, []), [0])
        qc.append(Gate("my_a", 1, []), [1])
        qc.append(Gate("my_b", 2, [1.0]), [1, 0])
        qc.append(custom.to_gate(), [0], [])
        qasm = dumps(qc)
        expected = """OPENQASM 2.0;
include "qelib1.inc";
opaque my_a q0;
opaque my_b(param0) q0,q1;
opaque my_c q0;
gate custom q0 { my_c q0; }
qreg q[2];
my_a q[0];
my_a q[1];
my_b(1.0) q[1],q[0];
custom q[0];"""
        self.assertEqual(qasm, expected)

    def test_sequencial_inner_gates_with_same_name(self):
        """Test if inner gates sequentially added with the same name result in the correct qasm"""
        qubits_range = range(3)

        gate_a = QuantumCircuit(3, name="a")
        gate_a.h(qubits_range)
        gate_a = gate_a.to_instruction()

        gate_b = QuantumCircuit(3, name="a")
        gate_b.append(gate_a, qubits_range)
        gate_b.x(qubits_range)
        gate_b = gate_b.to_instruction()

        qc = QuantumCircuit(3)
        qc.append(gate_b, qubits_range)
        qc.z(qubits_range)

        gate_a_id = id(qc.data[0].operation)

        expected_output = f"""OPENQASM 2.0;
include "qelib1.inc";
gate a q0,q1,q2 {{ h q0; h q1; h q2; }}
gate a_{gate_a_id} q0,q1,q2 {{ a q0,q1,q2; x q0; x q1; x q2; }}
qreg q[3];
a_{gate_a_id} q[0],q[1],q[2];
z q[0];
z q[1];
z q[2];"""

        self.assertEqual(dumps(qc), expected_output)

    def test_empty_barrier(self):
        """Test that a blank barrier statement in _Qiskit_ acts over all qubits, while an explicitly
        no-op barrier (assuming Qiskit continues to allow this) is not output to OQ2 at all, since
        the statement requires an argument in the spec."""
        qc = QuantumCircuit(QuantumRegister(2, "qr1"), QuantumRegister(3, "qr2"))
        qc.barrier()  # In Qiskit land, this affects _all_ qubits.
        qc.barrier([])  # This explicitly affects _no_ qubits (so is totally meaningless).

        expected = """\
OPENQASM 2.0;
include "qelib1.inc";
qreg qr1[2];
qreg qr2[3];
barrier qr1[0],qr1[1],qr2[0],qr2[1],qr2[2];"""
        self.assertEqual(dumps(qc), expected)

    def test_small_angle_valid(self):
        """Test that small angles do not get converted to invalid OQ2 floating-point values."""
        # OQ2 _technically_ requires a decimal point in all floating-point values, even ones that
        # are followed by an exponent.
        qc = QuantumCircuit(1)
        qc.rx(0.000001, 0)
        expected = """\
OPENQASM 2.0;
include "qelib1.inc";
qreg q[1];
rx(1.e-06) q[0];"""
        self.assertEqual(dumps(qc), expected)


if __name__ == "__main__":
    unittest.main()<|MERGE_RESOLUTION|>--- conflicted
+++ resolved
@@ -19,13 +19,9 @@
 from qiskit import QuantumRegister, ClassicalRegister, QuantumCircuit
 from qiskit.circuit import Parameter, Qubit, Clbit, Gate
 from qiskit.circuit.library import C3SXGate, CCZGate, CSGate, CSdgGate, PermutationGate
-<<<<<<< HEAD
-from qiskit.qasm.exceptions import QasmError
-from test.utils import QiskitTestCase  # pylint: disable=wrong-import-order
-=======
 from qiskit.qasm2.exceptions import QASM2Error as QasmError
 from qiskit.qasm2 import dumps
->>>>>>> 35567401
+from test.utils import QiskitTestCase  # pylint: disable=wrong-import-order
 
 # Regex pattern to match valid OpenQASM identifiers
 VALID_QASM2_IDENTIFIER = re.compile("[a-z][a-zA-Z_0-9]*")
