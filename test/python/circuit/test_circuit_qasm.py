--- conflicted
+++ resolved
@@ -213,15 +213,6 @@
 
         self.assertEqual(original_str, qc.qasm())
 
-<<<<<<< HEAD
-    def test_gate_qasm_with_ctrl_state(self):
-        """Test gate qasm() with controlled gate that has ctrl_state setting."""
-        from qiskit.quantum_info import Operator
-        qc = QuantumCircuit(2)
-        qc.ch(0, 1, ctrl_state=0)
-        qasm_str = qc.qasm()
-        self.assertEqual(Operator(qc), Operator(QuantumCircuit.from_qasm_str(qasm_str)))
-=======
     def test_unbound_circuit_raises(self):
         """Test circuits with unbound parameters raises."""
         qc = QuantumCircuit(1)
@@ -229,4 +220,11 @@
         qc.rz(theta, 0)
         with self.assertRaises(QasmError):
             qc.qasm()
->>>>>>> ede453c7
+
+    def test_gate_qasm_with_ctrl_state(self):
+        """Test gate qasm() with controlled gate that has ctrl_state setting."""
+        from qiskit.quantum_info import Operator
+        qc = QuantumCircuit(2)
+        qc.ch(0, 1, ctrl_state=0)
+        qasm_str = qc.qasm()
+        self.assertEqual(Operator(qc), Operator(QuantumCircuit.from_qasm_str(qasm_str)))