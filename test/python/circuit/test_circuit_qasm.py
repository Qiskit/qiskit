--- conflicted
+++ resolved
@@ -418,19 +418,6 @@
         # param0 for "gate mcuq(param0) is not used inside the definition
         expected_qasm = """OPENQASM 2.0;
 include "qelib1.inc";
-<<<<<<< HEAD
-gate mcx_vchain q0,q1,q2,q3,q4 {{ u2(0,pi) q3; cx q3,q4; u1(-pi/4) q4; cx q2,q4; u1(pi/4) q4; cx q3,q4; u1(-pi/4) q4; cx q2,q4; u1(pi/4) q4; rccx q0,q1,q4; u1(-pi/4) q4; cx q2,q4; u1(pi/4) q4; cx q3,q4; u1(-pi/4) q4; cx q2,q4; u1(pi/4) q4; cx q3,q4; u2(0,pi) q3; rccx q0,q1,q4; }}
-gate mcu1(param0) q0,q1,q2,q3,q4,q5 {{ cu1(pi/16) q4,q5; cx q4,q3; cu1(-pi/16) q3,q5; cx q4,q3; cu1(pi/16) q3,q5; cx q3,q2; cu1(-pi/16) q2,q5; cx q4,q2; cu1(pi/16) q2,q5; cx q3,q2; cu1(-pi/16) q2,q5; cx q4,q2; cu1(pi/16) q2,q5; cx q2,q1; cu1(-pi/16) q1,q5; cx q4,q1; cu1(pi/16) q1,q5; cx q3,q1; cu1(-pi/16) q1,q5; cx q4,q1; cu1(pi/16) q1,q5; cx q2,q1; cu1(-pi/16) q1,q5; cx q4,q1; cu1(pi/16) q1,q5; cx q3,q1; cu1(-pi/16) q1,q5; cx q4,q1; cu1(pi/16) q1,q5; cx q1,q0; cu1(-pi/16) q0,q5; cx q4,q0; cu1(pi/16) q0,q5; cx q3,q0; cu1(-pi/16) q0,q5; cx q4,q0; cu1(pi/16) q0,q5; cx q2,q0; cu1(-pi/16) q0,q5; cx q4,q0; cu1(pi/16) q0,q5; cx q3,q0; cu1(-pi/16) q0,q5; cx q4,q0; cu1(pi/16) q0,q5; cx q1,q0; cu1(-pi/16) q0,q5; cx q4,q0; cu1(pi/16) q0,q5; cx q3,q0; cu1(-pi/16) q0,q5; cx q4,q0; cu1(pi/16) q0,q5; cx q2,q0; cu1(-pi/16) q0,q5; cx q4,q0; cu1(pi/16) q0,q5; cx q3,q0; cu1(-pi/16) q0,q5; cx q4,q0; cu1(pi/16) q0,q5; }}
-gate mcx_gray q0,q1,q2,q3,q4,q5 {{ h q5; mcu1(pi) q0,q1,q2,q3,q4,q5; h q5; }}
-gate mcx_recursive q0,q1,q2,q3,q4,q5,q6 {{ mcx_vchain q0,q1,q2,q6,q3; mcx_vchain q3,q4,q6,q5,q0; mcx_vchain q0,q1,q2,q6,q3; mcx_vchain q3,q4,q6,q5,q0; }}
-gate mcx_vchain_{0} q0,q1,q2,q3,q4,q5,q6,q7,q8 {{ rccx q0,q1,q6; rccx q2,q6,q7; rccx q3,q7,q8; ccx q4,q8,q5; rccx q3,q7,q8; rccx q2,q6,q7; rccx q0,q1,q6; }}
-qreg q[9];
-mcx_gray q[0],q[1],q[2],q[3],q[4],q[5];
-mcx_recursive q[0],q[1],q[2],q[3],q[4],q[5],q[6];
-mcx_vchain_{0} q[0],q[1],q[2],q[3],q[4],q[5],q[6],q[7],q[8];\n""".format(
-            mcx_vchain_id
-        )
-=======
 gate mcu1(param0) q0,q1,q2,q3,q4,q5 { cu1(pi/16) q4,q5; cx q4,q3; cu1(-pi/16) q3,q5; cx q4,q3; cu1(pi/16) q3,q5; cx q3,q2; cu1(-pi/16) q2,q5; cx q4,q2; cu1(pi/16) q2,q5; cx q3,q2; cu1(-pi/16) q2,q5; cx q4,q2; cu1(pi/16) q2,q5; cx q2,q1; cu1(-pi/16) q1,q5; cx q4,q1; cu1(pi/16) q1,q5; cx q3,q1; cu1(-pi/16) q1,q5; cx q4,q1; cu1(pi/16) q1,q5; cx q2,q1; cu1(-pi/16) q1,q5; cx q4,q1; cu1(pi/16) q1,q5; cx q3,q1; cu1(-pi/16) q1,q5; cx q4,q1; cu1(pi/16) q1,q5; cx q1,q0; cu1(-pi/16) q0,q5; cx q4,q0; cu1(pi/16) q0,q5; cx q3,q0; cu1(-pi/16) q0,q5; cx q4,q0; cu1(pi/16) q0,q5; cx q2,q0; cu1(-pi/16) q0,q5; cx q4,q0; cu1(pi/16) q0,q5; cx q3,q0; cu1(-pi/16) q0,q5; cx q4,q0; cu1(pi/16) q0,q5; cx q1,q0; cu1(-pi/16) q0,q5; cx q4,q0; cu1(pi/16) q0,q5; cx q3,q0; cu1(-pi/16) q0,q5; cx q4,q0; cu1(pi/16) q0,q5; cx q2,q0; cu1(-pi/16) q0,q5; cx q4,q0; cu1(pi/16) q0,q5; cx q3,q0; cu1(-pi/16) q0,q5; cx q4,q0; cu1(pi/16) q0,q5; }
 gate mcx_gray q0,q1,q2,q3,q4,q5 { h q5; mcu1(pi) q0,q1,q2,q3,q4,q5; h q5; }
 gate mcx q0,q1,q2,q3 { h q3; p(pi/8) q0; p(pi/8) q1; p(pi/8) q2; p(pi/8) q3; cx q0,q1; p(-pi/8) q1; cx q0,q1; cx q1,q2; p(-pi/8) q2; cx q0,q2; p(pi/8) q2; cx q1,q2; p(-pi/8) q2; cx q0,q2; cx q2,q3; p(-pi/8) q3; cx q1,q3; p(pi/8) q3; cx q2,q3; p(-pi/8) q3; cx q0,q3; p(pi/8) q3; cx q2,q3; p(-pi/8) q3; cx q1,q3; p(pi/8) q3; cx q2,q3; p(-pi/8) q3; cx q0,q3; h q3; }
@@ -440,7 +427,6 @@
 mcx_gray q[0],q[1],q[2],q[3],q[4],q[5];
 mcx_recursive q[0],q[1],q[2],q[3],q[4],q[5],q[6];
 mcx_vchain q[0],q[1],q[2],q[3],q[4],q[5],q[6],q[7],q[8];"""
->>>>>>> 1191fcbc
 
         self.assertEqual(dumps(qc), expected_qasm)
 
