--- conflicted
+++ resolved
@@ -1343,11 +1343,7 @@
         definition."""
         from qiskit.circuit.library.standard_gates.ms import MSGate
 
-<<<<<<< HEAD
-        params = [0.1 * i for i in range(1, 11)]
-=======
         params = [0.1 * (i + 1) for i in range(10)]
->>>>>>> 023693b6
         gate_class_list = Gate.__subclasses__() + ControlledGate.__subclasses__()
         simulator = BasicAer.get_backend('unitary_simulator')
         for gate_class in gate_class_list:
