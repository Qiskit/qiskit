# This code is part of Qiskit.
#
# (C) Copyright IBM 2017, 2019.
#
# This code is licensed under the Apache License, Version 2.0. You may
# obtain a copy of this license in the LICENSE.txt file in the root directory
# of this source tree or at http://www.apache.org/licenses/LICENSE-2.0.
#
# Any modifications or derivative works of this code must retain this
# copyright notice, and modified files need to carry a notice indicating
# that they have been altered from the originals.

# pylint: disable=unsubscriptable-object

"""Test Qiskit's Instruction class."""

import unittest.mock
import numpy as np

from qiskit.circuit import (
    Gate,
    Parameter,
    Instruction,
    QuantumCircuit,
    QuantumRegister,
    ClassicalRegister,
)
from qiskit.circuit.library import HGate, RZGate, CXGate, SGate, SdgGate, TGate
from qiskit.circuit.annotated_operation import AnnotatedOperation
from qiskit.circuit.exceptions import CircuitError
from qiskit.circuit.random import random_circuit
from test import QiskitTestCase  # pylint: disable=wrong-import-order


class TestInstructions(QiskitTestCase):
    """Instructions tests."""

    def test_instructions_equal(self):
        """Test equality of two instructions."""
        hop1 = Instruction("h", 1, 0, [])
        hop2 = Instruction("s", 1, 0, [])
        hop3 = Instruction("h", 1, 0, [])

        self.assertFalse(hop1 == hop2)
        self.assertTrue(hop1 == hop3)

        uop1 = Instruction("u", 1, 0, [0.4, 0.5, 0.5])
        uop2 = Instruction("u", 1, 0, [0.4, 0.6, 0.5])
        uop3 = Instruction("v", 1, 0, [0.4, 0.5, 0.5])
        uop4 = Instruction("u", 1, 0, [0.4, 0.5, 0.5])

        self.assertFalse(uop1 == uop2)
        self.assertTrue(uop1 == uop4)
        self.assertFalse(uop1 == uop3)

        self.assertTrue(HGate() == HGate())
        self.assertFalse(HGate() == CXGate())
        self.assertFalse(hop1 == HGate())

        eop1 = Instruction("kraus", 1, 0, [np.array([[1, 0], [0, 1]])])
        eop2 = Instruction("kraus", 1, 0, [np.array([[0, 1], [1, 0]])])
        eop3 = Instruction("kraus", 1, 0, [np.array([[1, 0], [0, 1]])])
        eop4 = Instruction("kraus", 1, 0, [np.eye(4)])

        self.assertTrue(eop1 == eop3)
        self.assertFalse(eop1 == eop2)
        self.assertFalse(eop1 == eop4)

    def test_instructions_equal_with_parameters(self):
        """Test equality of instructions for cases with Parameters."""
        theta = Parameter("theta")
        phi = Parameter("phi")

        # Verify we can check params including parameters
        self.assertEqual(
            Instruction("u", 1, 0, [theta, phi, 0.4]), Instruction("u", 1, 0, [theta, phi, 0.4])
        )

        # Verify we can test for correct parameter order
        self.assertNotEqual(
            Instruction("u", 1, 0, [theta, phi, 0]), Instruction("u", 1, 0, [phi, theta, 0])
        )

        # Verify we can still find a wrong fixed param if we use parameters
        self.assertNotEqual(
            Instruction("u", 1, 0, [theta, phi, 0.4]), Instruction("u", 1, 0, [theta, phi, 0.5])
        )

        # Verify we can find cases when param != float
        self.assertNotEqual(
            Instruction("u", 1, 0, [0.3, phi, 0.4]), Instruction("u", 1, 0, [theta, phi, 0.5])
        )

    def test_instructions_soft_compare(self):
        """Test soft comparison between instructions."""
        theta = Parameter("theta")
        phi = Parameter("phi")

        # Verify that we are insensitive when there are parameters.
        self.assertTrue(
            Instruction("u", 1, 0, [0.3, phi, 0.4]).soft_compare(
                Instruction("u", 1, 0, [theta, phi, 0.4])
            )
        )

        # Verify that normal equality still holds.
        self.assertTrue(
            Instruction("u", 1, 0, [0.4, 0.5]).soft_compare(Instruction("u", 1, 0, [0.4, 0.5]))
        )

        # Test that when names differ we get False.
        self.assertFalse(
            Instruction("u", 1, 0, [0.4, phi]).soft_compare(Instruction("v", 1, 0, [theta, phi]))
        )

        # Test that when names are the same but number of qubits differ we get False
        self.assertFalse(Instruction("u", 1, 0, []).soft_compare(Instruction("u", 2, 0, [])))

        # Test that when names are the same but number of clbits differ we get False
        self.assertFalse(Instruction("u", 1, 0, []).soft_compare(Instruction("u", 1, 1, [])))

        # Test cutoff precision.
        self.assertFalse(
            Instruction("v", 1, 0, [0.401, phi]).soft_compare(Instruction("v", 1, 0, [0.4, phi]))
        )

        # Test cutoff precision.
        self.assertTrue(
            Instruction("v", 1, 0, [0.4 + 1.0e-20, phi]).soft_compare(
                Instruction("v", 1, 0, [0.4, phi])
            )
        )

    def test_instructions_equal_with_parameter_expressions(self):
        """Test equality of instructions for cases with ParameterExpressions."""
        theta = Parameter("theta")
        phi = Parameter("phi")
        sum_ = theta + phi
        product_ = theta * phi

        # Verify we can check params including parameters
        self.assertEqual(
            Instruction("u", 1, 0, [sum_, product_, 0.4]),
            Instruction("u", 1, 0, [sum_, product_, 0.4]),
        )

        # Verify we can test for correct parameter order
        self.assertNotEqual(
            Instruction("u", 1, 0, [product_, sum_, 0]), Instruction("u", 1, 0, [sum_, product_, 0])
        )

        # Verify we can still find a wrong fixed param if we use parameters
        self.assertNotEqual(
            Instruction("u", 1, 0, [sum_, phi, 0.4]), Instruction("u", 1, 0, [sum_, phi, 0.5])
        )

        # Verify we can find cases when param != float
        self.assertNotEqual(
            Instruction("u", 1, 0, [0.3, sum_, 0.4]), Instruction("u", 1, 0, [product_, sum_, 0.5])
        )

    def circuit_instruction_circuit_roundtrip(self):
        """test converting between circuit and instruction and back
        preserves the circuit"""
        q = QuantumRegister(4)
        c = ClassicalRegister(4)
        circ1 = QuantumCircuit(q, c, name="circuit1")
        circ1.h(q[0])
        circ1.crz(0.1, q[0], q[1])
        circ1.id(q[1])
        circ1.u(0.1, 0.2, -0.2, q[0])
        circ1.barrier()
        circ1.measure(q, c)
        circ1.rz(0.8, q[0])
        inst = circ1.to_instruction()

        circ2 = QuantumCircuit(q, c, name="circ2")
        circ2.append(inst, q[:])

        self.assertEqual(circ1, circ2)

    def test_append_opaque_wrong_dimension(self):
        """test appending opaque gate to wrong dimension wires."""
        qr = QuantumRegister(2)
        circ = QuantumCircuit(qr)
        opaque_gate = Gate(name="crz_2", num_qubits=2, params=[0.5])
        self.assertRaises(CircuitError, circ.append, opaque_gate, [qr[0]])

    def test_opaque_gate(self):
        """test opaque gate functionality"""
        q = QuantumRegister(4)
        c = ClassicalRegister(4)
        circ = QuantumCircuit(q, c, name="circ")
        opaque_gate = Gate(name="crz_2", num_qubits=2, params=[0.5])
        circ.append(opaque_gate, [q[2], q[0]])
        self.assertEqual(circ.data[0].operation.name, "crz_2")
        self.assertEqual(circ.decompose(), circ)

    def test_opaque_instruction(self):
        """test opaque instruction does not decompose"""
        q = QuantumRegister(4)
        c = ClassicalRegister(2)
        circ = QuantumCircuit(q, c)
        opaque_inst = Instruction(name="my_inst", num_qubits=3, num_clbits=1, params=[0.5])
        circ.append(opaque_inst, [q[3], q[1], q[0]], [c[1]])
        self.assertEqual(circ.data[0].operation.name, "my_inst")
        self.assertEqual(circ.decompose(), circ)

    def test_reverse_gate(self):
        """test reversing a composite gate"""
        q = QuantumRegister(4)
        circ = QuantumCircuit(q, name="circ")
        circ.h(q[0])
        circ.crz(0.1, q[0], q[1])
        circ.id(q[1])
        circ.u(0.1, 0.2, -0.2, q[0])
        gate = circ.to_gate()

        circ = QuantumCircuit(q, name="circ")
        circ.u(0.1, 0.2, -0.2, q[0])
        circ.id(q[1])
        circ.crz(0.1, q[0], q[1])
        circ.h(q[0])
        gate_reverse = circ.to_gate()
        self.assertEqual(gate.reverse_ops().definition, gate_reverse.definition)

    def test_reverse_instruction(self):
        """test reverseing an instruction with conditionals"""
        q = QuantumRegister(4)
        c = ClassicalRegister(4)
        circ = QuantumCircuit(q, c, name="circ")
        circ.t(q[1])
        circ.u(0.1, 0.2, -0.2, q[0])
        circ.barrier()
        circ.measure(q[0], c[0])
        circ.rz(0.8, q[0])
        inst = circ.to_instruction()

        circ = QuantumCircuit(q, c, name="circ")
        circ.rz(0.8, q[0])
        circ.measure(q[0], c[0])
        circ.barrier()
        circ.u(0.1, 0.2, -0.2, q[0])
        circ.t(q[1])
        inst_reverse = circ.to_instruction()

        self.assertEqual(inst.reverse_ops().definition, inst_reverse.definition)

    def test_reverse_opaque(self):
        """test opaque gates reverse to themselves"""
        opaque_gate = Gate(name="crz_2", num_qubits=2, params=[0.5])
        self.assertEqual(opaque_gate.reverse_ops(), opaque_gate)
        hgate = HGate()
        self.assertEqual(hgate.reverse_ops(), hgate)

    def test_inverse_and_append(self):
        """test appending inverted gates to circuits"""
        q = QuantumRegister(1)
        circ = QuantumCircuit(q, name="circ")
        circ.s(q)
        circ.append(SGate().inverse(), q[:])
        circ.append(TGate().inverse(), q[:])
        circ.t(q)
        gate = circ.to_instruction()
        circ = QuantumCircuit(q, name="circ")
        circ.inverse()
        circ.tdg(q)
        circ.t(q)
        circ.s(q)
        circ.sdg(q)
        gate_inverse = circ.to_instruction()
        self.assertEqual(gate.inverse().definition, gate_inverse.definition)

    def test_inverse_composite_gate(self):
        """test inverse of composite gate"""
        q = QuantumRegister(4)
        circ = QuantumCircuit(q, name="circ")
        circ.h(q[0])
        circ.crz(0.1, q[0], q[1])
        circ.id(q[1])
        circ.u(0.1, 0.2, -0.2, q[0])
        gate = circ.to_instruction()
        circ = QuantumCircuit(q, name="circ")
        circ.u(-0.1, 0.2, -0.2, q[0])
        circ.id(q[1])
        circ.crz(-0.1, q[0], q[1])
        circ.h(q[0])
        gate_inverse = circ.to_instruction()
        self.assertEqual(gate.inverse().definition, gate_inverse.definition)

    def test_inverse_recursive(self):
        """test that a hierarchical gate recursively inverts"""
        qr0 = QuantumRegister(2)
        circ0 = QuantumCircuit(qr0, name="circ0")
        circ0.t(qr0[0])
        circ0.rx(0.4, qr0[1])
        circ0.cx(qr0[1], qr0[0])
        little_gate = circ0.to_instruction()

        qr1 = QuantumRegister(4)
        circ1 = QuantumCircuit(qr1, name="circuit1")
        circ1.cp(-0.1, qr1[0], qr1[2])
        circ1.id(qr1[1])
        circ1.append(little_gate, [qr1[2], qr1[3]])

        circ_inv = QuantumCircuit(qr1, name="circ1_dg")
        circ_inv.append(little_gate.inverse(), [qr1[2], qr1[3]])
        circ_inv.id(qr1[1])
        circ_inv.cp(0.1, qr1[0], qr1[2])

        self.assertEqual(circ1.inverse(), circ_inv)

    def test_inverse_instruction_with_measure(self):
        """test inverting instruction with measure fails"""
        q = QuantumRegister(4)
        c = ClassicalRegister(4)
        circ = QuantumCircuit(q, c, name="circ")
        circ.t(q[1])
        circ.u(0.1, 0.2, -0.2, q[0])
        circ.barrier()
        circ.measure(q[0], c[0])
        inst = circ.to_instruction()
        self.assertRaises(CircuitError, inst.inverse)

    def test_inverse_instruction_with_conditional(self):
        """test inverting instruction with conditionals fails"""
        q = QuantumRegister(4)
        c = ClassicalRegister(4)
        circ = QuantumCircuit(q, c, name="circ")
        circ.t(q[1])
        circ.u(0.1, 0.2, -0.2, q[0])
        circ.barrier()
        circ.measure(q[0], c[0])
        circ.rz(0.8, q[0])
        inst = circ.to_instruction()
        self.assertRaises(CircuitError, inst.inverse)

    def test_inverse_opaque(self):
        """test inverting opaque gate fails"""
        opaque_gate = Gate(name="crz_2", num_qubits=2, params=[0.5])
        self.assertRaises(CircuitError, opaque_gate.inverse)

    def test_inverse_empty(self):
        """test inverting empty gate works"""
        q = QuantumRegister(3)
        c = ClassicalRegister(3)
        empty_circ = QuantumCircuit(q, c, name="empty_circ")
        empty_gate = empty_circ.to_instruction()
        self.assertEqual(empty_gate.inverse().definition, empty_gate.definition)

    def test_inverse_with_global_phase(self):
        """test inverting instruction with global phase in definition."""
        q = QuantumRegister(1)
        circ = QuantumCircuit(q, name="circ", global_phase=np.pi / 3)
        circ.x(q)
        gate = circ.to_instruction()
        circ = QuantumCircuit(q, name="circ", global_phase=-np.pi / 3)
        circ.x(q)
        gate_inverse = circ.to_instruction()
        self.assertEqual(gate.inverse().definition, gate_inverse.definition)

    def test_inverse_with_label(self):
        """test inverting gate initialized with label attribute."""
        q = QuantumRegister(2)
        qc = QuantumCircuit(q, name="circ")
        qc.cx(0, 1)
        qc_gate = qc.to_gate()
        qc_gate_inverse = qc_gate.inverse()
        self.assertEqual(qc_gate.name + "_dg", qc_gate_inverse.name)
        qc_gate_inverse_inverse = qc_gate_inverse.inverse()
        self.assertEqual(qc_gate_inverse_inverse.name, qc_gate.name)

    def test_no_broadcast(self):
        """See https://github.com/Qiskit/qiskit-terra/issues/2777
        When creating custom instructions, do not broadcast parameters"""
        qr = QuantumRegister(2)
        cr = ClassicalRegister(2)
        subcircuit = QuantumCircuit(qr, cr, name="subcircuit")

        subcircuit.x(qr[0])
        subcircuit.h(qr[1])
        subcircuit.measure(qr[0], cr[0])
        subcircuit.measure(qr[1], cr[1])

        inst = subcircuit.to_instruction()
        circuit = QuantumCircuit(qr, cr, name="circuit")
        circuit.append(inst, qr[:], cr[:])
        self.assertEqual(circuit.qregs, [qr])
        self.assertEqual(circuit.cregs, [cr])
        self.assertEqual(circuit.qubits, [qr[0], qr[1]])
        self.assertEqual(circuit.clbits, [cr[0], cr[1]])

    def test_modifying_copied_params_leaves_orig(self):
        """Verify modifying the parameters of a copied instruction does not
        affect the original."""

        inst = Instruction("test", 2, 1, [0, 1, 2])

        cpy = inst.copy()

        cpy.params[1] = 7

        self.assertEqual(inst.params, [0, 1, 2])

    def test_instance_of_instruction(self):
        """Test correct error message is raised when invalid instruction
        is passed to append"""

        qr = QuantumRegister(2)
        qc = QuantumCircuit(qr)
        with self.assertRaisesRegex(CircuitError, r"Object is a subclass of Operation"):
            qc.append(HGate, qr[:], [])

    def test_repr_of_instructions(self):
        """Test the __repr__ method of the Instruction
        class"""

        ins1 = Instruction("test_instruction", 3, 5, [0, 1, 2, 3])
        self.assertEqual(
            repr(ins1),
            f"Instruction(name='{ins1.name}', num_qubits={ins1.num_qubits}, "
            f"num_clbits={ins1.num_clbits}, params={ins1.params})",
        )

        ins2 = random_circuit(num_qubits=4, depth=4, measure=True).to_instruction()
        self.assertEqual(
            repr(ins2),
            f"Instruction(name='{ins2.name}', num_qubits={ins2.num_qubits}, "
            f"num_clbits={ins2.num_clbits}, params={ins2.params})",
        )

<<<<<<< HEAD
    def test_instruction_condition_bits(self):
        """Test that the ``condition_bits`` property behaves correctly until it is deprecated and
        removed."""
        bits = [Clbit(), Clbit()]
        cr1 = ClassicalRegister(2, "cr1")
        cr2 = ClassicalRegister(2, "cr2")
        body = QuantumCircuit(cr1, cr2, bits)

        def key(bit):
            return body.find_bit(bit).index

        op = IfElseOp((bits[0], False), body)
        with self.assertWarns(DeprecationWarning):
            self.assertEqual(op.condition_bits, [bits[0]])

        op = IfElseOp((cr1, 3), body)
        with self.assertWarns(DeprecationWarning):
            self.assertEqual(op.condition_bits, list(cr1))

        op = IfElseOp(expr.logic_and(bits[1], expr.equal(cr2, 3)), body)
        with self.assertWarns(DeprecationWarning):
            self.assertEqual(
                sorted(op.condition_bits, key=key), sorted([bits[1]] + list(cr2), key=key)
            )

    def test_instructionset_c_if_direct_resource(self):
        """Test that using :meth:`.InstructionSet.c_if` with an exact classical resource always
        works, and produces the expected condition."""
        cr1 = ClassicalRegister(3)
        qubits = [Qubit()]
        loose_clbits = [Clbit(), Clbit(), Clbit()]
        # These bits are going into registers which overlap.
        register_clbits = [Clbit(), Clbit(), Clbit()]
        cr2 = ClassicalRegister(bits=register_clbits[:2])
        cr3 = ClassicalRegister(bits=register_clbits[1:])

        def case(resource):
            qc = QuantumCircuit(cr1, qubits, loose_clbits, cr2, cr3)
            with self.assertWarns(DeprecationWarning):
                qc.x(0).c_if(resource, 0)
            with self.assertWarns(DeprecationWarning):
                c_if_resource = qc.data[0].operation.condition[0]
            self.assertIs(c_if_resource, resource)

        with self.subTest("classical register"):
            case(cr1)
        with self.subTest("bit from classical register"):
            case(cr1[0])
        with self.subTest("loose bit"):
            case(loose_clbits[0])
        with self.subTest("overlapping register left"):
            case(cr2)
        with self.subTest("overlapping register right"):
            case(cr3)
        with self.subTest("bit in two different registers"):
            case(register_clbits[1])

    def test_instructionset_c_if_indexing(self):
        """Test that using :meth:`.InstructionSet.c_if` with an index for the classical resource
        resolves to the same value that :obj:`.QuantumCircuit` would resolve it to.

        Regression test for gh-7246."""
        cr1 = ClassicalRegister(3)
        qubits = [Qubit()]
        loose_clbits = [Clbit(), Clbit(), Clbit()]
        # These bits are going into registers which overlap.
        register_clbits = [Clbit(), Clbit(), Clbit()]
        cr2 = ClassicalRegister(bits=register_clbits[:2])
        cr3 = ClassicalRegister(bits=register_clbits[1:])

        qc = QuantumCircuit(cr1, qubits, loose_clbits, cr2, cr3)
        for index, clbit in enumerate(qc.clbits):
            with self.subTest(index=index):
                with self.assertWarns(DeprecationWarning):
                    qc.x(0).c_if(index, 0)
                qc.measure(0, index)
                with self.assertWarns(DeprecationWarning):
                    from_c_if = qc.data[-2].operation.condition[0]
                from_measure = qc.data[-1].clbits[0]
                self.assertEqual(from_c_if, from_measure)
                # Sanity check that the bit is also the one we expected.
                self.assertEqual(from_c_if, clbit)

    def test_instructionset_c_if_size_1_classical_register(self):
        """Test that there is a distinction between conditioning on a single bit and a classical
        register, even if the register in question has a size of one."""
        qr = QuantumRegister(1)
        cr = ClassicalRegister(1)
        qc = QuantumCircuit(qr, cr)

        with self.subTest("classical register"):
            with self.assertWarns(DeprecationWarning):
                qc.x(0).c_if(cr, 0)
            with self.assertWarns(DeprecationWarning):
                self.assertEqual(qc.data[-1].operation.condition[0], cr)
        with self.subTest("classical bit by value"):
            with self.assertWarns(DeprecationWarning):
                qc.x(0).c_if(cr[0], 0)
            with self.assertWarns(DeprecationWarning):
                self.assertEqual(qc.data[-1].operation.condition[0], cr[0])
        with self.subTest("classical bit by index"):
            with self.assertWarns(DeprecationWarning):
                qc.x(0).c_if(0, 0)
            with self.assertWarns(DeprecationWarning):
                self.assertEqual(qc.data[-1].operation.condition[0], cr[0])

    def test_instructionset_c_if_no_classical_registers(self):
        """Test that using :meth:`.InstructionSet.c_if` works if there are no classical registers
        defined on the circuit.

        Regression test for gh-7250."""
        bits = [Qubit(), Clbit()]
        qc = QuantumCircuit(bits)
        with self.subTest("by value"):
            with self.assertWarns(DeprecationWarning):
                qc.x(0).c_if(bits[1], 0)
            with self.assertWarns(DeprecationWarning):
                self.assertIs(qc.data[-1].operation.condition[0], bits[1])
        with self.subTest("by index"):
            with self.assertWarns(DeprecationWarning):
                qc.x(0).c_if(0, 0)
            with self.assertWarns(DeprecationWarning):
                self.assertEqual(qc.data[-1].operation.condition[0], bits[1])

    def test_instructionset_c_if_rejects_invalid_specifiers(self):
        """Test that calling the :meth:`.InstructionSet.c_if` method on instructions added to a
        circuit raises a suitable exception if an invalid specifier is passed to it."""

        qreg = QuantumRegister(1)
        creg = ClassicalRegister(2)

        def case(specifier, message):
            qc = QuantumCircuit(qreg, creg)
            instruction = qc.x(0)
            with self.assertRaisesRegex(CircuitError, message):
                with self.assertWarns(DeprecationWarning):
                    instruction.c_if(specifier, 0)

        with self.subTest("absent bit"):
            case(Clbit(), r"Clbit .* is not present in this circuit\.")
        with self.subTest("absent register"):
            case(ClassicalRegister(2), r"Register .* is not present in this circuit\.")
        with self.subTest("index out of range"):
            case(2, r"Classical bit index .* is out-of-range\.")
        with self.subTest("list of bits"):
            case(list(creg), r"Unknown classical resource specifier: .*")
        with self.subTest("tuple of bits"):
            case(tuple(creg), r"Unknown classical resource specifier: .*")
        with self.subTest("float"):
            case(1.0, r"Unknown classical resource specifier: .*")

    def test_instructionset_c_if_with_no_requester(self):
        """Test that using a raw :obj:`.InstructionSet` with no classical-resource resolver accepts
        arbitrary :obj:`.Clbit` and `:obj:`.ClassicalRegister` instances, but rejects integers."""

        with self.subTest("accepts arbitrary register"):
            instruction = RZGate(0)
            instructions = InstructionSet()
            instructions.add(instruction, [Qubit()], [])
            register = ClassicalRegister(2)
            with self.assertWarns(DeprecationWarning):
                instructions.c_if(register, 0)
            with self.assertWarns(DeprecationWarning):
                self.assertIs(instructions[0].operation.condition[0], register)
        with self.subTest("accepts arbitrary bit"):
            instruction = RZGate(0)
            instructions = InstructionSet()
            instructions.add(instruction, [Qubit()], [])
            bit = Clbit()
            with self.assertWarns(DeprecationWarning):
                instructions.c_if(bit, 0)
            with self.assertWarns(DeprecationWarning):
                self.assertIs(instructions[0].operation.condition[0], bit)
        with self.subTest("rejects index"):
            instruction = RZGate(0)
            instructions = InstructionSet()
            instructions.add(instruction, [Qubit()], [])
            with self.assertRaisesRegex(CircuitError, r"Cannot pass an index as a condition .*"):
                with self.assertWarns(DeprecationWarning):
                    instructions.c_if(0, 0)

    def test_instructionset_c_if_calls_custom_requester(self):
        """Test that :meth:`.InstructionSet.c_if` calls a custom requester, and uses its output."""
        # This isn't expected to be useful to end users, it's more about the principle that you can
        # control the resolution paths, so future blocking constructs can forbid the method from
        # accessing certain resources.

        sentinel_bit = Clbit()
        sentinel_register = ClassicalRegister(2)

        def dummy_requester(specifier):
            """A dummy requester that returns sentinel values."""
            if not isinstance(specifier, (int, Clbit, ClassicalRegister)):
                raise CircuitError
            return sentinel_bit if isinstance(specifier, (int, Clbit)) else sentinel_register

        dummy_requester = unittest.mock.MagicMock(wraps=dummy_requester)

        with self.subTest("calls requester with bit"):
            dummy_requester.reset_mock()
            instruction = RZGate(0)
            instructions = InstructionSet(resource_requester=dummy_requester)
            instructions.add(instruction, [Qubit()], [])
            bit = Clbit()
            with self.assertWarns(DeprecationWarning):
                instructions.c_if(bit, 0)
            dummy_requester.assert_called_once_with(bit)
            with self.assertWarns(DeprecationWarning):
                self.assertIs(instructions[0].operation.condition[0], sentinel_bit)
        with self.subTest("calls requester with index"):
            dummy_requester.reset_mock()
            instruction = RZGate(0)
            instructions = InstructionSet(resource_requester=dummy_requester)
            instructions.add(instruction, [Qubit()], [])
            index = 0
            with self.assertWarns(DeprecationWarning):
                instructions.c_if(index, 0)
            dummy_requester.assert_called_once_with(index)
            with self.assertWarns(DeprecationWarning):
                self.assertIs(instructions[0].operation.condition[0], sentinel_bit)
        with self.subTest("calls requester with register"):
            dummy_requester.reset_mock()
            instruction = RZGate(0)
            instructions = InstructionSet(resource_requester=dummy_requester)
            instructions.add(instruction, [Qubit()], [])
            register = ClassicalRegister(2)
            with self.assertWarns(DeprecationWarning):
                instructions.c_if(register, 0)
            dummy_requester.assert_called_once_with(register)
            with self.assertWarns(DeprecationWarning):
                self.assertIs(instructions[0].operation.condition[0], sentinel_register)
        with self.subTest("calls requester only once when broadcast"):
            dummy_requester.reset_mock()
            instruction_list = [RZGate(0), RZGate(0), RZGate(0)]
            instructions = InstructionSet(resource_requester=dummy_requester)
            for instruction in instruction_list:
                instructions.add(instruction, [Qubit()], [])
            register = ClassicalRegister(2)
            with self.assertWarns(DeprecationWarning):
                instructions.c_if(register, 0)
            dummy_requester.assert_called_once_with(register)
            for instruction in instruction_list:
                with self.assertWarns(DeprecationWarning):
                    self.assertIs(instructions[0].operation.condition[0], sentinel_register)

=======
>>>>>>> 682e2d31
    def test_label_type_enforcement(self):
        """Test instruction label type enforcement."""
        with self.subTest("accepts string labels"):
            instruction = Instruction("h", 1, 0, [], label="label")
            self.assertEqual(instruction.label, "label")
        with self.subTest("raises when a non-string label is provided to constructor"):
            with self.assertRaisesRegex(TypeError, r"label expects a string or None"):
                Instruction("h", 1, 0, [], label=0)
        with self.subTest("raises when a non-string label is provided to setter"):
            with self.assertRaisesRegex(TypeError, r"label expects a string or None"):
                instruction = RZGate(0)
                instruction.label = 0


class TestInverseAnnotatedGate(QiskitTestCase):
    """Tests for inverse gates and the AnnotatedOperation class."""

    def test_inverse_cx(self):
        """Test creation of inverse CX gate"""
        gate = CXGate().inverse(annotated=False)
        self.assertIsInstance(gate, CXGate)
        gate = CXGate().inverse(annotated=True)
        self.assertIsInstance(gate, CXGate)

    def test_inverse_s(self):
        """Test creation of inverse S gate"""
        gate = SGate().inverse(annotated=False)
        self.assertIsInstance(gate, SdgGate)
        gate = SGate().inverse(annotated=True)
        self.assertIsInstance(gate, SdgGate)

    def test_inverse_custom(self):
        """Test creation of inverse custom gate"""
        circ = QuantumCircuit(2)
        circ.cx(0, 1)
        circ.h(0)
        gate = circ.to_instruction()
        self.assertIsInstance(gate, Instruction)
        inverse_gate = gate.inverse(annotated=False)
        self.assertIsInstance(inverse_gate, Instruction)
        inverse_gate = gate.inverse(annotated=True)
        self.assertIsInstance(inverse_gate, AnnotatedOperation)


if __name__ == "__main__":
    unittest.main()<|MERGE_RESOLUTION|>--- conflicted
+++ resolved
@@ -429,254 +429,6 @@
             f"num_clbits={ins2.num_clbits}, params={ins2.params})",
         )
 
-<<<<<<< HEAD
-    def test_instruction_condition_bits(self):
-        """Test that the ``condition_bits`` property behaves correctly until it is deprecated and
-        removed."""
-        bits = [Clbit(), Clbit()]
-        cr1 = ClassicalRegister(2, "cr1")
-        cr2 = ClassicalRegister(2, "cr2")
-        body = QuantumCircuit(cr1, cr2, bits)
-
-        def key(bit):
-            return body.find_bit(bit).index
-
-        op = IfElseOp((bits[0], False), body)
-        with self.assertWarns(DeprecationWarning):
-            self.assertEqual(op.condition_bits, [bits[0]])
-
-        op = IfElseOp((cr1, 3), body)
-        with self.assertWarns(DeprecationWarning):
-            self.assertEqual(op.condition_bits, list(cr1))
-
-        op = IfElseOp(expr.logic_and(bits[1], expr.equal(cr2, 3)), body)
-        with self.assertWarns(DeprecationWarning):
-            self.assertEqual(
-                sorted(op.condition_bits, key=key), sorted([bits[1]] + list(cr2), key=key)
-            )
-
-    def test_instructionset_c_if_direct_resource(self):
-        """Test that using :meth:`.InstructionSet.c_if` with an exact classical resource always
-        works, and produces the expected condition."""
-        cr1 = ClassicalRegister(3)
-        qubits = [Qubit()]
-        loose_clbits = [Clbit(), Clbit(), Clbit()]
-        # These bits are going into registers which overlap.
-        register_clbits = [Clbit(), Clbit(), Clbit()]
-        cr2 = ClassicalRegister(bits=register_clbits[:2])
-        cr3 = ClassicalRegister(bits=register_clbits[1:])
-
-        def case(resource):
-            qc = QuantumCircuit(cr1, qubits, loose_clbits, cr2, cr3)
-            with self.assertWarns(DeprecationWarning):
-                qc.x(0).c_if(resource, 0)
-            with self.assertWarns(DeprecationWarning):
-                c_if_resource = qc.data[0].operation.condition[0]
-            self.assertIs(c_if_resource, resource)
-
-        with self.subTest("classical register"):
-            case(cr1)
-        with self.subTest("bit from classical register"):
-            case(cr1[0])
-        with self.subTest("loose bit"):
-            case(loose_clbits[0])
-        with self.subTest("overlapping register left"):
-            case(cr2)
-        with self.subTest("overlapping register right"):
-            case(cr3)
-        with self.subTest("bit in two different registers"):
-            case(register_clbits[1])
-
-    def test_instructionset_c_if_indexing(self):
-        """Test that using :meth:`.InstructionSet.c_if` with an index for the classical resource
-        resolves to the same value that :obj:`.QuantumCircuit` would resolve it to.
-
-        Regression test for gh-7246."""
-        cr1 = ClassicalRegister(3)
-        qubits = [Qubit()]
-        loose_clbits = [Clbit(), Clbit(), Clbit()]
-        # These bits are going into registers which overlap.
-        register_clbits = [Clbit(), Clbit(), Clbit()]
-        cr2 = ClassicalRegister(bits=register_clbits[:2])
-        cr3 = ClassicalRegister(bits=register_clbits[1:])
-
-        qc = QuantumCircuit(cr1, qubits, loose_clbits, cr2, cr3)
-        for index, clbit in enumerate(qc.clbits):
-            with self.subTest(index=index):
-                with self.assertWarns(DeprecationWarning):
-                    qc.x(0).c_if(index, 0)
-                qc.measure(0, index)
-                with self.assertWarns(DeprecationWarning):
-                    from_c_if = qc.data[-2].operation.condition[0]
-                from_measure = qc.data[-1].clbits[0]
-                self.assertEqual(from_c_if, from_measure)
-                # Sanity check that the bit is also the one we expected.
-                self.assertEqual(from_c_if, clbit)
-
-    def test_instructionset_c_if_size_1_classical_register(self):
-        """Test that there is a distinction between conditioning on a single bit and a classical
-        register, even if the register in question has a size of one."""
-        qr = QuantumRegister(1)
-        cr = ClassicalRegister(1)
-        qc = QuantumCircuit(qr, cr)
-
-        with self.subTest("classical register"):
-            with self.assertWarns(DeprecationWarning):
-                qc.x(0).c_if(cr, 0)
-            with self.assertWarns(DeprecationWarning):
-                self.assertEqual(qc.data[-1].operation.condition[0], cr)
-        with self.subTest("classical bit by value"):
-            with self.assertWarns(DeprecationWarning):
-                qc.x(0).c_if(cr[0], 0)
-            with self.assertWarns(DeprecationWarning):
-                self.assertEqual(qc.data[-1].operation.condition[0], cr[0])
-        with self.subTest("classical bit by index"):
-            with self.assertWarns(DeprecationWarning):
-                qc.x(0).c_if(0, 0)
-            with self.assertWarns(DeprecationWarning):
-                self.assertEqual(qc.data[-1].operation.condition[0], cr[0])
-
-    def test_instructionset_c_if_no_classical_registers(self):
-        """Test that using :meth:`.InstructionSet.c_if` works if there are no classical registers
-        defined on the circuit.
-
-        Regression test for gh-7250."""
-        bits = [Qubit(), Clbit()]
-        qc = QuantumCircuit(bits)
-        with self.subTest("by value"):
-            with self.assertWarns(DeprecationWarning):
-                qc.x(0).c_if(bits[1], 0)
-            with self.assertWarns(DeprecationWarning):
-                self.assertIs(qc.data[-1].operation.condition[0], bits[1])
-        with self.subTest("by index"):
-            with self.assertWarns(DeprecationWarning):
-                qc.x(0).c_if(0, 0)
-            with self.assertWarns(DeprecationWarning):
-                self.assertEqual(qc.data[-1].operation.condition[0], bits[1])
-
-    def test_instructionset_c_if_rejects_invalid_specifiers(self):
-        """Test that calling the :meth:`.InstructionSet.c_if` method on instructions added to a
-        circuit raises a suitable exception if an invalid specifier is passed to it."""
-
-        qreg = QuantumRegister(1)
-        creg = ClassicalRegister(2)
-
-        def case(specifier, message):
-            qc = QuantumCircuit(qreg, creg)
-            instruction = qc.x(0)
-            with self.assertRaisesRegex(CircuitError, message):
-                with self.assertWarns(DeprecationWarning):
-                    instruction.c_if(specifier, 0)
-
-        with self.subTest("absent bit"):
-            case(Clbit(), r"Clbit .* is not present in this circuit\.")
-        with self.subTest("absent register"):
-            case(ClassicalRegister(2), r"Register .* is not present in this circuit\.")
-        with self.subTest("index out of range"):
-            case(2, r"Classical bit index .* is out-of-range\.")
-        with self.subTest("list of bits"):
-            case(list(creg), r"Unknown classical resource specifier: .*")
-        with self.subTest("tuple of bits"):
-            case(tuple(creg), r"Unknown classical resource specifier: .*")
-        with self.subTest("float"):
-            case(1.0, r"Unknown classical resource specifier: .*")
-
-    def test_instructionset_c_if_with_no_requester(self):
-        """Test that using a raw :obj:`.InstructionSet` with no classical-resource resolver accepts
-        arbitrary :obj:`.Clbit` and `:obj:`.ClassicalRegister` instances, but rejects integers."""
-
-        with self.subTest("accepts arbitrary register"):
-            instruction = RZGate(0)
-            instructions = InstructionSet()
-            instructions.add(instruction, [Qubit()], [])
-            register = ClassicalRegister(2)
-            with self.assertWarns(DeprecationWarning):
-                instructions.c_if(register, 0)
-            with self.assertWarns(DeprecationWarning):
-                self.assertIs(instructions[0].operation.condition[0], register)
-        with self.subTest("accepts arbitrary bit"):
-            instruction = RZGate(0)
-            instructions = InstructionSet()
-            instructions.add(instruction, [Qubit()], [])
-            bit = Clbit()
-            with self.assertWarns(DeprecationWarning):
-                instructions.c_if(bit, 0)
-            with self.assertWarns(DeprecationWarning):
-                self.assertIs(instructions[0].operation.condition[0], bit)
-        with self.subTest("rejects index"):
-            instruction = RZGate(0)
-            instructions = InstructionSet()
-            instructions.add(instruction, [Qubit()], [])
-            with self.assertRaisesRegex(CircuitError, r"Cannot pass an index as a condition .*"):
-                with self.assertWarns(DeprecationWarning):
-                    instructions.c_if(0, 0)
-
-    def test_instructionset_c_if_calls_custom_requester(self):
-        """Test that :meth:`.InstructionSet.c_if` calls a custom requester, and uses its output."""
-        # This isn't expected to be useful to end users, it's more about the principle that you can
-        # control the resolution paths, so future blocking constructs can forbid the method from
-        # accessing certain resources.
-
-        sentinel_bit = Clbit()
-        sentinel_register = ClassicalRegister(2)
-
-        def dummy_requester(specifier):
-            """A dummy requester that returns sentinel values."""
-            if not isinstance(specifier, (int, Clbit, ClassicalRegister)):
-                raise CircuitError
-            return sentinel_bit if isinstance(specifier, (int, Clbit)) else sentinel_register
-
-        dummy_requester = unittest.mock.MagicMock(wraps=dummy_requester)
-
-        with self.subTest("calls requester with bit"):
-            dummy_requester.reset_mock()
-            instruction = RZGate(0)
-            instructions = InstructionSet(resource_requester=dummy_requester)
-            instructions.add(instruction, [Qubit()], [])
-            bit = Clbit()
-            with self.assertWarns(DeprecationWarning):
-                instructions.c_if(bit, 0)
-            dummy_requester.assert_called_once_with(bit)
-            with self.assertWarns(DeprecationWarning):
-                self.assertIs(instructions[0].operation.condition[0], sentinel_bit)
-        with self.subTest("calls requester with index"):
-            dummy_requester.reset_mock()
-            instruction = RZGate(0)
-            instructions = InstructionSet(resource_requester=dummy_requester)
-            instructions.add(instruction, [Qubit()], [])
-            index = 0
-            with self.assertWarns(DeprecationWarning):
-                instructions.c_if(index, 0)
-            dummy_requester.assert_called_once_with(index)
-            with self.assertWarns(DeprecationWarning):
-                self.assertIs(instructions[0].operation.condition[0], sentinel_bit)
-        with self.subTest("calls requester with register"):
-            dummy_requester.reset_mock()
-            instruction = RZGate(0)
-            instructions = InstructionSet(resource_requester=dummy_requester)
-            instructions.add(instruction, [Qubit()], [])
-            register = ClassicalRegister(2)
-            with self.assertWarns(DeprecationWarning):
-                instructions.c_if(register, 0)
-            dummy_requester.assert_called_once_with(register)
-            with self.assertWarns(DeprecationWarning):
-                self.assertIs(instructions[0].operation.condition[0], sentinel_register)
-        with self.subTest("calls requester only once when broadcast"):
-            dummy_requester.reset_mock()
-            instruction_list = [RZGate(0), RZGate(0), RZGate(0)]
-            instructions = InstructionSet(resource_requester=dummy_requester)
-            for instruction in instruction_list:
-                instructions.add(instruction, [Qubit()], [])
-            register = ClassicalRegister(2)
-            with self.assertWarns(DeprecationWarning):
-                instructions.c_if(register, 0)
-            dummy_requester.assert_called_once_with(register)
-            for instruction in instruction_list:
-                with self.assertWarns(DeprecationWarning):
-                    self.assertIs(instructions[0].operation.condition[0], sentinel_register)
-
-=======
->>>>>>> 682e2d31
     def test_label_type_enforcement(self):
         """Test instruction label type enforcement."""
         with self.subTest("accepts string labels"):
