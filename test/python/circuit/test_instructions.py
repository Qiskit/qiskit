--- conflicted
+++ resolved
@@ -15,21 +15,8 @@
 """Test Qiskit's Instruction class."""
 
 import unittest.mock
-
 import numpy as np
 
-<<<<<<< HEAD
-from qiskit.circuit import Gate
-from qiskit.circuit import Parameter
-from qiskit.circuit import Instruction, InstructionSet
-from qiskit.circuit import QuantumCircuit
-from qiskit.circuit import QuantumRegister, ClassicalRegister, Qubit, Clbit
-from qiskit.circuit.library.standard_gates.h import HGate
-from qiskit.circuit.library.standard_gates.rz import RZGate
-from qiskit.circuit.library.standard_gates.x import CXGate
-from qiskit.circuit.library.standard_gates.s import SGate
-from qiskit.circuit.library.standard_gates.t import TGate
-=======
 from qiskit.circuit import (
     Gate,
     Parameter,
@@ -44,8 +31,6 @@
 )
 from qiskit.circuit.library import HGate, RZGate, CXGate, SGate, TGate
 from qiskit.circuit.classical import expr
-from qiskit.test import QiskitTestCase
->>>>>>> 35567401
 from qiskit.circuit.exceptions import CircuitError
 from qiskit.circuit.random import random_circuit
 from test.utils import QiskitTestCase  # pylint: disable=wrong-import-order
