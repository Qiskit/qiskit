--- conflicted
+++ resolved
@@ -1180,8 +1180,6 @@
             outer.for_loop(range(3), None, inner.copy(), [0], [0])
         with self.assertRaisesRegex(CircuitError, "not in this circuit"):
             outer.switch(outer.clbits[0], [(False, inner.copy()), (True, inner.copy())], [0], [0])
-        with self.assertRaisesRegex(CircuitError, "not in this circuit"):
-            outer.box(inner.copy(), [0], [0])
 
     def test_cannot_capture_unknown_stretches_methods(self):
         """Control-flow operations should not be able to capture stretches that don't exist in the
@@ -1201,6 +1199,8 @@
             outer.for_loop(range(3), None, inner.copy(), [0], [0])
         with self.assertRaisesRegex(CircuitError, "not in this circuit"):
             outer.switch(outer.clbits[0], [(False, inner.copy()), (True, inner.copy())], [0], [0])
+        with self.assertRaisesRegex(CircuitError, "not in this circuit"):
+            outer.box(inner.copy(), [0], [0])
 
     def test_cannot_capture_unknown_variables_append(self):
         """Control-flow operations should not be able to capture variables that don't exist in the
@@ -1224,7 +1224,8 @@
                 [0],
                 [0],
             )
-<<<<<<< HEAD
+        with self.assertRaisesRegex(CircuitError, "not in this circuit"):
+            outer.append(BoxOp(inner.copy()), [0], [0])
 
     def test_cannot_capture_unknown_stretches_append(self):
         """Control-flow operations should not be able to capture stretches that don't exist in the
@@ -1248,7 +1249,5 @@
                 [0],
                 [0],
             )
-=======
         with self.assertRaisesRegex(CircuitError, "not in this circuit"):
             outer.append(BoxOp(inner.copy()), [0], [0])
->>>>>>> b77a8224
