--- conflicted
+++ resolved
@@ -1911,27 +1911,6 @@
         ):
             dump(qc, fptr, version=version)
 
-<<<<<<< HEAD
-    @ddt.idata(range(QPY_COMPATIBILITY_VERSION, 14))
-    def test_pre_v14_rejects_const_typed_expr(self, version):
-        """Test that dumping to older QPY versions rejects const-typed expressions."""
-        qc = QuantumCircuit()
-        with qc.if_test(
-            expr.not_equal(
-                expr.equal(expr.lift(1, types.Uint(1, const=True)), 1),
-                expr.lift(False, types.Bool(const=True)),
-            )
-        ):
-            pass
-
-        with (
-            io.BytesIO() as fptr,
-            self.assertRaisesRegex(
-                UnsupportedFeatureForVersion, "version 14 is required.*const-typed expressions"
-            ),
-        ):
-            dump(qc, fptr, version=version)
-
     @ddt.idata(range(QPY_COMPATIBILITY_VERSION, 14))
     def test_pre_v14_rejects_float_typed_expr(self, version):
         """Test that dumping to older QPY versions rejects float-typed expressions."""
@@ -1946,8 +1925,6 @@
         ):
             dump(qc, fptr, version=version)
 
-=======
->>>>>>> 6b5930d2
 
 class TestSymengineLoadFromQPY(QiskitTestCase):
     """Test use of symengine in qpy set of methods."""
