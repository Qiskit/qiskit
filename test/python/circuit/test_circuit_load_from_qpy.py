--- conflicted
+++ resolved
@@ -782,7 +782,6 @@
         new_circuit = load(qpy_file)[0]
         self.assertEqual(qc, new_circuit)
 
-<<<<<<< HEAD
     def test_custom_metadata_serializer_full_path(self):
         """Test that running with custom metadata serialization works."""
 
@@ -835,7 +834,7 @@
         self.assertEqual(circuits[0].metadata["key"], CustomObject("Circuit 1"))
         self.assertEqual(qc, new_circuits[1])
         self.assertEqual(circuits[1].metadata["key"], CustomObject("Circuit 2"))
-=======
+
     def test_qpy_with_ifelseop(self):
         """Test qpy serialization with an if block."""
         qc = QuantumCircuit(2, 2)
@@ -941,5 +940,4 @@
         dump(qc, qpy_file)
         qpy_file.seek(0)
         new_circuit = load(qpy_file)[0]
-        self.assertEqual(qc, new_circuit)
->>>>>>> d05931db
+        self.assertEqual(qc, new_circuit)