# This code is part of Qiskit.
#
# (C) Copyright IBM 2017, 2018.
#
# This code is licensed under the Apache License, Version 2.0. You may
# obtain a copy of this license in the LICENSE.txt file in the root directory
# of this source tree or at http://www.apache.org/licenses/LICENSE-2.0.
#
# Any modifications or derivative works of this code must retain this
# copyright notice, and modified files need to carry a notice indicating
# that they have been altered from the originals.

"""Test Qiskit's QuantumCircuit class."""

import numpy as np

from qiskit.circuit import (
    QuantumRegister, ClassicalRegister, AncillaRegister, QuantumCircuit, Qubit, Clbit, AncillaQubit,
    Gate
)
from qiskit.circuit.exceptions import CircuitError
from qiskit.test import QiskitTestCase


class TestCircuitRegisters(QiskitTestCase):
    """QuantumCircuit Registers tests."""

    def test_qregs(self):
        """Test getting quantum registers from circuit.
        """
        qr1 = QuantumRegister(10, "q")
        self.assertEqual(qr1.name, "q")
        self.assertEqual(qr1.size, 10)
        self.assertEqual(type(qr1), QuantumRegister)

    def test_cregs(self):
        """Test getting classical registers from circuit.
        """
        cr1 = ClassicalRegister(10, "c")
        self.assertEqual(cr1.name, "c")
        self.assertEqual(cr1.size, 10)
        self.assertEqual(type(cr1), ClassicalRegister)

    def test_aregs(self):
        """Test getting ancilla registers from circuit.
        """
        ar1 = AncillaRegister(10, "a")
        self.assertEqual(ar1.name, "a")
        self.assertEqual(ar1.size, 10)
        self.assertEqual(type(ar1), AncillaRegister)

    def test_qarg_negative_size(self):
        """Test attempt to create a negative size QuantumRegister.
        """
        self.assertRaises(CircuitError, QuantumRegister, -1)

    def test_qarg_string_size(self):
        """Test attempt to create a non-integer size QuantumRegister.
        """
        self.assertRaises(CircuitError, QuantumRegister, 'string')

    def test_qarg_noninteger_float(self):
        """ Test attempt to pass non-integer float to QuantumRegister.
        """
        self.assertRaises(CircuitError, QuantumRegister, 2.2)
        # but an integer float should pass
<<<<<<< HEAD
        QuantumRegister(2.0)
=======
        qr = QuantumRegister(2.0)
        self.assertEqual(qr.size, 2)
>>>>>>> 91abde19

    def test_qarg_numpy_int_size(self):
        """Test castable to integer size QuantumRegister.
        """
        np_int = np.dtype('int').type(10)
        qr1 = QuantumRegister(np_int, "q")
        self.assertEqual(qr1.name, "q")
        self.assertEqual(qr1.size, 10)
        self.assertEqual(type(qr1), QuantumRegister)

    def test_register_int_types(self):
        """Test attempt to pass different types of integer as indices
        of QuantumRegister and ClassicalRegister
        """
        ints = [int(2), np.int(2), np.int32(2), np.int64(2)]
        for index in ints:
            with self.subTest(index=index):
                qr = QuantumRegister(4)
                cr = ClassicalRegister(4)
                self.assertEqual(qr[index], qr[2])
                self.assertEqual(cr[index], cr[2])

    def test_numpy_array_of_registers(self):
        """Test numpy array of Registers .
        See https://github.com/Qiskit/qiskit-terra/issues/1898
        """
        qrs = [QuantumRegister(2, name='q%s' % i) for i in range(5)]
        qreg_array = np.array([], dtype=object, ndmin=1)
        qreg_array = np.append(qreg_array, qrs)

        expected = [qrs[0][0], qrs[0][1],
                    qrs[1][0], qrs[1][1],
                    qrs[2][0], qrs[2][1],
                    qrs[3][0], qrs[3][1],
                    qrs[4][0], qrs[4][1]]

        self.assertEqual(len(qreg_array), 10)
        self.assertEqual(qreg_array.tolist(), expected)

    def test_negative_index(self):
        """Test indexing from the back
        """
        qr1 = QuantumRegister(10, "q")
        cr1 = ClassicalRegister(10, "c")
        self.assertEqual(qr1[-1], qr1[9])
        self.assertEqual(qr1[-3:-1], [qr1[7], qr1[8]])
        self.assertEqual(len(cr1[0:-2]), 8)
        self.assertEqual(qr1[[-1, -3, -5]], [qr1[9], qr1[7], qr1[5]])

    def test_reg_equal(self):
        """Test getting quantum registers from circuit.
        """
        qr1 = QuantumRegister(1, "q")
        qr2 = QuantumRegister(2, "q")
        cr1 = ClassicalRegister(1, "q")

        self.assertEqual(qr1, qr1)
        self.assertNotEqual(qr1, qr2)
        self.assertNotEqual(qr1, cr1)

    def test_qubits(self):
        """Test qubits() method.
        """
        qr1 = QuantumRegister(1, "q1")
        cr1 = ClassicalRegister(3, "c1")
        qr2 = QuantumRegister(2, "q2")
        qc = QuantumCircuit(qr2, cr1, qr1)

        qubits = qc.qubits

        self.assertEqual(qubits[0], qr2[0])
        self.assertEqual(qubits[1], qr2[1])
        self.assertEqual(qubits[2], qr1[0])

    def test_clbits(self):
        """Test clbits() method.
        """
        qr1 = QuantumRegister(1, "q1")
        cr1 = ClassicalRegister(2, "c1")
        qr2 = QuantumRegister(2, "q2")
        cr2 = ClassicalRegister(1, "c2")
        qc = QuantumCircuit(qr2, cr2, qr1, cr1)

        clbits = qc.clbits

        self.assertEqual(clbits[0], cr2[0])
        self.assertEqual(clbits[1], cr1[0])
        self.assertEqual(clbits[2], cr1[1])

    def test_ancillas(self):
        """Test ancillas() method.
        """
        qr1 = QuantumRegister(1, "q1")
        cr1 = ClassicalRegister(2, "c1")
        ar1 = AncillaRegister(2, "a1")
        qr2 = QuantumRegister(2, "q2")
        cr2 = ClassicalRegister(1, "c2")
        ar2 = AncillaRegister(1, "a2")
        qc = QuantumCircuit(qr2, cr2, ar2, qr1, cr1, ar1)

        ancillas = qc.ancillas

        self.assertEqual(qc.num_ancillas, 3)

        self.assertEqual(ancillas[0], ar2[0])
        self.assertEqual(ancillas[1], ar1[0])
        self.assertEqual(ancillas[2], ar1[1])

    def test_ancilla_qubit(self):
        """Test ancilla type and that it can be accessed as ordinary qubit."""
        qr, ar = QuantumRegister(2), AncillaRegister(2)
        qc = QuantumCircuit(qr, ar)

        with self.subTest('num ancillas and qubits'):
            self.assertEqual(qc.num_ancillas, 2)
            self.assertEqual(qc.num_qubits, 4)

        with self.subTest('ancilla is a qubit'):
            for ancilla in qc.ancillas:
                self.assertIsInstance(ancilla, AncillaQubit)
                self.assertIsInstance(ancilla, Qubit)

        with self.subTest('qubit is not an ancilla'):
            action_qubits = [qubit for qubit in qc.qubits if not isinstance(qubit, AncillaQubit)]
            self.assertEqual(len(action_qubits), 2)

    def test_decomposing_with_boxed_ancillas(self):
        """Test decomposing a circuit which contains an instruction with ancillas.

        This was a previous bug where the wire-map in the DAG raised an error upon mapping
        the Qubit type to the AncillaQubit type.
        """
        ar = AncillaRegister(1)
        qr = QuantumRegister(1)
        qc = QuantumCircuit(qr, ar)
        qc.cx(0, 1)
        qc.cx(0, 1)

        qc2 = QuantumCircuit(*qc.qregs)
        qc2.append(qc, [0, 1])
        decomposed = qc2.decompose()  # used to raise a DAGCircuitError

        self.assertEqual(decomposed, qc)

    def test_qregs_circuit(self):
        """Test getting quantum registers from circuit.
        """
        qr1 = QuantumRegister(1)
        qr2 = QuantumRegister(2)
        qc = QuantumCircuit(qr1, qr2)
        q_regs = qc.qregs
        self.assertEqual(len(q_regs), 2)
        self.assertEqual(q_regs[0], qr1)
        self.assertEqual(q_regs[1], qr2)

    def test_cregs_circuit(self):
        """Test getting classical registers from circuit.
        """
        cr1 = ClassicalRegister(1)
        cr2 = ClassicalRegister(2)
        cr3 = ClassicalRegister(3)
        qc = QuantumCircuit(cr1, cr2, cr3)
        c_regs = qc.cregs
        self.assertEqual(len(c_regs), 3)
        self.assertEqual(c_regs[0], cr1)
        self.assertEqual(c_regs[1], cr2)

    def test_basic_slice(self):
        """simple slice test"""
        qr = QuantumRegister(5)
        cr = ClassicalRegister(5)
        self.assertEqual(len(qr[0:3]), 3)
        self.assertEqual(len(cr[0:3]), 3)

    def test_apply_gate_to_slice(self):
        """test applying gate to register slice"""
        sli = slice(0, 9, 2)
        qr = QuantumRegister(10)
        cr = ClassicalRegister(10)
        qc = QuantumCircuit(qr, cr)
        qc.h(qr[0:9:2])
        for i, index in enumerate(range(*sli.indices(sli.stop))):
            self.assertEqual(qc.data[i][1][0].index, index)

    def test_apply_barrier_to_slice(self):
        """test applying barrier to register slice"""
        num_qubits = 10
        qr = QuantumRegister(num_qubits)
        cr = ClassicalRegister(num_qubits)
        qc = QuantumCircuit(qr, cr)
        qc.barrier(qr)
        # barrier works a little different than normal gates for expansion
        # test full register
        self.assertEqual(len(qc.data), 1)
        self.assertEqual(qc.data[0][0].name, 'barrier')
        self.assertEqual(len(qc.data[0][1]), num_qubits)
        for i, bit in enumerate(qc.data[0][1]):
            self.assertEqual(bit.index, i)
        # test slice
        num_qubits = 2
        qc = QuantumCircuit(qr, cr)
        qc.barrier(qr[0:num_qubits])
        self.log.info(qc.qasm())
        self.assertEqual(len(qc.data), 1)
        self.assertEqual(qc.data[0][0].name, 'barrier')
        self.assertEqual(len(qc.data[0][1]), num_qubits)
        for i in range(num_qubits):
            self.assertEqual(qc.data[0][1][i].index, i)

    def test_apply_ccx_to_slice(self):
        """test applying ccx to register slice"""
        qcontrol = QuantumRegister(10)
        qcontrol2 = QuantumRegister(10)
        qtarget = QuantumRegister(5)
        qtarget2 = QuantumRegister(10)
        qc = QuantumCircuit(qcontrol, qtarget)
        # test slice with skip and full register target
        qc.ccx(qcontrol[1::2], qcontrol[0::2], qtarget)
        self.assertEqual(len(qc.data), 5)
        for i, ictl, (gate, qargs, _) in zip(range(len(qc.data)), range(0, 10, 2), qc.data):
            self.assertEqual(gate.name, 'ccx')
            self.assertEqual(len(qargs), 3)
            self.assertIn(qargs[0].index, [ictl, ictl + 1])
            self.assertIn(qargs[1].index, [ictl, ictl + 1])
            self.assertEqual(qargs[2].index, i)
        # test decrementing slice
        qc = QuantumCircuit(qcontrol, qtarget)
        qc.ccx(qcontrol[2:0:-1], qcontrol[4:6], qtarget[0:2])
        self.assertEqual(len(qc.data), 2)
        for (gate, qargs, _), ictl1, ictl2, itgt in zip(qc.data, range(2, 0, -1),
                                                        range(4, 6), range(0, 2)):
            self.assertEqual(gate.name, 'ccx')
            self.assertEqual(len(qargs), 3)
            self.assertEqual(qargs[0].index, ictl1)
            self.assertEqual(qargs[1].index, ictl2)
            self.assertEqual(qargs[2].index, itgt)
        # test register expansion in ccx
        qc = QuantumCircuit(qcontrol, qcontrol2, qtarget2)
        qc.ccx(qcontrol, qcontrol2, qtarget2)
        for i, (gate, qargs, _) in enumerate(qc.data):
            self.assertEqual(gate.name, 'ccx')
            self.assertEqual(len(qargs), 3)
            self.assertEqual(qargs[0].index, i)
            self.assertEqual(qargs[1].index, i)
            self.assertEqual(qargs[2].index, i)

    def test_cswap_on_slice(self):
        """test applying cswap to register slice"""
        qr1 = QuantumRegister(10)
        qr2 = QuantumRegister(5)
        qc = QuantumCircuit(qr1, qr2)
        qc.cswap(qr2[3::-1], qr1[1:9:2], qr1[2:9:2])
        qc.cswap(qr2[0], qr1[1], qr1[2])
        qc.cswap([qr2[0]], [qr1[1]], [qr1[2]])
        self.assertRaises(CircuitError, qc.cswap, qr2[4::-1],
                          qr1[1:9:2], qr1[2:9:2])

    def test_apply_ccx_to_empty_slice(self):
        """test applying ccx to non-register raises"""
        qr = QuantumRegister(10)
        cr = ClassicalRegister(10)
        qc = QuantumCircuit(qr, cr)
        self.assertRaises(CircuitError, qc.ccx, qr[2:0], qr[4:2], qr[7:5])

    def test_apply_cx_to_non_register(self):
        """test applying ccx to non-register raises"""
        qr = QuantumRegister(10)
        cr = ClassicalRegister(10)
        qc = QuantumCircuit(qr, cr)
        self.assertRaises(CircuitError, qc.cx, qc[0:2], qc[2:4])

    def test_apply_ch_to_slice(self):
        """test applying ch to slice"""
        qr = QuantumRegister(10)
        cr = ClassicalRegister(10)
        # test slice
        qc = QuantumCircuit(qr, cr)
        ctl_slice = slice(0, 2)
        tgt_slice = slice(2, 4)
        qc.ch(qr[ctl_slice], qr[tgt_slice])
        for (gate, qargs, _), ictrl, itgt in zip(qc.data, range(0, 2), range(2, 4)):
            self.assertEqual(gate.name, 'ch')
            self.assertEqual(len(qargs), 2)
            self.assertEqual(qargs[0].index, ictrl)
            self.assertEqual(qargs[1].index, itgt)
        # test single qubit args
        qc = QuantumCircuit(qr, cr)
        qc.ch(qr[0], qr[1])
        self.assertEqual(len(qc.data), 1)
        op, qargs, _ = qc.data[0]
        self.assertEqual(op.name, 'ch')
        self.assertEqual(qargs[0].index, 0)
        self.assertEqual(qargs[1].index, 1)

    def test_measure_slice(self):
        """test measure slice"""
        qr = QuantumRegister(10)
        cr = ClassicalRegister(10)
        cr2 = ClassicalRegister(5)
        qc = QuantumCircuit(qr, cr)
        qc.measure(qr[0:2], cr[2:4])
        for (gate, qargs, cargs), ictrl, itgt in zip(qc.data, range(0, 2), range(2, 4)):
            self.assertEqual(gate.name, 'measure')
            self.assertEqual(len(qargs), 1)
            self.assertEqual(len(cargs), 1)
            self.assertEqual(qargs[0].index, ictrl)
            self.assertEqual(cargs[0].index, itgt)
        # test single element slice
        qc = QuantumCircuit(qr, cr)
        qc.measure(qr[0:1], cr[2:3])
        for (gate, qargs, cargs), ictrl, itgt in zip(qc.data, range(0, 1), range(2, 3)):
            self.assertEqual(gate.name, 'measure')
            self.assertEqual(len(qargs), 1)
            self.assertEqual(len(cargs), 1)
            self.assertEqual(qargs[0].index, ictrl)
            self.assertEqual(cargs[0].index, itgt)
        # test tuple
        qc = QuantumCircuit(qr, cr)
        qc.measure(qr[0], cr[2])
        self.assertEqual(len(qc.data), 1)
        op, qargs, cargs = qc.data[0]
        self.assertEqual(op.name, 'measure')
        self.assertEqual(len(qargs), 1)
        self.assertEqual(len(cargs), 1)
        self.assertTrue(isinstance(qargs[0], Qubit))
        self.assertTrue(isinstance(cargs[0], Clbit))
        self.assertEqual(qargs[0].index, 0)
        self.assertEqual(cargs[0].index, 2)
        # test full register
        qc = QuantumCircuit(qr, cr)
        qc.measure(qr, cr)
        for (gate, qargs, cargs), ictrl, itgt in zip(qc.data, range(len(qr)), range(len(cr))):
            self.assertEqual(gate.name, 'measure')
            self.assertEqual(len(qargs), 1)
            self.assertEqual(len(cargs), 1)
            self.assertEqual(qargs[0].index, ictrl)
            self.assertEqual(cargs[0].index, itgt)
        # test mix slice full register
        qc = QuantumCircuit(qr, cr2)
        qc.measure(qr[::2], cr2)
        for (gate, qargs, cargs), ictrl, itgt in zip(qc.data, range(0, 10, 2), range(len(cr2))):
            self.assertEqual(gate.name, 'measure')
            self.assertEqual(len(qargs), 1)
            self.assertEqual(len(cargs), 1)
            self.assertEqual(qargs[0].index, ictrl)
            self.assertEqual(cargs[0].index, itgt)

    def test_measure_slice_raises(self):
        """test raising exception for strange measures"""
        qr = QuantumRegister(10)
        cr = ClassicalRegister(10)
        qc = QuantumCircuit(qr, cr)
        with self.assertRaises(CircuitError):
            qc.measure(qr[0:2], cr[2])
        # this is ok
        qc.measure(qr[0], cr[0:2])

    def test_list_indexing(self):
        """test list indexing"""
        qr = QuantumRegister(10)
        cr = QuantumRegister(10)
        qc = QuantumCircuit(qr, cr)
        ind = [0, 1, 8, 9]
        qc.h(qr[ind])
        self.assertEqual(len(qc.data), len(ind))
        for (gate, qargs, _), index in zip(qc.data, ind):
            self.assertEqual(gate.name, 'h')
            self.assertEqual(len(qargs), 1)
            self.assertEqual(qargs[0].index, index)
        qc = QuantumCircuit(qr, cr)
        ind = [0, 1, 8, 9]
        qc.cx(qr[ind], qr[2:6])
        for (gate, qargs, _), ind1, ind2 in zip(qc.data, ind, range(2, 6)):
            self.assertEqual(gate.name, 'cx')
            self.assertEqual(len(qargs), 2)
            self.assertEqual(qargs[0].index, ind1)
            self.assertEqual(qargs[1].index, ind2)

    def test_bit_index_mix_list(self):
        """Test mix of bit and index in list indexing"""
        qr = QuantumRegister(2)
        qc = QuantumCircuit(qr)

        expected = QuantumCircuit(qr)
        expected.h([qr[0], qr[1]])

        qc.h([qr[0], 1])
        self.assertEqual(qc, expected)

    def test_4_args_custom_gate_trivial_expansion(self):
        """test 'expansion' of 4 args in custom gate.
        See https://github.com/Qiskit/qiskit-terra/issues/2508"""
        qr = QuantumRegister(4)
        circ = QuantumCircuit(qr)
        circ.append(Gate("mcx", 4, []), [qr[0], qr[1], qr[2], qr[3]])

        self.assertEqual(len(circ.data), 1)
        (gate, qargs, _) = circ.data[0]
        self.assertEqual(gate.name, 'mcx')
        self.assertEqual(len(qargs), 4)

    def test_4_args_unitary_trivial_expansion(self):
        """test 'expansion' of 4 args in unitary gate.
        See https://github.com/Qiskit/qiskit-terra/issues/2508"""
        qr = QuantumRegister(4)
        circ = QuantumCircuit(qr)
        circ.unitary(np.eye(2 ** 4), [qr[0], qr[1], qr[2], qr[3]])

        self.assertEqual(len(circ.data), 1)
        (gate, qargs, _) = circ.data[0]
        self.assertEqual(gate.name, 'unitary')
        self.assertEqual(len(qargs), 4)

    def test_4_args_unitary_zip_expansion(self):
        """test zip expansion of 4 args in unitary gate.
        See https://github.com/Qiskit/qiskit-terra/issues/2508"""
        qr1 = QuantumRegister(4)
        qr2 = QuantumRegister(4)
        qr3 = QuantumRegister(4)
        qr4 = QuantumRegister(4)

        circ = QuantumCircuit(qr1, qr2, qr3, qr4)
        circ.unitary(np.eye(2 ** 4), [qr1, qr2, qr3, qr4])

        self.assertEqual(len(circ.data), 4)
        for (gate, qargs, _) in circ.data:
            self.assertEqual(gate.name, 'unitary')
            self.assertEqual(len(qargs), 4)

    def test_quantumregister_hash_upate_name(self):
        """Test QuantumRegister hash changes on name update."""
        test_reg = QuantumRegister(2)
        orig_hash = hash(test_reg)
        orig_bit_hashes = [hash(x) for x in test_reg]
        test_reg.name = 'test_quantum'
        new_hash = hash(test_reg)
        new_bit_hashes = [hash(x) for x in test_reg]
        self.assertNotEqual(orig_hash, new_hash)
        for x in range(2):
            self.assertNotEqual(orig_bit_hashes[x], new_bit_hashes[x])

    def test_quantumregister_hash_upate_size(self):
        """Test QuantumRegister hash changes on size update."""
        test_reg = QuantumRegister(2)
        orig_hash = hash(test_reg)
        test_reg.size = 3
        new_hash = hash(test_reg)
        self.assertNotEqual(orig_hash, new_hash)

    def test_classicalregister_hash_upate_name(self):
        """Test ClassicalRegister hash changes on name update."""
        test_reg = ClassicalRegister(2)
        orig_hash = hash(test_reg)
        orig_bit_hashes = [hash(x) for x in test_reg]
        test_reg.name = 'test_classical'
        new_hash = hash(test_reg)
        new_bit_hashes = [hash(x) for x in test_reg]
        self.assertNotEqual(orig_hash, new_hash)
        for x in range(2):
            self.assertNotEqual(orig_bit_hashes[x], new_bit_hashes[x])

    def test_classicalregister_hash_upate_size(self):
        """Test ClassicalRegister hash changes on size update."""
        test_reg = ClassicalRegister(2)
        orig_hash = hash(test_reg)
        test_reg.size = 3
        new_hash = hash(test_reg)
        self.assertNotEqual(orig_hash, new_hash)<|MERGE_RESOLUTION|>--- conflicted
+++ resolved
@@ -64,12 +64,8 @@
         """
         self.assertRaises(CircuitError, QuantumRegister, 2.2)
         # but an integer float should pass
-<<<<<<< HEAD
-        QuantumRegister(2.0)
-=======
         qr = QuantumRegister(2.0)
         self.assertEqual(qr.size, 2)
->>>>>>> 91abde19
 
     def test_qarg_numpy_int_size(self):
         """Test castable to integer size QuantumRegister.
