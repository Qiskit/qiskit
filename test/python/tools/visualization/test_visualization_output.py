# -*- coding: utf-8 -*-

# Copyright 2017, IBM.
#
# This source code is licensed under the Apache License, Version 2.0 found in
# the LICENSE.txt file in the root directory of this source tree.

# pylint: disable=missing-docstring

"""Tests for comparing the outputs of visualization tools with expected ones.
Useful for refactoring purposes."""

import os
import unittest
from codecs import encode
from math import pi
from qiskit import QuantumCircuit, QuantumRegister, ClassicalRegister
<<<<<<< HEAD
from qiskit.tools.visualization import HAS_MATPLOTLIB, circuit_drawer
from ...common import QiskitTestCase
=======
from qiskit.tools.visualization import (HAS_MATPLOTLIB, latex_circuit_drawer,
                                        matplotlib_circuit_drawer, circuit_drawer)
from qiskit.test import QiskitTestCase
>>>>>>> 2ea7d176


def _path_to_diagram_reference(filename):
    return os.path.join(_this_directory(), 'references', filename)


def _this_directory():
    return os.path.dirname(os.path.abspath(__file__))


class TestVisualizationImplementation(QiskitTestCase):
    """Visual accuracy of visualization tools outputs tests."""

    latex_reference = _path_to_diagram_reference('latex_ref.png')
    matplotlib_reference = _path_to_diagram_reference('matplotlib_ref.png')
    text_reference = _path_to_diagram_reference('text_ref.txt')

    def sample_circuit(self):
        """Generate a sample circuit that includes the most common elements of
        quantum circuits.
        """
        qr = QuantumRegister(3, 'q')
        cr = ClassicalRegister(3, 'c')
        circuit = QuantumCircuit(qr, cr)
        circuit.x(qr[0])
        circuit.y(qr[0])
        circuit.z(qr[0])
        circuit.barrier(qr[0])
        circuit.barrier(qr[1])
        circuit.barrier(qr[2])
        circuit.h(qr[0])
        circuit.s(qr[0])
        circuit.sdg(qr[0])
        circuit.t(qr[0])
        circuit.tdg(qr[0])
        circuit.iden(qr[0])
        circuit.reset(qr[0])
        circuit.rx(pi, qr[0])
        circuit.ry(pi, qr[0])
        circuit.rz(pi, qr[0])
        circuit.u0(pi, qr[0])
        circuit.u1(pi, qr[0])
        circuit.u2(pi, pi, qr[0])
        circuit.u3(pi, pi, pi, qr[0])
        circuit.swap(qr[0], qr[1])
        circuit.cx(qr[0], qr[1])
        circuit.cy(qr[0], qr[1])
        circuit.cz(qr[0], qr[1])
        circuit.ch(qr[0], qr[1])
        circuit.cu1(pi, qr[0], qr[1])
        circuit.cu3(pi, pi, pi, qr[0], qr[1])
        circuit.crz(pi, qr[0], qr[1])
        circuit.ccx(qr[0], qr[1], qr[2])
        circuit.cswap(qr[0], qr[1], qr[2])
        circuit.measure(qr, cr)

        return circuit

    # TODO: Enable for refactoring purposes and enable by default when we can
    # decide if the backend is available or not.
    @unittest.skip('Useful for refactoring purposes, skipping by default.')
    def test_latex_drawer(self):
        filename = self._get_resource_path('current_latex.png')
        qc = self.sample_circuit()
        circuit_drawer(qc, filename=filename, output='latex')
        self.assertImagesAreEqual(filename, self.latex_reference)
        os.remove(filename)

    # TODO: Enable for refactoring purposes and enable by default when we can
    # decide if the backend is available or not.
    @unittest.skipIf(not HAS_MATPLOTLIB, 'matplotlib not available.')
    @unittest.skip('Useful for refactoring purposes, skipping by default.')
    def test_matplotlib_drawer(self):
        filename = self._get_resource_path('current_matplot.png')
        qc = self.sample_circuit()
        circuit_drawer(qc, filename=filename, output='mpl')
        self.assertImagesAreEqual(filename, self.matplotlib_reference)
        os.remove(filename)

    def test_text_drawer(self):
        filename = self._get_resource_path('current_textplot.txt')
        qc = self.sample_circuit()
        output = circuit_drawer(qc, filename=filename, output="text", line_length=-1)
        self.assertFilesAreEqual(filename, self.text_reference)
        os.remove(filename)
        try:
            encode(str(output), encoding='cp437')
        except UnicodeEncodeError:
            self.fail("_text_circuit_drawer() should only use extended ascii (aka code page 437).")

    def assertFilesAreEqual(self, current, expected):
        """Checks if both file are the same."""
        self.assertTrue(os.path.exists(current))
        self.assertTrue(os.path.exists(expected))
        with open(current, "r", encoding='cp437') as cur, \
                open(expected, "r", encoding='cp437') as exp:
            self.assertEqual(cur.read(), exp.read())

    def assertImagesAreEqual(self, current, expected, diff_tolerance=0.001):
        """Checks if both images are similar enough to be considered equal.
        Similarity is controlled by the ```diff_tolerance``` argument."""
        from PIL import Image, ImageChops

        if isinstance(current, str):
            current = Image.open(current)
        if isinstance(expected, str):
            expected = Image.open(expected)

        diff = ImageChops.difference(expected, current)
        black_pixels = _get_black_pixels(diff)
        total_pixels = diff.size[0] * diff.size[1]
        similarity_ratio = black_pixels / total_pixels
        self.assertTrue(
            1 - similarity_ratio < diff_tolerance,
            'The images are different by more than a {}%'
            .format(diff_tolerance * 100))


def _get_black_pixels(image):
    black_and_white_version = image.convert('1')
    black_pixels = black_and_white_version.histogram()[0]
    return black_pixels


if __name__ == '__main__':
    unittest.main(verbosity=2)<|MERGE_RESOLUTION|>--- conflicted
+++ resolved
@@ -15,14 +15,10 @@
 from codecs import encode
 from math import pi
 from qiskit import QuantumCircuit, QuantumRegister, ClassicalRegister
-<<<<<<< HEAD
+
 from qiskit.tools.visualization import HAS_MATPLOTLIB, circuit_drawer
-from ...common import QiskitTestCase
-=======
-from qiskit.tools.visualization import (HAS_MATPLOTLIB, latex_circuit_drawer,
-                                        matplotlib_circuit_drawer, circuit_drawer)
 from qiskit.test import QiskitTestCase
->>>>>>> 2ea7d176
+
 
 
 def _path_to_diagram_reference(filename):
