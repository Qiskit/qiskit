--- conflicted
+++ resolved
@@ -141,7 +141,7 @@
 
         self.assertIsInstance(instance, np.ndarray)
 
-<<<<<<< HEAD
+
     def test_noncutting_vertices_returns_np_ndarray(self):
         """Test the output type of _noncutting_vertices"""
         coupling = CouplingMap()
@@ -161,7 +161,7 @@
         expected = np.array([0, 1, 3, 5, 6])
 
         self.assertCountEqual(instance, expected)
-=======
+
     def test_pydigraph_to_pygraph_returns_pygraph(self):
         """Test the output type of _pydigraph_to_pygraph"""
         coupling = CouplingMap()
@@ -170,7 +170,7 @@
         instance = synthesis._pydigraph_to_pygraph(coupling.graph)
 
         self.assertIsInstance(instance, rx.PyGraph)
->>>>>>> e30cfc98
+
 
 
 if __name__ == "__main__":
