# This code is part of Qiskit.
#
# (C) Copyright IBM 2017, 2020.
#
# This code is licensed under the Apache License, Version 2.0. You may
# obtain a copy of this license in the LICENSE.txt file in the root directory
# of this source tree or at http://www.apache.org/licenses/LICENSE-2.0.
#
# Any modifications or derivative works of this code must retain this
# copyright notice, and modified files need to carry a notice indicating
# that they have been altered from the originals.

"""Test the Solovay Kitaev transpilation pass."""

import os
import unittest
import math
import tempfile
import numpy as np
import scipy

from ddt import ddt, data

from qiskit import transpile
from qiskit.circuit import QuantumCircuit, Parameter
from qiskit.circuit import ClassicalRegister
<<<<<<< HEAD
from qiskit.circuit.library import (
    TGate,
    TdgGate,
    HGate,
    SGate,
    SdgGate,
    QFT,
    RXGate,
    RYGate,
    RZGate,
)
=======
from qiskit.circuit.library import TGate, TdgGate, HGate, SGate, SdgGate, IGate, QFTGate
>>>>>>> 2ce6863a
from qiskit.circuit import QuantumRegister
from qiskit.converters import circuit_to_dag, dag_to_circuit
from qiskit.quantum_info import Operator
from qiskit.synthesis.discrete_basis.generate_basis_approximations import (
    generate_basic_approximations,
)
from qiskit.transpiler import PassManager
from qiskit.transpiler.passes import UnitarySynthesis, Collect1qRuns, ConsolidateBlocks
from qiskit.transpiler.passes.synthesis import SolovayKitaev, SolovayKitaevSynthesis
from qiskit.synthesis.discrete_basis import SolovayKitaevDecomposition
from test import QiskitTestCase  # pylint: disable=wrong-import-order


def _trace_distance(circuit1, circuit2):
    """Return the trace distance of the two input circuits."""
    op1, op2 = Operator(circuit1), Operator(circuit2)
    return 0.5 * np.trace(scipy.linalg.sqrtm(np.conj(op1 - op2).T.dot(op1 - op2))).real


def _generate_x_rotation(angle: float) -> np.ndarray:
    return np.array(
        [[1, 0, 0], [0, math.cos(angle), -math.sin(angle)], [0, math.sin(angle), math.cos(angle)]]
    )


def _generate_y_rotation(angle: float) -> np.ndarray:
    return np.array(
        [[math.cos(angle), 0, math.sin(angle)], [0, 1, 0], [-math.sin(angle), 0, math.cos(angle)]]
    )


def _generate_z_rotation(angle: float) -> np.ndarray:
    return np.array(
        [[math.cos(angle), -math.sin(angle), 0], [math.sin(angle), math.cos(angle), 0], [0, 0, 1]]
    )


def is_so3_matrix(array: np.ndarray) -> bool:
    """Check if the input array is a SO(3) matrix."""
    if array.shape != (3, 3):
        return False

    if abs(np.linalg.det(array) - 1.0) > 1e-10:
        return False

    if False in np.isreal(array):
        return False

    return True


@ddt
class TestSolovayKitaev(QiskitTestCase):
    """Test the Solovay Kitaev algorithm and transformation pass."""

    def setUp(self):
        super().setUp()

        self.basic_approx = generate_basic_approximations([HGate(), TGate(), TdgGate()], 3)
        self.default_sk = SolovayKitaev()

    def test_unitary_synthesis(self):
        """Test the unitary synthesis transpiler pass with Solovay-Kitaev."""
        circuit = QuantumCircuit(2)
        circuit.rx(0.8, 0)
        circuit.cx(0, 1)
        circuit.x(1)

        _1q = Collect1qRuns()
        _cons = ConsolidateBlocks()
        _synth = UnitarySynthesis(["h", "t", "tdg"], method="sk")
        passes = PassManager([_1q, _cons, _synth])
        compiled = passes.run(circuit)

        diff = _trace_distance(circuit, compiled)
        self.assertLess(diff, 1e-4)
        self.assertEqual(set(compiled.count_ops().keys()), {"h", "t", "tdg", "cx"})

    def test_plugin(self):
        """Test calling the plugin directly."""
        circuit = QuantumCircuit(1)
        circuit.rx(0.8, 0)

        unitary = Operator(circuit).data

        plugin = SolovayKitaevSynthesis()
        out = plugin.run(unitary, basis_gates=["h", "s"], depth=10, recursion_degree=3)

        self.assertTrue(set(out.count_ops().keys()).issubset({"h", "s", "sdg", "cx"}))

    def test_multiple_plugins(self):
        """Test calling the plugins directly but with different instances of basis set."""
        circuit = QuantumCircuit(1)
        circuit.rx(0.8, 0)
        unitary = Operator(circuit).data
        plugin = SolovayKitaevSynthesis()

        # First, use the ["h", "t", "tdg"] set
        out = plugin.run(unitary, basis_gates=["h", "t", "tdg"])
        self.assertLessEqual(set(out.count_ops().keys()), {"h", "t", "tdg"})

        # Second, use the ["h", "s"] set
        out = plugin.run(unitary, basis_gates=["h", "s", "sdg"])
        self.assertLessEqual(set(out.count_ops().keys()), {"h", "s", "sdg"})

        # Third, use the ["h", "t", "tdg"] set again
        out = plugin.run(unitary, basis_gates=["h", "t", "tdg"])
        self.assertLessEqual(set(out.count_ops().keys()), {"h", "t", "tdg"})

    def test_i_returns_empty_circuit(self):
        """Test that ``SolovayKitaev`` returns an empty circuit when
        it approximates the I-gate."""
        circuit = QuantumCircuit(1)
        circuit.id(0)

        decomposed_circuit = self.default_sk(circuit)
        self.assertEqual(QuantumCircuit(1), decomposed_circuit)

    def test_exact_decomposition_acts_trivially(self):
        """Test that the a circuit that can be represented exactly is represented exactly."""
        circuit = QuantumCircuit(1)
        circuit.t(0)
        circuit.h(0)
        circuit.tdg(0)

        sk = SolovayKitaev(3, basis_gates=["h", "t", "tdg"], depth=12)

        dag = circuit_to_dag(circuit)
        decomposed_dag = sk.run(dag)
        decomposed_circuit = dag_to_circuit(decomposed_dag)
        self.assertEqual(circuit, decomposed_circuit)

    def test_str_basis_gates(self):
        """Test specifying the basis gates by string works."""
        circuit = QuantumCircuit(1)
        circuit.rx(0.8, 0)

        basic_approx = generate_basic_approximations(["h", "t", "s"], 3)
        sk = SolovayKitaev(3, basic_approx)

        dag = circuit_to_dag(circuit)
        discretized = dag_to_circuit(sk.run(dag))

        reference = QuantumCircuit(1, global_phase=15 * np.pi / 8)
        reference.h(0)
        reference.t(0)
        reference.h(0)

        # Make sure that the discretized circuit gives a valid approximation
        diff = _trace_distance(circuit, discretized)
        self.assertLess(diff, 0.01)
        self.assertEqual(discretized, reference)

    def test_approximation_on_qft(self):
        """Test the Solovay-Kitaev decomposition on the QFT circuit."""
<<<<<<< HEAD
        qft = QFT(3)
        transpiled = transpile(qft, basis_gates=["u", "cx"], optimization_level=1)
=======
        qft = QuantumCircuit(3)
        qft.append(QFTGate(3), [0, 1, 2], [])
        transpiled = transpile(
            qft, basis_gates=["u1", "u2", "u3", "u", "cx", "id"], optimization_level=1
        )
>>>>>>> 2ce6863a

        skd = SolovayKitaev(5)

        with self.subTest("1 recursion"):
            discretized = skd(transpiled)
            self.assertLess(_trace_distance(transpiled, discretized), 15)

        skd.recursion_degree = 5
        with self.subTest("2 recursions"):
            discretized = skd(transpiled)
            self.assertLess(_trace_distance(transpiled, discretized), 7)

    def test_u_gates_work(self):
        """Test SK works on Qiskit's UGate.

        Regression test of Qiskit/qiskit-terra#9437.
        """
        circuit = QuantumCircuit(1)
        circuit.u(np.pi / 2, -np.pi, -np.pi, 0)
        circuit.u(np.pi / 2, np.pi / 2, -np.pi, 0)
        circuit.u(-np.pi / 4, 0, -np.pi / 2, 0)
        circuit.u(np.pi / 4, -np.pi / 16, 0, 0)
        circuit.u(0, 0, np.pi / 16, 0)
        circuit.u(0, np.pi / 4, np.pi / 4, 0)
        circuit.u(np.pi / 2, 0, -15 * np.pi / 16, 0)
        circuit.p(-np.pi / 4, 0)
        circuit.p(np.pi / 4, 0)
        circuit.u(np.pi / 2, 0, -3 * np.pi / 4, 0)
        circuit.u(0, 0, -np.pi / 16, 0)
        circuit.u(np.pi / 2, 0, 15 * np.pi / 16, 0)

        depth = 4
        basis_gates = ["h", "t", "tdg", "s", "sdg", "z"]
        gate_approx_library = generate_basic_approximations(basis_gates=basis_gates, depth=depth)

        skd = SolovayKitaev(recursion_degree=2, basic_approximations=gate_approx_library)
        discretized = skd(circuit)

        included_gates = set(discretized.count_ops().keys())
        self.assertLessEqual(included_gates, set(basis_gates))

    def test_load_from_file(self):
        """Test loading basic approximations from a file works.

        Regression test of Qiskit/qiskit#12576.
        """
        filename = "approximations.bin"

        with tempfile.TemporaryDirectory() as tmp_dir:
            fullpath = os.path.join(tmp_dir, filename)

            # dump approximations to file
            gate_approx_library = generate_basic_approximations(
                basis_gates=["h", "s", "sdg"], depth=3, filename=fullpath
            )

            # circuit to decompose and reference decomp
            circuit = QuantumCircuit(1)
            circuit.rx(0.8, 0)

            # Run SK pass using gate_approx_library
            reference = SolovayKitaev(basic_approximations=gate_approx_library)(circuit)

            # Run SK pass using stored basis_approximations
            discretized = SolovayKitaev(basic_approximations=fullpath)(circuit)

        # Check that both flows produce the same result
        self.assertEqual(discretized, reference)

    def test_load_legacy_format(self):
        """Test loading basic approximations from a legacy npy format."""
        filename = "approximations.npy"

        # build a minimal set of basic approximations, which is stored in the format
        # {gate_labels: (matrix_so3, phase)}
        approximations = {}
        gates = {gate.name: gate.to_matrix() for gate in [HGate(), TGate()]}
        for label1, matrix1 in gates.items():
            # single gates
            su2, phase = _convert_u2_to_su2(matrix1)
            so3 = _convert_su2_to_so3(su2)
            approximations[label1] = (so3, phase)

            for label2, matrix2 in gates.items():
                # gate products
                su2, phase = _convert_u2_to_su2(matrix2.dot(matrix1))
                so3 = _convert_su2_to_so3(su2)
                approximations[f"{label1}  {label2}"] = so3

        with tempfile.TemporaryDirectory() as tmp_dir:
            fullpath = os.path.join(tmp_dir, filename)

            # store in the legacy NPY format
            np.save(fullpath, approximations)

            # circuit to decompose and reference decomp
            circuit = QuantumCircuit(1)
            circuit.rx(0.8, 0)

            # Run SK pass using gate_approx_library
            reference = SolovayKitaev(basic_approximations=approximations)(circuit)

            # Run SK pass using stored basis_approximations
            discretized = SolovayKitaev(basic_approximations=fullpath)(circuit)

        # Check that both flows produce the same result
        self.assertEqual(discretized, reference)

    def test_measure(self):
        """Test the Solovay-Kitaev transpiler pass on circuits with measure operators."""
        qc = QuantumCircuit(1, 1)
        qc.x(0)
        qc.measure(0, 0)
        transpiled = self.default_sk(qc)
        self.assertEqual(set(transpiled.count_ops()), {"h", "t", "measure"})

    def test_barrier(self):
        """Test the Solovay-Kitaev transpiler pass on circuits with barriers."""
        qc = QuantumCircuit(1)
        qc.x(0)
        qc.barrier(0)
        transpiled = self.default_sk(qc)
        self.assertEqual(set(transpiled.count_ops()), {"h", "t", "barrier"})

    def test_parameterized_gates(self):
        """Test the Solovay-Kitaev transpiler pass on circuits with parameterized gates."""
        qc = QuantumCircuit(1)
        qc.x(0)
        qc.rz(Parameter("t"), 0)
        transpiled = self.default_sk(qc)
        self.assertEqual(set(transpiled.count_ops()), {"h", "t", "rz"})

    def test_control_flow_if(self):
        """Test the Solovay-Kitaev transpiler pass on circuits with control flow ops"""
        qr = QuantumRegister(1)
        cr = ClassicalRegister(1)
        qc = QuantumCircuit(qr, cr)

        with qc.if_test((cr[0], 0)) as else_:
            qc.y(0)
        with else_:
            qc.z(0)
        transpiled = self.default_sk(qc)

        # check that we still have an if-else block and all the operations within
        # have been recursively synthesized
        self.assertEqual(transpiled[0].name, "if_else")
        for block in transpiled[0].operation.blocks:
            self.assertLessEqual(set(block.count_ops()), {"h", "t", "tdg"})

    def test_no_to_matrix(self):
        """Test the Solovay-Kitaev transpiler pass ignores gates without to_matrix."""
        qc = QuantumCircuit(1)
        qc.initialize("0")

        transpiled = self.default_sk(qc)
        self.assertEqual(set(transpiled.count_ops()), {"initialize"})

    def test_y_gate(self):
        """Test the Solovay-Kitaev decomposition on the circuit with a Y-gate (see issue #9552)."""
        circuit = QuantumCircuit(1)
        circuit.y(0)

        transpiled = self.default_sk(circuit)
        diff = _trace_distance(circuit, transpiled)
        self.assertLess(diff, 1e-6)

    @data(["unitary"], ["rz"])
    def test_sk_synth_gates_to_basis(self, synth_gates):
        """Verify two qubit unitaries are synthesized to match basis gates."""
        unitary = QuantumCircuit(1)
        unitary.h(0)
        unitary_op = Operator(unitary)

        qc = QuantumCircuit(1)
        qc.unitary(unitary_op, 0)
        qc.rz(0.1, 0)
        dag = circuit_to_dag(qc)

        basis_gates = ["h", "t", "tdg"]
        out = UnitarySynthesis(basis_gates=basis_gates, synth_gates=synth_gates, method="sk").run(
            dag
        )
        self.assertTrue(set(out.count_ops()).isdisjoint(synth_gates))

    def test_generate_basis_approximation_gates(self):
        """Test the basis approximation generation works for all supported gates.

        Regression test of Qiskit/qiskit-terra#9585.
        """
        basis = ["i", "x", "y", "z", "h", "t", "tdg", "s", "sdg", "sx", "sxdg"]
        approx = generate_basic_approximations(basis, depth=2)

        # This mainly checks that there are no errors in the generation (like
        # in computing the inverse as described in #9585), so a simple check is enough.
        self.assertGreater(len(approx), len(basis))


@ddt
class TestSolovayKitaevDecomposition(QiskitTestCase):
    """Tests for the underlying SK decomposition class."""

    def setUp(self):
        super().setUp()
        self.default_sk = SolovayKitaevDecomposition()

    @data(True, False)
    def test_approximation(self, use_matrix):
        """Test the approximation works."""
        recursion = 4
        for angle in np.pi / np.arange(1, 10, 2):
            with self.subTest(angle=angle):
                gate = RZGate(angle)
                if use_matrix:
                    gate = gate.to_matrix()
                synth = self.default_sk.run(gate, recursion)

                error = np.linalg.norm(Operator(gate).data - Operator(synth).data)
                self.assertLess(error, 2e-3)

    def test_query_basic_approximation(self):
        """Test finding the basic approximations for some gates."""
        # exactly representable for depth of 12
        for gate_cls in [RXGate, RYGate, RZGate]:
            for angle in [np.pi, np.pi / 2, np.pi / 4]:
                with self.subTest(gate_cls=gate_cls, angle=angle):
                    gate = gate_cls(angle)
                    synth = self.default_sk.query_basic_approximation(gate)
                    error = np.linalg.norm(Operator(gate).data - Operator(synth).data)
                    self.assertLess(error, 1e-10)

        # approximately representable
        for gate_cls in [RXGate, RYGate, RZGate]:
            for angle in [np.pi / 8, np.pi / 10, np.pi / 20]:
                with self.subTest(gate_cls=gate_cls, angle=angle):
                    gate = gate_cls(angle)
                    synth = self.default_sk.query_basic_approximation(gate)
                    error = np.linalg.norm(Operator(gate).data - Operator(synth).data)
                    self.assertLess(error, 0.5)

    @data(True, False)
    def test_basis_gates(self, use_str):
        """Test specifying the basis gates by string or gate works."""
        if use_str:
            basis_gates = ["h", "s", "sdg"]
        else:
            basis_gates = [HGate(), SGate(), SdgGate()]

        sk = SolovayKitaevDecomposition(basis_gates=basis_gates, depth=3)

        synth = sk.run(RXGate(np.pi / 2), 3)

        expected = QuantumCircuit(1, global_phase=7 * np.pi / 4)
        expected.h(0)
        expected.s(0)
        expected.h(0)

        self.assertEqual(synth, expected)


def _convert_u2_to_su2(u2_matrix: np.ndarray) -> tuple[np.ndarray, float]:
    """Convert a U(2) matrix to SU(2) by adding a global phase."""
    z = 1 / np.sqrt(np.linalg.det(u2_matrix))
    su2_matrix = z * u2_matrix
    phase = np.arctan2(np.imag(z), np.real(z))

    return su2_matrix, phase


def _convert_su2_to_so3(matrix: np.ndarray) -> np.ndarray:
    """Computes SO(3)-matrix from input SU(2)-matrix.

    Args:
        matrix: The SU(2)-matrix for which a corresponding SO(3)-matrix needs to be computed.

    Returns:
        The SO(3)-matrix corresponding to ``matrix``.

    Raises:
        ValueError: if ``matrix`` is not an SU(2)-matrix.
    """
    matrix = matrix.astype(complex)
    a = np.real(matrix[0][0])
    b = np.imag(matrix[0][0])
    c = -np.real(matrix[0][1])
    d = -np.imag(matrix[0][1])
    rotation = np.array(
        [
            [a**2 - b**2 - c**2 + d**2, 2 * a * b + 2 * c * d, -2 * a * c + 2 * b * d],
            [-2 * a * b + 2 * c * d, a**2 - b**2 + c**2 - d**2, 2 * a * d + 2 * b * c],
            [2 * a * c + 2 * b * d, 2 * b * c - 2 * a * d, a**2 + b**2 - c**2 - d**2],
        ],
        dtype=float,
    )
    return rotation


if __name__ == "__main__":
    unittest.main()<|MERGE_RESOLUTION|>--- conflicted
+++ resolved
@@ -24,21 +24,17 @@
 from qiskit import transpile
 from qiskit.circuit import QuantumCircuit, Parameter
 from qiskit.circuit import ClassicalRegister
-<<<<<<< HEAD
 from qiskit.circuit.library import (
     TGate,
     TdgGate,
     HGate,
     SGate,
     SdgGate,
-    QFT,
+    QFTGate,
     RXGate,
     RYGate,
     RZGate,
 )
-=======
-from qiskit.circuit.library import TGate, TdgGate, HGate, SGate, SdgGate, IGate, QFTGate
->>>>>>> 2ce6863a
 from qiskit.circuit import QuantumRegister
 from qiskit.converters import circuit_to_dag, dag_to_circuit
 from qiskit.quantum_info import Operator
@@ -194,16 +190,11 @@
 
     def test_approximation_on_qft(self):
         """Test the Solovay-Kitaev decomposition on the QFT circuit."""
-<<<<<<< HEAD
-        qft = QFT(3)
-        transpiled = transpile(qft, basis_gates=["u", "cx"], optimization_level=1)
-=======
         qft = QuantumCircuit(3)
         qft.append(QFTGate(3), [0, 1, 2], [])
         transpiled = transpile(
             qft, basis_gates=["u1", "u2", "u3", "u", "cx", "id"], optimization_level=1
         )
->>>>>>> 2ce6863a
 
         skd = SolovayKitaev(5)
 
