--- conflicted
+++ resolved
@@ -34,35 +34,6 @@
 
     seed = 42
 
-<<<<<<< HEAD
-    def assertLayout(self, dag, coupling_map, property_set):
-        """Checks if the circuit in dag was a perfect layout in property_set for the given
-        coupling_map"""
-        self.assertEqual(
-            property_set["VF2PostLayout_stop_reason"], VF2PostLayoutStopReason.SOLUTION_FOUND
-        )
-
-        layout = property_set["post_layout"]
-        edges = coupling_map.graph.edge_list()
-
-        def run(dag, wire_map):
-            for gate in dag.two_qubit_ops():
-                if isinstance(gate.op, ControlFlowOp):
-                    continue
-                physical_q0 = wire_map[gate.qargs[0]]
-                physical_q1 = wire_map[gate.qargs[1]]
-                self.assertTrue((physical_q0, physical_q1) in edges)
-            for node in dag.op_nodes(ControlFlowOp):
-                for block in node.op.blocks:
-                    inner_wire_map = {
-                        inner: wire_map[outer] for outer, inner in zip(node.qargs, block.qubits)
-                    }
-                    run(circuit_to_dag(block), inner_wire_map)
-
-        run(dag, {bit: layout[bit] for bit in dag.qubits if bit in layout})
-
-=======
->>>>>>> 85c77b79
     def assertLayoutV2(self, dag, target, property_set):
         """Checks if the circuit in dag was a perfect layout in property_set for the given
         target"""
@@ -168,11 +139,7 @@
         self.assertEqual(
             pass_.property_set["VF2PostLayout_stop_reason"], VF2PostLayoutStopReason.SOLUTION_FOUND
         )
-<<<<<<< HEAD
-        self.assertLayout(dag, cmap, pass_.property_set)
-=======
-        self.assertLayoutV2(dag, backend.target, pass_.property_set)
->>>>>>> 85c77b79
+        self.assertLayoutV2(dag, backend.target, pass_.property_set)
         self.assertNotEqual(pass_.property_set["post_layout"], initial_layout)
 
     def test_best_mapping_ghz_state_full_device_multiple_qregs(self):
@@ -499,11 +466,7 @@
         dag = circuit_to_dag(tqc)
         pass_ = VF2PostLayout(target=backend.target, seed=self.seed, strict_direction=False)
         pass_.run(dag)
-<<<<<<< HEAD
-        self.assertLayout(dag, cmap, pass_.property_set)
-=======
-        self.assertLayoutV2(dag, backend.target, pass_.property_set)
->>>>>>> 85c77b79
+        self.assertLayoutV2(dag, backend.target, pass_.property_set)
         self.assertNotEqual(pass_.property_set["post_layout"], initial_layout)
 
     def test_2q_circuit_5q_backend(self):
@@ -525,11 +488,7 @@
         dag = circuit_to_dag(tqc)
         pass_ = VF2PostLayout(target=backend.target, seed=self.seed, strict_direction=False)
         pass_.run(dag)
-<<<<<<< HEAD
-        self.assertLayout(dag, cmap, pass_.property_set)
-=======
-        self.assertLayoutV2(dag, backend.target, pass_.property_set)
->>>>>>> 85c77b79
+        self.assertLayoutV2(dag, backend.target, pass_.property_set)
         self.assertNotEqual(pass_.property_set["post_layout"], initial_layout)
 
     def test_best_mapping_ghz_state_full_device_multiple_qregs_v2(self):
