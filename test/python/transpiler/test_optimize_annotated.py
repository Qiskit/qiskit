--- conflicted
+++ resolved
@@ -198,7 +198,6 @@
 
         self.assertEqual(qc_optimized, expected_qc)
 
-<<<<<<< HEAD
     def test_conjugate_reduction(self):
         """Test conjugate reduction optimization."""
 
@@ -419,7 +418,7 @@
         # The first and the last of the CXs should be detected as inverse of each other.
         new_def_ops = dict(qc_optimized[0].operation.definition.count_ops())
         self.assertEqual(new_def_ops, {"annotated": 1, "cx": 2})
-=======
+
     def test_standalone_var(self):
         """Test that standalone vars work."""
         a = expr.Var.new("a", types.Bool())
@@ -439,5 +438,4 @@
         expected.measure([0, 1, 2], [0, 1, 2])
         expected.store(a, expr.logic_and(expected.clbits[0], expected.clbits[1]))
 
-        self.assertEqual(OptimizeAnnotated()(qc), expected)
->>>>>>> 8ba79743
+        self.assertEqual(OptimizeAnnotated()(qc), expected)