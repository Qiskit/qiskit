# This code is part of Qiskit.
#
# (C) Copyright IBM 2020.
#
# This code is licensed under the Apache License, Version 2.0. You may
# obtain a copy of this license in the LICENSE.txt file in the root directory
# of this source tree or at http://www.apache.org/licenses/LICENSE-2.0.
#
# Any modifications or derivative works of this code must retain this
# copyright notice, and modified files need to carry a notice indicating
# that they have been altered from the originals.

"""
Testing InverseCancellation
"""

import unittest
import numpy as np

from qiskit import QuantumCircuit
from qiskit.transpiler.exceptions import TranspilerError
from qiskit.transpiler.passes import InverseCancellation
from qiskit.transpiler import PassManager
<<<<<<< HEAD
from qiskit.circuit.library import RXGate, HGate, CXGate, PhaseGate, XGate, TGate, TdgGate
from test.utils import QiskitTestCase  # pylint: disable=wrong-import-order
=======
from qiskit.test import QiskitTestCase
from qiskit.circuit.library import (
    RXGate,
    HGate,
    CXGate,
    PhaseGate,
    XGate,
    TGate,
    TdgGate,
    CZGate,
    RZGate,
)
>>>>>>> 45e42525


class TestInverseCancellation(QiskitTestCase):
    """Test the InverseCancellation transpiler pass."""

    def test_basic_self_inverse(self):
        """Test that a single self-inverse gate as input can be cancelled."""
        qc = QuantumCircuit(2, 2)
        qc.h(0)
        qc.h(0)
        pass_ = InverseCancellation([HGate()])
        pm = PassManager(pass_)
        new_circ = pm.run(qc)
        gates_after = new_circ.count_ops()
        self.assertNotIn("h", gates_after)

    def test_odd_number_self_inverse(self):
        """Test that an odd number of self-inverse gates leaves one gate remaining."""
        qc = QuantumCircuit(2, 2)
        qc.h(0)
        qc.h(0)
        qc.h(0)
        pass_ = InverseCancellation([HGate()])
        pm = PassManager(pass_)
        new_circ = pm.run(qc)
        gates_after = new_circ.count_ops()
        self.assertIn("h", gates_after)
        self.assertEqual(gates_after["h"], 1)

    def test_basic_cx_self_inverse(self):
        """Test that a single self-inverse cx gate as input can be cancelled."""
        qc = QuantumCircuit(2, 2)
        qc.cx(0, 1)
        qc.cx(0, 1)
        pass_ = InverseCancellation([CXGate()])
        pm = PassManager(pass_)
        new_circ = pm.run(qc)
        gates_after = new_circ.count_ops()
        self.assertNotIn("cx", gates_after)

    def test_basic_gate_inverse(self):
        """Test that a basic pair of gate inverse can be cancelled."""
        qc = QuantumCircuit(2, 2)
        qc.rx(np.pi / 4, 0)
        qc.rx(-np.pi / 4, 0)
        pass_ = InverseCancellation([(RXGate(np.pi / 4), RXGate(-np.pi / 4))])
        pm = PassManager(pass_)
        new_circ = pm.run(qc)
        gates_after = new_circ.count_ops()
        self.assertNotIn("rx", gates_after)

    def test_non_inverse_do_not_cancel(self):
        """Test that non-inverse gate pairs do not cancel."""
        qc = QuantumCircuit(2, 2)
        qc.rx(np.pi / 4, 0)
        qc.rx(np.pi / 4, 0)
        pass_ = InverseCancellation([(RXGate(np.pi / 4), RXGate(-np.pi / 4))])
        pm = PassManager(pass_)
        new_circ = pm.run(qc)
        gates_after = new_circ.count_ops()
        self.assertIn("rx", gates_after)
        self.assertEqual(gates_after["rx"], 2)

    def test_non_consecutive_gates(self):
        """Test that only consecutive gates cancel."""
        qc = QuantumCircuit(2, 2)
        qc.h(0)
        qc.h(0)
        qc.h(0)
        qc.cx(0, 1)
        qc.cx(0, 1)
        qc.h(0)
        pass_ = InverseCancellation([HGate(), CXGate()])
        pm = PassManager(pass_)
        new_circ = pm.run(qc)
        gates_after = new_circ.count_ops()
        self.assertNotIn("cx", gates_after)
        self.assertEqual(gates_after["h"], 2)

    def test_gate_inverse_phase_gate(self):
        """Test that an inverse pair of a PhaseGate can be cancelled."""
        qc = QuantumCircuit(2, 2)
        qc.p(np.pi / 4, 0)
        qc.p(-np.pi / 4, 0)
        pass_ = InverseCancellation([(PhaseGate(np.pi / 4), PhaseGate(-np.pi / 4))])
        pm = PassManager(pass_)
        new_circ = pm.run(qc)
        gates_after = new_circ.count_ops()
        self.assertNotIn("p", gates_after)

    def test_self_inverse_on_different_qubits(self):
        """Test that self_inverse gates cancel on the correct qubits."""
        qc = QuantumCircuit(2, 2)
        qc.h(0)
        qc.h(1)
        qc.h(0)
        qc.h(1)
        pass_ = InverseCancellation([HGate()])
        pm = PassManager(pass_)
        new_circ = pm.run(qc)
        gates_after = new_circ.count_ops()
        self.assertNotIn("h", gates_after)

    def test_non_inverse_raise_error(self):
        """Test that non-inverse gate inputs raise an error."""
        qc = QuantumCircuit(2, 2)
        qc.rx(np.pi / 2, 0)
        qc.rx(np.pi / 4, 0)
        with self.assertRaises(TranspilerError):
            InverseCancellation([RXGate(0.5)])

    def test_non_gate_inverse_raise_error(self):
        """Test that non-inverse gate inputs raise an error."""
        qc = QuantumCircuit(2, 2)
        qc.rx(np.pi / 4, 0)
        qc.rx(np.pi / 4, 0)
        with self.assertRaises(TranspilerError):
            InverseCancellation([(RXGate(np.pi / 4))])

    def test_string_gate_error(self):
        """Test that when gate is passed as a string an error is raised."""
        qc = QuantumCircuit(2, 2)
        qc.h(0)
        qc.h(0)
        with self.assertRaises(TranspilerError):
            InverseCancellation(["h"])

    def test_consecutive_self_inverse_h_x_gate(self):
        """Test that only consecutive self-inverse gates cancel."""
        qc = QuantumCircuit(2, 2)
        qc.h(0)
        qc.h(0)
        qc.h(0)
        qc.x(0)
        qc.x(0)
        qc.h(0)
        pass_ = InverseCancellation([HGate(), XGate()])
        pm = PassManager(pass_)
        new_circ = pm.run(qc)
        gates_after = new_circ.count_ops()
        self.assertNotIn("x", gates_after)
        self.assertEqual(gates_after["h"], 2)

    def test_inverse_with_different_names(self):
        """Test that inverse gates that have different names."""
        qc = QuantumCircuit(2, 2)
        qc.t(0)
        qc.tdg(0)
        pass_ = InverseCancellation([(TGate(), TdgGate())])
        pm = PassManager(pass_)
        new_circ = pm.run(qc)
        gates_after = new_circ.count_ops()
        self.assertNotIn("t", gates_after)
        self.assertNotIn("tdg", gates_after)

    def test_three_alternating_inverse_gates(self):
        """Test that inverse cancellation works correctly for alternating sequences
        of inverse gates of odd-length."""
        qc = QuantumCircuit(2, 2)
        qc.p(np.pi / 4, 0)
        qc.p(-np.pi / 4, 0)
        qc.p(np.pi / 4, 0)
        pass_ = InverseCancellation([(PhaseGate(np.pi / 4), PhaseGate(-np.pi / 4))])
        pm = PassManager(pass_)
        new_circ = pm.run(qc)
        gates_after = new_circ.count_ops()
        self.assertIn("p", gates_after)
        self.assertEqual(gates_after["p"], 1)

    def test_four_alternating_inverse_gates(self):
        """Test that inverse cancellation works correctly for alternating sequences
        of inverse gates of even-length."""
        qc = QuantumCircuit(2, 2)
        qc.p(np.pi / 4, 0)
        qc.p(-np.pi / 4, 0)
        qc.p(np.pi / 4, 0)
        qc.p(-np.pi / 4, 0)
        pass_ = InverseCancellation([(PhaseGate(np.pi / 4), PhaseGate(-np.pi / 4))])
        pm = PassManager(pass_)
        new_circ = pm.run(qc)
        gates_after = new_circ.count_ops()
        self.assertNotIn("p", gates_after)

    def test_five_alternating_inverse_gates(self):
        """Test that inverse cancellation works correctly for alternating sequences
        of inverse gates of odd-length."""
        qc = QuantumCircuit(2, 2)
        qc.p(np.pi / 4, 0)
        qc.p(-np.pi / 4, 0)
        qc.p(np.pi / 4, 0)
        qc.p(-np.pi / 4, 0)
        qc.p(np.pi / 4, 0)
        pass_ = InverseCancellation([(PhaseGate(np.pi / 4), PhaseGate(-np.pi / 4))])
        pm = PassManager(pass_)
        new_circ = pm.run(qc)
        gates_after = new_circ.count_ops()
        self.assertIn("p", gates_after)
        self.assertEqual(gates_after["p"], 1)

    def test_sequence_of_inverse_gates_1(self):
        """Test that inverse cancellation works correctly for more general sequences
        of inverse gates. In this test two pairs of inverse gates are supposed to
        cancel out."""
        qc = QuantumCircuit(2, 2)
        qc.p(np.pi / 4, 0)
        qc.p(-np.pi / 4, 0)
        qc.p(-np.pi / 4, 0)
        qc.p(np.pi / 4, 0)
        qc.p(np.pi / 4, 0)
        pass_ = InverseCancellation([(PhaseGate(np.pi / 4), PhaseGate(-np.pi / 4))])
        pm = PassManager(pass_)
        new_circ = pm.run(qc)
        gates_after = new_circ.count_ops()
        self.assertIn("p", gates_after)
        self.assertEqual(gates_after["p"], 1)

    def test_sequence_of_inverse_gates_2(self):
        """Test that inverse cancellation works correctly for more general sequences
        of inverse gates. In this test, in theory three pairs of inverse gates can
        cancel out, but in practice only two pairs are back-to-back."""
        qc = QuantumCircuit(2, 2)
        qc.p(np.pi / 4, 0)
        qc.p(np.pi / 4, 0)
        qc.p(-np.pi / 4, 0)
        qc.p(-np.pi / 4, 0)
        qc.p(-np.pi / 4, 0)
        qc.p(np.pi / 4, 0)
        qc.p(np.pi / 4, 0)
        pass_ = InverseCancellation([(PhaseGate(np.pi / 4), PhaseGate(-np.pi / 4))])
        pm = PassManager(pass_)
        new_circ = pm.run(qc)
        gates_after = new_circ.count_ops()
        self.assertIn("p", gates_after)
        self.assertEqual(gates_after["p"] % 2, 1)

    def test_cx_do_not_wrongly_cancel(self):
        """Test that CX(0,1) and CX(1, 0) do not cancel out, when (CX, CX) is passed
        as an inverse pair."""
        qc = QuantumCircuit(2, 0)
        qc.cx(0, 1)
        qc.cx(1, 0)
        pass_ = InverseCancellation([(CXGate(), CXGate())])
        pm = PassManager(pass_)
        new_circ = pm.run(qc)
        gates_after = new_circ.count_ops()
        self.assertIn("cx", gates_after)
        self.assertEqual(gates_after["cx"], 2)

    def test_no_gates_to_cancel(self):
        """Test when there are no gates to cancel."""
        qc = QuantumCircuit(2)
        qc.cx(0, 1)
        qc.cx(1, 0)
        inverse_pass = InverseCancellation([HGate()])
        new_circ = inverse_pass(qc)
        self.assertEqual(qc, new_circ)

    def test_some_cancel_rules_to_cancel(self):
        """Test when there are some gates to cancel."""
        qc = QuantumCircuit(2)
        qc.cx(0, 1)
        qc.cx(1, 0)
        qc.h(0)
        qc.h(0)
        inverse_pass = InverseCancellation([HGate(), CXGate(), CZGate()])
        new_circ = inverse_pass(qc)
        self.assertNotIn("h", new_circ.count_ops())

    def test_no_inverse_pairs(self):
        """Test when there are no inverse pairs to cancel."""
        qc = QuantumCircuit(1)
        qc.s(0)
        qc.sdg(0)
        inverse_pass = InverseCancellation([(TGate(), TdgGate())])
        new_circ = inverse_pass(qc)
        self.assertEqual(qc, new_circ)

    def test_some_inverse_pairs(self):
        """Test when there are some but not all inverse pairs to cancel."""
        qc = QuantumCircuit(1)
        qc.s(0)
        qc.sdg(0)
        qc.t(0)
        qc.tdg(0)
        inverse_pass = InverseCancellation([(TGate(), TdgGate())])
        new_circ = inverse_pass(qc)
        self.assertNotIn("t", new_circ.count_ops())
        self.assertNotIn("tdg", new_circ.count_ops())

    def test_some_inverse_and_cancelled(self):
        """Test when there are some but not all pairs to cancel."""
        qc = QuantumCircuit(2)
        qc.s(0)
        qc.sdg(0)
        qc.t(0)
        qc.tdg(0)
        qc.cx(0, 1)
        qc.cx(1, 0)
        qc.h(0)
        qc.h(0)
        inverse_pass = InverseCancellation([HGate(), CXGate(), CZGate(), (TGate(), TdgGate())])
        new_circ = inverse_pass(qc)
        self.assertNotIn("h", new_circ.count_ops())
        self.assertNotIn("t", new_circ.count_ops())
        self.assertNotIn("tdg", new_circ.count_ops())

    def test_half_of_an_inverse_pair(self):
        """Test that half of an inverse pair doesn't do anything."""
        qc = QuantumCircuit(1)
        qc.t(0)
        qc.t(0)
        qc.t(0)
        inverse_pass = InverseCancellation([(TGate(), TdgGate())])
        new_circ = inverse_pass(qc)
        self.assertEqual(new_circ, qc)

    def test_parameterized_self_inverse(self):
        """Test that a parameterized self inverse gate cancels correctly."""
        qc = QuantumCircuit(1)
        qc.rz(0, 0)
        qc.rz(0, 0)
        inverse_pass = InverseCancellation([RZGate(0)])
        new_circ = inverse_pass(qc)
        self.assertEqual(new_circ, QuantumCircuit(1))

    def test_parameterized_self_inverse_not_equal_parameter(self):
        """Test that a parameterized self inverse gate doesn't cancel incorrectly."""
        qc = QuantumCircuit(1)
        qc.rz(0, 0)
        qc.rz(3.14159, 0)
        qc.rz(0, 0)
        inverse_pass = InverseCancellation([RZGate(0)])
        new_circ = inverse_pass(qc)
        self.assertEqual(new_circ, qc)

    def test_controlled_gate_open_control_does_not_cancel(self):
        """Test that a controlled gate with an open control doesn't cancel."""
        qc = QuantumCircuit(2)
        qc.cx(0, 1)
        qc.cx(0, 1, ctrl_state=0)
        inverse_pass = InverseCancellation([CXGate()])
        new_circ = inverse_pass(qc)
        self.assertEqual(new_circ, qc)

    def test_backwards_pair(self):
        """Test a backwards inverse pair works."""
        qc = QuantumCircuit(1)
        qc.tdg(0)
        qc.t(0)
        inverse_pass = InverseCancellation([(TGate(), TdgGate())])
        new_circ = inverse_pass(qc)
        self.assertEqual(new_circ, QuantumCircuit(1))


if __name__ == "__main__":
    unittest.main()<|MERGE_RESOLUTION|>--- conflicted
+++ resolved
@@ -21,10 +21,6 @@
 from qiskit.transpiler.exceptions import TranspilerError
 from qiskit.transpiler.passes import InverseCancellation
 from qiskit.transpiler import PassManager
-<<<<<<< HEAD
-from qiskit.circuit.library import RXGate, HGate, CXGate, PhaseGate, XGate, TGate, TdgGate
-from test.utils import QiskitTestCase  # pylint: disable=wrong-import-order
-=======
 from qiskit.test import QiskitTestCase
 from qiskit.circuit.library import (
     RXGate,
@@ -37,7 +33,6 @@
     CZGate,
     RZGate,
 )
->>>>>>> 45e42525
 
 
 class TestInverseCancellation(QiskitTestCase):
