--- conflicted
+++ resolved
@@ -696,38 +696,6 @@
         with self.assertRaises(TranspilerError):
             pm.run(self.ghz4)
 
-<<<<<<< HEAD
-=======
-    @data(0.5, 1.5)
-    def test_dd_with_calibrations_with_parameters(self, param_value):
-        """Check that calibrations in a circuit with parameters work fine."""
-
-        circ = QuantumCircuit(2)
-        circ.x(0)
-        circ.cx(0, 1)
-        circ.rx(param_value, 1)
-
-        rx_duration = int(param_value * 1000)
-
-        with self.assertWarns(DeprecationWarning):
-            with pulse.build() as rx:
-                pulse.play(
-                    pulse.Gaussian(rx_duration, 0.1, rx_duration // 4), pulse.DriveChannel(1)
-                )
-
-        with self.assertWarns(DeprecationWarning):
-            circ.add_calibration("rx", (1,), rx, params=[param_value])
-
-        durations = InstructionDurations([("x", None, 100), ("cx", None, 300)], dt=1e-8)
-
-        dd_sequence = [XGate(), XGate()]
-        pm = PassManager(
-            [ALAPScheduleAnalysis(durations), PadDynamicalDecoupling(durations, dd_sequence)]
-        )
-
-        self.assertEqual(pm.run(circ).duration, rx_duration + 100 + 300)
-
->>>>>>> b9bdc5a0
     def test_insert_dd_ghz_xy4_with_alignment(self):
         """Test DD with pulse alignment constraints.
 
