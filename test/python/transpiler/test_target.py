--- conflicted
+++ resolved
@@ -2021,13 +2021,10 @@
         self.assertTrue(target.instruction_schedule_map().has("measure", 0))
 
     def test_properties(self):
-<<<<<<< HEAD
-=======
         with self.assertWarns(DeprecationWarning):
             fake_backend = Fake5QV1()
         config = fake_backend.configuration()
         properties = fake_backend.properties()
->>>>>>> af8be257
         target = Target.from_configuration(
             basis_gates=self.backend_basis_gates,
             num_qubits=self.backend_num_qubits,
@@ -2038,13 +2035,10 @@
         self.assertEqual(0, target["rz"][(0,)].duration)
 
     def test_properties_with_durations(self):
-<<<<<<< HEAD
-=======
         with self.assertWarns(DeprecationWarning):
             fake_backend = Fake5QV1()
         config = fake_backend.configuration()
         properties = fake_backend.properties()
->>>>>>> af8be257
         durations = InstructionDurations([("rz", 0, 0.5)], dt=1.0)
         target = Target.from_configuration(
             basis_gates=self.backend_basis_gates,
@@ -2057,7 +2051,6 @@
         self.assertEqual(0.5, target["rz"][(0,)].duration)
 
     def test_inst_map(self):
-<<<<<<< HEAD
         target = Target.from_configuration(
             basis_gates=self.backend_basis_gates,
             num_qubits=self.backend_num_qubits,
@@ -2076,7 +2069,6 @@
         )
 
     def test_concurrent_measurements(self):
-=======
         with self.assertWarns(DeprecationWarning):
             fake_backend = Fake7QPulseV1()
         config = fake_backend.configuration()
@@ -2103,7 +2095,6 @@
         with self.assertWarns(DeprecationWarning):
             fake_backend = Fake5QV1()
         config = fake_backend.configuration()
->>>>>>> af8be257
         target = Target.from_configuration(
             basis_gates=self.backend_basis_gates,
             concurrent_measurements=self.backend_meas_map,
