--- conflicted
+++ resolved
@@ -83,13 +83,8 @@
 
         dag = circuit_to_dag(qc)
         simplified_dag = Optimize1qGates().run(dag)
-<<<<<<< HEAD
         num_u1_gates_remaining = len(simplified_dag.named_nodes('u1'))
         self.assertEqual(num_u1_gates_remaining, 2)
-=======
-        num_u1_gates_remaining = len(simplified_dag.get_named_nodes('u1'))
-        self.assertEqual(num_u1_gates_remaining, 1)
->>>>>>> ff091d1c
 
     def test_optimize_1q_gates_symbolic(self):
         """optimizes single qubit gate sequences with symbolic params.
