# This code is part of Qiskit.
#
# (C) Copyright IBM 2017, 2018.
#
# This code is licensed under the Apache License, Version 2.0. You may
# obtain a copy of this license in the LICENSE.txt file in the root directory
# of this source tree or at http://www.apache.org/licenses/LICENSE-2.0.
#
# Any modifications or derivative works of this code must retain this
# copyright notice, and modified files need to carry a notice indicating
# that they have been altered from the originals.

"""Test the decompose pass"""

from numpy import pi

from qiskit import QuantumRegister, ClassicalRegister, QuantumCircuit
from qiskit.transpiler.passes import Decompose
from qiskit.converters import circuit_to_dag
from qiskit.circuit.library import HGate
from qiskit.circuit.library import CCXGate
from qiskit.quantum_info.operators import Operator
from qiskit.test import QiskitTestCase


class TestDecompose(QiskitTestCase):
    """Tests the decompose pass."""

    def test_basic(self):
        """Test decompose a single H into u2.
        """
        qr = QuantumRegister(1, 'qr')
        circuit = QuantumCircuit(qr)
        circuit.h(qr[0])
        dag = circuit_to_dag(circuit)
        pass_ = Decompose(HGate)
        after_dag = pass_.run(dag)
        op_nodes = after_dag.op_nodes()
        self.assertEqual(len(op_nodes), 1)
        self.assertEqual(op_nodes[0].name, 'u2')

    def test_decompose_only_h(self):
        """Test to decompose a single H, without the rest
        """
        qr = QuantumRegister(2, 'qr')
        circuit = QuantumCircuit(qr)
        circuit.h(qr[0])
        circuit.cx(qr[0], qr[1])
        dag = circuit_to_dag(circuit)
        pass_ = Decompose(HGate)
        after_dag = pass_.run(dag)
        op_nodes = after_dag.op_nodes()
        self.assertEqual(len(op_nodes), 2)
        for node in op_nodes:
            self.assertIn(node.name, ['cx', 'u2'])

    def test_decompose_toffoli(self):
        """Test decompose CCX.
        """
        qr1 = QuantumRegister(2, 'qr1')
        qr2 = QuantumRegister(1, 'qr2')
        circuit = QuantumCircuit(qr1, qr2)
        circuit.ccx(qr1[0], qr1[1], qr2[0])
        dag = circuit_to_dag(circuit)
        pass_ = Decompose(CCXGate)
        after_dag = pass_.run(dag)
        op_nodes = after_dag.op_nodes()
        self.assertEqual(len(op_nodes), 15)
        for node in op_nodes:
            self.assertIn(node.name, ['h', 't', 'tdg', 'cx'])

    def test_decompose_conditional(self):
        """Test decompose a 1-qubit gates with a conditional.
        """
        qr = QuantumRegister(1, 'qr')
        cr = ClassicalRegister(1, 'cr')
        circuit = QuantumCircuit(qr, cr)
        circuit.h(qr).c_if(cr, 1)
        circuit.x(qr).c_if(cr, 1)
        dag = circuit_to_dag(circuit)
        pass_ = Decompose(HGate)
        after_dag = pass_.run(dag)

        ref_circuit = QuantumCircuit(qr, cr)
        ref_circuit.u2(0, pi, qr[0]).c_if(cr, 1)
        ref_circuit.x(qr).c_if(cr, 1)
        ref_dag = circuit_to_dag(ref_circuit)

        self.assertEqual(after_dag, ref_dag)

    def test_decompose_oversized_instruction(self):
        """Test decompose on a single-op gate that doesn't use all qubits."""
        # ref: https://github.com/Qiskit/qiskit-terra/issues/3440
        qc1 = QuantumCircuit(2)
        qc1.x(0)
        gate = qc1.to_gate()

        qc2 = QuantumCircuit(2)
        qc2.append(gate, [0, 1])

        output = qc2.decompose()

        self.assertEqual(qc1, output)

<<<<<<< HEAD
    def test_decomposition_preserves_qregs_order(self):
        """Test decomposing a gate preseveres it's definition registers order"""
        qr = QuantumRegister(2, 'qr1')
        qc = QuantumCircuit(qr)
        qc.cx(1, 0)
        gate = qc.to_gate()

        qr2 = QuantumRegister(2, 'qr2')
        qc2 = QuantumCircuit(qr2)
        qc2.append(gate, qr2)

        expected = QuantumCircuit(qr2)
        expected.cx(1, 0)

        self.assertEqual(qc2.decompose(), expected)
=======
    def test_decompose_global_phase_1q(self):
        """Test decomposition of circuit with global phase"""
        qc = QuantumCircuit(1)
        qc.rz(0.1, 0)
        qc.ry(0.5, 0)
        qc.global_phase += pi/4
        qcd = qc.decompose()
        self.assertEqual(Operator(qc), Operator(qcd))

    def test_decompose_global_phase_2q(self):
        """Test decomposition of circuit with global phase"""
        qc = QuantumCircuit(2, global_phase=pi/4)
        qc.rz(0.1, 0)
        qc.rxx(0.2, 0, 1)
        qcd = qc.decompose()
        self.assertEqual(Operator(qc), Operator(qcd))
>>>>>>> 4073c6ad
<|MERGE_RESOLUTION|>--- conflicted
+++ resolved
@@ -102,7 +102,6 @@
 
         self.assertEqual(qc1, output)
 
-<<<<<<< HEAD
     def test_decomposition_preserves_qregs_order(self):
         """Test decomposing a gate preseveres it's definition registers order"""
         qr = QuantumRegister(2, 'qr1')
@@ -118,7 +117,7 @@
         expected.cx(1, 0)
 
         self.assertEqual(qc2.decompose(), expected)
-=======
+
     def test_decompose_global_phase_1q(self):
         """Test decomposition of circuit with global phase"""
         qc = QuantumCircuit(1)
@@ -134,5 +133,4 @@
         qc.rz(0.1, 0)
         qc.rxx(0.2, 0, 1)
         qcd = qc.decompose()
-        self.assertEqual(Operator(qc), Operator(qcd))
->>>>>>> 4073c6ad
+        self.assertEqual(Operator(qc), Operator(qcd))