# This code is part of Qiskit.
#
# (C) Copyright IBM 2017, 2020.
#
# This code is licensed under the Apache License, Version 2.0. You may
# obtain a copy of this license in the LICENSE.txt file in the root directory
# of this source tree or at http://www.apache.org/licenses/LICENSE-2.0.
#
# Any modifications or derivative works of this code must retain this
# copyright notice, and modified files need to carry a notice indicating
# that they have been altered from the originals.


"""Test the BasisTranslator pass"""
import os

from numpy import pi

from qiskit import QuantumRegister, ClassicalRegister, QuantumCircuit
from qiskit import transpile
from qiskit.test import QiskitTestCase
from qiskit.circuit import Gate, Parameter, EquivalenceLibrary
from qiskit.circuit.library import U1Gate, U2Gate, U3Gate, CU1Gate, CU3Gate
from qiskit.converters import circuit_to_dag, dag_to_circuit, circuit_to_instruction
from qiskit.exceptions import QiskitError
from qiskit.quantum_info import Operator
from qiskit.transpiler.exceptions import TranspilerError
from qiskit.transpiler.passes.basis import BasisTranslator, UnrollCustomDefinitions


from qiskit.circuit.library.standard_gates.equivalence_library import (
    StandardEquivalenceLibrary as std_eqlib,
)


class OneQubitZeroParamGate(Gate):
    """Mock one qubit zero param gate."""

    def __init__(self):
        super().__init__("1q0p", 1, [])


class OneQubitOneParamGate(Gate):
    """Mock one qubit one param gate."""

    def __init__(self, theta):
        super().__init__("1q1p", 1, [theta])


class OneQubitOneParamPrimeGate(Gate):
    """Mock one qubit one param gate."""

    def __init__(self, alpha):
        super().__init__("1q1p_prime", 1, [alpha])


class OneQubitTwoParamGate(Gate):
    """Mock one qubit two param gate."""

    def __init__(self, phi, lam):
        super().__init__("1q2p", 1, [phi, lam])


class TwoQubitZeroParamGate(Gate):
    """Mock one qubit zero param gate."""

    def __init__(self):
        super().__init__("2q0p", 2, [])


class VariadicZeroParamGate(Gate):
    """Mock variadic zero param gate."""

    def __init__(self, num_qubits):
        super().__init__("vq0p", num_qubits, [])


class TestBasisTranslator(QiskitTestCase):
    """Test the BasisTranslator pass."""

    def test_circ_in_basis_no_op(self):
        """Verify we don't change a circuit already in the target basis."""
        eq_lib = EquivalenceLibrary()
        qc = QuantumCircuit(1)
        qc.append(OneQubitZeroParamGate(), [0])
        dag = circuit_to_dag(qc)

        expected = circuit_to_dag(qc)

        pass_ = BasisTranslator(eq_lib, ["1q0p"])
        actual = pass_.run(dag)

        self.assertEqual(actual, expected)

    def test_raise_if_target_basis_unreachable(self):
        """Verify we raise if the circuit cannot be transformed to the target."""
        eq_lib = EquivalenceLibrary()

        qc = QuantumCircuit(1)
        qc.append(OneQubitZeroParamGate(), [0])
        dag = circuit_to_dag(qc)

        pass_ = BasisTranslator(eq_lib, ["1q1p"])

        with self.assertRaises(TranspilerError):
            pass_.run(dag)

    def test_single_substitution(self):
        """Verify we correctly unroll gates through a single equivalence."""
        eq_lib = EquivalenceLibrary()

        gate = OneQubitZeroParamGate()
        equiv = QuantumCircuit(1)
        equiv.append(OneQubitOneParamGate(pi), [0])

        eq_lib.add_equivalence(gate, equiv)

        qc = QuantumCircuit(1)
        qc.append(OneQubitZeroParamGate(), [0])
        dag = circuit_to_dag(qc)

        expected = QuantumCircuit(1)
        expected.append(OneQubitOneParamGate(pi), [0])
        expected_dag = circuit_to_dag(expected)

        pass_ = BasisTranslator(eq_lib, ["1q1p"])
        actual = pass_.run(dag)

        self.assertEqual(actual, expected_dag)

    def test_double_substitution(self):
        """Verify we correctly unroll gates through multiple equivalences."""
        eq_lib = EquivalenceLibrary()

        gate = OneQubitZeroParamGate()
        equiv = QuantumCircuit(1)
        equiv.append(OneQubitOneParamGate(pi), [0])

        eq_lib.add_equivalence(gate, equiv)

        theta = Parameter("theta")
        gate = OneQubitOneParamGate(theta)
        equiv = QuantumCircuit(1)
        equiv.append(OneQubitTwoParamGate(theta, pi / 2), [0])

        eq_lib.add_equivalence(gate, equiv)

        qc = QuantumCircuit(1)
        qc.append(OneQubitZeroParamGate(), [0])
        dag = circuit_to_dag(qc)

        expected = QuantumCircuit(1)
        expected.append(OneQubitTwoParamGate(pi, pi / 2), [0])
        expected_dag = circuit_to_dag(expected)

        pass_ = BasisTranslator(eq_lib, ["1q2p"])
        actual = pass_.run(dag)

        self.assertEqual(actual, expected_dag)

    def test_single_substitution_with_global_phase(self):
        """Verify we correctly unroll gates through a single equivalence with global phase."""
        eq_lib = EquivalenceLibrary()

        gate = OneQubitZeroParamGate()
        equiv = QuantumCircuit(1, global_phase=0.2)
        equiv.append(OneQubitOneParamGate(pi), [0])

        eq_lib.add_equivalence(gate, equiv)

        qc = QuantumCircuit(1, global_phase=0.1)
        qc.append(OneQubitZeroParamGate(), [0])
        dag = circuit_to_dag(qc)

        expected = QuantumCircuit(1, global_phase=0.1 + 0.2)
        expected.append(OneQubitOneParamGate(pi), [0])
        expected_dag = circuit_to_dag(expected)

        pass_ = BasisTranslator(eq_lib, ["1q1p"])
        actual = pass_.run(dag)

        self.assertEqual(actual, expected_dag)

    def test_single_two_gate_substitution_with_global_phase(self):
        """Verify we correctly unroll gates through a single equivalence with global phase."""
        eq_lib = EquivalenceLibrary()

        gate = OneQubitZeroParamGate()
        equiv = QuantumCircuit(1, global_phase=0.2)
        equiv.append(OneQubitOneParamGate(pi), [0])
        equiv.append(OneQubitOneParamGate(pi), [0])

        eq_lib.add_equivalence(gate, equiv)

        qc = QuantumCircuit(1, global_phase=0.1)
        qc.append(OneQubitZeroParamGate(), [0])
        dag = circuit_to_dag(qc)

        expected = QuantumCircuit(1, global_phase=0.1 + 0.2)
        expected.append(OneQubitOneParamGate(pi), [0])
        expected.append(OneQubitOneParamGate(pi), [0])
        expected_dag = circuit_to_dag(expected)

        pass_ = BasisTranslator(eq_lib, ["1q1p"])
        actual = pass_.run(dag)

        self.assertEqual(actual, expected_dag)

    def test_two_substitutions_with_global_phase(self):
        """Verify we correctly unroll gates through a single equivalences with global phase."""
        eq_lib = EquivalenceLibrary()

        gate = OneQubitZeroParamGate()
        equiv = QuantumCircuit(1, global_phase=0.2)
        equiv.append(OneQubitOneParamGate(pi), [0])

        eq_lib.add_equivalence(gate, equiv)

        qc = QuantumCircuit(1, global_phase=0.1)
        qc.append(OneQubitZeroParamGate(), [0])
        qc.append(OneQubitZeroParamGate(), [0])
        dag = circuit_to_dag(qc)

        expected = QuantumCircuit(1, global_phase=0.1 + 2 * 0.2)
        expected.append(OneQubitOneParamGate(pi), [0])
        expected.append(OneQubitOneParamGate(pi), [0])
        expected_dag = circuit_to_dag(expected)

        pass_ = BasisTranslator(eq_lib, ["1q1p"])
        actual = pass_.run(dag)

        self.assertEqual(actual, expected_dag)

    def test_two_single_two_gate_substitutions_with_global_phase(self):
        """Verify we correctly unroll gates through a single equivalence with global phase."""
        eq_lib = EquivalenceLibrary()

        gate = OneQubitZeroParamGate()
        equiv = QuantumCircuit(1, global_phase=0.2)
        equiv.append(OneQubitOneParamGate(pi), [0])
        equiv.append(OneQubitOneParamGate(pi), [0])

        eq_lib.add_equivalence(gate, equiv)

        qc = QuantumCircuit(1, global_phase=0.1)
        qc.append(OneQubitZeroParamGate(), [0])
        qc.append(OneQubitZeroParamGate(), [0])
        dag = circuit_to_dag(qc)

        expected = QuantumCircuit(1, global_phase=0.1 + 2 * 0.2)
        expected.append(OneQubitOneParamGate(pi), [0])
        expected.append(OneQubitOneParamGate(pi), [0])
        expected.append(OneQubitOneParamGate(pi), [0])
        expected.append(OneQubitOneParamGate(pi), [0])

        expected_dag = circuit_to_dag(expected)

        pass_ = BasisTranslator(eq_lib, ["1q1p"])
        actual = pass_.run(dag)

        self.assertEqual(actual, expected_dag)

    def test_double_substitution_with_global_phase(self):
        """Verify we correctly unroll gates through multiple equivalences with global phase."""
        eq_lib = EquivalenceLibrary()

        gate = OneQubitZeroParamGate()
        equiv = QuantumCircuit(1, global_phase=0.2)
        equiv.append(OneQubitOneParamGate(pi), [0])

        eq_lib.add_equivalence(gate, equiv)

        theta = Parameter("theta")
        gate = OneQubitOneParamGate(theta)
        equiv = QuantumCircuit(1, global_phase=0.4)
        equiv.append(OneQubitTwoParamGate(theta, pi / 2), [0])

        eq_lib.add_equivalence(gate, equiv)

        qc = QuantumCircuit(1, global_phase=0.1)
        qc.append(OneQubitZeroParamGate(), [0])
        dag = circuit_to_dag(qc)

        expected = QuantumCircuit(1, global_phase=0.1 + 0.2 + 0.4)
        expected.append(OneQubitTwoParamGate(pi, pi / 2), [0])
        expected_dag = circuit_to_dag(expected)

        pass_ = BasisTranslator(eq_lib, ["1q2p"])
        actual = pass_.run(dag)

        self.assertEqual(actual, expected_dag)

    def test_multiple_variadic(self):
        """Verify circuit with multiple instances of variadic gate."""
        eq_lib = EquivalenceLibrary()

        # e.g. MSGate
        oneq_gate = VariadicZeroParamGate(1)
        equiv = QuantumCircuit(1)
        equiv.append(OneQubitZeroParamGate(), [0])
        eq_lib.add_equivalence(oneq_gate, equiv)

        twoq_gate = VariadicZeroParamGate(2)
        equiv = QuantumCircuit(2)
        equiv.append(TwoQubitZeroParamGate(), [0, 1])
        eq_lib.add_equivalence(twoq_gate, equiv)

        qc = QuantumCircuit(2)
        qc.append(VariadicZeroParamGate(1), [0])
        qc.append(VariadicZeroParamGate(2), [0, 1])

        dag = circuit_to_dag(qc)

        expected = QuantumCircuit(2)
        expected.append(OneQubitZeroParamGate(), [0])
        expected.append(TwoQubitZeroParamGate(), [0, 1])

        expected_dag = circuit_to_dag(expected)

        pass_ = BasisTranslator(eq_lib, ["1q0p", "2q0p"])
        actual = pass_.run(dag)

        self.assertEqual(actual, expected_dag)

    def test_diamond_path(self):
        """Verify we find a path when there are multiple paths to the target basis."""
        eq_lib = EquivalenceLibrary()

        # Path 1: 1q0p -> 1q1p(pi) -> 1q2p(pi, pi/2)

        gate = OneQubitZeroParamGate()
        equiv = QuantumCircuit(1)
        equiv.append(OneQubitOneParamGate(pi), [0])

        eq_lib.add_equivalence(gate, equiv)

        theta = Parameter("theta")
        gate = OneQubitOneParamGate(theta)
        equiv = QuantumCircuit(1)
        equiv.append(OneQubitTwoParamGate(theta, pi / 2), [0])

        eq_lib.add_equivalence(gate, equiv)

        # Path 2: 1q0p -> 1q1p_prime(pi/2) -> 1q2p(2 * pi/2, pi/2)

        gate = OneQubitZeroParamGate()
        equiv = QuantumCircuit(1)
        equiv.append(OneQubitOneParamPrimeGate(pi / 2), [0])

        eq_lib.add_equivalence(gate, equiv)

        alpha = Parameter("alpha")
        gate = OneQubitOneParamPrimeGate(alpha)
        equiv = QuantumCircuit(1)
        equiv.append(OneQubitTwoParamGate(2 * alpha, pi / 2), [0])

        eq_lib.add_equivalence(gate, equiv)

        qc = QuantumCircuit(1)
        qc.append(OneQubitZeroParamGate(), [0])
        dag = circuit_to_dag(qc)

        expected = QuantumCircuit(1)
        expected.append(OneQubitTwoParamGate(pi, pi / 2), [0])
        expected_dag = circuit_to_dag(expected)

        pass_ = BasisTranslator(eq_lib, ["1q2p"])
        actual = pass_.run(dag)

        self.assertEqual(actual, expected_dag)


class TestUnrollerCompatability(QiskitTestCase):
    """Tests backward compatability with the Unroller pass.

    Duplicate of TestUnroller from test.python.transpiler.test_unroller with
    Unroller replaced by UnrollCustomDefinitions -> BasisTranslator.
    """

    def test_basic_unroll(self):
        """Test decompose a single H into u2."""
        qr = QuantumRegister(1, "qr")
        circuit = QuantumCircuit(qr)
        circuit.h(qr[0])
        dag = circuit_to_dag(circuit)
        pass_ = UnrollCustomDefinitions(std_eqlib, ["u2"])
        dag = pass_.run(dag)
        pass_ = BasisTranslator(std_eqlib, ["u2"])
        unrolled_dag = pass_.run(dag)
        op_nodes = unrolled_dag.op_nodes()
        self.assertEqual(len(op_nodes), 1)
        self.assertEqual(op_nodes[0].name, "u2")

    def test_unroll_toffoli(self):
        """Test unroll toffoli on multi regs to h, t, tdg, cx."""
        qr1 = QuantumRegister(2, "qr1")
        qr2 = QuantumRegister(1, "qr2")
        circuit = QuantumCircuit(qr1, qr2)
        circuit.ccx(qr1[0], qr1[1], qr2[0])
        dag = circuit_to_dag(circuit)
        pass_ = UnrollCustomDefinitions(std_eqlib, ["h", "t", "tdg", "cx"])
        dag = pass_.run(dag)
        pass_ = BasisTranslator(std_eqlib, ["h", "t", "tdg", "cx"])
        unrolled_dag = pass_.run(dag)
        op_nodes = unrolled_dag.op_nodes()
        self.assertEqual(len(op_nodes), 15)
        for node in op_nodes:
            self.assertIn(node.name, ["h", "t", "tdg", "cx"])

    def test_unroll_1q_chain_conditional(self):
        """Test unroll chain of 1-qubit gates interrupted by conditional."""
        qr = QuantumRegister(1, "qr")
        cr = ClassicalRegister(1, "cr")
        circuit = QuantumCircuit(qr, cr)
        circuit.h(qr)
        circuit.tdg(qr)
        circuit.z(qr)
        circuit.t(qr)
        circuit.ry(0.5, qr)
        circuit.rz(0.3, qr)
        circuit.rx(0.1, qr)
        circuit.measure(qr, cr)
        circuit.x(qr).c_if(cr, 1)
        circuit.y(qr).c_if(cr, 1)
        circuit.z(qr).c_if(cr, 1)
        dag = circuit_to_dag(circuit)
        pass_ = UnrollCustomDefinitions(std_eqlib, ["u1", "u2", "u3"])
        dag = pass_.run(dag)

        pass_ = BasisTranslator(std_eqlib, ["u1", "u2", "u3"])
        unrolled_dag = pass_.run(dag)

        # Pick up -1 * 0.3 / 2 global phase for one RZ -> U1.
        ref_circuit = QuantumCircuit(qr, cr, global_phase=-0.3 / 2)
        ref_circuit.append(U2Gate(0, pi), [qr[0]])
        ref_circuit.append(U1Gate(-pi / 4), [qr[0]])
        ref_circuit.append(U1Gate(pi), [qr[0]])
        ref_circuit.append(U1Gate(pi / 4), [qr[0]])
        ref_circuit.append(U3Gate(0.5, 0, 0), [qr[0]])
        ref_circuit.append(U1Gate(0.3), [qr[0]])
        ref_circuit.append(U3Gate(0.1, -pi / 2, pi / 2), [qr[0]])
        ref_circuit.measure(qr[0], cr[0])
        ref_circuit.append(U3Gate(pi, 0, pi), [qr[0]]).c_if(cr, 1)
        ref_circuit.append(U3Gate(pi, pi / 2, pi / 2), [qr[0]]).c_if(cr, 1)
        ref_circuit.append(U1Gate(pi), [qr[0]]).c_if(cr, 1)
        ref_dag = circuit_to_dag(ref_circuit)

        self.assertEqual(unrolled_dag, ref_dag)

    def test_unroll_no_basis(self):
        """Test when a given gate has no decompositions."""
        qr = QuantumRegister(1, "qr")
        cr = ClassicalRegister(1, "cr")
        circuit = QuantumCircuit(qr, cr)
        circuit.h(qr)
        dag = circuit_to_dag(circuit)
        pass_ = UnrollCustomDefinitions(std_eqlib, [])
        dag = pass_.run(dag)

        pass_ = BasisTranslator(std_eqlib, [])

        with self.assertRaises(QiskitError):
            pass_.run(dag)

    def test_unroll_all_instructions(self):
        """Test unrolling a circuit containing all standard instructions."""

        qr = QuantumRegister(3, "qr")
        cr = ClassicalRegister(3, "cr")
        circuit = QuantumCircuit(qr, cr)
        circuit.crx(0.5, qr[1], qr[2])
        circuit.cry(0.5, qr[1], qr[2])
        circuit.ccx(qr[0], qr[1], qr[2])
        circuit.ch(qr[0], qr[2])
        circuit.crz(0.5, qr[1], qr[2])
        circuit.cswap(qr[1], qr[0], qr[2])
        circuit.append(CU1Gate(0.1), [qr[0], qr[2]])
        circuit.append(CU3Gate(0.2, 0.1, 0.0), [qr[1], qr[2]])
        circuit.cx(qr[1], qr[0])
        circuit.cy(qr[1], qr[2])
        circuit.cz(qr[2], qr[0])
        circuit.h(qr[1])
        circuit.i(qr[0])
        circuit.rx(0.1, qr[0])
        circuit.ry(0.2, qr[1])
        circuit.rz(0.3, qr[2])
        circuit.rzz(0.6, qr[1], qr[0])
        circuit.s(qr[0])
        circuit.sdg(qr[1])
        circuit.swap(qr[1], qr[2])
        circuit.t(qr[2])
        circuit.tdg(qr[0])
        circuit.append(U1Gate(0.1), [qr[1]])
        circuit.append(U2Gate(0.2, -0.1), [qr[0]])
        circuit.append(U3Gate(0.3, 0.0, -0.1), [qr[2]])
        circuit.x(qr[2])
        circuit.y(qr[1])
        circuit.z(qr[0])
        # circuit.snapshot('0')
        # circuit.measure(qr, cr)
        dag = circuit_to_dag(circuit)
        pass_ = UnrollCustomDefinitions(std_eqlib, ["u3", "cx", "id"])
        dag = pass_.run(dag)

        pass_ = BasisTranslator(std_eqlib, ["u3", "cx", "id"])
        unrolled_dag = pass_.run(dag)

        ref_circuit = QuantumCircuit(qr, cr)
        ref_circuit.append(U3Gate(0, 0, pi / 2), [qr[2]])
        ref_circuit.cx(qr[1], qr[2])
        ref_circuit.append(U3Gate(-0.25, 0, 0), [qr[2]])
        ref_circuit.cx(qr[1], qr[2])
        ref_circuit.append(U3Gate(0.25, -pi / 2, 0), [qr[2]])
        ref_circuit.append(U3Gate(0.25, 0, 0), [qr[2]])
        ref_circuit.cx(qr[1], qr[2])
        ref_circuit.append(U3Gate(-0.25, 0, 0), [qr[2]])
        ref_circuit.cx(qr[1], qr[2])
        ref_circuit.append(U3Gate(pi / 2, 0, pi), [qr[2]])
        ref_circuit.cx(qr[1], qr[2])
        ref_circuit.append(U3Gate(0, 0, -pi / 4), [qr[2]])
        ref_circuit.cx(qr[0], qr[2])
        ref_circuit.append(U3Gate(0, 0, pi / 4), [qr[2]])
        ref_circuit.cx(qr[1], qr[2])
        ref_circuit.append(U3Gate(0, 0, pi / 4), [qr[1]])
        ref_circuit.append(U3Gate(0, 0, -pi / 4), [qr[2]])
        ref_circuit.cx(qr[0], qr[2])
        ref_circuit.cx(qr[0], qr[1])
        ref_circuit.append(U3Gate(0, 0, pi / 4), [qr[0]])
        ref_circuit.append(U3Gate(0, 0, -pi / 4), [qr[1]])
        ref_circuit.cx(qr[0], qr[1])
        ref_circuit.append(U3Gate(0, 0, pi / 4), [qr[2]])
        ref_circuit.append(U3Gate(pi / 2, 0, pi), [qr[2]])
        ref_circuit.append(U3Gate(0, 0, pi / 2), [qr[2]])
        ref_circuit.append(U3Gate(pi / 2, 0, pi), [qr[2]])
        ref_circuit.append(U3Gate(0, 0, pi / 4), [qr[2]])
        ref_circuit.cx(qr[0], qr[2])
        ref_circuit.append(U3Gate(0, 0, -pi / 4), [qr[2]])
        ref_circuit.append(U3Gate(pi / 2, 0, pi), [qr[2]])
        ref_circuit.append(U3Gate(0, 0, -pi / 2), [qr[2]])
        ref_circuit.append(U3Gate(0, 0, 0.25), [qr[2]])
        ref_circuit.cx(qr[1], qr[2])
        ref_circuit.append(U3Gate(0, 0, -0.25), [qr[2]])
        ref_circuit.cx(qr[1], qr[2])
        ref_circuit.cx(qr[2], qr[0])
        ref_circuit.append(U3Gate(pi / 2, 0, pi), [qr[2]])
        ref_circuit.cx(qr[0], qr[2])
        ref_circuit.append(U3Gate(0, 0, -pi / 4), [qr[2]])
        ref_circuit.cx(qr[1], qr[2])
        ref_circuit.append(U3Gate(0, 0, pi / 4), [qr[2]])
        ref_circuit.cx(qr[0], qr[2])
        ref_circuit.append(U3Gate(0, 0, pi / 4), [qr[0]])
        ref_circuit.append(U3Gate(0, 0, -pi / 4), [qr[2]])
        ref_circuit.cx(qr[1], qr[2])
        ref_circuit.cx(qr[1], qr[0])
        ref_circuit.append(U3Gate(0, 0, -pi / 4), [qr[0]])
        ref_circuit.append(U3Gate(0, 0, pi / 4), [qr[1]])
        ref_circuit.cx(qr[1], qr[0])
        ref_circuit.append(U3Gate(0, 0, 0.05), [qr[1]])
        ref_circuit.append(U3Gate(0, 0, pi / 4), [qr[2]])
        ref_circuit.append(U3Gate(pi / 2, 0, pi), [qr[2]])
        ref_circuit.cx(qr[2], qr[0])
        ref_circuit.append(U3Gate(0, 0, 0.05), [qr[0]])
        ref_circuit.cx(qr[0], qr[2])
        ref_circuit.append(U3Gate(0, 0, -0.05), [qr[2]])
        ref_circuit.cx(qr[0], qr[2])
        ref_circuit.append(U3Gate(0, 0, 0.05), [qr[2]])
        ref_circuit.append(U3Gate(0, 0, -0.05), [qr[2]])
        ref_circuit.cx(qr[1], qr[2])
        ref_circuit.append(U3Gate(-0.1, 0, -0.05), [qr[2]])
        ref_circuit.cx(qr[1], qr[2])
        ref_circuit.cx(qr[1], qr[0])
        ref_circuit.append(U3Gate(pi / 2, 0, pi), [qr[0]])
        ref_circuit.append(U3Gate(0.1, 0.1, 0), [qr[2]])
        ref_circuit.append(U3Gate(0, 0, -pi / 2), [qr[2]])
        ref_circuit.cx(qr[1], qr[2])
        ref_circuit.append(U3Gate(pi / 2, 0, pi), [qr[1]])
        ref_circuit.append(U3Gate(0.2, 0, 0), [qr[1]])
        ref_circuit.append(U3Gate(0, 0, pi / 2), [qr[2]])
        ref_circuit.cx(qr[2], qr[0])
        ref_circuit.append(U3Gate(pi / 2, 0, pi), [qr[0]])
        ref_circuit.i(qr[0])
        ref_circuit.append(U3Gate(0.1, -pi / 2, pi / 2), [qr[0]])
        ref_circuit.cx(qr[1], qr[0])
        ref_circuit.append(U3Gate(0, 0, 0.6), [qr[0]])
        ref_circuit.cx(qr[1], qr[0])
        ref_circuit.append(U3Gate(0, 0, pi / 2), [qr[0]])
        ref_circuit.append(U3Gate(0, 0, -pi / 4), [qr[0]])
        ref_circuit.append(U3Gate(pi / 2, 0.2, -0.1), [qr[0]])
        ref_circuit.append(U3Gate(0, 0, pi), [qr[0]])
        ref_circuit.append(U3Gate(0, 0, -pi / 2), [qr[1]])
        ref_circuit.append(U3Gate(0, 0, 0.3), [qr[2]])
        ref_circuit.cx(qr[1], qr[2])
        ref_circuit.cx(qr[2], qr[1])
        ref_circuit.cx(qr[1], qr[2])
        ref_circuit.append(U3Gate(0, 0, 0.1), [qr[1]])
        ref_circuit.append(U3Gate(pi, pi / 2, pi / 2), [qr[1]])
        ref_circuit.append(U3Gate(0, 0, pi / 4), [qr[2]])
        ref_circuit.append(U3Gate(0.3, 0.0, -0.1), [qr[2]])
        ref_circuit.append(U3Gate(pi, 0, pi), [qr[2]])
        # ref_circuit.snapshot('0')
        # ref_circuit.measure(qr, cr)
        # ref_dag = circuit_to_dag(ref_circuit)

        self.assertTrue(Operator(dag_to_circuit(unrolled_dag)).equiv(ref_circuit))

    def test_simple_unroll_parameterized_without_expressions(self):
        """Verify unrolling parameterized gates without expressions."""
        qr = QuantumRegister(1)
        qc = QuantumCircuit(qr)

        theta = Parameter("theta")

        qc.rz(theta, qr[0])
        dag = circuit_to_dag(qc)

        pass_ = UnrollCustomDefinitions(std_eqlib, ["u1", "cx"])
        dag = pass_.run(dag)

        unrolled_dag = BasisTranslator(std_eqlib, ["u1", "cx"]).run(dag)

        expected = QuantumCircuit(qr, global_phase=-theta / 2)
        expected.append(U1Gate(theta), [qr[0]])

        self.assertEqual(circuit_to_dag(expected), unrolled_dag)

    def test_simple_unroll_parameterized_with_expressions(self):
        """Verify unrolling parameterized gates with expressions."""
        qr = QuantumRegister(1)
        qc = QuantumCircuit(qr)

        theta = Parameter("theta")
        phi = Parameter("phi")
        sum_ = theta + phi

        qc.rz(sum_, qr[0])
        dag = circuit_to_dag(qc)
        pass_ = UnrollCustomDefinitions(std_eqlib, ["p", "cx"])
        dag = pass_.run(dag)

        unrolled_dag = BasisTranslator(std_eqlib, ["p", "cx"]).run(dag)

        expected = QuantumCircuit(qr, global_phase=-sum_ / 2)
        expected.p(sum_, qr[0])

        self.assertEqual(circuit_to_dag(expected), unrolled_dag)

    def test_definition_unroll_parameterized(self):
        """Verify that unrolling complex gates with parameters does not raise."""
        qr = QuantumRegister(2)
        qc = QuantumCircuit(qr)

        theta = Parameter("theta")

        qc.cp(theta, qr[1], qr[0])
        qc.cp(theta * theta, qr[0], qr[1])
        dag = circuit_to_dag(qc)
        pass_ = UnrollCustomDefinitions(std_eqlib, ["p", "cx"])
        dag = pass_.run(dag)

        out_dag = BasisTranslator(std_eqlib, ["p", "cx"]).run(dag)

        self.assertEqual(out_dag.count_ops(), {"p": 6, "cx": 4})

    def test_unrolling_parameterized_composite_gates(self):
        """Verify unrolling circuits with parameterized composite gates."""
        mock_sel = EquivalenceLibrary(base=std_eqlib)

        qr1 = QuantumRegister(2)
        subqc = QuantumCircuit(qr1)

        theta = Parameter("theta")

        subqc.rz(theta, qr1[0])
        subqc.cx(qr1[0], qr1[1])
        subqc.rz(theta, qr1[1])

        # Expanding across register with shared parameter
        qr2 = QuantumRegister(4)
        qc = QuantumCircuit(qr2)

        sub_instr = circuit_to_instruction(subqc, equivalence_library=mock_sel)
        qc.append(sub_instr, [qr2[0], qr2[1]])
        qc.append(sub_instr, [qr2[2], qr2[3]])

        dag = circuit_to_dag(qc)
        pass_ = UnrollCustomDefinitions(mock_sel, ["p", "cx"])
        dag = pass_.run(dag)

        out_dag = BasisTranslator(mock_sel, ["p", "cx"]).run(dag)

        # Pick up -1 * theta / 2 global phase four twice (once for each RZ -> P
        # in each of the two sub_instr instructions).
        expected = QuantumCircuit(qr2, global_phase=-1 * 4 * theta / 2.0)
        expected.p(theta, qr2[0])
        expected.p(theta, qr2[2])
        expected.cx(qr2[0], qr2[1])
        expected.cx(qr2[2], qr2[3])
        expected.p(theta, qr2[1])
        expected.p(theta, qr2[3])

        self.assertEqual(circuit_to_dag(expected), out_dag)

        # Expanding across register with shared parameter
        qc = QuantumCircuit(qr2)

        phi = Parameter("phi")
        gamma = Parameter("gamma")

        sub_instr = circuit_to_instruction(subqc, {theta: phi}, mock_sel)
        qc.append(sub_instr, [qr2[0], qr2[1]])
        sub_instr = circuit_to_instruction(subqc, {theta: gamma}, mock_sel)
        qc.append(sub_instr, [qr2[2], qr2[3]])

        dag = circuit_to_dag(qc)
        pass_ = UnrollCustomDefinitions(mock_sel, ["p", "cx"])
        dag = pass_.run(dag)

        out_dag = BasisTranslator(mock_sel, ["p", "cx"]).run(dag)

        expected = QuantumCircuit(qr2, global_phase=-1 * (2 * phi + 2 * gamma) / 2.0)
        expected.p(phi, qr2[0])
        expected.p(gamma, qr2[2])
        expected.cx(qr2[0], qr2[1])
        expected.cx(qr2[2], qr2[3])
        expected.p(phi, qr2[1])
        expected.p(gamma, qr2[3])

        self.assertEqual(circuit_to_dag(expected), out_dag)


class TestBasisExamples(QiskitTestCase):
    """Test example circuits targeting example bases over the StandardEquivalenceLibrary."""

    def test_cx_bell_to_cz(self):
        """Verify we can translate a CX bell circuit to CZ,RX,RZ."""
        bell = QuantumCircuit(2)
        bell.h(0)
        bell.cx(0, 1)

        in_dag = circuit_to_dag(bell)
        out_dag = BasisTranslator(std_eqlib, ["cz", "rx", "rz"]).run(in_dag)

        self.assertTrue(set(out_dag.count_ops()).issubset(["cz", "rx", "rz"]))
        self.assertEqual(Operator(bell), Operator(dag_to_circuit(out_dag)))

    def test_cx_bell_to_iswap(self):
        """Verify we can translate a CX bell to iSwap,U3."""
        bell = QuantumCircuit(2)
        bell.h(0)
        bell.cx(0, 1)

        in_dag = circuit_to_dag(bell)
        out_dag = BasisTranslator(std_eqlib, ["iswap", "u"]).run(in_dag)

        self.assertTrue(set(out_dag.count_ops()).issubset(["iswap", "u"]))
        self.assertEqual(Operator(bell), Operator(dag_to_circuit(out_dag)))

    def test_cx_bell_to_ecr(self):
        """Verify we can translate a CX bell to ECR,U."""
        bell = QuantumCircuit(2)
        bell.h(0)
        bell.cx(0, 1)

        in_dag = circuit_to_dag(bell)
        out_dag = BasisTranslator(std_eqlib, ["ecr", "u"]).run(in_dag)

        qr = QuantumRegister(2, "q")
        expected = QuantumCircuit(2)
        expected.u(pi / 2, 0, pi, qr[0])
        expected.u(0, 0, -pi / 2, qr[0])
        expected.u(pi, 0, 0, qr[0])
        expected.u(pi / 2, -pi / 2, pi / 2, qr[1])
        expected.ecr(0, 1)
        expected_dag = circuit_to_dag(expected)

        self.assertEqual(out_dag, expected_dag)

    def test_global_phase(self):
        """Verify global phase preserved in basis translation"""
        circ = QuantumCircuit(1)
        gate_angle = pi / 5
        circ_angle = pi / 3
        circ.rz(gate_angle, 0)
        circ.global_phase = circ_angle
        in_dag = circuit_to_dag(circ)
        out_dag = BasisTranslator(std_eqlib, ["u1"]).run(in_dag)

        qr = QuantumRegister(1, "q")
        expected = QuantumCircuit(qr)
        expected.u1(gate_angle, qr)
        expected.global_phase = circ_angle - gate_angle / 2
        expected_dag = circuit_to_dag(expected)
        self.assertEqual(out_dag, expected_dag)
        self.assertAlmostEqual(
            float(out_dag.global_phase), float(expected_dag.global_phase), places=14
        )
        self.assertEqual(Operator(dag_to_circuit(out_dag)), Operator(expected))

    def test_condition_set_substitute_node(self):
        """Verify condition is set in BasisTranslator on substitute_node"""
        qr = QuantumRegister(2, "q")
        cr = ClassicalRegister(2, "c")
        circ = QuantumCircuit(qr, cr)
        circ.h(0)
        circ.cx(0, 1)
        circ.measure(1, 1)
        circ.h(0).c_if(cr, 1)
        circ_transpiled = transpile(
            circ, optimization_level=3, basis_gates=["cx", "id", "u1", "u2", "u3"]
        )
        qr = QuantumRegister(2, "q")
        cr = ClassicalRegister(2, "c")
        expected = QuantumCircuit(qr, cr)
        expected.u2(0, pi, 0)
        expected.cx(0, 1)
        expected.measure(1, 1)
        expected.u2(0, pi, 0).c_if(cr, 1)
        self.assertEqual(circ_transpiled, expected)

    def test_skip_target_basis_equivalences_1(self):
        """Test that BasisTranslator skips gates in the target_basis - #6085"""
<<<<<<< HEAD

        qstr = 'OPENQASM 2.0; \
        include "standard_gates.inc"; \
        qreg q[5]; \
        cu1(4.1564508) q[2],q[3]; \
        ccx q[0],q[1],q[4]; \
        rzz(0.48622471) q[0],q[2]; \
        ccx q[3],q[4],q[1]; \
        ch q[2],q[0]; \
        y q[3]; \
        cu3(2.5787688,1.3265772,3.1398664) q[1],q[4]; \
        id q[0]; \
        y q[1]; \
        t q[2]; \
        t q[3]; \
        tdg q[4]; \
        cz q[0],q[1]; \
        ccx q[2],q[4],q[3]; \
        rx(5.976651) q[1]; \
        u3(4.8520889,3.6025647,5.7475542) q[2]; \
        cswap q[0],q[3],q[4]; \
        rz(2.1885681) q[2]; \
        cu3(2.7675189,4.5725211,2.9940136) q[0],q[3]; \
        cx q[1],q[4];'
=======
>>>>>>> d5ab2640
        circ = QuantumCircuit()
        qasm_file = os.path.join(
            os.path.dirname(os.path.dirname(os.path.abspath(__file__))),
            "qasm",
            "TestBasisTranslator_skip_target.qasm",
        )
        circ = circ.from_qasm_file(qasm_file)
        circ_transpiled = transpile(
            circ,
            basis_gates=["id", "rz", "sx", "x", "cx"],
            seed_transpiler=42,
        )
        self.assertEqual(circ_transpiled.count_ops(), {"cx": 91, "rz": 66, "sx": 22})<|MERGE_RESOLUTION|>--- conflicted
+++ resolved
@@ -819,33 +819,6 @@
 
     def test_skip_target_basis_equivalences_1(self):
         """Test that BasisTranslator skips gates in the target_basis - #6085"""
-<<<<<<< HEAD
-
-        qstr = 'OPENQASM 2.0; \
-        include "standard_gates.inc"; \
-        qreg q[5]; \
-        cu1(4.1564508) q[2],q[3]; \
-        ccx q[0],q[1],q[4]; \
-        rzz(0.48622471) q[0],q[2]; \
-        ccx q[3],q[4],q[1]; \
-        ch q[2],q[0]; \
-        y q[3]; \
-        cu3(2.5787688,1.3265772,3.1398664) q[1],q[4]; \
-        id q[0]; \
-        y q[1]; \
-        t q[2]; \
-        t q[3]; \
-        tdg q[4]; \
-        cz q[0],q[1]; \
-        ccx q[2],q[4],q[3]; \
-        rx(5.976651) q[1]; \
-        u3(4.8520889,3.6025647,5.7475542) q[2]; \
-        cswap q[0],q[3],q[4]; \
-        rz(2.1885681) q[2]; \
-        cu3(2.7675189,4.5725211,2.9940136) q[0],q[3]; \
-        cx q[1],q[4];'
-=======
->>>>>>> d5ab2640
         circ = QuantumCircuit()
         qasm_file = os.path.join(
             os.path.dirname(os.path.dirname(os.path.abspath(__file__))),
