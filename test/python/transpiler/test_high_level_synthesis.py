# This code is part of Qiskit.
#
# (C) Copyright IBM 2022.
#
# This code is licensed under the Apache License, Version 2.0. You may
# obtain a copy of this license in the LICENSE.txt file in the root directory
# of this source tree or at http://www.apache.org/licenses/LICENSE-2.0.
#
# Any modifications or derivative works of this code must retain this
# copyright notice, and modified files need to carry a notice indicating
# that they have been altered from the originals.

"""
Tests the interface for HighLevelSynthesis transpiler pass.
"""
import itertools
import unittest.mock
import numpy as np
from ddt import ddt, data

from qiskit.circuit import (
    QuantumCircuit,
    QuantumRegister,
    ClassicalRegister,
    Gate,
    Qubit,
    Clbit,
    Parameter,
    Operation,
    EquivalenceLibrary,
    Delay,
)
from qiskit.circuit.classical import expr, types
from qiskit.circuit.library import (
    XGate,
    ZGate,
    SwapGate,
    CXGate,
    CZGate,
    RZGate,
    PermutationGate,
    U3Gate,
    U2Gate,
    U1Gate,
    UGate,
    CU3Gate,
    CU1Gate,
    QFTGate,
    IGate,
    MCXGate,
    HGate,
    PhaseGate,
    SGate,
    QAOAAnsatz,
    GlobalPhaseGate,
)
from qiskit.circuit.library import LinearFunction, PauliEvolutionGate
from qiskit.quantum_info import (
    Pauli,
    Clifford,
    Operator,
    Statevector,
    SparsePauliOp,
    SparseObservable,
)
from qiskit.synthesis.evolution import synth_pauli_network_rustiq, LieTrotter
from qiskit.synthesis.linear import random_invertible_binary_matrix
from qiskit.synthesis.arithmetic import adder_qft_d00
from qiskit.compiler import transpile
from qiskit.exceptions import QiskitError
from qiskit.converters import dag_to_circuit, circuit_to_dag, circuit_to_instruction
from qiskit.transpiler import PassManager, TranspilerError, CouplingMap, Target
from qiskit.transpiler.passes.basis import BasisTranslator
from qiskit.transpiler.passes.synthesis.plugin import (
    HighLevelSynthesisPlugin,
    HighLevelSynthesisPluginManager,
    high_level_synthesis_plugin_names,
)
from qiskit.transpiler.passes.synthesis.high_level_synthesis import HighLevelSynthesis, HLSConfig
from qiskit.transpiler.passes.synthesis.hls_plugins import (
    MCXSynthesis1CleanB95,
    MCXSynthesisNCleanM15,
    MCXSynthesisNDirtyI15,
    MCXSynthesis2CleanKG24,
    MCXSynthesis2DirtyKG24,
    MCXSynthesis1CleanKG24,
    MCXSynthesis1DirtyKG24,
    MCXSynthesisGrayCode,
    MCXSynthesisDefault,
    MCXSynthesisNoAuxV24,
    MCXSynthesisNoAuxHP24,
)
from qiskit.circuit.annotated_operation import (
    AnnotatedOperation,
    ControlModifier,
    InverseModifier,
    PowerModifier,
)
from qiskit.providers.fake_provider import GenericBackendV2
from qiskit.circuit.library.standard_gates.equivalence_library import (
    StandardEquivalenceLibrary as std_eqlib,
)
from test import QiskitTestCase  # pylint: disable=wrong-import-order


# In what follows, we create two simple operations OpA and OpB, that potentially mimic
# higher-level objects written by a user.
# For OpA we define two synthesis methods:
#  - "default", which does not require any additional parameters, and
#  - "repeat", which requires a parameter "n" s.t. the "repeat" returns None when "n" is not
#              specified.
# For OpB we define a single synthesis method:
#  - "simple", which does not require any additional parameters.
# Note that OpB does not have a "default" method specified.
# Finally, we will mock the HighLevelSynthesisPluginManager by a dummy class that implements
# a similar functionality, but without depending on the stevedore extension manager.


class OpA(Operation):
    """A simple operation."""

    @property
    def name(self):
        return "op_a"

    @property
    def num_qubits(self):
        return 1

    @property
    def num_clbits(self):
        return 0


class OpB(Operation):
    """Another simple operation."""

    @property
    def name(self):
        return "op_b"

    @property
    def num_qubits(self):
        return 2

    @property
    def num_clbits(self):
        return 0


class OpADefaultSynthesisPlugin(HighLevelSynthesisPlugin):
    """The default synthesis for opA"""

    def run(self, high_level_object, coupling_map=None, target=None, qubits=None, **options):
        qc = QuantumCircuit(1)
        qc.id(0)
        return qc


class OpARepeatSynthesisPlugin(HighLevelSynthesisPlugin):
    """The repeat synthesis for opA"""

    def run(self, high_level_object, coupling_map=None, target=None, qubits=None, **options):
        if "n" not in options:
            return None

        qc = QuantumCircuit(1)
        for _ in range(options["n"]):
            qc.id(0)
        return qc


class OpBSimpleSynthesisPlugin(HighLevelSynthesisPlugin):
    """The simple synthesis for OpB"""

    def run(self, high_level_object, coupling_map=None, target=None, qubits=None, **options):
        qc = QuantumCircuit(2)
        qc.cx(0, 1)
        return qc


class OpBAnotherSynthesisPlugin(HighLevelSynthesisPlugin):
    """Another synthesis plugin for OpB objects.

    This plugin is not registered in MockPluginManager, and is used to
    illustrate the alternative construction mechanism using raw classes.
    """

    def __init__(self, num_swaps=1):
        self.num_swaps = num_swaps

    def run(self, high_level_object, coupling_map=None, target=None, qubits=None, **options):
        num_swaps = options.get("num_swaps", self.num_swaps)

        qc = QuantumCircuit(2)
        for _ in range(num_swaps):
            qc.swap(0, 1)
        return qc


class OpAPluginNeedsCouplingMap(HighLevelSynthesisPlugin):
    """Synthesis plugins for OpA that needs a coupling map to be run."""

    def run(self, high_level_object, coupling_map=None, target=None, qubits=None, **options):
        if coupling_map is None:
            raise TranspilerError("Coupling map should be specified!")
        qc = QuantumCircuit(1)
        qc.id(0)
        return qc


class OpAPluginNeedsQubits(HighLevelSynthesisPlugin):
    """Synthesis plugins for OpA that needs ``qubits`` to be specified."""

    def run(self, high_level_object, coupling_map=None, target=None, qubits=None, **options):
        if qubits is None:
            raise TranspilerError("Qubits should be specified!")
        qc = QuantumCircuit(1)
        qc.id(0)
        return qc


class MockPluginManager:
    """Mocks the functionality of HighLevelSynthesisPluginManager,
    without actually depending on the stevedore extension manager.
    """

    def __init__(self):
        self.plugins = {
            "op_a.default": OpADefaultSynthesisPlugin,
            "op_a.repeat": OpARepeatSynthesisPlugin,
            "op_b.simple": OpBSimpleSynthesisPlugin,
            "op_a.needs_coupling_map": OpAPluginNeedsCouplingMap,
            "op_a.needs_qubits": OpAPluginNeedsQubits,
        }

        self.plugins_by_op = {
            "op_a": ["default", "repeat", "needs_coupling_map", "needs_qubits"],
            "op_b": ["simple"],
        }

    def method_names(self, op_name):
        """Returns plugin methods for op_name."""
        if op_name in self.plugins_by_op:
            return self.plugins_by_op[op_name]
        else:
            return []

    def method(self, op_name, method_name):
        """Returns the plugin for ``op_name`` and ``method_name``."""
        plugin_name = op_name + "." + method_name
        return self.plugins[plugin_name]()

    def op_names(self):
        """Returns the names of high-level-objects with available synthesis methods."""
        return list(self.plugins_by_op.keys())


class MockPlugin(HighLevelSynthesisPlugin):
    """A mock HLS using auxiliary qubits."""

    def run(self, high_level_object, coupling_map=None, target=None, qubits=None, **options):
        """Run a mock synthesis for high_level_object being anything with a num_qubits property.

        Replaces the high_level_objects by a layer of X gates, applies S gates on clean
        ancillas and T gates on dirty ancillas.
        """

        num_action_qubits = high_level_object.num_qubits
        num_clean = options["num_clean_ancillas"]
        num_dirty = options["num_dirty_ancillas"]
        num_qubits = num_action_qubits + num_clean + num_dirty
        decomposition = QuantumCircuit(num_qubits)
        decomposition.x(range(num_action_qubits))
        if num_clean > 0:
            decomposition.s(range(num_action_qubits, num_action_qubits + num_clean))
        if num_dirty > 0:
            decomposition.t(range(num_action_qubits + num_clean, num_qubits))

        return decomposition


class EmptyPlugin(HighLevelSynthesisPlugin):
    """A mock plugin returning None (i.e. a failed synthesis)."""

    def run(self, high_level_object, coupling_map=None, target=None, qubits=None, **options):
        """Elaborate code to return None :)"""
        return None


class GlobalPhaseGatePlugin(HighLevelSynthesisPlugin):
    """Plugin that replaces a global phase gate by a global phase."""

    def run(self, high_level_object, coupling_map=None, target=None, qubits=None, **options):
        """Returns a quantum circuit with global phase."""
        decomposition = QuantumCircuit(1)
        decomposition.global_phase = high_level_object.params[0]
        return decomposition


@ddt
class TestHighLevelSynthesisInterface(QiskitTestCase):
    """Tests for the synthesis plugin interface."""

    def create_circ(self):
        """Create a simple circuit used for tests with two OpA gates and one OpB gate."""
        qc = QuantumCircuit(3)
        qc.append(OpA(), [0])
        qc.append(OpB(), [0, 1])
        qc.append(OpA(), [2])
        return qc

    def test_no_config(self):
        """Check the default behavior of HighLevelSynthesis, without
        HighLevelSynthesisConfig specified. In this case, the default
        synthesis methods should be used when defined. OpA has such a
        method, and OpB does not."""
        qc = self.create_circ()
        mock_plugin_manager = MockPluginManager
        with unittest.mock.patch(
            "qiskit.transpiler.passes.synthesis.high_level_synthesis.HighLevelSynthesisPluginManager",
            wraps=mock_plugin_manager,
        ):
            pm = PassManager([HighLevelSynthesis()])
            tqc = pm.run(qc)
            ops = tqc.count_ops()
            # OpA's default method replaces by "id", OpB has no default method
            self.assertNotIn("op_a", ops.keys())
            self.assertEqual(ops["id"], 2)
            self.assertIn("op_b", ops.keys())
            self.assertEqual(ops["op_b"], 1)

    def test_default_config(self):
        """Check the default behavior of HighLevelSynthesis, with
        the default HighLevelSynthesisConfig specified. The behavior should
        be the same as without config."""
        qc = self.create_circ()
        mock_plugin_manager = MockPluginManager
        with unittest.mock.patch(
            "qiskit.transpiler.passes.synthesis.high_level_synthesis.HighLevelSynthesisPluginManager",
            wraps=mock_plugin_manager,
        ):
            hls_config = HLSConfig()
            pm = PassManager([HighLevelSynthesis(hls_config=hls_config)])
            tqc = pm.run(qc)
            ops = tqc.count_ops()
            # OpA's default method replaces by "id", OpB has no default method
            self.assertNotIn("op_a", ops.keys())
            self.assertEqual(ops["id"], 2)
            self.assertIn("op_b", ops.keys())
            self.assertEqual(ops["op_b"], 1)

    def test_non_default_config(self):
        """Check the default behavior of HighLevelSynthesis, specifying
        non-default synthesis methods for OpA and for OpB.
        """
        qc = self.create_circ()
        mock_plugin_manager = MockPluginManager
        with unittest.mock.patch(
            "qiskit.transpiler.passes.synthesis.high_level_synthesis.HighLevelSynthesisPluginManager",
            wraps=mock_plugin_manager,
        ):
            hls_config = HLSConfig(op_a=[("repeat", {"n": 2})], op_b=[("simple", {})])
            pm = PassManager([HighLevelSynthesis(hls_config=hls_config)])
            tqc = pm.run(qc)
            ops = tqc.count_ops()
            self.assertNotIn("op_a", ops.keys())
            self.assertNotIn("op_b", ops.keys())
            self.assertEqual(ops["id"], 4)
            self.assertEqual(ops["cx"], 1)

    def test_synthesis_returns_none(self):
        """Check that when synthesis method is specified but returns None,
        the operation does not get synthesized.
        """
        qc = self.create_circ()
        mock_plugin_manager = MockPluginManager
        with unittest.mock.patch(
            "qiskit.transpiler.passes.synthesis.high_level_synthesis.HighLevelSynthesisPluginManager",
            wraps=mock_plugin_manager,
        ):
            hls_config = HLSConfig(op_a=[("repeat", {})])
            pm = PassManager([HighLevelSynthesis(hls_config=hls_config)])
            tqc = pm.run(qc)
            ops = tqc.count_ops()
            # The repeat method for OpA without "n" specified returns None.
            self.assertIn("op_a", ops.keys())
            self.assertIn("op_b", ops.keys())

    def test_use_default_on_unspecified_is_false(self):
        """Check that when use_default_on_unspecified is False, the default synthesis
        method is not applied.
        """
        qc = self.create_circ()
        mock_plugin_manager = MockPluginManager
        with unittest.mock.patch(
            "qiskit.transpiler.passes.synthesis.high_level_synthesis.HighLevelSynthesisPluginManager",
            wraps=mock_plugin_manager,
        ):
            hls_config = HLSConfig(use_default_on_unspecified=False)
            pm = PassManager([HighLevelSynthesis(hls_config=hls_config)])
            tqc = pm.run(qc)
            ops = tqc.count_ops()
            # The repeat method for OpA without "n" specified returns None.
            self.assertIn("op_a", ops.keys())
            self.assertIn("op_b", ops.keys())

    def test_use_default_on_unspecified_is_true(self):
        """Check that when use_default_on_unspecified is True (which should be the default
        value), the default synthesis method gets applied.
        OpA has such a method, and OpB does not."""
        qc = self.create_circ()
        mock_plugin_manager = MockPluginManager
        with unittest.mock.patch(
            "qiskit.transpiler.passes.synthesis.high_level_synthesis.HighLevelSynthesisPluginManager",
            wraps=mock_plugin_manager,
        ):
            pm = PassManager([HighLevelSynthesis()])
            tqc = pm.run(qc)
            ops = tqc.count_ops()
            # OpA's default method replaces by "id", OpB has no default method
            self.assertNotIn("op_a", ops.keys())
            self.assertEqual(ops["id"], 2)
            self.assertIn("op_b", ops.keys())
            self.assertEqual(ops["op_b"], 1)

    def test_skip_synthesis_with_empty_methods_list(self):
        """Check that when synthesis config is specified, but an operation
        is given an empty list of methods, it is not synthesized.
        """
        qc = self.create_circ()
        mock_plugin_manager = MockPluginManager
        with unittest.mock.patch(
            "qiskit.transpiler.passes.synthesis.high_level_synthesis.HighLevelSynthesisPluginManager",
            wraps=mock_plugin_manager,
        ):
            hls_config = HLSConfig(op_a=[])
            pm = PassManager([HighLevelSynthesis(hls_config=hls_config)])
            tqc = pm.run(qc)
            ops = tqc.count_ops()
            # The repeat method for OpA without "n" specified returns None.
            self.assertIn("op_a", ops.keys())
            self.assertIn("op_b", ops.keys())

    def test_multiple_methods(self):
        """Check that when there are two synthesis methods specified,
        and the first returns None, then the second method gets used.
        """
        qc = self.create_circ()
        mock_plugin_manager = MockPluginManager
        with unittest.mock.patch(
            "qiskit.transpiler.passes.synthesis.high_level_synthesis.HighLevelSynthesisPluginManager",
            wraps=mock_plugin_manager,
        ):
            hls_config = HLSConfig(op_a=[("repeat", {}), ("default", {})])
            pm = PassManager([HighLevelSynthesis(hls_config=hls_config)])
            tqc = pm.run(qc)
            ops = tqc.count_ops()
            # The repeat method for OpA without "n" specified returns None.
            self.assertNotIn("op_a", ops.keys())
            self.assertEqual(ops["id"], 2)
            self.assertIn("op_b", ops.keys())

    def test_multiple_methods_short_form(self):
        """Check that when there are two synthesis methods specified,
        and the first returns None, then the second method gets used.
        In this example, the list of methods is specified without
        explicitly listing empty argument lists.
        """

        qc = self.create_circ()
        mock_plugin_manager = MockPluginManager
        with unittest.mock.patch(
            "qiskit.transpiler.passes.synthesis.high_level_synthesis.HighLevelSynthesisPluginManager",
            wraps=mock_plugin_manager,
        ):
            hls_config = HLSConfig(op_a=["repeat", "default"])
            pm = PassManager([HighLevelSynthesis(hls_config=hls_config)])
            tqc = pm.run(qc)
            ops = tqc.count_ops()
            # The repeat method for OpA without "n" specified returns None.
            self.assertNotIn("op_a", ops.keys())
            self.assertEqual(ops["id"], 2)
            self.assertIn("op_b", ops.keys())

    def test_synthesis_using_alternate_form(self):
        """Test alternative form of specifying synthesis methods."""

        qc = self.create_circ()
        mock_plugin_manager = MockPluginManager
        with unittest.mock.patch(
            "qiskit.transpiler.passes.synthesis.high_level_synthesis.HighLevelSynthesisPluginManager",
            wraps=mock_plugin_manager,
        ):
            # synthesis using raw class, without extension manager
            plugin = OpBAnotherSynthesisPlugin(num_swaps=6)
            hls_config = HLSConfig(op_b=[(plugin, {})])
            pm = PassManager([HighLevelSynthesis(hls_config=hls_config)])
            tqc = pm.run(qc)
            ops = tqc.count_ops()
            self.assertEqual(ops["swap"], 6)

    def test_synthesis_using_alternate_short_form(self):
        """Test alternative form of specifying synthesis methods."""

        qc = self.create_circ()
        mock_plugin_manager = MockPluginManager
        with unittest.mock.patch(
            "qiskit.transpiler.passes.synthesis.high_level_synthesis.HighLevelSynthesisPluginManager",
            wraps=mock_plugin_manager,
        ):
            # synthesis using raw class, without extension manager
            plugin = OpBAnotherSynthesisPlugin(num_swaps=6)
            hls_config = HLSConfig(op_b=[plugin])
            pm = PassManager([HighLevelSynthesis(hls_config=hls_config)])
            tqc = pm.run(qc)
            ops = tqc.count_ops()
            self.assertEqual(ops["swap"], 6)

    def test_coupling_map_gets_passed_to_plugins(self):
        """Check that passing coupling map works correctly."""
        qc = self.create_circ()
        mock_plugin_manager = MockPluginManager
        with unittest.mock.patch(
            "qiskit.transpiler.passes.synthesis.high_level_synthesis.HighLevelSynthesisPluginManager",
            wraps=mock_plugin_manager,
        ):
            hls_config = HLSConfig(op_a=["needs_coupling_map"])
            pm_bad = PassManager([HighLevelSynthesis(hls_config=hls_config)])
            pm_good = PassManager(
                [
                    HighLevelSynthesis(
                        hls_config=hls_config, coupling_map=CouplingMap.from_line(qc.num_qubits)
                    )
                ]
            )

            # HighLevelSynthesis is initialized without a coupling map, but calling a plugin that
            # raises a TranspilerError without the coupling map.
            with self.assertRaises(TranspilerError):
                pm_bad.run(qc)

            # Now HighLevelSynthesis is initialized with a coupling map.
            pm_good.run(qc)

    def test_target_gets_passed_to_plugins(self):
        """Check that passing target (and constructing coupling map from the target)
        works correctly.
        """
        qc = QuantumCircuit(3)
        qc.append(OpA(), [0])

        mock_plugin_manager = MockPluginManager
        with unittest.mock.patch(
            "qiskit.transpiler.passes.synthesis.high_level_synthesis.HighLevelSynthesisPluginManager",
            wraps=mock_plugin_manager,
        ):
            hls_config = HLSConfig(op_a=["needs_coupling_map"])
            pm_good = PassManager(
                [
                    HighLevelSynthesis(
                        hls_config=hls_config,
                        target=GenericBackendV2(num_qubits=5, basis_gates=["u", "cx", "id"]).target,
                    )
                ]
            )

            # HighLevelSynthesis is initialized with target.
            pm_good.run(qc)

    def test_qubits_get_passed_to_plugins(self):
        """Check that setting ``use_qubit_indices`` works correctly."""
        qc = self.create_circ()
        mock_plugin_manager = MockPluginManager
        with unittest.mock.patch(
            "qiskit.transpiler.passes.synthesis.high_level_synthesis.HighLevelSynthesisPluginManager",
            wraps=mock_plugin_manager,
        ):
            hls_config = HLSConfig(op_a=["needs_qubits"])
            pm_use_qubits_false = PassManager(
                [HighLevelSynthesis(hls_config=hls_config, use_qubit_indices=False)]
            )
            pm_use_qubits_true = PassManager(
                [HighLevelSynthesis(hls_config=hls_config, use_qubit_indices=True)]
            )

            # HighLevelSynthesis is initialized with use_qubit_indices=False, which means synthesis
            # plugin should see qubits=None and raise a transpiler error.
            with self.assertRaises(TranspilerError):
                pm_use_qubits_false.run(qc)

            # HighLevelSynthesis is initialized with use_qubit_indices=True, which means synthesis
            # plugin should see qubits and complete without errors.
            pm_use_qubits_true.run(qc)

    def test_ancilla_arguments(self):
        """Test ancillas are correctly labelled."""
        gate = Gate(name="duckling", num_qubits=5, params=[])
        hls_config = HLSConfig(duckling=[MockPlugin()])

        qc = QuantumCircuit(10)
        qc.h([0, 8, 9])  # the two last H gates yield two dirty ancillas
        qc.barrier()
        qc.append(gate, range(gate.num_qubits))

        pm = PassManager([HighLevelSynthesis(hls_config=hls_config)])

        synthesized = pm.run(qc)

        count = synthesized.count_ops()
        self.assertEqual(count.get("x", 0), gate.num_qubits)  # gate qubits
        self.assertEqual(count.get("s", 0), qc.num_qubits - gate.num_qubits - 2)  # clean
        self.assertEqual(count.get("t", 0), 2)  # dirty

    def test_ancilla_noop(self):
        """Test ancillas states are not affected by no-ops."""
        gate = Gate(name="duckling", num_qubits=1, params=[])
        hls_config = HLSConfig(duckling=[MockPlugin()])
        pm = PassManager([HighLevelSynthesis(hls_config)])

        noops = [Delay(100), IGate()]
        for noop in noops:
            qc = QuantumCircuit(2)
            qc.append(noop, [1])  # this noop should still yield a clean ancilla
            qc.barrier()
            qc.append(gate, [0])

            synthesized = pm.run(qc)
            count = synthesized.count_ops()
            with self.subTest(noop=noop):
                self.assertEqual(count.get("x", 0), gate.num_qubits)  # gate qubits
                self.assertEqual(count.get("s", 0), 1)  # clean ancilla
                self.assertEqual(count.get("t", 0), 0)  # dirty ancilla

    @data(True, False)
    def test_ancilla_reset(self, reset):
        """Test ancillas are correctly freed after a reset operation."""
        gate = Gate(name="duckling", num_qubits=1, params=[])
        hls_config = HLSConfig(duckling=[MockPlugin()])
        pm = PassManager([HighLevelSynthesis(hls_config)])

        qc = QuantumCircuit(2)
        qc.h(1)
        if reset:
            qc.reset(1)  # the reset frees the ancilla qubit again
        qc.barrier()
        qc.append(gate, [0])

        synthesized = pm.run(qc)
        count = synthesized.count_ops()

        expected_clean = 1 if reset else 0
        expected_dirty = 1 - expected_clean

        self.assertEqual(count.get("x", 0), gate.num_qubits)  # gate qubits
        self.assertEqual(count.get("s", 0), expected_clean)  # clean ancilla
        self.assertEqual(count.get("t", 0), expected_dirty)  # clean ancilla

    def test_ancilla_state_maintained(self):
        """Test ancillas states are still dirty/clean after they've been used."""
        gate = Gate(name="duckling", num_qubits=1, params=[])
        hls_config = HLSConfig(duckling=[MockPlugin()])
        pm = PassManager([HighLevelSynthesis(hls_config)])

        qc = QuantumCircuit(3)
        qc.h(2)  # the final ancilla is dirty
        qc.barrier()
        qc.append(gate, [0])
        qc.append(gate, [0])

        # the ancilla states should be unchanged after the synthesis, i.e. qubit 1 is always
        # clean (S gate) and qubit 2 is always dirty (T gate)
        ref = QuantumCircuit(3)
        ref.h(2)
        ref.barrier()
        for _ in range(2):
            ref.x(0)
            ref.s(1)
            ref.t(2)

        self.assertEqual(ref, pm.run(qc))

    def test_synth_fails_definition_exists(self):
        """Test the case that a synthesis fails but the operation can be unrolled."""

        circuit = QuantumCircuit(1)
        circuit.ry(0.2, 0)

        config = HLSConfig(ry=[EmptyPlugin()])
        hls = HighLevelSynthesis(hls_config=config)

        with self.subTest("nothing happened w/o basis gates"):
            out = hls(circuit)
            self.assertEqual(out, circuit)

        hls = HighLevelSynthesis(hls_config=config, basis_gates=["u"])
        with self.subTest("unrolled w/ basis gates"):
            out = hls(circuit)
            self.assertEqual(out.count_ops(), {"u": 1})

    def test_both_basis_gates_and_plugin_specified(self):
        """Test that a gate is not synthesized when it belongs to basis_gates,
        regardless of whether there is a plugin method available.

        See: https://github.com/Qiskit/qiskit/issues/13412 for more
        details.
        """
        with self.assertWarns(DeprecationWarning):
            qc = QAOAAnsatz(SparsePauliOp("Z"), initial_state=QuantumCircuit(1))
        pm = PassManager([HighLevelSynthesis(basis_gates=["PauliEvolution"])])
        qct = pm.run(qc)
        self.assertEqual(qct.count_ops()["PauliEvolution"], 2)

    def test_track_global_phase(self):
        """Test that high-level-synthesis keeps track of the global phases."""

        # Custom plugin that replaces GlobalPhaseGate by global phase.
        hls_config = HLSConfig(global_phase=[GlobalPhaseGatePlugin()])
        hls_pass = HighLevelSynthesis(hls_config=hls_config, basis_gates=["cx", "u"])

        # A circuit that has both a GlobalPhaseGate and a global phase
        qc = QuantumCircuit(2, global_phase=0.2)
        qc.append(GlobalPhaseGate(0.1))
        qc.cx(0, 1)
        qc.append(GlobalPhaseGate(0.5))

        with self.subTest("global phase at top level"):
            transpiled = hls_pass(qc)
            expected = QuantumCircuit(2, global_phase=0.8)
            expected.cx(0, 1)
            self.assertEqual(transpiled, expected)

        with self.subTest("global phase in custom gate"):
            # A circuit with qc as custom gate
            qc2 = QuantumCircuit(4, global_phase=0.1)
            qc2.append(qc.to_gate(), [1, 3])
            qc2.cx(0, 1)
            transpiled = hls_pass(qc2)
            expected = QuantumCircuit(4, global_phase=0.9)
            expected.cx(1, 3)
            expected.cx(0, 1)
            self.assertEqual(transpiled, expected)

        with self.subTest("global phase in control flow op"):
            # A circuit with qc inside control flow blocks
            qc3 = QuantumCircuit(4, 1)
            qc3.if_else((0, True), qc, qc, [0, 1], [])
            transpiled = hls_pass(qc3)
            transpiled_block = transpiled[0].operation.blocks[0]
            expected_block = QuantumCircuit(2, global_phase=0.8)
            expected_block.cx(0, 1)
            self.assertEqual(transpiled_block, expected_block)

    def test_control_flow(self):
        """Test that the pass recurses into control-flow ops."""
        clifford_circuit = QuantumCircuit(3)
        clifford_circuit.cx(1, 0)
        clifford_circuit.cz(0, 2)
        cliff = Clifford(clifford_circuit)

        qc = QuantumCircuit(5, 5)
        with qc.for_loop(range(3)):
            qc.append(cliff, [0, 1, 4])

        transpiled = HighLevelSynthesis(basis_gates=["cx", "u", "for_loop"])(qc)
        transpiled_block = transpiled[0].operation.blocks[0]
        self.assertNotIn("clifford", transpiled_block.count_ops())


class TestHighLevelSynthesisQuality(QiskitTestCase):
    """Test the "quality" of circuits produced by HighLevelSynthesis."""

    def test_controlled_x(self):
        """Test default synthesis of controlled-X gate."""
        qc = QuantumCircuit(15)
        qc.append(XGate().control(6), [0, 1, 2, 3, 4, 5, 6])
        qct = HighLevelSynthesis(basis_gates=["cx", "u"])(qc)
        self.assertLessEqual(qct.count_ops()["cx"], 30)

    def test_controlled_cx(self):
        """Test default synthesis of controlled-CX gate."""
        qc = QuantumCircuit(15)
        qc.append(CXGate().control(5), [0, 1, 2, 3, 4, 5, 6])
        qct = HighLevelSynthesis(basis_gates=["cx", "u"])(qc)
        self.assertLessEqual(qct.count_ops()["cx"], 30)

    def test_recursively_controlled_cx(self):
        """Test default synthesis of recursively controlled CX-gate."""
        inner = QuantumCircuit(5)
        inner.append(CXGate().control(3, annotated=True), [0, 1, 2, 3, 4])
        controlled_inner_gate2 = inner.to_gate().control(2, annotated=True)
        qc = QuantumCircuit(15)
        qc.append(controlled_inner_gate2, [0, 1, 2, 3, 4, 5, 6])
        qct = HighLevelSynthesis(basis_gates=["cx", "u"])(qc)
        self.assertLessEqual(qct.count_ops()["cx"], 30)

    def test_controlled_z(self):
        """Test default synthesis of controlled-X gate."""
        qc = QuantumCircuit(15)
        qc.append(ZGate().control(6), [0, 1, 2, 3, 4, 5, 6])
        qct = HighLevelSynthesis(basis_gates=["cx", "u"])(qc)
        self.assertLessEqual(qct.count_ops()["cx"], 30)

    def test_controlled_cz(self):
        """Test default synthesis of controlled-CZ gate."""
        qc = QuantumCircuit(15)
        qc.append(CZGate().control(5), [0, 1, 2, 3, 4, 5, 6])
        qct = HighLevelSynthesis(basis_gates=["cx", "u"])(qc)
        self.assertLessEqual(qct.count_ops()["cx"], 30)

    def test_recursively_controlled_cz(self):
        """Test default synthesis of recursively controlled CZ-gate."""
        inner = QuantumCircuit(5)
        inner.append(CZGate().control(3, annotated=True), [0, 1, 2, 3, 4])
        controlled_inner_gate2 = inner.to_gate().control(2, annotated=True)
        qc = QuantumCircuit(15)
        qc.append(controlled_inner_gate2, [0, 1, 2, 3, 4, 5, 6])
        qct = HighLevelSynthesis(basis_gates=["cx", "u"])(qc)
        self.assertLessEqual(qct.count_ops()["cx"], 30)

    def test_controlled_qft_adder(self):
        """Test QFT-based synthesis of half-adder gate."""
        gate = adder_qft_d00(num_state_qubits=3, kind="half", annotated=True).control(
            num_ctrl_qubits=2, annotated=True
        )
        qc = QuantumCircuit(gate.num_qubits)
        qc.append(gate, qc.qubits)
        qct = HighLevelSynthesis(basis_gates=["cx", "u"], qubits_initially_zero=False)(qc)
        self.assertLessEqual(qct.count_ops()["cx"], 450)

    def test_controlled_qft(self):
        """Test controlled QFT-gate."""
        gate = QFTGate(3).control(2, annotated=True)
        qc = QuantumCircuit(gate.num_qubits)
        qc.append(gate, qc.qubits)
        qct = HighLevelSynthesis(basis_gates=["cx", "u"], qubits_initially_zero=False)(qc)
        self.assertLessEqual(qct.count_ops()["cx"], 198)


class TestPMHSynthesisLinearFunctionPlugin(QiskitTestCase):
    """Tests for the PMHSynthesisLinearFunction plugin for synthesizing linear functions."""

    @staticmethod
    def construct_linear_circuit(num_qubits: int):
        """Construct linear circuit."""
        qc = QuantumCircuit(num_qubits)
        for i in range(1, num_qubits):
            qc.cx(i - 1, i)
        return qc

    def test_section_size(self):
        """Test that the plugin takes the section size argument into account."""

        mat = random_invertible_binary_matrix(7, seed=1234)
        qc = QuantumCircuit(7)
        qc.append(LinearFunction(mat), [0, 1, 2, 3, 4, 5, 6])

        with self.subTest("section_size_1"):
            hls_config = HLSConfig(linear_function=[("pmh", {"section_size": 1})])
            qct = HighLevelSynthesis(hls_config=hls_config)(qc)
            self.assertEqual(LinearFunction(qct), LinearFunction(qc))
            self.assertEqual(qct.size(), 30)
            self.assertEqual(qct.depth(), 27)

        with self.subTest("section_size_2"):
            hls_config = HLSConfig(linear_function=[("pmh", {"section_size": 2})])
            qct = HighLevelSynthesis(hls_config=hls_config)(qc)
            self.assertEqual(LinearFunction(qct), LinearFunction(qc))
            self.assertEqual(qct.size(), 27)
            self.assertEqual(qct.depth(), 23)

        with self.subTest("section_size_3"):
            hls_config = HLSConfig(linear_function=[("pmh", {"section_size": 3})])
            qct = HighLevelSynthesis(hls_config=hls_config)(qc)
            self.assertEqual(LinearFunction(qct), LinearFunction(qc))
            self.assertEqual(qct.size(), 29)
            self.assertEqual(qct.depth(), 23)

    def test_invert_and_transpose(self):
        """Test that the plugin takes the use_inverted and use_transposed arguments into account."""

        linear_function = LinearFunction(self.construct_linear_circuit(7))

        qc = QuantumCircuit(7)
        qc.append(linear_function, [0, 1, 2, 3, 4, 5, 6])

        with self.subTest("default"):
            hls_config = HLSConfig(linear_function=[("pmh", {})])
            qct = HighLevelSynthesis(hls_config=hls_config)(qc)
            self.assertEqual(LinearFunction(qct), LinearFunction(qc))
            self.assertEqual(qct.size(), 12)
            self.assertEqual(qct.depth(), 8)

        with self.subTest("invert"):
            hls_config = HLSConfig(linear_function=[("pmh", {"use_inverted": True})])
            qct = HighLevelSynthesis(hls_config=hls_config)(qc)
            self.assertEqual(LinearFunction(qct), LinearFunction(qc))
            self.assertEqual(qct.size(), 6)
            self.assertEqual(qct.depth(), 6)

        with self.subTest("transpose"):
            hls_config = HLSConfig(linear_function=[("pmh", {"use_transposed": True})])
            qct = HighLevelSynthesis(hls_config=hls_config)(qc)
            self.assertEqual(LinearFunction(qct), LinearFunction(qc))
            self.assertEqual(qct.size(), 6)
            self.assertEqual(qct.depth(), 6)

        with self.subTest("invert_and_transpose"):
            hls_config = HLSConfig(
                linear_function=[("pmh", {"use_inverted": True, "use_transposed": True})]
            )
            qct = HighLevelSynthesis(hls_config=hls_config)(qc)
            self.assertEqual(LinearFunction(qct), LinearFunction(qc))
            self.assertEqual(qct.size(), 6)
            self.assertEqual(qct.depth(), 6)

    def test_plugin_selection_all(self):
        """Test setting plugin_selection to all."""

        linear_function = LinearFunction(self.construct_linear_circuit(7))
        qc = QuantumCircuit(7)
        qc.append(linear_function, [0, 1, 2, 3, 4, 5, 6])

        with self.subTest("sequential"):
            # In the default "run sequential" mode, we stop as soon as a plugin
            # in the list returns a circuit.
            # For this specific example the default options lead to a suboptimal circuit.
            hls_config = HLSConfig(linear_function=[("pmh", {}), ("pmh", {"use_inverted": True})])
            qct = HighLevelSynthesis(hls_config=hls_config)(qc)
            self.assertEqual(LinearFunction(qct), LinearFunction(qc))
            self.assertEqual(qct.size(), 12)
            self.assertEqual(qct.depth(), 8)

        with self.subTest("all"):
            # In the non-default "run all" mode, we examine all plugins in the list.
            # For this specific example we get the better result for the second plugin in the list.
            hls_config = HLSConfig(
                linear_function=[("pmh", {}), ("pmh", {"use_inverted": True})],
                plugin_selection="all",
            )
            qct = HighLevelSynthesis(hls_config=hls_config)(qc)
            self.assertEqual(LinearFunction(qct), LinearFunction(qc))
            self.assertEqual(qct.size(), 6)
            self.assertEqual(qct.depth(), 6)

    def test_plugin_selection_all_with_metrix(self):
        """Test setting plugin_selection to all and specifying different evaluation functions."""

        # The seed is chosen so that we get different best circuits depending on whether we
        # want to minimize size or depth.
        mat = random_invertible_binary_matrix(7, seed=38)
        qc = QuantumCircuit(7)
        qc.append(LinearFunction(mat), [0, 1, 2, 3, 4, 5, 6])

        with self.subTest("size_fn"):
            # We want to minimize the "size" (aka the number of gates) in the circuit
            hls_config = HLSConfig(
                linear_function=[
                    ("pmh", {}),
                    ("pmh", {"use_inverted": True}),
                    ("pmh", {"use_transposed": True}),
                    ("pmh", {"use_inverted": True, "use_transposed": True}),
                ],
                plugin_selection="all",
                plugin_evaluation_fn=lambda qc: qc.size(),
            )
            qct = HighLevelSynthesis(hls_config=hls_config)(qc)
            self.assertEqual(LinearFunction(qct), LinearFunction(qc))
            self.assertEqual(qct.size(), 23)
            self.assertEqual(qct.depth(), 19)

        with self.subTest("depth_fn"):
            # We want to minimize the "depth" (aka the number of layers) in the circuit
            hls_config = HLSConfig(
                linear_function=[
                    ("pmh", {}),
                    ("pmh", {"use_inverted": True}),
                    ("pmh", {"use_transposed": True}),
                    ("pmh", {"use_inverted": True, "use_transposed": True}),
                ],
                plugin_selection="all",
                plugin_evaluation_fn=lambda qc: qc.depth(),
            )
            qct = HighLevelSynthesis(hls_config=hls_config)(qc)
            self.assertEqual(LinearFunction(qct), LinearFunction(qc))
            self.assertEqual(qct.size(), 24)
            self.assertEqual(qct.depth(), 13)

    def test_unfortunate_name(self):
        """Test the synthesis is not triggered for a custom gate with the same name."""
        intruder = QuantumCircuit(2, name="linear_function")
        circuit = QuantumCircuit(2)
        circuit.append(intruder.to_gate(), [0, 1])

        hls = HighLevelSynthesis()
        synthesized = hls(circuit)

        self.assertIn("linear_function", synthesized.count_ops())


class TestKMSSynthesisLinearFunctionPlugin(QiskitTestCase):
    """Tests for the KMSSynthesisLinearFunction plugin for synthesizing linear functions."""

    @staticmethod
    def construct_linear_circuit(num_qubits: int):
        """Construct linear circuit."""
        qc = QuantumCircuit(num_qubits)
        for i in range(1, num_qubits):
            qc.cx(i - 1, i)
        return qc

    def test_invert_and_transpose(self):
        """Test that the plugin takes the use_inverted and use_transposed arguments into account."""

        linear_function = LinearFunction(self.construct_linear_circuit(7))

        qc = QuantumCircuit(7)
        qc.append(linear_function, [0, 1, 2, 3, 4, 5, 6])

        with self.subTest("default"):
            hls_config = HLSConfig(linear_function=[("kms", {})])
            qct = HighLevelSynthesis(hls_config=hls_config)(qc)
            self.assertEqual(LinearFunction(qct), LinearFunction(qc))
            self.assertEqual(qct.size(), 100)
            self.assertEqual(qct.depth(), 34)

        with self.subTest("invert"):
            hls_config = HLSConfig(linear_function=[("kms", {"use_inverted": True})])
            qct = HighLevelSynthesis(hls_config=hls_config)(qc)
            self.assertEqual(LinearFunction(qct), LinearFunction(qc))
            self.assertEqual(qct.size(), 101)
            self.assertEqual(qct.depth(), 35)

        with self.subTest("transpose"):
            hls_config = HLSConfig(linear_function=[("kms", {"use_transposed": True})])
            qct = HighLevelSynthesis(hls_config=hls_config)(qc)
            self.assertEqual(LinearFunction(qct), LinearFunction(qc))
            self.assertEqual(qct.size(), 84)
            self.assertEqual(qct.depth(), 31)

        with self.subTest("invert_and_transpose"):
            hls_config = HLSConfig(
                linear_function=[("kms", {"use_inverted": True, "use_transposed": True})]
            )
            qct = HighLevelSynthesis(hls_config=hls_config)(qc)
            self.assertEqual(LinearFunction(qct), LinearFunction(qc))
            self.assertEqual(qct.size(), 87)
            self.assertEqual(qct.depth(), 32)

    def test_unfortunate_name(self):
        """Test the synthesis is not triggered for a custom gate with the same name."""
        intruder = QuantumCircuit(2, name="linear_function")
        circuit = QuantumCircuit(2)
        circuit.append(intruder.to_gate(), [0, 1])

        hls = HighLevelSynthesis()
        synthesized = hls(circuit)

        self.assertIn("linear_function", synthesized.count_ops())


class TestTokenSwapperPermutationPlugin(QiskitTestCase):
    """Tests for the token swapper plugin for synthesizing permutation gates."""

    def test_token_swapper_in_known_plugin_names(self):
        """Test that "token_swapper" is an available synthesis plugin for permutation gates."""
        self.assertIn(
            "token_swapper", HighLevelSynthesisPluginManager().method_names("permutation")
        )

    def test_abstract_synthesis(self):
        """Test abstract synthesis of a permutation gate (either the coupling map or the set
        of qubits over which the permutation is defined is not specified).
        """

        # Permutation gate
        # 4->0, 6->1, 3->2, 7->3, 1->4, 2->5, 0->6, 5->7
        perm = PermutationGate([4, 6, 3, 7, 1, 2, 0, 5])

        # Circuit with permutation gate
        qc = QuantumCircuit(8)
        qc.append(perm, range(8))

        # Synthesize circuit using the token swapper plugin
        synthesis_config = HLSConfig(permutation=[("token_swapper", {"trials": 10, "seed": 1})])
        qc_transpiled = PassManager(HighLevelSynthesis(synthesis_config)).run(qc)

<<<<<<< HEAD
        # Construct the expected quantum circuit
        # From the description below we can see that
        #   0->6, 1->4, 2->5, 3->2, 4->0, 5->2->3->7, 6->0->4->1, 7->3
        qc_expected = QuantumCircuit(8)
        qc_expected.swap(2, 5)
        qc_expected.swap(0, 6)
        qc_expected.swap(2, 3)
        qc_expected.swap(0, 4)
        qc_expected.swap(1, 4)
        qc_expected.swap(3, 7)

        # This checks if the transpiled circuit's operation is mathematically
        # equivalent to the original permutation gate.
        self.assertEqual(Operator(qc_transpiled), Operator(perm))
=======
        self.assertEqual(Operator(qc_transpiled), Operator(qc))
>>>>>>> 24b1d64c

    def test_concrete_synthesis(self):
        """Test concrete synthesis of a permutation gate (we have both the coupling map and the
        set of qubits over which the permutation gate is defined; moreover, the coupling map may
        have more qubits than the permutation gate).
        """

        # Permutation gate
        perm = PermutationGate([0, 1, 4, 3, 2])

        # Circuit with permutation gate
        qc = QuantumCircuit(8)
        qc.append(perm, [3, 4, 5, 6, 7])

        coupling_map = CouplingMap.from_ring(8)

        synthesis_config = HLSConfig(permutation=[("token_swapper", {"trials": 10})])
        qc_transpiled = PassManager(
            HighLevelSynthesis(
                synthesis_config, coupling_map=coupling_map, target=None, use_qubit_indices=True
            )
        ).run(qc)

        qc_expected = QuantumCircuit(8)
        qc_expected.swap(6, 7)
        qc_expected.swap(5, 6)
        qc_expected.swap(6, 7)
        self.assertEqual(qc_transpiled, qc_expected)

    def test_concrete_synthesis_over_disconnected_qubits(self):
        """Test concrete synthesis of a permutation gate over a disconnected set of qubits,
        when synthesis is possible.
        """

        # Permutation gate
        perm = PermutationGate([1, 0, 3, 2])

        # Circuit with permutation gate
        qc = QuantumCircuit(10)
        qc.append(perm, [3, 2, 7, 8])

        coupling_map = CouplingMap.from_ring(10)

        synthesis_config = HLSConfig(permutation=[("token_swapper", {"trials": 10})])
        qc_transpiled = PassManager(
            HighLevelSynthesis(
                synthesis_config, coupling_map=coupling_map, target=None, use_qubit_indices=True
            )
        ).run(qc)

        qc_expected = QuantumCircuit(10)
        qc_expected.swap(2, 3)
        qc_expected.swap(7, 8)

        # Even though the permutation is over a disconnected set of qubits, the synthesis
        # is possible.
        self.assertEqual(qc_transpiled, qc_expected)

    def test_concrete_synthesis_is_not_possible(self):
        """Test concrete synthesis of a permutation gate over a disconnected set of qubits,
        when synthesis is not possible.
        """

        # Permutation gate
        perm = PermutationGate([0, 2, 1, 3])

        # Circuit with permutation gate
        qc = QuantumCircuit(10)
        qc.append(perm, [3, 2, 7, 8])

        coupling_map = CouplingMap.from_ring(10)

        synthesis_config = HLSConfig(permutation=[("token_swapper", {"trials": 10})])
        qc_transpiled = PassManager(
            HighLevelSynthesis(
                synthesis_config, coupling_map=coupling_map, target=None, use_qubit_indices=True
            )
        ).run(qc)

        # The synthesis is not possible. In this case the plugin should return `None`
        # and `HighLevelSynthesis` should not change the original circuit.
        self.assertEqual(qc_transpiled, qc)

    def test_abstract_synthesis_all_permutations(self):
        """Test abstract synthesis of permutation gates, varying permutation gate patterns."""

        edges = [(0, 1), (1, 0), (1, 2), (2, 1), (1, 3), (3, 1), (3, 4), (4, 3)]

        coupling_map = CouplingMap()
        for i in range(5):
            coupling_map.add_physical_qubit(i)
        for edge in edges:
            coupling_map.add_edge(*edge)

        synthesis_config = HLSConfig(permutation=[("token_swapper", {"trials": 10})])
        pm = PassManager(
            HighLevelSynthesis(
                synthesis_config, coupling_map=coupling_map, target=None, use_qubit_indices=False
            )
        )

        for pattern in itertools.permutations(range(4)):
            qc = QuantumCircuit(5)
            qc.append(PermutationGate(pattern), [2, 0, 3, 1])
            self.assertIn("permutation", qc.count_ops())

            qc_transpiled = pm.run(qc)
            self.assertNotIn("permutation", qc_transpiled.count_ops())

            self.assertEqual(Operator(qc), Operator(qc_transpiled))

    def test_concrete_synthesis_all_permutations(self):
        """Test concrete synthesis of permutation gates, varying permutation gate patterns."""

        edges = [(0, 1), (1, 0), (1, 2), (2, 1), (1, 3), (3, 1), (3, 4), (4, 3)]

        coupling_map = CouplingMap()
        for i in range(5):
            coupling_map.add_physical_qubit(i)
        for edge in edges:
            coupling_map.add_edge(*edge)

        synthesis_config = HLSConfig(permutation=[("token_swapper", {"trials": 10})])
        pm = PassManager(
            HighLevelSynthesis(
                synthesis_config, coupling_map=coupling_map, target=None, use_qubit_indices=True
            )
        )

        for pattern in itertools.permutations(range(4)):

            qc = QuantumCircuit(5)
            qc.append(PermutationGate(pattern), [2, 0, 3, 1])
            self.assertIn("permutation", qc.count_ops())

            qc_transpiled = pm.run(qc)
            self.assertNotIn("permutation", qc_transpiled.count_ops())
            self.assertEqual(Operator(qc), Operator(qc_transpiled))

            for inst in qc_transpiled:
                qubits = tuple(qc_transpiled.find_bit(q).index for q in inst.qubits)
                self.assertIn(qubits, edges)

    def test_unfortunate_name(self):
        """Test the synthesis is not triggered for a custom gate with the same name."""
        intruder = QuantumCircuit(2, name="permutation")
        circuit = QuantumCircuit(2)
        circuit.append(intruder.to_gate(), [0, 1])

        hls = HighLevelSynthesis()
        synthesized = hls(circuit)

        self.assertIn("permutation", synthesized.count_ops())


class TestHighLevelSynthesisModifiers(QiskitTestCase):
    """Tests for high-level-synthesis pass."""

    def test_control_basic_gates(self):
        """Test lazy control synthesis of basic gates (each has its class ``control`` method)."""
        lazy_gate1 = AnnotatedOperation(SwapGate(), ControlModifier(2))
        lazy_gate2 = AnnotatedOperation(CXGate(), ControlModifier(1))
        lazy_gate3 = AnnotatedOperation(RZGate(np.pi / 4), ControlModifier(1))
        circuit = QuantumCircuit(4)
        circuit.append(lazy_gate1, [0, 1, 2, 3])
        circuit.append(lazy_gate2, [0, 1, 2])
        circuit.append(lazy_gate3, [2, 3])
        transpiled_circuit = HighLevelSynthesis()(circuit)
        controlled_gate1 = SwapGate().control(2)
        controlled_gate2 = CXGate().control(1)
        controlled_gate3 = RZGate(np.pi / 4).control(1)
        expected_circuit = QuantumCircuit(4)
        expected_circuit.append(controlled_gate1, [0, 1, 2, 3])
        expected_circuit.append(controlled_gate2, [0, 1, 2])
        expected_circuit.append(controlled_gate3, [2, 3])

        self.assertEqual(transpiled_circuit, expected_circuit)

    def test_control_custom_gates(self):
        """Test lazy control synthesis of custom gates (which inherits ``control`` method from
        ``Gate``).
        """
        qc = QuantumCircuit(2)
        qc.cx(0, 1)
        qc.h(1)
        gate = qc.to_gate()
        circuit = QuantumCircuit(4)
        circuit.append(AnnotatedOperation(gate, ControlModifier(2)), [0, 1, 2, 3])
        transpiled_circuit = HighLevelSynthesis()(circuit)
        expected_circuit = QuantumCircuit(4)
        expected_circuit.append(gate.control(2), [0, 1, 2, 3])
        self.assertEqual(transpiled_circuit, expected_circuit)

    def test_control_clifford(self):
        """Test lazy control synthesis of Clifford objects (no ``control`` method defined)."""
        qc = QuantumCircuit(2)
        qc.cx(0, 1)
        qc.h(1)
        cliff = Clifford(qc)
        circuit = QuantumCircuit(4)
        circuit.append(AnnotatedOperation(cliff, ControlModifier(2)), [0, 1, 2, 3])
        transpiled_circuit = HighLevelSynthesis(basis_gates=["cx", "u"])(circuit)
        self.assertEqual(transpiled_circuit.count_ops().keys(), {"cx", "u"})

    def test_multiple_controls(self):
        """Test lazy controlled synthesis with multiple control modifiers."""
        lazy_gate1 = AnnotatedOperation(SwapGate(), [ControlModifier(2), ControlModifier(1)])
        circuit = QuantumCircuit(5)
        circuit.append(lazy_gate1, [0, 1, 2, 3, 4])
        transpiled_circuit = HighLevelSynthesis()(circuit)
        expected_circuit = QuantumCircuit(5)
        expected_circuit.append(SwapGate().control(3), [0, 1, 2, 3, 4])
        self.assertEqual(transpiled_circuit, expected_circuit)

    def test_nested_controls(self):
        """Test lazy controlled synthesis of nested lazy gates."""
        lazy_gate1 = AnnotatedOperation(SwapGate(), ControlModifier(2))
        lazy_gate2 = AnnotatedOperation(lazy_gate1, ControlModifier(1))
        circuit = QuantumCircuit(5)
        circuit.append(lazy_gate2, [0, 1, 2, 3, 4])
        transpiled_circuit = HighLevelSynthesis()(circuit)
        expected_circuit = QuantumCircuit(5)
        expected_circuit.append(SwapGate().control(3), [0, 1, 2, 3, 4])
        self.assertEqual(transpiled_circuit, expected_circuit)

    def test_nested_controls_permutation(self):
        """Test lazy controlled synthesis of ``PermutationGate`` with nested lazy gates.
        Note that ``PermutationGate`` currently does not have definition."""
        lazy_gate1 = AnnotatedOperation(PermutationGate([3, 1, 0, 2]), ControlModifier(2))
        lazy_gate2 = AnnotatedOperation(lazy_gate1, ControlModifier(1))
        circuit = QuantumCircuit(7)
        circuit.append(lazy_gate2, [0, 1, 2, 3, 4, 5, 6])
        transpiled_circuit = HighLevelSynthesis()(circuit)
        self.assertEqual(Operator(circuit), Operator(transpiled_circuit))

    def test_inverse_basic_gates(self):
        """Test lazy inverse synthesis of basic gates (each has its class ``control`` method)."""
        lazy_gate1 = AnnotatedOperation(SwapGate(), InverseModifier())
        lazy_gate2 = AnnotatedOperation(CXGate(), InverseModifier())
        lazy_gate3 = AnnotatedOperation(RZGate(np.pi / 4), InverseModifier())
        circuit = QuantumCircuit(4)
        circuit.append(lazy_gate1, [0, 2])
        circuit.append(lazy_gate2, [0, 1])
        circuit.append(lazy_gate3, [2])
        transpiled_circuit = HighLevelSynthesis()(circuit)
        inverse_gate1 = SwapGate().inverse()
        inverse_gate2 = CXGate().inverse()
        inverse_gate3 = RZGate(np.pi / 4).inverse()
        expected_circuit = QuantumCircuit(4)
        expected_circuit.append(inverse_gate1, [0, 2])
        expected_circuit.append(inverse_gate2, [0, 1])
        expected_circuit.append(inverse_gate3, [2])
        self.assertEqual(transpiled_circuit, expected_circuit)

    def test_inverse_custom_gates(self):
        """Test lazy control synthesis of custom gates (which inherits ``inverse`` method from
        ``Gate``).
        """
        qc = QuantumCircuit(2)
        qc.cx(0, 1)
        qc.h(1)
        gate = qc.to_gate()
        circuit = QuantumCircuit(2)
        circuit.append(AnnotatedOperation(gate, InverseModifier()), [0, 1])
        transpiled_circuit = HighLevelSynthesis()(circuit)
        expected_circuit = QuantumCircuit(2)
        expected_circuit.append(gate.inverse(), [0, 1])
        self.assertEqual(transpiled_circuit, expected_circuit)

    def test_inverse_clifford(self):
        """Test lazy inverse synthesis of Clifford objects (no ``inverse`` method defined)."""
        qc = QuantumCircuit(2)
        qc.cx(0, 1)
        qc.h(1)
        cliff = Clifford(qc)
        circuit = QuantumCircuit(2)
        circuit.append(AnnotatedOperation(cliff, InverseModifier()), [0, 1])
        transpiled_circuit = HighLevelSynthesis()(circuit)
        expected_circuit = QuantumCircuit(2)
        expected_circuit.append(cliff.to_instruction().inverse(), [0, 1])
        self.assertEqual(Operator(transpiled_circuit), Operator(expected_circuit))

    def test_two_inverses(self):
        """Test lazy controlled synthesis with multiple inverse modifiers (even)."""
        lazy_gate1 = AnnotatedOperation(SwapGate(), [InverseModifier(), InverseModifier()])
        circuit = QuantumCircuit(2)
        circuit.append(lazy_gate1, [0, 1])
        transpiled_circuit = HighLevelSynthesis()(circuit)
        expected_circuit = QuantumCircuit(2)
        expected_circuit.append(SwapGate().inverse().inverse(), [0, 1])
        self.assertEqual(transpiled_circuit, expected_circuit)

    def test_three_inverses(self):
        """Test lazy controlled synthesis with multiple inverse modifiers (odd)."""
        lazy_gate1 = AnnotatedOperation(
            RZGate(np.pi / 4), [InverseModifier(), InverseModifier(), InverseModifier()]
        )
        circuit = QuantumCircuit(1)
        circuit.append(lazy_gate1, [0])
        transpiled_circuit = HighLevelSynthesis()(circuit)
        expected_circuit = QuantumCircuit(1)
        expected_circuit.append(RZGate(np.pi / 4).inverse().inverse().inverse(), [0])
        self.assertEqual(transpiled_circuit, expected_circuit)

    def test_nested_inverses(self):
        """Test lazy synthesis with nested lazy gates."""
        lazy_gate1 = AnnotatedOperation(SwapGate(), InverseModifier())
        lazy_gate2 = AnnotatedOperation(lazy_gate1, InverseModifier())
        circuit = QuantumCircuit(2)
        circuit.append(lazy_gate2, [0, 1])
        transpiled_circuit = HighLevelSynthesis()(circuit)
        expected_circuit = QuantumCircuit(2)
        expected_circuit.append(SwapGate(), [0, 1])
        self.assertEqual(transpiled_circuit, expected_circuit)

    def test_nested_inverses_permutation(self):
        """Test lazy controlled synthesis of ``PermutationGate`` with nested lazy gates.
        Note that ``PermutationGate`` currently does not have definition."""
        lazy_gate1 = AnnotatedOperation(PermutationGate([3, 1, 0, 2]), InverseModifier())
        lazy_gate2 = AnnotatedOperation(lazy_gate1, InverseModifier())
        circuit = QuantumCircuit(4)
        circuit.append(lazy_gate2, [0, 1, 2, 3])
        transpiled_circuit = HighLevelSynthesis()(circuit)
        self.assertEqual(Operator(circuit), Operator(transpiled_circuit))

    def test_power_posint_basic_gates(self):
        """Test lazy power synthesis of basic gates with positive and zero integer powers."""
        lazy_gate1 = AnnotatedOperation(SwapGate(), PowerModifier(2))
        lazy_gate2 = AnnotatedOperation(CXGate(), PowerModifier(1))
        lazy_gate3 = AnnotatedOperation(RZGate(np.pi / 4), PowerModifier(3))
        lazy_gate4 = AnnotatedOperation(CXGate(), PowerModifier(0))
        circuit = QuantumCircuit(4)
        circuit.append(lazy_gate1, [0, 1])
        circuit.append(lazy_gate2, [1, 2])
        circuit.append(lazy_gate3, [3])
        circuit.append(lazy_gate4, [2, 3])
        transpiled_circuit = HighLevelSynthesis()(circuit)
        expected_circuit = QuantumCircuit(4)
        expected_circuit.append(SwapGate(), [0, 1])
        expected_circuit.append(SwapGate(), [0, 1])
        expected_circuit.append(CXGate(), [1, 2])
        expected_circuit.append(RZGate(np.pi / 4), [3])
        expected_circuit.append(RZGate(np.pi / 4), [3])
        expected_circuit.append(RZGate(np.pi / 4), [3])
        self.assertEqual(Operator(transpiled_circuit), Operator(expected_circuit))

    def test_power_negint_basic_gates(self):
        """Test lazy power synthesis of basic gates with negative integer powers."""
        lazy_gate1 = AnnotatedOperation(CXGate(), PowerModifier(-1))
        lazy_gate2 = AnnotatedOperation(RZGate(np.pi / 4), PowerModifier(-3))
        circuit = QuantumCircuit(4)
        circuit.append(lazy_gate1, [0, 1])
        circuit.append(lazy_gate2, [2])
        transpiled_circuit = HighLevelSynthesis()(circuit)
        expected_circuit = QuantumCircuit(4)
        expected_circuit.append(CXGate(), [0, 1])
        expected_circuit.append(RZGate(-np.pi / 4), [2])
        expected_circuit.append(RZGate(-np.pi / 4), [2])
        expected_circuit.append(RZGate(-np.pi / 4), [2])
        self.assertEqual(Operator(transpiled_circuit), Operator(expected_circuit))

    def test_power_float_basic_gates(self):
        """Test lazy power synthesis of basic gates with floating-point powers."""
        lazy_gate1 = AnnotatedOperation(SwapGate(), PowerModifier(0.5))
        lazy_gate2 = AnnotatedOperation(CXGate(), PowerModifier(0.2))
        lazy_gate3 = AnnotatedOperation(RZGate(np.pi / 4), PowerModifier(-0.25))
        circuit = QuantumCircuit(4)
        circuit.append(lazy_gate1, [0, 1])
        circuit.append(lazy_gate2, [1, 2])
        circuit.append(lazy_gate3, [3])
        transpiled_circuit = HighLevelSynthesis()(circuit)
        expected_circuit = QuantumCircuit(4)
        expected_circuit.append(SwapGate().power(0.5), [0, 1])
        expected_circuit.append(CXGate().power(0.2), [1, 2])
        expected_circuit.append(RZGate(np.pi / 4).power(-0.25), [3])
        self.assertEqual(Operator(transpiled_circuit), Operator(expected_circuit))

    def test_power_custom_gates(self):
        """Test lazy power synthesis of custom gates with positive integer powers."""
        qc = QuantumCircuit(2)
        qc.cx(0, 1)
        qc.h(1)
        gate = qc.to_gate()
        circuit = QuantumCircuit(2)
        circuit.append(AnnotatedOperation(gate, PowerModifier(3)), [0, 1])
        transpiled_circuit = HighLevelSynthesis()(circuit)
        expected_circuit = QuantumCircuit(2)
        expected_circuit.append(gate, [0, 1])
        expected_circuit.append(gate, [0, 1])
        expected_circuit.append(gate, [0, 1])
        self.assertEqual(Operator(transpiled_circuit), Operator(expected_circuit))

    def test_power_posint_clifford(self):
        """Test lazy power synthesis of Clifford objects with positive integer power."""
        qc = QuantumCircuit(2)
        qc.cx(0, 1)
        qc.h(1)
        cliff = Clifford(qc)
        circuit = QuantumCircuit(2)
        circuit.append(AnnotatedOperation(cliff, PowerModifier(3)), [0, 1])
        transpiled_circuit = HighLevelSynthesis()(circuit)
        expected_circuit = QuantumCircuit(2)
        expected_circuit.append(cliff.to_instruction().power(3), [0, 1])
        self.assertEqual(Operator(transpiled_circuit), Operator(expected_circuit))

    def test_power_float_clifford(self):
        """Test lazy power synthesis of Clifford objects with floating-point power."""
        qc = QuantumCircuit(2)
        qc.cx(0, 1)
        qc.h(1)
        cliff = Clifford(qc)
        circuit = QuantumCircuit(2)
        circuit.append(AnnotatedOperation(cliff, PowerModifier(-0.5)), [0, 1])
        transpiled_circuit = HighLevelSynthesis()(circuit)
        expected_circuit = QuantumCircuit(2)
        expected_circuit.append(cliff.to_instruction().power(-0.5), [0, 1])
        self.assertEqual(Operator(transpiled_circuit), Operator(expected_circuit))

    def test_multiple_powers(self):
        """Test lazy controlled synthesis with multiple power modifiers."""
        lazy_gate1 = AnnotatedOperation(SwapGate(), [PowerModifier(2), PowerModifier(-1)])
        circuit = QuantumCircuit(2)
        circuit.append(lazy_gate1, [0, 1])
        transpiled_circuit = HighLevelSynthesis()(circuit)
        expected_circuit = QuantumCircuit(2)
        expected_circuit.append(SwapGate().power(-2), [0, 1])
        self.assertEqual(Operator(transpiled_circuit), Operator(expected_circuit))

    def test_nested_powers(self):
        """Test lazy synthesis with nested lazy gates."""
        lazy_gate1 = AnnotatedOperation(SwapGate(), PowerModifier(2))
        lazy_gate2 = AnnotatedOperation(lazy_gate1, PowerModifier(-1))
        circuit = QuantumCircuit(2)
        circuit.append(lazy_gate2, [0, 1])
        transpiled_circuit = HighLevelSynthesis()(circuit)
        expected_circuit = QuantumCircuit(2)
        expected_circuit.append(SwapGate().power(-2), [0, 1])
        self.assertEqual(Operator(transpiled_circuit), Operator(expected_circuit))

    def test_nested_powers_permutation(self):
        """Test lazy controlled synthesis of ``PermutationGate`` with nested lazy gates.
        Note that ``PermutationGate`` currently does not have definition."""
        lazy_gate1 = AnnotatedOperation(PermutationGate([3, 1, 0, 2]), PowerModifier(2))
        lazy_gate2 = AnnotatedOperation(lazy_gate1, PowerModifier(-1))
        circuit = QuantumCircuit(4)
        circuit.append(lazy_gate2, [0, 1, 2, 3])
        transpiled_circuit = HighLevelSynthesis()(circuit)
        self.assertEqual(Operator(circuit), Operator(transpiled_circuit))

    def test_reordered_modifiers(self):
        """Test involving gates with different modifiers."""
        lazy_gate1 = AnnotatedOperation(
            PermutationGate([3, 1, 0, 2]), [InverseModifier(), ControlModifier(2), PowerModifier(3)]
        )
        lazy_gate2 = AnnotatedOperation(
            PermutationGate([3, 1, 0, 2]), [PowerModifier(3), ControlModifier(2), InverseModifier()]
        )
        qc1 = QuantumCircuit(6)
        qc1.append(lazy_gate1, [0, 1, 2, 3, 4, 5])
        qc2 = QuantumCircuit(6)
        qc2.append(lazy_gate2, [0, 1, 2, 3, 4, 5])
        self.assertEqual(Operator(qc1), Operator(qc2))
        transpiled1 = HighLevelSynthesis()(qc1)
        transpiled2 = HighLevelSynthesis()(qc2)
        self.assertEqual(Operator(transpiled1), Operator(transpiled2))
        self.assertEqual(Operator(qc1), Operator(transpiled1))

    def test_definition_with_annotations(self):
        """Test annotated gates with definitions involving another annotated gate.
        Note that passing basis_gates makes the pass recursive.
        """
        qc = QuantumCircuit(4)
        lazy_gate1 = AnnotatedOperation(PermutationGate([3, 1, 0, 2]), InverseModifier())
        lazy_gate2 = AnnotatedOperation(SwapGate(), ControlModifier(2))
        qc.append(lazy_gate1, [0, 1, 2, 3])
        qc.append(lazy_gate2, [0, 1, 2, 3])
        custom_gate = qc.to_gate()
        lazy_gate3 = AnnotatedOperation(custom_gate, ControlModifier(2))
        circuit = QuantumCircuit(6)
        circuit.append(lazy_gate3, [0, 1, 2, 3, 4, 5])

        with self.subTest(qubits_initially_zero=False):
            # When transpiling without assuming that qubits are initially zero,
            # we should have that the Operators before and after are equal.
            transpiled_circuit = HighLevelSynthesis(
                basis_gates=["cx", "u"], qubits_initially_zero=False
            )(circuit)
            self.assertEqual(Operator(circuit), Operator(transpiled_circuit))

        with self.subTest(qubits_initially_zero=True):
            # When transpiling assuming that qubits are initially zero,
            # we should have that the Statevectors before and after
            # are equal (but not the full Operators).
            transpiled_circuit = HighLevelSynthesis(
                basis_gates=["cx", "u"], qubits_initially_zero=True
            )(circuit)
            self.assertEqual(Statevector(circuit), Statevector(transpiled_circuit))

    def test_definition_with_high_level_objects(self):
        """Test annotated gates with definitions involving annotations and
        high-level-objects."""
        def_circuit = QuantumCircuit(4)
        def_circuit.append(
            AnnotatedOperation(PermutationGate([1, 0]), ControlModifier(2)), [0, 1, 2, 3]
        )
        gate = def_circuit.to_gate()
        circuit = QuantumCircuit(6)
        circuit.append(gate, [0, 1, 2, 3])
        transpiled_circuit = HighLevelSynthesis()(circuit)
        expected_circuit = QuantumCircuit(6)
        expected_circuit.append(SwapGate().control(2), [0, 1, 2, 3])
        self.assertEqual(circuit, transpiled_circuit)

    def test_control_high_level_object(self):
        """Test synthesis of high level gates with control modifier."""
        linear_circuit = QuantumCircuit(2)
        linear_circuit.cx(0, 1)
        linear_circuit.cx(1, 0)
        linear_function = LinearFunction(linear_circuit)
        annotated_linear_function = AnnotatedOperation(linear_function, ControlModifier(1))
        qc = QuantumCircuit(3)
        qc.append(annotated_linear_function, [0, 1, 2])
        backend = GenericBackendV2(num_qubits=5, basis_gates=["u", "cx"])
        qct = HighLevelSynthesis(target=backend.target)(qc)
        self.assertEqual(Operator(qc), Operator(qct))

    def test_transpile_control_high_level_object(self):
        """Test full transpilation of high level gates with control modifier."""
        linear_circuit = QuantumCircuit(2)
        linear_circuit.cx(0, 1)
        linear_circuit.cx(1, 0)
        linear_function = LinearFunction(linear_circuit)
        annotated_linear_function = AnnotatedOperation(linear_function, ControlModifier(1))
        qc = QuantumCircuit(3)
        qc.append(annotated_linear_function, [0, 1, 2])
        backend = GenericBackendV2(num_qubits=5, basis_gates=["u", "cx"])
        qct = transpile(qc, target=backend.target)
        ops = qct.count_ops().keys()
        for op in ops:
            self.assertIn(op, ["u", "cx", "ecr", "measure"])

    def test_inverse_high_level_object(self):
        """Test synthesis of high level gates with inverse modifier."""
        linear_circuit = QuantumCircuit(2)
        linear_circuit.cx(0, 1)
        linear_circuit.cx(1, 0)
        linear_function = LinearFunction(linear_circuit)
        annotated_linear_function = AnnotatedOperation(linear_function, InverseModifier())
        qc = QuantumCircuit(3)
        qc.append(annotated_linear_function, [0, 1])
        backend = GenericBackendV2(num_qubits=5, basis_gates=["u", "cx"])
        qct = HighLevelSynthesis(target=backend.target)(qc)
        self.assertEqual(Operator(qc), Operator(qct))

    def test_transpile_inverse_high_level_object(self):
        """Test synthesis of high level gates with inverse modifier."""
        linear_circuit = QuantumCircuit(2)
        linear_circuit.cx(0, 1)
        linear_circuit.cx(1, 0)
        linear_function = LinearFunction(linear_circuit)
        annotated_linear_function = AnnotatedOperation(linear_function, InverseModifier())
        qc = QuantumCircuit(3)
        qc.append(annotated_linear_function, [0, 1])
        backend = GenericBackendV2(num_qubits=5, basis_gates=["u", "cx"])
        qct = transpile(qc, target=backend.target)
        ops = qct.count_ops().keys()
        for op in ops:
            self.assertIn(op, ["u", "cx", "ecr", "measure"])

    def test_power_high_level_object(self):
        """Test synthesis of high level gates with control modifier."""
        linear_circuit = QuantumCircuit(2)
        linear_circuit.cx(0, 1)
        linear_circuit.cx(1, 0)
        linear_function = LinearFunction(linear_circuit)
        annotated_linear_function = AnnotatedOperation(linear_function, PowerModifier(3))
        qc = QuantumCircuit(3)
        qc.append(annotated_linear_function, [0, 1])
        backend = GenericBackendV2(num_qubits=5, basis_gates=["u", "cx"])
        qct = HighLevelSynthesis(target=backend.target)(qc)
        self.assertEqual(Operator(qc), Operator(qct))

    def test_transpile_power_high_level_object(self):
        """Test full transpilation of high level gates with control modifier."""
        linear_circuit = QuantumCircuit(2)
        linear_circuit.cx(0, 1)
        linear_circuit.cx(1, 0)
        linear_function = LinearFunction(linear_circuit)
        annotated_linear_function = AnnotatedOperation(linear_function, PowerModifier(3))
        qc = QuantumCircuit(3)
        qc.append(annotated_linear_function, [0, 1])
        backend = GenericBackendV2(num_qubits=5, basis_gates=["u", "cx"])
        qct = transpile(qc, target=backend.target)
        ops = qct.count_ops().keys()
        for op in ops:
            self.assertIn(op, ["u", "cx", "ecr", "measure"])

    def test_simple_circuit(self):
        """Test HLS on a simple circuit."""
        qc = QuantumCircuit(3)
        qc.cz(1, 2)
        pass_ = HighLevelSynthesis(basis_gates=["cx", "u"])
        qct = pass_(qc)
        self.assertEqual(Operator(qc), Operator(qct))

    def test_simple_circuit2(self):
        """Test HLS on a simple circuit."""
        qc = QuantumCircuit(6)
        qc.h(0)
        qc.cx(0, 1)
        qc.cx(1, 3)
        qc.h(5)
        pass_ = HighLevelSynthesis(basis_gates=["cx", "u", "h"])
        qct = pass_(qc)
        self.assertEqual(Operator(qc), Operator(qct))

    def test_circuit_with_recursive_def(self):
        """Test recursive synthesis of the definition circuit."""
        inner = QuantumCircuit(2)
        inner.cz(0, 1)
        qc = QuantumCircuit(3)
        qc.append(inner.to_gate(), [0, 2])
        pass_ = HighLevelSynthesis(basis_gates=["cx", "u"])
        qct = pass_(qc)
        self.assertEqual(Operator(qc), Operator(qct))

    def test_circuit_with_recursive_def2(self):
        """Test recursive synthesis of the definition circuit."""
        inner1 = QuantumCircuit(2)
        inner1.cz(0, 1)
        qc = QuantumCircuit(4)
        qc.append(inner1.to_instruction(), [2, 3])
        pass_ = HighLevelSynthesis(basis_gates=["cz", "cx", "u"])
        qct = pass_(qc)
        self.assertEqual(Operator(qc), Operator(qct))

    def test_circuit_with_recursive_def3(self):
        """Test recursive synthesis of the definition circuit."""
        inner2 = QuantumCircuit(2)
        inner2.h(0)
        inner2.cx(0, 1)

        inner1 = QuantumCircuit(4)
        inner1.cz(0, 1)
        inner1.append(inner2.to_instruction(), [0, 2])

        qc = QuantumCircuit(6)
        qc.h(1)
        qc.h(2)
        qc.cz(1, 2)
        qc.append(inner1.to_instruction(), [2, 0, 4, 3])
        qc.h(2)
        pass_ = HighLevelSynthesis(basis_gates=["h", "z", "cx", "u"])
        qct = pass_(qc)
        self.assertEqual(Operator(qc), Operator(qct))

    def test_circuit_with_mcx(self):
        """Test synthesis with plugins."""
        qc = QuantumCircuit(10)
        qc.mcx([3, 4, 5, 6, 7], 2)
        basis_gates = ["u", "cx"]
        qct = HighLevelSynthesis(basis_gates=basis_gates)(qc)
        self.assertEqual(Statevector(qc), Statevector(qct))

    def test_circuit_with_mcx_def(self):
        """Test synthesis where the plugin is called within the recursive call
        on the definition."""
        circuit = QuantumCircuit(6)
        circuit.mcx([0, 1, 2, 3, 4], 5)
        custom_gate = circuit.to_gate()
        qc = QuantumCircuit(10)
        qc.append(custom_gate, [3, 4, 5, 6, 7, 2])
        basis_gates = ["u", "cx"]
        qct = HighLevelSynthesis(basis_gates=basis_gates)(qc)
        self.assertEqual(Statevector(qc), Statevector(qct))

    def test_circuit_with_mcx_def_rec(self):
        """Test synthesis where the plugin is called within the recursive call
        on the definition."""
        inner2 = QuantumCircuit(6)
        inner2.mcx([0, 1, 2, 3, 4], 5)
        inner1 = QuantumCircuit(7)
        inner1.append(inner2.to_gate(), [1, 2, 3, 4, 5, 6])
        qc = QuantumCircuit(10)
        qc.append(inner1.to_gate(), [2, 3, 4, 5, 6, 7, 8])
        pass_ = HighLevelSynthesis(basis_gates=["h", "z", "cx", "u"])
        qct = pass_(qc)
        self.assertEqual(Statevector(qc), Statevector(qct))

    def test_annotated_gate(self):
        """Test synthesis with annotated gate."""
        qc = QuantumCircuit(10)
        qc.x(1)
        qc.cz(1, 2)
        qc.append(SGate().control(3, annotated=True), [0, 1, 8, 9])
        pass_ = HighLevelSynthesis(basis_gates=["h", "z", "cx", "u"])
        qct = pass_(qc)
        self.assertEqual(Operator(qc), Operator(qct))

    def test_annotated_circuit(self):
        """Test synthesis with annotated custom gate."""
        circ = QuantumCircuit(2)
        circ.h(0)
        circ.cy(0, 1)
        qc = QuantumCircuit(10)
        qc.x(1)
        qc.cz(1, 2)
        qc.append(circ.to_gate().control(3, annotated=True), [2, 0, 3, 7, 8])
        pass_ = HighLevelSynthesis(basis_gates=["h", "z", "cx", "u"])
        qct = pass_(qc)
        self.assertEqual(Statevector(qc), Statevector(qct))

    def test_annotated_circuit_with_phase(self):
        """Test controlled-annotated circuits with global phase."""
        inner = QuantumCircuit(2)
        inner.global_phase = 1
        inner.h(0)
        inner.cx(0, 1)
        gate = inner.to_gate()

        qc1 = QuantumCircuit(3)
        qc1.append(gate.control(annotated=False), [0, 1, 2])
        qct1 = HighLevelSynthesis(basis_gates=["cx", "u"])(qc1)

        qc2 = QuantumCircuit(3)
        qc2.append(gate.control(annotated=True), [0, 1, 2])
        qct2 = HighLevelSynthesis(basis_gates=["cx", "u"])(qc2)

        self.assertEqual(Operator(qc1), Operator(qc2))
        self.assertEqual(Operator(qct1), Operator(qct2))

    def test_annotated_rec(self):
        """Test synthesis with annotated custom gates and recursion."""
        inner2 = QuantumCircuit(2)
        inner2.h(0)
        inner2.cy(0, 1)
        inner1 = QuantumCircuit(5)
        inner1.h(1)
        inner1.append(inner2.to_gate().control(2, annotated=True), [1, 2, 3, 4])
        qc = QuantumCircuit(10)
        qc.x(1)
        qc.cz(1, 2)
        qc.append(inner1.to_gate().control(3, annotated=True), [9, 8, 7, 6, 5, 4, 3, 2])
        pass_ = HighLevelSynthesis(basis_gates=["h", "z", "cx", "u"])
        qct = pass_(qc)
        self.assertEqual(Statevector(qc), Statevector(qct))

    def test_annotated_with_empty_modifiers(self):
        """Test synthesis of an annotated gate with an empty list of modifiers."""
        annotated_gate = AnnotatedOperation(SwapGate(), [])
        circuit = QuantumCircuit(2)
        circuit.h(0)
        circuit.append(annotated_gate, [0, 1])

        transpiled_circuit = HighLevelSynthesis()(circuit)
        expected_circuit = QuantumCircuit(2)
        expected_circuit.h(0)
        expected_circuit.swap(0, 1)

        self.assertEqual(transpiled_circuit, expected_circuit)

    def test_annotated_rec_with_control_states(self):
        """Test that control states are combined correctly."""
        # qc1 contains h.control('10').control('111')
        inner2 = QuantumCircuit(1)
        inner2.h(0)
        inner1 = QuantumCircuit(3)
        inner1.append(inner2.to_gate().control(2, ctrl_state=2, annotated=True), [0, 1, 2])
        qc1 = QuantumCircuit(6)
        qc1.append(inner1.to_gate().control(3, annotated=True, ctrl_state=7), [0, 1, 2, 3, 4, 5])

        # qc2 contains h.control('10111')
        qc2 = QuantumCircuit(6)
        qc2.append(inner2.to_gate().control(5, annotated=True, ctrl_state=23), [0, 1, 2, 3, 4, 5])

        pass_ = HighLevelSynthesis(basis_gates=["h", "z", "cx", "u"], qubits_initially_zero=False)
        qct1 = pass_(qc1)
        qct2 = pass_(qc2)

        self.assertEqual(Operator(qct1), Operator(qct2))


class TestUnrollerCompatability(QiskitTestCase):
    """Tests backward compatibility with the UnrollCustomDefinitions pass.

    Duplicate of TestUnrollerCompatability from test.python.transpiler.test_basis_translator,
    with UnrollCustomDefinitions replaced by HighLevelSynthesis.
    """

    def test_basic_unroll(self):
        """Test decompose a single H into u2."""
        qr = QuantumRegister(1, "qr")
        circuit = QuantumCircuit(qr)
        circuit.h(qr[0])
        dag = circuit_to_dag(circuit)
        pass_ = HighLevelSynthesis(equivalence_library=std_eqlib, basis_gates=["u2"])
        dag = pass_.run(dag)
        pass_ = BasisTranslator(std_eqlib, ["u2"])
        unrolled_dag = pass_.run(dag)
        op_nodes = unrolled_dag.op_nodes()
        self.assertEqual(len(op_nodes), 1)
        self.assertEqual(op_nodes[0].name, "u2")

    def test_unroll_toffoli(self):
        """Test unroll toffoli on multi regs to h, t, tdg, cx."""
        qr1 = QuantumRegister(2, "qr1")
        qr2 = QuantumRegister(1, "qr2")
        circuit = QuantumCircuit(qr1, qr2)
        circuit.ccx(qr1[0], qr1[1], qr2[0])
        dag = circuit_to_dag(circuit)
        pass_ = HighLevelSynthesis(
            equivalence_library=std_eqlib, basis_gates=["h", "t", "tdg", "cx"]
        )
        dag = pass_.run(dag)
        pass_ = BasisTranslator(std_eqlib, ["h", "t", "tdg", "cx"])
        unrolled_dag = pass_.run(dag)
        op_nodes = unrolled_dag.op_nodes()
        self.assertEqual(len(op_nodes), 15)
        for node in op_nodes:
            self.assertIn(node.name, ["h", "t", "tdg", "cx"])

    def test_basic_unroll_min_qubits(self):
        """Test decompose a single H into u2."""
        qr = QuantumRegister(1, "qr")
        circuit = QuantumCircuit(qr)
        circuit.h(qr[0])
        dag = circuit_to_dag(circuit)
        pass_ = HighLevelSynthesis(equivalence_library=std_eqlib, basis_gates=["u2"], min_qubits=3)
        dag = pass_.run(dag)
        pass_ = BasisTranslator(std_eqlib, ["u2"], min_qubits=3)
        unrolled_dag = pass_.run(dag)
        op_nodes = unrolled_dag.op_nodes()
        self.assertEqual(len(op_nodes), 1)
        self.assertEqual(op_nodes[0].name, "h")

    def test_unroll_toffoli_min_qubits(self):
        """Test unroll toffoli on multi regs to h, t, tdg, cx."""
        qr1 = QuantumRegister(2, "qr1")
        qr2 = QuantumRegister(1, "qr2")
        circuit = QuantumCircuit(qr1, qr2)
        circuit.ccx(qr1[0], qr1[1], qr2[0])
        circuit.sx(qr1[0])
        dag = circuit_to_dag(circuit)
        pass_ = HighLevelSynthesis(
            equivalence_library=std_eqlib, basis_gates=["h", "t", "tdg", "cx"], min_qubits=3
        )
        dag = pass_.run(dag)
        pass_ = BasisTranslator(std_eqlib, ["h", "t", "tdg", "cx"], min_qubits=3)
        unrolled_dag = pass_.run(dag)
        op_nodes = unrolled_dag.op_nodes()
        self.assertEqual(len(op_nodes), 16)
        for node in op_nodes:
            self.assertIn(node.name, ["h", "t", "tdg", "cx", "sx"])

    def test_unroll_no_basis(self):
        """Test when a given gate has no decompositions."""
        qr = QuantumRegister(1, "qr")
        cr = ClassicalRegister(1, "cr")
        circuit = QuantumCircuit(qr, cr)
        circuit.h(qr)
        dag = circuit_to_dag(circuit)
        pass_ = HighLevelSynthesis(equivalence_library=std_eqlib, basis_gates=[])
        dag = pass_.run(dag)

        pass_ = BasisTranslator(std_eqlib, [])

        with self.assertRaises(QiskitError):
            pass_.run(dag)

    def test_unroll_all_instructions(self):
        """Test unrolling a circuit containing all standard instructions."""

        qr = QuantumRegister(3, "qr")
        cr = ClassicalRegister(3, "cr")
        circuit = QuantumCircuit(qr, cr)
        circuit.crx(0.5, qr[1], qr[2])
        circuit.cry(0.5, qr[1], qr[2])
        circuit.ccx(qr[0], qr[1], qr[2])
        circuit.ch(qr[0], qr[2])
        circuit.crz(0.5, qr[1], qr[2])
        circuit.cswap(qr[1], qr[0], qr[2])
        circuit.append(CU1Gate(0.1), [qr[0], qr[2]])
        circuit.append(CU3Gate(0.2, 0.1, 0.0), [qr[1], qr[2]])
        circuit.cx(qr[1], qr[0])
        circuit.cy(qr[1], qr[2])
        circuit.cz(qr[2], qr[0])
        circuit.h(qr[1])
        circuit.rx(0.1, qr[0])
        circuit.ry(0.2, qr[1])
        circuit.rz(0.3, qr[2])
        circuit.rzz(0.6, qr[1], qr[0])
        circuit.s(qr[0])
        circuit.sdg(qr[1])
        circuit.swap(qr[1], qr[2])
        circuit.t(qr[2])
        circuit.tdg(qr[0])
        circuit.append(U1Gate(0.1), [qr[1]])
        circuit.append(U2Gate(0.2, -0.1), [qr[0]])
        circuit.append(U3Gate(0.3, 0.0, -0.1), [qr[2]])
        circuit.x(qr[2])
        circuit.y(qr[1])
        circuit.z(qr[0])
        # circuit.snapshot('0')
        # circuit.measure(qr, cr)
        dag = circuit_to_dag(circuit)
        pass_ = HighLevelSynthesis(equivalence_library=std_eqlib, basis_gates=["u3", "cx", "id"])
        dag = pass_.run(dag)

        pass_ = BasisTranslator(std_eqlib, ["u3", "cx", "id"])
        unrolled_dag = pass_.run(dag)

        ref_circuit = QuantumCircuit(qr, cr)
        ref_circuit.append(U3Gate(0, 0, np.pi / 2), [qr[2]])
        ref_circuit.cx(qr[1], qr[2])
        ref_circuit.append(U3Gate(-0.25, 0, 0), [qr[2]])
        ref_circuit.cx(qr[1], qr[2])
        ref_circuit.append(U3Gate(0.25, -np.pi / 2, 0), [qr[2]])
        ref_circuit.append(U3Gate(0.25, 0, 0), [qr[2]])
        ref_circuit.cx(qr[1], qr[2])
        ref_circuit.append(U3Gate(-0.25, 0, 0), [qr[2]])
        ref_circuit.cx(qr[1], qr[2])
        ref_circuit.append(U3Gate(np.pi / 2, 0, np.pi), [qr[2]])
        ref_circuit.cx(qr[1], qr[2])
        ref_circuit.append(U3Gate(0, 0, -np.pi / 4), [qr[2]])
        ref_circuit.cx(qr[0], qr[2])
        ref_circuit.append(U3Gate(0, 0, np.pi / 4), [qr[2]])
        ref_circuit.cx(qr[1], qr[2])
        ref_circuit.append(U3Gate(0, 0, np.pi / 4), [qr[1]])
        ref_circuit.append(U3Gate(0, 0, -np.pi / 4), [qr[2]])
        ref_circuit.cx(qr[0], qr[2])
        ref_circuit.cx(qr[0], qr[1])
        ref_circuit.append(U3Gate(0, 0, np.pi / 4), [qr[0]])
        ref_circuit.append(U3Gate(0, 0, -np.pi / 4), [qr[1]])
        ref_circuit.cx(qr[0], qr[1])
        ref_circuit.append(U3Gate(0, 0, np.pi / 4), [qr[2]])
        ref_circuit.append(U3Gate(np.pi / 2, 0, np.pi), [qr[2]])
        ref_circuit.append(U3Gate(0, 0, np.pi / 2), [qr[2]])
        ref_circuit.append(U3Gate(np.pi / 2, 0, np.pi), [qr[2]])
        ref_circuit.append(U3Gate(0, 0, np.pi / 4), [qr[2]])
        ref_circuit.cx(qr[0], qr[2])
        ref_circuit.append(U3Gate(0, 0, -np.pi / 4), [qr[2]])
        ref_circuit.append(U3Gate(np.pi / 2, 0, np.pi), [qr[2]])
        ref_circuit.append(U3Gate(0, 0, -np.pi / 2), [qr[2]])
        ref_circuit.append(U3Gate(0, 0, 0.25), [qr[2]])
        ref_circuit.cx(qr[1], qr[2])
        ref_circuit.append(U3Gate(0, 0, -0.25), [qr[2]])
        ref_circuit.cx(qr[1], qr[2])
        ref_circuit.cx(qr[2], qr[0])
        ref_circuit.append(U3Gate(np.pi / 2, 0, np.pi), [qr[2]])
        ref_circuit.cx(qr[0], qr[2])
        ref_circuit.append(U3Gate(0, 0, -np.pi / 4), [qr[2]])
        ref_circuit.cx(qr[1], qr[2])
        ref_circuit.append(U3Gate(0, 0, np.pi / 4), [qr[2]])
        ref_circuit.cx(qr[0], qr[2])
        ref_circuit.append(U3Gate(0, 0, np.pi / 4), [qr[0]])
        ref_circuit.append(U3Gate(0, 0, -np.pi / 4), [qr[2]])
        ref_circuit.cx(qr[1], qr[2])
        ref_circuit.cx(qr[1], qr[0])
        ref_circuit.append(U3Gate(0, 0, -np.pi / 4), [qr[0]])
        ref_circuit.append(U3Gate(0, 0, np.pi / 4), [qr[1]])
        ref_circuit.cx(qr[1], qr[0])
        ref_circuit.append(U3Gate(0, 0, 0.05), [qr[1]])
        ref_circuit.append(U3Gate(0, 0, np.pi / 4), [qr[2]])
        ref_circuit.append(U3Gate(np.pi / 2, 0, np.pi), [qr[2]])
        ref_circuit.cx(qr[2], qr[0])
        ref_circuit.append(U3Gate(0, 0, 0.05), [qr[0]])
        ref_circuit.cx(qr[0], qr[2])
        ref_circuit.append(U3Gate(0, 0, -0.05), [qr[2]])
        ref_circuit.cx(qr[0], qr[2])
        ref_circuit.append(U3Gate(0, 0, 0.05), [qr[2]])
        ref_circuit.append(U3Gate(0, 0, -0.05), [qr[2]])
        ref_circuit.cx(qr[1], qr[2])
        ref_circuit.append(U3Gate(-0.1, 0, -0.05), [qr[2]])
        ref_circuit.cx(qr[1], qr[2])
        ref_circuit.cx(qr[1], qr[0])
        ref_circuit.append(U3Gate(np.pi / 2, 0, np.pi), [qr[0]])
        ref_circuit.append(U3Gate(0.1, 0.1, 0), [qr[2]])
        ref_circuit.append(U3Gate(0, 0, -np.pi / 2), [qr[2]])
        ref_circuit.cx(qr[1], qr[2])
        ref_circuit.append(U3Gate(np.pi / 2, 0, np.pi), [qr[1]])
        ref_circuit.append(U3Gate(0.2, 0, 0), [qr[1]])
        ref_circuit.append(U3Gate(0, 0, np.pi / 2), [qr[2]])
        ref_circuit.cx(qr[2], qr[0])
        ref_circuit.append(U3Gate(np.pi / 2, 0, np.pi), [qr[0]])
        ref_circuit.append(U3Gate(0.1, -np.pi / 2, np.pi / 2), [qr[0]])
        ref_circuit.cx(qr[1], qr[0])
        ref_circuit.append(U3Gate(0, 0, 0.6), [qr[0]])
        ref_circuit.cx(qr[1], qr[0])
        ref_circuit.append(U3Gate(0, 0, np.pi / 2), [qr[0]])
        ref_circuit.append(U3Gate(0, 0, -np.pi / 4), [qr[0]])
        ref_circuit.append(U3Gate(np.pi / 2, 0.2, -0.1), [qr[0]])
        ref_circuit.append(U3Gate(0, 0, np.pi), [qr[0]])
        ref_circuit.append(U3Gate(0, 0, -np.pi / 2), [qr[1]])
        ref_circuit.append(U3Gate(0, 0, 0.3), [qr[2]])
        ref_circuit.cx(qr[1], qr[2])
        ref_circuit.cx(qr[2], qr[1])
        ref_circuit.cx(qr[1], qr[2])
        ref_circuit.append(U3Gate(0, 0, 0.1), [qr[1]])
        ref_circuit.append(U3Gate(np.pi, np.pi / 2, np.pi / 2), [qr[1]])
        ref_circuit.append(U3Gate(0, 0, np.pi / 4), [qr[2]])
        ref_circuit.append(U3Gate(0.3, 0.0, -0.1), [qr[2]])
        ref_circuit.append(U3Gate(np.pi, 0, np.pi), [qr[2]])
        # ref_circuit.snapshot('0')
        # ref_circuit.measure(qr, cr)
        # ref_dag = circuit_to_dag(ref_circuit)

        self.assertTrue(Operator(dag_to_circuit(unrolled_dag)).equiv(ref_circuit))

    def test_simple_unroll_parameterized_without_expressions(self):
        """Verify unrolling parameterized gates without expressions."""
        qr = QuantumRegister(1)
        qc = QuantumCircuit(qr)

        theta = Parameter("theta")

        qc.rz(theta, qr[0])
        dag = circuit_to_dag(qc)

        pass_ = HighLevelSynthesis(equivalence_library=std_eqlib, basis_gates=["u1", "cx"])
        dag = pass_.run(dag)

        unrolled_dag = BasisTranslator(std_eqlib, ["u1", "cx"]).run(dag)

        expected = QuantumCircuit(qr, global_phase=-theta / 2)
        expected.append(U1Gate(theta), [qr[0]])

        self.assertEqual(circuit_to_dag(expected), unrolled_dag)

    def test_simple_unroll_parameterized_with_expressions(self):
        """Verify unrolling parameterized gates with expressions."""
        qr = QuantumRegister(1)
        qc = QuantumCircuit(qr)

        theta = Parameter("theta")
        phi = Parameter("phi")
        sum_ = theta + phi

        qc.rz(sum_, qr[0])
        dag = circuit_to_dag(qc)
        pass_ = HighLevelSynthesis(equivalence_library=std_eqlib, basis_gates=["p", "cx"])
        dag = pass_.run(dag)

        unrolled_dag = BasisTranslator(std_eqlib, ["p", "cx"]).run(dag)

        expected = QuantumCircuit(qr, global_phase=-sum_ / 2)
        expected.p(sum_, qr[0])

        self.assertEqual(circuit_to_dag(expected), unrolled_dag)

    def test_definition_unroll_parameterized(self):
        """Verify that unrolling complex gates with parameters does not raise."""
        qr = QuantumRegister(2)
        qc = QuantumCircuit(qr)

        theta = Parameter("theta")

        qc.cp(theta, qr[1], qr[0])
        qc.cp(theta * theta, qr[0], qr[1])
        dag = circuit_to_dag(qc)
        pass_ = HighLevelSynthesis(equivalence_library=std_eqlib, basis_gates=["p", "cx"])
        dag = pass_.run(dag)

        out_dag = BasisTranslator(std_eqlib, ["p", "cx"]).run(dag)

        self.assertEqual(out_dag.count_ops(), {"p": 6, "cx": 4})

    def test_unrolling_parameterized_composite_gates(self):
        """Verify unrolling circuits with parameterized composite gates."""
        mock_sel = EquivalenceLibrary(base=std_eqlib)

        qr1 = QuantumRegister(2)
        subqc = QuantumCircuit(qr1)

        theta = Parameter("theta")

        subqc.rz(theta, qr1[0])
        subqc.cx(qr1[0], qr1[1])
        subqc.rz(theta, qr1[1])

        # Expanding across register with shared parameter
        qr2 = QuantumRegister(4)
        qc = QuantumCircuit(qr2)

        sub_instr = circuit_to_instruction(subqc, equivalence_library=mock_sel)
        qc.append(sub_instr, [qr2[0], qr2[1]])
        qc.append(sub_instr, [qr2[2], qr2[3]])

        dag = circuit_to_dag(qc)
        pass_ = HighLevelSynthesis(equivalence_library=mock_sel, basis_gates=["p", "cx"])
        dag = pass_.run(dag)

        out_dag = BasisTranslator(mock_sel, ["p", "cx"]).run(dag)

        # Pick up -1 * theta / 2 global phase four twice (once for each RZ -> P
        # in each of the two sub_instr instructions).
        expected = QuantumCircuit(qr2, global_phase=-1 * 4 * theta / 2.0)
        expected.p(theta, qr2[0])
        expected.p(theta, qr2[2])
        expected.cx(qr2[0], qr2[1])
        expected.cx(qr2[2], qr2[3])
        expected.p(theta, qr2[1])
        expected.p(theta, qr2[3])

        self.assertEqual(circuit_to_dag(expected), out_dag)

        # Expanding across register with shared parameter
        qc = QuantumCircuit(qr2)

        phi = Parameter("phi")
        gamma = Parameter("gamma")

        sub_instr = circuit_to_instruction(subqc, {theta: phi}, mock_sel)
        qc.append(sub_instr, [qr2[0], qr2[1]])
        sub_instr = circuit_to_instruction(subqc, {theta: gamma}, mock_sel)
        qc.append(sub_instr, [qr2[2], qr2[3]])

        dag = circuit_to_dag(qc)
        pass_ = HighLevelSynthesis(equivalence_library=mock_sel, basis_gates=["p", "cx"])
        dag = pass_.run(dag)

        out_dag = BasisTranslator(mock_sel, ["p", "cx"]).run(dag)

        expected = QuantumCircuit(qr2, global_phase=-1 * (2 * phi + 2 * gamma) / 2.0)
        expected.p(phi, qr2[0])
        expected.p(gamma, qr2[2])
        expected.cx(qr2[0], qr2[1])
        expected.cx(qr2[2], qr2[3])
        expected.p(phi, qr2[1])
        expected.p(gamma, qr2[3])

        self.assertEqual(circuit_to_dag(expected), out_dag)

    def test_unroll_with_clbit(self):
        """Test unrolling a custom definition that has qubits and clbits."""
        block = QuantumCircuit(1, 1)
        block.h(0)
        block.measure(0, 0)

        circuit = QuantumCircuit(1, 1)
        circuit.append(block.to_instruction(), [0], [0])

        hls = HighLevelSynthesis(basis_gates=["h", "measure"])
        out = hls(circuit)

        self.assertEqual(block, out)

    def test_unroll_with_clbit_mapping(self):
        """Test unrolling a custom definition that has qubits and clbits
        that require mapping to the global clbits.
        Regression test for: https://github.com/Qiskit/qiskit/issues/14569
        """
        block = QuantumCircuit(2, 2)
        block.h(0)
        block.measure([0, 1], [0, 1])

        circuit = QuantumCircuit(6, 6)
        circuit.append(block.to_instruction(), [0, 1], [0, 1])
        circuit.append(block.to_instruction(), [2, 3], [3, 2])
        circuit.append(block.to_instruction(), [4, 5], [4, 5])

        hls = HighLevelSynthesis(basis_gates=["h", "measure"])
        out = hls(circuit)

        self.assertEqual(
            (out.find_bit(out.data[3].qubits[0]).index, out.find_bit(out.data[3].clbits[0]).index),
            (0, 0),
        )
        self.assertEqual(
            (out.find_bit(out.data[4].qubits[0]).index, out.find_bit(out.data[4].clbits[0]).index),
            (1, 1),
        )
        self.assertEqual(
            (out.find_bit(out.data[5].qubits[0]).index, out.find_bit(out.data[5].clbits[0]).index),
            (3, 2),
        )
        self.assertEqual(
            (out.find_bit(out.data[6].qubits[0]).index, out.find_bit(out.data[6].clbits[0]).index),
            (2, 3),
        )
        self.assertEqual(
            (out.find_bit(out.data[7].qubits[0]).index, out.find_bit(out.data[7].clbits[0]).index),
            (4, 4),
        )
        self.assertEqual(
            (out.find_bit(out.data[8].qubits[0]).index, out.find_bit(out.data[8].clbits[0]).index),
            (5, 5),
        )


class TestGate(Gate):
    """Mock one qubit zero param gate."""

    def __init__(self):
        super().__init__("tg", 1, [])


class TestCompositeGate(Gate):
    """Mock one qubit zero param gate."""

    def __init__(self):
        super().__init__("tcg", 1, [])


class TestUnrollCustomDefinitionsCompatibility(QiskitTestCase):
    """Tests backward compatibility with the UnrollCustomDefinitions pass.

    Duplicate of TestUnrollCustomDefinitions from test.python.transpiler.test_unroll_custom_definitions,
    with UnrollCustomDefinitions replaced by HighLevelSynthesis.
    """

    def test_dont_unroll_a_gate_in_eq_lib(self):
        """Verify we don't unroll a gate found in equivalence_library."""
        eq_lib = EquivalenceLibrary()

        gate = TestGate()
        equiv = QuantumCircuit(1)
        equiv.h(0)

        eq_lib.add_equivalence(gate, equiv)

        qc = QuantumCircuit(1)
        qc.append(gate, [0])

        dag = circuit_to_dag(qc)
        out = HighLevelSynthesis(equivalence_library=eq_lib, basis_gates=["u3", "cx"]).run(dag)

        expected = qc.copy()
        expected_dag = circuit_to_dag(expected)

        self.assertEqual(out, expected_dag)

    def test_dont_unroll_a_gate_in_basis_gates(self):
        """Verify we don't unroll a gate in basis_gates."""
        eq_lib = EquivalenceLibrary()

        gate = TestGate()
        qc = QuantumCircuit(1)
        qc.append(gate, [0])

        dag = circuit_to_dag(qc)
        out = HighLevelSynthesis(equivalence_library=eq_lib, basis_gates=["u3", "cx", "tg"]).run(
            dag
        )

        expected = qc.copy()
        expected_dag = circuit_to_dag(expected)

        self.assertEqual(out, expected_dag)

    def test_raise_for_opaque_not_in_eq_lib(self):
        """Verify we raise for an opaque gate not in basis_gates or eq_lib."""
        eq_lib = EquivalenceLibrary()

        gate = TestGate()
        qc = QuantumCircuit(1)
        qc.append(gate, [0])

        dag = circuit_to_dag(qc)
        with self.assertRaisesRegex(QiskitError, "unable to synthesize"):
            HighLevelSynthesis(equivalence_library=eq_lib, basis_gates=["u3", "cx"]).run(dag)

    def test_unroll_gate_until_reach_basis_gates(self):
        """Verify we unroll gates until we hit basis_gates."""
        eq_lib = EquivalenceLibrary()

        gate = TestCompositeGate()
        q = QuantumRegister(1, "q")
        gate.definition = QuantumCircuit(q)
        gate.definition.append(TestGate(), [q[0]], [])

        qc = QuantumCircuit(q)
        qc.append(gate, [0])

        dag = circuit_to_dag(qc)
        out = HighLevelSynthesis(equivalence_library=eq_lib, basis_gates=["u3", "cx", "tg"]).run(
            dag
        )

        expected = QuantumCircuit(1)
        expected.append(TestGate(), [0])
        expected_dag = circuit_to_dag(expected)

        self.assertEqual(out, expected_dag)

    def test_unroll_twice_until_we_get_to_eqlib(self):
        """Verify we unroll gates until we hit basis_gates."""
        eq_lib = EquivalenceLibrary()

        base_gate = TestGate()
        equiv = QuantumCircuit(1)
        equiv.h(0)

        eq_lib.add_equivalence(base_gate, equiv)

        gate = TestCompositeGate()

        q = QuantumRegister(1, "q")
        gate.definition = QuantumCircuit(q)
        gate.definition.append(TestGate(), [q[0]], [])

        qc = QuantumCircuit(1)
        qc.append(gate, [0])

        dag = circuit_to_dag(qc)
        out = HighLevelSynthesis(equivalence_library=eq_lib, basis_gates=["u3", "cx"]).run(dag)

        expected = QuantumCircuit(1)
        expected.append(TestGate(), [0])
        expected_dag = circuit_to_dag(expected)

        self.assertEqual(out, expected_dag)

    def test_if_else(self):
        """Test that a simple if-else unrolls correctly."""
        eq_lib = EquivalenceLibrary()

        equiv = QuantumCircuit(1)
        equiv.h(0)
        eq_lib.add_equivalence(TestGate(), equiv)

        equiv = QuantumCircuit(1)
        equiv.z(0)
        eq_lib.add_equivalence(TestCompositeGate(), equiv)

        pass_ = HighLevelSynthesis(equivalence_library=eq_lib, basis_gates=["h", "z", "cx"])

        true_body = QuantumCircuit(1)
        true_body.h(0)
        true_body.append(TestGate(), [0])
        false_body = QuantumCircuit(1)
        false_body.append(TestCompositeGate(), [0])

        test = QuantumCircuit(1, 1)
        test.h(0)
        test.measure(0, 0)
        test.if_else((0, True), true_body, false_body, [0], [])

        expected = QuantumCircuit(1, 1)
        expected.h(0)
        expected.measure(0, 0)
        expected.if_else((0, True), pass_(true_body), pass_(false_body), [0], [])

        self.assertEqual(pass_(test), expected)

    def test_nested_control_flow(self):
        """Test that the unroller recurses into nested control flow."""
        eq_lib = EquivalenceLibrary()
        base_gate = TestGate()
        equiv = QuantumCircuit(1)
        equiv.h(0)
        eq_lib.add_equivalence(base_gate, equiv)
        base_gate = TestCompositeGate()
        equiv = QuantumCircuit(1)
        equiv.z(0)
        eq_lib.add_equivalence(base_gate, equiv)

        pass_ = HighLevelSynthesis(equivalence_library=eq_lib, basis_gates=["h", "z", "cx"])

        qubit = Qubit()
        clbit = Clbit()

        for_body = QuantumCircuit(1)
        for_body.append(TestGate(), [0], [])

        while_body = QuantumCircuit(1)
        while_body.append(TestCompositeGate(), [0], [])

        true_body = QuantumCircuit([qubit, clbit])
        true_body.while_loop((clbit, True), while_body, [0], [])

        test = QuantumCircuit([qubit, clbit])
        test.for_loop(range(2), None, for_body, [0], [])
        test.if_else((clbit, True), true_body, None, [0], [0])

        expected_if_body = QuantumCircuit([qubit, clbit])
        expected_if_body.while_loop((clbit, True), pass_(while_body), [0], [])
        expected = QuantumCircuit([qubit, clbit])
        expected.for_loop(range(2), None, pass_(for_body), [0], [])
        expected.if_else(range(2), pass_(expected_if_body), None, [0], [0])

        self.assertEqual(pass_(test), expected)

    def test_dont_unroll_a_gate_in_basis_gates_with_target(self):
        """Verify we don't unroll a gate in basis_gates."""
        eq_lib = EquivalenceLibrary()

        gate = TestGate()
        qc = QuantumCircuit(1)
        qc.append(gate, [0])

        dag = circuit_to_dag(qc)
        target = Target(num_qubits=1)
        target.add_instruction(U3Gate(Parameter("a"), Parameter("b"), Parameter("c")))
        target.add_instruction(CXGate())
        target.add_instruction(TestGate())

        out = HighLevelSynthesis(equivalence_library=eq_lib, target=target).run(dag)

        expected = qc.copy()
        expected_dag = circuit_to_dag(expected)

        self.assertEqual(out, expected_dag)

    def test_raise_for_opaque_not_in_eq_lib_target_with_target(self):
        """Verify we raise for an opaque gate not in basis_gates or eq_lib."""
        eq_lib = EquivalenceLibrary()

        gate = TestGate()
        qc = QuantumCircuit(1)
        qc.append(gate, [0])
        target = Target(num_qubits=1)
        target.add_instruction(U3Gate(Parameter("a"), Parameter("b"), Parameter("c")))
        target.add_instruction(CXGate())

        dag = circuit_to_dag(qc)
        with self.assertRaisesRegex(QiskitError, "unable to synthesize"):
            HighLevelSynthesis(equivalence_library=eq_lib, target=target).run(dag)

    def test_unroll_gate_until_reach_basis_gates_with_target(self):
        """Verify we unroll gates until we hit basis_gates."""
        eq_lib = EquivalenceLibrary()

        gate = TestCompositeGate()
        q = QuantumRegister(1, "q")
        gate.definition = QuantumCircuit(q)
        gate.definition.append(TestGate(), [q[0]], [])

        qc = QuantumCircuit(q)
        qc.append(gate, [0])

        target = Target(num_qubits=1)
        target.add_instruction(U3Gate(Parameter("a"), Parameter("b"), Parameter("c")))
        target.add_instruction(CXGate())
        target.add_instruction(TestGate())

        dag = circuit_to_dag(qc)
        out = HighLevelSynthesis(equivalence_library=eq_lib, target=target).run(dag)

        expected = QuantumCircuit(1)
        expected.append(TestGate(), [0])
        expected_dag = circuit_to_dag(expected)

        self.assertEqual(out, expected_dag)

    def test_unroll_twice_until_we_get_to_eqlib_with_target(self):
        """Verify we unroll gates until we hit basis_gates."""
        eq_lib = EquivalenceLibrary()

        base_gate = TestGate()
        equiv = QuantumCircuit(1)
        equiv.h(0)

        eq_lib.add_equivalence(base_gate, equiv)

        gate = TestCompositeGate()

        q = QuantumRegister(1, "q")
        gate.definition = QuantumCircuit(q)
        gate.definition.append(TestGate(), [q[0]], [])

        qc = QuantumCircuit(1)
        qc.append(gate, [0])

        target = Target(num_qubits=1)
        target.add_instruction(U3Gate(Parameter("a"), Parameter("b"), Parameter("c")))
        target.add_instruction(CXGate())

        dag = circuit_to_dag(qc)
        out = HighLevelSynthesis(equivalence_library=eq_lib, target=target).run(dag)

        expected = QuantumCircuit(1)
        expected.append(TestGate(), [0])
        expected_dag = circuit_to_dag(expected)

        self.assertEqual(out, expected_dag)

    def test_unroll_empty_definition(self):
        """Test that a gate with no operations can be unrolled."""
        qc = QuantumCircuit(2)
        qc.append(QuantumCircuit(2).to_gate(), [0, 1], [])
        pass_ = HighLevelSynthesis(equivalence_library=EquivalenceLibrary(), basis_gates=["u"])
        expected = QuantumCircuit(2)
        self.assertEqual(pass_(qc), expected)

    def test_unroll_empty_definition_with_phase(self):
        """Test that a gate with no operations but with a global phase can be unrolled."""
        qc = QuantumCircuit(2)
        qc.append(QuantumCircuit(2, global_phase=0.5).to_gate(), [0, 1], [])
        pass_ = HighLevelSynthesis(equivalence_library=EquivalenceLibrary(), basis_gates=["u"])
        expected = QuantumCircuit(2, global_phase=0.5)
        self.assertEqual(pass_(qc), expected)

    def test_leave_store_alone_basis(self):
        """Don't attempt to synthesize `Store` instructions with basis gates."""

        pass_ = HighLevelSynthesis(equivalence_library=std_eqlib, basis_gates=["u", "cx"])

        bell = QuantumCircuit(2)
        bell.h(0)
        bell.cx(0, 1)

        a = expr.Var.new("a", types.Bool())
        b = expr.Var.new("b", types.Bool())
        qc = QuantumCircuit(2, inputs=[a])
        qc.add_var(b, a)
        qc.compose(bell, [0, 1], inplace=True)
        qc.store(b, a)

        expected = qc.copy_empty_like()
        expected.store(b, a)
        expected.compose(pass_(bell), [0, 1], inplace=True)
        expected.store(b, a)

        self.assertEqual(pass_(qc), expected)

    def test_leave_store_alone_with_target(self):
        """Don't attempt to synthesize `Store` instructions with a `Target`."""

        # Note no store.
        target = Target()
        target.add_instruction(
            UGate(Parameter("a"), Parameter("b"), Parameter("c")), {(0,): None, (1,): None}
        )
        target.add_instruction(CXGate(), {(0, 1): None, (1, 0): None})

        pass_ = HighLevelSynthesis(equivalence_library=std_eqlib, target=target)

        bell = QuantumCircuit(2)
        bell.h(0)
        bell.cx(0, 1)

        a = expr.Var.new("a", types.Bool())
        b = expr.Var.new("b", types.Bool())
        qc = QuantumCircuit(2, inputs=[a])
        qc.add_var(b, a)
        qc.compose(bell, [0, 1], inplace=True)
        qc.store(b, a)

        expected = qc.copy_empty_like()
        expected.store(b, a)
        expected.compose(pass_(bell), [0, 1], inplace=True)
        expected.store(b, a)

        self.assertEqual(pass_(qc), expected)


@ddt
class TestQFTSynthesisPlugins(QiskitTestCase):
    """Tests related to plugins for QFTGate."""

    def test_supported_names(self):
        """Test that there is a default synthesis plugin for QFTGates."""
        supported_plugin_names = high_level_synthesis_plugin_names("qft")
        self.assertIn("default", supported_plugin_names)

    @data("line", "full")
    def test_qft_plugins_qft(self, qft_plugin_name):
        """Test QFTSynthesisLine plugin for circuits with QFTGates."""
        qc = QuantumCircuit(4)
        qc.append(QFTGate(3), [0, 1, 2])
        qc.cx(1, 3)
        qc.append(QFTGate(3).inverse(), [0, 1, 2])
        hls_config = HLSConfig(qft=[qft_plugin_name])
        hls_pass = HighLevelSynthesis(hls_config=hls_config)
        qct = hls_pass(qc)
        self.assertEqual(Operator(qc), Operator(qct))

    @data("line", "full")
    def test_qft_line_plugin_annotated_qft(self, qft_plugin_name):
        """Test QFTSynthesisLine plugin for circuits with annotated QFTGates."""
        qc = QuantumCircuit(4)
        qc.append(QFTGate(3).inverse(annotated=True).control(annotated=True), [0, 1, 2, 3])
        hls_config = HLSConfig(qft=[qft_plugin_name])
        hls_pass = HighLevelSynthesis(hls_config=hls_config)
        qct = hls_pass(qc)
        self.assertEqual(Operator(qc), Operator(qct))

    @data("line", "full")
    def test_skip_non_qft(self, qft_plugin_name):
        """Test that synthesis plugins are not applied on gates that are called `qft`, yet
        that are not of type `QFTGate`.
        """
        qc = QuantumCircuit(1)
        qc2 = QuantumCircuit(1, name="qft")
        qc2.s(0)
        qc.append(qc2.to_instruction(), qc.qregs[0])
        hls_config = HLSConfig(qft=[qft_plugin_name])
        hls_pass = HighLevelSynthesis(hls_config=hls_config)
        qct = hls_pass(qc)
        # HighLevelSynthesis should replace the custom gate called "qft"
        # by the user-provided definition.
        self.assertEqual(Operator(qc2), Operator(qct))


@ddt
class TestMCXSynthesisPlugins(QiskitTestCase):
    """Tests related to plugins for MCXGate."""

    def test_supported_names(self):
        """Test that there is a default synthesis plugin for MCXGate."""
        supported_plugin_names = high_level_synthesis_plugin_names("mcx")
        self.assertIn("default", supported_plugin_names)

    def test_mcx_plugins_applicability(self):
        """Test applicability of MCX synthesis plugins for MCX gates."""
        gate = MCXGate(5)

        with self.subTest(method="n_clean_m15", num_clean_ancillas=4, num_dirty_ancillas=4):
            # should have a decomposition
            decomposition = MCXSynthesisNCleanM15().run(
                gate, num_clean_ancillas=4, num_dirty_ancillas=4
            )
            self.assertIsNotNone(decomposition)

        with self.subTest(method="n_clean_m15", num_clean_ancillas=2, num_dirty_ancillas=4):
            # should not have a decomposition
            decomposition = MCXSynthesisNCleanM15().run(
                gate, num_clean_ancillas=2, num_dirty_ancillas=4
            )
            self.assertIsNone(decomposition)

        with self.subTest(method="n_dirty_i15", num_clean_ancillas=4, num_dirty_ancillas=4):
            # should have a decomposition
            decomposition = MCXSynthesisNDirtyI15().run(
                gate, num_clean_ancillas=4, num_dirty_ancillas=4
            )
            self.assertIsNotNone(decomposition)

        with self.subTest(method="n_dirty_i15", num_clean_ancillas=2, num_dirty_ancillas=2):
            # should have a decomposition
            decomposition = MCXSynthesisNDirtyI15().run(
                gate, num_clean_ancillas=2, num_dirty_ancillas=2
            )
            self.assertIsNotNone(decomposition)

        with self.subTest(method="n_dirty_i15", num_clean_ancillas=1, num_dirty_ancillas=1):
            # should not have a decomposition
            decomposition = MCXSynthesisNDirtyI15().run(
                gate, num_clean_ancillas=1, num_dirty_ancillas=1
            )
            self.assertIsNone(decomposition)

        with self.subTest(method="2_clean_kg24", num_clean_ancillas=2, num_dirty_ancillas=0):
            # should have a decomposition
            decomposition = MCXSynthesis2CleanKG24().run(
                gate, num_clean_ancillas=2, num_dirty_ancillas=0
            )
            self.assertIsNotNone(decomposition)

        with self.subTest(method="2_clean_kg24", num_clean_ancillas=1, num_dirty_ancillas=1):
            # should not have a decomposition
            decomposition = MCXSynthesis2CleanKG24().run(
                gate, num_clean_ancillas=1, num_dirty_ancillas=1
            )
            self.assertIsNone(decomposition)

        with self.subTest(method="2_clean_kg24", num_clean_ancillas=0, num_dirty_ancillas=0):
            # should not have a decomposition
            decomposition = MCXSynthesis2CleanKG24().run(
                gate, num_clean_ancillas=0, num_dirty_ancillas=0
            )
            self.assertIsNone(decomposition)

        with self.subTest(method="2_dirty_kg24", num_clean_ancillas=0, num_dirty_ancillas=2):
            # should have a decomposition
            decomposition = MCXSynthesis2DirtyKG24().run(
                gate, num_clean_ancillas=0, num_dirty_ancillas=2
            )
            self.assertIsNotNone(decomposition)

        with self.subTest(method="2_dirty_kg24", num_clean_ancillas=1, num_dirty_ancillas=1):
            # should have a decomposition
            decomposition = MCXSynthesis2DirtyKG24().run(
                gate, num_clean_ancillas=1, num_dirty_ancillas=1
            )
            self.assertIsNotNone(decomposition)

        with self.subTest(method="2_dirty_kg24", num_clean_ancillas=0, num_dirty_ancillas=1):
            # should not have a decomposition
            decomposition = MCXSynthesis2DirtyKG24().run(
                gate, num_clean_ancillas=0, num_dirty_ancillas=1
            )
            self.assertIsNone(decomposition)

        with self.subTest(method="2_dirty_kg24", num_clean_ancillas=0, num_dirty_ancillas=0):
            # should not have a decomposition
            decomposition = MCXSynthesis2DirtyKG24().run(
                gate, num_clean_ancillas=0, num_dirty_ancillas=0
            )
            self.assertIsNone(decomposition)

        with self.subTest(method="1_clean_kg24", num_clean_ancillas=1, num_dirty_ancillas=0):
            # should have a decomposition
            decomposition = MCXSynthesis1CleanKG24().run(
                gate, num_clean_ancillas=1, num_dirty_ancillas=0
            )
            self.assertIsNotNone(decomposition)

        with self.subTest(method="1_clean_kg24", num_clean_ancillas=0, num_dirty_ancillas=1):
            # should not have a decomposition
            decomposition = MCXSynthesis1CleanKG24().run(
                gate, num_clean_ancillas=0, num_dirty_ancillas=1
            )
            self.assertIsNone(decomposition)

        with self.subTest(method="1_dirty_kg24", num_clean_ancillas=0, num_dirty_ancillas=1):
            # should have a decomposition
            decomposition = MCXSynthesis1DirtyKG24().run(
                gate, num_clean_ancillas=0, num_dirty_ancillas=1
            )
            self.assertIsNotNone(decomposition)

        with self.subTest(method="1_dirty_kg24", num_clean_ancillas=1, num_dirty_ancillas=0):
            # should have a decomposition
            decomposition = MCXSynthesis1DirtyKG24().run(
                gate, num_clean_ancillas=1, num_dirty_ancillas=0
            )
            self.assertIsNotNone(decomposition)

        with self.subTest(method="1_dirty_kg24", num_clean_ancillas=0, num_dirty_ancillas=0):
            # should not have a decomposition
            decomposition = MCXSynthesis1DirtyKG24().run(
                gate, num_clean_ancillas=0, num_dirty_ancillas=0
            )
            self.assertIsNone(decomposition)

        with self.subTest(method="1_clean_b95", num_clean_ancillas=1, num_dirty_ancillas=0):
            # should have a decomposition
            decomposition = MCXSynthesis1CleanB95().run(
                gate, num_clean_ancillas=1, num_dirty_ancillas=0
            )
            self.assertIsNotNone(decomposition)

        with self.subTest(method="1_clean_b95", num_clean_ancillas=0, num_dirty_ancillas=1):
            # should not have a decomposition
            decomposition = MCXSynthesis1CleanB95().run(
                gate, num_clean_ancillas=0, num_dirty_ancillas=1
            )
            self.assertIsNone(decomposition)

        with self.subTest(method="noaux_v24", num_clean_ancillas=1, num_dirty_ancillas=1):
            # should have a decomposition
            decomposition = MCXSynthesisNoAuxV24().run(
                gate, num_clean_ancillas=1, num_dirty_ancillas=1
            )
            self.assertIsNotNone(decomposition)

        with self.subTest(method="noaux_hp24", num_clean_ancillas=1, num_dirty_ancillas=1):
            # should have a decomposition
            decomposition = MCXSynthesisNoAuxHP24().run(
                gate, num_clean_ancillas=1, num_dirty_ancillas=1
            )
            self.assertIsNotNone(decomposition)

        with self.subTest(method="noaux_v24", num_clean_ancillas=0, num_dirty_ancillas=0):
            # should have a decomposition
            decomposition = MCXSynthesisNoAuxV24().run(
                gate, num_clean_ancillas=0, num_dirty_ancillas=0
            )
            self.assertIsNotNone(decomposition)

        with self.subTest(method="noaux_hp24", num_clean_ancillas=0, num_dirty_ancillas=0):
            # should have a decomposition
            decomposition = MCXSynthesisNoAuxHP24().run(
                gate, num_clean_ancillas=0, num_dirty_ancillas=0
            )
            self.assertIsNotNone(decomposition)

        with self.subTest(method="gray_code", num_clean_ancillas=1, num_dirty_ancillas=1):
            # should have a decomposition
            decomposition = MCXSynthesisGrayCode().run(
                gate, num_clean_ancillas=1, num_dirty_ancillas=1
            )
            self.assertIsNotNone(decomposition)

        with self.subTest(method="gray_code", num_clean_ancillas=0, num_dirty_ancillas=0):
            # should have a decomposition
            decomposition = MCXSynthesisGrayCode().run(
                gate, num_clean_ancillas=0, num_dirty_ancillas=0
            )
            self.assertIsNotNone(decomposition)

        with self.subTest(method="default", num_clean_ancillas=1, num_dirty_ancillas=1):
            # should have a decomposition
            decomposition = MCXSynthesisDefault().run(
                gate, num_clean_ancillas=1, num_dirty_ancillas=1
            )
            self.assertIsNotNone(decomposition)

        with self.subTest(method="default", num_clean_ancillas=0, num_dirty_ancillas=0):
            # should have a decomposition
            decomposition = MCXSynthesisDefault().run(
                gate, num_clean_ancillas=0, num_dirty_ancillas=0
            )
            self.assertIsNotNone(decomposition)

    @data(
        "n_clean_m15",
        "n_dirty_i15",
        "2_clean_kg24",
        "2_dirty_kg24",
        "1_clean_kg24",
        "1_dirty_kg24",
        "1_clean_b95",
        "noaux_v24",
        "gray_code",
        "default",
    )
    def test_mcx_plugins_correctness_from_arbitrary(self, mcx_plugin_name):
        """Test that all plugins return a correct Operator when qubits are not
        initially zero."""
        qc = QuantumCircuit(6)
        qc.h(0)
        qc.cx(0, 1)
        qc.mcx(control_qubits=[0, 1, 2], target_qubit=[3])
        qc.mcx(control_qubits=[2, 3, 4, 5], target_qubit=[1])
        qc.mcx(control_qubits=[5, 4, 3, 2, 1], target_qubit=[0])
        hls_config = HLSConfig(mcx=[mcx_plugin_name])
        hls_pass = HighLevelSynthesis(hls_config=hls_config, qubits_initially_zero=False)
        qct = hls_pass(qc)
        self.assertEqual(Operator(qc), Operator(qct))

    @data(
        "n_clean_m15",
        "n_dirty_i15",
        "2_clean_kg24",
        "2_dirty_kg24",
        "1_clean_kg24",
        "1_dirty_kg24",
        "1_clean_b95",
        "noaux_v24",
        "gray_code",
        "default",
    )
    def test_mcx_plugins_correctness_from_zero(self, mcx_plugin_name):
        """Test that all plugins return a correct Statevector when qubits are
        initially zero."""
        qc = QuantumCircuit(6)
        qc.h(0)
        qc.cx(0, 1)
        qc.mcx(control_qubits=[0, 1, 2], target_qubit=[3])
        qc.mcx(control_qubits=[2, 3, 4, 5], target_qubit=[1])
        qc.mcx(control_qubits=[5, 4, 3, 2, 1], target_qubit=[0])
        hls_config = HLSConfig(mcx=[mcx_plugin_name])
        hls_pass = HighLevelSynthesis(hls_config=hls_config, qubits_initially_zero=True)
        qct = hls_pass(qc)
        self.assertEqual(Statevector(qc), Statevector(qct))

    def test_annotated_mcx(self):
        """Test synthesis of annotated MCX gates."""
        qc = QuantumCircuit(6)
        qc.h(0)
        qc.append(MCXGate(3).inverse(annotated=True).control(2, annotated=True), [0, 1, 2, 3, 4, 5])
        qct = transpile(qc, qubits_initially_zero=False)
        self.assertEqual(Operator(qc), Operator(qct))


@ddt
class TestPauliEvolutionSynthesisPlugins(QiskitTestCase):
    """Tests related to plugins for PauliEvolutionGate."""

    def test_supported_names(self):
        """Test that "default" and "rustiq" plugins do exist."""
        supported_plugin_names = high_level_synthesis_plugin_names("PauliEvolution")
        self.assertIn("default", supported_plugin_names)
        self.assertIn("rustiq", supported_plugin_names)

    @data("default", "rustiq")
    def test_correctness(self, plugin_name):
        """Test that plugins return the correct Operator."""
        op = SparsePauliOp(["XXX", "YYY", "IZZ", "XZY"], [1, 2, 3, 4])
        evo = PauliEvolutionGate(op, synthesis=LieTrotter())

        # compile via HLS
        qc = QuantumCircuit(6)
        qc.append(evo, [1, 2, 4])
        hls_config = HLSConfig(PauliEvolution=[plugin_name])
        hls_pass = HighLevelSynthesis(hls_config=hls_config)
        qct = hls_pass(qc)

        # compute reference
        ref = QuantumCircuit(6)
        ref.compose(evo.definition, [1, 2, 4], inplace=True)

        self.assertEqual(count_rotation_gates(qct), 4)
        self.assertEqual(Operator(ref), Operator(qct))

    @data("default", "rustiq")
    def test_trivial_rotations(self, plugin_name):
        """Test that plugins return the correct Operator in the presence of
        trivial (all-I) rotations.
        """
        op = SparsePauliOp(["III", "XZY", "III", "III"], [1, 2, 3, 4])
        qc = QuantumCircuit(6)
        qc.append(PauliEvolutionGate(op), [1, 2, 4])
        hls_config = HLSConfig(PauliEvolution=[plugin_name])
        hls_pass = HighLevelSynthesis(hls_config=hls_config)
        qct = hls_pass(qc)
        self.assertEqual(Operator(qc), Operator(qct))
        self.assertEqual(count_rotation_gates(qct), 1)

    def test_default_preserve_order(self):
        """Test that option preserve_order is reset."""
        op = SparsePauliOp(["IIIX", "IIXX", "IYYI", "IIZZ"], coeffs=[1, 2, 3, 4])
        qc = QuantumCircuit(6)
        qc.append(PauliEvolutionGate(op), [1, 2, 3, 4])
        with self.subTest("preserve_order_is_reset"):
            hls_config = HLSConfig(PauliEvolution=[("default", {"preserve_order": False})])
            hls_pass = HighLevelSynthesis(hls_config=hls_config)
            qct = hls_pass(qc)
            self.assertEqual(qct.depth(), 3)
            # check that preserve_order is reset and is no longer False
            hls_config = HLSConfig(PauliEvolution=[("default", {})])
            hls_pass = HighLevelSynthesis(hls_config=hls_config)
            qct = hls_pass(qc)
            self.assertEqual(qct.depth(), 4)

    def test_rustiq_upto_options(self):
        """Test non-default Rustiq options upto_phase and upto_clifford."""
        op = SparsePauliOp(["XXXX", "YYYY", "ZZZZ"], coeffs=[1, 2, 3])
        qc = QuantumCircuit(6)
        qc.append(PauliEvolutionGate(op), [1, 2, 3, 4])

        # These calls to Rustiq are deterministic.
        # On the one hand, we may need to change these tests if we switch
        # to a newer version of Rustiq that implements different heuristics.
        # On the other hand, these tests serve to show that the options
        # have the desired effect of reducing the number of CX-gates.
        with self.subTest("default_options"):
            hls_config = HLSConfig(PauliEvolution=[("rustiq", {"upto_phase": False})])
            hls_pass = HighLevelSynthesis(hls_config=hls_config)
            qct = hls_pass(qc)
            cnt_ops = qct.count_ops()
            self.assertEqual(count_rotation_gates(qct), 3)
            self.assertEqual(cnt_ops["cx"], 10)
        with self.subTest("upto_phase"):
            hls_config = HLSConfig(PauliEvolution=[("rustiq", {"upto_phase": True})])
            hls_pass = HighLevelSynthesis(hls_config=hls_config)
            qct = hls_pass(qc)
            cnt_ops = qct.count_ops()
            self.assertEqual(count_rotation_gates(qct), 3)
            self.assertEqual(cnt_ops["cx"], 9)
        with self.subTest("upto_clifford"):
            hls_config = HLSConfig(PauliEvolution=[("rustiq", {"upto_clifford": True})])
            hls_pass = HighLevelSynthesis(hls_config=hls_config)
            qct = hls_pass(qc)
            cnt_ops = qct.count_ops()
            self.assertEqual(count_rotation_gates(qct), 3)
            self.assertEqual(cnt_ops["cx"], 5)

    def test_rustiq_preserve_order(self):
        """Test non-default Rustiq option preserve_order."""
        op = SparsePauliOp(["IXX", "YYI", "IXX", "YYI", "IXX", "YYI"])
        qc = QuantumCircuit(3)
        qc.append(PauliEvolutionGate(op), [0, 1, 2])
        with self.subTest("preserve_order_is_true"):
            hls_config = HLSConfig(PauliEvolution=[("rustiq", {"preserve_order": True})])
            hls_pass = HighLevelSynthesis(hls_config=hls_config)
            qct = hls_pass(qc)
            cnt_ops = qct.count_ops()
            self.assertEqual(count_rotation_gates(qct), 6)
            self.assertEqual(cnt_ops["cx"], 16)
        with self.subTest("preserve_order_is_false"):
            hls_config = HLSConfig(PauliEvolution=[("rustiq", {"preserve_order": False})])
            hls_pass = HighLevelSynthesis(hls_config=hls_config)
            qct = hls_pass(qc)
            cnt_ops = qct.count_ops()
            self.assertEqual(count_rotation_gates(qct), 6)
            self.assertEqual(cnt_ops["cx"], 4)
        with self.subTest("preserve_order_is_reset"):
            hls_config = HLSConfig(PauliEvolution=[("rustiq", {"preserve_order": False})])
            hls_pass = HighLevelSynthesis(hls_config=hls_config)
            qct = hls_pass(qc)
            cnt_ops = qct.count_ops()
            self.assertEqual(count_rotation_gates(qct), 6)
            self.assertEqual(cnt_ops["cx"], 4)
            # check that preserve_order is reset and is no longer False
            hls_config = HLSConfig(PauliEvolution=[("rustiq", {})])
            hls_pass = HighLevelSynthesis(hls_config=hls_config)
            qct = hls_pass(qc)
            cnt_ops = qct.count_ops()
            self.assertEqual(count_rotation_gates(qct), 6)
            self.assertEqual(cnt_ops["cx"], 16)

    def test_rustiq_upto_phase(self):
        """Check that Rustiq synthesis with ``upto_phase=True`` produces a correct
        circuit up to the global phase.
        """
        # On this example Rustiq with the option "upto_phase=True" does produce a circuit
        # with a different global phase.
        op = SparsePauliOp(
            [
                "IIII",
                "XXII",
                "XIXI",
                "XIIX",
                "YYII",
                "YIYI",
                "YIIY",
                "ZZII",
                "ZIZI",
                "ZIIZ",
                "IXIX",
                "IYIY",
                "IZIZ",
            ]
        )
        qc = QuantumCircuit(4)
        qc.append(PauliEvolutionGate(op), [0, 1, 2, 3])
        default_config = HLSConfig(PauliEvolution=["default"])
        qct_default = HighLevelSynthesis(hls_config=default_config)(qc)
        rustiq_config = HLSConfig(PauliEvolution=[("rustiq", {"upto_phase": True})])
        qct_rustiq = HighLevelSynthesis(hls_config=rustiq_config)(qc)
        self.assertEqual(count_rotation_gates(qct_default), 12)
        self.assertEqual(count_rotation_gates(qct_rustiq), 12)
        self.assertTrue(Operator(qct_default).equiv(Operator(qct_rustiq)))

    def test_rustiq_with_parameterized_angles(self):
        """Test Rustiq's synthesis with parameterized angles."""
        alpha = Parameter("alpha")
        beta = Parameter("beta")
        pauli_network = [("XXX", [0, 1, 2], alpha), ("Y", [1], beta)]
        qct = synth_pauli_network_rustiq(
            num_qubits=4, pauli_network=pauli_network, upto_clifford=True
        )
        self.assertEqual(count_rotation_gates(qct), 2)
        self.assertEqual(set(qct.parameters), {alpha, beta})

    def test_rustiq_raises_on_invalid_input(self):
        """Test that we get an error on invalid input."""
        # The Pauli string "1Y" is invalid
        pauli_network = [("XXX", [0, 1, 2], 0.5), ("1Y", [1, 2], -0.5)]
        with self.assertRaises(QiskitError):
            synth_pauli_network_rustiq(num_qubits=4, pauli_network=pauli_network)

    def test_on_sparse_observable(self):
        """Test that plugins handle operators with SparseObservables."""
        obs = SparseObservable.from_sparse_list([("1+XY", (0, 1, 2, 3), 1.5)], num_qubits=4)
        evo = PauliEvolutionGate(obs, time=1)
        qc = QuantumCircuit(4)
        qc.append(evo, [0, 1, 2, 3])
        default_config = HLSConfig(PauliEvolution=["default"])
        qct_default = HighLevelSynthesis(hls_config=default_config)(qc)
        rustiq_config = HLSConfig(PauliEvolution=["rustiq"])
        qct_rustiq = HighLevelSynthesis(hls_config=rustiq_config)(qc)
        self.assertEqual(Operator(qct_default), Operator(qc))
        self.assertEqual(Operator(qct_rustiq), Operator(qc))

    def test_on_list_with_sparse_observable(self):
        """Test that plugins handle operators with SparseObservables."""
        pauli = Pauli("-XYZI")
        op = SparsePauliOp(["IZXY"], 1)
        obs = SparseObservable.from_sparse_list([("1+XY", (0, 1, 2, 3), 1.5)], num_qubits=4)
        evo = PauliEvolutionGate([pauli, op, obs], time=1)
        qc = QuantumCircuit(4)
        qc.append(evo, [0, 1, 2, 3])
        default_config = HLSConfig(PauliEvolution=["default"])
        qct_default = HighLevelSynthesis(hls_config=default_config)(qc)
        rustiq_config = HLSConfig(PauliEvolution=["rustiq"])
        qct_rustiq = HighLevelSynthesis(hls_config=rustiq_config)(qc)
        self.assertEqual(Operator(qct_default), Operator(qc))
        self.assertEqual(Operator(qct_rustiq), Operator(qc))


class TestAnnotatedSynthesisPlugins(QiskitTestCase):
    """Tests related to plugins for AnnotatedOperation."""

    def setUp(self):
        super().setUp()
        self._pass = HighLevelSynthesis(basis_gates=["cx", "u"])

    def test_conjugate_reduction_applies_1(self):
        """Test that conjugate reduction optimization applies when the first and the last gates
        are inverse of each other for the given choice of parameters."""
        qc_inner = QuantumCircuit(1)
        qc_inner.append(PhaseGate(1), [0])
        qc_inner.append(HGate(), [0])
        qc_inner.append(PhaseGate(-1), [0])

        qc_main = QuantumCircuit(5)
        qc_main.append(qc_inner.to_gate().control(4, annotated=True), [0, 1, 2, 3, 4])

        # Optimized circuit with non-controlled phase gates
        qc_expected = QuantumCircuit(5)
        qc_expected.append(PhaseGate(1), [4])
        qc_expected.append(HGate().control(4), [0, 1, 2, 3, 4])
        qc_expected.append(PhaseGate(-1), [4])

        qc_main_tranpiled = self._pass(qc_main)
        qc_expected_transpiled = self._pass(qc_expected)

        self.assertEqual(Operator(qc_main_tranpiled), Operator(qc_expected_transpiled))
        self.assertEqual(qc_main_tranpiled.count_ops(), qc_expected_transpiled.count_ops())

    def test_conjugate_reduction_not_applies_1(self):
        """Test that conjugate reduction optimization does not apply when the first and the
        last gates are not inverse of each other for the given choice of parameters."""
        qc_inner = QuantumCircuit(1)
        qc_inner.append(PhaseGate(1), [0])
        qc_inner.append(HGate(), [0])
        qc_inner.append(PhaseGate(-2), [0])

        qc_main = QuantumCircuit(5)
        qc_main.append(qc_inner.to_gate().control(4, annotated=True), [0, 1, 2, 3, 4])

        # Non-optimized circuit with controlled phase gates
        qc_expected = QuantumCircuit(5)
        qc_expected.append(PhaseGate(1).control(4), [0, 1, 2, 3, 4])
        qc_expected.append(HGate().control(4), [0, 1, 2, 3, 4])
        qc_expected.append(PhaseGate(-2).control(4), [0, 1, 2, 3, 4])

        qc_main_tranpiled = self._pass(qc_main)
        qc_expected_transpiled = self._pass(qc_expected)

        self.assertEqual(Operator(qc_main_tranpiled), Operator(qc_expected_transpiled))
        self.assertEqual(qc_main_tranpiled.count_ops(), qc_expected_transpiled.count_ops())

    def test_conjugate_reduction_applies_2(self):
        """Test that conjugate reduction optimization applies when the first and the last gates
        are inverse of each other for the given choice of parameters, with the inverse represented
        via a modifier."""
        qc_inner = QuantumCircuit(1)
        qc_inner.append(PhaseGate(1), [0])
        qc_inner.append(HGate(), [0])
        qc_inner.append(PhaseGate(1).inverse(annotated=True), [0])

        qc_main = QuantumCircuit(5)
        qc_main.append(qc_inner.to_gate().control(4, annotated=True), [0, 1, 2, 3, 4])

        # Optimized circuit with non-controlled phase gates
        qc_expected = QuantumCircuit(5)
        qc_expected.append(PhaseGate(1), [4])
        qc_expected.append(HGate().control(4), [0, 1, 2, 3, 4])
        qc_expected.append(PhaseGate(-1), [4])

        qc_main_tranpiled = self._pass(qc_main)
        qc_expected_transpiled = self._pass(qc_expected)
        self.assertEqual(Operator(qc_main_tranpiled), Operator(qc_expected_transpiled))
        self.assertEqual(qc_main_tranpiled.count_ops(), qc_expected_transpiled.count_ops())

    def test_conjugate_reduction_not_applies_2(self):
        """Test that conjugate reduction optimization does not apply when the first and the
        last gates are not inverse of each other for the given choice of parameters.
        """
        qc_inner = QuantumCircuit(1)
        qc_inner.append(PhaseGate(1), [0])
        qc_inner.append(HGate(), [0])
        qc_inner.append(PhaseGate(2).inverse(annotated=True), [0])

        qc_main = QuantumCircuit(5)
        qc_main.append(qc_inner.to_gate().control(4, annotated=True), [0, 1, 2, 3, 4])

        # Non-optimized circuit with controlled phase gates
        qc_expected = QuantumCircuit(5)
        qc_expected.append(PhaseGate(1).control(4), [0, 1, 2, 3, 4])
        qc_expected.append(HGate().control(4), [0, 1, 2, 3, 4])
        qc_expected.append(PhaseGate(-2).control(4), [0, 1, 2, 3, 4])

        qc_main_tranpiled = self._pass(qc_main)
        qc_expected_transpiled = self._pass(qc_expected)

        self.assertEqual(Operator(qc_main_tranpiled), Operator(qc_expected_transpiled))
        self.assertEqual(qc_main_tranpiled.count_ops(), qc_expected_transpiled.count_ops())


def count_rotation_gates(qc: QuantumCircuit):
    """Return the number of rotation gates in a quantum circuit."""
    ops = qc.count_ops()
    return (
        ops.get("rx", 0)
        + ops.get("ry", 0)
        + ops.get("rz", 0)
        + ops.get("rxx", 0)
        + ops.get("ryy", 0)
        + ops.get("rzz", 0)
    )


if __name__ == "__main__":
    unittest.main()<|MERGE_RESOLUTION|>--- conflicted
+++ resolved
@@ -1085,24 +1085,7 @@
         synthesis_config = HLSConfig(permutation=[("token_swapper", {"trials": 10, "seed": 1})])
         qc_transpiled = PassManager(HighLevelSynthesis(synthesis_config)).run(qc)
 
-<<<<<<< HEAD
-        # Construct the expected quantum circuit
-        # From the description below we can see that
-        #   0->6, 1->4, 2->5, 3->2, 4->0, 5->2->3->7, 6->0->4->1, 7->3
-        qc_expected = QuantumCircuit(8)
-        qc_expected.swap(2, 5)
-        qc_expected.swap(0, 6)
-        qc_expected.swap(2, 3)
-        qc_expected.swap(0, 4)
-        qc_expected.swap(1, 4)
-        qc_expected.swap(3, 7)
-
-        # This checks if the transpiled circuit's operation is mathematically
-        # equivalent to the original permutation gate.
-        self.assertEqual(Operator(qc_transpiled), Operator(perm))
-=======
         self.assertEqual(Operator(qc_transpiled), Operator(qc))
->>>>>>> 24b1d64c
 
     def test_concrete_synthesis(self):
         """Test concrete synthesis of a permutation gate (we have both the coupling map and the
