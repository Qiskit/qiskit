# This code is part of Qiskit.
#
# (C) Copyright IBM 2020, 2024.
#
# This code is licensed under the Apache License, Version 2.0. You may
# obtain a copy of this license in the LICENSE.txt file in the root directory
# of this source tree or at http://www.apache.org/licenses/LICENSE-2.0.
#
# Any modifications or derivative works of this code must retain this
# copyright notice, and modified files need to carry a notice indicating
# that they have been altered from the originals.

"""Test the CalibrationBuilder subclasses."""

from math import pi, erf

import numpy as np
from ddt import data, ddt

from qiskit.converters import circuit_to_dag
from qiskit import circuit, schedule, QiskitError, QuantumCircuit
from qiskit.circuit import Parameter
from qiskit.circuit.library.standard_gates import SXGate, RXGate
from qiskit.providers.fake_provider import Fake7QPulseV1, Fake27QPulseV1, GenericBackendV2
from qiskit.pulse import (
    ScheduleBlock,
    ControlChannel,
    DriveChannel,
    GaussianSquare,
    Waveform,
    Play,
    InstructionScheduleMap,
    Schedule,
    Drag,
    Square,
)

from qiskit.pulse import builder
from qiskit.pulse.transforms import target_qobj_transform
from qiskit.dagcircuit import DAGOpNode
from qiskit.transpiler import PassManager, Target, InstructionProperties
from qiskit.transpiler.passes.calibration.builders import (
    RZXCalibrationBuilder,
    RZXCalibrationBuilderNoEcho,
    RXCalibrationBuilder,
)
from test import QiskitTestCase  # pylint: disable=wrong-import-order


class TestCalibrationBuilder(QiskitTestCase):
    """Test the Calibration Builder."""

    # CR parameters
    __risefall = 4
    __angle = np.pi / 2
    __granularity = 16

    @staticmethod
    def get_cr_play(cr_schedule, name):
        """A helper function to filter CR pulses."""

        def _filter_func(time_inst):
            return isinstance(time_inst[1], Play) and time_inst[1].pulse.name.startswith(name)

        return cr_schedule.filter(_filter_func).instructions[0][1]

    def compute_stretch_duration(self, play_gaussian_square_pulse, theta):
        """Compute duration of stretched Gaussian Square pulse."""
        pulse = play_gaussian_square_pulse.pulse
        sigma = pulse.sigma
        width = self.compute_stretch_width(play_gaussian_square_pulse, theta)

        duration = width + sigma * self.__risefall
        return round(duration / self.__granularity) * self.__granularity

    def compute_stretch_width(self, play_gaussian_square_pulse, theta):
        """Compute width of stretched Gaussian Square pulse."""
        pulse = play_gaussian_square_pulse.pulse
        sigma = pulse.sigma
        width = pulse.width

        risefall_area = sigma * np.sqrt(2 * np.pi) * erf(self.__risefall)
        full_area = risefall_area + width

        target_area = abs(theta) / self.__angle * full_area
        return max(0, target_area - risefall_area)

    def u0p_play(self, cr_schedule):
        """Returns the positive CR pulse from cr_schedule."""
        return self.get_cr_play(cr_schedule, "CR90p_u")

    def u0m_play(self, cr_schedule):
        """Returns the negative CR pulse from cr_schedule."""
        return self.get_cr_play(cr_schedule, "CR90m_u")

    def d1p_play(self, cr_schedule):
        """Returns the positive rotary echo pulse from cr_schedule."""
        return self.get_cr_play(cr_schedule, "CR90p_d")

    def d1m_play(self, cr_schedule):
        """Returns the negative rotary echo pulse from cr_schedule."""
        return self.get_cr_play(cr_schedule, "CR90m_d")


@ddt
class TestRZXCalibrationBuilder(TestCalibrationBuilder):
    """Test RZXCalibrationBuilder."""

    def build_forward(
        self,
        backend,
        theta,
        u0p_play,
        d1p_play,
        u0m_play,
        d1m_play,
    ):
        """A helper function to generate reference pulse schedule for forward direction."""
        duration = self.compute_stretch_duration(u0p_play, theta)
        width = self.compute_stretch_width(u0p_play, theta)
        inst_sched_map = backend.defaults().instruction_schedule_map

        with builder.build(
            backend,
            default_alignment="sequential",
        ) as ref_sched:

            with builder.align_left():
                # Positive CRs
                u0p_params = u0p_play.pulse.parameters
                u0p_params["duration"] = duration
                u0p_params["width"] = width
                builder.play(
                    GaussianSquare(**u0p_params),
                    ControlChannel(0),
                )
                d1p_params = d1p_play.pulse.parameters
                d1p_params["duration"] = duration
                d1p_params["width"] = width
                builder.play(
                    GaussianSquare(**d1p_params),
                    DriveChannel(1),
                )
            # Get Schedule for 'x' gate from the backend.
            builder.call(inst_sched_map._get_calibration_entry("x", (0,)).get_schedule())

            with builder.align_left():
                # Negative CRs
                u0m_params = u0m_play.pulse.parameters
                u0m_params["duration"] = duration
                u0m_params["width"] = width
                builder.play(
                    GaussianSquare(**u0m_params),
                    ControlChannel(0),
                )
                d1m_params = d1m_play.pulse.parameters
                d1m_params["duration"] = duration
                d1m_params["width"] = width
                builder.play(
                    GaussianSquare(**d1m_params),
                    DriveChannel(1),
                )
            # Get Schedule for 'x' gate from the backend.
            builder.call(inst_sched_map._get_calibration_entry("x", (0,)).get_schedule())

        return ref_sched

    def build_reverse(
        self,
        backend,
        theta,
        u0p_play,
        d1p_play,
        u0m_play,
        d1m_play,
    ):
        """A helper function to generate reference pulse schedule for backward direction."""
        duration = self.compute_stretch_duration(u0p_play, theta)
        width = self.compute_stretch_width(u0p_play, theta)
        inst_sched_map = backend.defaults().instruction_schedule_map

        rz_qc_q0 = QuantumCircuit(1)
        rz_qc_q0.rz(pi / 2, 0)

        rz_qc_q1 = QuantumCircuit(2)
        rz_qc_q1.rz(pi / 2, 1)

        rz_sched_q0 = schedule(rz_qc_q0, backend)
        rz_sched_q1 = schedule(rz_qc_q1, backend)

        with builder.build(
            backend,
            default_alignment="sequential",
        ) as ref_sched:

            # Get Schedule from the backend for Gates equivalent to Hadamard gates.
            with builder.align_left():
                builder.call(rz_sched_q0)
                builder.call(
                    inst_sched_map._get_calibration_entry(SXGate(), qubits=(0,)).get_schedule()
                )
                builder.call(rz_sched_q0)

                builder.call(rz_sched_q1)
                builder.call(
                    inst_sched_map._get_calibration_entry(SXGate(), qubits=(1,)).get_schedule()
                )
                builder.call(rz_sched_q1)

            with builder.align_left():
                # Positive CRs
                u0p_params = u0p_play.pulse.parameters
                u0p_params["duration"] = duration
                u0p_params["width"] = width
                builder.play(
                    GaussianSquare(**u0p_params),
                    ControlChannel(0),
                )
                d1p_params = d1p_play.pulse.parameters
                d1p_params["duration"] = duration
                d1p_params["width"] = width
                builder.play(
                    GaussianSquare(**d1p_params),
                    DriveChannel(1),
                )

            # Get Schedule for 'x' gate from the backend.
            builder.call(inst_sched_map._get_calibration_entry("x", (0,)).get_schedule())

            with builder.align_left():
                # Negative CRs
                u0m_params = u0m_play.pulse.parameters
                u0m_params["duration"] = duration
                u0m_params["width"] = width
                builder.play(
                    GaussianSquare(**u0m_params),
                    ControlChannel(0),
                )
                d1m_params = d1m_play.pulse.parameters
                d1m_params["duration"] = duration
                d1m_params["width"] = width
                builder.play(
                    GaussianSquare(**d1m_params),
                    DriveChannel(1),
                )

            # Get Schedule for 'x' gate from the backend.
            builder.call(inst_sched_map._get_calibration_entry("x", (0,)).get_schedule())

            # Get Schedule from the backend for Gates equivalent to Hadamard gates.
            with builder.align_left():
                builder.call(rz_sched_q0)
                builder.call(
                    inst_sched_map._get_calibration_entry(SXGate(), qubits=(0,)).get_schedule()
                )
                builder.call(rz_sched_q0)

                builder.call(rz_sched_q1)
                builder.call(
                    inst_sched_map._get_calibration_entry(SXGate(), qubits=(1,)).get_schedule()
                )
                builder.call(rz_sched_q1)

        return ref_sched

    @data(-np.pi / 4, 0.1, np.pi / 4, np.pi / 2, np.pi)
    def test_rzx_calibration_cr_pulse_stretch(self, theta: float):
        """Test that cross resonance pulse durations are computed correctly."""
        with self.assertWarns(DeprecationWarning):
<<<<<<< HEAD
            # TODO this tests does not work with BackendV2
            #   https://github.com/Qiskit/qiskit/issues/12834
=======
>>>>>>> 7cd2c414
            backend = Fake27QPulseV1()
        inst_map = backend.defaults().instruction_schedule_map
        cr_schedule = inst_map.get("cx", (0, 1))
        with builder.build() as test_sched:
            RZXCalibrationBuilder.rescale_cr_inst(self.u0p_play(cr_schedule), theta)

        self.assertEqual(
            test_sched.duration, self.compute_stretch_duration(self.u0p_play(cr_schedule), theta)
        )

    @data(-np.pi / 4, 0.1, np.pi / 4, np.pi / 2, np.pi)
    def test_rzx_calibration_rotary_pulse_stretch(self, theta: float):
        """Test that rotary pulse durations are computed correctly."""
        with self.assertWarns(DeprecationWarning):
            backend = Fake27QPulseV1()
        inst_map = backend.defaults().instruction_schedule_map
        cr_schedule = inst_map.get("cx", (0, 1))
        with builder.build() as test_sched:
            RZXCalibrationBuilder.rescale_cr_inst(self.d1p_play(cr_schedule), theta)

        self.assertEqual(
            test_sched.duration, self.compute_stretch_duration(self.d1p_play(cr_schedule), theta)
        )

    def test_raise(self):
        """Test that the correct error is raised."""
        theta = np.pi / 4

        qc = circuit.QuantumCircuit(2)
        qc.rzx(theta, 0, 1)
        dag = circuit_to_dag(qc)
        with self.assertWarns(DeprecationWarning):
            backend = Fake7QPulseV1()
        # The error is raised when calibrations in multi-qubit
        # gates are not detected.
        # We force this by removing the 'cx' entries from the
        # instruction schedule map.
        inst_map = backend.defaults().instruction_schedule_map
        for qubits in inst_map.qubits_with_instruction("cx"):
            inst_map.remove("cx", qubits)
        inst_map = backend.defaults().instruction_schedule_map
        _pass = RZXCalibrationBuilder(inst_map)

        qubit_map = {qubit: i for i, qubit in enumerate(dag.qubits)}
        with self.assertRaises(QiskitError):
            for node in dag.gate_nodes():
                qubits = [qubit_map[q] for q in node.qargs]
                _pass.get_calibration(node.op, qubits)

    def test_ecr_cx_forward(self):
        """Test that correct pulse sequence is generated for native CR pair."""
        # Sufficiently large angle to avoid minimum duration, i.e. amplitude rescaling
        theta = np.pi / 4

        qc = circuit.QuantumCircuit(2)
        qc.rzx(theta, 0, 1)

        with self.assertWarns(DeprecationWarning):
            backend = Fake27QPulseV1()
        inst_map = backend.defaults().instruction_schedule_map
        _pass = RZXCalibrationBuilder(inst_map)
        test_qc = PassManager(_pass).run(qc)

        cr_schedule = inst_map.get("cx", (0, 1))
        ref_sched = self.build_forward(
            backend,
            theta,
            self.u0p_play(cr_schedule),
            self.d1p_play(cr_schedule),
            self.u0m_play(cr_schedule),
            self.d1m_play(cr_schedule),
        )

        self.assertEqual(schedule(test_qc, backend), target_qobj_transform(ref_sched))

    def test_ecr_cx_reverse(self):
        """Test that correct pulse sequence is generated for non-native CR pair."""
        # Sufficiently large angle to avoid minimum duration, i.e. amplitude rescaling
        theta = np.pi / 4

        qc = circuit.QuantumCircuit(2)
        qc.rzx(theta, 1, 0)

        with self.assertWarns(DeprecationWarning):
            backend = Fake27QPulseV1()
        inst_map = backend.defaults().instruction_schedule_map
        _pass = RZXCalibrationBuilder(inst_map)
        test_qc = PassManager(_pass).run(qc)

        cr_schedule = inst_map.get("cx", (0, 1))
        ref_sched = self.build_reverse(
            backend,
            theta,
            self.u0p_play(cr_schedule),
            self.d1p_play(cr_schedule),
            self.u0m_play(cr_schedule),
            self.d1m_play(cr_schedule),
        )

        self.assertEqual(schedule(test_qc, backend), target_qobj_transform(ref_sched))

    def test_pass_alive_with_dcx_ish(self):
        """Test if the pass is not terminated by error with direct CX input."""
        cx_sched = Schedule()
        # Fake direct cr
        cx_sched.insert(0, Play(GaussianSquare(800, 0.2, 64, 544), ControlChannel(1)), inplace=True)
        # Fake direct compensation tone
        # Compensation tone doesn't have dedicated pulse class.
        # So it's reported as a waveform now.
        compensation_tone = Waveform(0.1 * np.ones(800, dtype=complex))
        cx_sched.insert(0, Play(compensation_tone, DriveChannel(0)), inplace=True)

        inst_map = InstructionScheduleMap()
        inst_map.add("cx", (1, 0), schedule=cx_sched)

        theta = pi / 3
        rzx_qc = circuit.QuantumCircuit(2)
        rzx_qc.rzx(theta, 1, 0)

        pass_ = RZXCalibrationBuilder(instruction_schedule_map=inst_map)
        with self.assertWarns(UserWarning):
            # User warning that says q0 q1 is invalid
            cal_qc = PassManager(pass_).run(rzx_qc)
        self.assertEqual(cal_qc, rzx_qc)


class TestRZXCalibrationBuilderNoEcho(TestCalibrationBuilder):
    """Test RZXCalibrationBuilderNoEcho."""

    def build_forward(
        self,
        theta,
        u0p_play,
        d1p_play,
    ):
        """A helper function to generate reference pulse schedule for forward direction."""
        duration = self.compute_stretch_duration(u0p_play, 2.0 * theta)
        width = self.compute_stretch_width(u0p_play, 2.0 * theta)

        with builder.build() as ref_sched:
            # Positive CRs
            u0p_params = u0p_play.pulse.parameters
            u0p_params["duration"] = duration
            u0p_params["width"] = width
            builder.play(
                GaussianSquare(**u0p_params),
                ControlChannel(0),
            )
            d1p_params = d1p_play.pulse.parameters
            d1p_params["duration"] = duration
            d1p_params["width"] = width
            builder.play(
                GaussianSquare(**d1p_params),
                DriveChannel(1),
            )
            builder.delay(duration, DriveChannel(0))

        return ref_sched

    def test_ecr_cx_forward(self):
        """Test that correct pulse sequence is generated for native CR pair.

        .. notes::
            No echo builder only supports native direction.
        """
        # Sufficiently large angle to avoid minimum duration, i.e. amplitude rescaling
        theta = np.pi / 4

        qc = circuit.QuantumCircuit(2)
        qc.rzx(theta, 0, 1)

        with self.assertWarns(DeprecationWarning):
            backend = Fake27QPulseV1()
        inst_map = backend.defaults().instruction_schedule_map

        _pass = RZXCalibrationBuilderNoEcho(inst_map)
        test_qc = PassManager(_pass).run(qc)

        cr_schedule = inst_map.get("cx", (0, 1))
        ref_sched = self.build_forward(
            theta,
            self.u0p_play(cr_schedule),
            self.d1p_play(cr_schedule),
        )

        self.assertEqual(schedule(test_qc, backend), target_qobj_transform(ref_sched))

    # # TODO - write test for forward ECR native pulse
    # def test_ecr_forward(self):

    def test_pass_alive_with_dcx_ish(self):
        """Test if the pass is not terminated by error with direct CX input."""
        cx_sched = Schedule()
        # Fake direct cr
        cx_sched.insert(0, Play(GaussianSquare(800, 0.2, 64, 544), ControlChannel(1)), inplace=True)
        # Fake direct compensation tone
        # Compensation tone doesn't have dedicated pulse class.
        # So it's reported as a waveform now.
        compensation_tone = Waveform(0.1 * np.ones(800, dtype=complex))
        cx_sched.insert(0, Play(compensation_tone, DriveChannel(0)), inplace=True)

        inst_map = InstructionScheduleMap()
        inst_map.add("cx", (1, 0), schedule=cx_sched)

        theta = pi / 3
        rzx_qc = circuit.QuantumCircuit(2)
        rzx_qc.rzx(theta, 1, 0)

        pass_ = RZXCalibrationBuilderNoEcho(instruction_schedule_map=inst_map)
        with self.assertWarns(UserWarning):
            # User warning that says q0 q1 is invalid
            cal_qc = PassManager(pass_).run(rzx_qc)
        self.assertEqual(cal_qc, rzx_qc)


@ddt
class TestRXCalibrationBuilder(QiskitTestCase):
    """Test RXCalibrationBuilder."""

    def compute_correct_rx_amplitude(self, rx_theta: float, sx_amp: float):
        """A helper function to compute the amplitude of the bootstrapped RX pulse."""
        return sx_amp * (np.abs(rx_theta) / (0.5 * np.pi))

    def test_not_supported_if_no_sx_schedule(self):
        """Test that supported() returns False when the target does not have SX calibration."""
        empty_target = Target()
        tp = RXCalibrationBuilder(empty_target)
        qubits = (0,)
        node_op = DAGOpNode(RXGate(0.5), qubits, [])
        self.assertFalse(tp.supported(node_op, qubits))

    def test_not_supported_if_sx_not_drag(self):
        """Test that supported() returns False when the default SX calibration is not a DRAG."""
        target = Target()
        with builder.build() as square_sx_cal:
            builder.play(Square(amp=0.1, duration=160, phase=0), DriveChannel(0))
        target.add_instruction(SXGate(), {(0,): InstructionProperties(calibration=square_sx_cal)})
        tp = RXCalibrationBuilder(target)
        qubits = (0,)
        node_op = DAGOpNode(RXGate(0.5), qubits, [])
        self.assertFalse(tp.supported(node_op, qubits))

    def test_raises_error_when_rotation_angle_not_assigned(self):
        """Test that get_calibration() fails when the RX gate's rotation angle is
        an unassigned Parameter, not a number.
        The QiskitError occurs while trying to typecast the Parameter into a float.
        """
        backend = GenericBackendV2(num_qubits=5)
        tp = RXCalibrationBuilder(backend.target)
        qubits = (0,)
        rx = RXGate(Parameter("theta"))
        with self.assertRaises(QiskitError):
            tp.get_calibration(rx, qubits)

    # Note: These input data values should be within [0, pi] because
    # the required NormalizeRXAngles pass ensures that.
    @data(0, np.pi / 3, (2 / 3) * np.pi)
    def test_pulse_schedule(self, theta: float):
        """Test that get_calibration() returns a schedule with correct amplitude."""
        backend = GenericBackendV2(num_qubits=5)
        dummy_target = Target()
        sx_amp, sx_beta, sx_sigma, sx_duration, sx_angle = 0.6, 2, 40, 160, 0.5
        with builder.build(backend=backend) as dummy_sx_cal:
            builder.play(
                Drag(
                    amp=sx_amp, beta=sx_beta, sigma=sx_sigma, duration=sx_duration, angle=sx_angle
                ),
                DriveChannel(0),
            )
        dummy_target.add_instruction(
            SXGate(), {(0,): InstructionProperties(calibration=dummy_sx_cal)}
        )

        tp = RXCalibrationBuilder(dummy_target)
        test = tp.get_calibration(RXGate(theta), qubits=(0,))

        with builder.build(backend=backend) as correct_rx_schedule:
            builder.play(
                Drag(
                    amp=self.compute_correct_rx_amplitude(rx_theta=theta, sx_amp=sx_amp),
                    beta=sx_beta,
                    sigma=sx_sigma,
                    duration=sx_duration,
                    angle=0,
                ),
                channel=DriveChannel(0),
            )

        self.assertEqual(test, correct_rx_schedule)

    def test_with_normalizerxangles(self):
        """Checks that this pass works well with the NormalizeRXAngles pass."""
        # add Drag pulse to 'sx' calibrations
        sched = ScheduleBlock()
        sched.append(
            Play(
                Drag(
                    duration=160,
                    sigma=40,
                    beta=-2.4030014266125312,
                    amp=0.11622814090041741,
                    angle=0.04477749999041481,
                    name="drag_2276",
                ),
                DriveChannel(0),
            ),
            inplace=True,
        )
        ism = InstructionScheduleMap()
        ism.add("sx", (0,), sched)
        backend = GenericBackendV2(num_qubits=5, calibrate_instructions=ism)

        # NormalizeRXAngle pass should also be included because it's a required pass.
        pm = PassManager(RXCalibrationBuilder(backend.target))

        qc = QuantumCircuit(1)
        qc.rx(np.pi / 3, 0)
        qc.rx(np.pi / 2, 0)
        qc.rx(np.pi, 0)

        # Only RX(pi/3) should get a rx calibration.
        # The others should be converted to SX and X
        tc = pm.run(qc)
        self.assertEqual(len(tc.calibrations["rx"]), 1)<|MERGE_RESOLUTION|>--- conflicted
+++ resolved
@@ -267,11 +267,8 @@
     def test_rzx_calibration_cr_pulse_stretch(self, theta: float):
         """Test that cross resonance pulse durations are computed correctly."""
         with self.assertWarns(DeprecationWarning):
-<<<<<<< HEAD
-            # TODO this tests does not work with BackendV2
+            # TODO this tests does not work with BackendV2/GenericBackendV2
             #   https://github.com/Qiskit/qiskit/issues/12834
-=======
->>>>>>> 7cd2c414
             backend = Fake27QPulseV1()
         inst_map = backend.defaults().instruction_schedule_map
         cr_schedule = inst_map.get("cx", (0, 1))
