# This code is part of Qiskit.
#
# (C) Copyright IBM 2017, 2024.
#
# This code is licensed under the Apache License, Version 2.0. You may
# obtain a copy of this license in the LICENSE.txt file in the root directory
# of this source tree or at http://www.apache.org/licenses/LICENSE-2.0.
#
# Any modifications or derivative works of this code must retain this
# copyright notice, and modified files need to carry a notice indicating
# that they have been altered from the originals.

"""Test the SabreLayout pass"""

import unittest

import math

from qiskit import QuantumRegister, QuantumCircuit
from qiskit.circuit.classical import expr, types
from qiskit.circuit.library import EfficientSU2
from qiskit.transpiler import CouplingMap, AnalysisPass, PassManager
from qiskit.transpiler.passes import SabreLayout, DenseLayout, StochasticSwap
from qiskit.transpiler.exceptions import TranspilerError
from qiskit.converters import circuit_to_dag
from qiskit.compiler.transpiler import transpile
from qiskit.providers.fake_provider import Fake27QPulseV1, GenericBackendV2
from qiskit.transpiler.passes.layout.sabre_pre_layout import SabrePreLayout
from qiskit.transpiler.preset_passmanagers import generate_preset_pass_manager
from test import QiskitTestCase  # pylint: disable=wrong-import-order

from ..legacy_cmaps import ALMADEN_CMAP


class TestSabreLayout(QiskitTestCase):
    """Tests the SabreLayout pass"""

    def setUp(self):
        super().setUp()
        self.cmap20 = ALMADEN_CMAP

    def test_5q_circuit_20q_coupling(self):
        """Test finds layout for 5q circuit on 20q device."""
        #                ┌───┐
        # q_0: ──■───────┤ X ├───────────────
        #        │       └─┬─┘┌───┐
        # q_1: ──┼────■────┼──┤ X ├───────■──
        #      ┌─┴─┐  │    │  ├───┤┌───┐┌─┴─┐
        # q_2: ┤ X ├──┼────┼──┤ X ├┤ X ├┤ X ├
        #      └───┘┌─┴─┐  │  └───┘└─┬─┘└───┘
        # q_3: ─────┤ X ├──■─────────┼───────
        #           └───┘            │
        # q_4: ──────────────────────■───────
        qr = QuantumRegister(5, "q")
        circuit = QuantumCircuit(qr)
        circuit.cx(qr[0], qr[2])
        circuit.cx(qr[1], qr[3])
        circuit.cx(qr[3], qr[0])
        circuit.x(qr[2])
        circuit.cx(qr[4], qr[2])
        circuit.x(qr[1])
        circuit.cx(qr[1], qr[2])

        dag = circuit_to_dag(circuit)
        pass_ = SabreLayout(CouplingMap(self.cmap20), seed=0, swap_trials=32, layout_trials=32)
        pass_.run(dag)

        layout = pass_.property_set["layout"]
        self.assertEqual([layout[q] for q in circuit.qubits], [11, 10, 16, 5, 17])

    def test_6q_circuit_20q_coupling(self):
        """Test finds layout for 6q circuit on 20q device."""
        #       ┌───┐┌───┐┌───┐┌───┐┌───┐
        # q0_0: ┤ X ├┤ X ├┤ X ├┤ X ├┤ X ├
        #       └─┬─┘└─┬─┘└─┬─┘└─┬─┘└─┬─┘
        # q0_1: ──┼────■────┼────┼────┼──
        #         │  ┌───┐  │    │    │
        # q0_2: ──┼──┤ X ├──┼────■────┼──
        #         │  └───┘  │         │
        # q1_0: ──■─────────┼─────────┼──
        #            ┌───┐  │         │
        # q1_1: ─────┤ X ├──┼─────────■──
        #            └───┘  │
        # q1_2: ────────────■────────────
        qr0 = QuantumRegister(3, "q0")
        qr1 = QuantumRegister(3, "q1")
        circuit = QuantumCircuit(qr0, qr1)
        circuit.cx(qr1[0], qr0[0])
        circuit.cx(qr0[1], qr0[0])
        circuit.cx(qr1[2], qr0[0])
        circuit.x(qr0[2])
        circuit.cx(qr0[2], qr0[0])
        circuit.x(qr1[1])
        circuit.cx(qr1[1], qr0[0])

        dag = circuit_to_dag(circuit)
        pass_ = SabreLayout(CouplingMap(self.cmap20), seed=0, swap_trials=32, layout_trials=32)
        pass_.run(dag)

        layout = pass_.property_set["layout"]
        self.assertEqual([layout[q] for q in circuit.qubits], [7, 8, 12, 6, 11, 13])

    def test_6q_circuit_20q_coupling_with_partial(self):
        """Test finds layout for 6q circuit on 20q device."""
        #       ┌───┐┌───┐┌───┐┌───┐┌───┐
        # q0_0: ┤ X ├┤ X ├┤ X ├┤ X ├┤ X ├
        #       └─┬─┘└─┬─┘└─┬─┘└─┬─┘└─┬─┘
        # q0_1: ──┼────■────┼────┼────┼──
        #         │  ┌───┐  │    │    │
        # q0_2: ──┼──┤ X ├──┼────■────┼──
        #         │  └───┘  │         │
        # q1_0: ──■─────────┼─────────┼──
        #            ┌───┐  │         │
        # q1_1: ─────┤ X ├──┼─────────■──
        #            └───┘  │
        # q1_2: ────────────■────────────
        qr0 = QuantumRegister(3, "q0")
        qr1 = QuantumRegister(3, "q1")
        circuit = QuantumCircuit(qr0, qr1)
        circuit.cx(qr1[0], qr0[0])
        circuit.cx(qr0[1], qr0[0])
        circuit.cx(qr1[2], qr0[0])
        circuit.x(qr0[2])
        circuit.cx(qr0[2], qr0[0])
        circuit.x(qr1[1])
        circuit.cx(qr1[1], qr0[0])

        pm = PassManager(
            [
                DensePartialSabreTrial(CouplingMap(self.cmap20)),
                SabreLayout(CouplingMap(self.cmap20), seed=0, swap_trials=32, layout_trials=0),
            ]
        )
        pm.run(circuit)
        layout = pm.property_set["layout"]
        self.assertEqual([layout[q] for q in circuit.qubits], [1, 3, 5, 2, 6, 0])

    def test_6q_circuit_20q_coupling_with_target(self):
        """Test finds layout for 6q circuit on 20q device."""
        #       ┌───┐┌───┐┌───┐┌───┐┌───┐
        # q0_0: ┤ X ├┤ X ├┤ X ├┤ X ├┤ X ├
        #       └─┬─┘└─┬─┘└─┬─┘└─┬─┘└─┬─┘
        # q0_1: ──┼────■────┼────┼────┼──
        #         │  ┌───┐  │    │    │
        # q0_2: ──┼──┤ X ├──┼────■────┼──
        #         │  └───┘  │         │
        # q1_0: ──■─────────┼─────────┼──
        #            ┌───┐  │         │
        # q1_1: ─────┤ X ├──┼─────────■──
        #            └───┘  │
        # q1_2: ────────────■────────────
        qr0 = QuantumRegister(3, "q0")
        qr1 = QuantumRegister(3, "q1")
        circuit = QuantumCircuit(qr0, qr1)
        circuit.cx(qr1[0], qr0[0])
        circuit.cx(qr0[1], qr0[0])
        circuit.cx(qr1[2], qr0[0])
        circuit.x(qr0[2])
        circuit.cx(qr0[2], qr0[0])
        circuit.x(qr1[1])
        circuit.cx(qr1[1], qr0[0])

        dag = circuit_to_dag(circuit)
        target = GenericBackendV2(num_qubits=20, coupling_map=self.cmap20).target
        pass_ = SabreLayout(target, seed=0, swap_trials=32, layout_trials=32)
        pass_.run(dag)

        layout = pass_.property_set["layout"]
        self.assertEqual([layout[q] for q in circuit.qubits], [7, 8, 12, 6, 11, 13])

    def test_layout_with_classical_bits(self):
        """Test sabre layout with classical bits recreate from issue #8635."""
        qc = QuantumCircuit.from_qasm_str(
            """
OPENQASM 2.0;
include "qelib1.inc";
qreg q4833[1];
qreg q4834[6];
qreg q4835[7];
creg c982[2];
creg c983[2];
creg c984[2];
rzz(0) q4833[0],q4834[4];
cu(0,-6.1035156e-05,0,1e-05) q4834[1],q4835[2];
swap q4834[0],q4834[2];
cu(-1.1920929e-07,0,-0.33333333,0) q4833[0],q4834[2];
ccx q4835[2],q4834[5],q4835[4];
measure q4835[4] -> c984[0];
ccx q4835[2],q4835[5],q4833[0];
measure q4835[5] -> c984[1];
measure q4834[0] -> c982[1];
u(10*pi,0,1.9) q4834[5];
measure q4834[3] -> c984[1];
measure q4835[0] -> c982[0];
rz(0) q4835[1];
"""
        )
<<<<<<< HEAD
        with self.assertWarns(DeprecationWarning):
            backend = Fake27QPulseV1()
        res = transpile(qc, backend, layout_method="sabre", seed_transpiler=1234)
=======
        res = transpile(
            qc, Fake27QPulseV1(), layout_method="sabre", seed_transpiler=1234, optimization_level=1
        )
>>>>>>> c8c53cc6
        self.assertIsInstance(res, QuantumCircuit)
        layout = res._layout.initial_layout
        self.assertEqual(
            [layout[q] for q in qc.qubits], [11, 19, 18, 16, 26, 8, 21, 1, 5, 15, 3, 12, 14, 13]
        )

    # pylint: disable=line-too-long
    def test_layout_many_search_trials(self):
        """Test recreate failure from randomized testing that overflowed."""
        qc = QuantumCircuit.from_qasm_str(
            """
    OPENQASM 2.0;
include "qelib1.inc";
qreg q18585[14];
creg c1423[5];
creg c1424[4];
creg c1425[3];
barrier q18585[4],q18585[5],q18585[12],q18585[1];
cz q18585[11],q18585[3];
cswap q18585[8],q18585[10],q18585[6];
u(-2.00001,6.1035156e-05,-1.9) q18585[2];
barrier q18585[3],q18585[6],q18585[5],q18585[8],q18585[10],q18585[9],q18585[11],q18585[2],q18585[12],q18585[7],q18585[13],q18585[4],q18585[0],q18585[1];
cp(0) q18585[2],q18585[4];
cu(-0.99999,0,0,0) q18585[7],q18585[1];
cu(0,0,0,2.1507119) q18585[6],q18585[3];
barrier q18585[13],q18585[0],q18585[12],q18585[3],q18585[2],q18585[10];
ry(-1.1044662) q18585[13];
barrier q18585[13];
id q18585[12];
barrier q18585[12],q18585[6];
cu(-1.9,1.9,-1.5,0) q18585[10],q18585[0];
barrier q18585[13];
id q18585[8];
barrier q18585[12];
barrier q18585[12],q18585[1],q18585[9];
sdg q18585[2];
rz(-10*pi) q18585[6];
u(0,27.566433,1.9) q18585[1];
barrier q18585[12],q18585[11],q18585[9],q18585[4],q18585[7],q18585[0],q18585[13],q18585[3];
cu(-0.99999,-5.9604645e-08,-0.5,2.00001) q18585[3],q18585[13];
rx(-5.9604645e-08) q18585[7];
p(1.1) q18585[13];
barrier q18585[12],q18585[13],q18585[10],q18585[9],q18585[7],q18585[4];
z q18585[10];
measure q18585[7] -> c1423[2];
barrier q18585[0],q18585[3],q18585[7],q18585[4],q18585[1],q18585[8],q18585[6],q18585[11],q18585[5];
barrier q18585[5],q18585[2],q18585[8],q18585[3],q18585[6];
"""
        )
        with self.assertWarns(DeprecationWarning):
            backend = Fake27QPulseV1()

        res = transpile(
            qc,
            backend,
            layout_method="sabre",
            routing_method="stochastic",
            seed_transpiler=12345,
            optimization_level=1,
        )
        self.assertIsInstance(res, QuantumCircuit)
        layout = res._layout.initial_layout
        self.assertEqual(
            [layout[q] for q in qc.qubits], [22, 7, 2, 12, 1, 5, 14, 4, 11, 0, 16, 15, 3, 10]
        )

    def test_support_var_with_rust_fastpath(self):
        """Test that the joint layout/embed/routing logic for the Rust-space fast-path works in the
        presence of standalone `Var` nodes."""
        a = expr.Var.new("a", types.Bool())
        b = expr.Var.new("b", types.Uint(8))

        qc = QuantumCircuit(5, inputs=[a])
        qc.add_var(b, 12)
        qc.cx(0, 1)
        qc.cx(1, 2)
        qc.cx(2, 3)
        qc.cx(3, 4)
        qc.cx(4, 0)

        out = SabreLayout(CouplingMap.from_line(8), seed=0, swap_trials=2, layout_trials=2)(qc)

        self.assertIsInstance(out, QuantumCircuit)
        self.assertEqual(out.layout.initial_index_layout(), [4, 5, 6, 3, 2, 0, 1, 7])

    def test_support_var_with_explicit_routing_pass(self):
        """Test that the logic works if an explicit routing pass is given."""
        a = expr.Var.new("a", types.Bool())
        b = expr.Var.new("b", types.Uint(8))

        qc = QuantumCircuit(5, inputs=[a])
        qc.add_var(b, 12)
        qc.cx(0, 1)
        qc.cx(1, 2)
        qc.cx(2, 3)
        qc.cx(3, 4)
        qc.cx(4, 0)

        cm = CouplingMap.from_line(8)
        pass_ = SabreLayout(
            cm, seed=0, routing_pass=StochasticSwap(cm, trials=1, seed=0, fake_run=True)
        )
        _ = pass_(qc)
        layout = pass_.property_set["layout"]
        self.assertEqual([layout[q] for q in qc.qubits], [2, 3, 4, 1, 5])


class DensePartialSabreTrial(AnalysisPass):
    """Pass to run dense layout as a sabre trial."""

    def __init__(self, cmap):
        self.dense_pass = DenseLayout(cmap)
        super().__init__()

    def run(self, dag):
        self.dense_pass.run(dag)
        self.property_set["sabre_starting_layouts"] = [self.dense_pass.property_set["layout"]]


class TestDisjointDeviceSabreLayout(QiskitTestCase):
    """Test SabreLayout with a disjoint coupling map."""

    def setUp(self):
        super().setUp()
        self.dual_grid_cmap = CouplingMap(
            [[0, 1], [0, 2], [1, 3], [2, 3], [4, 5], [4, 6], [5, 7], [5, 8]]
        )

    def test_dual_ghz(self):
        """Test a basic example with 2 circuit components and 2 cmap components."""
        qc = QuantumCircuit(8, name="double dhz")
        qc.h(0)
        qc.cz(0, 1)
        qc.cz(0, 2)
        qc.h(3)
        qc.cx(3, 4)
        qc.cx(3, 5)
        qc.cx(3, 6)
        qc.cx(3, 7)
        layout_routing_pass = SabreLayout(
            self.dual_grid_cmap, seed=123456, swap_trials=1, layout_trials=1
        )
        layout_routing_pass(qc)
        layout = layout_routing_pass.property_set["layout"]
        self.assertEqual([layout[q] for q in qc.qubits], [3, 1, 2, 5, 4, 6, 7, 8])

    def test_dual_ghz_with_wide_barrier(self):
        """Test a basic example with 2 circuit components and 2 cmap components."""
        qc = QuantumCircuit(8, name="double dhz")
        qc.h(0)
        qc.cz(0, 1)
        qc.cz(0, 2)
        qc.h(3)
        qc.cx(3, 4)
        qc.cx(3, 5)
        qc.cx(3, 6)
        qc.cx(3, 7)
        qc.measure_all()
        layout_routing_pass = SabreLayout(
            self.dual_grid_cmap, seed=123456, swap_trials=1, layout_trials=1
        )
        layout_routing_pass(qc)
        layout = layout_routing_pass.property_set["layout"]
        self.assertEqual([layout[q] for q in qc.qubits], [3, 1, 2, 5, 4, 6, 7, 8])

    def test_dual_ghz_with_intermediate_barriers(self):
        """Test dual ghz circuit with intermediate barriers local to each component."""
        qc = QuantumCircuit(8, name="double dhz")
        qc.h(0)
        qc.cz(0, 1)
        qc.cz(0, 2)
        qc.barrier(0, 1, 2)
        qc.h(3)
        qc.cx(3, 4)
        qc.cx(3, 5)
        qc.barrier(4, 5, 6)
        qc.cx(3, 6)
        qc.cx(3, 7)
        qc.measure_all()
        layout_routing_pass = SabreLayout(
            self.dual_grid_cmap, seed=123456, swap_trials=1, layout_trials=1
        )
        layout_routing_pass(qc)
        layout = layout_routing_pass.property_set["layout"]
        self.assertEqual([layout[q] for q in qc.qubits], [3, 1, 2, 5, 4, 6, 7, 8])

    def test_dual_ghz_with_intermediate_spanning_barriers(self):
        """Test dual ghz circuit with barrier in the middle across components."""
        qc = QuantumCircuit(8, name="double dhz")
        qc.h(0)
        qc.cz(0, 1)
        qc.cz(0, 2)
        qc.barrier(0, 1, 2, 4, 5)
        qc.h(3)
        qc.cx(3, 4)
        qc.cx(3, 5)
        qc.cx(3, 6)
        qc.cx(3, 7)
        qc.measure_all()
        layout_routing_pass = SabreLayout(
            self.dual_grid_cmap, seed=123456, swap_trials=1, layout_trials=1
        )
        layout_routing_pass(qc)
        layout = layout_routing_pass.property_set["layout"]
        self.assertEqual([layout[q] for q in qc.qubits], [3, 1, 2, 5, 4, 6, 7, 8])

    def test_too_large_components(self):
        """Assert trying to run a circuit with too large a connected component raises."""
        qc = QuantumCircuit(8)
        qc.h(0)
        for i in range(1, 6):
            qc.cx(0, i)
        qc.h(7)
        qc.cx(7, 6)
        layout_routing_pass = SabreLayout(
            self.dual_grid_cmap, seed=123456, swap_trials=1, layout_trials=1
        )
        with self.assertRaises(TranspilerError):
            layout_routing_pass(qc)

    def test_with_partial_layout(self):
        """Test a partial layout with a disjoint connectivity graph."""
        qc = QuantumCircuit(8, name="double dhz")
        qc.h(0)
        qc.cz(0, 1)
        qc.cz(0, 2)
        qc.h(3)
        qc.cx(3, 4)
        qc.cx(3, 5)
        qc.cx(3, 6)
        qc.cx(3, 7)
        qc.measure_all()
        pm = PassManager(
            [
                DensePartialSabreTrial(self.dual_grid_cmap),
                SabreLayout(self.dual_grid_cmap, seed=123456, swap_trials=1, layout_trials=1),
            ]
        )
        pm.run(qc)
        layout = pm.property_set["layout"]
        self.assertEqual([layout[q] for q in qc.qubits], [3, 1, 2, 5, 4, 6, 7, 8])


class TestSabrePreLayout(QiskitTestCase):
    """Tests the SabreLayout pass with starting layout created by SabrePreLayout."""

    def setUp(self):
        super().setUp()
        circuit = EfficientSU2(16, entanglement="circular", reps=6, flatten=True)
        circuit.assign_parameters([math.pi / 2] * len(circuit.parameters), inplace=True)
        circuit.measure_all()
        self.circuit = circuit
        self.coupling_map = CouplingMap.from_heavy_hex(7)

    def test_starting_layout(self):
        """Test that a starting layout is created and looks as expected."""
        pm = PassManager(
            [
                SabrePreLayout(coupling_map=self.coupling_map),
                SabreLayout(self.coupling_map, seed=123456, swap_trials=1, layout_trials=1),
            ]
        )
        pm.run(self.circuit)
        layout = pm.property_set["layout"]
        self.assertEqual(
            [layout[q] for q in self.circuit.qubits],
            [30, 98, 104, 36, 103, 35, 65, 28, 61, 91, 22, 92, 23, 93, 62, 99],
        )

    def test_integration_with_pass_manager(self):
        """Tests SabrePreLayoutIntegration with the rest of PassManager pipeline."""
        backend = GenericBackendV2(num_qubits=20, coupling_map=ALMADEN_CMAP, seed=42)
        pm = generate_preset_pass_manager(
            0, backend, layout_method="sabre", routing_method="sabre", seed_transpiler=0
        )
        pm.pre_layout = PassManager([SabrePreLayout(backend.target)])
        qct = pm.run(self.circuit)
        qct_initial_layout = qct.layout.initial_layout
        self.assertEqual(
            [qct_initial_layout[q] for q in self.circuit.qubits],
            [3, 8, 7, 12, 13, 14, 18, 17, 16, 11, 10, 5, 6, 1, 2, 4],
        )


if __name__ == "__main__":
    unittest.main()<|MERGE_RESOLUTION|>--- conflicted
+++ resolved
@@ -195,15 +195,11 @@
 rz(0) q4835[1];
 """
         )
-<<<<<<< HEAD
         with self.assertWarns(DeprecationWarning):
             backend = Fake27QPulseV1()
-        res = transpile(qc, backend, layout_method="sabre", seed_transpiler=1234)
-=======
         res = transpile(
-            qc, Fake27QPulseV1(), layout_method="sabre", seed_transpiler=1234, optimization_level=1
-        )
->>>>>>> c8c53cc6
+            qc, backend, layout_method="sabre", seed_transpiler=1234, optimization_level=1
+        )
         self.assertIsInstance(res, QuantumCircuit)
         layout = res._layout.initial_layout
         self.assertEqual(
@@ -255,7 +251,6 @@
         )
         with self.assertWarns(DeprecationWarning):
             backend = Fake27QPulseV1()
-
         res = transpile(
             qc,
             backend,
