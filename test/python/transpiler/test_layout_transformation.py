--- conflicted
+++ resolved
@@ -101,12 +101,7 @@
 
         expected = QuantumCircuit(4)
         expected.swap(0, 3)
-<<<<<<< HEAD
-        expected.swap(1, 0)
-        expected.swap(2, 1)
-=======
         expected.swap(1, 2)
->>>>>>> 24b1d64c
 
         self.assertEqual(circuit_to_dag(expected), output_dag)
 
