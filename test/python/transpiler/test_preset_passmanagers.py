--- conflicted
+++ resolved
@@ -1227,8 +1227,6 @@
         with self.assertWarns(DeprecationWarning):
             backend = Fake20QV1()
         pm = generate_preset_pass_manager(optimization_level, backend)
-<<<<<<< HEAD
-=======
         self.assertIsInstance(pm, PassManager)
 
     def test_default_optimization_level(self):
@@ -1247,7 +1245,6 @@
         """Test a pass manager is constructed with only a positional target."""
         backend = GenericBackendV2(num_qubits=14, coupling_map=MELBOURNE_CMAP)
         pm = generate_preset_pass_manager(backend.target)
->>>>>>> 889173bc
         self.assertIsInstance(pm, PassManager)
 
     @data(0, 1, 2, 3)
