--- conflicted
+++ resolved
@@ -25,23 +25,6 @@
 class TestPassManagerConfig(QiskitTestCase):
     """Test PassManagerConfig.from_backend()."""
 
-<<<<<<< HEAD
-    def test_config_from_backend(self):
-        """Test from_backend() with a valid backend.
-
-        `Fake27QPulseV1` is used in this testcase. This backend has `defaults` attribute
-        that contains an instruction schedule map.
-        """
-        with self.assertWarns(DeprecationWarning):
-            backend = Fake27QPulseV1()
-            config = PassManagerConfig.from_backend(backend)
-        self.assertEqual(config.basis_gates, backend.configuration().basis_gates)
-        self.assertEqual(
-            str(config.coupling_map), str(CouplingMap(backend.configuration().coupling_map))
-        )
-
-=======
->>>>>>> da93a94a
     def test_config_from_backend_v2(self):
         """Test from_backend() with a BackendV2 instance."""
         backend = GenericBackendV2(num_qubits=27, seed=42)
@@ -54,32 +37,6 @@
         with self.assertRaises(AttributeError):
             PassManagerConfig.from_backend(Backend())
 
-<<<<<<< HEAD
-    def test_from_backend_and_user_v1(self):
-        """Test from_backend() with a backend and user options.
-
-        `FakeMelbourne` is used in this testcase. This backend does not have
-        `defaults` attribute and thus not provide an instruction schedule map.
-
-        REMOVE AFTER Fake20QV1 GETS REMOVED.
-        """
-        qr = QuantumRegister(4, "qr")
-        initial_layout = [None, qr[0], qr[1], qr[2], None, qr[3]]
-
-        with self.assertWarns(DeprecationWarning):
-            backend = Fake20QV1()
-            config = PassManagerConfig.from_backend(
-                backend, basis_gates=["user_gate"], initial_layout=initial_layout
-            )
-        self.assertEqual(config.basis_gates, ["user_gate"])
-        self.assertNotEqual(config.basis_gates, backend.configuration().basis_gates)
-        self.assertEqual(
-            str(config.coupling_map), str(CouplingMap(backend.configuration().coupling_map))
-        )
-        self.assertEqual(config.initial_layout, initial_layout)
-
-=======
->>>>>>> da93a94a
     def test_from_backend_and_user(self):
         """Test from_backend() with a backend and user options.
 
