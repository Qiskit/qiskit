# This code is part of Qiskit.
#
# (C) Copyright IBM 2017, 2024.
#
# This code is licensed under the Apache License, Version 2.0. You may
# obtain a copy of this license in the LICENSE.txt file in the root directory
# of this source tree or at http://www.apache.org/licenses/LICENSE-2.0.
#
# Any modifications or derivative works of this code must retain this
# copyright notice, and modified files need to carry a notice indicating
# that they have been altered from the originals.

"""Test the Sabre Swap pass"""

import unittest
import itertools

import ddt
import numpy.random

from qiskit.circuit import Clbit, ControlFlowOp, Qubit
from qiskit.circuit.library import CCXGate, HGate, Measure, SwapGate
from qiskit.circuit.classical import expr
from qiskit.circuit.random import random_circuit
from qiskit.compiler.transpiler import transpile
from qiskit.converters import circuit_to_dag, dag_to_circuit
from qiskit.providers.fake_provider import GenericBackendV2
from qiskit.transpiler.passes import SabreSwap, TrivialLayout, CheckMap
from qiskit.transpiler import CouplingMap, Layout, PassManager, Target, TranspilerError
from qiskit import ClassicalRegister, QuantumRegister, QuantumCircuit
from qiskit.utils import optionals
from test.utils._canonical import canonicalize_control_flow  # pylint: disable=wrong-import-order
from test import QiskitTestCase  # pylint: disable=wrong-import-order

from ..legacy_cmaps import MUMBAI_CMAP


def looping_circuit(uphill_swaps=1, additional_local_minimum_gates=0):
    """A circuit that causes SabreSwap to loop infinitely.

    This looks like (using cz gates to show the symmetry, though we actually output cx for testing
    purposes):

    .. code-block:: text

         q_0: ─■────────────────
               │
         q_1: ─┼──■─────────────
               │  │
         q_2: ─┼──┼──■──────────
               │  │  │
         q_3: ─┼──┼──┼──■───────
               │  │  │  │
         q_4: ─┼──┼──┼──┼─────■─
               │  │  │  │     │
         q_5: ─┼──┼──┼──┼──■──■─
               │  │  │  │  │
         q_6: ─┼──┼──┼──┼──┼────
               │  │  │  │  │
         q_7: ─┼──┼──┼──┼──■──■─
               │  │  │  │     │
         q_8: ─┼──┼──┼──┼─────■─
               │  │  │  │
         q_9: ─┼──┼──┼──■───────
               │  │  │
        q_10: ─┼──┼──■──────────
               │  │
        q_11: ─┼──■─────────────
               │
        q_12: ─■────────────────

    where `uphill_swaps` is the number of qubits separating the inner-most gate (representing how
    many swaps need to be made that all increase the heuristics), and
    `additional_local_minimum_gates` is how many extra gates to add on the outside (these increase
    the size of the region of stability).
    """
    outers = 4 + additional_local_minimum_gates
    n_qubits = 2 * outers + 4 + uphill_swaps
    # This is (most of) the front layer, which is a bunch of outer qubits in the
    # coupling map.
    outer_pairs = [(i, n_qubits - i - 1) for i in range(outers)]
    inner_heuristic_peak = [
        # This gate is completely "inside" all the others in the front layer in
        # terms of the coupling map, so it's the only one that we can in theory
        # make progress towards without making the others worse.
        (outers + 1, outers + 2 + uphill_swaps),
        # These are the only two gates in the extended set, and they both get
        # further apart if you make a swap to bring the above gate closer
        # together, which is the trick that creates the "heuristic hill".
        (outers, outers + 1),
        (outers + 2 + uphill_swaps, outers + 3 + uphill_swaps),
    ]
    qc = QuantumCircuit(n_qubits)
    for pair in outer_pairs + inner_heuristic_peak:
        qc.cx(*pair)
    return qc


@ddt.ddt
class TestSabreSwap(QiskitTestCase):
    """Tests the SabreSwap pass."""

    def test_trivial_case(self):
        """Test that an already mapped circuit is unchanged.
                  ┌───┐┌───┐
        q_0: ──■──┤ H ├┤ X ├──■──
             ┌─┴─┐└───┘└─┬─┘  │
        q_1: ┤ X ├──■────■────┼──
             └───┘┌─┴─┐       │
        q_2: ──■──┤ X ├───────┼──
             ┌─┴─┐├───┤       │
        q_3: ┤ X ├┤ X ├───────┼──
             └───┘└─┬─┘     ┌─┴─┐
        q_4: ───────■───────┤ X ├
                            └───┘
        """
        coupling = CouplingMap.from_ring(5)

        qr = QuantumRegister(5, "q")
        qc = QuantumCircuit(qr)
        qc.cx(0, 1)  # free
        qc.cx(2, 3)  # free
        qc.h(0)  # free
        qc.cx(1, 2)  # F
        qc.cx(1, 0)
        qc.cx(4, 3)  # F
        qc.cx(0, 4)

        passmanager = PassManager(SabreSwap(coupling, "basic"))
        new_qc = passmanager.run(qc)

        self.assertEqual(new_qc, qc)

    def test_2q_barriers_not_routed(self):
        """Test that a 2q barrier is not routed."""
        coupling = CouplingMap.from_line(5)

        qr = QuantumRegister(5, "q")
        qc = QuantumCircuit(qr)
        qc.barrier(0, 1)
        qc.barrier(0, 2)
        qc.barrier(0, 3)
        qc.barrier(2, 3)
        qc.h(0)
        qc.barrier(1, 2)
        qc.barrier(1, 0)
        qc.barrier(1, 3)
        qc.barrier(1, 4)
        qc.barrier(4, 3)
        qc.barrier(0, 4)

        passmanager = PassManager(SabreSwap(coupling, "basic"))
        new_qc = passmanager.run(qc)

        self.assertEqual(new_qc, qc)

    def test_trivial_with_target(self):
        """Test that an already mapped circuit is unchanged with target."""
        coupling = CouplingMap.from_ring(5)
        target = Target(num_qubits=5)
        target.add_instruction(SwapGate(), {edge: None for edge in coupling.get_edges()})

        qr = QuantumRegister(5, "q")
        qc = QuantumCircuit(qr)
        qc.cx(0, 1)  # free
        qc.cx(2, 3)  # free
        qc.h(0)  # free
        qc.cx(1, 2)  # F
        qc.cx(1, 0)
        qc.cx(4, 3)  # F
        qc.cx(0, 4)

        passmanager = PassManager(SabreSwap(target, "basic"))
        new_qc = passmanager.run(qc)

        self.assertEqual(new_qc, qc)

    def test_lookahead_mode(self):
        """Test lookahead mode's lookahead finds single SWAP gate.
                  ┌───┐
        q_0: ──■──┤ H ├───────────────
             ┌─┴─┐└───┘
        q_1: ┤ X ├──■────■─────────■──
             └───┘┌─┴─┐  │         │
        q_2: ──■──┤ X ├──┼────■────┼──
             ┌─┴─┐└───┘┌─┴─┐┌─┴─┐┌─┴─┐
        q_3: ┤ X ├─────┤ X ├┤ X ├┤ X ├
             └───┘     └───┘└───┘└───┘
        q_4: ─────────────────────────

        """
        coupling = CouplingMap.from_line(5)

        qr = QuantumRegister(5, "q")
        qc = QuantumCircuit(qr)
        qc.cx(0, 1)  # free
        qc.cx(2, 3)  # free
        qc.h(0)  # free
        qc.cx(1, 2)  # free
        qc.cx(1, 3)  # F
        qc.cx(2, 3)  # E
        qc.cx(1, 3)  # E

        pm = PassManager(SabreSwap(coupling, "lookahead"))
        new_qc = pm.run(qc)

        self.assertEqual(new_qc.num_nonlocal_gates(), 7)

    def test_do_not_change_cm(self):
        """Coupling map should not change.
        See https://github.com/Qiskit/qiskit-terra/issues/5675"""
        cm_edges = [(1, 0), (2, 0), (2, 1), (3, 2), (3, 4), (4, 2)]
        coupling = CouplingMap(cm_edges)

        passmanager = PassManager(SabreSwap(coupling))
        _ = passmanager.run(QuantumCircuit(coupling.size()))

        self.assertEqual(set(cm_edges), set(coupling.get_edges()))

    def test_do_not_reorder_measurements(self):
        """Test that SabreSwap doesn't reorder measurements to the same classical bit.

        With the particular coupling map used in this test and the 3q ccx gate, the routing would
        invariably the measurements if the classical successors are not accurately tracked.
        Regression test of gh-7950."""
        coupling = CouplingMap([(0, 2), (2, 0), (1, 2), (2, 1)])
        qc = QuantumCircuit(3, 1)
        qc.compose(CCXGate().definition, [0, 1, 2], [])  # Unroll CCX to 2q operations.
        qc.h(0)
        qc.barrier()
        qc.measure(0, 0)  # This measure is 50/50 between the Z states.
        qc.measure(1, 0)  # This measure always overwrites with 0.
        passmanager = PassManager(SabreSwap(coupling))
        transpiled = passmanager.run(qc)

        last_h = transpiled.data[-4]
        self.assertIsInstance(last_h.operation, HGate)
        first_measure = transpiled.data[-2]
        second_measure = transpiled.data[-1]
        self.assertIsInstance(first_measure.operation, Measure)
        self.assertIsInstance(second_measure.operation, Measure)
        # Assert that the first measure is on the same qubit that the HGate was applied to, and the
        # second measurement is on a different qubit (though we don't care which exactly - that
        # depends a little on the randomization of the pass).
        self.assertEqual(last_h.qubits, first_measure.qubits)
        self.assertNotEqual(last_h.qubits, second_measure.qubits)

    # The 'basic' method can't get stuck in the same way.
    @ddt.data("lookahead", "decay")
    def test_no_infinite_loop(self, method):
        """Test that the 'release value' mechanisms allow SabreSwap to make progress even on
        circuits that get stuck in a stable local minimum of the lookahead parameters."""
        qc = looping_circuit(3, 1)
        qc.measure_all()
        coupling_map = CouplingMap.from_line(qc.num_qubits)
        routing_pass = PassManager(SabreSwap(coupling_map, method))

        # Since all the logic happens in Rust space these days, the best we'll really see here is
        # the test hanging.
        routed = routing_pass.run(qc)

        routed_ops = routed.count_ops()
        del routed_ops["swap"]
        self.assertEqual(routed_ops, qc.count_ops())
        couplings = {
            tuple(routed.find_bit(bit).index for bit in instruction.qubits)
            for instruction in routed.data
            if len(instruction.qubits) == 2
        }
        # Asserting equality to the empty set gives better errors on failure than asserting that
        # `couplings <= coupling_map`.
        self.assertEqual(couplings - set(coupling_map.get_edges()), set())

        # Assert that the same keys are produced by a simulation - this is a test that the inserted
        # swaps route the qubits correctly.
        if not optionals.HAS_AER:
            return

        from qiskit_aer import Aer

        sim = Aer.get_backend("aer_simulator")
        in_results = sim.run(qc, shots=4096).result().get_counts()
        out_results = sim.run(routed, shots=4096).result().get_counts()
        self.assertEqual(set(in_results), set(out_results))

    def test_classical_condition(self):
        """Test that :class:`.SabreSwap` correctly accounts for classical conditions in its
        reckoning on whether a node is resolved or not.  If it is not handled correctly, the second
        gate might not appear in the output.

        Regression test of gh-8040."""
        with self.subTest("1 bit in register"):
            qc = QuantumCircuit(2, 1)
            qc.z(0)
            with self.assertWarns(DeprecationWarning):
                qc.z(0).c_if(qc.cregs[0], 0)
            cm = CouplingMap([(0, 1), (1, 0)])
            expected = PassManager([TrivialLayout(cm)]).run(qc)
            actual = PassManager([TrivialLayout(cm), SabreSwap(cm)]).run(qc)
            self.assertEqual(expected, actual)
        with self.subTest("multiple registers"):
            cregs = [ClassicalRegister(3), ClassicalRegister(4)]
            qc = QuantumCircuit(QuantumRegister(2, name="q"), *cregs)
            qc.z(0)
            with self.assertWarns(DeprecationWarning):
                qc.z(0).c_if(cregs[0], 0)
            with self.assertWarns(DeprecationWarning):
                qc.z(0).c_if(cregs[1], 0)
            cm = CouplingMap([(0, 1), (1, 0)])
            expected = PassManager([TrivialLayout(cm)]).run(qc)
            actual = PassManager([TrivialLayout(cm), SabreSwap(cm)]).run(qc)
            self.assertEqual(expected, actual)

    def test_classical_condition_cargs(self):
        """Test that classical conditions are preserved even if missing from cargs DAGNode field.

        Created from reproduction in https://github.com/Qiskit/qiskit-terra/issues/8675
        """
        with self.subTest("missing measurement"):
            qc = QuantumCircuit(3, 1)
            with self.assertWarns(DeprecationWarning):
                qc.cx(0, 2).c_if(0, 0)
            qc.measure(1, 0)
            with self.assertWarns(DeprecationWarning):
                qc.h(2).c_if(0, 0)
            expected = QuantumCircuit(3, 1)
            expected.swap(1, 2)
            with self.assertWarns(DeprecationWarning):
                expected.cx(0, 1).c_if(0, 0)
            expected.measure(2, 0)
            with self.assertWarns(DeprecationWarning):
                expected.h(1).c_if(0, 0)
            result = SabreSwap(CouplingMap.from_line(3), seed=12345)(qc)
            self.assertEqual(result, expected)
        with self.subTest("reordered measurement"):
            qc = QuantumCircuit(3, 1)
            with self.assertWarns(DeprecationWarning):
                qc.cx(0, 1).c_if(0, 0)
            qc.measure(1, 0)
            with self.assertWarns(DeprecationWarning):
                qc.h(0).c_if(0, 0)
            expected = QuantumCircuit(3, 1)
            with self.assertWarns(DeprecationWarning):
                expected.cx(0, 1).c_if(0, 0)
            expected.measure(1, 0)
            with self.assertWarns(DeprecationWarning):
                expected.h(0).c_if(0, 0)
            result = SabreSwap(CouplingMap.from_line(3), seed=12345)(qc)
            self.assertEqual(result, expected)

    def test_conditional_measurement(self):
        """Test that instructions with cargs and conditions are handled correctly."""
        qc = QuantumCircuit(3, 2)
        with self.assertWarns(DeprecationWarning):
            qc.cx(0, 2).c_if(0, 0)
        with self.assertWarns(DeprecationWarning):
            qc.measure(2, 0).c_if(1, 0)
        with self.assertWarns(DeprecationWarning):
            qc.h(2).c_if(0, 0)
        qc.measure(1, 1)
        expected = QuantumCircuit(3, 2)
        expected.swap(1, 2)
        with self.assertWarns(DeprecationWarning):
            expected.cx(0, 1).c_if(0, 0)
        with self.assertWarns(DeprecationWarning):
            expected.measure(1, 0).c_if(1, 0)
        with self.assertWarns(DeprecationWarning):
            expected.h(1).c_if(0, 0)
        expected.measure(2, 1)
        result = SabreSwap(CouplingMap.from_line(3), seed=12345)(qc)
        self.assertEqual(result, expected)

    @ddt.data("basic", "lookahead", "decay")
    def test_deterministic(self, heuristic):
        """Test that the output of the SabreSwap pass is deterministic for a given random seed."""
        width = 40

        # The actual circuit is unimportant, we just need one with lots of scoring degeneracy.
        qc = QuantumCircuit(width)
        for i in range(width // 2):
            qc.cx(i, i + (width // 2))
        for i in range(0, width, 2):
            qc.cx(i, i + 1)
        dag = circuit_to_dag(qc)

        coupling = CouplingMap.from_line(width)
        pass_0 = SabreSwap(coupling, heuristic, seed=0, trials=1)
        pass_1 = SabreSwap(coupling, heuristic, seed=1, trials=1)
        dag_0 = pass_0.run(dag)
        dag_1 = pass_1.run(dag)

        # This deliberately avoids using a topological order, because that introduces an opportunity
        # for the re-ordering to sort the swaps back into a canonical order.
        def normalize_nodes(dag):
            return [(node.op.name, node.qargs, node.cargs) for node in dag.op_nodes()]

        # A sanity check for the test - if unequal seeds don't produce different outputs for this
        # degenerate circuit, then the test probably needs fixing (or Sabre is ignoring the seed).
        self.assertNotEqual(normalize_nodes(dag_0), normalize_nodes(dag_1))

        # Check that a re-run with the same seed produces the same circuit in the exact same order.
        self.assertEqual(normalize_nodes(dag_0), normalize_nodes(pass_0.run(dag)))

    def test_rejects_too_many_qubits(self):
        """Test that a sensible Python-space error message is emitted if the DAG has an incorrect
        number of qubits."""
        pass_ = SabreSwap(CouplingMap.from_line(4))
        qc = QuantumCircuit(QuantumRegister(5, "q"))
        with self.assertRaisesRegex(TranspilerError, "More qubits in the circuit"):
            pass_(qc)

    def test_rejects_too_few_qubits(self):
        """Test that a sensible Python-space error message is emitted if the DAG has an incorrect
        number of qubits."""
        pass_ = SabreSwap(CouplingMap.from_line(4))
        qc = QuantumCircuit(QuantumRegister(3, "q"))
        with self.assertRaisesRegex(TranspilerError, "Fewer qubits in the circuit"):
            pass_(qc)


@ddt.ddt
class TestSabreSwapControlFlow(QiskitTestCase):
    """Tests for control flow in sabre swap."""

    def test_shared_block(self):
        """Test multiple control flow ops sharing the same block instance."""
        inner = QuantumCircuit(2)
        inner.cx(0, 1)

        qreg = QuantumRegister(4, "q")
        outer = QuantumCircuit(qreg, ClassicalRegister(1))
        for pair in itertools.permutations(range(outer.num_qubits), 2):
            outer.if_test((outer.cregs[0], 1), inner, pair, [])

        coupling = CouplingMap.from_line(4)
        cdag = SabreSwap(coupling, "lookahead", seed=82, trials=1).run(circuit_to_dag(outer))

        check_map_pass = CheckMap(coupling)
        check_map_pass.run(cdag)
        self.assertTrue(check_map_pass.property_set["is_swap_mapped"])

    def test_blocks_use_registers(self):
        """Test that control flow ops using registers still use registers after routing."""
        num_qubits = 2
        qreg = QuantumRegister(num_qubits, "q")
        cr1 = ClassicalRegister(1)
        cr2 = ClassicalRegister(1)
        qc = QuantumCircuit(qreg, cr1, cr2)

        with qc.if_test((cr1, False)):
            qc.cx(0, 1)
            qc.measure(0, cr2[0])
            with qc.if_test((cr2, 0)):
                qc.cx(0, 1)

        coupling = CouplingMap.from_line(num_qubits)
        cdag = SabreSwap(coupling, "lookahead", seed=82, trials=1).run(circuit_to_dag(qc))

        outer_if_op = cdag.op_nodes(ControlFlowOp)[0].op
        self.assertEqual(outer_if_op.condition[0], cr1)

        inner_if_op = circuit_to_dag(outer_if_op.blocks[0]).op_nodes(ControlFlowOp)[0].op
        self.assertEqual(inner_if_op.condition[0], cr2)

    def test_pre_if_else_route(self):
        """test swap with if else controlflow construct"""
        num_qubits = 5
        qreg = QuantumRegister(num_qubits, "q")
        creg = ClassicalRegister(num_qubits)
        coupling = CouplingMap.from_line(num_qubits)
        qc = QuantumCircuit(qreg, creg)
        qc.h(0)
        qc.cx(0, 2)
        qc.measure(2, 2)
        true_body = QuantumCircuit(qreg, creg[[2]])
        true_body.x(3)
        false_body = QuantumCircuit(qreg, creg[[2]])
        false_body.x(4)
        qc.if_else((creg[2], 0), true_body, false_body, qreg, creg[[2]])
        qc.barrier(qreg)
        qc.measure(qreg, creg)

        dag = circuit_to_dag(qc)
        cdag = SabreSwap(coupling, "lookahead", seed=82, trials=1).run(dag)
        check_map_pass = CheckMap(coupling)
        check_map_pass.run(cdag)
        self.assertTrue(check_map_pass.property_set["is_swap_mapped"])

        expected = QuantumCircuit(qreg, creg)
        expected.h(0)
        expected.swap(1, 2)
        expected.cx(0, 1)
        expected.measure(1, 2)
        etrue_body = QuantumCircuit(qreg, creg[[2]])
        etrue_body.x(3)
        efalse_body = QuantumCircuit(qreg, creg[[2]])
        efalse_body.x(4)
        new_order = [0, 2, 1, 3, 4]
        expected.if_else((creg[2], 0), etrue_body, efalse_body, qreg, creg[[2]])
        expected.barrier(qreg)
        expected.measure(qreg, creg[new_order])
        self.assertEqual(dag_to_circuit(cdag), expected)

    def test_pre_if_else_route_post_x(self):
        """test swap with if else controlflow construct; pre-cx and post x"""
        num_qubits = 5
        qreg = QuantumRegister(num_qubits, "q")
        creg = ClassicalRegister(num_qubits)
        coupling = CouplingMap([(i, i + 1) for i in range(num_qubits - 1)])
        qc = QuantumCircuit(qreg, creg)
        qc.h(0)
        qc.cx(0, 2)
        qc.measure(2, 2)
        true_body = QuantumCircuit(qreg, creg[[0]])
        true_body.x(3)
        false_body = QuantumCircuit(qreg, creg[[0]])
        false_body.x(4)
        qc.if_else((creg[2], 0), true_body, false_body, qreg, creg[[0]])
        qc.x(1)
        qc.barrier(qreg)
        qc.measure(qreg, creg)

        dag = circuit_to_dag(qc)
        cdag = SabreSwap(coupling, "lookahead", seed=82, trials=1).run(dag)
        check_map_pass = CheckMap(coupling)
        check_map_pass.run(cdag)
        self.assertTrue(check_map_pass.property_set["is_swap_mapped"])

        expected = QuantumCircuit(qreg, creg)
        expected.h(0)
        expected.swap(1, 2)
        expected.cx(0, 1)
        expected.measure(1, 2)
        new_order = [0, 2, 1, 3, 4]
        etrue_body = QuantumCircuit(qreg, creg[[0]])
        etrue_body.x(3)
        efalse_body = QuantumCircuit(qreg, creg[[0]])
        efalse_body.x(4)
        expected.if_else((creg[2], 0), etrue_body, efalse_body, qreg, creg[[0]])
        expected.x(2)
        expected.barrier(qreg)
        expected.measure(qreg, creg[new_order])
        self.assertEqual(dag_to_circuit(cdag), expected)

    def test_post_if_else_route(self):
        """test swap with if else controlflow construct; post cx"""
        num_qubits = 5
        qreg = QuantumRegister(num_qubits, "q")
        creg = ClassicalRegister(num_qubits)
        coupling = CouplingMap([(i, i + 1) for i in range(num_qubits - 1)])
        qc = QuantumCircuit(qreg, creg)
        qc.h(0)
        qc.measure(0, 0)
        true_body = QuantumCircuit(qreg[[3, 4]], creg[[0]])
        true_body.x(0)
        false_body = QuantumCircuit(qreg[[3, 4]], creg[[0]])
        false_body.x(1)
        qc.barrier(qreg)
        qc.if_else((creg[0], 0), true_body, false_body, qreg[[3, 4]], creg[[0]])
        qc.barrier(qreg)
        qc.cx(0, 2)
        qc.barrier(qreg)
        qc.measure(qreg, creg)

        dag = circuit_to_dag(qc)
        cdag = SabreSwap(coupling, "lookahead", seed=82, trials=1).run(dag)
        check_map_pass = CheckMap(coupling)
        check_map_pass.run(cdag)
        self.assertTrue(check_map_pass.property_set["is_swap_mapped"])

        expected = QuantumCircuit(qreg, creg)
        expected.h(0)
        expected.measure(0, 0)
        etrue_body = QuantumCircuit(qreg[[3, 4]], creg[[0]])
        etrue_body.x(0)
        efalse_body = QuantumCircuit(qreg[[3, 4]], creg[[0]])
        efalse_body.x(1)
        expected.barrier(qreg)
        expected.if_else((creg[0], 0), etrue_body, efalse_body, qreg[[3, 4]], creg[[0]])
        expected.barrier(qreg)
        expected.swap(1, 2)
        expected.cx(0, 1)
        expected.barrier(qreg)
        expected.measure(qreg, creg[[0, 2, 1, 3, 4]])
        self.assertEqual(dag_to_circuit(cdag), expected)

    def test_pre_if_else2(self):
        """test swap with if else controlflow construct; cx in if statement"""
        num_qubits = 5
        qreg = QuantumRegister(num_qubits, "q")
        creg = ClassicalRegister(num_qubits)
        coupling = CouplingMap([(i, i + 1) for i in range(num_qubits - 1)])
        qc = QuantumCircuit(qreg, creg)
        qc.h(0)
        qc.cx(0, 2)
        qc.x(1)
        qc.measure(0, 0)
        true_body = QuantumCircuit(qreg[[0]], creg[[0]])
        true_body.x(0)
        false_body = QuantumCircuit(qreg[[0]], creg[[0]])
        qc.if_else((creg[0], 0), true_body, false_body, qreg[[0]], creg[[0]])
        qc.barrier(qreg)
        qc.measure(qreg, creg)

        dag = circuit_to_dag(qc)
        cdag = SabreSwap(coupling, "lookahead", seed=82, trials=1).run(dag)
        check_map_pass = CheckMap(coupling)
        check_map_pass.run(cdag)
        self.assertTrue(check_map_pass.property_set["is_swap_mapped"])

        expected = QuantumCircuit(qreg, creg)
        expected.h(0)
        expected.x(1)
        expected.swap(1, 2)
        expected.cx(0, 1)
        expected.measure(0, 0)
        etrue_body = QuantumCircuit(qreg[[0]], creg[[0]])
        etrue_body.x(0)
        efalse_body = QuantumCircuit(qreg[[0]], creg[[0]])
        new_order = [0, 2, 1, 3, 4]
        expected.if_else((creg[0], 0), etrue_body, efalse_body, qreg[[0]], creg[[0]])
        expected.barrier(qreg)
        expected.measure(qreg, creg[new_order])
        self.assertEqual(dag_to_circuit(cdag), expected)

    def test_intra_if_else_route(self):
        """test swap with if else controlflow construct"""
        num_qubits = 5
        qreg = QuantumRegister(num_qubits, "q")
        creg = ClassicalRegister(num_qubits)
        coupling = CouplingMap([(i, i + 1) for i in range(num_qubits - 1)])
        qc = QuantumCircuit(qreg, creg)
        qc.h(0)
        qc.x(1)
        qc.measure(0, 0)
        true_body = QuantumCircuit(qreg, creg[[0]])
        true_body.cx(0, 2)
        false_body = QuantumCircuit(qreg, creg[[0]])
        false_body.cx(0, 4)
        qc.if_else((creg[0], 0), true_body, false_body, qreg, creg[[0]])
        qc.measure(qreg, creg)

        dag = circuit_to_dag(qc)
        cdag = SabreSwap(coupling, "lookahead", seed=82, trials=1).run(dag)
        check_map_pass = CheckMap(coupling)
        check_map_pass.run(cdag)
        self.assertTrue(check_map_pass.property_set["is_swap_mapped"])

        expected = QuantumCircuit(qreg, creg)
        expected.h(0)
        expected.x(1)
        expected.measure(0, 0)
        etrue_body = QuantumCircuit(qreg, creg[[0]])
        etrue_body.swap(1, 2)
        etrue_body.cx(0, 1)
        etrue_body.swap(1, 2)
        efalse_body = QuantumCircuit(qreg, creg[[0]])
        efalse_body.swap(0, 1)
        efalse_body.swap(3, 4)
        efalse_body.swap(2, 3)
        efalse_body.cx(1, 2)
        efalse_body.swap(0, 1)
        efalse_body.swap(2, 3)
        efalse_body.swap(3, 4)
        expected.if_else((creg[0], 0), etrue_body, efalse_body, qreg, creg[[0]])
        expected.measure(qreg, creg)
        self.assertEqual(dag_to_circuit(cdag), expected)

    def test_pre_intra_if_else(self):
        """test swap with if else controlflow construct; cx in if statement"""
        num_qubits = 5
        qreg = QuantumRegister(num_qubits, "q")
        creg = ClassicalRegister(num_qubits)
        coupling = CouplingMap([(i, i + 1) for i in range(num_qubits - 1)])
        qc = QuantumCircuit(qreg, creg)
        qc.h(0)
        qc.cx(0, 2)
        qc.x(1)
        qc.measure(0, 0)
        true_body = QuantumCircuit(qreg, creg[[0]])
        true_body.cx(0, 2)
        false_body = QuantumCircuit(qreg, creg[[0]])
        false_body.cx(0, 4)
        qc.if_else((creg[0], 0), true_body, false_body, qreg, creg[[0]])
        qc.measure(qreg, creg)

        dag = circuit_to_dag(qc)
        cdag = SabreSwap(coupling, "lookahead", seed=82, trials=1).run(dag)
        check_map_pass = CheckMap(coupling)
        check_map_pass.run(cdag)
        self.assertTrue(check_map_pass.property_set["is_swap_mapped"])

        expected = QuantumCircuit(qreg, creg)
        etrue_body = QuantumCircuit(qreg, creg[[0]])
        efalse_body = QuantumCircuit(qreg, creg[[0]])
        expected.h(0)
        expected.x(1)
        expected.swap(1, 2)
        expected.cx(0, 1)
        expected.measure(0, 0)

        etrue_body.cx(0, 1)

        efalse_body.swap(0, 1)
        efalse_body.swap(3, 4)
        efalse_body.swap(2, 3)
        efalse_body.cx(1, 2)
        efalse_body.swap(0, 1)
        efalse_body.swap(2, 3)
        efalse_body.swap(3, 4)

        expected.if_else((creg[0], 0), etrue_body, efalse_body, qreg, creg[[0]])
        expected.measure(qreg, creg[[0, 2, 1, 3, 4]])
        self.assertEqual(dag_to_circuit(cdag), expected)

    def test_pre_intra_post_if_else(self):
        """test swap with if else controlflow construct; cx before, in, and after if
        statement"""
        num_qubits = 5
        qreg = QuantumRegister(num_qubits, "q")
        creg = ClassicalRegister(num_qubits)
        coupling = CouplingMap.from_line(num_qubits)
        qc = QuantumCircuit(qreg, creg)
        qc.h(0)
        qc.cx(0, 2)
        qc.x(1)
        qc.measure(0, 0)
        true_body = QuantumCircuit(qreg[:], creg[[0]])
        true_body.cx(0, 2)
        false_body = QuantumCircuit(qreg[:], creg[[0]])
        false_body.cx(0, 4)
        qc.if_else((creg[0], 0), true_body, false_body, qreg, creg[[0]])
        qc.h(3)
        qc.cx(3, 0)
        qc.barrier()
        qc.measure(qreg, creg)

        dag = circuit_to_dag(qc)
        cdag = SabreSwap(coupling, "lookahead", seed=82, trials=1).run(dag)
        check_map_pass = CheckMap(coupling)
        check_map_pass.run(cdag)
        self.assertTrue(check_map_pass.property_set["is_swap_mapped"])

        expected = QuantumCircuit(qreg, creg)
        expected.h(0)
        expected.x(1)
        expected.swap(0, 1)
        expected.cx(1, 2)
        expected.measure(1, 0)
        etrue_body = QuantumCircuit(qreg, creg[[0]])
        etrue_body.cx(1, 2)
        efalse_body = QuantumCircuit(qreg, creg[[0]])
        efalse_body.swap(1, 2)
        efalse_body.swap(3, 4)
        efalse_body.cx(2, 3)
        efalse_body.swap(1, 2)
        efalse_body.swap(3, 4)

<<<<<<< HEAD
        expected.if_else((creg[0], 0), etrue_body, efalse_body, qreg[[1, 2, 3, 4]], creg[[0]])
=======
        expected.if_else((creg[0], 0), etrue_body, efalse_body, qreg, creg[[0]])
        expected.swap(1, 2)
>>>>>>> e6e47983
        expected.h(3)
        expected.swap(2, 3)
        expected.cx(2, 1)
        expected.barrier()
        expected.measure(qreg[[1, 0, 3, 2, 4]], creg)
        self.assertEqual(dag_to_circuit(cdag), expected)

    def test_if_expr(self):
        """Test simple if conditional with an `Expr` condition."""
        coupling = CouplingMap.from_line(4)

        body = QuantumCircuit(4)
        body.cx(0, 1)
        body.cx(0, 2)
        body.cx(0, 3)
        qc = QuantumCircuit(4, 2)
        qc.if_test(expr.logic_and(qc.clbits[0], qc.clbits[1]), body, [0, 1, 2, 3], [])

        dag = circuit_to_dag(qc)
        cdag = SabreSwap(coupling, "lookahead", seed=58, trials=1).run(dag)
        check_map_pass = CheckMap(coupling)
        check_map_pass.run(cdag)
        self.assertTrue(check_map_pass.property_set["is_swap_mapped"])

    def test_if_else_expr(self):
        """Test simple if/else conditional with an `Expr` condition."""
        coupling = CouplingMap.from_line(4)

        true = QuantumCircuit(4)
        true.cx(0, 1)
        true.cx(0, 2)
        true.cx(0, 3)
        false = QuantumCircuit(4)
        false.cx(3, 0)
        false.cx(3, 1)
        false.cx(3, 2)
        qc = QuantumCircuit(4, 2)
        qc.if_else(expr.logic_and(qc.clbits[0], qc.clbits[1]), true, false, [0, 1, 2, 3], [])

        dag = circuit_to_dag(qc)
        cdag = SabreSwap(coupling, "lookahead", seed=58, trials=1).run(dag)
        check_map_pass = CheckMap(coupling)
        check_map_pass.run(cdag)
        self.assertTrue(check_map_pass.property_set["is_swap_mapped"])

    def test_no_layout_change(self):
        """test controlflow with no layout change needed"""
        num_qubits = 5
        qreg = QuantumRegister(num_qubits, "q")
        creg = ClassicalRegister(num_qubits)
        coupling = CouplingMap.from_line(num_qubits)
        qc = QuantumCircuit(qreg, creg)
        qc.h(0)
        qc.cx(0, 2)
        qc.x(1)
        qc.measure(0, 0)
        true_body = QuantumCircuit(qreg, creg[[0]])
        true_body.x(2)
        false_body = QuantumCircuit(qreg, creg[[0]])
        false_body.x(4)
        qc.if_else((creg[0], 0), true_body, false_body, qreg, creg[[0]])
        qc.barrier(qreg)
        qc.measure(qreg, creg)

        dag = circuit_to_dag(qc)
        cdag = SabreSwap(coupling, "lookahead", seed=82, trials=1).run(dag)
        check_map_pass = CheckMap(coupling)
        check_map_pass.run(cdag)
        self.assertTrue(check_map_pass.property_set["is_swap_mapped"])

        expected = QuantumCircuit(qreg, creg)
        expected.h(0)
        expected.x(1)
        expected.swap(1, 2)
        expected.cx(0, 1)
        expected.measure(0, 0)
        etrue_body = QuantumCircuit(qreg, creg[[0]])
        etrue_body.x(1)
        efalse_body = QuantumCircuit(qreg, creg[[0]])
        efalse_body.x(4)
        expected.if_else((creg[0], 0), etrue_body, efalse_body, qreg, creg[[0]])
        expected.barrier(qreg)
        expected.measure(qreg, creg[[0, 2, 1, 3, 4]])
        self.assertEqual(dag_to_circuit(cdag), expected)

    @ddt.data(1, 2, 3)
    def test_for_loop(self, nloops):
        """test stochastic swap with for_loop"""
        num_qubits = 3
        qreg = QuantumRegister(num_qubits, "q")
        creg = ClassicalRegister(num_qubits)
        coupling = CouplingMap.from_line(num_qubits)
        qc = QuantumCircuit(qreg, creg)
        qc.h(0)
        qc.x(1)
        for_body = QuantumCircuit(qreg)
        for_body.cx(0, 2)
        loop_parameter = None
        qc.for_loop(range(nloops), loop_parameter, for_body, qreg, [])
        qc.measure(qreg, creg)

        dag = circuit_to_dag(qc)
        cdag = SabreSwap(coupling, "lookahead", seed=82, trials=1).run(dag)
        check_map_pass = CheckMap(coupling)
        check_map_pass.run(cdag)
        self.assertTrue(check_map_pass.property_set["is_swap_mapped"])

        expected = QuantumCircuit(qreg, creg)
        expected.h(0)
        expected.x(1)
        efor_body = QuantumCircuit(qreg)
        efor_body.swap(1, 2)
        efor_body.cx(0, 1)
        efor_body.swap(1, 2)
        loop_parameter = None
        expected.for_loop(range(nloops), loop_parameter, efor_body, qreg, [])
        expected.measure(qreg, creg)
        self.assertEqual(dag_to_circuit(cdag), expected)

    def test_while_loop(self):
        """test while loop"""
        num_qubits = 4
        qreg = QuantumRegister(num_qubits, "q")
        creg = ClassicalRegister(len(qreg))
        coupling = CouplingMap.from_line(num_qubits)
        qc = QuantumCircuit(qreg, creg)
        while_body = QuantumCircuit(qreg, creg)
        while_body.reset(qreg[2:])
        while_body.h(qreg[2:])
        while_body.cx(0, 3)
        while_body.measure(qreg[3], creg[3])
        qc.while_loop((creg, 0), while_body, qc.qubits, qc.clbits)
        qc.barrier()
        qc.measure(qreg, creg)

        dag = circuit_to_dag(qc)
        cdag = SabreSwap(coupling, "lookahead", seed=82, trials=1).run(dag)
        check_map_pass = CheckMap(coupling)
        check_map_pass.run(cdag)
        self.assertTrue(check_map_pass.property_set["is_swap_mapped"])

        expected = QuantumCircuit(qreg, creg)
        ewhile_body = QuantumCircuit(qreg, creg)
        ewhile_body.reset(qreg[2:])
        ewhile_body.h(qreg[2:])
        ewhile_body.swap(0, 1)
        ewhile_body.swap(2, 3)
        ewhile_body.cx(1, 2)
        ewhile_body.measure(qreg[2], creg[3])
        ewhile_body.swap(1, 0)
        ewhile_body.swap(3, 2)
        expected.while_loop((creg, 0), ewhile_body, expected.qubits, expected.clbits)
        expected.barrier()
        expected.measure(qreg, creg)
        self.assertEqual(dag_to_circuit(cdag), expected)

    def test_while_loop_expr(self):
        """Test simple while loop with an `Expr` condition."""
        coupling = CouplingMap.from_line(4)

        body = QuantumCircuit(4)
        body.cx(0, 1)
        body.cx(0, 2)
        body.cx(0, 3)
        qc = QuantumCircuit(4, 2)
        qc.while_loop(expr.logic_and(qc.clbits[0], qc.clbits[1]), body, [0, 1, 2, 3], [])

        dag = circuit_to_dag(qc)
        cdag = SabreSwap(coupling, "lookahead", seed=82, trials=1).run(dag)
        check_map_pass = CheckMap(coupling)
        check_map_pass.run(cdag)
        self.assertTrue(check_map_pass.property_set["is_swap_mapped"])

    def test_switch_implicit_carg_use(self):
        """Test that a switch statement that uses cargs only implicitly via its ``target`` attribute
        and not explicitly in bodies of the cases is routed correctly, with the dependencies
        fulfilled correctly."""
        coupling = CouplingMap.from_line(4)
        pass_ = SabreSwap(coupling, "lookahead", seed=82, trials=1)

        body = QuantumCircuit([Qubit()])
        body.x(0)

        # If the classical wire condition isn't respected, then the switch would appear in the front
        # layer and be immediately eligible for routing, which would produce invalid output.
        qc = QuantumCircuit(4, 1)
        qc.cx(0, 1)
        qc.cx(1, 2)
        qc.cx(0, 2)
        qc.measure(2, 0)
        qc.switch(expr.lift(qc.clbits[0]), [(False, body.copy()), (True, body.copy())], [3], [])

        expected = QuantumCircuit(4, 1)
        expected.cx(0, 1)
        expected.cx(1, 2)
        expected.swap(2, 1)
        expected.cx(0, 1)
        expected.measure(1, 0)
        expected.switch(
            expr.lift(expected.clbits[0]), [(False, body.copy()), (True, body.copy())], [3], []
        )

        self.assertEqual(pass_(qc), expected)

    def test_switch_single_case(self):
        """Test routing of 'switch' with just a single case."""
        qreg = QuantumRegister(5, "q")
        creg = ClassicalRegister(3, "c")
        qc = QuantumCircuit(qreg, creg)

        case0 = QuantumCircuit(qreg[[0, 1, 2]], creg[:])
        case0.cx(0, 1)
        case0.cx(1, 2)
        case0.cx(2, 0)
        qc.switch(creg, [(0, case0)], qreg[[0, 1, 2]], creg)

        coupling = CouplingMap.from_line(len(qreg))
        pass_ = SabreSwap(coupling, "lookahead", seed=82, trials=1)
        test = pass_(qc)

        check = CheckMap(coupling)
        check(test)
        self.assertTrue(check.property_set["is_swap_mapped"])

        expected = QuantumCircuit(qreg, creg)
        case0 = QuantumCircuit(qreg[[0, 1, 2]], creg[:])
        case0.cx(0, 1)
        case0.cx(1, 2)
        case0.swap(0, 1)
        case0.cx(2, 1)
        case0.swap(0, 1)
        expected.switch(creg, [(0, case0)], qreg[[0, 1, 2]], creg[:])

        self.assertEqual(canonicalize_control_flow(test), canonicalize_control_flow(expected))

    def test_switch_nonexhaustive(self):
        """Test routing of 'switch' with several but nonexhaustive cases."""
        qreg = QuantumRegister(5, "q")
        creg = ClassicalRegister(3, "c")

        qc = QuantumCircuit(qreg, creg)
        case0 = QuantumCircuit(qreg, creg[:])
        case0.cx(0, 1)
        case0.cx(1, 2)
        case0.cx(2, 0)
        case1 = QuantumCircuit(qreg, creg[:])
        case1.cx(1, 2)
        case1.cx(2, 3)
        case1.cx(3, 1)
        case2 = QuantumCircuit(qreg, creg[:])
        case2.cx(2, 3)
        case2.cx(3, 4)
        case2.cx(4, 2)
        qc.switch(creg, [(0, case0), ((1, 2), case1), (3, case2)], qreg, creg)

        coupling = CouplingMap.from_line(len(qreg))
        pass_ = SabreSwap(coupling, "lookahead", seed=82, trials=1)
        test = pass_(qc)

        check = CheckMap(coupling)
        check(test)
        self.assertTrue(check.property_set["is_swap_mapped"])

        expected = QuantumCircuit(qreg, creg)
        case0 = QuantumCircuit(qreg, creg[:])
        case0.cx(0, 1)
        case0.cx(1, 2)
        case0.swap(0, 1)
        case0.cx(2, 1)
        case0.swap(0, 1)
        case1 = QuantumCircuit(qreg, creg[:])
        case1.cx(1, 2)
        case1.cx(2, 3)
        case1.swap(1, 2)
        case1.cx(3, 2)
        case1.swap(1, 2)
        case2 = QuantumCircuit(qreg, creg[:])
        case2.cx(2, 3)
        case2.cx(3, 4)
        case2.swap(2, 3)
        case2.cx(4, 3)
        case2.swap(2, 3)
        expected.switch(creg, [(0, case0), ((1, 2), case1), (3, case2)], qreg, creg)

        self.assertEqual(canonicalize_control_flow(test), canonicalize_control_flow(expected))

    def test_switch_expr_single_case(self):
        """Test routing of 'switch' with an `Expr` target and just a single case."""
        qreg = QuantumRegister(5, "q")
        creg = ClassicalRegister(3, "c")
        qc = QuantumCircuit(qreg, creg)

        case0 = QuantumCircuit(qreg[[0, 1, 2]], creg[:])
        case0.cx(0, 1)
        case0.cx(1, 2)
        case0.cx(2, 0)
        qc.switch(expr.bit_or(creg, 5), [(0, case0)], qreg[[0, 1, 2]], creg)

        coupling = CouplingMap.from_line(len(qreg))
        pass_ = SabreSwap(coupling, "lookahead", seed=82, trials=1)
        test = pass_(qc)

        check = CheckMap(coupling)
        check(test)
        self.assertTrue(check.property_set["is_swap_mapped"])

        expected = QuantumCircuit(qreg, creg)
        case0 = QuantumCircuit(qreg[[0, 1, 2]], creg[:])
        case0.cx(0, 1)
        case0.cx(1, 2)
        case0.swap(0, 1)
        case0.cx(2, 1)
        case0.swap(0, 1)
        expected.switch(expr.bit_or(creg, 5), [(0, case0)], qreg[[0, 1, 2]], creg[:])

        self.assertEqual(canonicalize_control_flow(test), canonicalize_control_flow(expected))

    def test_switch_expr_nonexhaustive(self):
        """Test routing of 'switch' with an `Expr` target and several but nonexhaustive cases."""
        qreg = QuantumRegister(5, "q")
        creg = ClassicalRegister(3, "c")

        qc = QuantumCircuit(qreg, creg)
        case0 = QuantumCircuit(qreg, creg[:])
        case0.cx(0, 1)
        case0.cx(1, 2)
        case0.cx(2, 0)
        case1 = QuantumCircuit(qreg, creg[:])
        case1.cx(1, 2)
        case1.cx(2, 3)
        case1.cx(3, 1)
        case2 = QuantumCircuit(qreg, creg[:])
        case2.cx(2, 3)
        case2.cx(3, 4)
        case2.cx(4, 2)
        qc.switch(expr.bit_or(creg, 5), [(0, case0), ((1, 2), case1), (3, case2)], qreg, creg)

        coupling = CouplingMap.from_line(len(qreg))
        pass_ = SabreSwap(coupling, "lookahead", seed=82, trials=1)
        test = pass_(qc)

        check = CheckMap(coupling)
        check(test)
        self.assertTrue(check.property_set["is_swap_mapped"])

        expected = QuantumCircuit(qreg, creg)
        case0 = QuantumCircuit(qreg, creg[:])
        case0.cx(0, 1)
        case0.cx(1, 2)
        case0.swap(0, 1)
        case0.cx(2, 1)
        case0.swap(0, 1)
        case1 = QuantumCircuit(qreg, creg[:])
        case1.cx(1, 2)
        case1.cx(2, 3)
        case1.swap(1, 2)
        case1.cx(3, 2)
        case1.swap(1, 2)
        case2 = QuantumCircuit(qreg, creg[:])
        case2.cx(2, 3)
        case2.cx(3, 4)
        case2.swap(2, 3)
        case2.cx(4, 3)
        case2.swap(2, 3)
        expected.switch(expr.bit_or(creg, 5), [(0, case0), ((1, 2), case1), (3, case2)], qreg, creg)

        self.assertEqual(canonicalize_control_flow(test), canonicalize_control_flow(expected))

    def test_nested_inner_cnot(self):
        """test swap in nested if else controlflow construct; swap in inner"""
        num_qubits = 3
        qreg = QuantumRegister(num_qubits, "q")
        creg = ClassicalRegister(num_qubits)
        coupling = CouplingMap.from_line(num_qubits)
        qc = QuantumCircuit(qreg, creg)
        qc.h(0)
        qc.x(1)
        qc.measure(0, 0)
        true_body = QuantumCircuit(qreg, creg[[0]])
        true_body.x(0)

        for_body = QuantumCircuit(qreg)
        for_body.delay(10, 0)
        for_body.barrier(qreg)
        for_body.cx(0, 2)
        loop_parameter = None
        true_body.for_loop(range(3), loop_parameter, for_body, qreg, [])

        false_body = QuantumCircuit(qreg, creg[[0]])
        false_body.y(0)
        qc.if_else((creg[0], 0), true_body, false_body, qreg, creg[[0]])
        qc.measure(qreg, creg)

        dag = circuit_to_dag(qc)
        cdag = SabreSwap(coupling, "lookahead", seed=82, trials=1).run(dag)
        check_map_pass = CheckMap(coupling)
        check_map_pass.run(cdag)
        self.assertTrue(check_map_pass.property_set["is_swap_mapped"])

        expected = QuantumCircuit(qreg, creg)
        expected.h(0)
        expected.x(1)
        expected.measure(0, 0)
        etrue_body = QuantumCircuit(qreg, creg[[0]])
        etrue_body.x(0)

        efor_body = QuantumCircuit(qreg)
        efor_body.delay(10, 0)
        efor_body.barrier(qreg)
        efor_body.swap(1, 2)
        efor_body.cx(0, 1)
        efor_body.swap(1, 2)
        etrue_body.for_loop(range(3), loop_parameter, efor_body, qreg, [])

        efalse_body = QuantumCircuit(qreg, creg[[0]])
        efalse_body.y(0)
        expected.if_else((creg[0], 0), etrue_body, efalse_body, qreg, creg[[0]])
        expected.measure(qreg, creg)

        self.assertEqual(dag_to_circuit(cdag), expected)

    def test_nested_outer_cnot(self):
        """test swap with nested if else controlflow construct; swap in outer"""
        num_qubits = 5
        qreg = QuantumRegister(num_qubits, "q")
        creg = ClassicalRegister(num_qubits)
        coupling = CouplingMap.from_line(num_qubits)
        qc = QuantumCircuit(qreg, creg)
        qc.h(0)
        qc.x(1)
        qc.measure(0, 0)
        true_body = QuantumCircuit(qreg, creg[[0]])
        true_body.cx(0, 2)
        true_body.x(0)

        for_body = QuantumCircuit(qreg)
        for_body.delay(10, 0)
        for_body.barrier(qreg)
        for_body.cx(1, 3)
        loop_parameter = None
        true_body.for_loop(range(3), loop_parameter, for_body, qreg, [])

        false_body = QuantumCircuit(qreg, creg[[0]])
        false_body.y(0)
        qc.if_else((creg[0], 0), true_body, false_body, qreg, creg[[0]])
        qc.measure(qreg, creg)

        dag = circuit_to_dag(qc)
        cdag = SabreSwap(coupling, "lookahead", seed=82, trials=1).run(dag)
        check_map_pass = CheckMap(coupling)
        check_map_pass.run(cdag)
        self.assertTrue(check_map_pass.property_set["is_swap_mapped"])

        expected = QuantumCircuit(qreg, creg)
        expected.h(0)
        expected.x(1)
        expected.measure(0, 0)
        etrue_body = QuantumCircuit(qreg, creg[[0]])
        etrue_body.swap(1, 2)
        etrue_body.cx(0, 1)
        etrue_body.x(0)

        efor_body = QuantumCircuit(qreg)
        efor_body.delay(10, 0)
        efor_body.barrier(qreg)
        efor_body.cx(2, 3)

        etrue_body.for_loop(range(3), loop_parameter, efor_body, qreg[[0, 1, 2, 3, 4]], [])
        etrue_body.swap(1, 2)

        efalse_body = QuantumCircuit(qreg, creg[[0]])
        efalse_body.y(0)
        expected.if_else((creg[0], 0), etrue_body, efalse_body, qreg, creg[[0]])
        expected.measure(qreg, creg[[0, 1, 2, 3, 4]])
        self.assertEqual(dag_to_circuit(cdag), expected)

    def test_disjoint_looping(self):
        """Test looping controlflow on different qubit register"""
        num_qubits = 4
        cm = CouplingMap.from_line(num_qubits)
        qr = QuantumRegister(num_qubits, "q")
        qc = QuantumCircuit(qr)
        loop_body = QuantumCircuit(2)
        loop_body.cx(0, 1)
        qc.for_loop((0,), None, loop_body, [0, 2], [])
        cqc = SabreSwap(cm, "lookahead", seed=82, trials=1)(qc)

        expected = QuantumCircuit(qr)
        efor_body = QuantumCircuit(qr[[0, 1, 2]])
        efor_body.swap(1, 2)
        efor_body.cx(0, 1)
        efor_body.swap(1, 2)
        expected.for_loop((0,), None, efor_body, [0, 1, 2], [])
        self.assertEqual(cqc, expected)

    def test_disjoint_multiblock(self):
        """Test looping controlflow on different qubit register"""
        num_qubits = 4
        cm = CouplingMap.from_line(num_qubits)
        qr = QuantumRegister(num_qubits, "q")
        cr = ClassicalRegister(1)
        qc = QuantumCircuit(qr, cr)
        true_body = QuantumCircuit(qr[0:3] + cr[:])
        true_body.cx(0, 1)
        false_body = QuantumCircuit(qr[0:3] + cr[:])
        false_body.cx(0, 2)
        qc.if_else((cr[0], 1), true_body, false_body, [0, 1, 2], [0])
        cqc = SabreSwap(cm, "lookahead", seed=82, trials=1)(qc)

        expected = QuantumCircuit(qr, cr)
        etrue_body = QuantumCircuit(qr[[0, 1, 2]], cr[[0]])
        etrue_body.cx(0, 1)
        efalse_body = QuantumCircuit(qr[[0, 1, 2]], cr[[0]])
        efalse_body.swap(1, 2)
        efalse_body.cx(0, 1)
        efalse_body.swap(1, 2)
        expected.if_else((cr[0], 1), etrue_body, efalse_body, [0, 1, 2], cr[[0]])
        self.assertEqual(cqc, expected)

    def test_multiple_ops_per_layer(self):
        """Test circuits with multiple operations per layer"""
        num_qubits = 6
        coupling = CouplingMap.from_line(num_qubits)
        check_map_pass = CheckMap(coupling)
        qr = QuantumRegister(num_qubits, "q")
        qc = QuantumCircuit(qr)
        # This cx and the for_loop are in the same layer.
        qc.cx(0, 2)
        with qc.for_loop((0,)):
            qc.cx(3, 5)
        cqc = SabreSwap(coupling, "lookahead", seed=82, trials=1)(qc)
        check_map_pass(cqc)
        self.assertTrue(check_map_pass.property_set["is_swap_mapped"])

        expected = QuantumCircuit(qr)
        expected.swap(1, 2)
        expected.cx(0, 1)
        efor_body = QuantumCircuit(qr[[3, 4, 5]])
        efor_body.swap(1, 2)
        efor_body.cx(0, 1)
        efor_body.swap(2, 1)
        expected.for_loop((0,), None, efor_body, [3, 4, 5], [])
        self.assertEqual(cqc, expected)

    def test_if_no_else_restores_layout(self):
        """Test that an if block with no else branch restores the initial layout."""
        qc = QuantumCircuit(8, 1)
        with qc.if_test((qc.clbits[0], False)):
            # Just some arbitrary gates with no perfect layout.
            qc.cx(3, 5)
            qc.cx(4, 6)
            qc.cx(1, 4)
            qc.cx(7, 4)
            qc.cx(0, 5)
            qc.cx(7, 3)
            qc.cx(1, 3)
            qc.cx(5, 2)
            qc.cx(6, 7)
            qc.cx(3, 2)
            qc.cx(6, 2)
            qc.cx(2, 0)
            qc.cx(7, 6)
        coupling = CouplingMap.from_line(8)
        pass_ = SabreSwap(coupling, "lookahead", seed=82, trials=1)
        transpiled = pass_(qc)

        # Check the pass claims to have done things right.
        initial_layout = Layout.generate_trivial_layout(*qc.qubits)
        self.assertEqual(initial_layout, pass_.property_set["final_layout"])

        # Check that pass really did do it right.
        inner_block = transpiled.data[0].operation.blocks[0]
        running_layout = initial_layout.copy()
        for instruction in inner_block:
            if instruction.operation.name == "swap":
                running_layout.swap(*instruction.qubits)
        self.assertEqual(initial_layout, running_layout)

    def test_idle_qubit_contraction(self):
        """Incident virtual qubits to a control-flow block should be maintained, even if idle, but
        the blocks shouldn't contain further unnecessary qubits."""
        qc = QuantumCircuit(8)
        with qc.if_test(expr.lift(True)):
            qc.cx(0, 3)
            qc.noop(4)
            # Both of these qubits will have been moved around by the prior necessary layout
            # changes, so this is testing the recursion works for modified layouts.
            with qc.if_test(expr.lift(True)) as else_:
                qc.noop(0)
            with else_:
                qc.noop(3)

        coupling = CouplingMap.from_line(8)

        # With the `decay` heuristic set to penalise re-use of the same qubit swap, this expected
        # circuit should be the only valid output (except for symmetries in the swap operation,
        # which the equality check should handle).
        expected = QuantumCircuit(8)
        with expected.if_test(expr.lift(True)):
            expected.noop(4)
            expected.swap(0, 1)
            expected.swap(2, 3)
            expected.cx(1, 2)
            with expected.if_test(expr.lift(True)) as else_:
                expected.noop(1)
            with else_:
                expected.noop(2)
            # We have to restore the output layout.
            expected.swap(0, 1)
            expected.swap(2, 3)

        pass_ = SabreSwap(coupling, "decay", seed=2025_02_05, trials=1)
        self.assertEqual(pass_(qc), expected)


@ddt.ddt
class TestSabreSwapRandomCircuitValidOutput(QiskitTestCase):
    """Assert the output of a transpilation with stochastic swap is a physical circuit."""

    @classmethod
    def setUpClass(cls):
        super().setUpClass()
        cls.backend = GenericBackendV2(
            num_qubits=27,
            control_flow=True,
            coupling_map=MUMBAI_CMAP,
            seed=42,
        )
        cls.coupling_edge_set = {tuple(x) for x in cls.backend.coupling_map}
        cls.basis_gates = set(cls.backend.operation_names)

    def assert_valid_circuit(self, transpiled):
        """Assert circuit complies with constraints of backend."""
        self.assertIsInstance(transpiled, QuantumCircuit)
        self.assertIsNotNone(getattr(transpiled, "_layout", None))

        def _visit_block(circuit, qubit_mapping=None):
            for instruction in circuit:
                if instruction.operation.name in {"barrier", "measure"}:
                    continue
                self.assertIn(instruction.operation.name, self.basis_gates)
                qargs = tuple(qubit_mapping[x] for x in instruction.qubits)
                if not isinstance(instruction.operation, ControlFlowOp):
                    if len(qargs) > 2 or len(qargs) < 0:
                        raise RuntimeError("Invalid number of qargs for instruction")
                    if len(qargs) == 2:
                        self.assertIn(qargs, self.coupling_edge_set)
                    else:
                        self.assertLessEqual(qargs[0], 26)
                else:
                    for block in instruction.operation.blocks:
                        self.assertEqual(block.num_qubits, len(instruction.qubits))
                        self.assertEqual(block.num_clbits, len(instruction.clbits))
                        new_mapping = {
                            inner: qubit_mapping[outer]
                            for outer, inner in zip(instruction.qubits, block.qubits)
                        }
                        _visit_block(block, new_mapping)

        # Assert routing ran.
        _visit_block(
            transpiled,
            qubit_mapping={qubit: index for index, qubit in enumerate(transpiled.qubits)},
        )

    @ddt.data(*range(1, 27))
    def test_random_circuit_no_control_flow(self, size):
        """Test that transpiled random circuits without control flow are physical circuits."""
        circuit = random_circuit(size, 3, measure=True, seed=12342)
        tqc = transpile(
            circuit,
            self.backend,
            routing_method="sabre",
            layout_method="sabre",
            seed_transpiler=12342,
        )
        self.assert_valid_circuit(tqc)

    @ddt.data(*range(1, 27))
    def test_random_circuit_no_control_flow_target(self, size):
        """Test that transpiled random circuits without control flow are physical circuits."""
        circuit = random_circuit(size, 3, measure=True, seed=12342)
        tqc = transpile(
            circuit,
            routing_method="sabre",
            layout_method="sabre",
            seed_transpiler=12342,
            target=GenericBackendV2(num_qubits=27, coupling_map=MUMBAI_CMAP, seed=42).target,
        )
        self.assert_valid_circuit(tqc)

    @ddt.data(*range(4, 27))
    def test_random_circuit_for_loop(self, size):
        """Test that transpiled random circuits with nested for loops are physical circuits."""
        circuit = random_circuit(size, 3, measure=False, seed=12342)
        for_block = random_circuit(3, 2, measure=False, seed=12342)
        inner_for_block = random_circuit(2, 1, measure=False, seed=12342)
        with circuit.for_loop((1,)):
            with circuit.for_loop((1,)):
                circuit.append(inner_for_block, [0, 3])
            circuit.append(for_block, [1, 0, 2])
        circuit.measure_all()

        tqc = transpile(
            circuit,
            self.backend,
            basis_gates=list(self.basis_gates),
            routing_method="sabre",
            layout_method="sabre",
            seed_transpiler=12342,
        )
        self.assert_valid_circuit(tqc)

    @ddt.data(*range(6, 27))
    def test_random_circuit_if_else(self, size):
        """Test that transpiled random circuits with if else blocks are physical circuits."""
        circuit = random_circuit(size, 3, measure=True, seed=12342)
        if_block = random_circuit(3, 2, measure=True, seed=12342)
        else_block = random_circuit(2, 1, measure=True, seed=12342)

        rng = numpy.random.default_rng(seed=12342)
        inner_clbit_count = max((if_block.num_clbits, else_block.num_clbits))
        if inner_clbit_count > circuit.num_clbits:
            circuit.add_bits([Clbit() for _ in [None] * (inner_clbit_count - circuit.num_clbits)])
        clbit_indices = list(range(circuit.num_clbits))
        rng.shuffle(clbit_indices)

        with circuit.if_test((circuit.clbits[0], True)) as else_:
            circuit.append(if_block, [0, 2, 1], clbit_indices[: if_block.num_clbits])
        with else_:
            circuit.append(else_block, [2, 5], clbit_indices[: else_block.num_clbits])

        tqc = transpile(
            circuit,
            self.backend,
            basis_gates=list(self.basis_gates),
            routing_method="sabre",
            layout_method="sabre",
            seed_transpiler=12342,
        )
        self.assert_valid_circuit(tqc)


if __name__ == "__main__":
    unittest.main()<|MERGE_RESOLUTION|>--- conflicted
+++ resolved
@@ -756,12 +756,7 @@
         efalse_body.swap(1, 2)
         efalse_body.swap(3, 4)
 
-<<<<<<< HEAD
-        expected.if_else((creg[0], 0), etrue_body, efalse_body, qreg[[1, 2, 3, 4]], creg[[0]])
-=======
         expected.if_else((creg[0], 0), etrue_body, efalse_body, qreg, creg[[0]])
-        expected.swap(1, 2)
->>>>>>> e6e47983
         expected.h(3)
         expected.swap(2, 3)
         expected.cx(2, 1)
