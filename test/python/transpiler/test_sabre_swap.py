--- conflicted
+++ resolved
@@ -25,11 +25,7 @@
 from qiskit.compiler.transpiler import transpile
 from qiskit.converters import circuit_to_dag, dag_to_circuit
 from qiskit.providers.fake_provider import GenericBackendV2
-<<<<<<< HEAD
-from qiskit.transpiler.passes import SabreSwap, TrivialLayout, CheckMap, ElidePermutations
-=======
-from qiskit.transpiler.passes import SabreSwap, CheckMap
->>>>>>> 6bf8f1c1
+from qiskit.transpiler.passes import SabreSwap, CheckMap, ElidePermutations
 from qiskit.transpiler import CouplingMap, Layout, PassManager, Target, TranspilerError
 from qiskit import ClassicalRegister, QuantumRegister, QuantumCircuit
 from qiskit.utils import optionals
@@ -373,98 +369,7 @@
         out_results = sim.run(routed, shots=4096).result().get_counts()
         self.assertEqual(set(in_results), set(out_results))
 
-<<<<<<< HEAD
-    def test_classical_condition(self):
-        """Test that :class:`.SabreSwap` correctly accounts for classical conditions in its
-        reckoning on whether a node is resolved or not.  If it is not handled correctly, the second
-        gate might not appear in the output.
-
-        Regression test of gh-8040."""
-        with self.subTest("1 bit in register"):
-            qc = QuantumCircuit(2, 1)
-            qc.z(0)
-            with self.assertWarns(DeprecationWarning):
-                qc.z(0).c_if(qc.cregs[0], 0)
-            cm = CouplingMap([(0, 1), (1, 0)])
-            expected = PassManager([TrivialLayout(cm)]).run(qc)
-            actual = PassManager([TrivialLayout(cm), SabreSwap(cm)]).run(qc)
-            self.assertEqual(expected, actual)
-        with self.subTest("multiple registers"):
-            cregs = [ClassicalRegister(3), ClassicalRegister(4)]
-            qc = QuantumCircuit(QuantumRegister(2, name="q"), *cregs)
-            qc.z(0)
-            with self.assertWarns(DeprecationWarning):
-                qc.z(0).c_if(cregs[0], 0)
-            with self.assertWarns(DeprecationWarning):
-                qc.z(0).c_if(cregs[1], 0)
-            cm = CouplingMap([(0, 1), (1, 0)])
-            expected = PassManager([TrivialLayout(cm)]).run(qc)
-            actual = PassManager([TrivialLayout(cm), SabreSwap(cm)]).run(qc)
-            self.assertEqual(expected, actual)
-
-    def test_classical_condition_cargs(self):
-        """Test that classical conditions are preserved even if missing from cargs DAGNode field.
-
-        Created from reproduction in https://github.com/Qiskit/qiskit-terra/issues/8675
-        """
-        with self.subTest("missing measurement"):
-            qc = QuantumCircuit(3, 1)
-            with self.assertWarns(DeprecationWarning):
-                qc.cx(0, 2).c_if(0, 0)
-            qc.measure(1, 0)
-            with self.assertWarns(DeprecationWarning):
-                qc.h(2).c_if(0, 0)
-            expected = QuantumCircuit(3, 1)
-            expected.swap(1, 2)
-            with self.assertWarns(DeprecationWarning):
-                expected.cx(0, 1).c_if(0, 0)
-            expected.measure(2, 0)
-            with self.assertWarns(DeprecationWarning):
-                expected.h(1).c_if(0, 0)
-            result = SabreSwap(CouplingMap.from_line(3), seed=12345)(qc)
-            self.assertEqual(result, expected)
-        with self.subTest("reordered measurement"):
-            qc = QuantumCircuit(3, 1)
-            with self.assertWarns(DeprecationWarning):
-                qc.cx(0, 1).c_if(0, 0)
-            qc.measure(1, 0)
-            with self.assertWarns(DeprecationWarning):
-                qc.h(0).c_if(0, 0)
-            expected = QuantumCircuit(3, 1)
-            with self.assertWarns(DeprecationWarning):
-                expected.cx(0, 1).c_if(0, 0)
-            expected.measure(1, 0)
-            with self.assertWarns(DeprecationWarning):
-                expected.h(0).c_if(0, 0)
-            result = SabreSwap(CouplingMap.from_line(3), seed=12345)(qc)
-            self.assertEqual(result, expected)
-
-    def test_conditional_measurement(self):
-        """Test that instructions with cargs and conditions are handled correctly."""
-        qc = QuantumCircuit(3, 2)
-        with self.assertWarns(DeprecationWarning):
-            qc.cx(0, 2).c_if(0, 0)
-        with self.assertWarns(DeprecationWarning):
-            qc.measure(2, 0).c_if(1, 0)
-        with self.assertWarns(DeprecationWarning):
-            qc.h(2).c_if(0, 0)
-        qc.measure(1, 1)
-        expected = QuantumCircuit(3, 2)
-        expected.swap(1, 2)
-        with self.assertWarns(DeprecationWarning):
-            expected.cx(0, 1).c_if(0, 0)
-        with self.assertWarns(DeprecationWarning):
-            expected.measure(1, 0).c_if(1, 0)
-        with self.assertWarns(DeprecationWarning):
-            expected.h(1).c_if(0, 0)
-        expected.measure(2, 1)
-        result = SabreSwap(CouplingMap.from_line(3), seed=12345)(qc)
-        self.assertEqual(result, expected)
-
     @ddt.data("basic", "lookahead", "decay", "depth")
-=======
-    @ddt.data("basic", "lookahead", "decay")
->>>>>>> 6bf8f1c1
     def test_deterministic(self, heuristic):
         """Test that the output of the SabreSwap pass is deterministic for a given random seed."""
         width = 40
