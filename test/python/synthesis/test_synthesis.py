--- conflicted
+++ resolved
@@ -1609,223 +1609,6 @@
         self.assertIn("decomposition failed", exc.exception.message)
 
 
-<<<<<<< HEAD
-=======
-@ddt
-class TestQuantumShannonDecomposer(QiskitTestCase):
-    """
-    Test Quantum Shannon Decomposition.
-    """
-
-    def setUp(self):
-        super().setUp()
-        np.random.seed(657)  # this seed should work for calls to scipy.stats.<method>.rvs()
-        self.qsd = qsd.qs_decomposition
-
-    def _get_lower_cx_bound(self, n):
-        return 1 / 4 * (4**n - 3 * n - 1)
-
-    def _qsd_l2_cx_count(self, n):
-        """expected unoptimized cnot count for down to 2q"""
-        return 9 / 16 * 4**n - 3 / 2 * 2**n
-
-    def _qsd_l2_a1_mod(self, n):
-        return (4 ** (n - 2) - 1) // 3
-
-    def _qsd_l2_a2_mod(self, n):
-        return 4 ** (n - 1) - 1
-
-    @data(*list(range(1, 5)))
-    def test_random_decomposition_l2_no_opt(self, nqubits):
-        """test decomposition of random SU(n) down to 2 qubits without optimizations."""
-        dim = 2**nqubits
-        mat = scipy.stats.unitary_group.rvs(dim, random_state=1559)
-        circ = self.qsd(mat, opt_a1=False, opt_a2=False)
-        ccirc = transpile(circ, basis_gates=["u", "cx"], optimization_level=0)
-        self.assertTrue(np.allclose(mat, Operator(ccirc).data))
-        if nqubits > 1:
-            self.assertLessEqual(ccirc.count_ops().get("cx"), self._qsd_l2_cx_count(nqubits))
-        else:
-            self.assertEqual(sum(ccirc.count_ops().values()), 1)
-
-    @data(*list(range(1, 5)))
-    def test_random_decomposition_l2_a1_opt(self, nqubits):
-        """test decomposition of random SU(n) down to 2 qubits with 'a1' optimization."""
-        dim = 2**nqubits
-        mat = scipy.stats.unitary_group.rvs(dim, random_state=789)
-        circ = self.qsd(mat, opt_a1=True, opt_a2=False)
-        ccirc = transpile(circ, basis_gates=["u", "cx"], optimization_level=0)
-        self.assertTrue(np.allclose(mat, Operator(ccirc).data))
-        if nqubits > 1:
-            expected_cx = self._qsd_l2_cx_count(nqubits) - self._qsd_l2_a1_mod(nqubits)
-            self.assertLessEqual(ccirc.count_ops().get("cx"), expected_cx)
-
-    def test_SO3_decomposition_l2_a1_opt(self):
-        """test decomposition of random So(3) down to 2 qubits with 'a1' optimization."""
-        nqubits = 3
-        dim = 2**nqubits
-        mat = scipy.stats.ortho_group.rvs(dim)
-        circ = self.qsd(mat, opt_a1=True, opt_a2=False)
-        ccirc = transpile(circ, basis_gates=["u", "cx"], optimization_level=0)
-        self.assertTrue(np.allclose(mat, Operator(ccirc).data))
-        expected_cx = self._qsd_l2_cx_count(nqubits) - self._qsd_l2_a1_mod(nqubits)
-        self.assertLessEqual(ccirc.count_ops().get("cx"), expected_cx)
-
-    def test_identity_decomposition(self):
-        """Test decomposition on identity matrix"""
-        nqubits = 3
-        dim = 2**nqubits
-        mat = np.identity(dim)
-        circ = self.qsd(mat, opt_a1=True, opt_a2=False)
-        self.assertTrue(np.allclose(mat, Operator(circ).data))
-        self.assertEqual(sum(circ.count_ops().values()), 0)
-
-    @data(*list(range(1, 4)))
-    def test_diagonal(self, nqubits):
-        """Test decomposition on diagonal -- qsd is not optimal"""
-        dim = 2**nqubits
-        mat = np.diag(np.exp(1j * np.random.normal(size=dim)))
-        circ = self.qsd(mat, opt_a1=True, opt_a2=False)
-        ccirc = transpile(circ, basis_gates=["u", "cx"], optimization_level=0)
-        np.testing.assert_allclose(mat, Operator(ccirc).data, atol=1e-7)
-        if nqubits > 1:
-            expected_cx = self._qsd_l2_cx_count(nqubits) - self._qsd_l2_a1_mod(nqubits)
-            self.assertLessEqual(ccirc.count_ops().get("cx"), expected_cx)
-
-    @data(*list(range(2, 4)))
-    def test_hermitian(self, nqubits):
-        """Test decomposition on hermitian -- qsd is not optimal"""
-        # better might be (arXiv:1405.6741)
-        dim = 2**nqubits
-        umat = scipy.stats.unitary_group.rvs(dim, random_state=750)
-        dmat = np.diag(np.exp(1j * np.random.normal(size=dim)))
-        mat = umat.T.conjugate() @ dmat @ umat
-        circ = self.qsd(mat, opt_a1=True, opt_a2=False)
-        ccirc = transpile(circ, basis_gates=["u", "cx"], optimization_level=0)
-        self.assertTrue(np.allclose(mat, Operator(ccirc).data))
-        if nqubits > 1:
-            expected_cx = self._qsd_l2_cx_count(nqubits) - self._qsd_l2_a1_mod(nqubits)
-            self.assertLessEqual(ccirc.count_ops().get("cx"), expected_cx)
-
-    @data(*list(range(1, 6)))
-    def test_opt_a1a2(self, nqubits):
-        """Test decomposition with both optimization a1 and a2 from shende2006"""
-        dim = 2**nqubits
-        umat = scipy.stats.unitary_group.rvs(dim, random_state=1224)
-        circ = self.qsd(umat, opt_a1=True, opt_a2=True)
-        ccirc = transpile(circ, basis_gates=["u", "cx"], optimization_level=0)
-        self.assertTrue(Operator(umat) == Operator(ccirc))
-        if nqubits > 2:
-            self.assertEqual(
-                ccirc.count_ops().get("cx"),
-                (23 / 48) * 4**nqubits - (3 / 2) * 2**nqubits + 4 / 3,
-            )
-        elif nqubits == 1:
-            self.assertEqual(ccirc.count_ops().get("cx", 0), 0)
-        elif nqubits == 2:
-            self.assertLessEqual(ccirc.count_ops().get("cx", 0), 3)
-
-    def test_a2_opt_single_2q(self):
-        """
-        Test a2_opt when a unitary causes a single final 2-qubit unitary for which this optimization
-        won't help. This came up in issue 10787.
-        """
-        # this somewhat unique signed permutation matrix seems to cause the issue
-        mat = np.array(
-            [
-                [
-                    0.0 + 0.0j,
-                    0.0 + 0.0j,
-                    0.0 + 0.0j,
-                    0.0 + 0.0j,
-                    1.0 + 0.0j,
-                    0.0 + 0.0j,
-                    0.0 + 0.0j,
-                    0.0 + 0.0j,
-                ],
-                [
-                    0.0 + 0.0j,
-                    0.0 + 0.0j,
-                    0.0 + 0.0j,
-                    0.0 + 0.0j,
-                    0.0 + 0.0j,
-                    1.0 + 0.0j,
-                    0.0 + 0.0j,
-                    0.0 + 0.0j,
-                ],
-                [
-                    0.0 + 0.0j,
-                    0.0 + 0.0j,
-                    0.0 + 0.0j,
-                    0.0 + 0.0j,
-                    0.0 + 0.0j,
-                    0.0 + 0.0j,
-                    -1.0 + 0.0j,
-                    0.0 + 0.0j,
-                ],
-                [
-                    0.0 + 0.0j,
-                    0.0 + 0.0j,
-                    0.0 + 0.0j,
-                    0.0 + 0.0j,
-                    0.0 + 0.0j,
-                    0.0 + 0.0j,
-                    0.0 + 0.0j,
-                    -1.0 + 0.0j,
-                ],
-                [
-                    1.0 + 0.0j,
-                    0.0 + 0.0j,
-                    0.0 + 0.0j,
-                    0.0 + 0.0j,
-                    0.0 + 0.0j,
-                    0.0 + 0.0j,
-                    0.0 + 0.0j,
-                    0.0 + 0.0j,
-                ],
-                [
-                    0.0 + 0.0j,
-                    1.0 + 0.0j,
-                    0.0 + 0.0j,
-                    0.0 + 0.0j,
-                    0.0 + 0.0j,
-                    0.0 + 0.0j,
-                    0.0 + 0.0j,
-                    0.0 + 0.0j,
-                ],
-                [
-                    0.0 + 0.0j,
-                    0.0 + 0.0j,
-                    -1.0 + 0.0j,
-                    0.0 + 0.0j,
-                    0.0 + 0.0j,
-                    0.0 + 0.0j,
-                    0.0 + 0.0j,
-                    0.0 + 0.0j,
-                ],
-                [
-                    0.0 + 0.0j,
-                    0.0 + 0.0j,
-                    0.0 + 0.0j,
-                    -1.0 + 0.0j,
-                    0.0 + 0.0j,
-                    0.0 + 0.0j,
-                    0.0 + 0.0j,
-                    0.0 + 0.0j,
-                ],
-            ]
-        )
-
-        gate = UnitaryGate(mat)
-        qc = QuantumCircuit(3)
-        qc.append(gate, range(3))
-        try:
-            qc.to_gate().control(1)
-        except UnboundLocalError as uerr:
-            self.fail(str(uerr))
-
-
->>>>>>> fa16a2ed
 class TestTwoQubitDecomposeUpToDiagonal(QiskitTestCase):
     """test TwoQubitDecomposeUpToDiagonal class"""
 
