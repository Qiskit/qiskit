# -*- coding: utf-8 -*-

# This code is part of Qiskit.
#
# (C) Copyright IBM 2017.
#
# This code is licensed under the Apache License, Version 2.0. You may
# obtain a copy of this license in the LICENSE.txt file in the root directory
# of this source tree or at http://www.apache.org/licenses/LICENSE-2.0.
#
# Any modifications or derivative works of this code must retain this
# copyright notice, and modified files need to carry a notice indicating
# that they have been altered from the originals.

"""Test QASM simulator."""

import unittest
import io
from logging import StreamHandler, getLogger
import sys

import numpy as np

from qiskit import execute
from qiskit import ClassicalRegister, QuantumCircuit, QuantumRegister
from qiskit.compiler import transpile, assemble
from qiskit.providers.basicaer import QasmSimulatorPy
from qiskit.test import Path
from qiskit.test import providers


class StreamHandlerRaiseException(StreamHandler):
    """Handler class that will raise an exception on formatting errors."""

    def handleError(self, record):
        raise sys.exc_info()


class TestBasicAerQasmSimulator(providers.BackendTestCase):
    """Test the Basic qasm_simulator."""

    backend_cls = QasmSimulatorPy

    def setUp(self):
        super(TestBasicAerQasmSimulator, self).setUp()

        self.seed = 88
        qasm_filename = self._get_resource_path('example.qasm', Path.QASMS)
        transpiled_circuit = QuantumCircuit.from_qasm_file(qasm_filename)
        transpiled_circuit.name = 'test'
        transpiled_circuit = transpile(transpiled_circuit, backend=self.backend)
<<<<<<< HEAD
        self.qobj = assemble(transpiled_circuit, shots=1000)
        logger = getLogger()
        logger.setLevel('DEBUG')
        self.log_output = io.StringIO()
        logger.addHandler(StreamHandlerRaiseException(self.log_output))

    def assertExecuteLog(self, log_msg):
        """ Runs execute and check for logs containing specified message"""
        shots = 100
        qr = QuantumRegister(2, 'qr')
        cr = ClassicalRegister(4, 'cr')
        circuit = QuantumCircuit(qr, cr)
        execute(
            circuit,
            backend=self.backend,
            shots=shots,
            seed_simulator=self.seed)
        self.log_output.seek(0)
        # Filter unrelated log lines
        output_lines = self.log_output.readlines()
        execute_log_lines = [x for x in output_lines if x.__contains__(log_msg)]
        self.assertTrue(len(execute_log_lines) > 0)

    def test_submission_log_time(self):
        """Check Total Job Submission Time is logged"""
        self.assertExecuteLog('Total Job Submission Time')
=======
        self.qobj = assemble(transpiled_circuit, shots=1000, seed_simulator=self.seed)
>>>>>>> 3b2bb2c3

    def test_qasm_simulator_single_shot(self):
        """Test single shot run."""
        shots = 1
        self.qobj.config.shots = shots
        result = self.backend.run(self.qobj).result()
        self.assertEqual(result.success, True)

    def test_measure_sampler_repeated_qubits(self):
        """Test measure sampler if qubits measured more than once."""
        shots = 100
        qr = QuantumRegister(2, 'qr')
        cr = ClassicalRegister(4, 'cr')
        circuit = QuantumCircuit(qr, cr)
        circuit.x(qr[1])
        circuit.measure(qr[0], cr[0])
        circuit.measure(qr[1], cr[1])
        circuit.measure(qr[1], cr[2])
        circuit.measure(qr[0], cr[3])
        target = {'0110': shots}
        job = execute(
            circuit,
            backend=self.backend,
            shots=shots,
            seed_simulator=self.seed)
        result = job.result()
        counts = result.get_counts(0)
        self.assertEqual(counts, target)

    def test_measure_sampler_single_qubit(self):
        """Test measure sampler if single-qubit is measured."""
        shots = 100
        num_qubits = 5
        qr = QuantumRegister(num_qubits, 'qr')
        cr = ClassicalRegister(1, 'cr')

        for qubit in range(num_qubits):
            circuit = QuantumCircuit(qr, cr)
            circuit.x(qr[qubit])
            circuit.measure(qr[qubit], cr[0])
            target = {'1': shots}
            job = execute(
                circuit,
                backend=self.backend,
                shots=shots,
                seed_simulator=self.seed)
            result = job.result()
            counts = result.get_counts(0)
            self.assertEqual(counts, target)

    def test_measure_sampler_partial_qubit(self):
        """Test measure sampler if single-qubit is measured."""
        shots = 100
        num_qubits = 5
        qr = QuantumRegister(num_qubits, 'qr')
        cr = ClassicalRegister(4, 'cr')

        circuit = QuantumCircuit(qr, cr)
        circuit.x(qr[3])
        circuit.x(qr[1])
        circuit.barrier(qr)
        circuit.measure(qr[3], cr[1])
        circuit.barrier(qr)
        circuit.measure(qr[1], cr[0])
        circuit.barrier(qr)
        circuit.measure(qr[0], cr[2])
        circuit.barrier(qr)
        circuit.measure(qr[3], cr[3])
        target = {'1011': shots}
        job = execute(
            circuit,
            backend=self.backend,
            shots=shots,
            seed_simulator=self.seed)
        result = job.result()
        counts = result.get_counts(0)
        self.assertEqual(counts, target)

    def test_qasm_simulator(self):
        """Test data counts output for single circuit run against reference."""
        result = self.backend.run(self.qobj).result()
        shots = 1024
        threshold = 0.04 * shots
        counts = result.get_counts('test')
        target = {'100 100': shots / 8, '011 011': shots / 8,
                  '101 101': shots / 8, '111 111': shots / 8,
                  '000 000': shots / 8, '010 010': shots / 8,
                  '110 110': shots / 8, '001 001': shots / 8}
        self.assertDictAlmostEqual(counts, target, threshold)

    def test_if_statement(self):
        """Test if statements."""
        shots = 100
        qr = QuantumRegister(3, 'qr')
        cr = ClassicalRegister(3, 'cr')

        circuit_if_true = QuantumCircuit(qr, cr)
        circuit_if_true.x(qr[0])
        circuit_if_true.x(qr[1])
        circuit_if_true.measure(qr[0], cr[0])
        circuit_if_true.measure(qr[1], cr[1])
        circuit_if_true.x(qr[2]).c_if(cr, 0x3)
        circuit_if_true.measure(qr[0], cr[0])
        circuit_if_true.measure(qr[1], cr[1])
        circuit_if_true.measure(qr[2], cr[2])

        circuit_if_false = QuantumCircuit(qr, cr)
        circuit_if_false.x(qr[0])
        circuit_if_false.measure(qr[0], cr[0])
        circuit_if_false.measure(qr[1], cr[1])
        circuit_if_false.x(qr[2]).c_if(cr, 0x3)
        circuit_if_false.measure(qr[0], cr[0])
        circuit_if_false.measure(qr[1], cr[1])
        circuit_if_false.measure(qr[2], cr[2])
        job = execute([circuit_if_true, circuit_if_false],
                      backend=self.backend, shots=shots, seed_simulator=self.seed)

        result = job.result()
        counts_if_true = result.get_counts(circuit_if_true)
        counts_if_false = result.get_counts(circuit_if_false)
        self.assertEqual(counts_if_true, {'111': 100})
        self.assertEqual(counts_if_false, {'001': 100})

    def test_teleport(self):
        """Test teleportation as in tutorials"""
        self.log.info('test_teleport')
        pi = np.pi
        shots = 2000
        qr = QuantumRegister(3, 'qr')
        cr0 = ClassicalRegister(1, 'cr0')
        cr1 = ClassicalRegister(1, 'cr1')
        cr2 = ClassicalRegister(1, 'cr2')
        circuit = QuantumCircuit(qr, cr0, cr1, cr2, name='teleport')
        circuit.h(qr[1])
        circuit.cx(qr[1], qr[2])
        circuit.ry(pi / 4, qr[0])
        circuit.cx(qr[0], qr[1])
        circuit.h(qr[0])
        circuit.barrier(qr)
        circuit.measure(qr[0], cr0[0])
        circuit.measure(qr[1], cr1[0])
        circuit.z(qr[2]).c_if(cr0, 1)
        circuit.x(qr[2]).c_if(cr1, 1)
        circuit.measure(qr[2], cr2[0])
        job = execute(circuit, backend=self.backend, shots=shots, seed_simulator=self.seed)
        results = job.result()
        data = results.get_counts('teleport')
        alice = {
            '00': data['0 0 0'] + data['1 0 0'],
            '01': data['0 1 0'] + data['1 1 0'],
            '10': data['0 0 1'] + data['1 0 1'],
            '11': data['0 1 1'] + data['1 1 1']
        }
        bob = {
            '0': data['0 0 0'] + data['0 1 0'] + data['0 0 1'] + data['0 1 1'],
            '1': data['1 0 0'] + data['1 1 0'] + data['1 0 1'] + data['1 1 1']
        }
        self.log.info('test_teleport: circuit:')
        self.log.info(circuit.qasm())
        self.log.info('test_teleport: data %s', data)
        self.log.info('test_teleport: alice %s', alice)
        self.log.info('test_teleport: bob %s', bob)
        alice_ratio = 1 / np.tan(pi / 8) ** 2
        bob_ratio = bob['0'] / float(bob['1'])
        error = abs(alice_ratio - bob_ratio) / alice_ratio
        self.log.info('test_teleport: relative error = %s', error)
        self.assertLess(error, 0.05)

    def test_memory(self):
        """Test memory."""
        qr = QuantumRegister(4, 'qr')
        cr0 = ClassicalRegister(2, 'cr0')
        cr1 = ClassicalRegister(2, 'cr1')
        circ = QuantumCircuit(qr, cr0, cr1)
        circ.h(qr[0])
        circ.cx(qr[0], qr[1])
        circ.x(qr[3])
        circ.measure(qr[0], cr0[0])
        circ.measure(qr[1], cr0[1])
        circ.measure(qr[2], cr1[0])
        circ.measure(qr[3], cr1[1])

        shots = 50
        job = execute(circ, backend=self.backend, shots=shots, memory=True)
        result = job.result()
        memory = result.get_memory()
        self.assertEqual(len(memory), shots)
        for mem in memory:
            self.assertIn(mem, ['10 00', '10 11'])

    def test_unitary(self):
        """Test unitary gate instruction"""
        max_qubits = 4
        x_mat = np.array([[0, 1], [1, 0]])
        # Test 1 to max_qubits for random n-qubit unitary gate
        for i in range(max_qubits):
            num_qubits = i + 1
            # Apply X gate to all qubits
            multi_x = x_mat
            for _ in range(i):
                multi_x = np.kron(multi_x, x_mat)
            # Target counts
            shots = 100
            target_counts = {num_qubits * '1': shots}
            # Test circuit
            qr = QuantumRegister(num_qubits, 'qr')
            cr = ClassicalRegister(num_qubits, 'cr')
            circuit = QuantumCircuit(qr, cr)
            circuit.unitary(multi_x, qr)
            circuit.measure(qr, cr)
            job = execute(circuit, self.backend, shots=shots)
            result = job.result()
            counts = result.get_counts(0)
            self.assertEqual(counts, target_counts)


if __name__ == '__main__':
    unittest.main()<|MERGE_RESOLUTION|>--- conflicted
+++ resolved
@@ -49,8 +49,7 @@
         transpiled_circuit = QuantumCircuit.from_qasm_file(qasm_filename)
         transpiled_circuit.name = 'test'
         transpiled_circuit = transpile(transpiled_circuit, backend=self.backend)
-<<<<<<< HEAD
-        self.qobj = assemble(transpiled_circuit, shots=1000)
+        self.qobj = assemble(transpiled_circuit, shots=1000, seed_simulator=self.seed)
         logger = getLogger()
         logger.setLevel('DEBUG')
         self.log_output = io.StringIO()
@@ -76,9 +75,6 @@
     def test_submission_log_time(self):
         """Check Total Job Submission Time is logged"""
         self.assertExecuteLog('Total Job Submission Time')
-=======
-        self.qobj = assemble(transpiled_circuit, shots=1000, seed_simulator=self.seed)
->>>>>>> 3b2bb2c3
 
     def test_qasm_simulator_single_shot(self):
         """Test single shot run."""
