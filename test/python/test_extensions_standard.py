--- conflicted
+++ resolved
@@ -70,43 +70,14 @@
         self.assertResult(Barrier, qasm_txt, qasm_txt)
 
     def test_barrier_reg(self):
-<<<<<<< HEAD
-        c = self.circuit
-        c.barrier(self.q)
+        self.circuit.barrier(self.q)
         qasm_txt = 'barrier q[0],q[1],q[2];'
         self.assertResult(Barrier, qasm_txt, qasm_txt)
 
     def test_barrier_None(self):
-        c = self.circuit
-        c.barrier()
+        self.circuit.barrier()
         qasm_txt = 'barrier q[0],q[1],q[2],r[0],r[1],r[2];'
         self.assertResult(Barrier, qasm_txt, qasm_txt)
-=======
-        qasm_txt = 'barrier q[0];\nbarrier q[1];\nbarrier q[2];'
-        instruction_set = self.circuit.barrier(self.q)
-        self.assertStmtsType(instruction_set.instructions, Barrier)
-        self.assertQasm(qasm_txt)
-
-    def test_barrier_reg_inv(self):
-        qasm_txt = 'barrier q[0];\nbarrier q[1];\nbarrier q[2];'
-        instruction_set = self.circuit.barrier(self.q).inverse()
-        self.assertStmtsType(instruction_set.instructions, Barrier)
-        self.assertQasm(qasm_txt, offset=len(qasm_txt) - 40)
-
-    def test_barrier_none(self):
-        qasm_txt = 'barrier q[0];\nbarrier q[1];\nbarrier q[2];\n' \
-                   'barrier r[0];\nbarrier r[1];\nbarrier r[2];'
-        instruction_set = self.circuit.barrier()
-        self.assertStmtsType(instruction_set.instructions, Barrier)
-        self.assertQasm(qasm_txt)
-
-    def test_barrier_none_inv(self):
-        qasm_txt = 'barrier q[0];\nbarrier q[1];\nbarrier q[2];\n' \
-                   'barrier r[0];\nbarrier r[1];\nbarrier r[2];'
-        instruction_set = self.circuit.barrier().inverse()
-        self.assertStmtsType(instruction_set.instructions, Barrier)
-        self.assertQasm(qasm_txt, offset=len(qasm_txt) - 82)
->>>>>>> 9c4ce2fe
 
     def test_ccx(self):
         c = self.circuit
