--- conflicted
+++ resolved
@@ -80,13 +80,6 @@
         expected.measure(1, 1)
         self.assertEqual(parsed, expected)
 
-<<<<<<< HEAD
-    def test_num_qubits(self):
-        """Test num_qubits equal the loaded circuit number of qubits"""
-        program = 'OPENQASM 3.0;\ninclude "stdgates.inc";\nh $0;\ncx $2, $1;\n'
-        out = qasm3.loads(program, num_qubits=5)
-        self.assertEqual(out.num_qubits, 5)
-=======
     def test_annotations(self):
         # Protected by the class-level `skipUnless`.
         import qiskit_qasm3_import
@@ -189,7 +182,12 @@
                 pass
         self.assertEqual(qc, expected)
         self.assertTrue(skip_triggered)
->>>>>>> be404e52
+
+    def test_num_qubits(self):
+        """Test num_qubits equal the loaded circuit number of qubits"""
+        program = 'OPENQASM 3.0;\ninclude "stdgates.inc";\nh $0;\ncx $2, $1;\n'
+        out = qasm3.loads(program, num_qubits=5)
+        self.assertEqual(out.num_qubits, 5)
 
 
 class TestQASM3Import(QiskitTestCase):
