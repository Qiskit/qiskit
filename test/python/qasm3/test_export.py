# This code is part of Qiskit.
#
# (C) Copyright IBM 2021.
#
# This code is licensed under the Apache License, Version 2.0. You may
# obtain a copy of this license in the LICENSE.txt file in the root directory
# of this source tree or at http://www.apache.org/licenses/LICENSE-2.0.
#
# Any modifications or derivative works of this code must retain this
# copyright notice, and modified files need to carry a notice indicating
# that they have been altered from the originals.

"""Test QASM3 exporter."""

# We can't really help how long the lines output by the exporter are in some cases.
# pylint: disable=line-too-long,invalid-name

from io import StringIO
from math import pi
import re

from ddt import ddt, data

from qiskit import QuantumRegister, ClassicalRegister, QuantumCircuit, transpile
<<<<<<< HEAD
from qiskit.circuit import Parameter, Qubit, Clbit, Gate, Delay, Duration, Barrier, ParameterVector
=======
from qiskit.circuit import Parameter, Qubit, Clbit, Gate, ParameterVector
>>>>>>> 576d1944
from qiskit.circuit.classical import expr, types
from qiskit.circuit.controlflow import CASE_DEFAULT
from qiskit.circuit.library import PauliEvolutionGate
from qiskit.qasm3 import Exporter, dumps, dump, QASM3ExporterError, ExperimentalFeatures
from qiskit.qasm3.exporter import QASM3Builder
from qiskit.qasm3.printer import BasicPrinter
from qiskit.quantum_info import Pauli
from test import QiskitTestCase  # pylint: disable=wrong-import-order


class TestQASM3Functions(QiskitTestCase):
    """QASM3 module - high level functions"""

    def setUp(self):
        self.circuit = QuantumCircuit(2)
        self.circuit.u(2 * pi, 3 * pi, -5 * pi, 0)
        self.expected_qasm = "\n".join(
            [
                "OPENQASM 3.0;",
                'include "stdgates.inc";',
                "qubit[2] q;",
                "U(2*pi, 3*pi, -5*pi) q[0];",
                "",
            ]
        )
        super().setUp()

    def test_dumps(self):
        """Test dumps."""
        result = dumps(self.circuit)
        self.assertEqual(result, self.expected_qasm)

    def test_dump(self):
        """Test dump into an IO stream."""
        io = StringIO()
        dump(self.circuit, io)
        result = io.getvalue()
        self.assertEqual(result, self.expected_qasm)


@ddt
class TestCircuitQASM3(QiskitTestCase):
    """QASM3 exporter."""

    maxDiff = 1_000_000

    @classmethod
    def setUpClass(cls):
        # These regexes are not perfect by any means, but sufficient for simple tests on controlled
        # input circuits.  They can allow false negatives (in which case, update the regex), but to
        # be useful for the tests must _never_ have false positive matches.  We use an explicit
        # space (`\s`) or semicolon rather than the end-of-word `\b` because we want to ensure that
        # the exporter isn't putting out invalid characters as part of the identifiers.
        cls.register_regex = re.compile(
            r"^\s*(let|(qu)?bit(\[\d+\])?)\s+(?P<name>\w+)[\s;]", re.U | re.M
        )
        scalar_type_names = {
            "angle",
            "duration",
            "float",
            "int",
            "stretch",
            "uint",
        }
        cls.scalar_parameter_regex = re.compile(
            r"^\s*((input|output|const)\s+)?"  # Modifier
            rf"({'|'.join(scalar_type_names)})\s*(\[[^\]]+\])?\s+"  # Type name and designator
            r"(?P<name>\w+)[\s;]",  # Parameter name
            re.U | re.M,
        )
        super().setUpClass()

    def test_registers_as_aliases(self):
        """Test that different types of alias creation and concatenation work."""
        qubits = [Qubit() for _ in [None] * 10]
        first_four = QuantumRegister(name="first_four", bits=qubits[:4])
        last_five = QuantumRegister(name="last_five", bits=qubits[5:])
        alternate = QuantumRegister(name="alternate", bits=qubits[::2])
        sporadic = QuantumRegister(name="sporadic", bits=[qubits[4], qubits[2], qubits[9]])
        qc = QuantumCircuit(qubits, first_four, last_five, alternate, sporadic)
        expected_qasm = "\n".join(
            [
                "OPENQASM 3.0;",
                'include "stdgates.inc";',
                "qubit _qubit0;",
                "qubit _qubit1;",
                "qubit _qubit2;",
                "qubit _qubit3;",
                "qubit _qubit4;",
                "qubit _qubit5;",
                "qubit _qubit6;",
                "qubit _qubit7;",
                "qubit _qubit8;",
                "qubit _qubit9;",
                "let first_four = {_qubit0, _qubit1, _qubit2, _qubit3};",
                "let last_five = {_qubit5, _qubit6, _qubit7, _qubit8, _qubit9};",
                "let alternate = {first_four[0], first_four[2], _qubit4, last_five[1], last_five[3]};",
                "let sporadic = {alternate[2], alternate[1], last_five[4]};",
                "",
            ]
        )
        self.assertEqual(Exporter(allow_aliasing=True).dumps(qc), expected_qasm)

    def test_composite_circuit(self):
        """Test with a composite circuit instruction and barriers"""
        composite_circ_qreg = QuantumRegister(2)
        composite_circ = QuantumCircuit(composite_circ_qreg, name="composite_circ")
        composite_circ.h(0)
        composite_circ.x(1)
        composite_circ.cx(0, 1)
        composite_circ_instr = composite_circ.to_gate()

        qr = QuantumRegister(2, "qr")
        cr = ClassicalRegister(2, "cr")
        qc = QuantumCircuit(qr, cr)
        qc.h(0)
        qc.cx(0, 1)
        qc.barrier()
        qc.append(composite_circ_instr, [0, 1])
        qc.measure([0, 1], [0, 1])

        expected_qasm = "\n".join(
            [
                "OPENQASM 3.0;",
                'include "stdgates.inc";',
                "gate composite_circ _gate_q_0, _gate_q_1 {",
                "  h _gate_q_0;",
                "  x _gate_q_1;",
                "  cx _gate_q_0, _gate_q_1;",
                "}",
                "bit[2] cr;",
                "qubit[2] qr;",
                "h qr[0];",
                "cx qr[0], qr[1];",
                "barrier qr[0], qr[1];",
                "composite_circ qr[0], qr[1];",
                "cr[0] = measure qr[0];",
                "cr[1] = measure qr[1];",
                "",
            ]
        )
        self.assertEqual(Exporter().dumps(qc), expected_qasm)

    def test_custom_gate(self):
        """Test custom gates (via to_gate)."""
        composite_circ_qreg = QuantumRegister(2)
        composite_circ = QuantumCircuit(composite_circ_qreg, name="composite_circ")
        composite_circ.h(0)
        composite_circ.x(1)
        composite_circ.cx(0, 1)
        composite_circ_instr = composite_circ.to_gate()

        qr = QuantumRegister(2, "qr")
        cr = ClassicalRegister(2, "cr")
        qc = QuantumCircuit(qr, cr)
        qc.h(0)
        qc.cx(0, 1)
        qc.barrier()
        qc.append(composite_circ_instr, [0, 1])
        qc.measure([0, 1], [0, 1])

        expected_qasm = "\n".join(
            [
                "OPENQASM 3.0;",
                'include "stdgates.inc";',
                "gate composite_circ _gate_q_0, _gate_q_1 {",
                "  h _gate_q_0;",
                "  x _gate_q_1;",
                "  cx _gate_q_0, _gate_q_1;",
                "}",
                "bit[2] cr;",
                "qubit[2] qr;",
                "h qr[0];",
                "cx qr[0], qr[1];",
                "barrier qr[0], qr[1];",
                "composite_circ qr[0], qr[1];",
                "cr[0] = measure qr[0];",
                "cr[1] = measure qr[1];",
                "",
            ]
        )
        self.assertEqual(Exporter().dumps(qc), expected_qasm)

    def test_same_composite_circuits(self):
        """Test when a composite circuit is added to the circuit multiple times."""
        composite_circ_qreg = QuantumRegister(2)
        composite_circ = QuantumCircuit(composite_circ_qreg, name="composite_circ")
        composite_circ.h(0)
        composite_circ.x(1)
        composite_circ.cx(0, 1)
        composite_circ_instr = composite_circ.to_gate()

        qr = QuantumRegister(2, "qr")
        cr = ClassicalRegister(2, "cr")
        qc = QuantumCircuit(qr, cr)
        qc.h(0)
        qc.cx(0, 1)
        qc.barrier()
        qc.append(composite_circ_instr, [0, 1])
        qc.append(composite_circ_instr, [0, 1])
        qc.measure([0, 1], [0, 1])

        expected_qasm = "\n".join(
            [
                "OPENQASM 3.0;",
                'include "stdgates.inc";',
                "gate composite_circ _gate_q_0, _gate_q_1 {",
                "  h _gate_q_0;",
                "  x _gate_q_1;",
                "  cx _gate_q_0, _gate_q_1;",
                "}",
                "bit[2] cr;",
                "qubit[2] qr;",
                "h qr[0];",
                "cx qr[0], qr[1];",
                "barrier qr[0], qr[1];",
                "composite_circ qr[0], qr[1];",
                "composite_circ qr[0], qr[1];",
                "cr[0] = measure qr[0];",
                "cr[1] = measure qr[1];",
                "",
            ]
        )
        self.assertEqual(Exporter().dumps(qc), expected_qasm)

    def test_composite_circuits_with_same_name(self):
        """Test when multiple composite circuit instructions same name and different
        implementation."""
        my_gate = QuantumCircuit(1, name="my_gate")
        my_gate.h(0)
        my_gate_inst1 = my_gate.to_gate()

        my_gate = QuantumCircuit(1, name="my_gate")
        my_gate.x(0)
        my_gate_inst2 = my_gate.to_gate()

        my_gate = QuantumCircuit(1, name="my_gate")
        my_gate.x(0)
        my_gate_inst3 = my_gate.to_gate()

        qr = QuantumRegister(1, name="qr")
        circuit = QuantumCircuit(qr, name="circuit")
        circuit.append(my_gate_inst1, [qr[0]])
        circuit.append(my_gate_inst2, [qr[0]])
        circuit.append(my_gate_inst3, [qr[0]])
        expected_qasm = "\n".join(
            [
                "OPENQASM 3.0;",
                'include "stdgates.inc";',
                "gate my_gate _gate_q_0 {",
                "  h _gate_q_0;",
                "}",
                "gate my_gate_0 _gate_q_0 {",
                "  x _gate_q_0;",
                "}",
                "gate my_gate_1 _gate_q_0 {",
                "  x _gate_q_0;",
                "}",
                "qubit[1] qr;",
                "my_gate qr[0];",
                "my_gate_0 qr[0];",
                "my_gate_1 qr[0];",
                "",
            ]
        )
        self.assertEqual(Exporter().dumps(circuit), expected_qasm)

    def test_pi_disable_constants_false(self):
        """Test pi constant (disable_constants=False)"""
        circuit = QuantumCircuit(2)
        circuit.u(2 * pi, 3 * pi, -5 * pi, 0)
        expected_qasm = "\n".join(
            [
                "OPENQASM 3.0;",
                'include "stdgates.inc";',
                "qubit[2] q;",
                "U(2*pi, 3*pi, -5*pi) q[0];",
                "",
            ]
        )
        self.assertEqual(Exporter(disable_constants=False).dumps(circuit), expected_qasm)

    def test_pi_disable_constants_true(self):
        """Test pi constant (disable_constants=True)"""
        circuit = QuantumCircuit(2)
        circuit.u(2 * pi, 3 * pi, -5 * pi, 0)
        expected_qasm = "\n".join(
            [
                "OPENQASM 3.0;",
                'include "stdgates.inc";',
                "qubit[2] q;",
                "U(6.283185307179586, 9.42477796076938, -15.707963267948966) q[0];",
                "",
            ]
        )
        self.assertEqual(Exporter(disable_constants=True).dumps(circuit), expected_qasm)

    def test_custom_gate_with_unbound_parameter(self):
        """Test custom gate with unbound parameter."""
        parameter_a = Parameter("a")

        custom = QuantumCircuit(1, name="custom")
        custom.rx(parameter_a, 0)
        circuit = QuantumCircuit(1)
        circuit.append(custom.to_gate(), [0])

        expected_qasm = "\n".join(
            [
                "OPENQASM 3.0;",
                'include "stdgates.inc";',
                "input float[64] a;",
                "gate custom(a) _gate_q_0 {",
                "  rx(a) _gate_q_0;",
                "}",
                "qubit[1] q;",
                "custom(a) q[0];",
                "",
            ]
        )
        self.assertEqual(Exporter().dumps(circuit), expected_qasm)

    def test_custom_gate_with_bound_parameter(self):
        """Test custom gate with bound parameter."""
        parameter_a = Parameter("a")

        custom = QuantumCircuit(1)
        custom.rx(parameter_a, 0)
        custom_gate = custom.assign_parameters({parameter_a: 0.5}).to_gate()
        custom_gate.name = "custom"

        circuit = QuantumCircuit(1)
        circuit.append(custom_gate, [0])

        expected_qasm = "\n".join(
            [
                "OPENQASM 3.0;",
                'include "stdgates.inc";',
                "gate custom _gate_q_0 {",
                "  rx(0.5) _gate_q_0;",
                "}",
                "qubit[1] q;",
                "custom q[0];",
                "",
            ]
        )
        self.assertEqual(Exporter().dumps(circuit), expected_qasm)

    def test_custom_gate_with_params_bound_main_call(self):
        """Custom gate with unbound parameters that are bound in the main circuit"""
        parameter0 = Parameter("p0")
        parameter1 = Parameter("p1")

        custom = QuantumCircuit(2, name="custom")
        custom.rz(parameter0, 0)
        custom.rz(parameter1 / 2, 1)

        qr_all_qubits = QuantumRegister(3, "q")
        qr_r = QuantumRegister(3, "r")
        circuit = QuantumCircuit(qr_all_qubits, qr_r)
        circuit.append(custom.to_gate(), [qr_all_qubits[0], qr_r[0]])

        circuit.assign_parameters({parameter0: pi, parameter1: pi / 2}, inplace=True)

        # NOTE: this isn't exactly what we want; note that the parameters in the signature are not
        # actually used.  It would be fine to change the output of the exporter to make `custom` non
        # parametric in this case.
        expected_qasm = "\n".join(
            [
                "OPENQASM 3.0;",
                'include "stdgates.inc";',
                "gate custom(_gate_p_0, _gate_p_1) _gate_q_0, _gate_q_1 {",
                "  rz(pi) _gate_q_0;",
                "  rz(pi/4) _gate_q_1;",
                "}",
                "qubit[3] q;",
                "qubit[3] r;",
                "custom(pi, pi/2) q[0], r[0];",
                "",
            ]
        )
        self.assertEqual(Exporter().dumps(circuit), expected_qasm)

    def test_multiple_pauli_evolution_gates(self):
        """Pauli evolution gates should be detected as distinct."""
        vec = ParameterVector("t", 3)
        qc = QuantumCircuit(2)
        qc.append(PauliEvolutionGate(Pauli("XX"), vec[0]), [0, 1])
        qc.append(PauliEvolutionGate(Pauli("YY"), vec[1]), [0, 1])
        qc.append(PauliEvolutionGate(Pauli("ZZ"), vec[2]), [0, 1])
        expected = """\
OPENQASM 3.0;
include "stdgates.inc";
input float[64] _t_0_;
input float[64] _t_1_;
input float[64] _t_2_;
gate rxx(p0) _gate_q_0, _gate_q_1 {
  h _gate_q_0;
  h _gate_q_1;
  cx _gate_q_0, _gate_q_1;
  rz(p0) _gate_q_1;
  cx _gate_q_0, _gate_q_1;
  h _gate_q_1;
  h _gate_q_0;
}
gate PauliEvolution(_t_0_) _gate_q_0, _gate_q_1 {
  rxx(2.0*_t_0_) _gate_q_0, _gate_q_1;
}
gate ryy(p0) _gate_q_0, _gate_q_1 {
  rx(pi/2) _gate_q_0;
  rx(pi/2) _gate_q_1;
  cx _gate_q_0, _gate_q_1;
  rz(p0) _gate_q_1;
  cx _gate_q_0, _gate_q_1;
  rx(-pi/2) _gate_q_0;
  rx(-pi/2) _gate_q_1;
}
gate PauliEvolution_0(_t_1_) _gate_q_0, _gate_q_1 {
  ryy(2.0*_t_1_) _gate_q_0, _gate_q_1;
}
gate rzz(p0) _gate_q_0, _gate_q_1 {
  cx _gate_q_0, _gate_q_1;
  rz(p0) _gate_q_1;
  cx _gate_q_0, _gate_q_1;
}
gate PauliEvolution_1(_t_2_) _gate_q_0, _gate_q_1 {
  rzz(2.0*_t_2_) _gate_q_0, _gate_q_1;
}
qubit[2] q;
PauliEvolution(_t_0_) q[0], q[1];
PauliEvolution_0(_t_1_) q[0], q[1];
PauliEvolution_1(_t_2_) q[0], q[1];
"""
        self.assertEqual(dumps(qc), expected)

    def test_reused_custom_parameter(self):
        """Test reused custom gate with parameter."""
        parameter_a = Parameter("a")

        custom = QuantumCircuit(1)
        custom.rx(parameter_a, 0)

        circuit = QuantumCircuit(1)
        circuit.append(custom.assign_parameters({parameter_a: 0.5}).to_gate(), [0])
        circuit.append(custom.assign_parameters({parameter_a: 1}).to_gate(), [0])

        circuit_name_0 = "_" + circuit.data[0].operation.definition.name.replace("-", "_")
        circuit_name_1 = "_" + circuit.data[1].operation.definition.name.replace("-", "_")

        expected_qasm = "\n".join(
            [
                "OPENQASM 3.0;",
                'include "stdgates.inc";',
                f"gate {circuit_name_0} _gate_q_0 {{",
                "  rx(0.5) _gate_q_0;",
                "}",
                f"gate {circuit_name_1} _gate_q_0 {{",
                "  rx(1.0) _gate_q_0;",
                "}",
                "qubit[1] q;",
                f"{circuit_name_0} q[0];",
                f"{circuit_name_1} q[0];",
                "",
            ]
        )
        self.assertEqual(Exporter().dumps(circuit), expected_qasm)

    def test_unbound_circuit(self):
        """Test with unbound parameters (turning them into inputs)."""
        qc = QuantumCircuit(1)
        theta = Parameter("θ")
        qc.rz(theta, 0)
        expected_qasm = "\n".join(
            [
                "OPENQASM 3.0;",
                'include "stdgates.inc";',
                "input float[64] θ;",
                "qubit[1] q;",
                "rz(θ) q[0];",
                "",
            ]
        )
        self.assertEqual(Exporter().dumps(qc), expected_qasm)

    def test_standard_parameterized_gate_called_multiple_times(self):
        """Test that a parameterized gate is called correctly if the first instance of it is
        generic."""
        x, y = Parameter("x"), Parameter("y")
        qc = QuantumCircuit(2)
        qc.rzx(x, 0, 1)
        qc.rzx(y, 0, 1)
        qc.rzx(0.5, 0, 1)

        expected_qasm = "\n".join(
            [
                "OPENQASM 3.0;",
                "input float[64] x;",
                "input float[64] y;",
                "gate rzx(p0) _gate_q_0, _gate_q_1 {",
                "  h _gate_q_1;",
                "  cx _gate_q_0, _gate_q_1;",
                "  rz(p0) _gate_q_1;",
                "  cx _gate_q_0, _gate_q_1;",
                "  h _gate_q_1;",
                "}",
                "qubit[2] q;",
                "rzx(x) q[0], q[1];",
                "rzx(y) q[0], q[1];",
                "rzx(0.5) q[0], q[1];",
                "",
            ]
        )

        # Set the includes and basis gates to ensure that this gate is unknown.
        exporter = Exporter(includes=[], basis_gates=("rz", "h", "cx"))
        self.assertEqual(exporter.dumps(qc), expected_qasm)

    def test_standard_parameterized_gate_called_multiple_times_first_instance_float(self):
        """Test that a parameterized gate is called correctly even if the first instance of it is
        not generic."""
        x, y = Parameter("x"), Parameter("y")
        qc = QuantumCircuit(2)
        qc.rzx(0.5, 0, 1)
        qc.rzx(x, 0, 1)
        qc.rzx(y, 0, 1)

        expected_qasm = "\n".join(
            [
                "OPENQASM 3.0;",
                "input float[64] x;",
                "input float[64] y;",
                "gate rzx(p0) _gate_q_0, _gate_q_1 {",
                "  h _gate_q_1;",
                "  cx _gate_q_0, _gate_q_1;",
                "  rz(p0) _gate_q_1;",
                "  cx _gate_q_0, _gate_q_1;",
                "  h _gate_q_1;",
                "}",
                "qubit[2] q;",
                "rzx(0.5) q[0], q[1];",
                "rzx(x) q[0], q[1];",
                "rzx(y) q[0], q[1];",
                "",
            ]
        )

        # Set the includes and basis gates to ensure that this gate is unknown.
        exporter = Exporter(includes=[], basis_gates=("rz", "h", "cx"))
        self.assertEqual(exporter.dumps(qc), expected_qasm)

    def test_gate_qasm_with_ctrl_state(self):
        """Test with open controlled gate that has ctrl_state"""
        qc = QuantumCircuit(2)
        qc.ch(0, 1, ctrl_state=0)

        expected_qasm = "\n".join(
            [
                "OPENQASM 3.0;",
                'include "stdgates.inc";',
                "gate ch_o0 _gate_q_0, _gate_q_1 {",
                "  x _gate_q_0;",
                "  ch _gate_q_0, _gate_q_1;",
                "  x _gate_q_0;",
                "}",
                "qubit[2] q;",
                "ch_o0 q[0], q[1];",
                "",
            ]
        )
        self.assertEqual(Exporter().dumps(qc), expected_qasm)

    def test_custom_gate_collision_with_stdlib(self):
        """Test a custom gate with name collision with the standard library."""
        custom = QuantumCircuit(2, name="cx")
        custom.cx(0, 1)
        custom_gate = custom.to_gate()

        qc = QuantumCircuit(2)
        qc.append(custom_gate, [0, 1])
        expected_qasm = "\n".join(
            [
                "OPENQASM 3.0;",
                'include "stdgates.inc";',
                "gate cx_0 _gate_q_0, _gate_q_1 {",
                "  cx _gate_q_0, _gate_q_1;",
                "}",
                "qubit[2] q;",
                "cx_0 q[0], q[1];",
                "",
            ]
        )
        self.assertEqual(Exporter().dumps(qc), expected_qasm)

    def test_no_include(self):
        """Test explicit gate declaration (no include)"""
        q = QuantumRegister(2, "q")
        circuit = QuantumCircuit(q)
        circuit.rz(pi / 2, 0)
        circuit.sx(0)
        circuit.cx(0, 1)
        expected_qasm = """\
OPENQASM 3.0;
gate u3(p0, p1, p2) _gate_q_0 {
  U(p0, p1, p2) _gate_q_0;
}
gate u1(p0) _gate_q_0 {
  u3(0, 0, p0) _gate_q_0;
}
gate rz(p0) _gate_q_0 {
  u1(p0) _gate_q_0;
}
gate sdg _gate_q_0 {
  u1(-pi/2) _gate_q_0;
}
gate u2(p0, p1) _gate_q_0 {
  u3(pi/2, p0, p1) _gate_q_0;
}
gate h _gate_q_0 {
  u2(0, pi) _gate_q_0;
}
gate sx _gate_q_0 {
  sdg _gate_q_0;
  h _gate_q_0;
  sdg _gate_q_0;
}
gate cx c, t {
  ctrl @ U(pi, 0, pi) c, t;
}
qubit[2] q;
rz(pi/2) q[0];
sx q[0];
cx q[0], q[1];
"""
        self.assertEqual(Exporter(includes=[]).dumps(circuit), expected_qasm)

    def test_include_unknown_file(self):
        """Test export can target a non-standard include without complaints."""
        qc = QuantumCircuit(2, 2)
        qc.h(0)
        qc.cx(0, 1)
        qc.measure([0, 1], [0, 1])

        expected = """\
OPENQASM 3.0;
include "mygates.inc";
bit[2] c;
qubit[2] q;
h q[0];
cx q[0], q[1];
c[0] = measure q[0];
c[1] = measure q[1];
"""
        self.assertEqual(dumps(qc, includes=["mygates.inc"], basis_gates=["h", "cx"]), expected)

    def test_opaque_instruction_in_basis_gates(self):
        """Test that an instruction that is set in the basis gates is output verbatim with no
        definition."""
        qc = QuantumCircuit(1)
        qc.x(0)
        qc.append(Gate("my_gate", 1, []), [0], [])

        basis_gates = ["my_gate", "x"]
        transpiled = transpile(qc, initial_layout=[0])
        expected_qasm = "\n".join(
            [
                "OPENQASM 3.0;",
                "x $0;",
                "my_gate $0;",
                "",
            ]
        )
        self.assertEqual(
            Exporter(includes=[], basis_gates=basis_gates).dumps(transpiled), expected_qasm
        )

    def test_reset_statement(self):
        """Test that a reset statement gets output into valid OpenQASM 3.  This includes tests of reset
        operations on single qubits and in nested scopes."""
        qreg = QuantumRegister(2, "qr")
        qc = QuantumCircuit(qreg)
        qc.reset(0)
        qc.reset([0, 1])

        expected_qasm = "\n".join(
            [
                "OPENQASM 3.0;",
                "qubit[2] qr;",
                "reset qr[0];",
                "reset qr[0];",
                "reset qr[1];",
                "",
            ]
        )
        self.assertEqual(Exporter(includes=[]).dumps(qc), expected_qasm)

    def test_delay_statement(self):
        """Test that delay operations get output into valid OpenQASM 3."""
        qreg = QuantumRegister(2, "qr")
        qc = QuantumCircuit(qreg)
        s = qc.add_stretch("s")
        t = qc.add_stretch("t")
        qc.delay(100, qreg[0], unit="ms")
        qc.delay(expr.lift(Duration.ms(100)), qreg[0])
        qc.delay(2, qreg[1], unit="ps")  # "ps" is not a valid unit in OQ3, so we need to convert.
        qc.delay(expr.div(s, 2.0), qreg[1])
        qc.delay(expr.add(expr.mul(s, expr.div(Duration.dt(1000), Duration.ns(200))), t), qreg[0])

        expected_qasm = "\n".join(
            [
                "OPENQASM 3.0;",
                "qubit[2] qr;",
                "stretch s;",
                "stretch t;",
                "delay[100ms] qr[0];",
                "delay[100.0ms] qr[0];",
                "delay[2000ns] qr[1];",
                "delay[s / 2.0] qr[1];",
                "delay[s * (1000dt / 200.0ns) + t] qr[0];",
                "",
            ]
        )
        self.assertEqual(Exporter(includes=[]).dumps(qc), expected_qasm)

    def test_loose_qubits(self):
        """Test that qubits that are not in any register can be used without issue."""
        bits = [Qubit(), Qubit()]
        qr = QuantumRegister(2, name="qr")
        cr = ClassicalRegister(2, name="cr")
        qc = QuantumCircuit(bits, qr, cr)
        qc.h(0)
        qc.h(1)
        qc.h(2)
        qc.h(3)

        expected_qasm = "\n".join(
            [
                "OPENQASM 3.0;",
                'include "stdgates.inc";',
                "bit[2] cr;",
                "qubit _qubit0;",
                "qubit _qubit1;",
                "qubit[2] qr;",
                "h _qubit0;",
                "h _qubit1;",
                "h qr[0];",
                "h qr[1];",
                "",
            ]
        )
        self.assertEqual(dumps(qc), expected_qasm)

    def test_loose_clbits(self):
        """Test that clbits that are not in any register can be used without issue."""
        qreg = QuantumRegister(1, name="qr")
        bits = [Clbit() for _ in [None] * 7]
        cr1 = ClassicalRegister(name="cr1", bits=bits[1:3])
        cr2 = ClassicalRegister(name="cr2", bits=bits[4:6])
        qc = QuantumCircuit(bits, qreg, cr1, cr2)
        qc.measure(0, 0)
        qc.measure(0, 1)
        qc.measure(0, 2)
        qc.measure(0, 3)
        qc.measure(0, 4)
        qc.measure(0, 5)
        qc.measure(0, 6)

        expected_qasm = "\n".join(
            [
                "OPENQASM 3.0;",
                'include "stdgates.inc";',
                "bit _bit0;",
                "bit _bit3;",
                "bit _bit6;",
                "bit[2] cr1;",
                "bit[2] cr2;",
                "qubit[1] qr;",
                "_bit0 = measure qr[0];",
                "cr1[0] = measure qr[0];",
                "cr1[1] = measure qr[0];",
                "_bit3 = measure qr[0];",
                "cr2[0] = measure qr[0];",
                "cr2[1] = measure qr[0];",
                "_bit6 = measure qr[0];",
                "",
            ]
        )
        self.assertEqual(dumps(qc), expected_qasm)

    def test_classical_register_aliasing(self):
        """Test that clbits that are not in any register can be used without issue."""
        qreg = QuantumRegister(1, name="qr")
        bits = [Clbit() for _ in [None] * 7]
        cr1 = ClassicalRegister(name="cr1", bits=bits[1:3])
        cr2 = ClassicalRegister(name="cr2", bits=bits[4:6])
        # cr3 overlaps cr2, but this should be allowed in this alias form.
        cr3 = ClassicalRegister(name="cr3", bits=bits[5:])
        qc = QuantumCircuit(bits, qreg, cr1, cr2, cr3)
        qc.measure(0, 0)
        qc.measure(0, 1)
        qc.measure(0, 2)
        qc.measure(0, 3)
        qc.measure(0, 4)
        qc.measure(0, 5)
        qc.measure(0, 6)

        expected_qasm = "\n".join(
            [
                "OPENQASM 3.0;",
                'include "stdgates.inc";',
                "bit _bit0;",
                "bit _bit1;",
                "bit _bit2;",
                "bit _bit3;",
                "bit _bit4;",
                "bit _bit5;",
                "bit _bit6;",
                "let cr1 = {_bit1, _bit2};",
                "let cr2 = {_bit4, _bit5};",
                "let cr3 = {cr2[1], _bit6};",
                "qubit[1] qr;",
                "_bit0 = measure qr[0];",
                "cr1[0] = measure qr[0];",
                "cr1[1] = measure qr[0];",
                "_bit3 = measure qr[0];",
                "cr2[0] = measure qr[0];",
                "cr3[0] = measure qr[0];",
                "cr3[1] = measure qr[0];",
                "",
            ]
        )
        self.assertEqual(dumps(qc, allow_aliasing=True), expected_qasm)

    def test_old_alias_classical_registers_option(self):
        """Test that the ``alias_classical_registers`` option still functions during its changeover
        period."""
        qreg = QuantumRegister(1, name="qr")
        bits = [Clbit() for _ in [None] * 7]
        cr1 = ClassicalRegister(name="cr1", bits=bits[1:3])
        cr2 = ClassicalRegister(name="cr2", bits=bits[4:6])
        # cr3 overlaps cr2, but this should be allowed in this alias form.
        cr3 = ClassicalRegister(name="cr3", bits=bits[5:])
        qc = QuantumCircuit(bits, qreg, cr1, cr2, cr3)
        qc.measure(0, 0)
        qc.measure(0, 1)
        qc.measure(0, 2)
        qc.measure(0, 3)
        qc.measure(0, 4)
        qc.measure(0, 5)
        qc.measure(0, 6)

        expected_qasm = "\n".join(
            [
                "OPENQASM 3.0;",
                'include "stdgates.inc";',
                "bit _bit0;",
                "bit _bit1;",
                "bit _bit2;",
                "bit _bit3;",
                "bit _bit4;",
                "bit _bit5;",
                "bit _bit6;",
                "let cr1 = {_bit1, _bit2};",
                "let cr2 = {_bit4, _bit5};",
                "let cr3 = {cr2[1], _bit6};",
                "qubit[1] qr;",
                "_bit0 = measure qr[0];",
                "cr1[0] = measure qr[0];",
                "cr1[1] = measure qr[0];",
                "_bit3 = measure qr[0];",
                "cr2[0] = measure qr[0];",
                "cr3[0] = measure qr[0];",
                "cr3[1] = measure qr[0];",
                "",
            ]
        )
        self.assertEqual(dumps(qc, alias_classical_registers=True), expected_qasm)

    def test_simple_for_loop(self):
        """Test that a simple for loop outputs the expected result."""
        parameter = Parameter("my_x")
        loop_body = QuantumCircuit(1)
        loop_body.rx(parameter, 0)
        loop_body.break_loop()
        loop_body.continue_loop()

        qc = QuantumCircuit(2)
        qc.for_loop([0, 3, 4], parameter, loop_body, [1], [])
        qc.x(0)

        qr_name = qc.qregs[0].name

        expected_qasm = "\n".join(
            [
                "OPENQASM 3.0;",
                'include "stdgates.inc";',
                f"qubit[2] {qr_name};",
                f"for {parameter.name} in {{0, 3, 4}} {{",
                f"  rx({parameter.name}) {qr_name}[1];",
                "  break;",
                "  continue;",
                "}",
                f"x {qr_name}[0];",
                "",
            ]
        )
        self.assertEqual(dumps(qc), expected_qasm)

    def test_nested_for_loop(self):
        """Test that a for loop nested inside another outputs the expected result."""
        inner_parameter = Parameter("my_x")
        outer_parameter = Parameter("my_y")

        inner_body = QuantumCircuit(2)
        inner_body.rz(inner_parameter, 0)
        inner_body.rz(outer_parameter, 1)
        inner_body.break_loop()

        outer_body = QuantumCircuit(2)
        outer_body.h(0)
        outer_body.rz(outer_parameter, 1)
        # Note we reverse the order of the bits here to test that this is traced.
        outer_body.for_loop(range(1, 5, 2), inner_parameter, inner_body, [1, 0], [])
        outer_body.continue_loop()

        qc = QuantumCircuit(2)
        qc.for_loop(range(4), outer_parameter, outer_body, [0, 1], [])
        qc.x(0)

        qr_name = qc.qregs[0].name

        expected_qasm = "\n".join(
            [
                "OPENQASM 3.0;",
                'include "stdgates.inc";',
                f"qubit[2] {qr_name};",
                f"for {outer_parameter.name} in [0:3] {{",
                f"  h {qr_name}[0];",
                f"  rz({outer_parameter.name}) {qr_name}[1];",
                f"  for {inner_parameter.name} in [1:2:4] {{",
                # Note the reversed bit order.
                f"    rz({inner_parameter.name}) {qr_name}[1];",
                f"    rz({outer_parameter.name}) {qr_name}[0];",
                "    break;",
                "  }",
                "  continue;",
                "}",
                f"x {qr_name}[0];",
                "",
            ]
        )
        self.assertEqual(dumps(qc), expected_qasm)

    def test_regular_parameter_in_nested_for_loop(self):
        """Test that a for loop nested inside another outputs the expected result, including
        defining parameters that are used in nested loop scopes."""
        inner_parameter = Parameter("my_x")
        outer_parameter = Parameter("my_y")
        regular_parameter = Parameter("my_t")

        inner_body = QuantumCircuit(2)
        inner_body.h(0)
        inner_body.rx(regular_parameter, 1)
        inner_body.break_loop()

        outer_body = QuantumCircuit(2)
        outer_body.h(0)
        outer_body.h(1)
        # Note we reverse the order of the bits here to test that this is traced.
        outer_body.for_loop(range(1, 5, 2), inner_parameter, inner_body, [1, 0], [])
        outer_body.continue_loop()

        qc = QuantumCircuit(2)
        qc.for_loop(range(4), outer_parameter, outer_body, [0, 1], [])
        qc.x(0)

        qr_name = qc.qregs[0].name

        expected_qasm = "\n".join(
            [
                "OPENQASM 3.0;",
                'include "stdgates.inc";',
                # This next line will be missing until gh-7280 is fixed.
                f"input float[64] {regular_parameter.name};",
                f"qubit[2] {qr_name};",
                f"for {outer_parameter.name} in [0:3] {{",
                f"  h {qr_name}[0];",
                f"  h {qr_name}[1];",
                f"  for {inner_parameter.name} in [1:2:4] {{",
                # Note the reversed bit order.
                f"    h {qr_name}[1];",
                f"    rx({regular_parameter.name}) {qr_name}[0];",
                "    break;",
                "  }",
                "  continue;",
                "}",
                f"x {qr_name}[0];",
                "",
            ]
        )
        self.assertEqual(dumps(qc), expected_qasm)

    def test_for_loop_with_no_parameter(self):
        """Test that a for loop with the parameter set to ``None`` outputs the expected result."""
        loop_body = QuantumCircuit(1)
        loop_body.h(0)

        qc = QuantumCircuit(2)
        qc.for_loop([0, 3, 4], None, loop_body, [1], [])
        qr_name = qc.qregs[0].name

        expected_qasm = "\n".join(
            [
                "OPENQASM 3.0;",
                'include "stdgates.inc";',
                f"qubit[2] {qr_name};",
                "for _ in {0, 3, 4} {",
                f"  h {qr_name}[1];",
                "}",
                "",
            ]
        )
        self.assertEqual(dumps(qc), expected_qasm)

    def test_simple_while_loop(self):
        """Test that a simple while loop works correctly."""
        loop_body = QuantumCircuit(1)
        loop_body.h(0)
        loop_body.break_loop()
        loop_body.continue_loop()

        qr = QuantumRegister(2, name="qr")
        cr = ClassicalRegister(2, name="cr")
        qc = QuantumCircuit(qr, cr)
        qc.while_loop((cr, 0), loop_body, [1], [])
        qc.x(0)

        expected_qasm = "\n".join(
            [
                "OPENQASM 3.0;",
                'include "stdgates.inc";',
                "bit[2] cr;",
                "qubit[2] qr;",
                "while (cr == 0) {",
                "  h qr[1];",
                "  break;",
                "  continue;",
                "}",
                "x qr[0];",
                "",
            ]
        )
        self.assertEqual(dumps(qc), expected_qasm)

    def test_nested_while_loop(self):
        """Test that a while loop nested inside another outputs the expected result."""
        inner_body = QuantumCircuit(2, 2)
        inner_body.measure(0, 0)
        inner_body.measure(1, 1)
        inner_body.break_loop()

        outer_body = QuantumCircuit(2, 2)
        outer_body.measure(0, 0)
        outer_body.measure(1, 1)
        # We reverse the order of the bits here to test this works, and test a single-bit condition.
        outer_body.while_loop((outer_body.clbits[0], 0), inner_body, [1, 0], [1, 0])
        outer_body.continue_loop()

        qr = QuantumRegister(2, name="qr")
        cr = ClassicalRegister(2, name="cr")
        qc = QuantumCircuit(qr, cr)
        qc.while_loop((cr, 0), outer_body, [0, 1], [0, 1])
        qc.x(0)

        expected_qasm = "\n".join(
            [
                "OPENQASM 3.0;",
                'include "stdgates.inc";',
                "bit[2] cr;",
                "qubit[2] qr;",
                "while (cr == 0) {",
                "  cr[0] = measure qr[0];",
                "  cr[1] = measure qr[1];",
                # Note the reversed bits in the body.
                "  while (!cr[0]) {",
                "    cr[1] = measure qr[1];",
                "    cr[0] = measure qr[0];",
                "    break;",
                "  }",
                "  continue;",
                "}",
                "x qr[0];",
                "",
            ]
        )
        self.assertEqual(dumps(qc), expected_qasm)

    def test_simple_if_statement(self):
        """Test that a simple if statement with no else works correctly."""
        true_body = QuantumCircuit(1)
        true_body.h(0)

        qr = QuantumRegister(2, name="qr")
        cr = ClassicalRegister(2, name="cr")
        qc = QuantumCircuit(qr, cr)
        qc.if_test((cr, 0), true_body, [1], [])
        qc.x(0)

        expected_qasm = "\n".join(
            [
                "OPENQASM 3.0;",
                'include "stdgates.inc";',
                "bit[2] cr;",
                "qubit[2] qr;",
                "if (cr == 0) {",
                "  h qr[1];",
                "}",
                "x qr[0];",
                "",
            ]
        )
        self.assertEqual(dumps(qc), expected_qasm)

    def test_simple_if_else_statement(self):
        """Test that a simple if statement with an else branch works correctly."""
        true_body = QuantumCircuit(1)
        true_body.h(0)
        false_body = QuantumCircuit(1)
        false_body.z(0)

        qr = QuantumRegister(2, name="qr")
        cr = ClassicalRegister(2, name="cr")
        qc = QuantumCircuit(qr, cr)
        qc.if_else((cr, 0), true_body, false_body, [1], [])
        qc.x(0)

        expected_qasm = "\n".join(
            [
                "OPENQASM 3.0;",
                'include "stdgates.inc";',
                "bit[2] cr;",
                "qubit[2] qr;",
                "if (cr == 0) {",
                "  h qr[1];",
                "} else {",
                "  z qr[1];",
                "}",
                "x qr[0];",
                "",
            ]
        )
        self.assertEqual(dumps(qc), expected_qasm)

    def test_nested_if_else_statement(self):
        """Test that a nested if/else statement works correctly."""
        inner_true_body = QuantumCircuit(2, 2)
        inner_true_body.measure(0, 0)
        inner_false_body = QuantumCircuit(2, 2)
        inner_false_body.measure(1, 1)

        outer_true_body = QuantumCircuit(2, 2)
        outer_true_body.if_else(
            (outer_true_body.clbits[0], 0), inner_true_body, inner_false_body, [0, 1], [0, 1]
        )
        outer_false_body = QuantumCircuit(2, 2)
        # Note the flipped bits here.
        outer_false_body.if_else(
            (outer_false_body.clbits[0], 1), inner_true_body, inner_false_body, [1, 0], [1, 0]
        )

        qr = QuantumRegister(2, name="qr")
        cr = ClassicalRegister(2, name="cr")
        qc = QuantumCircuit(qr, cr)
        qc.if_else((cr, 0), outer_true_body, outer_false_body, [0, 1], [0, 1])

        expected_qasm = "\n".join(
            [
                "OPENQASM 3.0;",
                'include "stdgates.inc";',
                "bit[2] cr;",
                "qubit[2] qr;",
                "if (cr == 0) {",
                "  if (!cr[0]) {",
                "    cr[0] = measure qr[0];",
                "  } else {",
                "    cr[1] = measure qr[1];",
                "  }",
                "} else {",
                "  if (cr[0]) {",
                "    cr[1] = measure qr[1];",
                "  } else {",
                "    cr[0] = measure qr[0];",
                "  }",
                "}",
                "",
            ]
        )
        self.assertEqual(dumps(qc), expected_qasm)

    def test_chain_else_if(self):
        """Test the basic 'else/if' chaining logic for flattening the else scope if its content is a
        single if/else statement."""
        inner_true_body = QuantumCircuit(2, 2)
        inner_true_body.measure(0, 0)
        inner_false_body = QuantumCircuit(2, 2)
        inner_false_body.measure(1, 1)

        outer_true_body = QuantumCircuit(2, 2)
        outer_true_body.if_else(
            (outer_true_body.clbits[0], 0), inner_true_body, inner_false_body, [0, 1], [0, 1]
        )
        outer_false_body = QuantumCircuit(2, 2)
        # Note the flipped bits here.
        outer_false_body.if_else(
            (outer_false_body.clbits[0], 1), inner_true_body, inner_false_body, [1, 0], [1, 0]
        )

        qr = QuantumRegister(2, name="qr")
        cr = ClassicalRegister(2, name="cr")
        qc = QuantumCircuit(qr, cr)
        qc.if_else((cr, 0), outer_true_body, outer_false_body, [0, 1], [0, 1])

        expected_qasm = "\n".join(
            [
                "OPENQASM 3.0;",
                'include "stdgates.inc";',
                "bit[2] cr;",
                "qubit[2] qr;",
                "if (cr == 0) {",
                "  if (!cr[0]) {",
                "    cr[0] = measure qr[0];",
                "  } else {",
                "    cr[1] = measure qr[1];",
                "  }",
                "} else if (cr[0]) {",
                "  cr[1] = measure qr[1];",
                "} else {",
                "  cr[0] = measure qr[0];",
                "}",
                "",
            ]
        )
        # This is not the default behavior, and it's pretty buried how you'd access it.
        builder = QASM3Builder(
            qc,
            includeslist=("stdgates.inc",),
            basis_gates=("U",),
            disable_constants=False,
            allow_aliasing=False,
        )
        stream = StringIO()
        BasicPrinter(stream, indent="  ", chain_else_if=True).visit(builder.build_program())
        self.assertEqual(stream.getvalue(), expected_qasm)

    def test_chain_else_if_does_not_chain_if_extra_instructions(self):
        """Test the basic 'else/if' chaining logic for flattening the else scope if its content is a
        single if/else statement does not cause a flattening if the 'else' block is not a single
        if/else."""
        inner_true_body = QuantumCircuit(2, 2)
        inner_true_body.measure(0, 0)
        inner_false_body = QuantumCircuit(2, 2)
        inner_false_body.measure(1, 1)

        outer_true_body = QuantumCircuit(2, 2)
        outer_true_body.if_else(
            (outer_true_body.clbits[0], 0), inner_true_body, inner_false_body, [0, 1], [0, 1]
        )
        outer_false_body = QuantumCircuit(2, 2)
        # Note the flipped bits here.
        outer_false_body.if_else(
            (outer_false_body.clbits[0], 1), inner_true_body, inner_false_body, [1, 0], [1, 0]
        )
        outer_false_body.h(0)

        qr = QuantumRegister(2, name="qr")
        cr = ClassicalRegister(2, name="cr")
        qc = QuantumCircuit(qr, cr)
        qc.if_else((cr, 0), outer_true_body, outer_false_body, [0, 1], [0, 1])

        expected_qasm = "\n".join(
            [
                "OPENQASM 3.0;",
                'include "stdgates.inc";',
                "bit[2] cr;",
                "qubit[2] qr;",
                "if (cr == 0) {",
                "  if (!cr[0]) {",
                "    cr[0] = measure qr[0];",
                "  } else {",
                "    cr[1] = measure qr[1];",
                "  }",
                "} else {",
                "  if (cr[0]) {",
                "    cr[1] = measure qr[1];",
                "  } else {",
                "    cr[0] = measure qr[0];",
                "  }",
                "  h qr[0];",
                "}",
                "",
            ]
        )
        # This is not the default behavior, and it's pretty buried how you'd access it.
        builder = QASM3Builder(
            qc,
            includeslist=("stdgates.inc",),
            basis_gates=("U",),
            disable_constants=False,
            allow_aliasing=False,
        )
        stream = StringIO()
        BasicPrinter(stream, indent="  ", chain_else_if=True).visit(builder.build_program())
        self.assertEqual(stream.getvalue(), expected_qasm)

    def test_custom_gate_used_in_loop_scope(self):
        """Test that a custom gate only used within a loop scope still gets a definition at the top
        level."""
        parameter_a = Parameter("a")
        parameter_b = Parameter("b")

        custom = QuantumCircuit(1)
        custom.rx(parameter_a, 0)
        custom_gate = custom.assign_parameters({parameter_a: 0.5}).to_gate()
        custom_gate.name = "custom"

        loop_body = QuantumCircuit(1)
        loop_body.append(custom_gate, [0])

        qc = QuantumCircuit(1)
        qc.for_loop(range(2), parameter_b, loop_body, [0], [])
        expected_qasm = "\n".join(
            [
                "OPENQASM 3.0;",
                'include "stdgates.inc";',
                "gate custom _gate_q_0 {",
                "  rx(0.5) _gate_q_0;",
                "}",
                "qubit[1] q;",
                "for b in [0:1] {",
                "  custom q[0];",
                "}",
                "",
            ]
        )
        self.assertEqual(dumps(qc), expected_qasm)

    def test_custom_gate_with_hw_qubit_name(self):
        """Test that the name of a custom gate that is an OQ3 hardware qubit identifer is properly
        escaped when translated to OQ3."""
        mygate_circ = QuantumCircuit(1, name="$1")
        mygate_circ.x(0)
        mygate = mygate_circ.to_gate()
        qc = QuantumCircuit(1)
        qc.append(mygate, [0])
        expected_qasm = "\n".join(
            [
                "OPENQASM 3.0;",
                'include "stdgates.inc";',
                "gate __1 _gate_q_0 {",
                "  x _gate_q_0;",
                "}",
                "qubit[1] q;",
                "__1 q[0];",
                "",
            ]
        )
        self.assertEqual(dumps(qc), expected_qasm)

    def test_registers_have_escaped_names(self):
        """Test that both types of register are emitted with safely escaped names if they begin with
        invalid names. Regression test of gh-9658."""
        qc = QuantumCircuit(
            QuantumRegister(2, name="q_{reg}"), ClassicalRegister(2, name="c_{reg}")
        )
        qc.measure([0, 1], [0, 1])
        out_qasm = dumps(qc)
        matches = {match_["name"] for match_ in self.register_regex.finditer(out_qasm)}
        self.assertEqual(len(matches), 2, msg=f"Observed OQ3 output:\n{out_qasm}")

    def test_parameters_have_escaped_names(self):
        """Test that parameters are emitted with safely escaped names if they begin with invalid
        names. Regression test of gh-9658."""
        qc = QuantumCircuit(1)
        qc.u(Parameter("p_{0}"), 2 * Parameter("p_?0!"), 0, 0)
        out_qasm = dumps(qc)
        matches = {match_["name"] for match_ in self.scalar_parameter_regex.finditer(out_qasm)}
        self.assertEqual(len(matches), 2, msg=f"Observed OQ3 output:\n{out_qasm}")

    def test_parameter_expression_after_naming_escape(self):
        """Test that :class:`.Parameter` instances are correctly renamed when they are used with
        :class:`.ParameterExpression` blocks, even if they have names that needed to be escaped."""
        param = Parameter("measure")  # an invalid name
        qc = QuantumCircuit(1)
        qc.u(2 * param, 0, 0, 0)

        expected_qasm = "\n".join(
            [
                "OPENQASM 3.0;",
                'include "stdgates.inc";',
                "input float[64] measure_0;",
                "qubit[1] q;",
                "U(2*measure_0, 0, 0) q[0];",
                "",
            ]
        )
        self.assertEqual(dumps(qc), expected_qasm)

    def test_parameters_and_registers_cannot_have_naming_clashes(self):
        """Test that parameters and registers are considered part of the same symbol table for the
        purposes of avoiding clashes."""
        qreg = QuantumRegister(1, "clash")
        param = Parameter("clash")
        qc = QuantumCircuit(qreg)
        qc.u(param, 0, 0, 0)

        out_qasm = dumps(qc)
        register_name = self.register_regex.search(out_qasm)
        parameter_name = self.scalar_parameter_regex.search(out_qasm)
        self.assertTrue(register_name)
        self.assertTrue(parameter_name)
        self.assertIn("clash", register_name["name"])
        self.assertIn("clash", parameter_name["name"])
        self.assertNotEqual(register_name["name"], parameter_name["name"])

    def test_parameters_and_gates_cannot_have_naming_clashes(self):
        """Test that parameters are renamed to avoid collisions with gate names."""
        qc = QuantumCircuit(QuantumRegister(1, "q"))
        qc.rz(Parameter("rz"), 0)

        out_qasm = dumps(qc)
        parameter_name = self.scalar_parameter_regex.search(out_qasm)
        self.assertTrue(parameter_name)
        self.assertIn("rz", parameter_name["name"])
        self.assertNotEqual(parameter_name["name"], "rz")

    # Not necessarily all the reserved keywords, just a sensibly-sized subset.
    @data("bit", "const", "def", "defcal", "float", "gate", "include", "int", "let", "measure")
    def test_reserved_keywords_as_names_are_escaped(self, keyword):
        """Test that reserved keywords used to name registers and parameters are escaped into
        another form when output, and the escaping cannot introduce new conflicts."""
        with self.subTest("register"):
            qreg = QuantumRegister(1, keyword)
            qc = QuantumCircuit(qreg)
            out_qasm = dumps(qc)
            register_name = self.register_regex.search(out_qasm)
            self.assertTrue(register_name, msg=f"Observed OQ3:\n{out_qasm}")
            self.assertNotEqual(keyword, register_name["name"])
        with self.subTest("parameter"):
            qc = QuantumCircuit(1)
            param = Parameter(keyword)
            qc.u(param, 0, 0, 0)
            out_qasm = dumps(qc)
            parameter_name = self.scalar_parameter_regex.search(out_qasm)
            self.assertTrue(parameter_name, msg=f"Observed OQ3:\n{out_qasm}")
            self.assertNotEqual(keyword, parameter_name["name"])

    def test_expr_condition(self):
        """Simple test that the conditions of `if`s and `while`s can be `Expr` nodes."""
        bits = [Qubit(), Clbit()]
        cr = ClassicalRegister(2, "cr")

        if_body = QuantumCircuit(1)
        if_body.x(0)

        while_body = QuantumCircuit(1)
        while_body.x(0)

        qc = QuantumCircuit(bits, cr)
        qc.if_test(expr.logic_not(qc.clbits[0]), if_body, [0], [])
        qc.while_loop(expr.equal(cr, 3), while_body, [0], [])

        expected = """\
OPENQASM 3.0;
include "stdgates.inc";
bit _bit0;
bit[2] cr;
qubit _qubit0;
if (!_bit0) {
  x _qubit0;
}
while (cr == 3) {
  x _qubit0;
}
"""
        self.assertEqual(dumps(qc), expected)

    def test_expr_nested_condition(self):
        """Simple test that the conditions of `if`s and `while`s can be `Expr` nodes when nested,
        and the mapping of inner bits to outer bits is correct."""
        bits = [Qubit(), Clbit(), Clbit()]
        cr = ClassicalRegister(2, "cr")

        inner_if_body = QuantumCircuit(1)
        inner_if_body.x(0)
        outer_if_body = QuantumCircuit(1, 1)
        outer_if_body.if_test(expr.lift(outer_if_body.clbits[0]), inner_if_body, [0], [])

        inner_while_body = QuantumCircuit(1)
        inner_while_body.x(0)
        outer_while_body = QuantumCircuit([Qubit()], cr)
        outer_while_body.while_loop(expr.equal(expr.bit_and(cr, 3), 3), inner_while_body, [0], [])

        qc = QuantumCircuit(bits, cr)
        qc.if_test(expr.logic_not(qc.clbits[0]), outer_if_body, [0], [1])
        qc.while_loop(expr.equal(cr, 3), outer_while_body, [0], cr)

        expected = """\
OPENQASM 3.0;
include "stdgates.inc";
bit _bit0;
bit _bit1;
bit[2] cr;
qubit _qubit0;
if (!_bit0) {
  if (_bit1) {
    x _qubit0;
  }
}
while (cr == 3) {
  while ((cr & 3) == 3) {
    x _qubit0;
  }
}
"""
        self.assertEqual(dumps(qc), expected)

    def test_expr_associativity_left(self):
        """Test that operations that are in the expression tree in a left-associative form are
        output to OQ3 correctly."""
        body = QuantumCircuit()

        cr1 = ClassicalRegister(3, "cr1")
        cr2 = ClassicalRegister(3, "cr2")
        cr3 = ClassicalRegister(3, "cr3")
        qc = QuantumCircuit(cr1, cr2, cr3)
        qc.if_test(expr.equal(expr.bit_and(expr.bit_and(cr1, cr2), cr3), 7), body.copy(), [], [])
        qc.if_test(expr.equal(expr.bit_or(expr.bit_or(cr1, cr2), cr3), 7), body.copy(), [], [])
        qc.if_test(expr.equal(expr.bit_xor(expr.bit_xor(cr1, cr2), cr3), 7), body.copy(), [], [])
        qc.if_test(
            expr.equal(expr.shift_left(expr.shift_left(cr1, cr2), cr3), 7), body.copy(), [], []
        )
        qc.if_test(
            expr.equal(expr.shift_right(expr.shift_right(cr1, cr2), cr3), 7), body.copy(), [], []
        )
        qc.if_test(
            expr.equal(expr.shift_left(expr.shift_right(cr1, cr2), cr3), 7), body.copy(), [], []
        )
        qc.if_test(expr.logic_and(expr.logic_and(cr1[0], cr1[1]), cr1[2]), body.copy(), [], [])
        qc.if_test(expr.logic_or(expr.logic_or(cr1[0], cr1[1]), cr1[2]), body.copy(), [], [])
        qc.if_test(expr.equal(expr.add(expr.add(cr1, cr2), cr3), 7), body.copy(), [], [])
        qc.if_test(expr.equal(expr.sub(expr.sub(cr1, cr2), cr3), 7), body.copy(), [], [])
        qc.if_test(expr.equal(expr.mul(expr.mul(cr1, cr2), cr3), 7), body.copy(), [], [])
        qc.if_test(expr.equal(expr.div(expr.div(cr1, cr2), cr3), 7), body.copy(), [], [])

        # Note that bitwise operations except shift have lower priority than `==` so there's extra
        # parentheses.  All these operators are left-associative in OQ3.
        expected = """\
OPENQASM 3.0;
include "stdgates.inc";
bit[3] cr1;
bit[3] cr2;
bit[3] cr3;
if ((cr1 & cr2 & cr3) == 7) {
}
if ((cr1 | cr2 | cr3) == 7) {
}
if ((cr1 ^ cr2 ^ cr3) == 7) {
}
if (cr1 << cr2 << cr3 == 7) {
}
if (cr1 >> cr2 >> cr3 == 7) {
}
if (cr1 >> cr2 << cr3 == 7) {
}
if (cr1[0] && cr1[1] && cr1[2]) {
}
if (cr1[0] || cr1[1] || cr1[2]) {
}
if (cr1 + cr2 + cr3 == 7) {
}
if (cr1 - cr2 - cr3 == 7) {
}
if (cr1 * cr2 * cr3 == 7) {
}
if (cr1 / cr2 / cr3 == 7) {
}
"""
        self.assertEqual(dumps(qc), expected)

    def test_expr_associativity_right(self):
        """Test that operations that are in the expression tree in a right-associative form are
        output to OQ3 correctly."""
        body = QuantumCircuit()

        cr1 = ClassicalRegister(3, "cr1")
        cr2 = ClassicalRegister(3, "cr2")
        cr3 = ClassicalRegister(3, "cr3")
        qc = QuantumCircuit(cr1, cr2, cr3)
        qc.if_test(expr.equal(expr.bit_and(cr1, expr.bit_and(cr2, cr3)), 7), body.copy(), [], [])
        qc.if_test(expr.equal(expr.bit_or(cr1, expr.bit_or(cr2, cr3)), 7), body.copy(), [], [])
        qc.if_test(expr.equal(expr.bit_xor(cr1, expr.bit_xor(cr2, cr3)), 7), body.copy(), [], [])
        qc.if_test(
            expr.equal(expr.shift_left(cr1, expr.shift_left(cr2, cr3)), 7), body.copy(), [], []
        )
        qc.if_test(
            expr.equal(expr.shift_right(cr1, expr.shift_right(cr2, cr3)), 7), body.copy(), [], []
        )
        qc.if_test(
            expr.equal(expr.shift_left(cr1, expr.shift_right(cr2, cr3)), 7), body.copy(), [], []
        )
        qc.if_test(expr.logic_and(cr1[0], expr.logic_and(cr1[1], cr1[2])), body.copy(), [], [])
        qc.if_test(expr.logic_or(cr1[0], expr.logic_or(cr1[1], cr1[2])), body.copy(), [], [])
        qc.if_test(expr.equal(expr.add(cr1, expr.add(cr2, cr3)), 7), body.copy(), [], [])
        qc.if_test(expr.equal(expr.sub(cr1, expr.sub(cr2, cr3)), 7), body.copy(), [], [])
        qc.if_test(expr.equal(expr.mul(cr1, expr.mul(cr2, cr3)), 7), body.copy(), [], [])
        qc.if_test(expr.equal(expr.div(cr1, expr.div(cr2, cr3)), 7), body.copy(), [], [])

        # Note that bitwise operations have lower priority than `==` so there's extra parentheses.
        # All these operators are left-associative in OQ3, so we need parentheses for them to be
        # parsed correctly.  Mathematically, they're all actually associative in general, so the
        # order doesn't _technically_ matter.
        expected = """\
OPENQASM 3.0;
include "stdgates.inc";
bit[3] cr1;
bit[3] cr2;
bit[3] cr3;
if ((cr1 & (cr2 & cr3)) == 7) {
}
if ((cr1 | (cr2 | cr3)) == 7) {
}
if ((cr1 ^ (cr2 ^ cr3)) == 7) {
}
if (cr1 << (cr2 << cr3) == 7) {
}
if (cr1 >> (cr2 >> cr3) == 7) {
}
if (cr1 << (cr2 >> cr3) == 7) {
}
if (cr1[0] && (cr1[1] && cr1[2])) {
}
if (cr1[0] || (cr1[1] || cr1[2])) {
}
if (cr1 + (cr2 + cr3) == 7) {
}
if (cr1 - (cr2 - cr3) == 7) {
}
if (cr1 * (cr2 * cr3) == 7) {
}
if (cr1 / (cr2 / cr3) == 7) {
}
"""
        self.assertEqual(dumps(qc), expected)

    def test_expr_binding_unary(self):
        """Test that nested unary operators don't insert unnecessary brackets."""
        body = QuantumCircuit()
        cr = ClassicalRegister(2, "cr")
        qc = QuantumCircuit(cr)
        qc.if_test(expr.equal(expr.bit_not(expr.bit_not(cr)), 3), body.copy(), [], [])
        qc.if_test(expr.logic_not(expr.logic_not(cr[0])), body.copy(), [], [])

        expected = """\
OPENQASM 3.0;
include "stdgates.inc";
bit[2] cr;
if (~~cr == 3) {
}
if (!!cr[0]) {
}
"""
        self.assertEqual(dumps(qc), expected)

    def test_expr_precedence(self):
        """Test that the precedence properties of operators are correctly output."""
        body = QuantumCircuit()
        cr = ClassicalRegister(2, "cr")
        # This tree is _completely_ inside out, so there's brackets needed round every operand.
        inside_out = expr.logic_not(
            expr.less(
                expr.bit_and(
                    expr.bit_xor(expr.bit_or(cr, cr), expr.bit_or(cr, cr)),
                    expr.bit_xor(expr.bit_or(cr, cr), expr.bit_or(cr, cr)),
                ),
                expr.bit_and(
                    expr.bit_xor(expr.bit_or(cr, cr), expr.bit_or(cr, cr)),
                    expr.bit_xor(expr.bit_or(cr, cr), expr.bit_or(cr, cr)),
                ),
            )
        )
        # This one is the other way round - the tightest-binding operations are on the inside, so no
        # brackets should be needed at all except to put in a comparison to a bitwise binary
        # operation, since those bind less tightly than anything that can cast them to a bool.
        outside_in = expr.logic_or(
            expr.logic_and(
                expr.equal(expr.bit_or(cr, cr), expr.bit_and(cr, cr)),
                expr.equal(expr.bit_and(cr, cr), expr.bit_or(cr, cr)),
            ),
            expr.logic_and(
                expr.greater(expr.bit_or(cr, cr), expr.bit_xor(cr, cr)),
                expr.less_equal(expr.bit_xor(cr, cr), expr.bit_or(cr, cr)),
            ),
        )

        # And an extra test of the logical operator order.
        logics = expr.logic_or(
            expr.logic_and(
                expr.logic_or(expr.logic_not(cr[0]), expr.logic_not(cr[0])),
                expr.logic_not(expr.logic_and(cr[0], cr[0])),
            ),
            expr.logic_and(
                expr.logic_not(expr.logic_and(cr[0], cr[0])),
                expr.logic_or(expr.logic_not(cr[0]), expr.logic_not(cr[0])),
            ),
        )

        # An extra test of the bitshifting rules, since we have to pick one or the other of
        # bitshifts vs comparisons due to the typing.  The first operand is inside out, the second
        bitshifts = expr.equal(
            expr.shift_left(expr.bit_and(expr.bit_xor(cr, cr), cr), expr.bit_or(cr, cr)),
            expr.bit_or(
                expr.bit_xor(expr.shift_right(cr, 3), expr.shift_left(cr, 4)),
                expr.shift_left(cr, 1),
            ),
        )

        arithmetic = expr.equal(
            expr.add(expr.mul(cr, expr.sub(cr, cr)), expr.div(expr.add(cr, cr), cr)),
            expr.sub(expr.div(expr.mul(cr, cr), expr.add(cr, cr)), expr.mul(cr, expr.add(cr, cr))),
        )

        qc = QuantumCircuit(cr)
        qc.if_test(inside_out, body.copy(), [], [])
        qc.if_test(outside_in, body.copy(), [], [])
        qc.if_test(logics, body.copy(), [], [])
        qc.if_test(bitshifts, body.copy(), [], [])
        qc.if_test(arithmetic, body.copy(), [], [])

        expected = """\
OPENQASM 3.0;
include "stdgates.inc";
bit[2] cr;
if (!((((cr | cr) ^ (cr | cr)) & ((cr | cr) ^ (cr | cr)))\
 < (((cr | cr) ^ (cr | cr)) & ((cr | cr) ^ (cr | cr))))) {
}
if ((cr | cr) == (cr & cr) && (cr & cr) == (cr | cr)\
 || (cr | cr) > (cr ^ cr) && (cr ^ cr) <= (cr | cr)) {
}
if ((!cr[0] || !cr[0]) && !(cr[0] && cr[0]) || !(cr[0] && cr[0]) && (!cr[0] || !cr[0])) {
}
if (((cr ^ cr) & cr) << (cr | cr) == (cr >> 3 ^ cr << 4 | cr << 1)) {
}
if (cr * (cr - cr) + (cr + cr) / cr == cr * cr / (cr + cr) - cr * (cr + cr)) {
}
"""
        self.assertEqual(dumps(qc), expected)

    def test_no_unnecessary_cast(self):
        """This is a bit of a cross `Expr`-constructor / OQ3-exporter test.  It doesn't really
        matter whether or not the `Expr` constructor functions insert cast nodes into their output
        for the literals (at the time of writing [commit 2616602], they don't because they do some
        type inference) but the OQ3 export definitely shouldn't have them."""
        cr = ClassicalRegister(8, "cr")
        qc = QuantumCircuit(cr)
        # Note that the integer '1' has a minimum bit-width of 1, whereas the register has a width
        # of 8.  We're testing to make sure that there's no spurious cast up from `bit[1]` to
        # `bit[8]`, or anything like that, _whether or not_ the `Expr` node includes one.
        qc.if_test(expr.equal(cr, 1), QuantumCircuit(), [], [])

        expected = """\
OPENQASM 3.0;
include "stdgates.inc";
bit[8] cr;
if (cr == 1) {
}
"""
        self.assertEqual(dumps(qc), expected)

    def test_var_use(self):
        """Test that input and declared vars work in simple local scopes and can be set."""
        qc = QuantumCircuit()
        a = qc.add_input("a", types.Bool())
        b = qc.add_input("b", types.Uint(8))
        qc.store(a, expr.logic_not(a))
        qc.store(b, expr.bit_and(b, 8))
        qc.add_var("c", expr.bit_not(b))
        # All inputs should come first, regardless of declaration order.
        qc.add_input("d", types.Bool())
        qc.add_var("e", expr.lift(7.5))
        qc.add_stretch("f")

        expected = """\
OPENQASM 3.0;
include "stdgates.inc";
input bool a;
input uint[8] b;
input bool d;
uint[8] c;
float[64] e;
stretch f;
a = !a;
b = b & 8;
c = ~b;
e = 7.5;
"""
        self.assertEqual(dumps(qc), expected)

    def test_var_use_in_scopes(self):
        """Test that usage of `Var` nodes works in capturing scopes."""
        qc = QuantumCircuit(2, 2)
        a = qc.add_input("a", types.Bool())
        b_outer = qc.add_var("b", expr.lift(5, types.Uint(16)))
        with qc.if_test(expr.logic_not(a)) as else_:
            qc.store(b_outer, expr.bit_not(b_outer))
            qc.h(0)
        with else_:
            # Shadow of the same type.
            qc.add_var("b", expr.lift(7, b_outer.type))
        with qc.while_loop(a):
            # Shadow of a different type.
            qc.add_var("b", a)
        with qc.switch(b_outer) as case:
            with case(0):
                qc.store(b_outer, expr.lift(3, b_outer.type))
            with case(case.DEFAULT):
                qc.add_var("b", expr.logic_not(a))
                qc.cx(0, 1)
        qc.measure([0, 1], [0, 1])
        expected = """\
OPENQASM 3.0;
include "stdgates.inc";
input bool a;
bit[2] c;
int switch_dummy;
qubit[2] q;
uint[16] b;
b = 5;
if (!a) {
  b = ~b;
  h q[0];
} else {
  uint[16] b;
  b = 7;
}
while (a) {
  bool b;
  b = a;
}
switch_dummy = b;
switch (switch_dummy) {
  case 0 {
    b = 3;
  }
  default {
    bool b;
    b = !a;
    cx q[0], q[1];
  }
}
c[0] = measure q[0];
c[1] = measure q[1];
"""
        self.assertEqual(dumps(qc), expected)

    def test_var_naming_clash_parameter(self):
        """We should support a `Var` clashing in name with a `Parameter` if `QuantumCircuit` allows
        it."""
        qc = QuantumCircuit(1)
        qc.add_var("a", False)
        qc.rx(Parameter("a"), 0)
        expected = """\
OPENQASM 3.0;
include "stdgates.inc";
input float[64] a;
qubit[1] q;
bool a_0;
a_0 = false;
rx(a) q[0];
"""
        self.assertEqual(dumps(qc), expected)

    def test_var_naming_clash_register(self):
        """We should support a `Var` clashing in name with a `Register` if `QuantumCircuit` allows
        it."""
        qc = QuantumCircuit(QuantumRegister(2, "q"), ClassicalRegister(2, "c"))
        qc.add_input("c", types.Bool())
        qc.add_var("q", False)
        expected = """\
OPENQASM 3.0;
include "stdgates.inc";
input bool c_0;
bit[2] c;
qubit[2] q;
bool q_1;
q_1 = false;
"""
        self.assertEqual(dumps(qc), expected)

    def test_var_naming_clash_gate(self):
        """We should support a `Var` clashing in name with some gate if `QuantumCircuit` allows
        it."""
        qc = QuantumCircuit(2)
        qc.add_input("cx", types.Bool())
        qc.add_input("U", types.Bool())
        qc.add_var("rx", expr.lift(5, types.Uint(8)))

        qc.cx(0, 1)
        qc.u(0.5, 0.125, 0.25, 0)
        # We don't actually use `rx`, but it's still in the `stdgates` include.
        expected = """\
OPENQASM 3.0;
include "stdgates.inc";
input bool cx_0;
input bool U_1;
qubit[2] q;
uint[8] rx_2;
rx_2 = 5;
cx q[0], q[1];
U(0.5, 0.125, 0.25) q[0];
"""
        self.assertEqual(dumps(qc), expected)

    def test_switch_clbit(self):
        """Test that a switch statement can be constructed with a bit as a condition."""
        qubit = Qubit()
        clbit = Clbit()
        case1 = QuantumCircuit([qubit, clbit])
        case1.x(0)
        case2 = QuantumCircuit([qubit, clbit])
        case2.z(0)
        circuit = QuantumCircuit([qubit, clbit])
        circuit.switch(clbit, [(True, case1), (False, case2)], [0], [0])

        test = dumps(circuit)
        expected = """\
OPENQASM 3.0;
include "stdgates.inc";
bit _bit0;
int switch_dummy;
qubit _qubit0;
switch_dummy = _bit0;
switch (switch_dummy) {
  case 1 {
    x _qubit0;
  }
  case 0 {
    z _qubit0;
  }
}
"""
        self.assertEqual(test, expected)

    def test_switch_register(self):
        """Test that a switch statement can be constructed with a register as a
        condition."""
        qubit = Qubit()
        creg = ClassicalRegister(2, "c")
        case1 = QuantumCircuit([qubit], creg)
        case1.x(0)
        case2 = QuantumCircuit([qubit], creg)
        case2.y(0)
        case3 = QuantumCircuit([qubit], creg)
        case3.z(0)

        circuit = QuantumCircuit([qubit], creg)
        circuit.switch(creg, [(0, case1), (1, case2), (2, case3)], [0], circuit.clbits)

        test = dumps(circuit)
        expected = """\
OPENQASM 3.0;
include "stdgates.inc";
bit[2] c;
int switch_dummy;
qubit _qubit0;
switch_dummy = c;
switch (switch_dummy) {
  case 0 {
    x _qubit0;
  }
  case 1 {
    y _qubit0;
  }
  case 2 {
    z _qubit0;
  }
}
"""
        self.assertEqual(test, expected)

    def test_switch_with_default(self):
        """Test that a switch statement can be constructed with a default case at the
        end."""
        qubit = Qubit()
        creg = ClassicalRegister(2, "c")
        case1 = QuantumCircuit([qubit], creg)
        case1.x(0)
        case2 = QuantumCircuit([qubit], creg)
        case2.y(0)
        case3 = QuantumCircuit([qubit], creg)
        case3.z(0)

        circuit = QuantumCircuit([qubit], creg)
        circuit.switch(creg, [(0, case1), (1, case2), (CASE_DEFAULT, case3)], [0], circuit.clbits)

        test = dumps(circuit)
        expected = """\
OPENQASM 3.0;
include "stdgates.inc";
bit[2] c;
int switch_dummy;
qubit _qubit0;
switch_dummy = c;
switch (switch_dummy) {
  case 0 {
    x _qubit0;
  }
  case 1 {
    y _qubit0;
  }
  default {
    z _qubit0;
  }
}
"""
        self.assertEqual(test, expected)

    def test_switch_multiple_cases_to_same_block(self):
        """Test that it is possible to add multiple cases that apply to the same block, if they are
        given as a compound value.  This is an allowed special case of block fall-through."""
        qubit = Qubit()
        creg = ClassicalRegister(2, "c")
        case1 = QuantumCircuit([qubit], creg)
        case1.x(0)
        case2 = QuantumCircuit([qubit], creg)
        case2.y(0)

        circuit = QuantumCircuit([qubit], creg)
        circuit.switch(creg, [(0, case1), ((1, 2), case2)], [0], circuit.clbits)

        test = dumps(circuit)
        expected = """\
OPENQASM 3.0;
include "stdgates.inc";
bit[2] c;
int switch_dummy;
qubit _qubit0;
switch_dummy = c;
switch (switch_dummy) {
  case 0 {
    x _qubit0;
  }
  case 1, 2 {
    y _qubit0;
  }
}
"""
        self.assertEqual(test, expected)

    def test_multiple_switches_dont_clash_on_dummy(self):
        """Test that having more than one switch statement in the circuit doesn't cause naming
        clashes in the dummy integer value used."""
        qubit = Qubit()
        creg = ClassicalRegister(2, "switch_dummy")
        case1 = QuantumCircuit([qubit], creg)
        case1.x(0)
        case2 = QuantumCircuit([qubit], creg)
        case2.y(0)

        circuit = QuantumCircuit([qubit], creg)
        circuit.switch(creg, [(0, case1), ((1, 2), case2)], [0], circuit.clbits)
        circuit.switch(creg, [(0, case1), ((1, 2), case2)], [0], circuit.clbits)

        test = dumps(circuit)
        expected = """\
OPENQASM 3.0;
include "stdgates.inc";
bit[2] switch_dummy;
int switch_dummy_0;
int switch_dummy_1;
qubit _qubit0;
switch_dummy_0 = switch_dummy;
switch (switch_dummy_0) {
  case 0 {
    x _qubit0;
  }
  case 1, 2 {
    y _qubit0;
  }
}
switch_dummy_1 = switch_dummy;
switch (switch_dummy_1) {
  case 0 {
    x _qubit0;
  }
  case 1, 2 {
    y _qubit0;
  }
}
"""
        self.assertEqual(test, expected)

    def test_switch_nested_in_if(self):
        """Test that the switch statement works when in a nested scope, including the dummy
        classical variable being declared globally.  This isn't necessary in the OQ3 language, but
        it is universally valid and the IBM QSS stack prefers that.  They're our primary consumers
        of OQ3 strings, so it's best to play nicely with them."""
        qubit = Qubit()
        creg = ClassicalRegister(2, "c")
        case1 = QuantumCircuit([qubit], creg)
        case1.x(0)
        case2 = QuantumCircuit([qubit], creg)
        case2.y(0)

        body = QuantumCircuit([qubit], creg)
        body.switch(creg, [(0, case1), ((1, 2), case2)], [0], body.clbits)

        circuit = QuantumCircuit([qubit], creg)
        circuit.if_else((creg, 1), body.copy(), body, [0], body.clbits)

        test = dumps(circuit)
        expected = """\
OPENQASM 3.0;
include "stdgates.inc";
bit[2] c;
int switch_dummy;
int switch_dummy_0;
qubit _qubit0;
if (c == 1) {
  switch_dummy = c;
  switch (switch_dummy) {
    case 0 {
      x _qubit0;
    }
    case 1, 2 {
      y _qubit0;
    }
  }
} else {
  switch_dummy_0 = c;
  switch (switch_dummy_0) {
    case 0 {
      x _qubit0;
    }
    case 1, 2 {
      y _qubit0;
    }
  }
}
"""
        self.assertEqual(test, expected)

    def test_switch_expr_target(self):
        """Simple test that the target of `switch` can be `Expr` nodes."""
        bits = [Qubit(), Clbit()]
        cr = ClassicalRegister(2, "cr")
        case0 = QuantumCircuit(1)
        case0.x(0)
        case1 = QuantumCircuit(1)
        case1.x(0)
        qc = QuantumCircuit(bits, cr)
        qc.switch(expr.logic_not(bits[1]), [(False, case0)], [0], [])
        qc.switch(expr.bit_and(cr, 3), [(3, case1)], [0], [])

        expected = """\
OPENQASM 3.0;
include "stdgates.inc";
bit _bit0;
bit[2] cr;
int switch_dummy;
int switch_dummy_0;
qubit _qubit0;
switch_dummy = !_bit0;
switch (switch_dummy) {
  case 0 {
    x _qubit0;
  }
}
switch_dummy_0 = cr & 3;
switch (switch_dummy_0) {
  case 3 {
    x _qubit0;
  }
}
"""
        test = dumps(qc)
        self.assertEqual(test, expected)


class TestExperimentalFeatures(QiskitTestCase):
    """Tests of features that are hidden behind experimental flags."""

    maxDiff = None

    def test_switch_v1_clbit(self):
        """Test that a prerelease switch statement can be constructed with a bit as a condition."""
        qubit = Qubit()
        clbit = Clbit()
        case1 = QuantumCircuit([qubit, clbit])
        case1.x(0)
        case2 = QuantumCircuit([qubit, clbit])
        case2.z(0)
        circuit = QuantumCircuit([qubit, clbit])
        circuit.switch(clbit, [(True, case1), (False, case2)], [0], [0])

        test = dumps(circuit, experimental=ExperimentalFeatures.SWITCH_CASE_V1)
        expected = """\
OPENQASM 3.0;
include "stdgates.inc";
bit _bit0;
int switch_dummy;
qubit _qubit0;
switch_dummy = _bit0;
switch (switch_dummy) {
  case 1: {
    x _qubit0;
  }
  break;
  case 0: {
    z _qubit0;
  }
  break;
}
"""
        self.assertEqual(test, expected)

    def test_switch_v1_register(self):
        """Test that a prerelease switch statement can be constructed with a register as a
        condition."""
        qubit = Qubit()
        creg = ClassicalRegister(2, "c")
        case1 = QuantumCircuit([qubit], creg)
        case1.x(0)
        case2 = QuantumCircuit([qubit], creg)
        case2.y(0)
        case3 = QuantumCircuit([qubit], creg)
        case3.z(0)

        circuit = QuantumCircuit([qubit], creg)
        circuit.switch(creg, [(0, case1), (1, case2), (2, case3)], [0], circuit.clbits)

        test = dumps(circuit, experimental=ExperimentalFeatures.SWITCH_CASE_V1)
        expected = """\
OPENQASM 3.0;
include "stdgates.inc";
bit[2] c;
int switch_dummy;
qubit _qubit0;
switch_dummy = c;
switch (switch_dummy) {
  case 0: {
    x _qubit0;
  }
  break;
  case 1: {
    y _qubit0;
  }
  break;
  case 2: {
    z _qubit0;
  }
  break;
}
"""
        self.assertEqual(test, expected)

    def test_switch_v1_with_default(self):
        """Test that a prerelease switch statement can be constructed with a default case at the
        end."""
        qubit = Qubit()
        creg = ClassicalRegister(2, "c")
        case1 = QuantumCircuit([qubit], creg)
        case1.x(0)
        case2 = QuantumCircuit([qubit], creg)
        case2.y(0)
        case3 = QuantumCircuit([qubit], creg)
        case3.z(0)

        circuit = QuantumCircuit([qubit], creg)
        circuit.switch(creg, [(0, case1), (1, case2), (CASE_DEFAULT, case3)], [0], circuit.clbits)

        test = dumps(circuit, experimental=ExperimentalFeatures.SWITCH_CASE_V1)
        expected = """\
OPENQASM 3.0;
include "stdgates.inc";
bit[2] c;
int switch_dummy;
qubit _qubit0;
switch_dummy = c;
switch (switch_dummy) {
  case 0: {
    x _qubit0;
  }
  break;
  case 1: {
    y _qubit0;
  }
  break;
  default: {
    z _qubit0;
  }
  break;
}
"""
        self.assertEqual(test, expected)

    def test_switch_v1_multiple_cases_to_same_block(self):
        """Test that it is possible to add multiple cases that apply to the same block, if they are
        given as a compound value.  This is an allowed special case of block fall-through."""
        qubit = Qubit()
        creg = ClassicalRegister(2, "c")
        case1 = QuantumCircuit([qubit], creg)
        case1.x(0)
        case2 = QuantumCircuit([qubit], creg)
        case2.y(0)

        circuit = QuantumCircuit([qubit], creg)
        circuit.switch(creg, [(0, case1), ((1, 2), case2)], [0], circuit.clbits)

        test = dumps(circuit, experimental=ExperimentalFeatures.SWITCH_CASE_V1)
        expected = """\
OPENQASM 3.0;
include "stdgates.inc";
bit[2] c;
int switch_dummy;
qubit _qubit0;
switch_dummy = c;
switch (switch_dummy) {
  case 0: {
    x _qubit0;
  }
  break;
  case 1:
  case 2: {
    y _qubit0;
  }
  break;
}
"""
        self.assertEqual(test, expected)

    def test_multiple_switches_dont_clash_on_dummy(self):
        """Test that having more than one prerelease switch statement in the circuit doesn't cause
        naming clashes in the dummy integer value used."""
        qubit = Qubit()
        creg = ClassicalRegister(2, "switch_dummy")
        case1 = QuantumCircuit([qubit], creg)
        case1.x(0)
        case2 = QuantumCircuit([qubit], creg)
        case2.y(0)

        circuit = QuantumCircuit([qubit], creg)
        circuit.switch(creg, [(0, case1), ((1, 2), case2)], [0], circuit.clbits)
        circuit.switch(creg, [(0, case1), ((1, 2), case2)], [0], circuit.clbits)

        test = dumps(circuit, experimental=ExperimentalFeatures.SWITCH_CASE_V1)
        expected = """\
OPENQASM 3.0;
include "stdgates.inc";
bit[2] switch_dummy;
int switch_dummy_0;
int switch_dummy_1;
qubit _qubit0;
switch_dummy_0 = switch_dummy;
switch (switch_dummy_0) {
  case 0: {
    x _qubit0;
  }
  break;
  case 1:
  case 2: {
    y _qubit0;
  }
  break;
}
switch_dummy_1 = switch_dummy;
switch (switch_dummy_1) {
  case 0: {
    x _qubit0;
  }
  break;
  case 1:
  case 2: {
    y _qubit0;
  }
  break;
}
"""
        self.assertEqual(test, expected)

    def test_switch_v1_nested_in_if(self):
        """Test that the switch statement works when in a nested scope, including the dummy
        classical variable being declared globally.  This isn't necessary in the OQ3 language, but
        it is universally valid and the IBM QSS stack prefers that.  They're our primary consumers
        of OQ3 strings, so it's best to play nicely with them."""
        qubit = Qubit()
        creg = ClassicalRegister(2, "c")
        case1 = QuantumCircuit([qubit], creg)
        case1.x(0)
        case2 = QuantumCircuit([qubit], creg)
        case2.y(0)

        body = QuantumCircuit([qubit], creg)
        body.switch(creg, [(0, case1), ((1, 2), case2)], [0], body.clbits)

        circuit = QuantumCircuit([qubit], creg)
        circuit.if_else((creg, 1), body.copy(), body, [0], body.clbits)

        test = dumps(circuit, experimental=ExperimentalFeatures.SWITCH_CASE_V1)
        expected = """\
OPENQASM 3.0;
include "stdgates.inc";
bit[2] c;
int switch_dummy;
int switch_dummy_0;
qubit _qubit0;
if (c == 1) {
  switch_dummy = c;
  switch (switch_dummy) {
    case 0: {
      x _qubit0;
    }
    break;
    case 1:
    case 2: {
      y _qubit0;
    }
    break;
  }
} else {
  switch_dummy_0 = c;
  switch (switch_dummy_0) {
    case 0: {
      x _qubit0;
    }
    break;
    case 1:
    case 2: {
      y _qubit0;
    }
    break;
  }
}
"""
        self.assertEqual(test, expected)

    def test_switch_v1_expr_target(self):
        """Simple test that the target of prerelease `switch` can be `Expr` nodes."""
        bits = [Qubit(), Clbit()]
        cr = ClassicalRegister(2, "cr")
        case0 = QuantumCircuit(1)
        case0.x(0)
        case1 = QuantumCircuit(1)
        case1.x(0)
        qc = QuantumCircuit(bits, cr)
        qc.switch(expr.logic_not(bits[1]), [(False, case0)], [0], [])
        qc.switch(expr.bit_and(cr, 3), [(3, case1)], [0], [])

        expected = """\
OPENQASM 3.0;
include "stdgates.inc";
bit _bit0;
bit[2] cr;
int switch_dummy;
int switch_dummy_0;
qubit _qubit0;
switch_dummy = !_bit0;
switch (switch_dummy) {
  case 0: {
    x _qubit0;
  }
  break;
}
switch_dummy_0 = cr & 3;
switch (switch_dummy_0) {
  case 3: {
    x _qubit0;
  }
  break;
}
"""
        test = dumps(qc, experimental=ExperimentalFeatures.SWITCH_CASE_V1)
        self.assertEqual(test, expected)

    def test_circuit_with_unitary(self):
        """Test that circuits with `unitary` gate are correctly handled"""
        matrix = [[0, 1], [1, 0]]
        qc = QuantumCircuit(1)
        qc.unitary(matrix, [0])
        expected = """\
OPENQASM 3.0;
include "stdgates.inc";
gate unitary _gate_q_0 {
  U(pi, -pi, 0) _gate_q_0;
}
qubit[1] q;
unitary q[0];
"""
        test = dumps(qc)
        self.assertEqual(test, expected)


@ddt
class TestQASM3ExporterFailurePaths(QiskitTestCase):
    """Tests of the failure paths for the exporter."""

    def test_disallow_overlapping_classical_registers_if_no_aliasing(self):
        """Test that the exporter rejects circuits with a classical bit in more than one register if
        the ``alias_classical_registers`` option is set false."""
        qubits = [Qubit() for _ in [None] * 3]
        clbits = [Clbit() for _ in [None] * 5]
        registers = [ClassicalRegister(bits=clbits[:4]), ClassicalRegister(bits=clbits[1:])]
        qc = QuantumCircuit(qubits, *registers)
        exporter = Exporter(alias_classical_registers=False)
        with self.assertRaisesRegex(QASM3ExporterError, r"classical registers .* overlap"):
            exporter.dumps(qc)

    @data([1, 2, 1.1], [1j, 2])
    def test_disallow_for_loops_with_non_integers(self, indices):
        """Test that the exporter rejects ``for`` loops that include non-integer values in their
        index sets."""
        loop_body = QuantumCircuit()
        qc = QuantumCircuit(2, 2)
        qc.for_loop(indices, None, loop_body, [], [])
        exporter = Exporter()
        with self.assertRaisesRegex(
            QASM3ExporterError, r"The values in OpenQASM 3 'for' loops must all be integers.*"
        ):
            exporter.dumps(qc)

    def test_disallow_custom_subroutine_with_parameters(self):
        """Test that the exporter throws an error instead of trying to export a subroutine with
        parameters, while this is not supported."""
        subroutine = QuantumCircuit(1)
        subroutine.rx(Parameter("x"), 0)

        qc = QuantumCircuit(1)
        qc.append(subroutine.to_instruction(), [0], [])

        exporter = Exporter()
        with self.assertRaisesRegex(
            QASM3ExporterError, "non-unitary subroutine calls are not yet supported"
        ):
            exporter.dumps(qc)

    def test_disallow_opaque_instruction(self):
        """Test that the exporter throws an error instead of trying to export something into a
        ``defcal`` block, while this is not supported."""

        qc = QuantumCircuit(1)
        qc.append(Gate("opaque", 1, []), [0], [])

        exporter = Exporter()
        with self.assertRaisesRegex(
            QASM3ExporterError, "failed to export .* that has no definition"
        ):
            exporter.dumps(qc)

    def test_disallow_export_of_inner_scope(self):
        """A circuit with captures can't be a top-level OQ3 program."""
        qc = QuantumCircuit(captures=[expr.Var.new("a", types.Bool())])
        with self.assertRaisesRegex(
            QASM3ExporterError, "cannot export an inner scope.*as a top-level program"
        ):
            dumps(qc)

    def test_no_basis_gate_with_keyword(self):
        """Test that keyword cannot be used as a basis gate."""
        qc = QuantumCircuit()
        with self.assertRaisesRegex(QASM3ExporterError, "Cannot use 'reset' as a basis gate") as cm:
            dumps(qc, basis_gates=["U", "reset"])
        self.assertIsInstance(cm.exception.__cause__, QASM3ExporterError)
        self.assertRegex(cm.exception.__cause__.message, "cannot use the keyword 'reset'")<|MERGE_RESOLUTION|>--- conflicted
+++ resolved
@@ -22,11 +22,7 @@
 from ddt import ddt, data
 
 from qiskit import QuantumRegister, ClassicalRegister, QuantumCircuit, transpile
-<<<<<<< HEAD
-from qiskit.circuit import Parameter, Qubit, Clbit, Gate, Delay, Duration, Barrier, ParameterVector
-=======
-from qiskit.circuit import Parameter, Qubit, Clbit, Gate, ParameterVector
->>>>>>> 576d1944
+from qiskit.circuit import Parameter, Qubit, Clbit, Duration, Gate, ParameterVector
 from qiskit.circuit.classical import expr, types
 from qiskit.circuit.controlflow import CASE_DEFAULT
 from qiskit.circuit.library import PauliEvolutionGate
