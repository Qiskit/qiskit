# This code is part of Qiskit.
#
# (C) Copyright IBM 2021.
#
# This code is licensed under the Apache License, Version 2.0. You may
# obtain a copy of this license in the LICENSE.txt file in the root directory
# of this source tree or at http://www.apache.org/licenses/LICENSE-2.0.
#
# Any modifications or derivative works of this code must retain this
# copyright notice, and modified files need to carry a notice indicating
# that they have been altered from the originals.

"""Test QASM3 exporter."""

# We can't really help how long the lines output by the exporter are in some cases.
# pylint: disable=line-too-long

from io import StringIO
from math import pi
import re

from ddt import ddt, data

from qiskit import QuantumRegister, ClassicalRegister, QuantumCircuit, transpile
from qiskit.circuit import Parameter, Qubit, Clbit, Gate, ParameterVector
from qiskit.circuit.classical import expr, types
from qiskit.circuit.controlflow import CASE_DEFAULT
from qiskit.circuit.library import PauliEvolutionGate
from qiskit.qasm3 import Exporter, dumps, dump, QASM3ExporterError, ExperimentalFeatures
from qiskit.qasm3.exporter import QASM3Builder
from qiskit.qasm3.printer import BasicPrinter
from qiskit.quantum_info import Pauli
from test import QiskitTestCase  # pylint: disable=wrong-import-order


class TestQASM3Functions(QiskitTestCase):
    """QASM3 module - high level functions"""

    def setUp(self):
        self.circuit = QuantumCircuit(2)
        self.circuit.u(2 * pi, 3 * pi, -5 * pi, 0)
        self.expected_qasm = "\n".join(
            [
                "OPENQASM 3.0;",
                'include "stdgates.inc";',
                "qubit[2] q;",
                "U(2*pi, 3*pi, -5*pi) q[0];",
                "",
            ]
        )
        super().setUp()

    def test_dumps(self):
        """Test dumps."""
        result = dumps(self.circuit)
        self.assertEqual(result, self.expected_qasm)

    def test_dump(self):
        """Test dump into an IO stream."""
        io = StringIO()
        dump(self.circuit, io)
        result = io.getvalue()
        self.assertEqual(result, self.expected_qasm)


@ddt
class TestCircuitQASM3(QiskitTestCase):
    """QASM3 exporter."""

    maxDiff = 1_000_000

    @classmethod
    def setUpClass(cls):
        # These regexes are not perfect by any means, but sufficient for simple tests on controlled
        # input circuits.  They can allow false negatives (in which case, update the regex), but to
        # be useful for the tests must _never_ have false positive matches.  We use an explicit
        # space (`\s`) or semicolon rather than the end-of-word `\b` because we want to ensure that
        # the exporter isn't putting out invalid characters as part of the identifiers.
        cls.register_regex = re.compile(
            r"^\s*(let|(qu)?bit(\[\d+\])?)\s+(?P<name>\w+)[\s;]", re.U | re.M
        )
        scalar_type_names = {
            "angle",
            "duration",
            "float",
            "int",
            "stretch",
            "uint",
        }
        cls.scalar_parameter_regex = re.compile(
            r"^\s*((input|output|const)\s+)?"  # Modifier
            rf"({'|'.join(scalar_type_names)})\s*(\[[^\]]+\])?\s+"  # Type name and designator
            r"(?P<name>\w+)[\s;]",  # Parameter name
            re.U | re.M,
        )
        super().setUpClass()

    def test_registers_as_aliases(self):
        """Test that different types of alias creation and concatenation work."""
        qubits = [Qubit() for _ in [None] * 10]
        first_four = QuantumRegister(name="first_four", bits=qubits[:4])
        last_five = QuantumRegister(name="last_five", bits=qubits[5:])
        alternate = QuantumRegister(name="alternate", bits=qubits[::2])
        sporadic = QuantumRegister(name="sporadic", bits=[qubits[4], qubits[2], qubits[9]])
        qc = QuantumCircuit(qubits, first_four, last_five, alternate, sporadic)
        expected_qasm = "\n".join(
            [
                "OPENQASM 3.0;",
                'include "stdgates.inc";',
                "qubit _qubit0;",
                "qubit _qubit1;",
                "qubit _qubit2;",
                "qubit _qubit3;",
                "qubit _qubit4;",
                "qubit _qubit5;",
                "qubit _qubit6;",
                "qubit _qubit7;",
                "qubit _qubit8;",
                "qubit _qubit9;",
                "let first_four = {_qubit0, _qubit1, _qubit2, _qubit3};",
                "let last_five = {_qubit5, _qubit6, _qubit7, _qubit8, _qubit9};",
                "let alternate = {first_four[0], first_four[2], _qubit4, last_five[1], last_five[3]};",
                "let sporadic = {alternate[2], alternate[1], last_five[4]};",
                "",
            ]
        )
        self.assertEqual(Exporter(allow_aliasing=True).dumps(qc), expected_qasm)

    def test_composite_circuit(self):
        """Test with a composite circuit instruction and barriers"""
        composite_circ_qreg = QuantumRegister(2)
        composite_circ = QuantumCircuit(composite_circ_qreg, name="composite_circ")
        composite_circ.h(0)
        composite_circ.x(1)
        composite_circ.cx(0, 1)
        composite_circ_instr = composite_circ.to_gate()

        qr = QuantumRegister(2, "qr")
        cr = ClassicalRegister(2, "cr")
        qc = QuantumCircuit(qr, cr)
        qc.h(0)
        qc.cx(0, 1)
        qc.barrier()
        qc.append(composite_circ_instr, [0, 1])
        qc.measure([0, 1], [0, 1])

        expected_qasm = "\n".join(
            [
                "OPENQASM 3.0;",
                'include "stdgates.inc";',
                "gate composite_circ _gate_q_0, _gate_q_1 {",
                "  h _gate_q_0;",
                "  x _gate_q_1;",
                "  cx _gate_q_0, _gate_q_1;",
                "}",
                "bit[2] cr;",
                "qubit[2] qr;",
                "h qr[0];",
                "cx qr[0], qr[1];",
                "barrier qr[0], qr[1];",
                "composite_circ qr[0], qr[1];",
                "cr[0] = measure qr[0];",
                "cr[1] = measure qr[1];",
                "",
            ]
        )
        self.assertEqual(Exporter().dumps(qc), expected_qasm)

    def test_custom_gate(self):
        """Test custom gates (via to_gate)."""
        composite_circ_qreg = QuantumRegister(2)
        composite_circ = QuantumCircuit(composite_circ_qreg, name="composite_circ")
        composite_circ.h(0)
        composite_circ.x(1)
        composite_circ.cx(0, 1)
        composite_circ_instr = composite_circ.to_gate()

        qr = QuantumRegister(2, "qr")
        cr = ClassicalRegister(2, "cr")
        qc = QuantumCircuit(qr, cr)
        qc.h(0)
        qc.cx(0, 1)
        qc.barrier()
        qc.append(composite_circ_instr, [0, 1])
        qc.measure([0, 1], [0, 1])

        expected_qasm = "\n".join(
            [
                "OPENQASM 3.0;",
                'include "stdgates.inc";',
                "gate composite_circ _gate_q_0, _gate_q_1 {",
                "  h _gate_q_0;",
                "  x _gate_q_1;",
                "  cx _gate_q_0, _gate_q_1;",
                "}",
                "bit[2] cr;",
                "qubit[2] qr;",
                "h qr[0];",
                "cx qr[0], qr[1];",
                "barrier qr[0], qr[1];",
                "composite_circ qr[0], qr[1];",
                "cr[0] = measure qr[0];",
                "cr[1] = measure qr[1];",
                "",
            ]
        )
        self.assertEqual(Exporter().dumps(qc), expected_qasm)

    def test_same_composite_circuits(self):
        """Test when a composite circuit is added to the circuit multiple times."""
        composite_circ_qreg = QuantumRegister(2)
        composite_circ = QuantumCircuit(composite_circ_qreg, name="composite_circ")
        composite_circ.h(0)
        composite_circ.x(1)
        composite_circ.cx(0, 1)
        composite_circ_instr = composite_circ.to_gate()

        qr = QuantumRegister(2, "qr")
        cr = ClassicalRegister(2, "cr")
        qc = QuantumCircuit(qr, cr)
        qc.h(0)
        qc.cx(0, 1)
        qc.barrier()
        qc.append(composite_circ_instr, [0, 1])
        qc.append(composite_circ_instr, [0, 1])
        qc.measure([0, 1], [0, 1])

        expected_qasm = "\n".join(
            [
                "OPENQASM 3.0;",
                'include "stdgates.inc";',
                "gate composite_circ _gate_q_0, _gate_q_1 {",
                "  h _gate_q_0;",
                "  x _gate_q_1;",
                "  cx _gate_q_0, _gate_q_1;",
                "}",
                "bit[2] cr;",
                "qubit[2] qr;",
                "h qr[0];",
                "cx qr[0], qr[1];",
                "barrier qr[0], qr[1];",
                "composite_circ qr[0], qr[1];",
                "composite_circ qr[0], qr[1];",
                "cr[0] = measure qr[0];",
                "cr[1] = measure qr[1];",
                "",
            ]
        )
        self.assertEqual(Exporter().dumps(qc), expected_qasm)

    def test_composite_circuits_with_same_name(self):
        """Test when multiple composite circuit instructions same name and different
        implementation."""
        my_gate = QuantumCircuit(1, name="my_gate")
        my_gate.h(0)
        my_gate_inst1 = my_gate.to_gate()

        my_gate = QuantumCircuit(1, name="my_gate")
        my_gate.x(0)
        my_gate_inst2 = my_gate.to_gate()

        my_gate = QuantumCircuit(1, name="my_gate")
        my_gate.x(0)
        my_gate_inst3 = my_gate.to_gate()

        qr = QuantumRegister(1, name="qr")
        circuit = QuantumCircuit(qr, name="circuit")
        circuit.append(my_gate_inst1, [qr[0]])
        circuit.append(my_gate_inst2, [qr[0]])
        circuit.append(my_gate_inst3, [qr[0]])
        expected_qasm = "\n".join(
            [
                "OPENQASM 3.0;",
                'include "stdgates.inc";',
                "gate my_gate _gate_q_0 {",
                "  h _gate_q_0;",
                "}",
                "gate my_gate_0 _gate_q_0 {",
                "  x _gate_q_0;",
                "}",
                "gate my_gate_1 _gate_q_0 {",
                "  x _gate_q_0;",
                "}",
                "qubit[1] qr;",
                "my_gate qr[0];",
                "my_gate_0 qr[0];",
                "my_gate_1 qr[0];",
                "",
            ]
        )
        self.assertEqual(Exporter().dumps(circuit), expected_qasm)

    def test_pi_disable_constants_false(self):
        """Test pi constant (disable_constants=False)"""
        circuit = QuantumCircuit(2)
        circuit.u(2 * pi, 3 * pi, -5 * pi, 0)
        expected_qasm = "\n".join(
            [
                "OPENQASM 3.0;",
                'include "stdgates.inc";',
                "qubit[2] q;",
                "U(2*pi, 3*pi, -5*pi) q[0];",
                "",
            ]
        )
        self.assertEqual(Exporter(disable_constants=False).dumps(circuit), expected_qasm)

    def test_pi_disable_constants_true(self):
        """Test pi constant (disable_constants=True)"""
        circuit = QuantumCircuit(2)
        circuit.u(2 * pi, 3 * pi, -5 * pi, 0)
        expected_qasm = "\n".join(
            [
                "OPENQASM 3.0;",
                'include "stdgates.inc";',
                "qubit[2] q;",
                "U(6.283185307179586, 9.42477796076938, -15.707963267948966) q[0];",
                "",
            ]
        )
        self.assertEqual(Exporter(disable_constants=True).dumps(circuit), expected_qasm)

    def test_custom_gate_with_unbound_parameter(self):
        """Test custom gate with unbound parameter."""
        parameter_a = Parameter("a")

        custom = QuantumCircuit(1, name="custom")
        custom.rx(parameter_a, 0)
        circuit = QuantumCircuit(1)
        circuit.append(custom.to_gate(), [0])

        expected_qasm = "\n".join(
            [
                "OPENQASM 3.0;",
                'include "stdgates.inc";',
                "input float[64] a;",
                "gate custom(a) _gate_q_0 {",
                "  rx(a) _gate_q_0;",
                "}",
                "qubit[1] q;",
                "custom(a) q[0];",
                "",
            ]
        )
        self.assertEqual(Exporter().dumps(circuit), expected_qasm)

    def test_custom_gate_with_bound_parameter(self):
        """Test custom gate with bound parameter."""
        parameter_a = Parameter("a")

        custom = QuantumCircuit(1)
        custom.rx(parameter_a, 0)
        custom_gate = custom.assign_parameters({parameter_a: 0.5}).to_gate()
        custom_gate.name = "custom"

        circuit = QuantumCircuit(1)
        circuit.append(custom_gate, [0])

        expected_qasm = "\n".join(
            [
                "OPENQASM 3.0;",
                'include "stdgates.inc";',
                "gate custom _gate_q_0 {",
                "  rx(0.5) _gate_q_0;",
                "}",
                "qubit[1] q;",
                "custom q[0];",
                "",
            ]
        )
        self.assertEqual(Exporter().dumps(circuit), expected_qasm)

    def test_custom_gate_with_params_bound_main_call(self):
        """Custom gate with unbound parameters that are bound in the main circuit"""
        parameter0 = Parameter("p0")
        parameter1 = Parameter("p1")

        custom = QuantumCircuit(2, name="custom")
        custom.rz(parameter0, 0)
        custom.rz(parameter1 / 2, 1)

        qr_all_qubits = QuantumRegister(3, "q")
        qr_r = QuantumRegister(3, "r")
        circuit = QuantumCircuit(qr_all_qubits, qr_r)
        circuit.append(custom.to_gate(), [qr_all_qubits[0], qr_r[0]])

        circuit.assign_parameters({parameter0: pi, parameter1: pi / 2}, inplace=True)

        # NOTE: this isn't exactly what we want; note that the parameters in the signature are not
        # actually used.  It would be fine to change the output of the exporter to make `custom` non
        # parametric in this case.
        expected_qasm = "\n".join(
            [
                "OPENQASM 3.0;",
                'include "stdgates.inc";',
                "gate custom(_gate_p_0, _gate_p_1) _gate_q_0, _gate_q_1 {",
                "  rz(pi) _gate_q_0;",
                "  rz(pi/4) _gate_q_1;",
                "}",
                "qubit[3] q;",
                "qubit[3] r;",
                "custom(pi, pi/2) q[0], r[0];",
                "",
            ]
        )
        self.assertEqual(Exporter().dumps(circuit), expected_qasm)

    def test_multiple_pauli_evolution_gates(self):
        """Pauli evolution gates should be detected as distinct."""
        vec = ParameterVector("t", 3)
        qc = QuantumCircuit(2)
        qc.append(PauliEvolutionGate(Pauli("XX"), vec[0]), [0, 1])
        qc.append(PauliEvolutionGate(Pauli("YY"), vec[1]), [0, 1])
        qc.append(PauliEvolutionGate(Pauli("ZZ"), vec[2]), [0, 1])
        expected = """\
OPENQASM 3.0;
include "stdgates.inc";
input float[64] _t_0_;
input float[64] _t_1_;
input float[64] _t_2_;
gate rxx(p0) _gate_q_0, _gate_q_1 {
  h _gate_q_0;
  h _gate_q_1;
  cx _gate_q_0, _gate_q_1;
  rz(p0) _gate_q_1;
  cx _gate_q_0, _gate_q_1;
  h _gate_q_1;
  h _gate_q_0;
}
gate PauliEvolution(_t_0_) _gate_q_0, _gate_q_1 {
  rxx(2.0*_t_0_) _gate_q_0, _gate_q_1;
}
gate ryy(p0) _gate_q_0, _gate_q_1 {
  rx(pi/2) _gate_q_0;
  rx(pi/2) _gate_q_1;
  cx _gate_q_0, _gate_q_1;
  rz(p0) _gate_q_1;
  cx _gate_q_0, _gate_q_1;
  rx(-pi/2) _gate_q_0;
  rx(-pi/2) _gate_q_1;
}
gate PauliEvolution_0(_t_1_) _gate_q_0, _gate_q_1 {
  ryy(2.0*_t_1_) _gate_q_0, _gate_q_1;
}
gate rzz(p0) _gate_q_0, _gate_q_1 {
  cx _gate_q_0, _gate_q_1;
  rz(p0) _gate_q_1;
  cx _gate_q_0, _gate_q_1;
}
gate PauliEvolution_1(_t_2_) _gate_q_0, _gate_q_1 {
  rzz(2.0*_t_2_) _gate_q_0, _gate_q_1;
}
qubit[2] q;
PauliEvolution(_t_0_) q[0], q[1];
PauliEvolution_0(_t_1_) q[0], q[1];
PauliEvolution_1(_t_2_) q[0], q[1];
"""
        self.assertEqual(dumps(qc), expected)

    def test_reused_custom_parameter(self):
        """Test reused custom gate with parameter."""
        parameter_a = Parameter("a")

        custom = QuantumCircuit(1)
        custom.rx(parameter_a, 0)

        circuit = QuantumCircuit(1)
        circuit.append(custom.assign_parameters({parameter_a: 0.5}).to_gate(), [0])
        circuit.append(custom.assign_parameters({parameter_a: 1}).to_gate(), [0])

        circuit_name_0 = "_" + circuit.data[0].operation.definition.name.replace("-", "_")
        circuit_name_1 = "_" + circuit.data[1].operation.definition.name.replace("-", "_")

        expected_qasm = "\n".join(
            [
                "OPENQASM 3.0;",
                'include "stdgates.inc";',
                f"gate {circuit_name_0} _gate_q_0 {{",
                "  rx(0.5) _gate_q_0;",
                "}",
                f"gate {circuit_name_1} _gate_q_0 {{",
                "  rx(1.0) _gate_q_0;",
                "}",
                "qubit[1] q;",
                f"{circuit_name_0} q[0];",
                f"{circuit_name_1} q[0];",
                "",
            ]
        )
        self.assertEqual(Exporter().dumps(circuit), expected_qasm)

    def test_unbound_circuit(self):
        """Test with unbound parameters (turning them into inputs)."""
        qc = QuantumCircuit(1)
        theta = Parameter("θ")
        qc.rz(theta, 0)
        expected_qasm = "\n".join(
            [
                "OPENQASM 3.0;",
                'include "stdgates.inc";',
                "input float[64] θ;",
                "qubit[1] q;",
                "rz(θ) q[0];",
                "",
            ]
        )
        self.assertEqual(Exporter().dumps(qc), expected_qasm)

    def test_standard_parameterized_gate_called_multiple_times(self):
        """Test that a parameterized gate is called correctly if the first instance of it is
        generic."""
        x, y = Parameter("x"), Parameter("y")
        qc = QuantumCircuit(2)
        qc.rzx(x, 0, 1)
        qc.rzx(y, 0, 1)
        qc.rzx(0.5, 0, 1)

        expected_qasm = "\n".join(
            [
                "OPENQASM 3.0;",
                "input float[64] x;",
                "input float[64] y;",
                "gate rzx(p0) _gate_q_0, _gate_q_1 {",
                "  h _gate_q_1;",
                "  cx _gate_q_0, _gate_q_1;",
                "  rz(p0) _gate_q_1;",
                "  cx _gate_q_0, _gate_q_1;",
                "  h _gate_q_1;",
                "}",
                "qubit[2] q;",
                "rzx(x) q[0], q[1];",
                "rzx(y) q[0], q[1];",
                "rzx(0.5) q[0], q[1];",
                "",
            ]
        )

        # Set the includes and basis gates to ensure that this gate is unknown.
        exporter = Exporter(includes=[], basis_gates=("rz", "h", "cx"))
        self.assertEqual(exporter.dumps(qc), expected_qasm)

    def test_standard_parameterized_gate_called_multiple_times_first_instance_float(self):
        """Test that a parameterized gate is called correctly even if the first instance of it is
        not generic."""
        x, y = Parameter("x"), Parameter("y")
        qc = QuantumCircuit(2)
        qc.rzx(0.5, 0, 1)
        qc.rzx(x, 0, 1)
        qc.rzx(y, 0, 1)

        expected_qasm = "\n".join(
            [
                "OPENQASM 3.0;",
                "input float[64] x;",
                "input float[64] y;",
                "gate rzx(p0) _gate_q_0, _gate_q_1 {",
                "  h _gate_q_1;",
                "  cx _gate_q_0, _gate_q_1;",
                "  rz(p0) _gate_q_1;",
                "  cx _gate_q_0, _gate_q_1;",
                "  h _gate_q_1;",
                "}",
                "qubit[2] q;",
                "rzx(0.5) q[0], q[1];",
                "rzx(x) q[0], q[1];",
                "rzx(y) q[0], q[1];",
                "",
            ]
        )

        # Set the includes and basis gates to ensure that this gate is unknown.
        exporter = Exporter(includes=[], basis_gates=("rz", "h", "cx"))
        self.assertEqual(exporter.dumps(qc), expected_qasm)

    def test_gate_qasm_with_ctrl_state(self):
        """Test with open controlled gate that has ctrl_state"""
        qc = QuantumCircuit(2)
        qc.ch(0, 1, ctrl_state=0)

        expected_qasm = "\n".join(
            [
                "OPENQASM 3.0;",
                'include "stdgates.inc";',
                "gate ch_o0 _gate_q_0, _gate_q_1 {",
                "  x _gate_q_0;",
                "  ch _gate_q_0, _gate_q_1;",
                "  x _gate_q_0;",
                "}",
                "qubit[2] q;",
                "ch_o0 q[0], q[1];",
                "",
            ]
        )
        self.assertEqual(Exporter().dumps(qc), expected_qasm)

    def test_custom_gate_collision_with_stdlib(self):
        """Test a custom gate with name collision with the standard library."""
        custom = QuantumCircuit(2, name="cx")
        custom.cx(0, 1)
        custom_gate = custom.to_gate()

        qc = QuantumCircuit(2)
        qc.append(custom_gate, [0, 1])
        expected_qasm = "\n".join(
            [
                "OPENQASM 3.0;",
                'include "stdgates.inc";',
                "gate cx_0 _gate_q_0, _gate_q_1 {",
                "  cx _gate_q_0, _gate_q_1;",
                "}",
                "qubit[2] q;",
                "cx_0 q[0], q[1];",
                "",
            ]
        )
        self.assertEqual(Exporter().dumps(qc), expected_qasm)

    def test_no_include(self):
        """Test explicit gate declaration (no include)"""
        q = QuantumRegister(2, "q")
        circuit = QuantumCircuit(q)
        circuit.rz(pi / 2, 0)
        circuit.sx(0)
        circuit.cx(0, 1)
        expected_qasm = """\
OPENQASM 3.0;
gate u3(p0, p1, p2) _gate_q_0 {
  U(p0, p1, p2) _gate_q_0;
}
gate u1(p0) _gate_q_0 {
  u3(0, 0, p0) _gate_q_0;
}
gate rz(p0) _gate_q_0 {
  u1(p0) _gate_q_0;
}
gate sdg _gate_q_0 {
  u1(-pi/2) _gate_q_0;
}
gate u2(p0, p1) _gate_q_0 {
  u3(pi/2, p0, p1) _gate_q_0;
}
gate h _gate_q_0 {
  u2(0, pi) _gate_q_0;
}
gate sx _gate_q_0 {
  sdg _gate_q_0;
  h _gate_q_0;
  sdg _gate_q_0;
}
gate cx c, t {
  ctrl @ U(pi, 0, pi) c, t;
}
qubit[2] q;
rz(pi/2) q[0];
sx q[0];
cx q[0], q[1];
"""
        self.assertEqual(Exporter(includes=[]).dumps(circuit), expected_qasm)

    def test_include_unknown_file(self):
        """Test export can target a non-standard include without complaints."""
        qc = QuantumCircuit(2, 2)
        qc.h(0)
        qc.cx(0, 1)
        qc.measure([0, 1], [0, 1])

        expected = """\
OPENQASM 3.0;
include "mygates.inc";
bit[2] c;
qubit[2] q;
h q[0];
cx q[0], q[1];
c[0] = measure q[0];
c[1] = measure q[1];
"""
        self.assertEqual(dumps(qc, includes=["mygates.inc"], basis_gates=["h", "cx"]), expected)

    def test_opaque_instruction_in_basis_gates(self):
        """Test that an instruction that is set in the basis gates is output verbatim with no
        definition."""
        qc = QuantumCircuit(1)
        qc.x(0)
        qc.append(Gate("my_gate", 1, []), [0], [])

        basis_gates = ["my_gate", "x"]
        transpiled = transpile(qc, initial_layout=[0])
        expected_qasm = "\n".join(
            [
                "OPENQASM 3.0;",
                "x $0;",
                "my_gate $0;",
                "",
            ]
        )
        self.assertEqual(
            Exporter(includes=[], basis_gates=basis_gates).dumps(transpiled), expected_qasm
        )

    def test_reset_statement(self):
        """Test that a reset statement gets output into valid OpenQASM 3.  This includes tests of reset
        operations on single qubits and in nested scopes."""
        qreg = QuantumRegister(2, "qr")
        qc = QuantumCircuit(qreg)
        qc.reset(0)
        qc.reset([0, 1])

        expected_qasm = "\n".join(
            [
                "OPENQASM 3.0;",
                "qubit[2] qr;",
                "reset qr[0];",
                "reset qr[0];",
                "reset qr[1];",
                "",
            ]
        )
        self.assertEqual(Exporter(includes=[]).dumps(qc), expected_qasm)

    def test_delay_statement(self):
        """Test that delay operations get output into valid OpenQASM 3."""
        qreg = QuantumRegister(2, "qr")
        qc = QuantumCircuit(qreg)
        qc.delay(100, qreg[0], unit="ms")
        qc.delay(2, qreg[1], unit="ps")  # "ps" is not a valid unit in OQ3, so we need to convert.

        expected_qasm = "\n".join(
            [
                "OPENQASM 3.0;",
                "qubit[2] qr;",
                "delay[100ms] qr[0];",
                "delay[2000ns] qr[1];",
                "",
            ]
        )
        self.assertEqual(Exporter(includes=[]).dumps(qc), expected_qasm)

    def test_loose_qubits(self):
        """Test that qubits that are not in any register can be used without issue."""
        bits = [Qubit(), Qubit()]
        qr = QuantumRegister(2, name="qr")
        cr = ClassicalRegister(2, name="cr")
        qc = QuantumCircuit(bits, qr, cr)
        qc.h(0)
        qc.h(1)
        qc.h(2)
        qc.h(3)

        expected_qasm = "\n".join(
            [
                "OPENQASM 3.0;",
                'include "stdgates.inc";',
                "bit[2] cr;",
                "qubit _qubit0;",
                "qubit _qubit1;",
                "qubit[2] qr;",
                "h _qubit0;",
                "h _qubit1;",
                "h qr[0];",
                "h qr[1];",
                "",
            ]
        )
        self.assertEqual(dumps(qc), expected_qasm)

    def test_loose_clbits(self):
        """Test that clbits that are not in any register can be used without issue."""
        qreg = QuantumRegister(1, name="qr")
        bits = [Clbit() for _ in [None] * 7]
        cr1 = ClassicalRegister(name="cr1", bits=bits[1:3])
        cr2 = ClassicalRegister(name="cr2", bits=bits[4:6])
        qc = QuantumCircuit(bits, qreg, cr1, cr2)
        qc.measure(0, 0)
        qc.measure(0, 1)
        qc.measure(0, 2)
        qc.measure(0, 3)
        qc.measure(0, 4)
        qc.measure(0, 5)
        qc.measure(0, 6)

        expected_qasm = "\n".join(
            [
                "OPENQASM 3.0;",
                'include "stdgates.inc";',
                "bit _bit0;",
                "bit _bit3;",
                "bit _bit6;",
                "bit[2] cr1;",
                "bit[2] cr2;",
                "qubit[1] qr;",
                "_bit0 = measure qr[0];",
                "cr1[0] = measure qr[0];",
                "cr1[1] = measure qr[0];",
                "_bit3 = measure qr[0];",
                "cr2[0] = measure qr[0];",
                "cr2[1] = measure qr[0];",
                "_bit6 = measure qr[0];",
                "",
            ]
        )
        self.assertEqual(dumps(qc), expected_qasm)

    def test_classical_register_aliasing(self):
        """Test that clbits that are not in any register can be used without issue."""
        qreg = QuantumRegister(1, name="qr")
        bits = [Clbit() for _ in [None] * 7]
        cr1 = ClassicalRegister(name="cr1", bits=bits[1:3])
        cr2 = ClassicalRegister(name="cr2", bits=bits[4:6])
        # cr3 overlaps cr2, but this should be allowed in this alias form.
        cr3 = ClassicalRegister(name="cr3", bits=bits[5:])
        qc = QuantumCircuit(bits, qreg, cr1, cr2, cr3)
        qc.measure(0, 0)
        qc.measure(0, 1)
        qc.measure(0, 2)
        qc.measure(0, 3)
        qc.measure(0, 4)
        qc.measure(0, 5)
        qc.measure(0, 6)

        expected_qasm = "\n".join(
            [
                "OPENQASM 3.0;",
                'include "stdgates.inc";',
                "bit _bit0;",
                "bit _bit1;",
                "bit _bit2;",
                "bit _bit3;",
                "bit _bit4;",
                "bit _bit5;",
                "bit _bit6;",
                "let cr1 = {_bit1, _bit2};",
                "let cr2 = {_bit4, _bit5};",
                "let cr3 = {cr2[1], _bit6};",
                "qubit[1] qr;",
                "_bit0 = measure qr[0];",
                "cr1[0] = measure qr[0];",
                "cr1[1] = measure qr[0];",
                "_bit3 = measure qr[0];",
                "cr2[0] = measure qr[0];",
                "cr3[0] = measure qr[0];",
                "cr3[1] = measure qr[0];",
                "",
            ]
        )
        self.assertEqual(dumps(qc, allow_aliasing=True), expected_qasm)

    def test_old_alias_classical_registers_option(self):
        """Test that the ``alias_classical_registers`` option still functions during its changeover
        period."""
        qreg = QuantumRegister(1, name="qr")
        bits = [Clbit() for _ in [None] * 7]
        cr1 = ClassicalRegister(name="cr1", bits=bits[1:3])
        cr2 = ClassicalRegister(name="cr2", bits=bits[4:6])
        # cr3 overlaps cr2, but this should be allowed in this alias form.
        cr3 = ClassicalRegister(name="cr3", bits=bits[5:])
        qc = QuantumCircuit(bits, qreg, cr1, cr2, cr3)
        qc.measure(0, 0)
        qc.measure(0, 1)
        qc.measure(0, 2)
        qc.measure(0, 3)
        qc.measure(0, 4)
        qc.measure(0, 5)
        qc.measure(0, 6)

        expected_qasm = "\n".join(
            [
                "OPENQASM 3.0;",
                'include "stdgates.inc";',
                "bit _bit0;",
                "bit _bit1;",
                "bit _bit2;",
                "bit _bit3;",
                "bit _bit4;",
                "bit _bit5;",
                "bit _bit6;",
                "let cr1 = {_bit1, _bit2};",
                "let cr2 = {_bit4, _bit5};",
                "let cr3 = {cr2[1], _bit6};",
                "qubit[1] qr;",
                "_bit0 = measure qr[0];",
                "cr1[0] = measure qr[0];",
                "cr1[1] = measure qr[0];",
                "_bit3 = measure qr[0];",
                "cr2[0] = measure qr[0];",
                "cr3[0] = measure qr[0];",
                "cr3[1] = measure qr[0];",
                "",
            ]
        )
        self.assertEqual(dumps(qc, alias_classical_registers=True), expected_qasm)

    def test_simple_for_loop(self):
        """Test that a simple for loop outputs the expected result."""
        parameter = Parameter("my_x")
        loop_body = QuantumCircuit(1)
        loop_body.rx(parameter, 0)
        loop_body.break_loop()
        loop_body.continue_loop()

        qc = QuantumCircuit(2)
        qc.for_loop([0, 3, 4], parameter, loop_body, [1], [])
        qc.x(0)

        qr_name = qc.qregs[0].name

        expected_qasm = "\n".join(
            [
                "OPENQASM 3.0;",
                'include "stdgates.inc";',
                f"qubit[2] {qr_name};",
                f"for {parameter.name} in {{0, 3, 4}} {{",
                f"  rx({parameter.name}) {qr_name}[1];",
                "  break;",
                "  continue;",
                "}",
                f"x {qr_name}[0];",
                "",
            ]
        )
        self.assertEqual(dumps(qc), expected_qasm)

    def test_nested_for_loop(self):
        """Test that a for loop nested inside another outputs the expected result."""
        inner_parameter = Parameter("my_x")
        outer_parameter = Parameter("my_y")

        inner_body = QuantumCircuit(2)
        inner_body.rz(inner_parameter, 0)
        inner_body.rz(outer_parameter, 1)
        inner_body.break_loop()

        outer_body = QuantumCircuit(2)
        outer_body.h(0)
        outer_body.rz(outer_parameter, 1)
        # Note we reverse the order of the bits here to test that this is traced.
        outer_body.for_loop(range(1, 5, 2), inner_parameter, inner_body, [1, 0], [])
        outer_body.continue_loop()

        qc = QuantumCircuit(2)
        qc.for_loop(range(4), outer_parameter, outer_body, [0, 1], [])
        qc.x(0)

        qr_name = qc.qregs[0].name

        expected_qasm = "\n".join(
            [
                "OPENQASM 3.0;",
                'include "stdgates.inc";',
                f"qubit[2] {qr_name};",
                f"for {outer_parameter.name} in [0:3] {{",
                f"  h {qr_name}[0];",
                f"  rz({outer_parameter.name}) {qr_name}[1];",
                f"  for {inner_parameter.name} in [1:2:4] {{",
                # Note the reversed bit order.
                f"    rz({inner_parameter.name}) {qr_name}[1];",
                f"    rz({outer_parameter.name}) {qr_name}[0];",
                "    break;",
                "  }",
                "  continue;",
                "}",
                f"x {qr_name}[0];",
                "",
            ]
        )
        self.assertEqual(dumps(qc), expected_qasm)

    def test_regular_parameter_in_nested_for_loop(self):
        """Test that a for loop nested inside another outputs the expected result, including
        defining parameters that are used in nested loop scopes."""
        inner_parameter = Parameter("my_x")
        outer_parameter = Parameter("my_y")
        regular_parameter = Parameter("my_t")

        inner_body = QuantumCircuit(2)
        inner_body.h(0)
        inner_body.rx(regular_parameter, 1)
        inner_body.break_loop()

        outer_body = QuantumCircuit(2)
        outer_body.h(0)
        outer_body.h(1)
        # Note we reverse the order of the bits here to test that this is traced.
        outer_body.for_loop(range(1, 5, 2), inner_parameter, inner_body, [1, 0], [])
        outer_body.continue_loop()

        qc = QuantumCircuit(2)
        qc.for_loop(range(4), outer_parameter, outer_body, [0, 1], [])
        qc.x(0)

        qr_name = qc.qregs[0].name

        expected_qasm = "\n".join(
            [
                "OPENQASM 3.0;",
                'include "stdgates.inc";',
                # This next line will be missing until gh-7280 is fixed.
                f"input float[64] {regular_parameter.name};",
                f"qubit[2] {qr_name};",
                f"for {outer_parameter.name} in [0:3] {{",
                f"  h {qr_name}[0];",
                f"  h {qr_name}[1];",
                f"  for {inner_parameter.name} in [1:2:4] {{",
                # Note the reversed bit order.
                f"    h {qr_name}[1];",
                f"    rx({regular_parameter.name}) {qr_name}[0];",
                "    break;",
                "  }",
                "  continue;",
                "}",
                f"x {qr_name}[0];",
                "",
            ]
        )
        self.assertEqual(dumps(qc), expected_qasm)

    def test_for_loop_with_no_parameter(self):
        """Test that a for loop with the parameter set to ``None`` outputs the expected result."""
        loop_body = QuantumCircuit(1)
        loop_body.h(0)

        qc = QuantumCircuit(2)
        qc.for_loop([0, 3, 4], None, loop_body, [1], [])
        qr_name = qc.qregs[0].name

        expected_qasm = "\n".join(
            [
                "OPENQASM 3.0;",
                'include "stdgates.inc";',
                f"qubit[2] {qr_name};",
                "for _ in {0, 3, 4} {",
                f"  h {qr_name}[1];",
                "}",
                "",
            ]
        )
        self.assertEqual(dumps(qc), expected_qasm)

    def test_simple_while_loop(self):
        """Test that a simple while loop works correctly."""
        loop_body = QuantumCircuit(1)
        loop_body.h(0)
        loop_body.break_loop()
        loop_body.continue_loop()

        qr = QuantumRegister(2, name="qr")
        cr = ClassicalRegister(2, name="cr")
        qc = QuantumCircuit(qr, cr)
        qc.while_loop((cr, 0), loop_body, [1], [])
        qc.x(0)

        expected_qasm = "\n".join(
            [
                "OPENQASM 3.0;",
                'include "stdgates.inc";',
                "bit[2] cr;",
                "qubit[2] qr;",
                "while (cr == 0) {",
                "  h qr[1];",
                "  break;",
                "  continue;",
                "}",
                "x qr[0];",
                "",
            ]
        )
        self.assertEqual(dumps(qc), expected_qasm)

    def test_nested_while_loop(self):
        """Test that a while loop nested inside another outputs the expected result."""
        inner_body = QuantumCircuit(2, 2)
        inner_body.measure(0, 0)
        inner_body.measure(1, 1)
        inner_body.break_loop()

        outer_body = QuantumCircuit(2, 2)
        outer_body.measure(0, 0)
        outer_body.measure(1, 1)
        # We reverse the order of the bits here to test this works, and test a single-bit condition.
        outer_body.while_loop((outer_body.clbits[0], 0), inner_body, [1, 0], [1, 0])
        outer_body.continue_loop()

        qr = QuantumRegister(2, name="qr")
        cr = ClassicalRegister(2, name="cr")
        qc = QuantumCircuit(qr, cr)
        qc.while_loop((cr, 0), outer_body, [0, 1], [0, 1])
        qc.x(0)

        expected_qasm = "\n".join(
            [
                "OPENQASM 3.0;",
                'include "stdgates.inc";',
                "bit[2] cr;",
                "qubit[2] qr;",
                "while (cr == 0) {",
                "  cr[0] = measure qr[0];",
                "  cr[1] = measure qr[1];",
                # Note the reversed bits in the body.
                "  while (!cr[0]) {",
                "    cr[1] = measure qr[1];",
                "    cr[0] = measure qr[0];",
                "    break;",
                "  }",
                "  continue;",
                "}",
                "x qr[0];",
                "",
            ]
        )
        self.assertEqual(dumps(qc), expected_qasm)

    def test_simple_if_statement(self):
        """Test that a simple if statement with no else works correctly."""
        true_body = QuantumCircuit(1)
        true_body.h(0)

        qr = QuantumRegister(2, name="qr")
        cr = ClassicalRegister(2, name="cr")
        qc = QuantumCircuit(qr, cr)
        qc.if_test((cr, 0), true_body, [1], [])
        qc.x(0)

        expected_qasm = "\n".join(
            [
                "OPENQASM 3.0;",
                'include "stdgates.inc";',
                "bit[2] cr;",
                "qubit[2] qr;",
                "if (cr == 0) {",
                "  h qr[1];",
                "}",
                "x qr[0];",
                "",
            ]
        )
        self.assertEqual(dumps(qc), expected_qasm)

    def test_simple_if_else_statement(self):
        """Test that a simple if statement with an else branch works correctly."""
        true_body = QuantumCircuit(1)
        true_body.h(0)
        false_body = QuantumCircuit(1)
        false_body.z(0)

        qr = QuantumRegister(2, name="qr")
        cr = ClassicalRegister(2, name="cr")
        qc = QuantumCircuit(qr, cr)
        qc.if_else((cr, 0), true_body, false_body, [1], [])
        qc.x(0)

        expected_qasm = "\n".join(
            [
                "OPENQASM 3.0;",
                'include "stdgates.inc";',
                "bit[2] cr;",
                "qubit[2] qr;",
                "if (cr == 0) {",
                "  h qr[1];",
                "} else {",
                "  z qr[1];",
                "}",
                "x qr[0];",
                "",
            ]
        )
        self.assertEqual(dumps(qc), expected_qasm)

    def test_nested_if_else_statement(self):
        """Test that a nested if/else statement works correctly."""
        inner_true_body = QuantumCircuit(2, 2)
        inner_true_body.measure(0, 0)
        inner_false_body = QuantumCircuit(2, 2)
        inner_false_body.measure(1, 1)

        outer_true_body = QuantumCircuit(2, 2)
        outer_true_body.if_else(
            (outer_true_body.clbits[0], 0), inner_true_body, inner_false_body, [0, 1], [0, 1]
        )
        outer_false_body = QuantumCircuit(2, 2)
        # Note the flipped bits here.
        outer_false_body.if_else(
            (outer_false_body.clbits[0], 1), inner_true_body, inner_false_body, [1, 0], [1, 0]
        )

        qr = QuantumRegister(2, name="qr")
        cr = ClassicalRegister(2, name="cr")
        qc = QuantumCircuit(qr, cr)
        qc.if_else((cr, 0), outer_true_body, outer_false_body, [0, 1], [0, 1])

        expected_qasm = "\n".join(
            [
                "OPENQASM 3.0;",
                'include "stdgates.inc";',
                "bit[2] cr;",
                "qubit[2] qr;",
                "if (cr == 0) {",
                "  if (!cr[0]) {",
                "    cr[0] = measure qr[0];",
                "  } else {",
                "    cr[1] = measure qr[1];",
                "  }",
                "} else {",
                "  if (cr[0]) {",
                "    cr[1] = measure qr[1];",
                "  } else {",
                "    cr[0] = measure qr[0];",
                "  }",
                "}",
                "",
            ]
        )
        self.assertEqual(dumps(qc), expected_qasm)

    def test_chain_else_if(self):
        """Test the basic 'else/if' chaining logic for flattening the else scope if its content is a
        single if/else statement."""
        inner_true_body = QuantumCircuit(2, 2)
        inner_true_body.measure(0, 0)
        inner_false_body = QuantumCircuit(2, 2)
        inner_false_body.measure(1, 1)

        outer_true_body = QuantumCircuit(2, 2)
        outer_true_body.if_else(
            (outer_true_body.clbits[0], 0), inner_true_body, inner_false_body, [0, 1], [0, 1]
        )
        outer_false_body = QuantumCircuit(2, 2)
        # Note the flipped bits here.
        outer_false_body.if_else(
            (outer_false_body.clbits[0], 1), inner_true_body, inner_false_body, [1, 0], [1, 0]
        )

        qr = QuantumRegister(2, name="qr")
        cr = ClassicalRegister(2, name="cr")
        qc = QuantumCircuit(qr, cr)
        qc.if_else((cr, 0), outer_true_body, outer_false_body, [0, 1], [0, 1])

        expected_qasm = "\n".join(
            [
                "OPENQASM 3.0;",
                'include "stdgates.inc";',
                "bit[2] cr;",
                "qubit[2] qr;",
                "if (cr == 0) {",
                "  if (!cr[0]) {",
                "    cr[0] = measure qr[0];",
                "  } else {",
                "    cr[1] = measure qr[1];",
                "  }",
                "} else if (cr[0]) {",
                "  cr[1] = measure qr[1];",
                "} else {",
                "  cr[0] = measure qr[0];",
                "}",
                "",
            ]
        )
        # This is not the default behavior, and it's pretty buried how you'd access it.
        builder = QASM3Builder(
            qc,
            includeslist=("stdgates.inc",),
            basis_gates=("U",),
            disable_constants=False,
            allow_aliasing=False,
        )
        stream = StringIO()
        BasicPrinter(stream, indent="  ", chain_else_if=True).visit(builder.build_program())
        self.assertEqual(stream.getvalue(), expected_qasm)

    def test_chain_else_if_does_not_chain_if_extra_instructions(self):
        """Test the basic 'else/if' chaining logic for flattening the else scope if its content is a
        single if/else statement does not cause a flattening if the 'else' block is not a single
        if/else."""
        inner_true_body = QuantumCircuit(2, 2)
        inner_true_body.measure(0, 0)
        inner_false_body = QuantumCircuit(2, 2)
        inner_false_body.measure(1, 1)

        outer_true_body = QuantumCircuit(2, 2)
        outer_true_body.if_else(
            (outer_true_body.clbits[0], 0), inner_true_body, inner_false_body, [0, 1], [0, 1]
        )
        outer_false_body = QuantumCircuit(2, 2)
        # Note the flipped bits here.
        outer_false_body.if_else(
            (outer_false_body.clbits[0], 1), inner_true_body, inner_false_body, [1, 0], [1, 0]
        )
        outer_false_body.h(0)

        qr = QuantumRegister(2, name="qr")
        cr = ClassicalRegister(2, name="cr")
        qc = QuantumCircuit(qr, cr)
        qc.if_else((cr, 0), outer_true_body, outer_false_body, [0, 1], [0, 1])

        expected_qasm = "\n".join(
            [
                "OPENQASM 3.0;",
                'include "stdgates.inc";',
                "bit[2] cr;",
                "qubit[2] qr;",
                "if (cr == 0) {",
                "  if (!cr[0]) {",
                "    cr[0] = measure qr[0];",
                "  } else {",
                "    cr[1] = measure qr[1];",
                "  }",
                "} else {",
                "  if (cr[0]) {",
                "    cr[1] = measure qr[1];",
                "  } else {",
                "    cr[0] = measure qr[0];",
                "  }",
                "  h qr[0];",
                "}",
                "",
            ]
        )
        # This is not the default behavior, and it's pretty buried how you'd access it.
        builder = QASM3Builder(
            qc,
            includeslist=("stdgates.inc",),
            basis_gates=("U",),
            disable_constants=False,
            allow_aliasing=False,
        )
        stream = StringIO()
        BasicPrinter(stream, indent="  ", chain_else_if=True).visit(builder.build_program())
        self.assertEqual(stream.getvalue(), expected_qasm)

    def test_custom_gate_used_in_loop_scope(self):
        """Test that a custom gate only used within a loop scope still gets a definition at the top
        level."""
        parameter_a = Parameter("a")
        parameter_b = Parameter("b")

        custom = QuantumCircuit(1)
        custom.rx(parameter_a, 0)
        custom_gate = custom.assign_parameters({parameter_a: 0.5}).to_gate()
        custom_gate.name = "custom"

        loop_body = QuantumCircuit(1)
        loop_body.append(custom_gate, [0])

        qc = QuantumCircuit(1)
        qc.for_loop(range(2), parameter_b, loop_body, [0], [])
        expected_qasm = "\n".join(
            [
                "OPENQASM 3.0;",
                'include "stdgates.inc";',
                "gate custom _gate_q_0 {",
                "  rx(0.5) _gate_q_0;",
                "}",
                "qubit[1] q;",
                "for b in [0:1] {",
                "  custom q[0];",
                "}",
                "",
            ]
        )
        self.assertEqual(dumps(qc), expected_qasm)

    def test_custom_gate_with_hw_qubit_name(self):
        """Test that the name of a custom gate that is an OQ3 hardware qubit identifer is properly
        escaped when translated to OQ3."""
        mygate_circ = QuantumCircuit(1, name="$1")
        mygate_circ.x(0)
        mygate = mygate_circ.to_gate()
        qc = QuantumCircuit(1)
        qc.append(mygate, [0])
        expected_qasm = "\n".join(
            [
                "OPENQASM 3.0;",
                'include "stdgates.inc";',
                "gate __1 _gate_q_0 {",
                "  x _gate_q_0;",
                "}",
                "qubit[1] q;",
                "__1 q[0];",
                "",
            ]
        )
        self.assertEqual(dumps(qc), expected_qasm)

    def test_registers_have_escaped_names(self):
        """Test that both types of register are emitted with safely escaped names if they begin with
        invalid names. Regression test of gh-9658."""
        qc = QuantumCircuit(
            QuantumRegister(2, name="q_{reg}"), ClassicalRegister(2, name="c_{reg}")
        )
        qc.measure([0, 1], [0, 1])
        out_qasm = dumps(qc)
        matches = {match_["name"] for match_ in self.register_regex.finditer(out_qasm)}
        self.assertEqual(len(matches), 2, msg=f"Observed OQ3 output:\n{out_qasm}")

    def test_parameters_have_escaped_names(self):
        """Test that parameters are emitted with safely escaped names if they begin with invalid
        names. Regression test of gh-9658."""
        qc = QuantumCircuit(1)
        qc.u(Parameter("p_{0}"), 2 * Parameter("p_?0!"), 0, 0)
        out_qasm = dumps(qc)
        matches = {match_["name"] for match_ in self.scalar_parameter_regex.finditer(out_qasm)}
        self.assertEqual(len(matches), 2, msg=f"Observed OQ3 output:\n{out_qasm}")

    def test_parameter_expression_after_naming_escape(self):
        """Test that :class:`.Parameter` instances are correctly renamed when they are used with
        :class:`.ParameterExpression` blocks, even if they have names that needed to be escaped."""
        param = Parameter("measure")  # an invalid name
        qc = QuantumCircuit(1)
        qc.u(2 * param, 0, 0, 0)

        expected_qasm = "\n".join(
            [
                "OPENQASM 3.0;",
                'include "stdgates.inc";',
                "input float[64] measure_0;",
                "qubit[1] q;",
                "U(2*measure_0, 0, 0) q[0];",
                "",
            ]
        )
        self.assertEqual(dumps(qc), expected_qasm)

    def test_parameters_and_registers_cannot_have_naming_clashes(self):
        """Test that parameters and registers are considered part of the same symbol table for the
        purposes of avoiding clashes."""
        qreg = QuantumRegister(1, "clash")
        param = Parameter("clash")
        qc = QuantumCircuit(qreg)
        qc.u(param, 0, 0, 0)

        out_qasm = dumps(qc)
        register_name = self.register_regex.search(out_qasm)
        parameter_name = self.scalar_parameter_regex.search(out_qasm)
        self.assertTrue(register_name)
        self.assertTrue(parameter_name)
        self.assertIn("clash", register_name["name"])
        self.assertIn("clash", parameter_name["name"])
        self.assertNotEqual(register_name["name"], parameter_name["name"])

    def test_parameters_and_gates_cannot_have_naming_clashes(self):
        """Test that parameters are renamed to avoid collisions with gate names."""
        qc = QuantumCircuit(QuantumRegister(1, "q"))
        qc.rz(Parameter("rz"), 0)

        out_qasm = dumps(qc)
        parameter_name = self.scalar_parameter_regex.search(out_qasm)
        self.assertTrue(parameter_name)
        self.assertIn("rz", parameter_name["name"])
        self.assertNotEqual(parameter_name["name"], "rz")

    # Not necessarily all the reserved keywords, just a sensibly-sized subset.
    @data("bit", "const", "def", "defcal", "float", "gate", "include", "int", "let", "measure")
    def test_reserved_keywords_as_names_are_escaped(self, keyword):
        """Test that reserved keywords used to name registers and parameters are escaped into
        another form when output, and the escaping cannot introduce new conflicts."""
        with self.subTest("register"):
            qreg = QuantumRegister(1, keyword)
            qc = QuantumCircuit(qreg)
            out_qasm = dumps(qc)
            register_name = self.register_regex.search(out_qasm)
            self.assertTrue(register_name, msg=f"Observed OQ3:\n{out_qasm}")
            self.assertNotEqual(keyword, register_name["name"])
        with self.subTest("parameter"):
            qc = QuantumCircuit(1)
            param = Parameter(keyword)
            qc.u(param, 0, 0, 0)
            out_qasm = dumps(qc)
            parameter_name = self.scalar_parameter_regex.search(out_qasm)
            self.assertTrue(parameter_name, msg=f"Observed OQ3:\n{out_qasm}")
            self.assertNotEqual(keyword, parameter_name["name"])

    def test_expr_condition(self):
        """Simple test that the conditions of `if`s and `while`s can be `Expr` nodes."""
        bits = [Qubit(), Clbit()]
        cr = ClassicalRegister(2, "cr")

        if_body = QuantumCircuit(1)
        if_body.x(0)

        while_body = QuantumCircuit(1)
        while_body.x(0)

        qc = QuantumCircuit(bits, cr)
        qc.if_test(expr.logic_not(qc.clbits[0]), if_body, [0], [])
        qc.while_loop(expr.equal(cr, 3), while_body, [0], [])

        expected = """\
OPENQASM 3.0;
include "stdgates.inc";
bit _bit0;
bit[2] cr;
qubit _qubit0;
if (!_bit0) {
  x _qubit0;
}
while (cr == 3) {
  x _qubit0;
}
"""
        self.assertEqual(dumps(qc), expected)

    def test_expr_nested_condition(self):
        """Simple test that the conditions of `if`s and `while`s can be `Expr` nodes when nested,
        and the mapping of inner bits to outer bits is correct."""
        bits = [Qubit(), Clbit(), Clbit()]
        cr = ClassicalRegister(2, "cr")

        inner_if_body = QuantumCircuit(1)
        inner_if_body.x(0)
        outer_if_body = QuantumCircuit(1, 1)
        outer_if_body.if_test(expr.lift(outer_if_body.clbits[0]), inner_if_body, [0], [])

        inner_while_body = QuantumCircuit(1)
        inner_while_body.x(0)
        outer_while_body = QuantumCircuit([Qubit()], cr)
        outer_while_body.while_loop(expr.equal(expr.bit_and(cr, 3), 3), inner_while_body, [0], [])

        qc = QuantumCircuit(bits, cr)
        qc.if_test(expr.logic_not(qc.clbits[0]), outer_if_body, [0], [1])
        qc.while_loop(expr.equal(cr, 3), outer_while_body, [0], cr)

        expected = """\
OPENQASM 3.0;
include "stdgates.inc";
bit _bit0;
bit _bit1;
bit[2] cr;
qubit _qubit0;
if (!_bit0) {
  if (_bit1) {
    x _qubit0;
  }
}
while (cr == 3) {
  while ((cr & 3) == 3) {
    x _qubit0;
  }
}
"""
        self.assertEqual(dumps(qc), expected)

    def test_expr_associativity_left(self):
        """Test that operations that are in the expression tree in a left-associative form are
        output to OQ3 correctly."""
        body = QuantumCircuit()

        cr1 = ClassicalRegister(3, "cr1")
        cr2 = ClassicalRegister(3, "cr2")
        cr3 = ClassicalRegister(3, "cr3")
        qc = QuantumCircuit(cr1, cr2, cr3)
        qc.if_test(expr.equal(expr.bit_and(expr.bit_and(cr1, cr2), cr3), 7), body.copy(), [], [])
        qc.if_test(expr.equal(expr.bit_or(expr.bit_or(cr1, cr2), cr3), 7), body.copy(), [], [])
        qc.if_test(expr.equal(expr.bit_xor(expr.bit_xor(cr1, cr2), cr3), 7), body.copy(), [], [])
        qc.if_test(
            expr.equal(expr.shift_left(expr.shift_left(cr1, cr2), cr3), 7), body.copy(), [], []
        )
        qc.if_test(
            expr.equal(expr.shift_right(expr.shift_right(cr1, cr2), cr3), 7), body.copy(), [], []
        )
        qc.if_test(
            expr.equal(expr.shift_left(expr.shift_right(cr1, cr2), cr3), 7), body.copy(), [], []
        )
        qc.if_test(expr.logic_and(expr.logic_and(cr1[0], cr1[1]), cr1[2]), body.copy(), [], [])
        qc.if_test(expr.logic_or(expr.logic_or(cr1[0], cr1[1]), cr1[2]), body.copy(), [], [])
        qc.if_test(expr.equal(expr.add(expr.add(cr1, cr2), cr3), 7), body.copy(), [], [])
        qc.if_test(expr.equal(expr.sub(expr.sub(cr1, cr2), cr3), 7), body.copy(), [], [])
        qc.if_test(expr.equal(expr.mul(expr.mul(cr1, cr2), cr3), 7), body.copy(), [], [])
        qc.if_test(expr.equal(expr.div(expr.div(cr1, cr2), cr3), 7), body.copy(), [], [])

        # Note that bitwise operations except shift have lower priority than `==` so there's extra
        # parentheses.  All these operators are left-associative in OQ3.
        expected = """\
OPENQASM 3.0;
include "stdgates.inc";
bit[3] cr1;
bit[3] cr2;
bit[3] cr3;
if ((cr1 & cr2 & cr3) == 7) {
}
if ((cr1 | cr2 | cr3) == 7) {
}
if ((cr1 ^ cr2 ^ cr3) == 7) {
}
if (cr1 << cr2 << cr3 == 7) {
}
if (cr1 >> cr2 >> cr3 == 7) {
}
if (cr1 >> cr2 << cr3 == 7) {
}
if (cr1[0] && cr1[1] && cr1[2]) {
}
if (cr1[0] || cr1[1] || cr1[2]) {
}
if (cr1 + cr2 + cr3 == 7) {
}
if (cr1 - cr2 - cr3 == 7) {
}
if (cr1 * cr2 * cr3 == 7) {
}
if (cr1 / cr2 / cr3 == 7) {
}
"""
        self.assertEqual(dumps(qc), expected)

    def test_expr_associativity_right(self):
        """Test that operations that are in the expression tree in a right-associative form are
        output to OQ3 correctly."""
        body = QuantumCircuit()

        cr1 = ClassicalRegister(3, "cr1")
        cr2 = ClassicalRegister(3, "cr2")
        cr3 = ClassicalRegister(3, "cr3")
        qc = QuantumCircuit(cr1, cr2, cr3)
        qc.if_test(expr.equal(expr.bit_and(cr1, expr.bit_and(cr2, cr3)), 7), body.copy(), [], [])
        qc.if_test(expr.equal(expr.bit_or(cr1, expr.bit_or(cr2, cr3)), 7), body.copy(), [], [])
        qc.if_test(expr.equal(expr.bit_xor(cr1, expr.bit_xor(cr2, cr3)), 7), body.copy(), [], [])
        qc.if_test(
            expr.equal(expr.shift_left(cr1, expr.shift_left(cr2, cr3)), 7), body.copy(), [], []
        )
        qc.if_test(
            expr.equal(expr.shift_right(cr1, expr.shift_right(cr2, cr3)), 7), body.copy(), [], []
        )
        qc.if_test(
            expr.equal(expr.shift_left(cr1, expr.shift_right(cr2, cr3)), 7), body.copy(), [], []
        )
        qc.if_test(expr.logic_and(cr1[0], expr.logic_and(cr1[1], cr1[2])), body.copy(), [], [])
        qc.if_test(expr.logic_or(cr1[0], expr.logic_or(cr1[1], cr1[2])), body.copy(), [], [])
        qc.if_test(expr.equal(expr.add(cr1, expr.add(cr2, cr3)), 7), body.copy(), [], [])
        qc.if_test(expr.equal(expr.sub(cr1, expr.sub(cr2, cr3)), 7), body.copy(), [], [])
        qc.if_test(expr.equal(expr.mul(cr1, expr.mul(cr2, cr3)), 7), body.copy(), [], [])
        qc.if_test(expr.equal(expr.div(cr1, expr.div(cr2, cr3)), 7), body.copy(), [], [])

        # Note that bitwise operations have lower priority than `==` so there's extra parentheses.
        # All these operators are left-associative in OQ3, so we need parentheses for them to be
        # parsed correctly.  Mathematically, they're all actually associative in general, so the
        # order doesn't _technically_ matter.
        expected = """\
OPENQASM 3.0;
include "stdgates.inc";
bit[3] cr1;
bit[3] cr2;
bit[3] cr3;
if ((cr1 & (cr2 & cr3)) == 7) {
}
if ((cr1 | (cr2 | cr3)) == 7) {
}
if ((cr1 ^ (cr2 ^ cr3)) == 7) {
}
if (cr1 << (cr2 << cr3) == 7) {
}
if (cr1 >> (cr2 >> cr3) == 7) {
}
if (cr1 << (cr2 >> cr3) == 7) {
}
if (cr1[0] && (cr1[1] && cr1[2])) {
}
if (cr1[0] || (cr1[1] || cr1[2])) {
}
if (cr1 + (cr2 + cr3) == 7) {
}
if (cr1 - (cr2 - cr3) == 7) {
}
if (cr1 * (cr2 * cr3) == 7) {
}
if (cr1 / (cr2 / cr3) == 7) {
}
"""
        self.assertEqual(dumps(qc), expected)

    def test_expr_binding_unary(self):
        """Test that nested unary operators don't insert unnecessary brackets."""
        body = QuantumCircuit()
        cr = ClassicalRegister(2, "cr")
        qc = QuantumCircuit(cr)
        qc.if_test(expr.equal(expr.bit_not(expr.bit_not(cr)), 3), body.copy(), [], [])
        qc.if_test(expr.logic_not(expr.logic_not(cr[0])), body.copy(), [], [])

        expected = """\
OPENQASM 3.0;
include "stdgates.inc";
bit[2] cr;
if (~~cr == 3) {
}
if (!!cr[0]) {
}
"""
        self.assertEqual(dumps(qc), expected)

    def test_expr_precedence(self):
        """Test that the precedence properties of operators are correctly output."""
        body = QuantumCircuit()
        cr = ClassicalRegister(2, "cr")
        # This tree is _completely_ inside out, so there's brackets needed round every operand.
        inside_out = expr.logic_not(
            expr.less(
                expr.bit_and(
                    expr.bit_xor(expr.bit_or(cr, cr), expr.bit_or(cr, cr)),
                    expr.bit_xor(expr.bit_or(cr, cr), expr.bit_or(cr, cr)),
                ),
                expr.bit_and(
                    expr.bit_xor(expr.bit_or(cr, cr), expr.bit_or(cr, cr)),
                    expr.bit_xor(expr.bit_or(cr, cr), expr.bit_or(cr, cr)),
                ),
            )
        )
        # This one is the other way round - the tightest-binding operations are on the inside, so no
        # brackets should be needed at all except to put in a comparison to a bitwise binary
        # operation, since those bind less tightly than anything that can cast them to a bool.
        outside_in = expr.logic_or(
            expr.logic_and(
                expr.equal(expr.bit_or(cr, cr), expr.bit_and(cr, cr)),
                expr.equal(expr.bit_and(cr, cr), expr.bit_or(cr, cr)),
            ),
            expr.logic_and(
                expr.greater(expr.bit_or(cr, cr), expr.bit_xor(cr, cr)),
                expr.less_equal(expr.bit_xor(cr, cr), expr.bit_or(cr, cr)),
            ),
        )

        # And an extra test of the logical operator order.
        logics = expr.logic_or(
            expr.logic_and(
                expr.logic_or(expr.logic_not(cr[0]), expr.logic_not(cr[0])),
                expr.logic_not(expr.logic_and(cr[0], cr[0])),
            ),
            expr.logic_and(
                expr.logic_not(expr.logic_and(cr[0], cr[0])),
                expr.logic_or(expr.logic_not(cr[0]), expr.logic_not(cr[0])),
            ),
        )

        # An extra test of the bitshifting rules, since we have to pick one or the other of
        # bitshifts vs comparisons due to the typing.  The first operand is inside out, the second
        bitshifts = expr.equal(
            expr.shift_left(expr.bit_and(expr.bit_xor(cr, cr), cr), expr.bit_or(cr, cr)),
            expr.bit_or(
                expr.bit_xor(expr.shift_right(cr, 3), expr.shift_left(cr, 4)),
                expr.shift_left(cr, 1),
            ),
        )

        arithmetic = expr.equal(
            expr.add(expr.mul(cr, expr.sub(cr, cr)), expr.div(expr.add(cr, cr), cr)),
            expr.sub(expr.div(expr.mul(cr, cr), expr.add(cr, cr)), expr.mul(cr, expr.add(cr, cr))),
        )

        qc = QuantumCircuit(cr)
        qc.if_test(inside_out, body.copy(), [], [])
        qc.if_test(outside_in, body.copy(), [], [])
        qc.if_test(logics, body.copy(), [], [])
        qc.if_test(bitshifts, body.copy(), [], [])
        qc.if_test(arithmetic, body.copy(), [], [])

        expected = """\
OPENQASM 3.0;
include "stdgates.inc";
bit[2] cr;
if (!((((cr | cr) ^ (cr | cr)) & ((cr | cr) ^ (cr | cr)))\
 < (((cr | cr) ^ (cr | cr)) & ((cr | cr) ^ (cr | cr))))) {
}
if ((cr | cr) == (cr & cr) && (cr & cr) == (cr | cr)\
 || (cr | cr) > (cr ^ cr) && (cr ^ cr) <= (cr | cr)) {
}
if ((!cr[0] || !cr[0]) && !(cr[0] && cr[0]) || !(cr[0] && cr[0]) && (!cr[0] || !cr[0])) {
}
if (((cr ^ cr) & cr) << (cr | cr) == (cr >> 3 ^ cr << 4 | cr << 1)) {
}
if (cr * (cr - cr) + (cr + cr) / cr == cr * cr / (cr + cr) - cr * (cr + cr)) {
}
"""
        self.assertEqual(dumps(qc), expected)

    def test_no_unnecessary_cast(self):
        """This is a bit of a cross `Expr`-constructor / OQ3-exporter test.  It doesn't really
        matter whether or not the `Expr` constructor functions insert cast nodes into their output
        for the literals (at the time of writing [commit 2616602], they don't because they do some
        type inference) but the OQ3 export definitely shouldn't have them."""
        cr = ClassicalRegister(8, "cr")
        qc = QuantumCircuit(cr)
        # Note that the integer '1' has a minimum bit-width of 1, whereas the register has a width
        # of 8.  We're testing to make sure that there's no spurious cast up from `bit[1]` to
        # `bit[8]`, or anything like that, _whether or not_ the `Expr` node includes one.
        qc.if_test(expr.equal(cr, 1), QuantumCircuit(), [], [])

        expected = """\
OPENQASM 3.0;
include "stdgates.inc";
bit[8] cr;
if (cr == 1) {
}
"""
        self.assertEqual(dumps(qc), expected)

    def test_var_use(self):
        """Test that input and declared vars work in simple local scopes and can be set."""
        qc = QuantumCircuit()
        a = qc.add_input("a", types.Bool())
        b = qc.add_input("b", types.Uint(8))
        qc.store(a, expr.logic_not(a))
        qc.store(b, expr.bit_and(b, 8))
        qc.add_var("c", expr.bit_not(b))
        # All inputs should come first, regardless of declaration order.
        qc.add_input("d", types.Bool())
<<<<<<< HEAD
        qc.add_stretch("f")
=======
        qc.add_var("e", expr.lift(7.5))
>>>>>>> f5709ae8

        expected = """\
OPENQASM 3.0;
include "stdgates.inc";
input bool a;
input uint[8] b;
input bool d;
uint[8] c;
<<<<<<< HEAD
stretch f;
=======
float[64] e;
>>>>>>> f5709ae8
a = !a;
b = b & 8;
c = ~b;
e = 7.5;
"""
        self.assertEqual(dumps(qc), expected)

    def test_var_use_in_scopes(self):
        """Test that usage of `Var` nodes works in capturing scopes."""
        qc = QuantumCircuit(2, 2)
        a = qc.add_input("a", types.Bool())
        b_outer = qc.add_var("b", expr.lift(5, types.Uint(16)))
        with qc.if_test(expr.logic_not(a)) as else_:
            qc.store(b_outer, expr.bit_not(b_outer))
            qc.h(0)
        with else_:
            # Shadow of the same type.
            qc.add_var("b", expr.lift(7, b_outer.type))
        with qc.while_loop(a):
            # Shadow of a different type.
            qc.add_var("b", a)
        with qc.switch(b_outer) as case:
            with case(0):
                qc.store(b_outer, expr.lift(3, b_outer.type))
            with case(case.DEFAULT):
                qc.add_var("b", expr.logic_not(a))
                qc.cx(0, 1)
        qc.measure([0, 1], [0, 1])
        expected = """\
OPENQASM 3.0;
include "stdgates.inc";
input bool a;
bit[2] c;
int switch_dummy;
qubit[2] q;
uint[16] b;
b = 5;
if (!a) {
  b = ~b;
  h q[0];
} else {
  uint[16] b;
  b = 7;
}
while (a) {
  bool b;
  b = a;
}
switch_dummy = b;
switch (switch_dummy) {
  case 0 {
    b = 3;
  }
  default {
    bool b;
    b = !a;
    cx q[0], q[1];
  }
}
c[0] = measure q[0];
c[1] = measure q[1];
"""
        self.assertEqual(dumps(qc), expected)

    def test_var_naming_clash_parameter(self):
        """We should support a `Var` clashing in name with a `Parameter` if `QuantumCircuit` allows
        it."""
        qc = QuantumCircuit(1)
        qc.add_var("a", False)
        qc.rx(Parameter("a"), 0)
        expected = """\
OPENQASM 3.0;
include "stdgates.inc";
input float[64] a;
qubit[1] q;
bool a_0;
a_0 = false;
rx(a) q[0];
"""
        self.assertEqual(dumps(qc), expected)

    def test_var_naming_clash_register(self):
        """We should support a `Var` clashing in name with a `Register` if `QuantumCircuit` allows
        it."""
        qc = QuantumCircuit(QuantumRegister(2, "q"), ClassicalRegister(2, "c"))
        qc.add_input("c", types.Bool())
        qc.add_var("q", False)
        expected = """\
OPENQASM 3.0;
include "stdgates.inc";
input bool c_0;
bit[2] c;
qubit[2] q;
bool q_1;
q_1 = false;
"""
        self.assertEqual(dumps(qc), expected)

    def test_var_naming_clash_gate(self):
        """We should support a `Var` clashing in name with some gate if `QuantumCircuit` allows
        it."""
        qc = QuantumCircuit(2)
        qc.add_input("cx", types.Bool())
        qc.add_input("U", types.Bool())
        qc.add_var("rx", expr.lift(5, types.Uint(8)))

        qc.cx(0, 1)
        qc.u(0.5, 0.125, 0.25, 0)
        # We don't actually use `rx`, but it's still in the `stdgates` include.
        expected = """\
OPENQASM 3.0;
include "stdgates.inc";
input bool cx_0;
input bool U_1;
qubit[2] q;
uint[8] rx_2;
rx_2 = 5;
cx q[0], q[1];
U(0.5, 0.125, 0.25) q[0];
"""
        self.assertEqual(dumps(qc), expected)

    def test_switch_clbit(self):
        """Test that a switch statement can be constructed with a bit as a condition."""
        qubit = Qubit()
        clbit = Clbit()
        case1 = QuantumCircuit([qubit, clbit])
        case1.x(0)
        case2 = QuantumCircuit([qubit, clbit])
        case2.z(0)
        circuit = QuantumCircuit([qubit, clbit])
        circuit.switch(clbit, [(True, case1), (False, case2)], [0], [0])

        test = dumps(circuit)
        expected = """\
OPENQASM 3.0;
include "stdgates.inc";
bit _bit0;
int switch_dummy;
qubit _qubit0;
switch_dummy = _bit0;
switch (switch_dummy) {
  case 1 {
    x _qubit0;
  }
  case 0 {
    z _qubit0;
  }
}
"""
        self.assertEqual(test, expected)

    def test_switch_register(self):
        """Test that a switch statement can be constructed with a register as a
        condition."""
        qubit = Qubit()
        creg = ClassicalRegister(2, "c")
        case1 = QuantumCircuit([qubit], creg)
        case1.x(0)
        case2 = QuantumCircuit([qubit], creg)
        case2.y(0)
        case3 = QuantumCircuit([qubit], creg)
        case3.z(0)

        circuit = QuantumCircuit([qubit], creg)
        circuit.switch(creg, [(0, case1), (1, case2), (2, case3)], [0], circuit.clbits)

        test = dumps(circuit)
        expected = """\
OPENQASM 3.0;
include "stdgates.inc";
bit[2] c;
int switch_dummy;
qubit _qubit0;
switch_dummy = c;
switch (switch_dummy) {
  case 0 {
    x _qubit0;
  }
  case 1 {
    y _qubit0;
  }
  case 2 {
    z _qubit0;
  }
}
"""
        self.assertEqual(test, expected)

    def test_switch_with_default(self):
        """Test that a switch statement can be constructed with a default case at the
        end."""
        qubit = Qubit()
        creg = ClassicalRegister(2, "c")
        case1 = QuantumCircuit([qubit], creg)
        case1.x(0)
        case2 = QuantumCircuit([qubit], creg)
        case2.y(0)
        case3 = QuantumCircuit([qubit], creg)
        case3.z(0)

        circuit = QuantumCircuit([qubit], creg)
        circuit.switch(creg, [(0, case1), (1, case2), (CASE_DEFAULT, case3)], [0], circuit.clbits)

        test = dumps(circuit)
        expected = """\
OPENQASM 3.0;
include "stdgates.inc";
bit[2] c;
int switch_dummy;
qubit _qubit0;
switch_dummy = c;
switch (switch_dummy) {
  case 0 {
    x _qubit0;
  }
  case 1 {
    y _qubit0;
  }
  default {
    z _qubit0;
  }
}
"""
        self.assertEqual(test, expected)

    def test_switch_multiple_cases_to_same_block(self):
        """Test that it is possible to add multiple cases that apply to the same block, if they are
        given as a compound value.  This is an allowed special case of block fall-through."""
        qubit = Qubit()
        creg = ClassicalRegister(2, "c")
        case1 = QuantumCircuit([qubit], creg)
        case1.x(0)
        case2 = QuantumCircuit([qubit], creg)
        case2.y(0)

        circuit = QuantumCircuit([qubit], creg)
        circuit.switch(creg, [(0, case1), ((1, 2), case2)], [0], circuit.clbits)

        test = dumps(circuit)
        expected = """\
OPENQASM 3.0;
include "stdgates.inc";
bit[2] c;
int switch_dummy;
qubit _qubit0;
switch_dummy = c;
switch (switch_dummy) {
  case 0 {
    x _qubit0;
  }
  case 1, 2 {
    y _qubit0;
  }
}
"""
        self.assertEqual(test, expected)

    def test_multiple_switches_dont_clash_on_dummy(self):
        """Test that having more than one switch statement in the circuit doesn't cause naming
        clashes in the dummy integer value used."""
        qubit = Qubit()
        creg = ClassicalRegister(2, "switch_dummy")
        case1 = QuantumCircuit([qubit], creg)
        case1.x(0)
        case2 = QuantumCircuit([qubit], creg)
        case2.y(0)

        circuit = QuantumCircuit([qubit], creg)
        circuit.switch(creg, [(0, case1), ((1, 2), case2)], [0], circuit.clbits)
        circuit.switch(creg, [(0, case1), ((1, 2), case2)], [0], circuit.clbits)

        test = dumps(circuit)
        expected = """\
OPENQASM 3.0;
include "stdgates.inc";
bit[2] switch_dummy;
int switch_dummy_0;
int switch_dummy_1;
qubit _qubit0;
switch_dummy_0 = switch_dummy;
switch (switch_dummy_0) {
  case 0 {
    x _qubit0;
  }
  case 1, 2 {
    y _qubit0;
  }
}
switch_dummy_1 = switch_dummy;
switch (switch_dummy_1) {
  case 0 {
    x _qubit0;
  }
  case 1, 2 {
    y _qubit0;
  }
}
"""
        self.assertEqual(test, expected)

    def test_switch_nested_in_if(self):
        """Test that the switch statement works when in a nested scope, including the dummy
        classical variable being declared globally.  This isn't necessary in the OQ3 language, but
        it is universally valid and the IBM QSS stack prefers that.  They're our primary consumers
        of OQ3 strings, so it's best to play nicely with them."""
        qubit = Qubit()
        creg = ClassicalRegister(2, "c")
        case1 = QuantumCircuit([qubit], creg)
        case1.x(0)
        case2 = QuantumCircuit([qubit], creg)
        case2.y(0)

        body = QuantumCircuit([qubit], creg)
        body.switch(creg, [(0, case1), ((1, 2), case2)], [0], body.clbits)

        circuit = QuantumCircuit([qubit], creg)
        circuit.if_else((creg, 1), body.copy(), body, [0], body.clbits)

        test = dumps(circuit)
        expected = """\
OPENQASM 3.0;
include "stdgates.inc";
bit[2] c;
int switch_dummy;
int switch_dummy_0;
qubit _qubit0;
if (c == 1) {
  switch_dummy = c;
  switch (switch_dummy) {
    case 0 {
      x _qubit0;
    }
    case 1, 2 {
      y _qubit0;
    }
  }
} else {
  switch_dummy_0 = c;
  switch (switch_dummy_0) {
    case 0 {
      x _qubit0;
    }
    case 1, 2 {
      y _qubit0;
    }
  }
}
"""
        self.assertEqual(test, expected)

    def test_switch_expr_target(self):
        """Simple test that the target of `switch` can be `Expr` nodes."""
        bits = [Qubit(), Clbit()]
        cr = ClassicalRegister(2, "cr")
        case0 = QuantumCircuit(1)
        case0.x(0)
        case1 = QuantumCircuit(1)
        case1.x(0)
        qc = QuantumCircuit(bits, cr)
        qc.switch(expr.logic_not(bits[1]), [(False, case0)], [0], [])
        qc.switch(expr.bit_and(cr, 3), [(3, case1)], [0], [])

        expected = """\
OPENQASM 3.0;
include "stdgates.inc";
bit _bit0;
bit[2] cr;
int switch_dummy;
int switch_dummy_0;
qubit _qubit0;
switch_dummy = !_bit0;
switch (switch_dummy) {
  case 0 {
    x _qubit0;
  }
}
switch_dummy_0 = cr & 3;
switch (switch_dummy_0) {
  case 3 {
    x _qubit0;
  }
}
"""
        test = dumps(qc)
        self.assertEqual(test, expected)


class TestExperimentalFeatures(QiskitTestCase):
    """Tests of features that are hidden behind experimental flags."""

    maxDiff = None

    def test_switch_v1_clbit(self):
        """Test that a prerelease switch statement can be constructed with a bit as a condition."""
        qubit = Qubit()
        clbit = Clbit()
        case1 = QuantumCircuit([qubit, clbit])
        case1.x(0)
        case2 = QuantumCircuit([qubit, clbit])
        case2.z(0)
        circuit = QuantumCircuit([qubit, clbit])
        circuit.switch(clbit, [(True, case1), (False, case2)], [0], [0])

        test = dumps(circuit, experimental=ExperimentalFeatures.SWITCH_CASE_V1)
        expected = """\
OPENQASM 3.0;
include "stdgates.inc";
bit _bit0;
int switch_dummy;
qubit _qubit0;
switch_dummy = _bit0;
switch (switch_dummy) {
  case 1: {
    x _qubit0;
  }
  break;
  case 0: {
    z _qubit0;
  }
  break;
}
"""
        self.assertEqual(test, expected)

    def test_switch_v1_register(self):
        """Test that a prerelease switch statement can be constructed with a register as a
        condition."""
        qubit = Qubit()
        creg = ClassicalRegister(2, "c")
        case1 = QuantumCircuit([qubit], creg)
        case1.x(0)
        case2 = QuantumCircuit([qubit], creg)
        case2.y(0)
        case3 = QuantumCircuit([qubit], creg)
        case3.z(0)

        circuit = QuantumCircuit([qubit], creg)
        circuit.switch(creg, [(0, case1), (1, case2), (2, case3)], [0], circuit.clbits)

        test = dumps(circuit, experimental=ExperimentalFeatures.SWITCH_CASE_V1)
        expected = """\
OPENQASM 3.0;
include "stdgates.inc";
bit[2] c;
int switch_dummy;
qubit _qubit0;
switch_dummy = c;
switch (switch_dummy) {
  case 0: {
    x _qubit0;
  }
  break;
  case 1: {
    y _qubit0;
  }
  break;
  case 2: {
    z _qubit0;
  }
  break;
}
"""
        self.assertEqual(test, expected)

    def test_switch_v1_with_default(self):
        """Test that a prerelease switch statement can be constructed with a default case at the
        end."""
        qubit = Qubit()
        creg = ClassicalRegister(2, "c")
        case1 = QuantumCircuit([qubit], creg)
        case1.x(0)
        case2 = QuantumCircuit([qubit], creg)
        case2.y(0)
        case3 = QuantumCircuit([qubit], creg)
        case3.z(0)

        circuit = QuantumCircuit([qubit], creg)
        circuit.switch(creg, [(0, case1), (1, case2), (CASE_DEFAULT, case3)], [0], circuit.clbits)

        test = dumps(circuit, experimental=ExperimentalFeatures.SWITCH_CASE_V1)
        expected = """\
OPENQASM 3.0;
include "stdgates.inc";
bit[2] c;
int switch_dummy;
qubit _qubit0;
switch_dummy = c;
switch (switch_dummy) {
  case 0: {
    x _qubit0;
  }
  break;
  case 1: {
    y _qubit0;
  }
  break;
  default: {
    z _qubit0;
  }
  break;
}
"""
        self.assertEqual(test, expected)

    def test_switch_v1_multiple_cases_to_same_block(self):
        """Test that it is possible to add multiple cases that apply to the same block, if they are
        given as a compound value.  This is an allowed special case of block fall-through."""
        qubit = Qubit()
        creg = ClassicalRegister(2, "c")
        case1 = QuantumCircuit([qubit], creg)
        case1.x(0)
        case2 = QuantumCircuit([qubit], creg)
        case2.y(0)

        circuit = QuantumCircuit([qubit], creg)
        circuit.switch(creg, [(0, case1), ((1, 2), case2)], [0], circuit.clbits)

        test = dumps(circuit, experimental=ExperimentalFeatures.SWITCH_CASE_V1)
        expected = """\
OPENQASM 3.0;
include "stdgates.inc";
bit[2] c;
int switch_dummy;
qubit _qubit0;
switch_dummy = c;
switch (switch_dummy) {
  case 0: {
    x _qubit0;
  }
  break;
  case 1:
  case 2: {
    y _qubit0;
  }
  break;
}
"""
        self.assertEqual(test, expected)

    def test_multiple_switches_dont_clash_on_dummy(self):
        """Test that having more than one prerelease switch statement in the circuit doesn't cause
        naming clashes in the dummy integer value used."""
        qubit = Qubit()
        creg = ClassicalRegister(2, "switch_dummy")
        case1 = QuantumCircuit([qubit], creg)
        case1.x(0)
        case2 = QuantumCircuit([qubit], creg)
        case2.y(0)

        circuit = QuantumCircuit([qubit], creg)
        circuit.switch(creg, [(0, case1), ((1, 2), case2)], [0], circuit.clbits)
        circuit.switch(creg, [(0, case1), ((1, 2), case2)], [0], circuit.clbits)

        test = dumps(circuit, experimental=ExperimentalFeatures.SWITCH_CASE_V1)
        expected = """\
OPENQASM 3.0;
include "stdgates.inc";
bit[2] switch_dummy;
int switch_dummy_0;
int switch_dummy_1;
qubit _qubit0;
switch_dummy_0 = switch_dummy;
switch (switch_dummy_0) {
  case 0: {
    x _qubit0;
  }
  break;
  case 1:
  case 2: {
    y _qubit0;
  }
  break;
}
switch_dummy_1 = switch_dummy;
switch (switch_dummy_1) {
  case 0: {
    x _qubit0;
  }
  break;
  case 1:
  case 2: {
    y _qubit0;
  }
  break;
}
"""
        self.assertEqual(test, expected)

    def test_switch_v1_nested_in_if(self):
        """Test that the switch statement works when in a nested scope, including the dummy
        classical variable being declared globally.  This isn't necessary in the OQ3 language, but
        it is universally valid and the IBM QSS stack prefers that.  They're our primary consumers
        of OQ3 strings, so it's best to play nicely with them."""
        qubit = Qubit()
        creg = ClassicalRegister(2, "c")
        case1 = QuantumCircuit([qubit], creg)
        case1.x(0)
        case2 = QuantumCircuit([qubit], creg)
        case2.y(0)

        body = QuantumCircuit([qubit], creg)
        body.switch(creg, [(0, case1), ((1, 2), case2)], [0], body.clbits)

        circuit = QuantumCircuit([qubit], creg)
        circuit.if_else((creg, 1), body.copy(), body, [0], body.clbits)

        test = dumps(circuit, experimental=ExperimentalFeatures.SWITCH_CASE_V1)
        expected = """\
OPENQASM 3.0;
include "stdgates.inc";
bit[2] c;
int switch_dummy;
int switch_dummy_0;
qubit _qubit0;
if (c == 1) {
  switch_dummy = c;
  switch (switch_dummy) {
    case 0: {
      x _qubit0;
    }
    break;
    case 1:
    case 2: {
      y _qubit0;
    }
    break;
  }
} else {
  switch_dummy_0 = c;
  switch (switch_dummy_0) {
    case 0: {
      x _qubit0;
    }
    break;
    case 1:
    case 2: {
      y _qubit0;
    }
    break;
  }
}
"""
        self.assertEqual(test, expected)

    def test_switch_v1_expr_target(self):
        """Simple test that the target of prerelease `switch` can be `Expr` nodes."""
        bits = [Qubit(), Clbit()]
        cr = ClassicalRegister(2, "cr")
        case0 = QuantumCircuit(1)
        case0.x(0)
        case1 = QuantumCircuit(1)
        case1.x(0)
        qc = QuantumCircuit(bits, cr)
        qc.switch(expr.logic_not(bits[1]), [(False, case0)], [0], [])
        qc.switch(expr.bit_and(cr, 3), [(3, case1)], [0], [])

        expected = """\
OPENQASM 3.0;
include "stdgates.inc";
bit _bit0;
bit[2] cr;
int switch_dummy;
int switch_dummy_0;
qubit _qubit0;
switch_dummy = !_bit0;
switch (switch_dummy) {
  case 0: {
    x _qubit0;
  }
  break;
}
switch_dummy_0 = cr & 3;
switch (switch_dummy_0) {
  case 3: {
    x _qubit0;
  }
  break;
}
"""
        test = dumps(qc, experimental=ExperimentalFeatures.SWITCH_CASE_V1)
        self.assertEqual(test, expected)

    def test_circuit_with_unitary(self):
        """Test that circuits with `unitary` gate are correctly handled"""
        matrix = [[0, 1], [1, 0]]
        qc = QuantumCircuit(1)
        qc.unitary(matrix, [0])
        expected = """\
OPENQASM 3.0;
include "stdgates.inc";
gate unitary _gate_q_0 {
  U(pi, -pi, 0) _gate_q_0;
}
qubit[1] q;
unitary q[0];
"""
        test = dumps(qc)
        self.assertEqual(test, expected)


@ddt
class TestQASM3ExporterFailurePaths(QiskitTestCase):
    """Tests of the failure paths for the exporter."""

    def test_disallow_overlapping_classical_registers_if_no_aliasing(self):
        """Test that the exporter rejects circuits with a classical bit in more than one register if
        the ``alias_classical_registers`` option is set false."""
        qubits = [Qubit() for _ in [None] * 3]
        clbits = [Clbit() for _ in [None] * 5]
        registers = [ClassicalRegister(bits=clbits[:4]), ClassicalRegister(bits=clbits[1:])]
        qc = QuantumCircuit(qubits, *registers)
        exporter = Exporter(alias_classical_registers=False)
        with self.assertRaisesRegex(QASM3ExporterError, r"classical registers .* overlap"):
            exporter.dumps(qc)

    @data([1, 2, 1.1], [1j, 2])
    def test_disallow_for_loops_with_non_integers(self, indices):
        """Test that the exporter rejects ``for`` loops that include non-integer values in their
        index sets."""
        loop_body = QuantumCircuit()
        qc = QuantumCircuit(2, 2)
        qc.for_loop(indices, None, loop_body, [], [])
        exporter = Exporter()
        with self.assertRaisesRegex(
            QASM3ExporterError, r"The values in OpenQASM 3 'for' loops must all be integers.*"
        ):
            exporter.dumps(qc)

    def test_disallow_custom_subroutine_with_parameters(self):
        """Test that the exporter throws an error instead of trying to export a subroutine with
        parameters, while this is not supported."""
        subroutine = QuantumCircuit(1)
        subroutine.rx(Parameter("x"), 0)

        qc = QuantumCircuit(1)
        qc.append(subroutine.to_instruction(), [0], [])

        exporter = Exporter()
        with self.assertRaisesRegex(
            QASM3ExporterError, "non-unitary subroutine calls are not yet supported"
        ):
            exporter.dumps(qc)

    def test_disallow_opaque_instruction(self):
        """Test that the exporter throws an error instead of trying to export something into a
        ``defcal`` block, while this is not supported."""

        qc = QuantumCircuit(1)
        qc.append(Gate("opaque", 1, []), [0], [])

        exporter = Exporter()
        with self.assertRaisesRegex(
            QASM3ExporterError, "failed to export .* that has no definition"
        ):
            exporter.dumps(qc)

    def test_disallow_export_of_inner_scope(self):
        """A circuit with captures can't be a top-level OQ3 program."""
        qc = QuantumCircuit(captures=[expr.Var.new("a", types.Bool())])
        with self.assertRaisesRegex(
            QASM3ExporterError, "cannot export an inner scope.*as a top-level program"
        ):
            dumps(qc)

    def test_no_basis_gate_with_keyword(self):
        """Test that keyword cannot be used as a basis gate."""
        qc = QuantumCircuit()
        with self.assertRaisesRegex(QASM3ExporterError, "Cannot use 'reset' as a basis gate") as cm:
            dumps(qc, basis_gates=["U", "reset"])
        self.assertIsInstance(cm.exception.__cause__, QASM3ExporterError)
        self.assertRegex(cm.exception.__cause__.message, "cannot use the keyword 'reset'")<|MERGE_RESOLUTION|>--- conflicted
+++ resolved
@@ -1799,11 +1799,8 @@
         qc.add_var("c", expr.bit_not(b))
         # All inputs should come first, regardless of declaration order.
         qc.add_input("d", types.Bool())
-<<<<<<< HEAD
+        qc.add_var("e", expr.lift(7.5))
         qc.add_stretch("f")
-=======
-        qc.add_var("e", expr.lift(7.5))
->>>>>>> f5709ae8
 
         expected = """\
 OPENQASM 3.0;
@@ -1812,11 +1809,8 @@
 input uint[8] b;
 input bool d;
 uint[8] c;
-<<<<<<< HEAD
+float[64] e;
 stretch f;
-=======
-float[64] e;
->>>>>>> f5709ae8
 a = !a;
 b = b & 8;
 c = ~b;
