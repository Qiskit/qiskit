--- conflicted
+++ resolved
@@ -1757,60 +1757,6 @@
 """
         self.assertEqual(dumps(qc), expected)
 
-<<<<<<< HEAD
-    def test_const_expr(self):
-        """Test that const-typed expressions are implicitly converted without a cast."""
-        qubit = Qubit()
-        creg = ClassicalRegister(2, "c")
-        circuit = QuantumCircuit([qubit], creg)
-
-        body = QuantumCircuit([qubit], creg)
-        body.x(0)
-        body.y(0)
-
-        circuit.if_test(expr.lift(True, types.Bool(const=True)), body, [0], body.clbits)
-        circuit.if_test(
-            expr.equal(creg, expr.lift(1, types.Uint(2, const=True))), body, [0], body.clbits
-        )
-        circuit.if_test(
-            expr.equal(expr.lift(1, types.Uint(2)), expr.lift(2, types.Uint(2, const=True))),
-            body,
-            [0],
-            body.clbits,
-        )
-        circuit.if_test(
-            expr.less(expr.lift(1.0, types.Float(const=True)), expr.lift(2.0, types.Float())),
-            body,
-            [0],
-            body.clbits,
-        )
-        test = dumps(circuit)
-        expected = """\
-OPENQASM 3.0;
-include "stdgates.inc";
-bit[2] c;
-qubit _qubit0;
-if (true) {
-  x _qubit0;
-  y _qubit0;
-}
-if (c == 1) {
-  x _qubit0;
-  y _qubit0;
-}
-if (1 == 2) {
-  x _qubit0;
-  y _qubit0;
-}
-if (1.0 < 2.0) {
-  x _qubit0;
-  y _qubit0;
-}
-"""
-        self.assertEqual(test, expected)
-
-=======
->>>>>>> 6b5930d2
     def test_var_use(self):
         """Test that input and declared vars work in simple local scopes and can be set."""
         qc = QuantumCircuit()
