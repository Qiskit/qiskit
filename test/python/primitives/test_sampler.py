--- conflicted
+++ resolved
@@ -650,8 +650,14 @@
             [self._pqc], parameter_values=[[0, 1, 1, 2, 3, 5]], shots=None, seed=15
         ).result()
         self.assertDictAlmostEqual(result_42.quasi_dists, result_15.quasi_dists)
-
-<<<<<<< HEAD
+        
+    def test_primitive_job_status_done(self):
+        """test primitive job's status"""
+        bell = self._circuit[1]
+        sampler = Sampler()
+        job = sampler.run(circuits=[bell])
+        self.assertEqual(job.status(), JobStatus.DONE)
+
     def test_run_options(self):
         """Test for run_options"""
         with self.subTest("init"):
@@ -665,14 +671,6 @@
             params, target = self._generate_params_target([1])
             result = sampler.run([self._pqc], parameter_values=params).result()
             self._compare_probs(result.quasi_dists, target)
-=======
-    def test_primitive_job_status_done(self):
-        """test primitive job's status"""
-        bell = self._circuit[1]
-        sampler = Sampler()
-        job = sampler.run(circuits=[bell])
-        self.assertEqual(job.status(), JobStatus.DONE)
->>>>>>> a2780470
 
 
 if __name__ == "__main__":
