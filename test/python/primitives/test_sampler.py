# This code is part of Qiskit.
#
# (C) Copyright IBM 2022, 2023.
#
# This code is licensed under the Apache License, Version 2.0. You may
# obtain a copy of this license in the LICENSE.txt file in the root directory
# of this source tree or at http://www.apache.org/licenses/LICENSE-2.0.
#
# Any modifications or derivative works of this code must retain this
# copyright notice, and modified files need to carry a notice indicating
# that they have been altered from the originals.

"""Tests for Sampler."""

import unittest

import numpy as np

from qiskit import QuantumCircuit
from qiskit.circuit import Parameter
from qiskit.circuit.library import RealAmplitudes, UnitaryGate
from qiskit.primitives import Sampler, SamplerResult
<<<<<<< HEAD
from qiskit.providers import JobStatus, JobV1
from test.utils import QiskitTestCase  # pylint: disable=wrong-import-order
=======
from qiskit.providers import JobStatus
from qiskit.test import QiskitTestCase
>>>>>>> 9c58064b


class TestSampler(QiskitTestCase):
    """Test Sampler"""

    def setUp(self):
        super().setUp()
        hadamard = QuantumCircuit(1, 1, name="Hadamard")
        hadamard.h(0)
        hadamard.measure(0, 0)
        bell = QuantumCircuit(2, name="Bell")
        bell.h(0)
        bell.cx(0, 1)
        bell.measure_all()
        self._circuit = [hadamard, bell]
        self._target = [
            {0: 0.5, 1: 0.5},
            {0: 0.5, 3: 0.5, 1: 0, 2: 0},
        ]
        self._pqc = RealAmplitudes(num_qubits=2, reps=2)
        self._pqc.measure_all()
        self._pqc2 = RealAmplitudes(num_qubits=2, reps=3)
        self._pqc2.measure_all()
        self._pqc_params = [[0.0] * 6, [1.0] * 6]
        self._pqc_target = [{0: 1}, {0: 0.0148, 1: 0.3449, 2: 0.0531, 3: 0.5872}]
        self._theta = [
            [0, 1, 1, 2, 3, 5],
            [1, 2, 3, 4, 5, 6],
            [0, 1, 2, 3, 4, 5, 6, 7],
        ]

    def _generate_circuits_target(self, indices):
        if isinstance(indices, list):
            circuits = [self._circuit[j] for j in indices]
            target = [self._target[j] for j in indices]
        else:
            raise ValueError(f"invalid index {indices}")
        return circuits, target

    def _generate_params_target(self, indices):
        if isinstance(indices, int):
            params = self._pqc_params[indices]
            target = self._pqc_target[indices]
        elif isinstance(indices, list):
            params = [self._pqc_params[j] for j in indices]
            target = [self._pqc_target[j] for j in indices]
        else:
            raise ValueError(f"invalid index {indices}")
        return params, target

    def _compare_probs(self, prob, target):
        if not isinstance(prob, list):
            prob = [prob]
        if not isinstance(target, list):
            target = [target]
        self.assertEqual(len(prob), len(target))
        for p, targ in zip(prob, target):
            for key, t_val in targ.items():
                if key in p:
                    self.assertAlmostEqual(p[key], t_val, places=1)
                else:
                    self.assertAlmostEqual(t_val, 0, places=1)

    def test_sampler_run(self):
        """Test Sampler.run()."""
        bell = self._circuit[1]
        sampler = Sampler()
        job = sampler.run(circuits=[bell])
        result = job.result()
        self.assertIsInstance(result, SamplerResult)
        self._compare_probs(result.quasi_dists, self._target[1])

    def test_sample_run_multiple_circuits(self):
        """Test Sampler.run() with multiple circuits."""
        # executes three Bell circuits
        # Argument `parameters` is optional.
        bell = self._circuit[1]
        sampler = Sampler()
        result = sampler.run([bell, bell, bell]).result()
        self._compare_probs(result.quasi_dists[0], self._target[1])
        self._compare_probs(result.quasi_dists[1], self._target[1])
        self._compare_probs(result.quasi_dists[2], self._target[1])

    def test_sampler_run_with_parameterized_circuits(self):
        """Test Sampler.run() with parameterized circuits."""
        # parameterized circuit

        pqc = self._pqc
        pqc2 = self._pqc2
        theta1, theta2, theta3 = self._theta

        sampler = Sampler()
        result = sampler.run([pqc, pqc, pqc2], [theta1, theta2, theta3]).result()

        # result of pqc(theta1)
        prob1 = {
            "00": 0.1309248462975777,
            "01": 0.3608720796028448,
            "10": 0.09324865232050054,
            "11": 0.41495442177907715,
        }
        self.assertDictAlmostEqual(result.quasi_dists[0].binary_probabilities(), prob1)

        # result of pqc(theta2)
        prob2 = {
            "00": 0.06282290651933871,
            "01": 0.02877144385576705,
            "10": 0.606654494132085,
            "11": 0.3017511554928094,
        }
        self.assertDictAlmostEqual(result.quasi_dists[1].binary_probabilities(), prob2)

        # result of pqc2(theta3)
        prob3 = {
            "00": 0.1880263994380416,
            "01": 0.6881971261189544,
            "10": 0.09326232720582443,
            "11": 0.030514147237179892,
        }
        self.assertDictAlmostEqual(result.quasi_dists[2].binary_probabilities(), prob3)

    def test_run_1qubit(self):
        """test for 1-qubit cases"""
        qc = QuantumCircuit(1)
        qc.measure_all()
        qc2 = QuantumCircuit(1)
        qc2.x(0)
        qc2.measure_all()

        sampler = Sampler()
        result = sampler.run([qc, qc2]).result()
        self.assertIsInstance(result, SamplerResult)
        self.assertEqual(len(result.quasi_dists), 2)

        for i in range(2):
            keys, values = zip(*sorted(result.quasi_dists[i].items()))
            self.assertTupleEqual(keys, (i,))
            np.testing.assert_allclose(values, [1])

    def test_run_2qubit(self):
        """test for 2-qubit cases"""
        qc0 = QuantumCircuit(2)
        qc0.measure_all()
        qc1 = QuantumCircuit(2)
        qc1.x(0)
        qc1.measure_all()
        qc2 = QuantumCircuit(2)
        qc2.x(1)
        qc2.measure_all()
        qc3 = QuantumCircuit(2)
        qc3.x([0, 1])
        qc3.measure_all()

        sampler = Sampler()
        result = sampler.run([qc0, qc1, qc2, qc3]).result()
        self.assertIsInstance(result, SamplerResult)
        self.assertEqual(len(result.quasi_dists), 4)

        for i in range(4):
            keys, values = zip(*sorted(result.quasi_dists[i].items()))
            self.assertTupleEqual(keys, (i,))
            np.testing.assert_allclose(values, [1])

    def test_run_single_circuit(self):
        """Test for single circuit case."""

        sampler = Sampler()

        with self.subTest("No parameter"):
            circuit = self._circuit[1]
            target = self._target[1]
            param_vals = [None, [], [[]], np.array([]), np.array([[]])]
            for val in param_vals:
                with self.subTest(f"{circuit.name} w/ {val}"):
                    result = sampler.run(circuit, val).result()
                    self._compare_probs(result.quasi_dists, target)
                    self.assertEqual(len(result.metadata), 1)

        with self.subTest("One parameter"):
            circuit = QuantumCircuit(1, 1, name="X gate")
            param = Parameter("x")
            circuit.ry(param, 0)
            circuit.measure(0, 0)
            target = [{1: 1}]
            param_vals = [
                [np.pi],
                [[np.pi]],
                np.array([np.pi]),
                np.array([[np.pi]]),
                [np.array([np.pi])],
            ]
            for val in param_vals:
                with self.subTest(f"{circuit.name} w/ {val}"):
                    result = sampler.run(circuit, val).result()
                    self._compare_probs(result.quasi_dists, target)
                    self.assertEqual(len(result.metadata), 1)

        with self.subTest("More than one parameter"):
            circuit = self._pqc
            target = [self._pqc_target[0]]
            param_vals = [
                self._pqc_params[0],
                [self._pqc_params[0]],
                np.array(self._pqc_params[0]),
                np.array([self._pqc_params[0]]),
                [np.array(self._pqc_params[0])],
            ]
            for val in param_vals:
                with self.subTest(f"{circuit.name} w/ {val}"):
                    result = sampler.run(circuit, val).result()
                    self._compare_probs(result.quasi_dists, target)
                    self.assertEqual(len(result.metadata), 1)

    def test_run_reverse_meas_order(self):
        """test for sampler with reverse measurement order"""
        x = Parameter("x")
        y = Parameter("y")

        qc = QuantumCircuit(3, 3)
        qc.rx(x, 0)
        qc.rx(y, 1)
        qc.x(2)
        qc.measure(0, 2)
        qc.measure(1, 1)
        qc.measure(2, 0)

        sampler = Sampler()
        result = sampler.run([qc] * 2, [[0, 0], [np.pi / 2, 0]]).result()
        self.assertIsInstance(result, SamplerResult)
        self.assertEqual(len(result.quasi_dists), 2)

        # qc({x: 0, y: 0})
        keys, values = zip(*sorted(result.quasi_dists[0].items()))
        self.assertTupleEqual(keys, (1,))
        np.testing.assert_allclose(values, [1])

        # qc({x: pi/2, y: 0})
        keys, values = zip(*sorted(result.quasi_dists[1].items()))
        self.assertTupleEqual(keys, (1, 5))
        np.testing.assert_allclose(values, [0.5, 0.5])

    def test_run_errors(self):
        """Test for errors with run method"""
        qc1 = QuantumCircuit(1)
        qc1.measure_all()
        qc2 = RealAmplitudes(num_qubits=1, reps=1)
        qc2.measure_all()
        qc3 = QuantumCircuit(1)
        qc4 = QuantumCircuit(1, 1)
        qc5 = QuantumCircuit(1, 1)
        with qc5.for_loop(range(5)):
            qc5.h(0)

        sampler = Sampler()
        with self.subTest("set parameter values to a non-parameterized circuit"):
            with self.assertRaises(ValueError):
                _ = sampler.run([qc1], [[1e2]])
        with self.subTest("missing all parameter values for a parameterized circuit"):
            with self.assertRaises(ValueError):
                _ = sampler.run([qc2], [[]])
        with self.subTest("missing some parameter values for a parameterized circuit"):
            with self.assertRaises(ValueError):
                _ = sampler.run([qc2], [[1e2]])
        with self.subTest("too many parameter values for a parameterized circuit"):
            with self.assertRaises(ValueError):
                _ = sampler.run([qc2], [[1e2]] * 100)
        with self.subTest("no classical bits"):
            with self.assertRaises(ValueError):
                _ = sampler.run([qc3], [[]])
        with self.subTest("no measurement"):
            with self.assertRaises(ValueError):
                _ = sampler.run([qc4], [[]])
        with self.subTest("no measurement in control flow"):
            with self.assertRaises(ValueError):
                _ = sampler.run([qc5], [[]])

    def test_run_empty_parameter(self):
        """Test for empty parameter"""
        n = 5
        qc = QuantumCircuit(n, n - 1)
        qc.measure(range(n - 1), range(n - 1))
        sampler = Sampler()
        with self.subTest("one circuit"):
            result = sampler.run([qc], shots=1000).result()
            self.assertEqual(len(result.quasi_dists), 1)
            for q_d in result.quasi_dists:
                quasi_dist = {k: v for k, v in q_d.items() if v != 0.0}
                self.assertDictEqual(quasi_dist, {0: 1.0})
            self.assertEqual(len(result.metadata), 1)

        with self.subTest("two circuits"):
            result = sampler.run([qc, qc], shots=1000).result()
            self.assertEqual(len(result.quasi_dists), 2)
            for q_d in result.quasi_dists:
                quasi_dist = {k: v for k, v in q_d.items() if v != 0.0}
                self.assertDictEqual(quasi_dist, {0: 1.0})
            self.assertEqual(len(result.metadata), 2)

    def test_run_numpy_params(self):
        """Test for numpy array as parameter values"""
        qc = RealAmplitudes(num_qubits=2, reps=2)
        qc.measure_all()
        k = 5
        params_array = np.random.rand(k, qc.num_parameters)
        params_list = params_array.tolist()
        params_list_array = list(params_array)
        sampler = Sampler()
        target = sampler.run([qc] * k, params_list).result()

        with self.subTest("ndarrary"):
            result = sampler.run([qc] * k, params_array).result()
            self.assertEqual(len(result.metadata), k)
            for i in range(k):
                self.assertDictEqual(result.quasi_dists[i], target.quasi_dists[i])

        with self.subTest("list of ndarray"):
            result = sampler.run([qc] * k, params_list_array).result()
            self.assertEqual(len(result.metadata), k)
            for i in range(k):
                self.assertDictEqual(result.quasi_dists[i], target.quasi_dists[i])

    def test_run_with_shots_option(self):
        """test with shots option."""
        params, target = self._generate_params_target([1])
        sampler = Sampler()
        result = sampler.run(
            circuits=[self._pqc], parameter_values=params, shots=1024, seed=15
        ).result()
        self._compare_probs(result.quasi_dists, target)

    def test_run_with_shots_option_none(self):
        """test with shots=None option. Seed is ignored then."""
        sampler = Sampler()
        result_42 = sampler.run(
            [self._pqc], parameter_values=[[0, 1, 1, 2, 3, 5]], shots=None, seed=42
        ).result()
        result_15 = sampler.run(
            [self._pqc], parameter_values=[[0, 1, 1, 2, 3, 5]], shots=None, seed=15
        ).result()
        self.assertDictAlmostEqual(result_42.quasi_dists, result_15.quasi_dists)

    def test_run_shots_result_size(self):
        """test with shots option to validate the result size"""
        n = 10
        shots = 100
        qc = QuantumCircuit(n)
        qc.h(range(n))
        qc.measure_all()
        sampler = Sampler()
        result = sampler.run(qc, [], shots=shots, seed=42).result()
        self.assertEqual(len(result.quasi_dists), 1)
        self.assertLessEqual(len(result.quasi_dists[0]), shots)
        self.assertAlmostEqual(sum(result.quasi_dists[0].values()), 1.0)

    def test_primitive_job_status_done(self):
        """test primitive job's status"""
        bell = self._circuit[1]
        sampler = Sampler()
        job = sampler.run(circuits=[bell])
        _ = job.result()
        self.assertEqual(job.status(), JobStatus.DONE)

    def test_options(self):
        """Test for options"""
        with self.subTest("init"):
            sampler = Sampler(options={"shots": 3000})
            self.assertEqual(sampler.options.get("shots"), 3000)
        with self.subTest("set_options"):
            sampler.set_options(shots=1024, seed=15)
            self.assertEqual(sampler.options.get("shots"), 1024)
            self.assertEqual(sampler.options.get("seed"), 15)
        with self.subTest("run"):
            params, target = self._generate_params_target([1])
            result = sampler.run([self._pqc], parameter_values=params).result()
            self._compare_probs(result.quasi_dists, target)
            self.assertEqual(result.quasi_dists[0].shots, 1024)

    def test_circuit_with_unitary(self):
        """Test for circuit with unitary gate."""
        gate = UnitaryGate(np.eye(2))

        circuit = QuantumCircuit(1)
        circuit.append(gate, [0])
        circuit.measure_all()

        sampler = Sampler()
        sampler_result = sampler.run([circuit]).result()
        self.assertDictAlmostEqual(sampler_result.quasi_dists[0], {0: 1, 1: 0})


if __name__ == "__main__":
    unittest.main()<|MERGE_RESOLUTION|>--- conflicted
+++ resolved
@@ -13,20 +13,14 @@
 """Tests for Sampler."""
 
 import unittest
-
 import numpy as np
 
 from qiskit import QuantumCircuit
 from qiskit.circuit import Parameter
 from qiskit.circuit.library import RealAmplitudes, UnitaryGate
 from qiskit.primitives import Sampler, SamplerResult
-<<<<<<< HEAD
-from qiskit.providers import JobStatus, JobV1
+from qiskit.providers import JobStatus
 from test.utils import QiskitTestCase  # pylint: disable=wrong-import-order
-=======
-from qiskit.providers import JobStatus
-from qiskit.test import QiskitTestCase
->>>>>>> 9c58064b
 
 
 class TestSampler(QiskitTestCase):
