--- conflicted
+++ resolved
@@ -28,19 +28,6 @@
 from test import QiskitTestCase  # pylint: disable=wrong-import-order
 from test.python.transpiler._dummy_passes import DummyAP  # pylint: disable=wrong-import-order
 from ..legacy_cmaps import LAGOS_CMAP
-<<<<<<< HEAD
-
-
-BACKENDS = [
-    GenericBackendV2(
-        num_qubits=7,
-        basis_gates=["id", "rz", "sx", "x", "cx", "reset"],
-        coupling_map=LAGOS_CMAP,
-        seed=42,
-    )
-]
-=======
->>>>>>> 0d4c668c
 
 
 class CallbackPass(DummyAP):
@@ -244,22 +231,13 @@
             with self.assertRaises(ValueError):
                 sampler.run([qc2], [[1e2]]).result()
 
-<<<<<<< HEAD
-    @combine(backend=BACKENDS)
-    def test_run_empty_parameter_v2(self, backend):
-=======
     def test_run_empty_parameter_v2(self):
->>>>>>> 0d4c668c
         """Test for empty parameter"""
         n = 5
         qc = QuantumCircuit(n, n - 1)
         qc.measure(range(n - 1), range(n - 1))
         with self.assertWarns(DeprecationWarning):
-<<<<<<< HEAD
-            sampler = BackendSampler(backend=backend)
-=======
-            sampler = BackendSampler(backend=self.backend)
->>>>>>> 0d4c668c
+            sampler = BackendSampler(backend=self.backend)
         with self.subTest("one circuit"):
             result = sampler.run([qc], shots=1000).result()
             self.assertEqual(len(result.quasi_dists), 1)
