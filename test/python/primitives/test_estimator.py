--- conflicted
+++ resolved
@@ -638,7 +638,6 @@
             self.assertIsInstance(result, EstimatorResult)
             np.testing.assert_allclose(result.values, [-1.307397243478641])
 
-<<<<<<< HEAD
     def test_negative_variance(self):
         """Test for negative variance caused by numerical error."""
         qc = QuantumCircuit(1)
@@ -647,7 +646,7 @@
         result = estimator.run(qc, 1e-4 * SparsePauliOp("I"), shots=1024).result()
         self.assertEqual(result.values[0], 1e-4)
         self.assertEqual(result.metadata[0]["variance"], 0.0)
-=======
+
     def test_different_circuits(self):
         """Test collision of quantum observables."""
 
@@ -657,7 +656,6 @@
 
         keys = [_observable_key(get_op(i)) for i in range(5)]
         self.assertEqual(len(keys), len(set(keys)))
->>>>>>> b7e6329a
 
 
 if __name__ == "__main__":
