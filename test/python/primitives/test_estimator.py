--- conflicted
+++ resolved
@@ -378,16 +378,10 @@
         ),
     )
     @unpack
-<<<<<<< HEAD
     def test_validate_observables(self, obsevables, expected):
-        """Test obsevables standardization."""
-        with self.assertWarns(DeprecationWarning):
-            self.assertEqual(validation._validate_observables(obsevables), expected)
-=======
-    def test_validate_observables(self, observables, expected):
         """Test observables standardization."""
-        self.assertEqual(validation._validate_observables(observables), expected)
->>>>>>> 87aa89c1
+        with self.assertWarns(DeprecationWarning):
+            self.assertEqual(validation._validate_observables(obsevables), expected
 
     @data(None, "ERROR")
     def test_qiskit_error(self, observables):
