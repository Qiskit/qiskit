# This code is part of Qiskit.
#
# (C) Copyright IBM 2022.
#
# This code is licensed under the Apache License, Version 2.0. You may
# obtain a copy of this license in the LICENSE.txt file in the root directory
# of this source tree or at http://www.apache.org/licenses/LICENSE-2.0.
#
# Any modifications or derivative works of this code must retain this
# copyright notice, and modified files need to carry a notice indicating
# that they have been altered from the originals.

"""Tests for Estimator."""

import unittest

import numpy as np
from ddt import data, ddt, unpack

from qiskit.circuit import Parameter, QuantumCircuit
from qiskit.circuit.library import RealAmplitudes
from qiskit.exceptions import QiskitError
<<<<<<< HEAD
from qiskit.primitives import BaseEstimator, Estimator, EstimatorResult
=======
from qiskit.opflow import PauliSumOp
from qiskit.primitives import Estimator, EstimatorResult
from qiskit.primitives.base import validation
>>>>>>> 940ccab4
from qiskit.primitives.utils import _observable_key
from qiskit.providers import JobV1
from qiskit.quantum_info import Operator, Pauli, PauliList, SparsePauliOp
from qiskit.test import QiskitTestCase


class TestEstimator(QiskitTestCase):
    """Test Estimator"""

    def setUp(self):
        super().setUp()
        self.ansatz = RealAmplitudes(num_qubits=2, reps=2)
        self.observable = SparsePauliOp.from_list(
            [
                ("II", -1.052373245772859),
                ("IZ", 0.39793742484318045),
                ("ZI", -0.39793742484318045),
                ("ZZ", -0.01128010425623538),
                ("XX", 0.18093119978423156),
            ]
        )
        self.expvals = -1.0284380963435145, -1.284366511861733

        self.psi = (RealAmplitudes(num_qubits=2, reps=2), RealAmplitudes(num_qubits=2, reps=3))
        self.params = tuple(psi.parameters for psi in self.psi)
        self.hamiltonian = (
            SparsePauliOp.from_list([("II", 1), ("IZ", 2), ("XI", 3)]),
            SparsePauliOp.from_list([("IZ", 1)]),
            SparsePauliOp.from_list([("ZI", 1), ("ZZ", 1)]),
        )
        self.theta = (
            [0, 1, 1, 2, 3, 5],
            [0, 1, 1, 2, 3, 5, 8, 13],
            [1, 2, 3, 4, 5, 6],
        )

    def test_estimator_run(self):
        """Test Estimator.run()"""
        psi1, psi2 = self.psi
        hamiltonian1, hamiltonian2, hamiltonian3 = self.hamiltonian
        theta1, theta2, theta3 = self.theta
        estimator = Estimator()

        # Specify the circuit and observable by indices.
        # calculate [ <psi1(theta1)|H1|psi1(theta1)> ]
        job = estimator.run([psi1], [hamiltonian1], [theta1])
        self.assertIsInstance(job, JobV1)
        result = job.result()
        self.assertIsInstance(result, EstimatorResult)
        np.testing.assert_allclose(result.values, [1.5555572817900956])

        # Objects can be passed instead of indices.
        # Note that passing objects has an overhead
        # since the corresponding indices need to be searched.
        # User can append a circuit and observable.
        # calculate [ <psi2(theta2)|H2|psi2(theta2)> ]
        result2 = estimator.run([psi2], [hamiltonian1], [theta2]).result()
        np.testing.assert_allclose(result2.values, [2.97797666])

        # calculate [ <psi1(theta1)|H2|psi1(theta1)>, <psi1(theta1)|H3|psi1(theta1)> ]
        result3 = estimator.run([psi1, psi1], [hamiltonian2, hamiltonian3], [theta1] * 2).result()
        np.testing.assert_allclose(result3.values, [-0.551653, 0.07535239])

        # calculate [ <psi1(theta1)|H1|psi1(theta1)>,
        #             <psi2(theta2)|H2|psi2(theta2)>,
        #             <psi1(theta3)|H3|psi1(theta3)> ]
        result4 = estimator.run(
            [psi1, psi2, psi1], [hamiltonian1, hamiltonian2, hamiltonian3], [theta1, theta2, theta3]
        ).result()
        np.testing.assert_allclose(result4.values, [1.55555728, 0.17849238, -1.08766318])

    def test_estiamtor_run_no_params(self):
        """test for estimator without parameters"""
        circuit = self.ansatz.assign_parameters([0, 1, 1, 2, 3, 5])
        est = Estimator()
        result = est.run([circuit], [self.observable]).result()
        self.assertIsInstance(result, EstimatorResult)
        np.testing.assert_allclose(result.values, [-1.284366511861733])

    def test_run_single_circuit_observable(self):
        """Test for single circuit and single observable case."""
        est = Estimator()

        with self.subTest("No parameter"):
            qc = QuantumCircuit(1)
            qc.x(0)
            op = SparsePauliOp("Z")
            param_vals = [None, [], [[]], np.array([]), np.array([[]]), [np.array([])]]
            target = [-1]
            for val in param_vals:
                self.subTest(f"{val}")
                result = est.run(qc, op, val).result()
                np.testing.assert_allclose(result.values, target)
                self.assertEqual(len(result.metadata), 1)

        with self.subTest("One parameter"):
            param = Parameter("x")
            qc = QuantumCircuit(1)
            qc.ry(param, 0)
            op = SparsePauliOp("Z")
            param_vals = [
                [np.pi],
                [[np.pi]],
                np.array([np.pi]),
                np.array([[np.pi]]),
                [np.array([np.pi])],
            ]
            target = [-1]
            for val in param_vals:
                self.subTest(f"{val}")
                result = est.run(qc, op, val).result()
                np.testing.assert_allclose(result.values, target)
                self.assertEqual(len(result.metadata), 1)

        with self.subTest("More than one parameter"):
            qc = self.psi[0]
            op = self.hamiltonian[0]
            param_vals = [
                self.theta[0],
                [self.theta[0]],
                np.array(self.theta[0]),
                np.array([self.theta[0]]),
                [np.array(self.theta[0])],
            ]
            target = [1.5555572817900956]
            for val in param_vals:
                self.subTest(f"{val}")
                result = est.run(qc, op, val).result()
                np.testing.assert_allclose(result.values, target)
                self.assertEqual(len(result.metadata), 1)

    def test_run_1qubit(self):
        """Test for 1-qubit cases"""
        qc = QuantumCircuit(1)
        qc2 = QuantumCircuit(1)
        qc2.x(0)

        op = SparsePauliOp.from_list([("I", 1)])
        op2 = SparsePauliOp.from_list([("Z", 1)])

        est = Estimator()
        result = est.run([qc], [op], [[]]).result()
        self.assertIsInstance(result, EstimatorResult)
        np.testing.assert_allclose(result.values, [1])

        result = est.run([qc], [op2], [[]]).result()
        self.assertIsInstance(result, EstimatorResult)
        np.testing.assert_allclose(result.values, [1])

        result = est.run([qc2], [op], [[]]).result()
        self.assertIsInstance(result, EstimatorResult)
        np.testing.assert_allclose(result.values, [1])

        result = est.run([qc2], [op2], [[]]).result()
        self.assertIsInstance(result, EstimatorResult)
        np.testing.assert_allclose(result.values, [-1])

    def test_run_2qubits(self):
        """Test for 2-qubit cases (to check endian)"""
        qc = QuantumCircuit(2)
        qc2 = QuantumCircuit(2)
        qc2.x(0)

        op = SparsePauliOp.from_list([("II", 1)])
        op2 = SparsePauliOp.from_list([("ZI", 1)])
        op3 = SparsePauliOp.from_list([("IZ", 1)])

        est = Estimator()
        result = est.run([qc], [op], [[]]).result()
        self.assertIsInstance(result, EstimatorResult)
        np.testing.assert_allclose(result.values, [1])

        result = est.run([qc2], [op], [[]]).result()
        self.assertIsInstance(result, EstimatorResult)
        np.testing.assert_allclose(result.values, [1])

        result = est.run([qc], [op2], [[]]).result()
        self.assertIsInstance(result, EstimatorResult)
        np.testing.assert_allclose(result.values, [1])

        result = est.run([qc2], [op2], [[]]).result()
        self.assertIsInstance(result, EstimatorResult)
        np.testing.assert_allclose(result.values, [1])

        result = est.run([qc], [op3], [[]]).result()
        self.assertIsInstance(result, EstimatorResult)
        np.testing.assert_allclose(result.values, [1])

        result = est.run([qc2], [op3], [[]]).result()
        self.assertIsInstance(result, EstimatorResult)
        np.testing.assert_allclose(result.values, [-1])

    def test_run_errors(self):
        """Test for errors"""
        qc = QuantumCircuit(1)
        qc2 = QuantumCircuit(2)

        op = SparsePauliOp.from_list([("I", 1)])
        op2 = SparsePauliOp.from_list([("II", 1)])

        est = Estimator()
        with self.assertRaises(ValueError):
            est.run([qc], [op2], [[]]).result()
        with self.assertRaises(ValueError):
            est.run([qc], [op], [[1e4]]).result()
        with self.assertRaises(ValueError):
            est.run([qc2], [op2], [[1, 2]]).result()
        with self.assertRaises(ValueError):
            est.run([qc, qc2], [op2], [[1]]).result()
        with self.assertRaises(ValueError):
            est.run([qc], [op, op2], [[1]]).result()

    def test_run_numpy_params(self):
        """Test for numpy array as parameter values"""
        qc = RealAmplitudes(num_qubits=2, reps=2)
        op = SparsePauliOp.from_list([("IZ", 1), ("XI", 2), ("ZY", -1)])
        k = 5
        params_array = np.random.rand(k, qc.num_parameters)
        params_list = params_array.tolist()
        params_list_array = list(params_array)
        estimator = Estimator()
        target = estimator.run([qc] * k, [op] * k, params_list).result()

        with self.subTest("ndarrary"):
            result = estimator.run([qc] * k, [op] * k, params_array).result()
            self.assertEqual(len(result.metadata), k)
            np.testing.assert_allclose(result.values, target.values)

        with self.subTest("list of ndarray"):
            result = estimator.run([qc] * k, [op] * k, params_list_array).result()
            self.assertEqual(len(result.metadata), k)
            np.testing.assert_allclose(result.values, target.values)

    def test_run_with_operator(self):
        """test for run with Operator as an observable"""
        circuit = self.ansatz.assign_parameters([0, 1, 1, 2, 3, 5])
        matrix = Operator(
            [
                [-1.06365335, 0.0, 0.0, 0.1809312],
                [0.0, -1.83696799, 0.1809312, 0.0],
                [0.0, 0.1809312, -0.24521829, 0.0],
                [0.1809312, 0.0, 0.0, -1.06365335],
            ]
        )
        est = Estimator()
        result = est.run([circuit], [matrix]).result()
        self.assertIsInstance(result, EstimatorResult)
        np.testing.assert_allclose(result.values, [-1.284366511861733])

    def test_run_with_shots_option(self):
        """test with shots option."""
        est = Estimator()
        result = est.run(
            [self.ansatz],
            [self.observable],
            parameter_values=[[0, 1, 1, 2, 3, 5]],
            shots=1024,
            seed=15,
        ).result()
        self.assertIsInstance(result, EstimatorResult)
        np.testing.assert_allclose(result.values, [-1.307397243478641])

    def test_run_with_shots_option_none(self):
        """test with shots=None option. Seed is ignored then."""
        est = Estimator()
        result_42 = est.run(
            [self.ansatz],
            [self.observable],
            parameter_values=[[0, 1, 1, 2, 3, 5]],
            shots=None,
            seed=42,
        ).result()
        result_15 = est.run(
            [self.ansatz],
            [self.observable],
            parameter_values=[[0, 1, 1, 2, 3, 5]],
            shots=None,
            seed=15,
        ).result()
        np.testing.assert_allclose(result_42.values, result_15.values)

    def test_options(self):
        """Test for options"""
        with self.subTest("init"):
            estimator = Estimator(options={"shots": 3000})
            self.assertEqual(estimator.options.get("shots"), 3000)
        with self.subTest("set_options"):
            estimator.set_options(shots=1024, seed=15)
            self.assertEqual(estimator.options.get("shots"), 1024)
            self.assertEqual(estimator.options.get("seed"), 15)
        with self.subTest("run"):
            result = estimator.run(
                [self.ansatz],
                [self.observable],
                parameter_values=[[0, 1, 1, 2, 3, 5]],
            ).result()
            self.assertIsInstance(result, EstimatorResult)
            np.testing.assert_allclose(result.values, [-1.307397243478641])

    def test_negative_variance(self):
        """Test for negative variance caused by numerical error."""
        qc = QuantumCircuit(1)

        estimator = Estimator()
        result = estimator.run(qc, 1e-4 * SparsePauliOp("I"), shots=1024).result()
        self.assertEqual(result.values[0], 1e-4)
        self.assertEqual(result.metadata[0]["variance"], 0.0)

    def test_different_circuits(self):
        """Test collision of quantum observables."""

        def get_op(i):
            op = SparsePauliOp.from_list([("IXIX", i)])
            return op

        keys = [_observable_key(get_op(i)) for i in range(5)]
        self.assertEqual(len(keys), len(set(keys)))


@ddt
class TestObservableValidation(QiskitTestCase):
    """Test observables validation logic."""

    @data(
        ("IXYZ", (SparsePauliOp("IXYZ"),)),
        (Pauli("IXYZ"), (SparsePauliOp("IXYZ"),)),
        (SparsePauliOp("IXYZ"), (SparsePauliOp("IXYZ"),)),
        (
            ["IXYZ", "ZYXI"],
            (SparsePauliOp("IXYZ"), SparsePauliOp("ZYXI")),
        ),
        (
            [Pauli("IXYZ"), Pauli("ZYXI")],
            (SparsePauliOp("IXYZ"), SparsePauliOp("ZYXI")),
        ),
        (
            [SparsePauliOp("IXYZ"), SparsePauliOp("ZYXI")],
            (SparsePauliOp("IXYZ"), SparsePauliOp("ZYXI")),
        ),
    )
    @unpack
    def test_validate_observables(self, obsevables, expected):
        """Test obsevables standardization."""
        self.assertEqual(validation._validate_observables(obsevables), expected)

    @data(
        (PauliList("IXYZ"), (SparsePauliOp("IXYZ"),)),
        (
            [PauliList("IXYZ"), PauliList("ZYXI")],
            (SparsePauliOp("IXYZ"), SparsePauliOp("ZYXI")),
        ),
    )
    @unpack
    def test_validate_observables_deprecated(self, obsevables, expected):
        """Test obsevables standardization."""
        with self.assertRaises(DeprecationWarning):
            self.assertEqual(validation._validate_observables(obsevables), expected)

    @data(None, "ERROR")
    def test_qiskit_error(self, observables):
        """Test qiskit error if invalid input."""
        with self.assertRaises(QiskitError):
            validation._validate_observables(observables)

    @data((), [])
    def test_value_error(self, observables):
        """Test value error if no obsevables are provided."""
        with self.assertRaises(ValueError):
            validation._validate_observables(observables)


if __name__ == "__main__":
    unittest.main()<|MERGE_RESOLUTION|>--- conflicted
+++ resolved
@@ -1,6 +1,6 @@
 # This code is part of Qiskit.
 #
-# (C) Copyright IBM 2022.
+# (C) Copyright IBM 2022, 2023.
 #
 # This code is licensed under the Apache License, Version 2.0. You may
 # obtain a copy of this license in the LICENSE.txt file in the root directory
@@ -20,13 +20,8 @@
 from qiskit.circuit import Parameter, QuantumCircuit
 from qiskit.circuit.library import RealAmplitudes
 from qiskit.exceptions import QiskitError
-<<<<<<< HEAD
-from qiskit.primitives import BaseEstimator, Estimator, EstimatorResult
-=======
-from qiskit.opflow import PauliSumOp
 from qiskit.primitives import Estimator, EstimatorResult
 from qiskit.primitives.base import validation
->>>>>>> 940ccab4
 from qiskit.primitives.utils import _observable_key
 from qiskit.providers import JobV1
 from qiskit.quantum_info import Operator, Pauli, PauliList, SparsePauliOp
