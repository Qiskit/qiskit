--- conflicted
+++ resolved
@@ -29,14 +29,6 @@
 from test.python.transpiler._dummy_passes import DummyAP  # pylint: disable=wrong-import-order
 
 
-<<<<<<< HEAD
-BACKENDS = [
-    GenericBackendV2(num_qubits=5, seed=42),
-]
-
-
-=======
->>>>>>> 0d4c668c
 class CallbackPass(DummyAP):
     """A dummy analysis pass that calls a callback when executed"""
 
