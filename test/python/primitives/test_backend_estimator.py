--- conflicted
+++ resolved
@@ -48,13 +48,9 @@
     def setUp(self):
         super().setUp()
         self._rng = np.random.default_rng(12)
-<<<<<<< HEAD
+        self.backend = GenericBackendV2(num_qubits=5, seed=42)
         self.ansatz = QuantumCircuit(2)
         self.ansatz.append(real_amplitudes(num_qubits=2, reps=2), [0, 1])
-=======
-        self.backend = GenericBackendV2(num_qubits=5, seed=42)
-        self.ansatz = RealAmplitudes(num_qubits=2, reps=2)
->>>>>>> 96ebf2ad
         self.observable = SparsePauliOp.from_list(
             [
                 ("II", -1.052373245772859),
@@ -322,62 +318,6 @@
                 estimator.run([qc] * k, [op] * k, params_list).result()
         self.assertEqual(run_mock.call_count, 10)
 
-<<<<<<< HEAD
-    def test_job_size_limit_v1(self):
-        """Test BackendEstimator respects job size limit
-        REMOVE ONCE Fake7QPulseV1 GETS REMOVED"""
-        with self.assertWarns(DeprecationWarning):
-            backend = Fake7QPulseV1()
-        config = backend.configuration()
-        config.max_experiments = 1
-        backend._configuration = config
-        qc = QuantumCircuit(2)
-        qc.append(real_amplitudes(num_qubits=2, reps=2), [0, 1])
-        op = SparsePauliOp.from_list([("IZ", 1), ("XI", 2), ("ZY", -1)])
-        k = 5
-        params_array = self._rng.random((k, qc.num_parameters))
-        params_list = params_array.tolist()
-        with self.assertWarns(DeprecationWarning):
-            estimator = BackendEstimator(backend=backend)
-        estimator.set_options(seed_simulator=123)
-        with patch.object(backend, "run") as run_mock:
-            with self.assertWarns(DeprecationWarning):
-                estimator.run([qc] * k, [op] * k, params_list).result()
-        self.assertEqual(run_mock.call_count, 10)
-
-    def test_no_max_circuits(self):
-        """Test BackendEstimator works with BackendV1 and no max_experiments set.
-        REMOVE ONCE Fake7QPulseV1 GETS REMOVED"""
-        with self.assertWarns(DeprecationWarning):
-            backend = Fake7QPulseV1()
-        config = backend.configuration()
-        del config.max_experiments
-        backend._configuration = config
-        qc = QuantumCircuit(2)
-        qc.append(real_amplitudes(num_qubits=2, reps=2), [0, 1])
-        op = SparsePauliOp.from_list([("IZ", 1), ("XI", 2), ("ZY", -1)])
-        k = 5
-        params_array = self._rng.random((k, qc.num_parameters))
-        params_list = params_array.tolist()
-        params_list_array = list(params_array)
-        with self.assertWarns(DeprecationWarning):
-            estimator = BackendEstimator(backend=backend)
-            estimator.set_options(seed_simulator=123)
-            target = estimator.run([qc] * k, [op] * k, params_list).result()
-        with self.subTest("ndarrary"):
-            with self.assertWarns(DeprecationWarning):
-                result = estimator.run([qc] * k, [op] * k, params_array).result()
-            self.assertEqual(len(result.metadata), k)
-            np.testing.assert_allclose(result.values, target.values, rtol=0.2, atol=0.2)
-
-        with self.subTest("list of ndarray"):
-            with self.assertWarns(DeprecationWarning):
-                result = estimator.run([qc] * k, [op] * k, params_list_array).result()
-            self.assertEqual(len(result.metadata), k)
-            np.testing.assert_allclose(result.values, target.values, rtol=0.2, atol=0.2)
-
-=======
->>>>>>> 96ebf2ad
     def test_bound_pass_manager(self):
         """Test bound pass manager."""
 
