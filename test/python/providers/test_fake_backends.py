--- conflicted
+++ resolved
@@ -161,8 +161,7 @@
         if target.dt is not None:
             self.assertLess(target.dt, 1e-6)
 
-<<<<<<< HEAD
-    @data(*FAKE_PROVIDER.backends())
+    @data(*BACKENDS)
     def test_convert_to_target_qargs(self, backend):
         try:
             target = convert_to_target(backend.configuration())
@@ -177,10 +176,7 @@
                 "Use custom_name_mapping to map this name to an Operation object",
             )
 
-    @data(*FAKE_PROVIDER_FOR_BACKEND_V2.backends())
-=======
     @data(*BACKENDS_V2)
->>>>>>> 0d8af396
     def test_backend_v2_dtm(self, backend):
         if backend.dtm:
             self.assertLess(backend.dtm, 1e-6)
