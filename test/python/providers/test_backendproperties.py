--- conflicted
+++ resolved
@@ -104,13 +104,11 @@
         with self.assertRaises(BackendPropertyError):
             self.properties._apply_prefix(71.9500421005539, 'ws')
 
-<<<<<<< HEAD
     def test_operational(self):
         """Test operation status of a given qubit."""
         self.assertTrue(self.properties.is_qubit_operational(0))
-=======
+
     def test_deepcopy(self):
         """Test that deepcopy creates an identical object."""
         copy_prop = copy.deepcopy(self.properties)
         self.assertEqual(copy_prop, self.properties)
->>>>>>> 1db0340e
