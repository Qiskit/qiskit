--- conflicted
+++ resolved
@@ -12,18 +12,13 @@
 
 """Testing a Faulty Ourense Backend."""
 
-<<<<<<< HEAD
-=======
-from qiskit.test import QiskitTestCase
 from qiskit.providers.backend_compat import convert_to_target
-
->>>>>>> 9c58064b
+from test.utils import QiskitTestCase  # pylint: disable=wrong-import-order
 from .faulty_backends import (
     FakeOurenseFaultyCX01CX10,
     FakeOurenseFaultyQ1,
     FakeOurenseFaultyCX13CX31,
 )
-from test.utils import QiskitTestCase  # pylint: disable=wrong-import-order
 
 
 class FaultyQubitBackendTestCase(QiskitTestCase):
