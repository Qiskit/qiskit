# This code is part of Qiskit.
#
# (C) Copyright IBM 2023, 2024.
#
# This code is licensed under the Apache License, Version 2.0. You may
# obtain a copy of this license in the LICENSE.txt file in the root directory
# of this source tree or at http://www.apache.org/licenses/LICENSE-2.0.
#
# Any modifications or derivative works of this code must retain this
# copyright notice, and modified files need to carry a notice indicating
# that they have been altered from the originals.

""" Test of GenericBackendV2 backend"""

import math

from qiskit import ClassicalRegister, QuantumCircuit, QuantumRegister, transpile
from qiskit.providers.fake_provider import GenericBackendV2
from qiskit.quantum_info import Operator
from qiskit.transpiler import CouplingMap
from qiskit.exceptions import QiskitError
from qiskit.transpiler.preset_passmanagers import generate_preset_pass_manager
from test import QiskitTestCase  # pylint: disable=wrong-import-order


class TestGenericBackendV2(QiskitTestCase):
    """Test class for GenericBackendV2 backend"""

    def setUp(self):
        super().setUp()
        self.cmap = CouplingMap(
            [(0, 2), (0, 1), (1, 3), (2, 4), (2, 3), (3, 5), (4, 6), (4, 5), (5, 7), (6, 7)]
        )

    def test_supported_basis_gates(self):
        """Test that target raises error if basis_gate not in ``supported_names``."""
        with self.assertRaises(QiskitError):
            GenericBackendV2(num_qubits=8, basis_gates=["cx", "id", "rz", "sx", "zz"], seed=42)

    def test_cx_1Q(self):
        """Test failing with a backend with single qubit but with a two-qubit basis gate"""
        with self.assertRaises(QiskitError):
            GenericBackendV2(num_qubits=1, basis_gates=["cx", "id"], seed=42)

    def test_ccx_2Q(self):
        """Test failing with a backend with two qubits but with a three-qubit basis gate"""
        with self.assertRaises(QiskitError):
            GenericBackendV2(num_qubits=2, basis_gates=["ccx", "id"], seed=42)

    def test_calibration_no_noise_info(self):
        """Test failing with a backend with calibration and no noise info"""
        with self.assertRaises(QiskitError):
            GenericBackendV2(
                num_qubits=2,
                basis_gates=["ccx", "id"],
                calibrate_instructions=True,
                noise_info=False,
                seed=42,
            )

    def test_no_noise(self):
        """Test no noise info when parameter is false"""
<<<<<<< HEAD
        backend = GenericBackendV2(num_qubits=2, noise_info=False, seed=42)
=======
        backend = GenericBackendV2(
            num_qubits=5, coupling_map=CouplingMap.from_line(5), noise_info=False, seed=42
        )
        qc = QuantumCircuit(5)
        qc.h(0)
        qc.cx(0, 1)
        qc.cx(0, 2)
        qc.cx(1, 4)
        qc.cx(3, 0)
        qc.cx(2, 4)
        qc_res = generate_preset_pass_manager(optimization_level=2, backend=backend).run(qc)
        self.assertTrue(Operator.from_circuit(qc_res).equiv(qc))
        self.assertEqual(backend.target.qubit_properties, None)

    def test_no_noise_fully_connected(self):
        """Test no noise info when parameter is false"""
        backend = GenericBackendV2(num_qubits=5, noise_info=False, seed=42)
        qc = QuantumCircuit(5)
        qc.h(0)
        qc.cx(0, 1)
        qc.cx(0, 2)
        qc.cx(1, 4)
        qc.cx(3, 0)
        qc.cx(2, 4)
        qc_res = generate_preset_pass_manager(optimization_level=2, backend=backend).run(qc)
        self.assertTrue(Operator.from_circuit(qc_res).equiv(qc))
        self.assertEqual(backend.target.qubit_properties, None)

    def test_no_info(self):
        """Test no noise info when parameter is false"""
        backend = GenericBackendV2(
            num_qubits=5,
            coupling_map=CouplingMap.from_line(5),
            noise_info=False,
            pulse_channels=False,
            seed=42,
        )
        qc = QuantumCircuit(5)
        qc.h(0)
        qc.cx(0, 1)
        qc.cx(0, 2)
        qc.cx(1, 4)
        qc.cx(3, 0)
        qc.cx(2, 4)
        qc_res = generate_preset_pass_manager(optimization_level=2, backend=backend).run(qc)
        self.assertTrue(Operator.from_circuit(qc_res).equiv(qc))
>>>>>>> 889173bc
        self.assertEqual(backend.target.qubit_properties, None)

    def test_no_pulse_channels(self):
        """Test no/empty pulse channels when parameter is false"""
<<<<<<< HEAD
        backend = GenericBackendV2(num_qubits=2, pulse_channels=False, seed=42)
=======
        backend = GenericBackendV2(
            num_qubits=5, coupling_map=CouplingMap.from_line(5), pulse_channels=False, seed=42
        )
        qc = QuantumCircuit(5)
        qc.h(0)
        qc.cx(0, 1)
        qc.cx(0, 2)
        qc.cx(1, 4)
        qc.cx(3, 0)
        qc.cx(2, 4)
        qc_res = generate_preset_pass_manager(optimization_level=2, backend=backend).run(qc)
        self.assertTrue(Operator.from_circuit(qc_res).equiv(qc))
>>>>>>> 889173bc
        self.assertTrue(len(backend.channels_map) == 0)

    def test_operation_names(self):
        """Test that target basis gates include "delay", "measure" and "reset" even
        if not provided by user."""
        target = GenericBackendV2(num_qubits=8, seed=42)
        op_names = list(target.operation_names)
        op_names.sort()
        self.assertEqual(op_names, ["cx", "delay", "id", "measure", "reset", "rz", "sx", "x"])

        target = GenericBackendV2(num_qubits=8, basis_gates=["ecr", "id", "rz", "sx", "x"], seed=42)
        op_names = list(target.operation_names)
        op_names.sort()
        self.assertEqual(op_names, ["delay", "ecr", "id", "measure", "reset", "rz", "sx", "x"])

    def test_incompatible_coupling_map(self):
        """Test that the size of the coupling map must match num_qubits."""
        with self.assertRaises(QiskitError):
            GenericBackendV2(num_qubits=5, coupling_map=self.cmap, seed=42)

    def test_control_flow_operation_names(self):
        """Test that control flow instructions are added to the target if control_flow is True."""
        target = GenericBackendV2(
            num_qubits=8,
            basis_gates=["ecr", "id", "rz", "sx", "x"],
            coupling_map=self.cmap,
            control_flow=True,
            seed=42,
        ).target
        op_names = list(target.operation_names)
        op_names.sort()
        reference = [
            "break",
            "continue",
            "delay",
            "ecr",
            "for_loop",
            "id",
            "if_else",
            "measure",
            "reset",
            "rz",
            "switch_case",
            "sx",
            "while_loop",
            "x",
        ]
        self.assertEqual(op_names, reference)

    def test_default_coupling_map(self):
        """Test that fully-connected coupling map is generated correctly."""

        # fmt: off
        reference_cmap = [(0, 1), (1, 0), (0, 2), (2, 0), (0, 3), (3, 0), (0, 4), (4, 0), (1, 2), (2, 1),
                          (1, 3), (3, 1), (1, 4), (4, 1), (2, 3), (3, 2), (2, 4), (4, 2), (3, 4), (4, 3)]
        # fmt: on
        self.assertEqual(
            list(GenericBackendV2(num_qubits=5, seed=42).coupling_map.get_edges()),
            reference_cmap,
        )

    def test_run(self):
        """Test run method, confirm correct noisy simulation if Aer is installed."""

        qr = QuantumRegister(5)
        cr = ClassicalRegister(5)
        qc = QuantumCircuit(qr, cr)
        qc.h(qr[0])
        for k in range(1, 4):
            qc.cx(qr[0], qr[k])
        qc.measure(qr, cr)

        backend = GenericBackendV2(num_qubits=5, basis_gates=["cx", "id", "rz", "sx", "x"], seed=42)
        tqc = transpile(qc, backend=backend, optimization_level=3, seed_transpiler=42)
        result = backend.run(tqc, seed_simulator=42, shots=1000).result()
        counts = result.get_counts()

        self.assertTrue(math.isclose(counts["00000"], 500, rel_tol=0.1))
        self.assertTrue(math.isclose(counts["01111"], 500, rel_tol=0.1))

    def test_duration_defaults(self):
        """Test that the basis gates are assigned duration defaults within expected ranges."""

        basis_gates = ["cx", "id", "rz", "sx", "x", "sdg", "rxx"]
        expected_durations = {
            "cx": (7.992e-08, 8.99988e-07),
            "id": (2.997e-08, 5.994e-08),
            "rz": (0.0, 0.0),
            "sx": (2.997e-08, 5.994e-08),
            "x": (2.997e-08, 5.994e-08),
            "measure": (6.99966e-07, 1.500054e-06),
            "sdg": (2.997e-08, 5.994e-08),
            "rxx": (7.992e-08, 8.99988e-07),
        }
        for _ in range(20):
            target = GenericBackendV2(num_qubits=2, basis_gates=basis_gates, seed=42).target
            for inst in target:
                for qargs in target.qargs_for_operation_name(inst):
                    duration = target[inst][qargs].duration
                    if inst not in ["delay", "reset"]:
                        self.assertGreaterEqual(duration, expected_durations[inst][0])
                        self.assertLessEqual(duration, expected_durations[inst][1])<|MERGE_RESOLUTION|>--- conflicted
+++ resolved
@@ -60,9 +60,6 @@
 
     def test_no_noise(self):
         """Test no noise info when parameter is false"""
-<<<<<<< HEAD
-        backend = GenericBackendV2(num_qubits=2, noise_info=False, seed=42)
-=======
         backend = GenericBackendV2(
             num_qubits=5, coupling_map=CouplingMap.from_line(5), noise_info=False, seed=42
         )
@@ -109,14 +106,10 @@
         qc.cx(2, 4)
         qc_res = generate_preset_pass_manager(optimization_level=2, backend=backend).run(qc)
         self.assertTrue(Operator.from_circuit(qc_res).equiv(qc))
->>>>>>> 889173bc
         self.assertEqual(backend.target.qubit_properties, None)
 
     def test_no_pulse_channels(self):
         """Test no/empty pulse channels when parameter is false"""
-<<<<<<< HEAD
-        backend = GenericBackendV2(num_qubits=2, pulse_channels=False, seed=42)
-=======
         backend = GenericBackendV2(
             num_qubits=5, coupling_map=CouplingMap.from_line(5), pulse_channels=False, seed=42
         )
@@ -129,7 +122,6 @@
         qc.cx(2, 4)
         qc_res = generate_preset_pass_manager(optimization_level=2, backend=backend).run(qc)
         self.assertTrue(Operator.from_circuit(qc_res).equiv(qc))
->>>>>>> 889173bc
         self.assertTrue(len(backend.channels_map) == 0)
 
     def test_operation_names(self):
