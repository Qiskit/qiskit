# This code is part of Qiskit.
#
# (C) Copyright IBM 2023, 2024.
#
# This code is licensed under the Apache License, Version 2.0. You may
# obtain a copy of this license in the LICENSE.txt file in the root directory
# of this source tree or at http://www.apache.org/licenses/LICENSE-2.0.
#
# Any modifications or derivative works of this code must retain this
# copyright notice, and modified files need to carry a notice indicating
# that they have been altered from the originals.

""" Test of GenericBackendV2 backend"""

import math

from qiskit import ClassicalRegister, QuantumCircuit, QuantumRegister, transpile
from qiskit.providers.fake_provider import GenericBackendV2
from qiskit.quantum_info import Operator
from qiskit.transpiler import CouplingMap
from qiskit.exceptions import QiskitError
from qiskit.transpiler.preset_passmanagers import generate_preset_pass_manager
from test import QiskitTestCase  # pylint: disable=wrong-import-order


class TestGenericBackendV2(QiskitTestCase):
    """Test class for GenericBackendV2 backend"""

    def setUp(self):
        super().setUp()
        self.cmap = CouplingMap(
            [(0, 2), (0, 1), (1, 3), (2, 4), (2, 3), (3, 5), (4, 6), (4, 5), (5, 7), (6, 7)]
        )

    def test_supported_basis_gates(self):
        """Test that target raises error if basis_gate not in ``supported_names``."""
        with self.assertRaises(QiskitError):
            GenericBackendV2(num_qubits=8, basis_gates=["cx", "id", "rz", "sx", "zz"], seed=42)

    def test_cx_1Q(self):
        """Test failing with a backend with single qubit but with a two-qubit basis gate"""
        with self.assertRaises(QiskitError):
            GenericBackendV2(num_qubits=1, basis_gates=["cx", "id"], seed=42)

    def test_ccx_2Q(self):
        """Test failing with a backend with two qubits but with a three-qubit basis gate"""
        with self.assertRaises(QiskitError):
            GenericBackendV2(num_qubits=2, basis_gates=["ccx", "id"], seed=42)

    def test_calibration_no_noise_info(self):
        """Test failing with a backend with calibration and no noise info"""
        with self.assertRaises(QiskitError):
            GenericBackendV2(
                num_qubits=2,
                basis_gates=["ccx", "id"],
                calibrate_instructions=True,
                noise_info=False,
                seed=42,
            )

    def test_no_noise(self):
        """Test no noise info when parameter is false"""
<<<<<<< HEAD
        backend = GenericBackendV2(num_qubits=2, noise_info=False, seed=42)
=======
        backend = GenericBackendV2(
            num_qubits=5, coupling_map=CouplingMap.from_line(5), noise_info=False
        )
        qc = QuantumCircuit(5)
        qc.h(0)
        qc.cx(0, 1)
        qc.cx(0, 2)
        qc.cx(1, 4)
        qc.cx(3, 0)
        qc.cx(2, 4)
        qc_res = generate_preset_pass_manager(optimization_level=2, backend=backend).run(qc)
        self.assertTrue(Operator.from_circuit(qc_res).equiv(qc))
        self.assertEqual(backend.target.qubit_properties, None)

    def test_no_noise_fully_connected(self):
        """Test no noise info when parameter is false"""
        backend = GenericBackendV2(num_qubits=5, noise_info=False)
        qc = QuantumCircuit(5)
        qc.h(0)
        qc.cx(0, 1)
        qc.cx(0, 2)
        qc.cx(1, 4)
        qc.cx(3, 0)
        qc.cx(2, 4)
        qc_res = generate_preset_pass_manager(optimization_level=2, backend=backend).run(qc)
        self.assertTrue(Operator.from_circuit(qc_res).equiv(qc))
        self.assertEqual(backend.target.qubit_properties, None)

    def test_no_info(self):
        """Test no noise info when parameter is false"""
        backend = GenericBackendV2(
            num_qubits=5,
            coupling_map=CouplingMap.from_line(5),
            noise_info=False,
            pulse_channels=False,
        )
        qc = QuantumCircuit(5)
        qc.h(0)
        qc.cx(0, 1)
        qc.cx(0, 2)
        qc.cx(1, 4)
        qc.cx(3, 0)
        qc.cx(2, 4)
        qc_res = generate_preset_pass_manager(optimization_level=2, backend=backend).run(qc)
        self.assertTrue(Operator.from_circuit(qc_res).equiv(qc))
>>>>>>> c8c53cc6
        self.assertEqual(backend.target.qubit_properties, None)

    def test_no_pulse_channels(self):
        """Test no/empty pulse channels when parameter is false"""
<<<<<<< HEAD
        backend = GenericBackendV2(num_qubits=2, pulse_channels=False, seed=42)
=======
        backend = GenericBackendV2(
            num_qubits=5, coupling_map=CouplingMap.from_line(5), pulse_channels=False
        )
        qc = QuantumCircuit(5)
        qc.h(0)
        qc.cx(0, 1)
        qc.cx(0, 2)
        qc.cx(1, 4)
        qc.cx(3, 0)
        qc.cx(2, 4)
        qc_res = generate_preset_pass_manager(optimization_level=2, backend=backend).run(qc)
        self.assertTrue(Operator.from_circuit(qc_res).equiv(qc))
>>>>>>> c8c53cc6
        self.assertTrue(len(backend.channels_map) == 0)

    def test_operation_names(self):
        """Test that target basis gates include "delay", "measure" and "reset" even
        if not provided by user."""
        target = GenericBackendV2(num_qubits=8, seed=42)
        op_names = list(target.operation_names)
        op_names.sort()
        self.assertEqual(op_names, ["cx", "delay", "id", "measure", "reset", "rz", "sx", "x"])

        target = GenericBackendV2(num_qubits=8, basis_gates=["ecr", "id", "rz", "sx", "x"], seed=42)
        op_names = list(target.operation_names)
        op_names.sort()
        self.assertEqual(op_names, ["delay", "ecr", "id", "measure", "reset", "rz", "sx", "x"])

    def test_incompatible_coupling_map(self):
        """Test that the size of the coupling map must match num_qubits."""
        with self.assertRaises(QiskitError):
            GenericBackendV2(num_qubits=5, coupling_map=self.cmap, seed=42)

    def test_control_flow_operation_names(self):
        """Test that control flow instructions are added to the target if control_flow is True."""
        target = GenericBackendV2(
            num_qubits=8,
            basis_gates=["ecr", "id", "rz", "sx", "x"],
            coupling_map=self.cmap,
            control_flow=True,
            seed=42,
        ).target
        op_names = list(target.operation_names)
        op_names.sort()
        reference = [
            "break",
            "continue",
            "delay",
            "ecr",
            "for_loop",
            "id",
            "if_else",
            "measure",
            "reset",
            "rz",
            "switch_case",
            "sx",
            "while_loop",
            "x",
        ]
        self.assertEqual(op_names, reference)

    def test_default_coupling_map(self):
        """Test that fully-connected coupling map is generated correctly."""

        # fmt: off
        reference_cmap = [(0, 1), (1, 0), (0, 2), (2, 0), (0, 3), (3, 0), (0, 4), (4, 0), (1, 2), (2, 1),
                          (1, 3), (3, 1), (1, 4), (4, 1), (2, 3), (3, 2), (2, 4), (4, 2), (3, 4), (4, 3)]
        # fmt: on
        self.assertEqual(
            list(GenericBackendV2(num_qubits=5, seed=42).coupling_map.get_edges()),
            reference_cmap,
        )

    def test_run(self):
        """Test run method, confirm correct noisy simulation if Aer is installed."""

        qr = QuantumRegister(5)
        cr = ClassicalRegister(5)
        qc = QuantumCircuit(qr, cr)
        qc.h(qr[0])
        for k in range(1, 4):
            qc.cx(qr[0], qr[k])
        qc.measure(qr, cr)

        backend = GenericBackendV2(num_qubits=5, basis_gates=["cx", "id", "rz", "sx", "x"], seed=42)
        tqc = transpile(qc, backend=backend, optimization_level=3, seed_transpiler=42)
        result = backend.run(tqc, seed_simulator=42, shots=1000).result()
        counts = result.get_counts()

        self.assertTrue(math.isclose(counts["00000"], 500, rel_tol=0.1))
        self.assertTrue(math.isclose(counts["01111"], 500, rel_tol=0.1))

    def test_duration_defaults(self):
        """Test that the basis gates are assigned duration defaults within expected ranges."""

        basis_gates = ["cx", "id", "rz", "sx", "x", "sdg", "rxx"]
        expected_durations = {
            "cx": (7.992e-08, 8.99988e-07),
            "id": (2.997e-08, 5.994e-08),
            "rz": (0.0, 0.0),
            "sx": (2.997e-08, 5.994e-08),
            "x": (2.997e-08, 5.994e-08),
            "measure": (6.99966e-07, 1.500054e-06),
            "sdg": (2.997e-08, 5.994e-08),
            "rxx": (7.992e-08, 8.99988e-07),
        }
        for _ in range(20):
            target = GenericBackendV2(num_qubits=2, basis_gates=basis_gates, seed=42).target
            for inst in target:
                for qargs in target.qargs_for_operation_name(inst):
                    duration = target[inst][qargs].duration
                    if inst not in ["delay", "reset"]:
                        self.assertGreaterEqual(duration, expected_durations[inst][0])
                        self.assertLessEqual(duration, expected_durations[inst][1])<|MERGE_RESOLUTION|>--- conflicted
+++ resolved
@@ -60,11 +60,8 @@
 
     def test_no_noise(self):
         """Test no noise info when parameter is false"""
-<<<<<<< HEAD
-        backend = GenericBackendV2(num_qubits=2, noise_info=False, seed=42)
-=======
         backend = GenericBackendV2(
-            num_qubits=5, coupling_map=CouplingMap.from_line(5), noise_info=False
+            num_qubits=5, coupling_map=CouplingMap.from_line(5), noise_info=False, seed=42
         )
         qc = QuantumCircuit(5)
         qc.h(0)
@@ -79,7 +76,7 @@
 
     def test_no_noise_fully_connected(self):
         """Test no noise info when parameter is false"""
-        backend = GenericBackendV2(num_qubits=5, noise_info=False)
+        backend = GenericBackendV2(num_qubits=5, noise_info=False, seed=42)
         qc = QuantumCircuit(5)
         qc.h(0)
         qc.cx(0, 1)
@@ -98,37 +95,33 @@
             coupling_map=CouplingMap.from_line(5),
             noise_info=False,
             pulse_channels=False,
-        )
-        qc = QuantumCircuit(5)
-        qc.h(0)
-        qc.cx(0, 1)
-        qc.cx(0, 2)
-        qc.cx(1, 4)
-        qc.cx(3, 0)
-        qc.cx(2, 4)
-        qc_res = generate_preset_pass_manager(optimization_level=2, backend=backend).run(qc)
-        self.assertTrue(Operator.from_circuit(qc_res).equiv(qc))
->>>>>>> c8c53cc6
+            seed=42,
+        )
+        qc = QuantumCircuit(5)
+        qc.h(0)
+        qc.cx(0, 1)
+        qc.cx(0, 2)
+        qc.cx(1, 4)
+        qc.cx(3, 0)
+        qc.cx(2, 4)
+        qc_res = generate_preset_pass_manager(optimization_level=2, backend=backend).run(qc)
+        self.assertTrue(Operator.from_circuit(qc_res).equiv(qc))
         self.assertEqual(backend.target.qubit_properties, None)
 
     def test_no_pulse_channels(self):
         """Test no/empty pulse channels when parameter is false"""
-<<<<<<< HEAD
-        backend = GenericBackendV2(num_qubits=2, pulse_channels=False, seed=42)
-=======
         backend = GenericBackendV2(
-            num_qubits=5, coupling_map=CouplingMap.from_line(5), pulse_channels=False
-        )
-        qc = QuantumCircuit(5)
-        qc.h(0)
-        qc.cx(0, 1)
-        qc.cx(0, 2)
-        qc.cx(1, 4)
-        qc.cx(3, 0)
-        qc.cx(2, 4)
-        qc_res = generate_preset_pass_manager(optimization_level=2, backend=backend).run(qc)
-        self.assertTrue(Operator.from_circuit(qc_res).equiv(qc))
->>>>>>> c8c53cc6
+            num_qubits=5, coupling_map=CouplingMap.from_line(5), pulse_channels=False, seed=42
+        )
+        qc = QuantumCircuit(5)
+        qc.h(0)
+        qc.cx(0, 1)
+        qc.cx(0, 2)
+        qc.cx(1, 4)
+        qc.cx(3, 0)
+        qc.cx(2, 4)
+        qc_res = generate_preset_pass_manager(optimization_level=2, backend=backend).run(qc)
+        self.assertTrue(Operator.from_circuit(qc_res).equiv(qc))
         self.assertTrue(len(backend.channels_map) == 0)
 
     def test_operation_names(self):
