--- conflicted
+++ resolved
@@ -16,11 +16,7 @@
 import sys
 import tempfile
 import time
-<<<<<<< HEAD
-=======
-import warnings
 from unittest import mock
->>>>>>> 0d4c668c
 
 from qiskit.utils import local_hardware_info, should_run_in_parallel, parallel_map
 from qiskit import QuantumRegister, ClassicalRegister, QuantumCircuit
@@ -40,37 +36,6 @@
     return qc
 
 
-<<<<<<< HEAD
-class TestGetPlatformParallelDefault(QiskitTestCase):
-    """Tests get_parallel_default_for_platform."""
-
-    def test_windows_parallel_default(self):
-        """Verifies the parallel default for Windows."""
-        with patch("sys.platform", "win32"):
-            parallel_default = get_platform_parallel_default()
-            self.assertEqual(parallel_default, False)
-
-    def test_mac_os_unsupported_version_parallel_default(self):
-        """Verifies the parallel default for macOS."""
-        with patch("sys.platform", "darwin"):
-            with patch("sys.version_info", (3, 8, 0, "final", 0)):
-                parallel_default = get_platform_parallel_default()
-                self.assertEqual(parallel_default, False)
-
-    def test_other_os_parallel_default(self):
-        """Verifies the parallel default for Linux and other OSes."""
-        with patch("sys.platform", "linux"):
-            parallel_default = get_platform_parallel_default()
-            self.assertEqual(parallel_default, True)
-=======
-def _build_simple_schedule(_):
-    with warnings.catch_warnings():
-        warnings.simplefilter("ignore", category=DeprecationWarning)
-        # `Schedule` is deprecated in Qiskit 1.3
-        return Schedule()
->>>>>>> 0d4c668c
-
-
 class TestParallel(QiskitTestCase):
     """A class for testing parallel_map functionality."""
 
@@ -83,15 +48,6 @@
         """Verify unique circuit names in parallel"""
         out_circs = parallel_map(_build_simple_circuit, list(range(10)))
         names = [circ.name for circ in out_circs]
-<<<<<<< HEAD
-        self.assertEqual(len(names), len(set(names)))
-=======
-        self.assertEqual(len(names), len(set(names)))
-
-    def test_parallel_schedule_names(self):
-        """Verify unique schedule names in parallel"""
-        out_schedules = parallel_map(_build_simple_schedule, list(range(10)))
-        names = [schedule.name for schedule in out_schedules]
         self.assertEqual(len(names), len(set(names)))
 
 
@@ -205,5 +161,4 @@
         user_settings, forkserver_default, spawn_default = result.stdout.splitlines()
         self.assertEqual(
             (user_settings, forkserver_default, spawn_default), ("True", "True", "False")
-        )
->>>>>>> 0d4c668c
+        )