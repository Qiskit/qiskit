# This code is part of Qiskit.
#
# (C) Copyright IBM 2017, 2019.
#
# This code is licensed under the Apache License, Version 2.0. You may
# obtain a copy of this license in the LICENSE.txt file in the root directory
# of this source tree or at http://www.apache.org/licenses/LICENSE-2.0.
#
# Any modifications or derivative works of this code must retain this
# copyright notice, and modified files need to carry a notice indicating
# that they have been altered from the originals.

"""Converter Test."""

import hashlib
import numpy as np

from qiskit.pulse import LoConfig, Kernel, Discriminator
from qiskit.pulse.channels import (DriveChannel, ControlChannel, MeasureChannel, AcquireChannel,
                                   MemorySlot, RegisterSlot)
from qiskit.pulse.instructions import (SetPhase, ShiftPhase, SetFrequency, ShiftFrequency, Play,
                                       Delay, Acquire, Snapshot)
from qiskit.pulse.library import Waveform, Gaussian, GaussianSquare, Constant, Drag
<<<<<<< HEAD
from qiskit.pulse.schedule import Schedule
from qiskit.pulse import LoConfig, Kernel, Discriminator
=======
from qiskit.pulse.schedule import ParameterizedSchedule, Schedule
from qiskit.qobj import (PulseQobjInstruction, PulseQobjExperimentConfig, PulseLibraryItem,
                         QobjMeasurementOption)
from qiskit.qobj.converters import (InstructionToQobjConverter, QobjToInstructionConverter,
                                    LoConfigConverter)
from qiskit.test import QiskitTestCase
>>>>>>> fe458633


class TestInstructionToQobjConverter(QiskitTestCase):
    """Pulse converter tests."""

    def test_drive_instruction(self):
        """Test converted qobj from Play."""
        converter = InstructionToQobjConverter(PulseQobjInstruction, meas_level=2)
        instruction = Play(Waveform(np.arange(0, 0.01), name='linear'), DriveChannel(0))
        valid_qobj = PulseQobjInstruction(
            name='linear',
            ch='d0',
            t0=0)
        self.assertEqual(converter(0, instruction), valid_qobj)

    def test_gaussian_pulse_instruction(self):
        """Test that parametric pulses are correctly converted to PulseQobjInstructions."""
        converter = InstructionToQobjConverter(PulseQobjInstruction, meas_level=2)
        instruction = Play(Gaussian(duration=25, sigma=15, amp=-0.5 + 0.2j), DriveChannel(0))
        valid_qobj = PulseQobjInstruction(
            name='parametric_pulse',
            pulse_shape='gaussian',
            ch='d0',
            t0=0,
            parameters={'duration': 25, 'sigma': 15, 'amp': -0.5 + 0.2j})
        self.assertEqual(converter(0, instruction), valid_qobj)

    def test_gaussian_square_pulse_instruction(self):
        """Test that parametric pulses are correctly converted to PulseQobjInstructions."""
        converter = InstructionToQobjConverter(PulseQobjInstruction, meas_level=2)
        instruction = Play(GaussianSquare(duration=1500, sigma=15, amp=-0.5 + 0.2j, width=1300),
                           MeasureChannel(1))

        valid_qobj = PulseQobjInstruction(
            name='parametric_pulse',
            pulse_shape='gaussian_square',
            ch='m1',
            t0=10,
            parameters={'duration': 1500, 'sigma': 15, 'amp': -0.5 + 0.2j, 'width': 1300})
        self.assertEqual(converter(10, instruction), valid_qobj)

    def test_constant_pulse_instruction(self):
        """Test that parametric pulses are correctly converted to PulseQobjInstructions."""
        converter = InstructionToQobjConverter(PulseQobjInstruction, meas_level=2)
        instruction = Play(Constant(duration=25, amp=1), ControlChannel(2))

        valid_qobj = PulseQobjInstruction(
            name='parametric_pulse',
            pulse_shape='constant',
            ch='u2',
            t0=20,
            parameters={'duration': 25, 'amp': 1})
        self.assertEqual(converter(20, instruction), valid_qobj)

    def test_drag_pulse_instruction(self):
        """Test that parametric pulses are correctly converted to PulseQobjInstructions."""
        converter = InstructionToQobjConverter(PulseQobjInstruction, meas_level=2)
        instruction = Play(Drag(duration=25, sigma=15, amp=-0.5 + 0.2j, beta=0.5), DriveChannel(0))

        valid_qobj = PulseQobjInstruction(
            name='parametric_pulse',
            pulse_shape='drag',
            ch='d0',
            t0=30,
            parameters={'duration': 25, 'sigma': 15, 'amp': -0.5 + 0.2j, 'beta': 0.5})
        self.assertEqual(converter(30, instruction), valid_qobj)

    def test_frame_change(self):
        """Test converted qobj from ShiftPhase."""
        converter = InstructionToQobjConverter(PulseQobjInstruction, meas_level=2)
        valid_qobj = PulseQobjInstruction(
            name='fc',
            ch='d0',
            t0=0,
            phase=0.1
        )
        instruction = ShiftPhase(0.1, DriveChannel(0))
        self.assertEqual(converter(0, instruction), valid_qobj)

    def test_set_phase(self):
        """Test converted qobj from ShiftPhase."""
        converter = InstructionToQobjConverter(PulseQobjInstruction, meas_level=2)
        instruction = SetPhase(3.14, DriveChannel(0))

        valid_qobj = PulseQobjInstruction(
            name='setp',
            ch='d0',
            t0=0,
            phase=3.14
        )

        self.assertEqual(converter(0, instruction), valid_qobj)

    def test_set_frequency(self):
        """Test converted qobj from SetFrequency."""
        converter = InstructionToQobjConverter(PulseQobjInstruction, meas_level=2)
        instruction = SetFrequency(8.0e9, DriveChannel(0))

        valid_qobj = PulseQobjInstruction(
            name='setf',
            ch='d0',
            t0=0,
            frequency=8.0
        )

        self.assertEqual(converter(0, instruction), valid_qobj)

    def test_shift_frequency(self):
        """Test converted qobj from ShiftFrequency."""
        converter = InstructionToQobjConverter(PulseQobjInstruction, meas_level=2)
        instruction = ShiftFrequency(8.0e9, DriveChannel(0))

        valid_qobj = PulseQobjInstruction(
            name='shiftf',
            ch='d0',
            t0=0,
            frequency=8.0
        )

        self.assertEqual(converter(0, instruction), valid_qobj)

    def test_acquire(self):
        """Test converted qobj from AcquireInstruction."""
        converter = InstructionToQobjConverter(PulseQobjInstruction, meas_level=2)
        instruction = Acquire(10, AcquireChannel(0), MemorySlot(0), RegisterSlot(0))
        valid_qobj = PulseQobjInstruction(
            name='acquire',
            t0=0,
            duration=10,
            qubits=[0],
            memory_slot=[0],
            register_slot=[0])
        self.assertEqual(converter(0, instruction), valid_qobj)

        # without register
        instruction = Acquire(10, AcquireChannel(0), MemorySlot(0))
        valid_qobj = PulseQobjInstruction(
            name='acquire',
            t0=0,
            duration=10,
            qubits=[0],
            memory_slot=[0])
        self.assertEqual(converter(0, instruction), valid_qobj)

    def test_snapshot(self):
        """Test converted qobj from Snapshot."""
        converter = InstructionToQobjConverter(PulseQobjInstruction, meas_level=2)
        instruction = Snapshot(label='label', snapshot_type='type')

        valid_qobj = PulseQobjInstruction(
            name='snapshot',
            t0=0,
            label='label',
            type='type'
        )

        self.assertEqual(converter(0, instruction), valid_qobj)


class TestQobjToInstructionConverter(QiskitTestCase):
    """Pulse converter tests."""

    def setUp(self):
        super().setUp()
        self.linear = Waveform(np.arange(0, 0.01), name='linear')
        self.pulse_library = [PulseLibraryItem(name=self.linear.name,
                                               samples=self.linear.samples.tolist())]

        self.converter = QobjToInstructionConverter(self.pulse_library, buffer=0)
        self.num_qubits = 2

    def test_drive_instruction(self):
        """Test converted qobj from PulseInstruction."""
        instruction = Play(self.linear, DriveChannel(0))
        qobj = PulseQobjInstruction(name='linear', ch='d0', t0=10)
        converted_instruction = self.converter(qobj)
        self.assertEqual(converted_instruction.instructions[0][-1], instruction)

    def test_parametric_pulses(self):
        """Test converted qobj from ParametricInstruction."""
        instruction = Play(Gaussian(duration=25, sigma=15, amp=-0.5 + 0.2j, name='pulse1'),
                           DriveChannel(0))
        qobj = PulseQobjInstruction(
            name='parametric_pulse',
            label='pulse1',
            pulse_shape='gaussian',
            ch='d0',
            t0=0,
            parameters={'duration': 25, 'sigma': 15, 'amp': -0.5 + 0.2j})
        converted_instruction = self.converter(qobj)
        self.assertEqual(converted_instruction.start_time, 0)
        self.assertEqual(converted_instruction.duration, 25)
        self.assertEqual(converted_instruction.instructions[0][-1], instruction)
        self.assertEqual(converted_instruction.instructions[0][-1].pulse.name, 'pulse1')

    def test_parametric_pulses_no_label(self):
        """Test converted qobj from ParametricInstruction without label."""
        base_str = "gaussian_[('amp', (-0.5+0.2j)), ('duration', 25), ('sigma', 15)]"
        short_pulse_id = hashlib.md5(base_str.encode('utf-8')).hexdigest()[:4]
        pulse_name = 'gaussian_{}'.format(short_pulse_id)

        qobj = PulseQobjInstruction(
            name='parametric_pulse',
            pulse_shape='gaussian',
            ch='d0',
            t0=0,
            parameters={'duration': 25, 'sigma': 15, 'amp': -0.5 + 0.2j})
        converted_instruction = self.converter(qobj)
        self.assertEqual(converted_instruction.instructions[0][-1].pulse.name, pulse_name)

    def test_frame_change(self):
        """Test converted qobj from ShiftPhase."""
        qobj = PulseQobjInstruction(name='fc', ch='m0', t0=0, phase=0.1)
        converted_instruction = self.converter(qobj)

        instruction = ShiftPhase(0.1, MeasureChannel(0))
        self.assertEqual(converted_instruction.start_time, 0)
        self.assertEqual(converted_instruction.duration, 0)
        self.assertEqual(converted_instruction.instructions[0][-1], instruction)

    def test_parameterized_frame_change(self):
        """Test converted qobj from ShiftPhase."""
        instruction = ShiftPhase(4., MeasureChannel(0))
        shifted = instruction << 10

        qobj = PulseQobjInstruction(name='fc', ch='m0', t0=10, phase='P1*2')
        converted_instruction = self.converter(qobj)

        self.assertIsInstance(converted_instruction, Schedule)

        bind_dict = {converted_instruction.get_parameter('P1')[0]: 2.}
        evaluated_instruction = converted_instruction.assign_parameters(bind_dict)

        self.assertEqual(evaluated_instruction.start_time, shifted.start_time)
        self.assertEqual(evaluated_instruction.duration, shifted.duration)
        self.assertEqual(evaluated_instruction.instructions[0][-1], instruction)

    def test_set_phase(self):
        """Test converted qobj from SetPhase."""
        qobj = PulseQobjInstruction(name='setp', ch='m0', t0=0, phase=3.14)
        converted_instruction = self.converter(qobj)

        instruction = SetPhase(3.14, MeasureChannel(0))
        self.assertEqual(converted_instruction.start_time, 0)
        self.assertEqual(converted_instruction.duration, 0)
        self.assertEqual(converted_instruction.instructions[0][-1], instruction)

    def test_parameterized_set_phase(self):
        """Test converted qobj from SetPhase, with parameterized phase."""
        qobj = PulseQobjInstruction(name='setp', ch='m0', t0=0, phase='p/2')
        converted_instruction = self.converter(qobj)
        self.assertIsInstance(converted_instruction, Schedule)

        bind_dict = {converted_instruction.get_parameter('p')[0]: 3.14}
        evaluated_instruction = converted_instruction.assign_parameters(bind_dict)

        instruction = SetPhase(3.14 / 2, MeasureChannel(0))
        self.assertEqual(evaluated_instruction.start_time, 0)
        self.assertEqual(evaluated_instruction.duration, 0)
        self.assertEqual(evaluated_instruction.instructions[0][-1], instruction)

    def test_set_frequency(self):
        """Test converted qobj from SetFrequency."""
        instruction = SetFrequency(8.0e9, DriveChannel(0))

        qobj = PulseQobjInstruction(name='setf', ch='d0', t0=0, frequency=8.0)
        converted_instruction = self.converter(qobj)

        self.assertEqual(converted_instruction.start_time, 0)
        self.assertEqual(converted_instruction.duration, 0)
        self.assertEqual(converted_instruction.instructions[0][-1], instruction)
        self.assertTrue('frequency' in qobj.to_dict())

    def test_parameterized_set_frequency(self):
        """Test converted qobj from SetFrequency, when passing a parameterized frequency."""
        qobj = PulseQobjInstruction(name='setf', ch='d0', t0=2, frequency='f')
        self.assertTrue('frequency' in qobj.to_dict())

        converted_instruction = self.converter(qobj)
        self.assertIsInstance(converted_instruction, Schedule)

        bind_dict = {converted_instruction.get_parameter('f')[0]: 2.}
        evaluated_instruction = converted_instruction.assign_parameters(bind_dict)

        instruction = SetFrequency(2.e9, DriveChannel(0))

        self.assertEqual(evaluated_instruction.start_time, 2)
        self.assertEqual(evaluated_instruction.duration, 2)
        self.assertEqual(evaluated_instruction.instructions[0][-1], instruction)

    def test_shift_frequency(self):
        """Test converted qobj from ShiftFrequency."""
        instruction = ShiftFrequency(8.0e9, DriveChannel(0))

        qobj = PulseQobjInstruction(name='shiftf', ch='d0', t0=0, frequency=8.0)
        converted_instruction = self.converter(qobj)

        self.assertEqual(converted_instruction.start_time, 0)
        self.assertEqual(converted_instruction.duration, 0)
        self.assertEqual(converted_instruction.instructions[0][-1], instruction)
        self.assertTrue('frequency' in qobj.to_dict())

    def test_parameterized_shift_frequency(self):
        """Test converted qobj from ShiftFrequency, with a parameterized frequency."""
        instruction = ShiftFrequency(8.0e9, DriveChannel(0))

        qobj = PulseQobjInstruction(name='shiftf', ch='d0', t0=1, frequency='f / 1000')
        self.assertTrue('frequency' in qobj.to_dict())

        converted_instruction = self.converter(qobj)
        self.assertIsInstance(converted_instruction, Schedule)

        bind_dict = {converted_instruction.get_parameter('f')[0]: 3.14}
        evaluated_instruction = converted_instruction.assign_parameters(bind_dict)

        instruction = ShiftFrequency(3.14e6, DriveChannel(0))

        self.assertEqual(evaluated_instruction.start_time, 1)
        self.assertEqual(evaluated_instruction.duration, 1)
        self.assertEqual(evaluated_instruction.instructions[0][-1], instruction)

    def test_delay(self):
        """Test converted qobj from Delay."""
        instruction = Delay(10, DriveChannel(0))

        qobj = PulseQobjInstruction(name='delay', ch='d0', t0=0, duration=10)
        converted_instruction = self.converter(qobj)

        self.assertTrue('delay' in qobj.to_dict().values())
        self.assertEqual(converted_instruction.duration, instruction.duration)
        self.assertEqual(converted_instruction.instructions[0][-1], instruction)

    def test_acquire(self):
        """Test converted qobj from Acquire."""
        schedule = Schedule()
        for i in range(self.num_qubits):
            schedule |= Acquire(10, AcquireChannel(i), MemorySlot(i), RegisterSlot(i),
                                kernel=Kernel(name='test_kern', test_params='test'),
                                discriminator=Discriminator(name='test_disc',
                                                            test_params=1.0))

        qobj = PulseQobjInstruction(name='acquire', t0=0, duration=10, qubits=[0, 1],
                                    memory_slot=[0, 1], register_slot=[0, 1],
                                    kernels=[QobjMeasurementOption(
                                        name='test_kern', params={'test_params': 'test'})],
                                    discriminators=[QobjMeasurementOption(
                                        name='test_disc', params={'test_params': 1.0})])
        converted_instruction = self.converter(qobj)

        self.assertEqual(converted_instruction.start_time, 0)
        self.assertEqual(converted_instruction.duration, 10)
        self.assertEqual(converted_instruction.instructions[0][-1].duration, 10)
        self.assertEqual(converted_instruction.instructions[0][-1].kernel.params,
                         {'test_params': 'test'})
        self.assertEqual(converted_instruction.instructions[1][-1].channel, AcquireChannel(1))

    def test_snapshot(self):
        """Test converted qobj from SnapShot."""
        instruction = Snapshot(label='label', snapshot_type='type')
        shifted = instruction << 10

        qobj = PulseQobjInstruction(name='snapshot', t0=10, label='label', type='type')
        converted_instruction = self.converter(qobj)

        self.assertEqual(converted_instruction.start_time, shifted.start_time)
        self.assertEqual(converted_instruction.duration, shifted.duration)
        self.assertEqual(converted_instruction.instructions[0][-1], instruction)


class TestLoConverter(QiskitTestCase):
    """LO converter tests."""

    def test_qubit_los(self):
        """Test qubit channel configuration."""
        user_lo_config = LoConfig({DriveChannel(0): 1.3e9})
        converter = LoConfigConverter(PulseQobjExperimentConfig,
                                      [1.2e9], [3.4e9], [(0., 5e9)], [(0., 5e9)])

        valid_qobj = PulseQobjExperimentConfig(qubit_lo_freq=[1.3])

        self.assertEqual(converter(user_lo_config), valid_qobj)

    def test_meas_los(self):
        """Test measurement channel configuration."""
        user_lo_config = LoConfig({MeasureChannel(0): 3.5e9})
        converter = LoConfigConverter(PulseQobjExperimentConfig,
                                      [1.2e9], [3.4e9], [(0., 5e9)], [(0., 5e9)])

        valid_qobj = PulseQobjExperimentConfig(meas_lo_freq=[3.5])

        self.assertEqual(converter(user_lo_config), valid_qobj)<|MERGE_RESOLUTION|>--- conflicted
+++ resolved
@@ -21,17 +21,12 @@
 from qiskit.pulse.instructions import (SetPhase, ShiftPhase, SetFrequency, ShiftFrequency, Play,
                                        Delay, Acquire, Snapshot)
 from qiskit.pulse.library import Waveform, Gaussian, GaussianSquare, Constant, Drag
-<<<<<<< HEAD
 from qiskit.pulse.schedule import Schedule
-from qiskit.pulse import LoConfig, Kernel, Discriminator
-=======
-from qiskit.pulse.schedule import ParameterizedSchedule, Schedule
 from qiskit.qobj import (PulseQobjInstruction, PulseQobjExperimentConfig, PulseLibraryItem,
                          QobjMeasurementOption)
 from qiskit.qobj.converters import (InstructionToQobjConverter, QobjToInstructionConverter,
                                     LoConfigConverter)
 from qiskit.test import QiskitTestCase
->>>>>>> fe458633
 
 
 class TestInstructionToQobjConverter(QiskitTestCase):
