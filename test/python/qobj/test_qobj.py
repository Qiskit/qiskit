# -*- coding: utf-8 -*-

# Copyright 2018, IBM.
#
# This source code is licensed under the Apache License, Version 2.0 found in
# the LICENSE.txt file in the root directory of this source tree.


"""Qobj tests."""

import copy
import uuid

import jsonschema

from qiskit import BasicAer
from qiskit import QuantumRegister, ClassicalRegister, QuantumCircuit
from qiskit.compiler import assemble_circuits, RunConfig
<<<<<<< HEAD

from qiskit.qobj import Qobj, QobjConfig, QobjExperiment, QobjInstruction
from qiskit.qobj import QobjHeader, validate_qobj_against_schema
from qiskit.providers.basicaer import basicaerjob
from qiskit.validation.jsonschema.exceptions import SchemaValidationError

from qiskit.qobj.utils import QobjType
=======
from qiskit.providers.basicaer import basicaerjob
from qiskit.qobj import (QasmQobj, PulseQobj, QobjHeader,
                         PulseQobjInstruction, PulseQobjExperiment,
                         PulseQobjConfig, QobjMeasurementOption,
                         QobjPulseLibrary, QasmQobjInstruction,
                         QasmQobjExperiment, QasmQobjConfig)
from qiskit.qobj import validate_qobj_against_schema
from qiskit.qobj.exceptions import SchemaValidationError
>>>>>>> 55035cea
from qiskit.test import QiskitTestCase
from qiskit.test.mock import FakeRueschlikon


class TestQASMQobj(QiskitTestCase):
    """Tests for QasmQobj."""

    def setUp(self):
        self.valid_qobj = QasmQobj(
            qobj_id='12345',
            header=QobjHeader(),
            config=QasmQobjConfig(shots=1024, memory_slots=2, max_credits=10),
            experiments=[
                QasmQobjExperiment(instructions=[
                    QasmQobjInstruction(name='u1', qubits=[1], params=[0.4]),
                    QasmQobjInstruction(name='u2', qubits=[1], params=[0.4, 0.2])
                ])
            ]
        )

        self.valid_dict = {
            'qobj_id': '12345',
            'type': 'QASM',
            'schema_version': '1.1.0',
            'header': {},
            'config': {'max_credits': 10, 'memory_slots': 2, 'shots': 1024},
            'experiments': [
                {'instructions': [
                    {'name': 'u1', 'params': [0.4], 'qubits': [1]},
                    {'name': 'u2', 'params': [0.4, 0.2], 'qubits': [1]}
                ]}
            ],
        }

        self.bad_qobj = copy.deepcopy(self.valid_qobj)
        self.bad_qobj.experiments = None  # set experiments to None to cause the qobj to be invalid

    def test_as_dict_against_schema(self):
        """Test dictionary representation of Qobj against its schema."""
        try:
            validate_qobj_against_schema(self.valid_qobj)
        except jsonschema.ValidationError as validation_error:
            self.fail(str(validation_error))

    def test_from_dict_per_class(self):
        """Test Qobj and its subclass representations given a dictionary."""
        test_parameters = {
            QasmQobj: (
                self.valid_qobj,
                self.valid_dict
            ),
            QasmQobjConfig: (
                QasmQobjConfig(shots=1, memory_slots=2),
                {'shots': 1, 'memory_slots': 2}
            ),
            QasmQobjExperiment: (
                QasmQobjExperiment(
                    instructions=[QasmQobjInstruction(name='u1', qubits=[1], params=[0.4])]),
                {'instructions': [{'name': 'u1', 'qubits': [1], 'params': [0.4]}]}
            ),
            QasmQobjInstruction: (
                QasmQobjInstruction(name='u1', qubits=[1], params=[0.4]),
                {'name': 'u1', 'qubits': [1], 'params': [0.4]}
            )
        }

        for qobj_class, (qobj_item, expected_dict) in test_parameters.items():
            with self.subTest(msg=str(qobj_class)):
                self.assertEqual(qobj_item, qobj_class.from_dict(expected_dict))

    def test_simjob_raises_error_when_sending_bad_qobj(self):
        """Test SimulatorJob is denied resource request access when given an invalid Qobj instance.
        """
        job_id = str(uuid.uuid4())
        backend = FakeRueschlikon()
        self.bad_qobj.header = QobjHeader(backend_name=backend.name())

        with self.assertRaises(SchemaValidationError):
            job = basicaerjob.BasicAerJob(backend, job_id, _nop, self.bad_qobj)
            job.submit()

    def test_change_qobj_after_compile(self):
        """Test modifying Qobj parameters after compile."""
        qr = QuantumRegister(3)
        cr = ClassicalRegister(3)
        qc1 = QuantumCircuit(qr, cr)
        qc2 = QuantumCircuit(qr, cr)
        qc1.h(qr[0])
        qc1.cx(qr[0], qr[1])
        qc1.cx(qr[0], qr[2])
        qc2.h(qr)
        qc1.measure(qr, cr)
        qc2.measure(qr, cr)
        circuits = [qc1, qc2]
        backend = BasicAer.get_backend('qasm_simulator')
        qobj1 = assemble_circuits(circuits, RunConfig(backend=backend, shots=1024, seed=88))
        qobj1.experiments[0].config.shots = 50
        qobj1.experiments[1].config.shots = 1
        self.assertTrue(qobj1.experiments[0].config.shots == 50)
        self.assertTrue(qobj1.experiments[1].config.shots == 1)
        self.assertTrue(qobj1.config.shots == 1024)


class TestPulseQobj(QiskitTestCase):
    """Tests for PulseQobj."""

    def setUp(self):
        self.valid_qobj = PulseQobj(
            qobj_id='12345',
            header=QobjHeader(),
            config=PulseQobjConfig(shots=1024, memory_slots=2, max_credits=10,
                                   meas_level=1,
                                   memory_slot_size=8192,
                                   meas_return='avg',
                                   pulse_library=[
                                       QobjPulseLibrary(name='pulse0',
                                                        samples=[0.0 + 0.0j,
                                                                 0.5 + 0.0j,
                                                                 0.0 + 0.0j])
                                   ],
                                   qubit_lo_freq=[4.9],
                                   meas_lo_freq=[6.9],
                                   rep_time=1000),
            experiments=[
                PulseQobjExperiment(instructions=[
                    PulseQobjInstruction(name='pulse0', t0=0, ch='d0'),
                    PulseQobjInstruction(name='fc', t0=5, ch='d0', phase=1.57),
                    PulseQobjInstruction(name='pv', t0=10, ch='d0', val=0.1 + 0.0j),
                    PulseQobjInstruction(name='acquire', t0=15, duration=5,
                                         qubits=[0], memory_slot=[0],
                                         kernels=[
                                             QobjMeasurementOption(name='boxcar',
                                                                   params={"start_window": 0,
                                                                           "stop_window": 5})
                                         ])
                    ])
            ]
        )
        self.valid_dict = {
            'qobj_id': '12345',
            'type': 'PULSE',
            'schema_version': '1.1.0',
            'header': {},
            'config': {'max_credits': 10, 'memory_slots': 2, 'shots': 1024,
                       'meas_level': 1,
                       'memory_slot_size': 8192,
                       'meas_return': 'avg',
                       'pulse_library': [{'name': 'pulse0',
                                          'samples': [[0.0, 0.0],
                                                      [0.5, 0.0],
                                                      [0.0, 0.0]]}
                                         ],
                       'qubit_lo_freq': [4.9],
                       'meas_lo_freq': [6.9],
                       'rep_time': 1000
                       },
            'experiments': [
                {'instructions': [
                    {'name': 'pulse0', 't0': 0, 'ch': 'd0'},
                    {'name': 'fc', 't0': 5, 'ch': 'd0', 'phase': 1.57},
                    {'name': 'pv', 't0': 10, 'ch': 'd0', 'val': [0.1, 0.0]},
                    {'name': 'acquire', 't0': 15, 'duration': 5,
                     'qubits': [0], 'memory_slot': [0],
                     'kernels': [{'name': 'boxcar',
                                  'params': {'start_window': 0,
                                             'stop_window': 5}}
                                 ]
                     }
                ]}
            ]
        }

    def test_as_dict_against_schema(self):
        """Test dictionary representation of Qobj against its schema."""
        try:
            validate_qobj_against_schema(self.valid_qobj)
        except jsonschema.ValidationError as validation_error:
            self.fail(str(validation_error))

    def test_from_dict_per_class(self):
        """Test Qobj and its subclass representations given a dictionary."""
        test_parameters = {
            PulseQobj: (
                self.valid_qobj,
                self.valid_dict
            ),
            PulseQobjConfig: (
                PulseQobjConfig(meas_level=1,
                                memory_slot_size=8192,
                                meas_return='avg',
                                pulse_library=[
                                    QobjPulseLibrary(name='pulse0', samples=[0.1 + 0.0j])
                                ],
                                qubit_lo_freq=[4.9], meas_lo_freq=[6.9],
                                rep_time=1000),
                {'meas_level': 1,
                 'memory_slot_size': 8192,
                 'meas_return': 'avg',
                 'pulse_library': [{'name': 'pulse0', 'samples': [[0.1, 0.0]]}],
                 'qubit_lo_freq': [4.9],
                 'meas_lo_freq': [6.9],
                 'rep_time': 1000}
            ),
            QobjPulseLibrary: (
                QobjPulseLibrary(name='pulse0', samples=[0.1 + 0.0j]),
                {'name': 'pulse0', 'samples': [[0.1, 0.0]]}
            ),
            PulseQobjExperiment: (
                PulseQobjExperiment(
                    instructions=[PulseQobjInstruction(name='pulse0', t0=0, ch='d0')]),
                {'instructions': [{'name': 'pulse0', 't0': 0, 'ch': 'd0'}]}
            ),
            PulseQobjInstruction: (
                PulseQobjInstruction(name='pulse0', t0=0, ch='d0'),
                {'name': 'pulse0', 't0': 0, 'ch': 'd0'}
            )
        }

        for qobj_class, (qobj_item, expected_dict) in test_parameters.items():
            with self.subTest(msg=str(qobj_class)):
                self.assertEqual(qobj_item, qobj_class.from_dict(expected_dict))


def _nop():
    pass<|MERGE_RESOLUTION|>--- conflicted
+++ resolved
@@ -16,24 +16,16 @@
 from qiskit import BasicAer
 from qiskit import QuantumRegister, ClassicalRegister, QuantumCircuit
 from qiskit.compiler import assemble_circuits, RunConfig
-<<<<<<< HEAD
-
-from qiskit.qobj import Qobj, QobjConfig, QobjExperiment, QobjInstruction
-from qiskit.qobj import QobjHeader, validate_qobj_against_schema
 from qiskit.providers.basicaer import basicaerjob
-from qiskit.validation.jsonschema.exceptions import SchemaValidationError
-
-from qiskit.qobj.utils import QobjType
-=======
-from qiskit.providers.basicaer import basicaerjob
+
 from qiskit.qobj import (QasmQobj, PulseQobj, QobjHeader,
                          PulseQobjInstruction, PulseQobjExperiment,
                          PulseQobjConfig, QobjMeasurementOption,
                          QobjPulseLibrary, QasmQobjInstruction,
                          QasmQobjExperiment, QasmQobjConfig)
 from qiskit.qobj import validate_qobj_against_schema
-from qiskit.qobj.exceptions import SchemaValidationError
->>>>>>> 55035cea
+from qiskit.validation.jsonschema.exceptions import SchemaValidationError
+
 from qiskit.test import QiskitTestCase
 from qiskit.test.mock import FakeRueschlikon
 
