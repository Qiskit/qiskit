# This code is part of Qiskit.
#
# (C) Copyright IBM 2018, 2021.
#
# This code is licensed under the Apache License, Version 2.0. You may
# obtain a copy of this license in the LICENSE.txt file in the root directory
# of this source tree or at http://www.apache.org/licenses/LICENSE-2.0.
#
# Any modifications or derivative works of this code must retain this
# copyright notice, and modified files need to carry a notice indicating
# that they have been altered from the originals.

# pylint: disable=no-name-in-module,import-error

""" Test VQE """

import unittest
from test.python.algorithms import QiskitAlgorithmsTestCase

from functools import partial
import numpy as np
from ddt import data, ddt, unpack

from qiskit import BasicAer, QuantumCircuit
from qiskit.algorithms import VQE, AlgorithmError
from qiskit.algorithms.optimizers import (
    CG,
    COBYLA,
    L_BFGS_B,
    P_BFGS,
    QNSPSA,
    SLSQP,
    SPSA,
    TNC,
)
from qiskit.circuit.library import EfficientSU2, RealAmplitudes, TwoLocal
from qiskit.exceptions import MissingOptionalLibraryError
from qiskit.opflow import (
    AerPauliExpectation,
    Gradient,
    I,
    MatrixExpectation,
    PauliExpectation,
    PauliSumOp,
    PrimitiveOp,
    TwoQubitReduction,
    X,
    Z,
)
from qiskit.utils import QuantumInstance, algorithm_globals, has_aer

if has_aer():
    from qiskit import Aer


@ddt
class TestVQE(QiskitAlgorithmsTestCase):
    """Test VQE"""

    def setUp(self):
        super().setUp()
        self.seed = 50
        algorithm_globals.random_seed = self.seed
        self.h2_op = (
            -1.052373245772859 * (I ^ I)
            + 0.39793742484318045 * (I ^ Z)
            - 0.39793742484318045 * (Z ^ I)
            - 0.01128010425623538 * (Z ^ Z)
            + 0.18093119978423156 * (X ^ X)
        )
        self.h2_energy = -1.85727503

        self.ryrz_wavefunction = TwoLocal(rotation_blocks=["ry", "rz"], entanglement_blocks="cz")
        self.ry_wavefunction = TwoLocal(rotation_blocks="ry", entanglement_blocks="cz")

        self.qasm_simulator = QuantumInstance(
            BasicAer.get_backend("qasm_simulator"),
            shots=1024,
            seed_simulator=self.seed,
            seed_transpiler=self.seed,
        )
        self.statevector_simulator = QuantumInstance(
            BasicAer.get_backend("statevector_simulator"),
            shots=1,
            seed_simulator=self.seed,
            seed_transpiler=self.seed,
        )

    def test_basic_aer_statevector(self):
        """Test the VQE on BasicAer's statevector simulator."""
        wavefunction = self.ryrz_wavefunction
        vqe = VQE(
            ansatz=wavefunction,
            optimizer=L_BFGS_B(),
            quantum_instance=QuantumInstance(
                BasicAer.get_backend("statevector_simulator"),
                basis_gates=["u1", "u2", "u3", "cx", "id"],
                coupling_map=[[0, 1]],
                seed_simulator=algorithm_globals.random_seed,
                seed_transpiler=algorithm_globals.random_seed,
            ),
        )

        result = vqe.compute_minimum_eigenvalue(operator=self.h2_op)

        with self.subTest(msg="test eigenvalue"):
            self.assertAlmostEqual(result.eigenvalue.real, self.h2_energy)

        with self.subTest(msg="test dimension of optimal point"):
            self.assertEqual(len(result.optimal_point), 16)

        with self.subTest(msg="assert cost_function_evals is set"):
            self.assertIsNotNone(result.cost_function_evals)

        with self.subTest(msg="assert optimizer_time is set"):
            self.assertIsNotNone(result.optimizer_time)

    def test_circuit_input(self):
        """Test running the VQE on a plain QuantumCircuit object."""
        wavefunction = QuantumCircuit(2).compose(EfficientSU2(2))
        optimizer = SLSQP(maxiter=50)
        vqe = VQE(
            ansatz=wavefunction, optimizer=optimizer, quantum_instance=self.statevector_simulator
        )
        result = vqe.compute_minimum_eigenvalue(operator=self.h2_op)
        self.assertAlmostEqual(result.eigenvalue.real, self.h2_energy, places=5)

    @data(
        (MatrixExpectation(), 1),
        (AerPauliExpectation(), 1),
        (PauliExpectation(), 2),
    )
    @unpack
    def test_construct_circuit(self, expectation, num_circuits):
        """Test construct circuits returns QuantumCircuits and the right number of them."""
        try:
            wavefunction = EfficientSU2(2, reps=1)
            vqe = VQE(ansatz=wavefunction, expectation=expectation)
            params = [0] * wavefunction.num_parameters
            circuits = vqe.construct_circuit(parameter=params, operator=self.h2_op)

            self.assertEqual(len(circuits), num_circuits)
            for circuit in circuits:
                self.assertIsInstance(circuit, QuantumCircuit)
        except MissingOptionalLibraryError as ex:
            self.skipTest(str(ex))
            return

    def test_missing_varform_params(self):
        """Test specifying a variational form with no parameters raises an error."""
        circuit = QuantumCircuit(self.h2_op.num_qubits)
        vqe = VQE(ansatz=circuit, quantum_instance=BasicAer.get_backend("statevector_simulator"))
        with self.assertRaises(RuntimeError):
            vqe.compute_minimum_eigenvalue(operator=self.h2_op)

    @data(
        (SLSQP(maxiter=50), 5, 4),
        (SPSA(maxiter=150), 3, 2),  # max_evals_grouped=n or =2 if n>2
    )
    @unpack
    def test_max_evals_grouped(self, optimizer, places, max_evals_grouped):
        """VQE Optimizers test"""
        vqe = VQE(
            ansatz=self.ryrz_wavefunction,
            optimizer=optimizer,
            max_evals_grouped=max_evals_grouped,
            quantum_instance=self.statevector_simulator,
        )
        result = vqe.compute_minimum_eigenvalue(operator=self.h2_op)
        self.assertAlmostEqual(result.eigenvalue.real, self.h2_energy, places=places)

    def test_basic_aer_qasm(self):
        """Test the VQE on BasicAer's QASM simulator."""
        optimizer = SPSA(maxiter=300, last_avg=5)
        wavefunction = self.ry_wavefunction

        vqe = VQE(
            ansatz=wavefunction,
            optimizer=optimizer,
            max_evals_grouped=1,
            quantum_instance=self.qasm_simulator,
        )

        # TODO benchmark this later.
        result = vqe.compute_minimum_eigenvalue(operator=self.h2_op)
        self.assertAlmostEqual(result.eigenvalue.real, -1.86823, places=2)

    def test_qasm_aux_operators_normalized(self):
        """Test VQE with qasm_simulator returns normalized aux_operator eigenvalues."""
        wavefunction = self.ry_wavefunction
        vqe = VQE(ansatz=wavefunction, quantum_instance=self.qasm_simulator)
        _ = vqe.compute_minimum_eigenvalue(operator=self.h2_op)

        opt_params = [
            3.50437328,
            3.87415376,
            0.93684363,
            5.92219622,
            -1.53527887,
            1.87941418,
            -4.5708326,
            0.70187027,
        ]

        vqe._ret.optimal_point = opt_params
        vqe._ret.optimal_parameters = dict(
            zip(sorted(wavefunction.parameters, key=lambda p: p.name), opt_params)
        )

        with self.assertWarns(DeprecationWarning):
            optimal_vector = vqe.get_optimal_vector()

        self.assertAlmostEqual(sum(v ** 2 for v in optimal_vector.values()), 1.0, places=4)

    @unittest.skipUnless(has_aer(), "qiskit-aer doesn't appear to be installed.")
    def test_with_aer_statevector(self):
        """Test VQE with Aer's statevector_simulator."""
        backend = Aer.get_backend("aer_simulator_statevector")
        wavefunction = self.ry_wavefunction
        optimizer = L_BFGS_B()

        quantum_instance = QuantumInstance(
            backend,
            seed_simulator=algorithm_globals.random_seed,
            seed_transpiler=algorithm_globals.random_seed,
        )
        vqe = VQE(
            ansatz=wavefunction,
            optimizer=optimizer,
            max_evals_grouped=1,
            quantum_instance=quantum_instance,
        )

        result = vqe.compute_minimum_eigenvalue(operator=self.h2_op)
        self.assertAlmostEqual(result.eigenvalue.real, self.h2_energy, places=6)

    @unittest.skipUnless(has_aer(), "qiskit-aer doesn't appear to be installed.")
    def test_with_aer_qasm(self):
        """Test VQE with Aer's qasm_simulator."""
        backend = Aer.get_backend("aer_simulator")
        optimizer = SPSA(maxiter=200, last_avg=5)
        wavefunction = self.ry_wavefunction

        quantum_instance = QuantumInstance(
            backend,
            seed_simulator=algorithm_globals.random_seed,
            seed_transpiler=algorithm_globals.random_seed,
        )

        vqe = VQE(
            ansatz=wavefunction,
            optimizer=optimizer,
            expectation=PauliExpectation(),
            quantum_instance=quantum_instance,
        )

        result = vqe.compute_minimum_eigenvalue(operator=self.h2_op)

        self.assertAlmostEqual(result.eigenvalue.real, -1.86305, places=2)

    @unittest.skipUnless(has_aer(), "qiskit-aer doesn't appear to be installed.")
    def test_with_aer_qasm_snapshot_mode(self):
        """Test the VQE using Aer's qasm_simulator snapshot mode."""

        backend = Aer.get_backend("aer_simulator")
        optimizer = L_BFGS_B()
        wavefunction = self.ry_wavefunction

        quantum_instance = QuantumInstance(
            backend,
            shots=1,
            seed_simulator=algorithm_globals.random_seed,
            seed_transpiler=algorithm_globals.random_seed,
        )
        vqe = VQE(
            ansatz=wavefunction,
            optimizer=optimizer,
            expectation=AerPauliExpectation(),
            quantum_instance=quantum_instance,
        )

        result = vqe.compute_minimum_eigenvalue(operator=self.h2_op)
        self.assertAlmostEqual(result.eigenvalue.real, self.h2_energy, places=6)

    @unittest.skipUnless(has_aer(), "qiskit-aer doesn't appear to be installed.")
    @data(
        CG(maxiter=1),
        L_BFGS_B(maxfun=1),
        P_BFGS(maxfun=1, max_processes=0),
        SLSQP(maxiter=1),
        TNC(maxiter=1),
    )
    def test_with_gradient(self, optimizer):
        """Test VQE using Gradient()."""
        quantum_instance = QuantumInstance(
            backend=Aer.get_backend("qasm_simulator"),
            shots=1,
            seed_simulator=algorithm_globals.random_seed,
            seed_transpiler=algorithm_globals.random_seed,
        )
        vqe = VQE(
            ansatz=self.ry_wavefunction,
            optimizer=optimizer,
            gradient=Gradient(),
            expectation=AerPauliExpectation(),
            quantum_instance=quantum_instance,
            max_evals_grouped=1000,
        )
        vqe.compute_minimum_eigenvalue(operator=self.h2_op)

    def test_with_two_qubit_reduction(self):
        """Test the VQE using TwoQubitReduction."""
        qubit_op = PauliSumOp.from_list(
            [
                ("IIII", -0.8105479805373266),
                ("IIIZ", 0.17218393261915552),
                ("IIZZ", -0.22575349222402472),
                ("IZZI", 0.1721839326191556),
                ("ZZII", -0.22575349222402466),
                ("IIZI", 0.1209126326177663),
                ("IZZZ", 0.16892753870087912),
                ("IXZX", -0.045232799946057854),
                ("ZXIX", 0.045232799946057854),
                ("IXIX", 0.045232799946057854),
                ("ZXZX", -0.045232799946057854),
                ("ZZIZ", 0.16614543256382414),
                ("IZIZ", 0.16614543256382414),
                ("ZZZZ", 0.17464343068300453),
                ("ZIZI", 0.1209126326177663),
            ]
        )
        tapered_qubit_op = TwoQubitReduction(num_particles=2).convert(qubit_op)
        for simulator in [self.qasm_simulator, self.statevector_simulator]:
            with self.subTest(f"Test for {simulator}."):
                vqe = VQE(
                    self.ry_wavefunction,
                    SPSA(maxiter=300, last_avg=5),
                    quantum_instance=simulator,
                )
                result = vqe.compute_minimum_eigenvalue(tapered_qubit_op)
                energy = -1.868 if simulator == self.qasm_simulator else self.h2_energy
                self.assertAlmostEqual(result.eigenvalue.real, energy, places=2)

    def test_callback(self):
        """Test the callback on VQE."""
        history = {"eval_count": [], "parameters": [], "mean": [], "std": []}

        def store_intermediate_result(eval_count, parameters, mean, std):
            history["eval_count"].append(eval_count)
            history["parameters"].append(parameters)
            history["mean"].append(mean)
            history["std"].append(std)

        optimizer = COBYLA(maxiter=3)
        wavefunction = self.ry_wavefunction

        vqe = VQE(
            ansatz=wavefunction,
            optimizer=optimizer,
            callback=store_intermediate_result,
            quantum_instance=self.qasm_simulator,
        )
        vqe.compute_minimum_eigenvalue(operator=self.h2_op)

        self.assertTrue(all(isinstance(count, int) for count in history["eval_count"]))
        self.assertTrue(all(isinstance(mean, float) for mean in history["mean"]))
        self.assertTrue(all(isinstance(std, float) for std in history["std"]))
        for params in history["parameters"]:
            self.assertTrue(all(isinstance(param, float) for param in params))

    def test_reuse(self):
        """Test re-using a VQE algorithm instance."""
        vqe = VQE()
        with self.subTest(msg="assert running empty raises AlgorithmError"):
            with self.assertRaises(AlgorithmError):
                _ = vqe.compute_minimum_eigenvalue(operator=self.h2_op)

        ansatz = TwoLocal(rotation_blocks=["ry", "rz"], entanglement_blocks="cz")
        vqe.ansatz = ansatz
        with self.subTest(msg="assert missing operator raises AlgorithmError"):
            with self.assertRaises(AlgorithmError):
                _ = vqe.compute_minimum_eigenvalue(operator=self.h2_op)

        vqe.expectation = MatrixExpectation()
        vqe.quantum_instance = self.statevector_simulator
        with self.subTest(msg="assert VQE works once all info is available"):
            result = vqe.compute_minimum_eigenvalue(operator=self.h2_op)
            self.assertAlmostEqual(result.eigenvalue.real, self.h2_energy, places=5)

        operator = PrimitiveOp(np.array([[1, 0, 0, 0], [0, -1, 0, 0], [0, 0, 2, 0], [0, 0, 0, 3]]))

        with self.subTest(msg="assert minimum eigensolver interface works"):
            result = vqe.compute_minimum_eigenvalue(operator=operator)
            self.assertAlmostEqual(result.eigenvalue.real, -1.0, places=5)

    def test_vqe_optimizer(self):
        """Test running same VQE twice to re-use optimizer, then switch optimizer"""
        vqe = VQE(
            optimizer=SLSQP(),
            quantum_instance=QuantumInstance(BasicAer.get_backend("statevector_simulator")),
        )

        def run_check():
            result = vqe.compute_minimum_eigenvalue(operator=self.h2_op)
            self.assertAlmostEqual(result.eigenvalue.real, -1.85727503, places=5)

        run_check()

        with self.subTest("Optimizer re-use"):
            run_check()

        with self.subTest("Optimizer replace"):
            vqe.optimizer = L_BFGS_B()
            run_check()

    @data(MatrixExpectation(), None)
    def test_backend_change(self, user_expectation):
        """Test that VQE works when backend changes."""
        vqe = VQE(
            ansatz=TwoLocal(rotation_blocks=["ry", "rz"], entanglement_blocks="cz"),
            optimizer=SLSQP(maxiter=2),
            expectation=user_expectation,
            quantum_instance=BasicAer.get_backend("statevector_simulator"),
        )
        result0 = vqe.compute_minimum_eigenvalue(operator=self.h2_op)
        if user_expectation is not None:
            with self.subTest("User expectation kept."):
                self.assertEqual(vqe.expectation, user_expectation)

        vqe.quantum_instance = BasicAer.get_backend("qasm_simulator")

        # works also if no expectation is set, since it will be determined automatically
        result1 = vqe.compute_minimum_eigenvalue(operator=self.h2_op)

        if user_expectation is not None:
            with self.subTest("Change backend with user expectation, it is kept."):
                self.assertEqual(vqe.expectation, user_expectation)

        with self.subTest("Check results."):
            self.assertEqual(len(result0.optimal_point), len(result1.optimal_point))

    def test_batch_evaluate_with_qnspsa(self):
        """Test batch evaluating with QNSPSA works."""
        ansatz = TwoLocal(2, rotation_blocks=["ry", "rz"], entanglement_blocks="cz")

        wrapped_backend = BasicAer.get_backend("qasm_simulator")
        inner_backend = BasicAer.get_backend("statevector_simulator")

        callcount = {"count": 0}

        def wrapped_run(circuits, **kwargs):
            kwargs["callcount"]["count"] += 1
            return inner_backend.run(circuits)

        wrapped_backend.run = partial(wrapped_run, callcount=callcount)

        fidelity = QNSPSA.get_fidelity(ansatz, backend=wrapped_backend)
        qnspsa = QNSPSA(fidelity, maxiter=5)

        vqe = VQE(
            ansatz=ansatz,
            optimizer=qnspsa,
            max_evals_grouped=100,
            quantum_instance=wrapped_backend,
        )
        _ = vqe.compute_minimum_eigenvalue(Z ^ Z)

        # 1 calibration + 1 stddev estimation + 1 initial blocking
        # + 5 (1 loss + 1 fidelity + 1 blocking) + 1 return loss + 1 VQE eval
        expected = 1 + 1 + 1 + 5 * 3 + 1 + 1

        self.assertEqual(callcount["count"], expected)

<<<<<<< HEAD
    def test_set_ansatz_to_none(self):
        """Tests that setting the ansatz to None results in the default behavior"""
        vqe = VQE(
            ansatz=self.ryrz_wavefunction,
            optimizer=L_BFGS_B(),
            quantum_instance=self.statevector_simulator,
        )
        vqe.ansatz = None
        self.assertIsInstance(vqe.ansatz, RealAmplitudes)

    def test_set_optimizer_to_none(self):
        """Tests that setting the optimizer to None results in the default behavior"""
        vqe = VQE(
            ansatz=self.ryrz_wavefunction,
            optimizer=L_BFGS_B(),
            quantum_instance=self.statevector_simulator,
        )
        vqe.optimizer = None
        self.assertIsInstance(vqe.optimizer, SLSQP)
=======
    def test_aux_operators_dict(self):
        """Test dictionary compatibility of aux_operators"""
        wavefunction = self.ry_wavefunction
        vqe = VQE(ansatz=wavefunction, quantum_instance=self.statevector_simulator)

        # Start with an empty dictionary
        result = vqe.compute_minimum_eigenvalue(self.h2_op, aux_operators={})
        self.assertAlmostEqual(result.eigenvalue.real, self.h2_energy, places=6)
        self.assertIsNone(result.aux_operator_eigenvalues)

        # Go again with two auxiliary operators
        aux_op1 = PauliSumOp.from_list([("II", 2.0)])
        aux_op2 = PauliSumOp.from_list([("II", 0.5), ("ZZ", 0.5), ("YY", 0.5), ("XX", -0.5)])
        aux_ops = {"aux_op1": aux_op1, "aux_op2": aux_op2}
        result = vqe.compute_minimum_eigenvalue(self.h2_op, aux_operators=aux_ops)
        self.assertAlmostEqual(result.eigenvalue.real, self.h2_energy, places=6)
        self.assertEqual(len(result.aux_operator_eigenvalues), 2)
        self.assertAlmostEqual(result.aux_operator_eigenvalues["aux_op1"], 2, places=6)
        self.assertAlmostEqual(result.aux_operator_eigenvalues["aux_op2"], 0, places=6)

        # Go again with additional None and zero operators
        extra_ops = {**aux_ops, "None_operator": None, "zero_operator": 0}
        result = vqe.compute_minimum_eigenvalue(self.h2_op, aux_operators=extra_ops)
        self.assertAlmostEqual(result.eigenvalue.real, self.h2_energy, places=6)
        self.assertEqual(len(result.aux_operator_eigenvalues), 3)
        self.assertAlmostEqual(result.aux_operator_eigenvalues["aux_op1"], 2, places=6)
        self.assertAlmostEqual(result.aux_operator_eigenvalues["aux_op2"], 0, places=6)
        self.assertEqual(result.aux_operator_eigenvalues["zero_operator"], 0.0)
>>>>>>> 6af71f9d


if __name__ == "__main__":
    unittest.main()<|MERGE_RESOLUTION|>--- conflicted
+++ resolved
@@ -471,7 +471,6 @@
 
         self.assertEqual(callcount["count"], expected)
 
-<<<<<<< HEAD
     def test_set_ansatz_to_none(self):
         """Tests that setting the ansatz to None results in the default behavior"""
         vqe = VQE(
@@ -491,7 +490,7 @@
         )
         vqe.optimizer = None
         self.assertIsInstance(vqe.optimizer, SLSQP)
-=======
+
     def test_aux_operators_dict(self):
         """Test dictionary compatibility of aux_operators"""
         wavefunction = self.ry_wavefunction
@@ -520,7 +519,6 @@
         self.assertAlmostEqual(result.aux_operator_eigenvalues["aux_op1"], 2, places=6)
         self.assertAlmostEqual(result.aux_operator_eigenvalues["aux_op2"], 0, places=6)
         self.assertEqual(result.aux_operator_eigenvalues["zero_operator"], 0.0)
->>>>>>> 6af71f9d
 
 
 if __name__ == "__main__":
