# This code is part of Qiskit.
#
# (C) Copyright IBM 2018, 2021.
#
# This code is licensed under the Apache License, Version 2.0. You may
# obtain a copy of this license in the LICENSE.txt file in the root directory
# of this source tree or at http://www.apache.org/licenses/LICENSE-2.0.
#
# Any modifications or derivative works of this code must retain this
# copyright notice, and modified files need to carry a notice indicating
# that they have been altered from the originals.

# pylint: disable=no-name-in-module,import-error

""" Test VQE """

import unittest
from test.python.algorithms import QiskitAlgorithmsTestCase

import numpy as np
from ddt import data, ddt, unpack

from qiskit import BasicAer, QuantumCircuit
from qiskit.algorithms import VQE, AlgorithmError
from qiskit.algorithms.optimizers import (
    CG,
    COBYLA,
    L_BFGS_B,
    P_BFGS,
    SLSQP,
    SPSA,
    TNC,
)
from qiskit.circuit.library import EfficientSU2, TwoLocal
from qiskit.exceptions import MissingOptionalLibraryError
from qiskit.opflow import (
    AerPauliExpectation,
    Gradient,
    I,
    MatrixExpectation,
    PauliExpectation,
    PauliSumOp,
    PrimitiveOp,
    TwoQubitReduction,
    X,
    Z,
)
from qiskit.utils import QuantumInstance, algorithm_globals, has_aer

if has_aer():
    from qiskit import Aer


@ddt
class TestVQE(QiskitAlgorithmsTestCase):
    """Test VQE"""

    def setUp(self):
        super().setUp()
        self.seed = 50
        algorithm_globals.random_seed = self.seed
        self.h2_op = (
            -1.052373245772859 * (I ^ I)
            + 0.39793742484318045 * (I ^ Z)
            - 0.39793742484318045 * (Z ^ I)
            - 0.01128010425623538 * (Z ^ Z)
            + 0.18093119978423156 * (X ^ X)
        )
        self.h2_energy = -1.85727503

        self.ryrz_wavefunction = TwoLocal(rotation_blocks=["ry", "rz"], entanglement_blocks="cz")
        self.ry_wavefunction = TwoLocal(rotation_blocks="ry", entanglement_blocks="cz")

        self.qasm_simulator = QuantumInstance(
            BasicAer.get_backend("qasm_simulator"),
            shots=1024,
            seed_simulator=self.seed,
            seed_transpiler=self.seed,
        )
        self.statevector_simulator = QuantumInstance(
            BasicAer.get_backend("statevector_simulator"),
            shots=1,
            seed_simulator=self.seed,
            seed_transpiler=self.seed,
        )

    def test_basic_aer_statevector(self):
        """Test the VQE on BasicAer's statevector simulator."""
        wavefunction = self.ryrz_wavefunction
        vqe = VQE(
            ansatz=wavefunction,
            optimizer=L_BFGS_B(),
            quantum_instance=QuantumInstance(
                BasicAer.get_backend("statevector_simulator"),
                basis_gates=["u1", "u2", "u3", "cx", "id"],
                coupling_map=[[0, 1]],
                seed_simulator=algorithm_globals.random_seed,
                seed_transpiler=algorithm_globals.random_seed,
            ),
        )

        result = vqe.compute_minimum_eigenvalue(operator=self.h2_op)

        with self.subTest(msg="test eigenvalue"):
            self.assertAlmostEqual(result.eigenvalue.real, self.h2_energy)

        with self.subTest(msg="test dimension of optimal point"):
            self.assertEqual(len(result.optimal_point), 16)

        with self.subTest(msg="assert cost_function_evals is set"):
            self.assertIsNotNone(result.cost_function_evals)

        with self.subTest(msg="assert optimizer_time is set"):
            self.assertIsNotNone(result.optimizer_time)

    def test_circuit_input(self):
        """Test running the VQE on a plain QuantumCircuit object."""
        wavefunction = QuantumCircuit(2).compose(EfficientSU2(2))
        optimizer = SLSQP(maxiter=50)
        vqe = VQE(
            ansatz=wavefunction, optimizer=optimizer, quantum_instance=self.statevector_simulator
        )
        result = vqe.compute_minimum_eigenvalue(operator=self.h2_op)
        self.assertAlmostEqual(result.eigenvalue.real, self.h2_energy, places=5)

    @data(
        (MatrixExpectation(), 1),
        (AerPauliExpectation(), 1),
        (PauliExpectation(), 2),
    )
    @unpack
    def test_construct_circuit(self, expectation, num_circuits):
        """Test construct circuits returns QuantumCircuits and the right number of them."""
        try:
            wavefunction = EfficientSU2(2, reps=1)
            vqe = VQE(ansatz=wavefunction, expectation=expectation)
            params = [0] * wavefunction.num_parameters
            circuits = vqe.construct_circuit(parameter=params, operator=self.h2_op)

            self.assertEqual(len(circuits), num_circuits)
            for circuit in circuits:
                self.assertIsInstance(circuit, QuantumCircuit)
        except MissingOptionalLibraryError as ex:
            self.skipTest(str(ex))
            return

    def test_missing_varform_params(self):
        """Test specifying a variational form with no parameters raises an error."""
        circuit = QuantumCircuit(self.h2_op.num_qubits)
        vqe = VQE(ansatz=circuit, quantum_instance=BasicAer.get_backend("statevector_simulator"))
        with self.assertRaises(RuntimeError):
            vqe.compute_minimum_eigenvalue(operator=self.h2_op)

    @data(
        (SLSQP(maxiter=50), 5, 4),
        (SPSA(maxiter=150), 3, 2),  # max_evals_grouped=n or =2 if n>2
    )
    @unpack
    def test_max_evals_grouped(self, optimizer, places, max_evals_grouped):
        """VQE Optimizers test"""
        with self.assertWarns(DeprecationWarning):
            vqe = VQE(
                ansatz=self.ryrz_wavefunction,
                optimizer=optimizer,
                max_evals_grouped=max_evals_grouped,
                quantum_instance=self.statevector_simulator,
                sort_parameters_by_name=True,
            )
        result = vqe.compute_minimum_eigenvalue(operator=self.h2_op)
        self.assertAlmostEqual(result.eigenvalue.real, self.h2_energy, places=places)

    def test_basic_aer_qasm(self):
        """Test the VQE on BasicAer's QASM simulator."""
        optimizer = SPSA(maxiter=300, last_avg=5)
        wavefunction = self.ry_wavefunction

        vqe = VQE(
            ansatz=wavefunction,
            optimizer=optimizer,
            max_evals_grouped=1,
            quantum_instance=self.qasm_simulator,
        )

        # TODO benchmark this later.
        result = vqe.compute_minimum_eigenvalue(operator=self.h2_op)
        self.assertAlmostEqual(result.eigenvalue.real, -1.86823, places=2)

    def test_qasm_aux_operators_normalized(self):
        """Test VQE with qasm_simulator returns normalized aux_operator eigenvalues."""
        wavefunction = self.ry_wavefunction
        vqe = VQE(ansatz=wavefunction, quantum_instance=self.qasm_simulator)
        _ = vqe.compute_minimum_eigenvalue(operator=self.h2_op)

        opt_params = [
            3.50437328,
            3.87415376,
            0.93684363,
            5.92219622,
            -1.53527887,
            1.87941418,
            -4.5708326,
            0.70187027,
        ]

        vqe._ret.optimal_point = opt_params
        vqe._ret.optimal_parameters = dict(
            zip(sorted(wavefunction.parameters, key=lambda p: p.name), opt_params)
        )

<<<<<<< HEAD
        optimal_vector = vqe.get_optimal_vector()
        self.assertAlmostEqual(sum(v ** 2 for v in optimal_vector.values()), 1.0, places=4)
=======
        with self.assertWarns(DeprecationWarning):
            optimal_vector = vqe.get_optimal_vector()

        self.assertAlmostEqual(sum([v ** 2 for v in optimal_vector.values()]), 1.0, places=4)
>>>>>>> ef950e49

    @unittest.skipUnless(has_aer(), "qiskit-aer doesn't appear to be installed.")
    def test_with_aer_statevector(self):
        """Test VQE with Aer's statevector_simulator."""
        backend = Aer.get_backend("aer_simulator_statevector")
        wavefunction = self.ry_wavefunction
        optimizer = L_BFGS_B()

        quantum_instance = QuantumInstance(
            backend,
            seed_simulator=algorithm_globals.random_seed,
            seed_transpiler=algorithm_globals.random_seed,
        )
        vqe = VQE(
            ansatz=wavefunction,
            optimizer=optimizer,
            max_evals_grouped=1,
            quantum_instance=quantum_instance,
        )

        result = vqe.compute_minimum_eigenvalue(operator=self.h2_op)
        self.assertAlmostEqual(result.eigenvalue.real, self.h2_energy, places=6)

    @unittest.skipUnless(has_aer(), "qiskit-aer doesn't appear to be installed.")
    def test_with_aer_qasm(self):
        """Test VQE with Aer's qasm_simulator."""
        backend = Aer.get_backend("aer_simulator")
        optimizer = SPSA(maxiter=200, last_avg=5)
        wavefunction = self.ry_wavefunction

        quantum_instance = QuantumInstance(
            backend,
            seed_simulator=algorithm_globals.random_seed,
            seed_transpiler=algorithm_globals.random_seed,
        )

        vqe = VQE(
            ansatz=wavefunction,
            optimizer=optimizer,
            expectation=PauliExpectation(),
            quantum_instance=quantum_instance,
        )

        result = vqe.compute_minimum_eigenvalue(operator=self.h2_op)

        self.assertAlmostEqual(result.eigenvalue.real, -1.86305, places=2)

    @unittest.skipUnless(has_aer(), "qiskit-aer doesn't appear to be installed.")
    def test_with_aer_qasm_snapshot_mode(self):
        """Test the VQE using Aer's qasm_simulator snapshot mode."""

        backend = Aer.get_backend("aer_simulator")
        optimizer = L_BFGS_B()
        wavefunction = self.ry_wavefunction

        quantum_instance = QuantumInstance(
            backend,
            shots=1,
            seed_simulator=algorithm_globals.random_seed,
            seed_transpiler=algorithm_globals.random_seed,
        )
        vqe = VQE(
            ansatz=wavefunction,
            optimizer=optimizer,
            expectation=AerPauliExpectation(),
            quantum_instance=quantum_instance,
        )

        result = vqe.compute_minimum_eigenvalue(operator=self.h2_op)
        self.assertAlmostEqual(result.eigenvalue.real, self.h2_energy, places=6)

    @unittest.skipUnless(has_aer(), "qiskit-aer doesn't appear to be installed.")
    @data(
        CG(maxiter=1),
        L_BFGS_B(maxfun=1),
        P_BFGS(maxfun=1, max_processes=0),
        SLSQP(maxiter=1),
        TNC(maxiter=1),
    )
    def test_with_gradient(self, optimizer):
        """Test VQE using Gradient()."""
        quantum_instance = QuantumInstance(
            backend=Aer.get_backend("qasm_simulator"),
            shots=1,
            seed_simulator=algorithm_globals.random_seed,
            seed_transpiler=algorithm_globals.random_seed,
        )
        vqe = VQE(
            ansatz=self.ry_wavefunction,
            optimizer=optimizer,
            gradient=Gradient(),
            expectation=AerPauliExpectation(),
            quantum_instance=quantum_instance,
            max_evals_grouped=1000,
        )
        vqe.compute_minimum_eigenvalue(operator=self.h2_op)

    def test_with_two_qubit_reduction(self):
        """Test the VQE using TwoQubitReduction."""
        qubit_op = PauliSumOp.from_list(
            [
                ("IIII", -0.8105479805373266),
                ("IIIZ", 0.17218393261915552),
                ("IIZZ", -0.22575349222402472),
                ("IZZI", 0.1721839326191556),
                ("ZZII", -0.22575349222402466),
                ("IIZI", 0.1209126326177663),
                ("IZZZ", 0.16892753870087912),
                ("IXZX", -0.045232799946057854),
                ("ZXIX", 0.045232799946057854),
                ("IXIX", 0.045232799946057854),
                ("ZXZX", -0.045232799946057854),
                ("ZZIZ", 0.16614543256382414),
                ("IZIZ", 0.16614543256382414),
                ("ZZZZ", 0.17464343068300453),
                ("ZIZI", 0.1209126326177663),
            ]
        )
        tapered_qubit_op = TwoQubitReduction(num_particles=2).convert(qubit_op)
        for simulator in [self.qasm_simulator, self.statevector_simulator]:
            with self.subTest(f"Test for {simulator}."):
                vqe = VQE(
                    self.ry_wavefunction,
                    SPSA(maxiter=300, last_avg=5),
                    quantum_instance=simulator,
                )
                result = vqe.compute_minimum_eigenvalue(tapered_qubit_op)
                energy = -1.868 if simulator == self.qasm_simulator else self.h2_energy
                self.assertAlmostEqual(result.eigenvalue.real, energy, places=2)

    def test_callback(self):
        """Test the callback on VQE."""
        history = {"eval_count": [], "parameters": [], "mean": [], "std": []}

        def store_intermediate_result(eval_count, parameters, mean, std):
            history["eval_count"].append(eval_count)
            history["parameters"].append(parameters)
            history["mean"].append(mean)
            history["std"].append(std)

        optimizer = COBYLA(maxiter=3)
        wavefunction = self.ry_wavefunction

        vqe = VQE(
            ansatz=wavefunction,
            optimizer=optimizer,
            callback=store_intermediate_result,
            quantum_instance=self.qasm_simulator,
        )
        vqe.compute_minimum_eigenvalue(operator=self.h2_op)

        self.assertTrue(all(isinstance(count, int) for count in history["eval_count"]))
        self.assertTrue(all(isinstance(mean, float) for mean in history["mean"]))
        self.assertTrue(all(isinstance(std, float) for std in history["std"]))
        for params in history["parameters"]:
            self.assertTrue(all(isinstance(param, float) for param in params))

    def test_reuse(self):
        """Test re-using a VQE algorithm instance."""
        vqe = VQE()
        with self.subTest(msg="assert running empty raises AlgorithmError"):
            with self.assertRaises(AlgorithmError):
                _ = vqe.compute_minimum_eigenvalue(operator=self.h2_op)

        ansatz = TwoLocal(rotation_blocks=["ry", "rz"], entanglement_blocks="cz")
        vqe.ansatz = ansatz
        with self.subTest(msg="assert missing operator raises AlgorithmError"):
            with self.assertRaises(AlgorithmError):
                _ = vqe.compute_minimum_eigenvalue(operator=self.h2_op)

        vqe.expectation = MatrixExpectation()
        vqe.quantum_instance = self.statevector_simulator
        with self.subTest(msg="assert VQE works once all info is available"):
            result = vqe.compute_minimum_eigenvalue(operator=self.h2_op)
            self.assertAlmostEqual(result.eigenvalue.real, self.h2_energy, places=5)

        operator = PrimitiveOp(np.array([[1, 0, 0, 0], [0, -1, 0, 0], [0, 0, 2, 0], [0, 0, 0, 3]]))

        with self.subTest(msg="assert minimum eigensolver interface works"):
            result = vqe.compute_minimum_eigenvalue(operator=operator)
            self.assertAlmostEqual(result.eigenvalue.real, -1.0, places=5)

    def test_vqe_optimizer(self):
        """Test running same VQE twice to re-use optimizer, then switch optimizer"""
        vqe = VQE(
            optimizer=SLSQP(),
            quantum_instance=QuantumInstance(BasicAer.get_backend("statevector_simulator")),
        )

        def run_check():
            result = vqe.compute_minimum_eigenvalue(operator=self.h2_op)
            self.assertAlmostEqual(result.eigenvalue.real, -1.85727503, places=5)

        run_check()

        with self.subTest("Optimizer re-use"):
            run_check()

        with self.subTest("Optimizer replace"):
            vqe.optimizer = L_BFGS_B()
            run_check()

    @data(MatrixExpectation(), None)
    def test_backend_change(self, user_expectation):
        """Test that VQE works when backend changes."""
        vqe = VQE(
            ansatz=TwoLocal(rotation_blocks=["ry", "rz"], entanglement_blocks="cz"),
            optimizer=SLSQP(maxiter=2),
            expectation=user_expectation,
            quantum_instance=BasicAer.get_backend("statevector_simulator"),
        )
        result0 = vqe.compute_minimum_eigenvalue(operator=self.h2_op)
        if user_expectation is not None:
            with self.subTest("User expectation kept."):
                self.assertEqual(vqe.expectation, user_expectation)
<<<<<<< HEAD
        else:
            with self.subTest("Expectation created."):
                self.assertIsInstance(vqe.expectation, ExpectationBase)
        try:
            vqe.quantum_instance = BasicAer.get_backend("qasm_simulator")
        except Exception as ex:  # pylint: disable=broad-except
            self.fail(f"Failed to change backend. Error: '{str(ex)}'")
            return
=======
>>>>>>> ef950e49

        vqe.quantum_instance = BasicAer.get_backend("qasm_simulator")

        # works also if no expectation is set, since it will be determined automatically
        result1 = vqe.compute_minimum_eigenvalue(operator=self.h2_op)

        if user_expectation is not None:
            with self.subTest("Change backend with user expectation, it is kept."):
                self.assertEqual(vqe.expectation, user_expectation)

        with self.subTest("Check results."):
            self.assertEqual(len(result0.optimal_point), len(result1.optimal_point))


if __name__ == "__main__":
    unittest.main()<|MERGE_RESOLUTION|>--- conflicted
+++ resolved
@@ -207,15 +207,10 @@
             zip(sorted(wavefunction.parameters, key=lambda p: p.name), opt_params)
         )
 
-<<<<<<< HEAD
-        optimal_vector = vqe.get_optimal_vector()
-        self.assertAlmostEqual(sum(v ** 2 for v in optimal_vector.values()), 1.0, places=4)
-=======
         with self.assertWarns(DeprecationWarning):
             optimal_vector = vqe.get_optimal_vector()
 
         self.assertAlmostEqual(sum([v ** 2 for v in optimal_vector.values()]), 1.0, places=4)
->>>>>>> ef950e49
 
     @unittest.skipUnless(has_aer(), "qiskit-aer doesn't appear to be installed.")
     def test_with_aer_statevector(self):
@@ -431,17 +426,6 @@
         if user_expectation is not None:
             with self.subTest("User expectation kept."):
                 self.assertEqual(vqe.expectation, user_expectation)
-<<<<<<< HEAD
-        else:
-            with self.subTest("Expectation created."):
-                self.assertIsInstance(vqe.expectation, ExpectationBase)
-        try:
-            vqe.quantum_instance = BasicAer.get_backend("qasm_simulator")
-        except Exception as ex:  # pylint: disable=broad-except
-            self.fail(f"Failed to change backend. Error: '{str(ex)}'")
-            return
-=======
->>>>>>> ef950e49
 
         vqe.quantum_instance = BasicAer.get_backend("qasm_simulator")
 
