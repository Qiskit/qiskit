--- conflicted
+++ resolved
@@ -41,19 +41,10 @@
     @data("CompleteMeasFitter", "TensoredMeasFitter")
     def test_measurement_error_mitigation_with_diff_qubit_order(self, fitter_str):
         """measurement error mitigation with different qubit order"""
-<<<<<<< HEAD
-        try:
-            from qiskit.ignis.mitigation.measurement import CompleteMeasFitter
-            from qiskit import Aer
-            from qiskit.providers.aer import noise
-        except ImportError as ex:
-            self.skipTest(f"Package doesn't appear to be installed. Error: '{str(ex)}'")
-=======
         if _ERROR_MITIGATION_IMPORT_ERROR is not None:
             self.skipTest(
                 f"Package doesn't appear to be installed. Error: '{_ERROR_MITIGATION_IMPORT_ERROR}'"
             )
->>>>>>> 5fad07e9
             return
 
         algorithm_globals.random_seed = 0
@@ -114,19 +105,10 @@
     @data(("CompleteMeasFitter", None), ("TensoredMeasFitter", [[0], [1]]))
     def test_measurement_error_mitigation_with_vqe(self, config):
         """measurement error mitigation test with vqe"""
-<<<<<<< HEAD
-        try:
-            from qiskit.ignis.mitigation.measurement import CompleteMeasFitter
-            from qiskit import Aer
-            from qiskit.providers.aer import noise
-        except ImportError as ex:
-            self.skipTest(f"Package doesn't appear to be installed. Error: '{str(ex)}'")
-=======
         if _ERROR_MITIGATION_IMPORT_ERROR is not None:
             self.skipTest(
                 f"Package doesn't appear to be installed. Error: '{_ERROR_MITIGATION_IMPORT_ERROR}'"
             )
->>>>>>> 5fad07e9
             return
 
         fitter_str, mit_pattern = config
