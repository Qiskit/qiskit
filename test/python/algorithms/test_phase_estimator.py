--- conflicted
+++ resolved
@@ -13,7 +13,6 @@
 """Test phase estimation"""
 
 import unittest
-import warnings
 from test.python.algorithms import QiskitAlgorithmsTestCase
 from ddt import ddt, data, unpack
 import numpy as np
@@ -59,25 +58,10 @@
         """Run HamiltonianPhaseEstimation and return result with all  phases."""
         if backend is None:
             backend = qiskit.BasicAer.get_backend("statevector_simulator")
-<<<<<<< HEAD
-        with warnings.catch_warnings(record=True) as caught_warnings:
-            warnings.filterwarnings(
-                "always",
-                category=DeprecationWarning,
-            )
+
+        with self.assertWarns(DeprecationWarning):
             quantum_instance = qiskit.utils.QuantumInstance(backend=backend, shots=10000)
-            phase_est = HamiltonianPhaseEstimation(
-                num_evaluation_qubits=num_evaluation_qubits, quantum_instance=quantum_instance
-            )
-            result = phase_est.estimate(
-                hamiltonian=hamiltonian,
-                state_preparation=state_preparation,
-                evolution=evolution,
-                bound=bound,
-            )
-        self.assertTrue(len(caught_warnings) > 0)
-=======
-        quantum_instance = qiskit.utils.QuantumInstance(backend=backend, shots=10000)
+
         with self.assertWarns(DeprecationWarning):
             phase_est = HamiltonianPhaseEstimation(
                 num_evaluation_qubits=num_evaluation_qubits, quantum_instance=quantum_instance
@@ -88,22 +72,16 @@
             evolution=evolution,
             bound=bound,
         )
->>>>>>> 3ebef173
         return result
 
     @data(MatrixEvolution(), PauliTrotterEvolution("suzuki", 4))
     def test_pauli_sum_1(self, evolution):
         """Two eigenvalues from Pauli sum with X, Z"""
-        with warnings.catch_warnings(record=True) as caught_warnings:
-            warnings.filterwarnings(
-                "always",
-                category=DeprecationWarning,
-            )
+        with self.assertWarns(DeprecationWarning):
             hamiltonian = 0.5 * X + Z
             state_preparation = StateFn(H.to_circuit())
-        self.assertTrue(len(caught_warnings) > 0)
-
-        result = self.hamiltonian_pe(hamiltonian, state_preparation, evolution=evolution)
+            result = self.hamiltonian_pe(hamiltonian, state_preparation, evolution=evolution)
+
         phase_dict = result.filter_phases(0.162, as_float=True)
         phases = list(phase_dict.keys())
         phases.sort()
@@ -114,16 +92,11 @@
     @data(MatrixEvolution(), PauliTrotterEvolution("suzuki", 3))
     def test_pauli_sum_2(self, evolution):
         """Two eigenvalues from Pauli sum with X, Y, Z"""
-        with warnings.catch_warnings(record=True) as caught_warnings:
-            warnings.filterwarnings(
-                "always",
-                category=DeprecationWarning,
-            )
+        with self.assertWarns(DeprecationWarning):
             hamiltonian = 0.5 * X + Y + Z
-        self.assertTrue(len(caught_warnings) > 0)
-        state_preparation = None
-
-        result = self.hamiltonian_pe(hamiltonian, state_preparation, evolution=evolution)
+            state_preparation = None
+            result = self.hamiltonian_pe(hamiltonian, state_preparation, evolution=evolution)
+
         phase_dict = result.filter_phases(0.1, as_float=True)
         phases = list(phase_dict.keys())
         phases.sort()
@@ -135,20 +108,17 @@
         """Two eigenvalues from Pauli sum with X, Y, Z"""
         hamiltonian = Z
         state_preparation = None
-        result = self.hamiltonian_pe(hamiltonian, state_preparation, evolution=None)
+        with self.assertWarns(DeprecationWarning):
+            result = self.hamiltonian_pe(hamiltonian, state_preparation, evolution=None)
+
         eigv = result.most_likely_eigenvalue
         with self.subTest("First eigenvalue"):
             self.assertAlmostEqual(eigv, 1.0, delta=0.001)
 
-        with warnings.catch_warnings(record=True) as caught_warnings:
-            warnings.filterwarnings(
-                "always",
-                category=DeprecationWarning,
-            )
+        with self.assertWarns(DeprecationWarning):
             state_preparation = StateFn(X.to_circuit())
-        self.assertTrue(len(caught_warnings) > 0)
-
-        result = self.hamiltonian_pe(hamiltonian, state_preparation, bound=1.05)
+            result = self.hamiltonian_pe(hamiltonian, state_preparation, bound=1.05)
+
         eigv = result.most_likely_eigenvalue
         with self.subTest("Second eigenvalue"):
             self.assertAlmostEqual(eigv, -0.98, delta=0.01)
@@ -156,11 +126,7 @@
     @slow_test
     def test_H2_hamiltonian(self):
         """Test H2 hamiltonian"""
-        with warnings.catch_warnings(record=True) as caught_warnings:
-            warnings.filterwarnings(
-                "always",
-                category=DeprecationWarning,
-            )
+        with self.assertWarns(DeprecationWarning):
             hamiltonian = (
                 (-1.0523732457728587 * (I ^ I))
                 + (0.3979374248431802 * (I ^ Z))
@@ -170,7 +136,6 @@
             )
             state_preparation = StateFn((I ^ H).to_circuit())
             evo = PauliTrotterEvolution(trotter_mode="suzuki", reps=4)
-        self.assertTrue(len(caught_warnings) > 0)
 
         result = self.hamiltonian_pe(hamiltonian, state_preparation, evolution=evo)
         with self.subTest("Most likely eigenvalues"):
@@ -186,49 +151,31 @@
 
     def test_matrix_evolution(self):
         """1Q Hamiltonian with MatrixEvolution"""
-        with warnings.catch_warnings(record=True) as caught_warnings:
-            warnings.filterwarnings(
-                "always",
-                category=DeprecationWarning,
-            )
+        with self.assertWarns(DeprecationWarning):
             hamiltonian = (0.5 * X) + (0.6 * Y) + (0.7 * I)
             state_preparation = None
             result = self.hamiltonian_pe(
                 hamiltonian, state_preparation, evolution=MatrixEvolution()
             )
-        self.assertTrue(len(caught_warnings) > 0)
         phase_dict = result.filter_phases(0.2, as_float=True)
         phases = list(phase_dict.keys())
         self.assertAlmostEqual(phases[0], 1.490, delta=0.001)
         self.assertAlmostEqual(phases[1], -0.090, delta=0.001)
 
     def _setup_from_bound(self, evolution, op_class):
-        with warnings.catch_warnings(record=True) as caught_warnings:
-            warnings.filterwarnings(
-                "always",
-                category=DeprecationWarning,
-            )
+        with self.assertWarns(DeprecationWarning):
             hamiltonian = 0.5 * X + Y + Z
-        self.assertTrue(len(caught_warnings) > 0)
         state_preparation = None
         bound = 1.2 * sum(abs(hamiltonian.coeff * coeff) for coeff in hamiltonian.coeffs)
         if op_class == "MatrixOp":
             hamiltonian = hamiltonian.to_matrix_op()
         backend = qiskit.BasicAer.get_backend("statevector_simulator")
-<<<<<<< HEAD
-        with warnings.catch_warnings(record=True) as caught_warnings:
-            warnings.filterwarnings(
-                "always",
-                category=DeprecationWarning,
-            )
+
+        with self.assertWarns(DeprecationWarning):
             qi = qiskit.utils.QuantumInstance(backend=backend, shots=10000)
+        with self.assertWarns(DeprecationWarning):
             phase_est = HamiltonianPhaseEstimation(num_evaluation_qubits=6, quantum_instance=qi)
-        self.assertTrue(len(caught_warnings) > 0)
-=======
-        qi = qiskit.utils.QuantumInstance(backend=backend, shots=10000)
-        with self.assertWarns(DeprecationWarning):
-            phase_est = HamiltonianPhaseEstimation(num_evaluation_qubits=6, quantum_instance=qi)
->>>>>>> 3ebef173
+
         result = phase_est.estimate(
             hamiltonian=hamiltonian,
             bound=bound,
@@ -239,11 +186,7 @@
 
     def test_from_bound(self):
         """HamiltonianPhaseEstimation with bound"""
-        with warnings.catch_warnings(record=True) as caught_warnings:
-            warnings.filterwarnings(
-                "always",
-                category=DeprecationWarning,
-            )
+        with self.assertWarns(DeprecationWarning):
             for op_class in ("SummedOp", "MatrixOp"):
                 result = self._setup_from_bound(MatrixEvolution(), op_class)
                 cutoff = 0.01
@@ -255,19 +198,13 @@
                         phases = result.filter_phases(cutoff, scaled=False)
                     with self.subTest(f"test unscaled phases are correct: {op_class}"):
                         self.assertEqual(list(phases.keys()), [0.25, 0.75])
-            self.assertTrue(len(caught_warnings) > 0)
 
     def test_trotter_from_bound(self):
         """HamiltonianPhaseEstimation with bound and Trotterization"""
-        with warnings.catch_warnings(record=True) as caught_warnings:
-            warnings.filterwarnings(
-                "always",
-                category=DeprecationWarning,
-            )
+        with self.assertWarns(DeprecationWarning):
             result = self._setup_from_bound(
                 PauliTrotterEvolution(trotter_mode="suzuki", reps=3), op_class="SummedOp"
             )
-        self.assertTrue(len(caught_warnings) > 0)
         phase_dict = result.filter_phases(0.1)
         phases = list(phase_dict.keys())
         with self.subTest("test phases has the correct length"):
@@ -284,17 +221,22 @@
         num_evaluation_qubits=6,
         evolution=None,
         bound=None,
+        uses_opflow=True,
     ):
         """Run HamiltonianPhaseEstimation and return result with all phases."""
         sampler = Sampler()
         phase_est = HamiltonianPhaseEstimation(
             num_evaluation_qubits=num_evaluation_qubits, sampler=sampler
         )
-        with warnings.catch_warnings(record=True):
-            warnings.filterwarnings(
-                "always",
-                category=DeprecationWarning,
-            )
+        if uses_opflow:
+            with self.assertWarns(DeprecationWarning):
+                result = phase_est.estimate(
+                    hamiltonian=hamiltonian,
+                    state_preparation=state_preparation,
+                    evolution=evolution,
+                    bound=bound,
+                )
+        else:
             result = phase_est.estimate(
                 hamiltonian=hamiltonian,
                 state_preparation=state_preparation,
@@ -306,13 +248,8 @@
     @data(MatrixExponential(), SuzukiTrotter(reps=4))
     def test_pauli_sum_1_sampler(self, evolution):
         """Two eigenvalues from Pauli sum with X, Z"""
-        with warnings.catch_warnings(record=True) as caught_warnings:
-            warnings.filterwarnings(
-                "always",
-                category=DeprecationWarning,
-            )
+        with self.assertWarns(DeprecationWarning):
             hamiltonian = PauliSumOp(SparsePauliOp.from_list([("X", 0.5), ("Z", 1)]))
-        self.assertTrue(len(caught_warnings) > 0)
         state_preparation = QuantumCircuit(1).compose(HGate())
 
         result = self.hamiltonian_pe_sampler(hamiltonian, state_preparation, evolution=evolution)
@@ -326,13 +263,8 @@
     @data(MatrixExponential(), SuzukiTrotter(reps=3))
     def test_pauli_sum_2_sampler(self, evolution):
         """Two eigenvalues from Pauli sum with X, Y, Z"""
-        with warnings.catch_warnings(record=True) as caught_warnings:
-            warnings.filterwarnings(
-                "always",
-                category=DeprecationWarning,
-            )
+        with self.assertWarns(DeprecationWarning):
             hamiltonian = PauliSumOp(SparsePauliOp.from_list([("X", 0.5), ("Z", 1), ("Y", 1)]))
-        self.assertTrue(len(caught_warnings) > 0)
         state_preparation = None
 
         result = self.hamiltonian_pe_sampler(hamiltonian, state_preparation, evolution=evolution)
@@ -348,14 +280,18 @@
         hamiltonian = SparsePauliOp(Pauli("Z"))
         state_preparation = None
 
-        result = self.hamiltonian_pe_sampler(hamiltonian, state_preparation, evolution=None)
+        result = self.hamiltonian_pe_sampler(
+            hamiltonian, state_preparation, evolution=None, uses_opflow=False
+        )
         eigv = result.most_likely_eigenvalue
         with self.subTest("First eigenvalue"):
             self.assertAlmostEqual(eigv, 1.0, delta=0.001)
 
         state_preparation = QuantumCircuit(1).compose(XGate())
 
-        result = self.hamiltonian_pe_sampler(hamiltonian, state_preparation, bound=1.05)
+        result = self.hamiltonian_pe_sampler(
+            hamiltonian, state_preparation, bound=1.05, uses_opflow=False
+        )
         eigv = result.most_likely_eigenvalue
         with self.subTest("Second eigenvalue"):
             self.assertAlmostEqual(eigv, -0.98, delta=0.01)
@@ -367,11 +303,7 @@
     def test_H2_hamiltonian_sampler(self, state_preparation):
         """Test H2 hamiltonian"""
 
-        with warnings.catch_warnings(record=True) as caught_warnings:
-            warnings.filterwarnings(
-                "always",
-                category=DeprecationWarning,
-            )
+        with self.assertWarns(DeprecationWarning):
             hamiltonian = PauliSumOp(
                 SparsePauliOp.from_list(
                     [
@@ -383,7 +315,6 @@
                     ]
                 )
             )
-        self.assertTrue(len(caught_warnings) > 0)
 
         evo = SuzukiTrotter(reps=4)
         result = self.hamiltonian_pe_sampler(hamiltonian, state_preparation, evolution=evo)
@@ -400,13 +331,8 @@
 
     def test_matrix_evolution_sampler(self):
         """1Q Hamiltonian with MatrixEvolution"""
-        with warnings.catch_warnings(record=True) as caught_warnings:
-            warnings.filterwarnings(
-                "always",
-                category=DeprecationWarning,
-            )
+        with self.assertWarns(DeprecationWarning):
             hamiltonian = PauliSumOp(SparsePauliOp.from_list([("X", 0.5), ("Y", 0.6), ("I", 0.7)]))
-        self.assertTrue(len(caught_warnings) > 0)
         state_preparation = None
         result = self.hamiltonian_pe_sampler(
             hamiltonian, state_preparation, evolution=MatrixExponential()
@@ -437,29 +363,20 @@
         backend = qiskit.BasicAer.get_backend(backend_type)
         if phase_estimator is None:
             phase_estimator = IterativePhaseEstimation
-<<<<<<< HEAD
-        with warnings.catch_warnings(record=True) as caught_warnings:
-            warnings.filterwarnings(
-                "always",
-                category=DeprecationWarning,
-            )
+
+        with self.assertWarns(DeprecationWarning):
             qi = qiskit.utils.QuantumInstance(backend=backend, shots=10000)
-=======
-
-        with self.assertWarns(DeprecationWarning):
->>>>>>> 3ebef173
+
+        with self.assertWarns(DeprecationWarning):
+
             if phase_estimator == IterativePhaseEstimation:
                 p_est = IterativePhaseEstimation(num_iterations=num_iterations, quantum_instance=qi)
             elif phase_estimator == PhaseEstimation:
                 p_est = PhaseEstimation(num_evaluation_qubits=6, quantum_instance=qi)
             else:
                 raise ValueError("Unrecognized phase_estimator")
-<<<<<<< HEAD
-            result = p_est.estimate(unitary=unitary_circuit, state_preparation=state_preparation)
-        self.assertTrue(len(caught_warnings) > 0)
-=======
+
         result = p_est.estimate(unitary=unitary_circuit, state_preparation=state_preparation)
->>>>>>> 3ebef173
         phase = result.phase
         return phase
 
@@ -475,11 +392,7 @@
     def test_qpe_Z(self, state_preparation, expected_phase, backend_type, phase_estimator):
         """eigenproblem Z, |0> and |1>"""
         unitary_circuit = Z.to_circuit()
-        with warnings.catch_warnings(record=True):
-            warnings.filterwarnings(
-                "always",
-                category=DeprecationWarning,
-            )
+        with self.assertWarns(DeprecationWarning):
             phase = self.one_phase(
                 unitary_circuit,
                 state_preparation,
@@ -498,7 +411,10 @@
     def test_qpe_X_plus_minus(self, state_preparation, expected_phase, phase_estimator):
         """eigenproblem X, (|+>, |->)"""
         unitary_circuit = X.to_circuit()
-        phase = self.one_phase(unitary_circuit, state_preparation, phase_estimator=phase_estimator)
+        with self.assertWarns(DeprecationWarning):
+            phase = self.one_phase(
+                unitary_circuit, state_preparation, phase_estimator=phase_estimator
+            )
         self.assertEqual(phase, expected_phase)
 
     @data(
@@ -513,7 +429,10 @@
         alpha = np.pi / 2
         unitary_circuit = QuantumCircuit(1)
         unitary_circuit.rz(alpha, 0)
-        phase = self.one_phase(unitary_circuit, state_preparation, phase_estimator=phase_estimator)
+        with self.assertWarns(DeprecationWarning):
+            phase = self.one_phase(
+                unitary_circuit, state_preparation, phase_estimator=phase_estimator
+            )
         self.assertEqual(phase, expected_phase)
 
     def test_check_num_iterations(self):
@@ -536,17 +455,9 @@
         """
         if backend is None:
             backend = qiskit.BasicAer.get_backend("statevector_simulator")
-<<<<<<< HEAD
-        with warnings.catch_warnings(record=True) as caught_warnings:
-            warnings.filterwarnings(
-                "always",
-                category=DeprecationWarning,
-            )
+
+        with self.assertWarns(DeprecationWarning):
             qi = qiskit.utils.QuantumInstance(backend=backend, shots=10000)
-            phase_est = PhaseEstimation(
-                num_evaluation_qubits=num_evaluation_qubits, quantum_instance=qi
-=======
-        qi = qiskit.utils.QuantumInstance(backend=backend, shots=10000)
         with self.assertWarns(DeprecationWarning):
             phase_est = PhaseEstimation(
                 num_evaluation_qubits=num_evaluation_qubits, quantum_instance=qi
@@ -557,16 +468,8 @@
         else:
             result = phase_est.estimate(
                 unitary=unitary_circuit, state_preparation=state_preparation
->>>>>>> 3ebef173
-            )
-            if construct_circuit:
-                pe_circuit = phase_est.construct_circuit(unitary_circuit, state_preparation)
-                result = phase_est.estimate_from_pe_circuit(pe_circuit, unitary_circuit.num_qubits)
-            else:
-                result = phase_est.estimate(
-                    unitary=unitary_circuit, state_preparation=state_preparation
-                )
-        self.assertTrue(len(caught_warnings) > 0)
+            )
+
         return result
 
     @data(True, False)
@@ -574,12 +477,14 @@
         """superposition eigenproblem Z, |+>"""
         unitary_circuit = Z.to_circuit()
         state_preparation = H.to_circuit()  # prepare |+>
-        result = self.phase_estimation(
-            unitary_circuit,
-            state_preparation,
-            backend=qiskit.BasicAer.get_backend("statevector_simulator"),
-            construct_circuit=construct_circuit,
-        )
+
+        with self.assertWarns(DeprecationWarning):
+            result = self.phase_estimation(
+                unitary_circuit,
+                state_preparation,
+                backend=qiskit.BasicAer.get_backend("statevector_simulator"),
+                construct_circuit=construct_circuit,
+            )
 
         phases = result.filter_phases(1e-15, as_float=True)
         with self.subTest("test phases has correct values"):
