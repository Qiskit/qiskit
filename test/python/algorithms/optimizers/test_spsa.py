--- conflicted
+++ resolved
@@ -208,18 +208,14 @@
     def test_qnspsa_fidelity_deprecation(self):
         """Test using a backend and expectation converter in get_fidelity warns."""
         ansatz = PauliTwoDesign(2, reps=1, seed=2)
-<<<<<<< HEAD
 
         with self.assertWarns(DeprecationWarning):
-            _ = QNSPSA.get_fidelity(ansatz, StatevectorSimulatorPy(), MatrixExpectation())
-=======
-        with self.assertWarns(PendingDeprecationWarning):
             QNSPSA.get_fidelity(ansatz, backend=StatevectorSimulatorPy())
-        with self.assertWarns(PendingDeprecationWarning):
+        with self.assertWarns(DeprecationWarning):
             QNSPSA.get_fidelity(ansatz, expectation=MatrixExpectation())
         # No warning when used correctly.
         QNSPSA.get_fidelity(ansatz)
->>>>>>> f0e90f2b
+
 
     def test_qnspsa_fidelity_primitives(self):
         """Test the primitives can be used in get_fidelity."""
