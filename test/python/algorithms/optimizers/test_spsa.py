--- conflicted
+++ resolved
@@ -12,7 +12,6 @@
 
 """Tests for the SPSA optimizer."""
 
-import warnings
 from test.python.algorithms import QiskitAlgorithmsTestCase
 from ddt import ddt, data
 
@@ -41,14 +40,9 @@
         """Test SPSA on the Pauli two-design example."""
         circuit = PauliTwoDesign(3, reps=1, seed=1)
         parameters = list(circuit.parameters)
-        with warnings.catch_warnings(record=True) as caught_warnings:
-            warnings.filterwarnings(
-                "always",
-                category=DeprecationWarning,
-            )
+        with self.assertWarns(DeprecationWarning):
             obs = Z ^ Z ^ I
             expr = ~StateFn(obs) @ StateFn(circuit)
-        self.assertTrue(len(caught_warnings) > 0)
 
         initial_point = np.array(
             [0.82311034, 0.02611798, 0.21077064, 0.61842177, 0.09828447, 0.62013131]
@@ -208,14 +202,12 @@
     def test_qnspsa_fidelity_deprecation(self):
         """Test using a backend and expectation converter in get_fidelity warns."""
         ansatz = PauliTwoDesign(2, reps=1, seed=2)
-<<<<<<< HEAD
-
-=======
->>>>>>> 3ebef173
+
         with self.assertWarns(DeprecationWarning):
             QNSPSA.get_fidelity(ansatz, backend=StatevectorSimulatorPy())
         with self.assertWarns(DeprecationWarning):
             QNSPSA.get_fidelity(ansatz, expectation=MatrixExpectation())
+
         # No warning when used correctly.
         QNSPSA.get_fidelity(ansatz)
 
@@ -241,13 +233,9 @@
         """Test using max_evals_grouped with QNSPSA."""
         circuit = PauliTwoDesign(3, reps=1, seed=1)
         num_parameters = circuit.num_parameters
-        with warnings.catch_warnings(record=True) as caught_warnings:
-            warnings.filterwarnings(
-                "always",
-                category=DeprecationWarning,
-            )
+
+        with self.assertWarns(DeprecationWarning):
             obs = Z ^ Z ^ I
-        self.assertTrue(len(caught_warnings) > 0)
 
         estimator = Estimator(options={"seed": 12})
 
