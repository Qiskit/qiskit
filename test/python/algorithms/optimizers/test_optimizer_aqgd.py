# This code is part of Qiskit.
#
# (C) Copyright IBM 2019, 2023
#
# This code is licensed under the Apache License, Version 2.0. You may
# obtain a copy of this license in the LICENSE.txt file in the root directory
# of this source tree or at http://www.apache.org/licenses/LICENSE-2.0.
#
# Any modifications or derivative works of this code must retain this
# copyright notice, and modified files need to carry a notice indicating
# that they have been altered from the originals.

"""Test of AQGD optimizer"""

import unittest
import warnings
from test.python.algorithms import QiskitAlgorithmsTestCase
from qiskit.circuit.library import RealAmplitudes
from qiskit.utils import QuantumInstance, algorithm_globals, optionals
from qiskit.opflow import PauliSumOp
from qiskit.algorithms.optimizers import AQGD
from qiskit.algorithms import VQE, AlgorithmError
from qiskit.opflow.gradients import Gradient
from qiskit.test import slow_test


class TestOptimizerAQGD(QiskitAlgorithmsTestCase):
    """Test AQGD optimizer using RY for analytic gradient with VQE"""

    def setUp(self):
        super().setUp()
        algorithm_globals.random_seed = 50
        with warnings.catch_warnings(record=True) as caught_warnings:
            warnings.filterwarnings(
                "always",
                category=DeprecationWarning,
            )
            self.qubit_op = PauliSumOp.from_list(
                [
                    ("II", -1.052373245772859),
                    ("IZ", 0.39793742484318045),
                    ("ZI", -0.39793742484318045),
                    ("ZZ", -0.01128010425623538),
                    ("XX", 0.18093119978423156),
                ]
            )
        self.assertTrue(len(caught_warnings) > 0)

    @slow_test
    @unittest.skipUnless(optionals.HAS_AER, "qiskit-aer is required to run this test")
    def test_simple(self):
        """test AQGD optimizer with the parameters as single values."""
        from qiskit_aer import Aer

<<<<<<< HEAD
        with warnings.catch_warnings(record=True) as caught_warnings:
            warnings.filterwarnings(
                "always",
                category=DeprecationWarning,
            )
            q_instance = QuantumInstance(
                Aer.get_backend("aer_simulator_statevector"),
                seed_simulator=algorithm_globals.random_seed,
                seed_transpiler=algorithm_globals.random_seed,
            )
            aqgd = AQGD(momentum=0.0)
=======
        q_instance = QuantumInstance(
            Aer.get_backend("aer_simulator_statevector"),
            seed_simulator=algorithm_globals.random_seed,
            seed_transpiler=algorithm_globals.random_seed,
        )

        aqgd = AQGD(momentum=0.0)
        with self.assertWarns(DeprecationWarning):
>>>>>>> 3ebef173
            vqe = VQE(
                ansatz=RealAmplitudes(),
                optimizer=aqgd,
                gradient=Gradient("lin_comb"),
                quantum_instance=q_instance,
            )
            result = vqe.compute_minimum_eigenvalue(operator=self.qubit_op)
<<<<<<< HEAD
        self.assertTrue(len(caught_warnings) > 0)
=======
>>>>>>> 3ebef173
        self.assertAlmostEqual(result.eigenvalue.real, -1.857, places=3)

    @unittest.skipUnless(optionals.HAS_AER, "qiskit-aer is required to run this test")
    def test_list(self):
        """test AQGD optimizer with the parameters as lists."""
        from qiskit_aer import Aer

<<<<<<< HEAD
        with warnings.catch_warnings(record=True) as caught_warnings:
            warnings.filterwarnings(
                "always",
                category=DeprecationWarning,
            )
            q_instance = QuantumInstance(
                Aer.get_backend("aer_simulator_statevector"),
                seed_simulator=algorithm_globals.random_seed,
                seed_transpiler=algorithm_globals.random_seed,
            )

            aqgd = AQGD(maxiter=[1000, 1000, 1000], eta=[1.0, 0.5, 0.3], momentum=[0.0, 0.5, 0.75])
            vqe = VQE(ansatz=RealAmplitudes(), optimizer=aqgd, quantum_instance=q_instance)
            result = vqe.compute_minimum_eigenvalue(operator=self.qubit_op)
        self.assertTrue(len(caught_warnings) > 0)
=======
        q_instance = QuantumInstance(
            Aer.get_backend("aer_simulator_statevector"),
            seed_simulator=algorithm_globals.random_seed,
            seed_transpiler=algorithm_globals.random_seed,
        )

        aqgd = AQGD(maxiter=[1000, 1000, 1000], eta=[1.0, 0.5, 0.3], momentum=[0.0, 0.5, 0.75])
        with self.assertWarns(DeprecationWarning):
            vqe = VQE(ansatz=RealAmplitudes(), optimizer=aqgd, quantum_instance=q_instance)
            result = vqe.compute_minimum_eigenvalue(operator=self.qubit_op)
>>>>>>> 3ebef173
        self.assertAlmostEqual(result.eigenvalue.real, -1.857, places=3)

    def test_raises_exception(self):
        """tests that AQGD raises an exception when incorrect values are passed."""
        self.assertRaises(AlgorithmError, AQGD, maxiter=[1000], eta=[1.0, 0.5], momentum=[0.0, 0.5])

    @slow_test
    @unittest.skipUnless(optionals.HAS_AER, "qiskit-aer is required to run this test")
    def test_int_values(self):
        """test AQGD with int values passed as eta and momentum."""
        from qiskit_aer import Aer

<<<<<<< HEAD
        with warnings.catch_warnings(record=True) as caught_warnings:
            warnings.filterwarnings(
                "always",
                category=DeprecationWarning,
            )
            q_instance = QuantumInstance(
                Aer.get_backend("aer_simulator_statevector"),
                seed_simulator=algorithm_globals.random_seed,
                seed_transpiler=algorithm_globals.random_seed,
            )

            aqgd = AQGD(maxiter=1000, eta=1, momentum=0)
=======
        q_instance = QuantumInstance(
            Aer.get_backend("aer_simulator_statevector"),
            seed_simulator=algorithm_globals.random_seed,
            seed_transpiler=algorithm_globals.random_seed,
        )

        aqgd = AQGD(maxiter=1000, eta=1, momentum=0)
        with self.assertWarns(DeprecationWarning):
>>>>>>> 3ebef173
            vqe = VQE(
                ansatz=RealAmplitudes(),
                optimizer=aqgd,
                gradient=Gradient("lin_comb"),
                quantum_instance=q_instance,
            )
            result = vqe.compute_minimum_eigenvalue(operator=self.qubit_op)
<<<<<<< HEAD
        self.assertTrue(len(caught_warnings) > 0)
=======
>>>>>>> 3ebef173
        self.assertAlmostEqual(result.eigenvalue.real, -1.857, places=3)


if __name__ == "__main__":
    unittest.main()<|MERGE_RESOLUTION|>--- conflicted
+++ resolved
@@ -13,7 +13,6 @@
 """Test of AQGD optimizer"""
 
 import unittest
-import warnings
 from test.python.algorithms import QiskitAlgorithmsTestCase
 from qiskit.circuit.library import RealAmplitudes
 from qiskit.utils import QuantumInstance, algorithm_globals, optionals
@@ -30,11 +29,7 @@
     def setUp(self):
         super().setUp()
         algorithm_globals.random_seed = 50
-        with warnings.catch_warnings(record=True) as caught_warnings:
-            warnings.filterwarnings(
-                "always",
-                category=DeprecationWarning,
-            )
+        with self.assertWarns(DeprecationWarning):
             self.qubit_op = PauliSumOp.from_list(
                 [
                     ("II", -1.052373245772859),
@@ -44,7 +39,6 @@
                     ("XX", 0.18093119978423156),
                 ]
             )
-        self.assertTrue(len(caught_warnings) > 0)
 
     @slow_test
     @unittest.skipUnless(optionals.HAS_AER, "qiskit-aer is required to run this test")
@@ -52,28 +46,15 @@
         """test AQGD optimizer with the parameters as single values."""
         from qiskit_aer import Aer
 
-<<<<<<< HEAD
-        with warnings.catch_warnings(record=True) as caught_warnings:
-            warnings.filterwarnings(
-                "always",
-                category=DeprecationWarning,
-            )
+        with self.assertWarns(DeprecationWarning):
             q_instance = QuantumInstance(
                 Aer.get_backend("aer_simulator_statevector"),
                 seed_simulator=algorithm_globals.random_seed,
                 seed_transpiler=algorithm_globals.random_seed,
             )
-            aqgd = AQGD(momentum=0.0)
-=======
-        q_instance = QuantumInstance(
-            Aer.get_backend("aer_simulator_statevector"),
-            seed_simulator=algorithm_globals.random_seed,
-            seed_transpiler=algorithm_globals.random_seed,
-        )
+        aqgd = AQGD(momentum=0.0)
 
-        aqgd = AQGD(momentum=0.0)
         with self.assertWarns(DeprecationWarning):
->>>>>>> 3ebef173
             vqe = VQE(
                 ansatz=RealAmplitudes(),
                 optimizer=aqgd,
@@ -81,10 +62,7 @@
                 quantum_instance=q_instance,
             )
             result = vqe.compute_minimum_eigenvalue(operator=self.qubit_op)
-<<<<<<< HEAD
-        self.assertTrue(len(caught_warnings) > 0)
-=======
->>>>>>> 3ebef173
+
         self.assertAlmostEqual(result.eigenvalue.real, -1.857, places=3)
 
     @unittest.skipUnless(optionals.HAS_AER, "qiskit-aer is required to run this test")
@@ -92,34 +70,18 @@
         """test AQGD optimizer with the parameters as lists."""
         from qiskit_aer import Aer
 
-<<<<<<< HEAD
-        with warnings.catch_warnings(record=True) as caught_warnings:
-            warnings.filterwarnings(
-                "always",
-                category=DeprecationWarning,
-            )
+        with self.assertWarns(DeprecationWarning):
             q_instance = QuantumInstance(
                 Aer.get_backend("aer_simulator_statevector"),
                 seed_simulator=algorithm_globals.random_seed,
                 seed_transpiler=algorithm_globals.random_seed,
             )
+        aqgd = AQGD(maxiter=[1000, 1000, 1000], eta=[1.0, 0.5, 0.3], momentum=[0.0, 0.5, 0.75])
 
-            aqgd = AQGD(maxiter=[1000, 1000, 1000], eta=[1.0, 0.5, 0.3], momentum=[0.0, 0.5, 0.75])
-            vqe = VQE(ansatz=RealAmplitudes(), optimizer=aqgd, quantum_instance=q_instance)
-            result = vqe.compute_minimum_eigenvalue(operator=self.qubit_op)
-        self.assertTrue(len(caught_warnings) > 0)
-=======
-        q_instance = QuantumInstance(
-            Aer.get_backend("aer_simulator_statevector"),
-            seed_simulator=algorithm_globals.random_seed,
-            seed_transpiler=algorithm_globals.random_seed,
-        )
-
-        aqgd = AQGD(maxiter=[1000, 1000, 1000], eta=[1.0, 0.5, 0.3], momentum=[0.0, 0.5, 0.75])
         with self.assertWarns(DeprecationWarning):
             vqe = VQE(ansatz=RealAmplitudes(), optimizer=aqgd, quantum_instance=q_instance)
             result = vqe.compute_minimum_eigenvalue(operator=self.qubit_op)
->>>>>>> 3ebef173
+
         self.assertAlmostEqual(result.eigenvalue.real, -1.857, places=3)
 
     def test_raises_exception(self):
@@ -132,29 +94,15 @@
         """test AQGD with int values passed as eta and momentum."""
         from qiskit_aer import Aer
 
-<<<<<<< HEAD
-        with warnings.catch_warnings(record=True) as caught_warnings:
-            warnings.filterwarnings(
-                "always",
-                category=DeprecationWarning,
-            )
+        with self.assertWarns(DeprecationWarning):
             q_instance = QuantumInstance(
                 Aer.get_backend("aer_simulator_statevector"),
                 seed_simulator=algorithm_globals.random_seed,
                 seed_transpiler=algorithm_globals.random_seed,
             )
+        aqgd = AQGD(maxiter=1000, eta=1, momentum=0)
 
-            aqgd = AQGD(maxiter=1000, eta=1, momentum=0)
-=======
-        q_instance = QuantumInstance(
-            Aer.get_backend("aer_simulator_statevector"),
-            seed_simulator=algorithm_globals.random_seed,
-            seed_transpiler=algorithm_globals.random_seed,
-        )
-
-        aqgd = AQGD(maxiter=1000, eta=1, momentum=0)
         with self.assertWarns(DeprecationWarning):
->>>>>>> 3ebef173
             vqe = VQE(
                 ansatz=RealAmplitudes(),
                 optimizer=aqgd,
@@ -162,10 +110,7 @@
                 quantum_instance=q_instance,
             )
             result = vqe.compute_minimum_eigenvalue(operator=self.qubit_op)
-<<<<<<< HEAD
-        self.assertTrue(len(caught_warnings) > 0)
-=======
->>>>>>> 3ebef173
+
         self.assertAlmostEqual(result.eigenvalue.real, -1.857, places=3)
 
 
