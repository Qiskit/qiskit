# This code is part of Qiskit.
#
# (C) Copyright IBM 2022.
#
# This code is licensed under the Apache License, Version 2.0. You may
# obtain a copy of this license in the LICENSE.txt file in the root directory
# of this source tree or at http://www.apache.org/licenses/LICENSE-2.0.
#
# Any modifications or derivative works of this code must retain this
# copyright notice, and modified files need to carry a notice indicating
# that they have been altered from the originals.

"""Test cases for the schedule block qpy loading and saving."""

import io
import unittest
from ddt import ddt, data, unpack
import numpy as np

from qiskit.pulse import builder, Schedule
from qiskit.pulse.library import (
    SymbolicPulse,
    Gaussian,
    GaussianSquare,
    Drag,
    Constant,
    Waveform,
)
from qiskit.pulse.channels import (
    DriveChannel,
    ControlChannel,
    MeasureChannel,
    AcquireChannel,
    MemorySlot,
    RegisterSlot,
)
from qiskit.pulse.instructions import Play, TimeBlockade
from qiskit.circuit import Parameter, QuantumCircuit, Gate
<<<<<<< HEAD
from qiskit.exceptions import MissingOptionalLibraryError
=======
from qiskit.test import QiskitTestCase
>>>>>>> 920fa57c
from qiskit.qpy import dump, load
from qiskit.utils import optionals as _optional
from qiskit.pulse.configuration import Kernel, Discriminator
from test.utils import QiskitTestCase  # pylint: disable=wrong-import-order


if _optional.HAS_SYMENGINE:
    import symengine as sym
else:
    import sympy as sym


class QpyScheduleTestCase(QiskitTestCase):
    """QPY schedule testing platform."""

    def assert_roundtrip_equal(self, block, use_symengine=False):
        """QPY roundtrip equal test."""
        qpy_file = io.BytesIO()
        dump(block, qpy_file, use_symengine=use_symengine)
        qpy_file.seek(0)
        new_block = load(qpy_file)[0]

        self.assertEqual(block, new_block)


@ddt
class TestLoadFromQPY(QpyScheduleTestCase):
    """Test loading and saving schedule block to qpy file."""

    @data(
        (Gaussian, DriveChannel, 160, 0.1, 40),
        (GaussianSquare, DriveChannel, 800, 0.1, 64, 544),
        (Drag, DriveChannel, 160, 0.1, 40, 0.5),
        (Constant, DriveChannel, 800, 0.1),
        (Constant, ControlChannel, 800, 0.1),
        (Constant, MeasureChannel, 800, 0.1),
    )
    @unpack
    def test_library_pulse_play(self, envelope, channel, *params):
        """Test playing standard pulses."""
        with builder.build() as test_sched:
            builder.play(
                envelope(*params),
                channel(0),
            )
        self.assert_roundtrip_equal(test_sched)

    def test_playing_custom_symbolic_pulse(self):
        """Test playing a custom user pulse."""
        # pylint: disable=invalid-name
        t, amp, freq = sym.symbols("t, amp, freq")
        sym_envelope = 2 * amp * (freq * t - sym.floor(1 / 2 + freq * t))

        my_pulse = SymbolicPulse(
            pulse_type="Sawtooth",
            duration=100,
            parameters={"amp": 0.1, "freq": 0.05},
            envelope=sym_envelope,
            name="pulse1",
        )
        with builder.build() as test_sched:
            builder.play(my_pulse, DriveChannel(0))
        self.assert_roundtrip_equal(test_sched)

    def test_symbolic_amplitude_limit(self):
        """Test applying amplitude limit to symbolic pulse."""
        with builder.build() as test_sched:
            builder.play(
                Gaussian(160, 20, 40, limit_amplitude=False),
                DriveChannel(0),
            )
        self.assert_roundtrip_equal(test_sched)

    def test_waveform_amplitude_limit(self):
        """Test applying amplitude limit to waveform."""
        with builder.build() as test_sched:
            builder.play(
                Waveform([1, 2, 3, 4, 5], limit_amplitude=False),
                DriveChannel(0),
            )
        self.assert_roundtrip_equal(test_sched)

    def test_playing_waveform(self):
        """Test playing waveform."""
        # pylint: disable=invalid-name
        t = np.linspace(0, 1, 100)
        waveform = 0.1 * np.sin(2 * np.pi * t)
        with builder.build() as test_sched:
            builder.play(waveform, DriveChannel(0))
        self.assert_roundtrip_equal(test_sched)

    def test_phases(self):
        """Test phase."""
        with builder.build() as test_sched:
            builder.shift_phase(0.1, DriveChannel(0))
            builder.set_phase(0.4, DriveChannel(1))
        self.assert_roundtrip_equal(test_sched)

    def test_frequencies(self):
        """Test frequency."""
        with builder.build() as test_sched:
            builder.shift_frequency(10e6, DriveChannel(0))
            builder.set_frequency(5e9, DriveChannel(1))
        self.assert_roundtrip_equal(test_sched)

    def test_delay(self):
        """Test delay."""
        with builder.build() as test_sched:
            builder.delay(100, DriveChannel(0))
        self.assert_roundtrip_equal(test_sched)

    def test_barrier(self):
        """Test barrier."""
        with builder.build() as test_sched:
            builder.barrier(DriveChannel(0), DriveChannel(1), ControlChannel(2))
        self.assert_roundtrip_equal(test_sched)

    def test_time_blockade(self):
        """Test time blockade."""
        with builder.build() as test_sched:
            builder.append_instruction(TimeBlockade(10, DriveChannel(0)))
        self.assert_roundtrip_equal(test_sched)

    def test_measure(self):
        """Test measurement."""
        with builder.build() as test_sched:
            builder.acquire(100, AcquireChannel(0), MemorySlot(0))
            builder.acquire(100, AcquireChannel(1), RegisterSlot(1))
        self.assert_roundtrip_equal(test_sched)

    @data(
        (0, Parameter("dur"), 0.1, 40),
        (Parameter("ch1"), 160, 0.1, 40),
        (Parameter("ch1"), Parameter("dur"), Parameter("amp"), Parameter("sigma")),
        (0, 160, Parameter("amp") * np.exp(1j * Parameter("phase")), 40),
    )
    @unpack
    def test_parameterized(self, channel, *params):
        """Test playing parameterized pulse."""
        with builder.build() as test_sched:
            builder.play(Gaussian(*params), DriveChannel(channel))
        self.assert_roundtrip_equal(test_sched)

    def test_nested_blocks(self):
        """Test nested blocks with different alignment contexts."""
        with builder.build() as test_sched:
            with builder.align_equispaced(duration=1200):
                with builder.align_left():
                    builder.delay(100, DriveChannel(0))
                    builder.delay(200, DriveChannel(1))
                with builder.align_right():
                    builder.delay(100, DriveChannel(0))
                    builder.delay(200, DriveChannel(1))
                with builder.align_sequential():
                    builder.delay(100, DriveChannel(0))
                    builder.delay(200, DriveChannel(1))
        self.assert_roundtrip_equal(test_sched)

    def test_called_schedule(self):
        """Test referenced pulse Schedule object.

        Referenced object is naively converted into ScheduleBlock with TimeBlockade instructions.
        Thus referenced Schedule is still QPY compatible.
        """
        refsched = Schedule()
        refsched.insert(20, Play(Constant(100, 0.1), DriveChannel(0)))
        refsched.insert(50, Play(Constant(100, 0.1), DriveChannel(1)))

        with builder.build() as test_sched:
            builder.call(refsched, name="test_ref")
        self.assert_roundtrip_equal(test_sched)

    def test_unassigned_reference(self):
        """Test schedule with unassigned reference."""
        with builder.build() as test_sched:
            builder.reference("custom1", "q0")
            builder.reference("custom1", "q1")

        self.assert_roundtrip_equal(test_sched)

    def test_partly_assigned_reference(self):
        """Test schedule with partly assigned reference."""
        with builder.build() as test_sched:
            builder.reference("custom1", "q0")
            builder.reference("custom1", "q1")

        with builder.build() as sub_q0:
            builder.delay(Parameter("duration"), DriveChannel(0))

        test_sched.assign_references(
            {("custom1", "q0"): sub_q0},
            inplace=True,
        )

        self.assert_roundtrip_equal(test_sched)

    def test_nested_assigned_reference(self):
        """Test schedule with assigned reference for nested schedule."""
        with builder.build() as test_sched:
            with builder.align_left():
                builder.reference("custom1", "q0")
            builder.reference("custom1", "q1")

        with builder.build() as sub_q0:
            builder.delay(Parameter("duration"), DriveChannel(0))

        with builder.build() as sub_q1:
            builder.delay(Parameter("duration"), DriveChannel(1))

        test_sched.assign_references(
            {("custom1", "q0"): sub_q0, ("custom1", "q1"): sub_q1},
            inplace=True,
        )

        self.assert_roundtrip_equal(test_sched)

    def test_bell_schedule(self):
        """Test complex schedule to create a Bell state."""
        with builder.build() as test_sched:
            with builder.align_sequential():
                # H
                builder.shift_phase(-1.57, DriveChannel(0))
                builder.play(Drag(160, 0.05, 40, 1.3), DriveChannel(0))
                builder.shift_phase(-1.57, DriveChannel(0))
                # ECR
                with builder.align_left():
                    builder.play(GaussianSquare(800, 0.05, 64, 544), DriveChannel(1))
                    builder.play(GaussianSquare(800, 0.22, 64, 544, 2), ControlChannel(0))
                builder.play(Drag(160, 0.1, 40, 1.5), DriveChannel(0))
                with builder.align_left():
                    builder.play(GaussianSquare(800, -0.05, 64, 544), DriveChannel(1))
                    builder.play(GaussianSquare(800, -0.22, 64, 544, 2), ControlChannel(0))
                builder.play(Drag(160, 0.1, 40, 1.5), DriveChannel(0))
                # Measure
                with builder.align_left():
                    builder.play(GaussianSquare(8000, 0.2, 64, 7744), MeasureChannel(0))
                    builder.acquire(8000, AcquireChannel(0), MemorySlot(0))

        self.assert_roundtrip_equal(test_sched)

    @unittest.skipUnless(_optional.HAS_SYMENGINE, "Symengine required for this test")
    def test_bell_schedule_use_symengine(self):
        """Test complex schedule to create a Bell state."""
        with builder.build() as test_sched:
            with builder.align_sequential():
                # H
                builder.shift_phase(-1.57, DriveChannel(0))
                builder.play(Drag(160, 0.05, 40, 1.3), DriveChannel(0))
                builder.shift_phase(-1.57, DriveChannel(0))
                # ECR
                with builder.align_left():
                    builder.play(GaussianSquare(800, 0.05, 64, 544), DriveChannel(1))
                    builder.play(GaussianSquare(800, 0.22, 64, 544, 2), ControlChannel(0))
                builder.play(Drag(160, 0.1, 40, 1.5), DriveChannel(0))
                with builder.align_left():
                    builder.play(GaussianSquare(800, -0.05, 64, 544), DriveChannel(1))
                    builder.play(GaussianSquare(800, -0.22, 64, 544, 2), ControlChannel(0))
                builder.play(Drag(160, 0.1, 40, 1.5), DriveChannel(0))
                # Measure
                with builder.align_left():
                    builder.play(GaussianSquare(8000, 0.2, 64, 7744), MeasureChannel(0))
                    builder.acquire(8000, AcquireChannel(0), MemorySlot(0))

        self.assert_roundtrip_equal(test_sched, True)

    def test_with_acquire_instruction_with_kernel(self):
        """Test a schedblk with acquire instruction with kernel."""
        kernel = Kernel(
            name="my_kernel", kernel={"real": np.ones(10), "imag": np.zeros(10)}, bias=[0, 0]
        )
        with builder.build() as test_sched:
            builder.acquire(100, AcquireChannel(0), MemorySlot(0), kernel=kernel)

        self.assert_roundtrip_equal(test_sched)

    def test_with_acquire_instruction_with_discriminator(self):
        """Test a schedblk with acquire instruction with a discriminator."""
        discriminator = Discriminator(
            name="my_discriminator", discriminator_type="linear", params=[1, 0]
        )
        with builder.build() as test_sched:
            builder.acquire(100, AcquireChannel(0), MemorySlot(0), discriminator=discriminator)

        self.assert_roundtrip_equal(test_sched)


class TestPulseGate(QpyScheduleTestCase):
    """Test loading and saving pulse gate attached circuit to qpy file."""

    def test_1q_gate(self):
        """Test for single qubit pulse gate."""
        mygate = Gate("mygate", 1, [])

        with builder.build() as caldef:
            builder.play(Constant(100, 0.1), DriveChannel(0))

        qc = QuantumCircuit(2)
        qc.append(mygate, [0])
        qc.add_calibration(mygate, (0,), caldef)

        self.assert_roundtrip_equal(qc)

    def test_2q_gate(self):
        """Test for two qubit pulse gate."""
        mygate = Gate("mygate", 2, [])

        with builder.build() as caldef:
            builder.play(Constant(100, 0.1), ControlChannel(0))

        qc = QuantumCircuit(2)
        qc.append(mygate, [0, 1])
        qc.add_calibration(mygate, (0, 1), caldef)

        self.assert_roundtrip_equal(qc)

    def test_parameterized_gate(self):
        """Test for parameterized pulse gate."""
        amp = Parameter("amp")
        angle = Parameter("angle")
        mygate = Gate("mygate", 2, [amp, angle])

        with builder.build() as caldef:
            builder.play(Constant(100, amp * np.exp(1j * angle)), ControlChannel(0))

        qc = QuantumCircuit(2)
        qc.append(mygate, [0, 1])
        qc.add_calibration(mygate, (0, 1), caldef)

        self.assert_roundtrip_equal(qc)

    def test_override(self):
        """Test for overriding standard gate with pulse gate."""
        amp = Parameter("amp")

        with builder.build() as caldef:
            builder.play(Constant(100, amp), ControlChannel(0))

        qc = QuantumCircuit(2)
        qc.rx(amp, 0)
        qc.add_calibration("rx", (0,), caldef, [amp])

        self.assert_roundtrip_equal(qc)

    def test_multiple_calibrations(self):
        """Test for circuit with multiple pulse gates."""
        amp1 = Parameter("amp1")
        amp2 = Parameter("amp2")
        mygate = Gate("mygate", 1, [amp2])

        with builder.build() as caldef1:
            builder.play(Constant(100, amp1), DriveChannel(0))

        with builder.build() as caldef2:
            builder.play(Constant(100, amp2), DriveChannel(1))

        qc = QuantumCircuit(2)
        qc.rx(amp1, 0)
        qc.append(mygate, [1])
        qc.add_calibration("rx", (0,), caldef1, [amp1])
        qc.add_calibration(mygate, (1,), caldef2)

        self.assert_roundtrip_equal(qc)

    def test_with_acquire_instruction_with_kernel(self):
        """Test a pulse gate with acquire instruction with kernel."""
        kernel = Kernel(
            name="my_kernel", kernel={"real": np.zeros(10), "imag": np.zeros(10)}, bias=[0, 0]
        )

        with builder.build() as sched:
            builder.acquire(10, AcquireChannel(0), MemorySlot(0), kernel=kernel)

        qc = QuantumCircuit(1, 1)
        qc.measure(0, 0)
        qc.add_calibration("measure", (0,), sched)

        self.assert_roundtrip_equal(qc)

    def test_with_acquire_instruction_with_discriminator(self):
        """Test a pulse gate with acquire instruction with discriminator."""
        discriminator = Discriminator("my_discriminator")

        with builder.build() as sched:
            builder.acquire(10, AcquireChannel(0), MemorySlot(0), discriminator=discriminator)

        qc = QuantumCircuit(1, 1)
        qc.measure(0, 0)
        qc.add_calibration("measure", (0,), sched)

        self.assert_roundtrip_equal(qc)


class TestSymengineLoadFromQPY(QiskitTestCase):
    """Test use of symengine in qpy set of methods."""

    def setUp(self):
        super().setUp()

        # pylint: disable=invalid-name
        t, amp, freq = sym.symbols("t, amp, freq")
        sym_envelope = 2 * amp * (freq * t - sym.floor(1 / 2 + freq * t))

        my_pulse = SymbolicPulse(
            pulse_type="Sawtooth",
            duration=100,
            parameters={"amp": 0.1, "freq": 0.05},
            envelope=sym_envelope,
            name="pulse1",
        )
        with builder.build() as test_sched:
            builder.play(my_pulse, DriveChannel(0))

        self.test_sched = test_sched

    @unittest.skipIf(not _optional.HAS_SYMENGINE, "Install symengine to run this test.")
    def test_symengine_full_path(self):
        """Test use_symengine option for circuit with parameter expressions."""
        qpy_file = io.BytesIO()
        dump(self.test_sched, qpy_file, use_symengine=True)
        qpy_file.seek(0)
        new_sched = load(qpy_file)[0]
        self.assertEqual(self.test_sched, new_sched)<|MERGE_RESOLUTION|>--- conflicted
+++ resolved
@@ -36,11 +36,6 @@
 )
 from qiskit.pulse.instructions import Play, TimeBlockade
 from qiskit.circuit import Parameter, QuantumCircuit, Gate
-<<<<<<< HEAD
-from qiskit.exceptions import MissingOptionalLibraryError
-=======
-from qiskit.test import QiskitTestCase
->>>>>>> 920fa57c
 from qiskit.qpy import dump, load
 from qiskit.utils import optionals as _optional
 from qiskit.pulse.configuration import Kernel, Discriminator
