--- conflicted
+++ resolved
@@ -655,7 +655,6 @@
         circuit_drawer(circuit, cregbundle=False, filename=filename, output="latex_source")
         self.assertEqualToReference(filename)
 
-<<<<<<< HEAD
     def test_idle_wires_barrier(self):
         """Test that idle_wires False works with barrier"""
         filename = self._get_resource_path("test_latex_idle_wires_barrier.tex")
@@ -663,7 +662,8 @@
         circuit.x(2)
         circuit.barrier()
         circuit_drawer(circuit, idle_wires=False, filename=filename, output="latex_source")
-=======
+        self.assertEqualToReference(filename)
+
     def test_wire_order(self):
         """Test the wire_order option"""
         filename = self._get_resource_path("test_latex_wire_order.tex")
@@ -682,7 +682,6 @@
             filename=filename,
             output="latex_source",
         )
->>>>>>> 81abc384
         self.assertEqualToReference(filename)
 
 
