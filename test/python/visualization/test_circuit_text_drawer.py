--- conflicted
+++ resolved
@@ -830,84 +830,6 @@
         circuit.append(CPhaseGate(pi / 2), [qr[2], qr[0]])
         self.assertEqual(str(circuit_drawer(circuit, output="text", initial_state=True)), expected)
 
-<<<<<<< HEAD
-    def test_text_cu1_condition(self):
-        """Test cu1 with condition"""
-        expected = "\n".join(
-            [
-                "                      ",
-                "q_0: ────────■────────",
-                "             │U1(π/2) ",
-                "q_1: ────────■────────",
-                "             ║        ",
-                "q_2: ────────╫────────",
-                "        ┌────╨────┐   ",
-                "c: 3/═══╡ c_1=0x1 ╞═══",
-                "        └─────────┘   ",
-            ]
-        )
-        qr = QuantumRegister(3, "q")
-        cr = ClassicalRegister(3, "c")
-        circuit = QuantumCircuit(qr, cr)
-        with self.assertWarns(DeprecationWarning):
-            circuit.append(CU1Gate(pi / 2), [qr[0], qr[1]]).c_if(cr[1], 1)
-        self.assertEqual(
-            str(circuit_drawer(circuit, output="text", initial_state=False, idle_wires=True)),
-            expected,
-        )
-
-    def test_text_rzz_condition(self):
-        """Test rzz with condition"""
-        expected = "\n".join(
-            [
-                "                      ",
-                "q_0: ────────■────────",
-                "             │ZZ(π/2) ",
-                "q_1: ────────■────────",
-                "             ║        ",
-                "q_2: ────────╫────────",
-                "        ┌────╨────┐   ",
-                "c: 3/═══╡ c_1=0x1 ╞═══",
-                "        └─────────┘   ",
-            ]
-        )
-        qr = QuantumRegister(3, "q")
-        cr = ClassicalRegister(3, "c")
-        circuit = QuantumCircuit(qr, cr)
-        with self.assertWarns(DeprecationWarning):
-            circuit.append(RZZGate(pi / 2), [qr[0], qr[1]]).c_if(cr[1], 1)
-        self.assertEqual(
-            str(circuit_drawer(circuit, output="text", initial_state=False, idle_wires=True)),
-            expected,
-        )
-
-    def test_text_cp_condition(self):
-        """Test cp with condition"""
-        expected = "\n".join(
-            [
-                "                    ",
-                "q_0: ───────■───────",
-                "            │P(π/2) ",
-                "q_1: ───────■───────",
-                "            ║       ",
-                "q_2: ───────╫───────",
-                "       ┌────╨────┐  ",
-                "c: 3/══╡ c_1=0x1 ╞══",
-                "       └─────────┘  ",
-            ]
-        )
-        qr = QuantumRegister(3, "q")
-        cr = ClassicalRegister(3, "c")
-        circuit = QuantumCircuit(qr, cr)
-        with self.assertWarns(DeprecationWarning):
-            circuit.append(CPhaseGate(pi / 2), [qr[0], qr[1]]).c_if(cr[1], 1)
-        self.assertEqual(
-            str(circuit_drawer(circuit, output="text", initial_state=False, idle_wires=True)),
-            expected,
-        )
-
-=======
->>>>>>> 29aa2bd7
     def test_text_cu1_reverse_bits(self):
         """cu1 drawing with reverse_bits"""
         expected = "\n".join(
@@ -1835,7 +1757,6 @@
                 "        ┌────────┴─────────┐",
                 "q_1: |0>┤ U(π/2,theta,π,0) ├",
                 "        └──────────────────┘",
-<<<<<<< HEAD
             ]
         )
 
@@ -1929,191 +1850,6 @@
 class TestTextDrawerVerticalCompressionLow(QiskitTestCase):
     """Test vertical_compression='low'"""
 
-    def test_text_conditional_1(self):
-        """Conditional drawing with 1-bit-length regs."""
-        qasm_string = """
-        OPENQASM 2.0;
-        include "qelib1.inc";
-        qreg q[1];
-        creg c0[1];
-        creg c1[1];
-        if(c0==1) x q[0];
-        if(c1==1) x q[0];
-        """
-        expected = "\n".join(
-            [
-                "      ┌───┐┌───┐",
-                "q: |0>┤ X ├┤ X ├",
-                "      └─╥─┘└─╥─┘",
-                "        ║    ║  ",
-                "c0: 0 ══■════╬══",
-                "       0x1   ║  ",
-                "             ║  ",
-                "c1: 0 ═══════■══",
-                "            0x1 ",
-            ]
-        )
-        with self.assertWarns(DeprecationWarning):
-            circuit = QuantumCircuit.from_qasm_str(qasm_string)
-        self.assertEqual(
-            str(
-                circuit_drawer(
-                    circuit,
-                    output="text",
-                    initial_state=True,
-                    cregbundle=False,
-                    vertical_compression="low",
-                )
-            ),
-            expected,
-        )
-
-    def test_text_conditional_1_bundle(self):
-        """Conditional drawing with 1-bit-length regs."""
-        qasm_string = """
-        OPENQASM 2.0;
-        include "qelib1.inc";
-        qreg q[1];
-        creg c0[1];
-        creg c1[1];
-        if(c0==1) x q[0];
-        if(c1==1) x q[0];
-        """
-        expected = "\n".join(
-            [
-                "         ┌───┐  ┌───┐ ",
-                "  q: |0>─┤ X ├──┤ X ├─",
-                "         └─╥─┘  └─╥─┘ ",
-                "        ┌──╨──┐   ║   ",
-                "c0: 0 1/╡ 0x1 ╞═══╬═══",
-                "        └─────┘   ║   ",
-                "               ┌──╨──┐",
-                "c1: 0 1/═══════╡ 0x1 ╞",
-                "               └─────┘",
-            ]
-        )
-
-        with self.assertWarns(DeprecationWarning):
-            circuit = QuantumCircuit.from_qasm_str(qasm_string)
-        self.assertEqual(
-            str(
-                circuit_drawer(
-                    circuit,
-                    output="text",
-                    initial_state=True,
-                    vertical_compression="low",
-                    cregbundle=True,
-                )
-            ),
-            expected,
-        )
-
-    def test_text_conditional_reverse_bits_true(self):
-        """Conditional drawing with 1-bit-length regs."""
-        cr = ClassicalRegister(2, "cr")
-        cr2 = ClassicalRegister(1, "cr2")
-        qr = QuantumRegister(3, "qr")
-        circuit = QuantumCircuit(qr, cr, cr2)
-        circuit.h(0)
-        circuit.h(1)
-        circuit.h(2)
-        circuit.x(0)
-        circuit.x(0)
-        circuit.measure(2, 1)
-        with self.assertWarns(DeprecationWarning):
-            circuit.x(2).c_if(cr, 2)
-
-        expected = "\n".join(
-            [
-                "         ┌───┐     ┌─┐     ┌───┐",
-                "qr_2: |0>┤ H ├─────┤M├─────┤ X ├",
-                "         └───┘     └╥┘     └─╥─┘",
-                "         ┌───┐      ║        ║  ",
-                "qr_1: |0>┤ H ├──────╫────────╫──",
-                "         └───┘      ║        ║  ",
-                "         ┌───┐┌───┐ ║ ┌───┐  ║  ",
-                "qr_0: |0>┤ H ├┤ X ├─╫─┤ X ├──╫──",
-                "         └───┘└───┘ ║ └───┘  ║  ",
-                "                    ║        ║  ",
-                "  cr2: 0 ═══════════╬════════╬══",
-                "                    ║        ║  ",
-                "                    ║        ║  ",
-                " cr_1: 0 ═══════════╩════════■══",
-                "                             ║  ",
-                "                             ║  ",
-                " cr_0: 0 ════════════════════o══",
-                "                            0x2 ",
-            ]
-        )
-
-        self.assertEqual(
-            str(
-                circuit_drawer(
-                    circuit,
-                    output="text",
-                    initial_state=True,
-                    cregbundle=False,
-                    reverse_bits=True,
-                    vertical_compression="low",
-                    idle_wires=True,
-                )
-            ),
-            expected,
-        )
-
-    def test_text_conditional_reverse_bits_false(self):
-        """Conditional drawing with 1-bit-length regs."""
-        cr = ClassicalRegister(2, "cr")
-        cr2 = ClassicalRegister(1, "cr2")
-        qr = QuantumRegister(3, "qr")
-        circuit = QuantumCircuit(qr, cr, cr2)
-        circuit.h(0)
-        circuit.h(1)
-        circuit.h(2)
-        circuit.x(0)
-        circuit.x(0)
-        circuit.measure(2, 1)
-        with self.assertWarns(DeprecationWarning):
-            circuit.x(2).c_if(cr, 2)
-
-        expected = "\n".join(
-            [
-                "         ┌───┐┌───┐┌───┐",
-                "qr_0: |0>┤ H ├┤ X ├┤ X ├",
-                "         └───┘└───┘└───┘",
-                "         ┌───┐          ",
-                "qr_1: |0>┤ H ├──────────",
-                "         └───┘          ",
-                "         ┌───┐ ┌─┐ ┌───┐",
-                "qr_2: |0>┤ H ├─┤M├─┤ X ├",
-                "         └───┘ └╥┘ └─╥─┘",
-                "                ║    ║  ",
-                " cr_0: 0 ═══════╬════o══",
-                "                ║    ║  ",
-                "                ║    ║  ",
-                " cr_1: 0 ═══════╩════■══",
-                "                    0x2 ",
-                "                        ",
-                "  cr2: 0 ═══════════════",
-                "                        ",
-            ]
-        )
-
-        self.assertEqual(
-            str(
-                circuit_drawer(
-                    circuit,
-                    output="text",
-                    initial_state=True,
-                    vertical_compression="low",
-                    cregbundle=False,
-                    reverse_bits=False,
-                    idle_wires=True,
-                )
-            ),
-            expected,
-        )
-
     def test_text_justify_right(self):
         """Drawing with right justify"""
         expected = "\n".join(
@@ -2152,162 +1888,6 @@
 
 class TestTextDrawerVerticalCompressionMedium(QiskitTestCase):
     """Test vertical_compression='medium'"""
-
-    def test_text_conditional_1(self):
-        """Medium vertical compression avoids box overlap."""
-        qasm_string = """
-        OPENQASM 2.0;
-        include "qelib1.inc";
-        qreg q[1];
-        creg c0[1];
-        creg c1[1];
-        if(c0==1) x q[0];
-        if(c1==1) x q[0];
-        """
-        expected = "\n".join(
-            [
-                "      ┌───┐┌───┐",
-                "q: |0>┤ X ├┤ X ├",
-                "      └─╥─┘└─╥─┘",
-                "c0: 0 ══■════╬══",
-                "       0x1   ║  ",
-                "c1: 0 ═══════■══",
-                "            0x1 ",
-            ]
-        )
-        with self.assertWarns(DeprecationWarning):
-            circuit = QuantumCircuit.from_qasm_str(qasm_string)
-        self.assertEqual(
-            str(
-                circuit_drawer(
-                    circuit,
-                    output="text",
-                    initial_state=True,
-                    cregbundle=False,
-                    vertical_compression="medium",
-                )
-            ),
-            expected,
-        )
-
-    def test_text_conditional_1_bundle(self):
-        """Medium vertical compression avoids box overlap."""
-        qasm_string = """
-        OPENQASM 2.0;
-        include "qelib1.inc";
-        qreg q[1];
-        creg c0[1];
-        creg c1[1];
-        if(c0==1) x q[0];
-        if(c1==1) x q[0];
-        """
-        expected = "\n".join(
-            [
-                "         ┌───┐  ┌───┐ ",
-                "  q: |0>─┤ X ├──┤ X ├─",
-                "         └─╥─┘  └─╥─┘ ",
-                "        ┌──╨──┐   ║   ",
-                "c0: 0 1/╡ 0x1 ╞═══╬═══",
-                "        └─────┘┌──╨──┐",
-                "c1: 0 1/═══════╡ 0x1 ╞",
-                "               └─────┘",
-            ]
-        )
-        with self.assertWarns(DeprecationWarning):
-            circuit = QuantumCircuit.from_qasm_str(qasm_string)
-        self.assertEqual(
-            str(
-                circuit_drawer(
-                    circuit,
-                    output="text",
-                    initial_state=True,
-                    vertical_compression="medium",
-                    cregbundle=True,
-                )
-            ),
-            expected,
-        )
-
-    def test_text_measure_with_spaces(self):
-        """Measure wire might have extra spaces
-        Found while reproducing
-        https://quantumcomputing.stackexchange.com/q/10194/1859"""
-        qasm_string = """
-            OPENQASM 2.0;
-            include "qelib1.inc";
-            qreg q[2];
-            creg c[3];
-            measure q[0] -> c[1];
-            if(c==1) x q[1];
-        """
-        expected = "\n".join(
-            [
-                "        ┌─┐     ",
-                "q_0: |0>┤M├─────",
-                "        └╥┘┌───┐",
-                "q_1: |0>─╫─┤ X ├",
-                "         ║ └─╥─┘",
-                " c_0: 0 ═╬═══■══",
-                "         ║   ║  ",
-                " c_1: 0 ═╩═══o══",
-                "             ║  ",
-                " c_2: 0 ═════o══",
-                "            0x1 ",
-            ]
-        )
-        with self.assertWarns(DeprecationWarning):
-            circuit = QuantumCircuit.from_qasm_str(qasm_string)
-        self.assertEqual(
-            str(
-                circuit_drawer(
-                    circuit,
-                    output="text",
-                    initial_state=True,
-                    cregbundle=False,
-                    vertical_compression="medium",
-                )
-            ),
-            expected,
-        )
-
-    def test_text_measure_with_spaces_bundle(self):
-        """Measure wire might have extra spaces
-        Found while reproducing
-        https://quantumcomputing.stackexchange.com/q/10194/1859"""
-        qasm_string = """
-            OPENQASM 2.0;
-            include "qelib1.inc";
-            qreg q[2];
-            creg c[3];
-            measure q[0] -> c[1];
-            if(c==1) x q[1];
-        """
-        expected = "\n".join(
-            [
-                "        ┌─┐       ",
-                "q_0: |0>┤M├───────",
-                "        └╥┘ ┌───┐ ",
-                "q_1: |0>─╫──┤ X ├─",
-                "         ║  └─╥─┘ ",
-                "         ║ ┌──╨──┐",
-                " c: 0 3/═╩═╡ 0x1 ╞",
-                "         1 └─────┘",
-            ]
-        )
-        with self.assertWarns(DeprecationWarning):
-            circuit = QuantumCircuit.from_qasm_str(qasm_string)
-        self.assertEqual(
-            str(
-                circuit_drawer(
-                    circuit,
-                    output="text",
-                    initial_state=True,
-                    vertical_compression="medium",
-                    cregbundle=True,
-                )
-            ),
-            expected,
-        )
 
     def test_text_barrier_med_compress_1(self):
         """Medium vertical compression avoids connection break."""
@@ -2339,7 +1919,6 @@
                     initial_state=True,
                     vertical_compression="medium",
                     cregbundle=False,
-                    idle_wires=True,
                 )
             ),
             expected,
@@ -2376,1487 +1955,7 @@
                     initial_state=True,
                     vertical_compression="medium",
                     cregbundle=False,
-                    idle_wires=True,
-                )
-            ),
-            expected,
-        )
-
-    def test_text_barrier_med_compress_3(self):
-        """Medium vertical compression avoids conditional connection break."""
-        qr = QuantumRegister(1, "qr")
-        qc1 = ClassicalRegister(3, "cr")
-        qc2 = ClassicalRegister(1, "cr2")
-        circuit = QuantumCircuit(qr, qc1, qc2)
-        with self.assertWarns(DeprecationWarning):
-            circuit.x(0).c_if(qc1, 3)
-        with self.assertWarns(DeprecationWarning):
-            circuit.x(0).c_if(qc2[0], 1)
-
-        expected = "\n".join(
-            [
-                "        ┌───┐┌───┐",
-                " qr: |0>┤ X ├┤ X ├",
-                "        └─╥─┘└─╥─┘",
-                "cr_0: 0 ══■════╬══",
-                "          ║    ║  ",
-                "cr_2: 0 ══o════╬══",
-                "          ║    ║  ",
-                " cr2: 0 ══╬════■══",
-                "          ║       ",
-                "cr_1: 0 ══■═══════",
-                "         0x3      ",
-            ]
-        )
-
-        self.assertEqual(
-            str(
-                circuit_drawer(
-                    circuit,
-                    output="text",
-                    initial_state=True,
-                    vertical_compression="medium",
-                    wire_order=[0, 1, 3, 4, 2],
-                    cregbundle=False,
-                )
-            ),
-            expected,
-        )
-
-
-class TestTextConditional(QiskitTestCase):
-    """Gates with conditionals"""
-
-    def test_text_conditional_1_cregbundle(self):
-        """Conditional drawing with 1-bit-length regs and cregbundle."""
-        qasm_string = """
-        OPENQASM 2.0;
-        include "qelib1.inc";
-        qreg q[1];
-        creg c0[1];
-        creg c1[1];
-        if(c0==1) x q[0];
-        if(c1==1) x q[0];
-        """
-        expected = "\n".join(
-            [
-                "         ┌───┐  ┌───┐ ",
-                "  q: |0>─┤ X ├──┤ X ├─",
-                "        ┌┴─╨─┴┐ └─╥─┘ ",
-                "c0: 0 1/╡ 0x1 ╞═══╬═══",
-                "        └─────┘┌──╨──┐",
-                "c1: 0 1/═══════╡ 0x1 ╞",
-                "               └─────┘",
-            ]
-        )
-        with self.assertWarns(DeprecationWarning):
-            circuit = QuantumCircuit.from_qasm_str(qasm_string)
-        self.assertEqual(
-            str(
-                circuit_drawer(
-                    circuit,
-                    output="text",
-                    initial_state=True,
-                    cregbundle=True,
-                    vertical_compression="high",
-                )
-            ),
-            expected,
-        )
-
-    def test_text_conditional_1(self):
-        """Conditional drawing with 1-bit-length regs."""
-        qasm_string = """
-        OPENQASM 2.0;
-        include "qelib1.inc";
-        qreg q[1];
-        creg c0[1];
-        creg c1[1];
-        if(c0==1) x q[0];
-        if(c1==1) x q[0];
-        """
-        expected = "\n".join(
-            [
-                "      ┌───┐┌───┐",
-                "q: |0>┤ X ├┤ X ├",
-                "      └─╥─┘└─╥─┘",
-                "c0: 0 ══■════╬══",
-                "       0x1   ║  ",
-                "c1: 0 ═══════■══",
-                "            0x1 ",
-            ]
-        )
-        with self.assertWarns(DeprecationWarning):
-            circuit = QuantumCircuit.from_qasm_str(qasm_string)
-        self.assertEqual(
-            str(circuit_drawer(circuit, output="text", initial_state=True, cregbundle=False)),
-            expected,
-        )
-
-    def test_text_conditional_2_cregbundle(self):
-        """Conditional drawing with 2-bit-length regs with cregbundle"""
-        qasm_string = """
-        OPENQASM 2.0;
-        include "qelib1.inc";
-        qreg q[1];
-        creg c0[2];
-        creg c1[2];
-        if(c0==2) x q[0];
-        if(c1==2) x q[0];
-        """
-        expected = "\n".join(
-            [
-                "         ┌───┐  ┌───┐ ",
-                "  q: |0>─┤ X ├──┤ X ├─",
-                "        ┌┴─╨─┴┐ └─╥─┘ ",
-                "c0: 0 2/╡ 0x2 ╞═══╬═══",
-                "        └─────┘┌──╨──┐",
-                "c1: 0 2/═══════╡ 0x2 ╞",
-                "               └─────┘",
-            ]
-        )
-        with self.assertWarns(DeprecationWarning):
-            circuit = QuantumCircuit.from_qasm_str(qasm_string)
-        self.assertEqual(
-            str(
-                circuit_drawer(
-                    circuit,
-                    output="text",
-                    initial_state=True,
-                    cregbundle=True,
-                    vertical_compression="high",
-                )
-            ),
-            expected,
-        )
-
-    def test_text_conditional_2(self):
-        """Conditional drawing with 2-bit-length regs."""
-        qasm_string = """
-        OPENQASM 2.0;
-        include "qelib1.inc";
-        qreg q[1];
-        creg c0[2];
-        creg c1[2];
-        if(c0==2) x q[0];
-        if(c1==2) x q[0];
-        """
-        expected = "\n".join(
-            [
-                "        ┌───┐┌───┐",
-                "  q: |0>┤ X ├┤ X ├",
-                "        └─╥─┘└─╥─┘",
-                "c0_0: 0 ══o════╬══",
-                "          ║    ║  ",
-                "c0_1: 0 ══■════╬══",
-                "         0x2   ║  ",
-                "c1_0: 0 ═══════o══",
-                "               ║  ",
-                "c1_1: 0 ═══════■══",
-                "              0x2 ",
-            ]
-        )
-        with self.assertWarns(DeprecationWarning):
-            circuit = QuantumCircuit.from_qasm_str(qasm_string)
-        self.assertEqual(
-            str(circuit_drawer(circuit, output="text", initial_state=True, cregbundle=False)),
-            expected,
-        )
-
-    def test_text_conditional_3_cregbundle(self):
-        """Conditional drawing with 3-bit-length regs with cregbundle."""
-        qasm_string = """
-        OPENQASM 2.0;
-        include "qelib1.inc";
-        qreg q[1];
-        creg c0[3];
-        creg c1[3];
-        if(c0==3) x q[0];
-        if(c1==3) x q[0];
-        """
-        expected = "\n".join(
-            [
-                "         ┌───┐  ┌───┐ ",
-                "  q: |0>─┤ X ├──┤ X ├─",
-                "        ┌┴─╨─┴┐ └─╥─┘ ",
-                "c0: 0 3/╡ 0x3 ╞═══╬═══",
-                "        └─────┘┌──╨──┐",
-                "c1: 0 3/═══════╡ 0x3 ╞",
-                "               └─────┘",
-            ]
-        )
-        with self.assertWarns(DeprecationWarning):
-            circuit = QuantumCircuit.from_qasm_str(qasm_string)
-        self.assertEqual(
-            str(
-                circuit_drawer(
-                    circuit,
-                    output="text",
-                    initial_state=True,
-                    cregbundle=True,
-                    vertical_compression="high",
-                )
-            ),
-            expected,
-        )
-
-    def test_text_conditional_3(self):
-        """Conditional drawing with 3-bit-length regs."""
-        qasm_string = """
-        OPENQASM 2.0;
-        include "qelib1.inc";
-        qreg q[1];
-        creg c0[3];
-        creg c1[3];
-        if(c0==3) x q[0];
-        if(c1==3) x q[0];
-        """
-        expected = "\n".join(
-            [
-                "        ┌───┐┌───┐",
-                "  q: |0>┤ X ├┤ X ├",
-                "        └─╥─┘└─╥─┘",
-                "c0_0: 0 ══■════╬══",
-                "          ║    ║  ",
-                "c0_1: 0 ══■════╬══",
-                "          ║    ║  ",
-                "c0_2: 0 ══o════╬══",
-                "         0x3   ║  ",
-                "c1_0: 0 ═══════■══",
-                "               ║  ",
-                "c1_1: 0 ═══════■══",
-                "               ║  ",
-                "c1_2: 0 ═══════o══",
-                "              0x3 ",
-            ]
-        )
-        with self.assertWarns(DeprecationWarning):
-            circuit = QuantumCircuit.from_qasm_str(qasm_string)
-        self.assertEqual(
-            str(circuit_drawer(circuit, output="text", initial_state=True, cregbundle=False)),
-            expected,
-        )
-
-    def test_text_conditional_4(self):
-        """Conditional drawing with 4-bit-length regs."""
-        qasm_string = """
-        OPENQASM 2.0;
-        include "qelib1.inc";
-        qreg q[1];
-        creg c0[4];
-        creg c1[4];
-        if(c0==4) x q[0];
-        if(c1==4) x q[0];
-        """
-        expected = "\n".join(
-            [
-                "         ┌───┐  ┌───┐ ",
-                "  q: |0>─┤ X ├──┤ X ├─",
-                "        ┌┴─╨─┴┐ └─╥─┘ ",
-                "c0: 0 4/╡ 0x4 ╞═══╬═══",
-                "        └─────┘┌──╨──┐",
-                "c1: 0 4/═══════╡ 0x4 ╞",
-                "               └─────┘",
-            ]
-        )
-        with self.assertWarns(DeprecationWarning):
-            circuit = QuantumCircuit.from_qasm_str(qasm_string)
-        self.assertEqual(
-            str(
-                circuit_drawer(
-                    circuit, output="text", initial_state=True, vertical_compression="high"
-                )
-            ),
-            expected,
-        )
-
-    def test_text_conditional_5(self):
-        """Conditional drawing with 5-bit-length regs."""
-        qasm_string = """
-        OPENQASM 2.0;
-        include "qelib1.inc";
-        qreg q[1];
-        creg c0[5];
-        creg c1[5];
-        if(c0==5) x q[0];
-        if(c1==5) x q[0];
-        """
-        expected = "\n".join(
-            [
-                "        ┌───┐┌───┐",
-                "  q: |0>┤ X ├┤ X ├",
-                "        └─╥─┘└─╥─┘",
-                "c0_0: 0 ══■════╬══",
-                "          ║    ║  ",
-                "c0_1: 0 ══o════╬══",
-                "          ║    ║  ",
-                "c0_2: 0 ══■════╬══",
-                "          ║    ║  ",
-                "c0_3: 0 ══o════╬══",
-                "          ║    ║  ",
-                "c0_4: 0 ══o════╬══",
-                "         0x5   ║  ",
-                "c1_0: 0 ═══════■══",
-                "               ║  ",
-                "c1_1: 0 ═══════o══",
-                "               ║  ",
-                "c1_2: 0 ═══════■══",
-                "               ║  ",
-                "c1_3: 0 ═══════o══",
-                "               ║  ",
-                "c1_4: 0 ═══════o══",
-                "              0x5 ",
-            ]
-        )
-        with self.assertWarns(DeprecationWarning):
-            circuit = QuantumCircuit.from_qasm_str(qasm_string)
-        self.assertEqual(
-            str(circuit_drawer(circuit, output="text", initial_state=True, cregbundle=False)),
-            expected,
-        )
-
-    def test_text_conditional_cz_no_space_cregbundle(self):
-        """Conditional CZ without space"""
-        qr = QuantumRegister(2, "qr")
-        cr = ClassicalRegister(1, "cr")
-        circuit = QuantumCircuit(qr, cr)
-        with self.assertWarns(DeprecationWarning):
-            circuit.cz(qr[0], qr[1]).c_if(cr, 1)
-
-        expected = "\n".join(
-            [
-                "                ",
-                "qr_0: |0>───■───",
-                "            │   ",
-                "qr_1: |0>───■───",
-                "         ┌──╨──┐",
-                " cr: 0 1/╡ 0x1 ╞",
-                "         └─────┘",
-            ]
-        )
-
-        self.assertEqual(
-            str(circuit_drawer(circuit, output="text", initial_state=True, cregbundle=True)),
-            expected,
-        )
-
-    def test_text_conditional_cz_no_space(self):
-        """Conditional CZ without space"""
-        qr = QuantumRegister(2, "qr")
-        cr = ClassicalRegister(1, "cr")
-        circuit = QuantumCircuit(qr, cr)
-        with self.assertWarns(DeprecationWarning):
-            circuit.cz(qr[0], qr[1]).c_if(cr, 1)
-
-        expected = "\n".join(
-            [
-                "              ",
-                "qr_0: |0>──■──",
-                "           │  ",
-                "qr_1: |0>──■──",
-                "           ║  ",
-                "   cr: 0 ══■══",
-                "          0x1 ",
-            ]
-        )
-
-        self.assertEqual(
-            str(circuit_drawer(circuit, output="text", initial_state=True, cregbundle=False)),
-            expected,
-        )
-
-    def test_text_conditional_cz_cregbundle(self):
-        """Conditional CZ with a wire in the middle"""
-        qr = QuantumRegister(3, "qr")
-        cr = ClassicalRegister(1, "cr")
-        circuit = QuantumCircuit(qr, cr)
-        with self.assertWarns(DeprecationWarning):
-            circuit.cz(qr[0], qr[1]).c_if(cr, 1)
-
-        expected = "\n".join(
-            [
-                "                ",
-                "qr_0: |0>───■───",
-                "            │   ",
-                "qr_1: |0>───■───",
-                "            ║   ",
-                "qr_2: |0>───╫───",
-                "         ┌──╨──┐",
-                " cr: 0 1/╡ 0x1 ╞",
-                "         └─────┘",
-            ]
-        )
-
-        self.assertEqual(
-            str(
-                circuit_drawer(
-                    circuit, output="text", initial_state=True, cregbundle=True, idle_wires=True
-                )
-            ),
-            expected,
-        )
-
-    def test_text_conditional_cz(self):
-        """Conditional CZ with a wire in the middle"""
-        qr = QuantumRegister(3, "qr")
-        cr = ClassicalRegister(1, "cr")
-        circuit = QuantumCircuit(qr, cr)
-        with self.assertWarns(DeprecationWarning):
-            circuit.cz(qr[0], qr[1]).c_if(cr, 1)
-
-        expected = "\n".join(
-            [
-                "              ",
-                "qr_0: |0>──■──",
-                "           │  ",
-                "qr_1: |0>──■──",
-                "           ║  ",
-                "qr_2: |0>──╫──",
-                "           ║  ",
-                "   cr: 0 ══■══",
-                "          0x1 ",
-            ]
-        )
-
-        self.assertEqual(
-            str(
-                circuit_drawer(
-                    circuit, output="text", initial_state=True, cregbundle=False, idle_wires=True
-                )
-            ),
-            expected,
-        )
-
-    def test_text_conditional_cx_ct_cregbundle(self):
-        """Conditional CX (control-target) with a wire in the middle"""
-        qr = QuantumRegister(3, "qr")
-        cr = ClassicalRegister(1, "cr")
-        circuit = QuantumCircuit(qr, cr)
-        with self.assertWarns(DeprecationWarning):
-            circuit.cx(qr[0], qr[1]).c_if(cr, 1)
-
-        expected = "\n".join(
-            [
-                "                ",
-                "qr_0: |0>───■───",
-                "          ┌─┴─┐ ",
-                "qr_1: |0>─┤ X ├─",
-                "          └─╥─┘ ",
-                "qr_2: |0>───╫───",
-                "         ┌──╨──┐",
-                " cr: 0 1/╡ 0x1 ╞",
-                "         └─────┘",
-            ]
-        )
-
-        self.assertEqual(
-            str(
-                circuit_drawer(
-                    circuit, output="text", initial_state=True, cregbundle=True, idle_wires=True
-                )
-            ),
-            expected,
-        )
-
-    def test_text_conditional_cx_ct(self):
-        """Conditional CX (control-target) with a wire in the middle"""
-        qr = QuantumRegister(3, "qr")
-        cr = ClassicalRegister(1, "cr")
-        circuit = QuantumCircuit(qr, cr)
-        with self.assertWarns(DeprecationWarning):
-            circuit.cx(qr[0], qr[1]).c_if(cr, 1)
-
-        expected = "\n".join(
-            [
-                "              ",
-                "qr_0: |0>──■──",
-                "         ┌─┴─┐",
-                "qr_1: |0>┤ X ├",
-                "         └─╥─┘",
-                "qr_2: |0>──╫──",
-                "           ║  ",
-                "   cr: 0 ══■══",
-                "          0x1 ",
-            ]
-        )
-
-        self.assertEqual(
-            str(
-                circuit_drawer(
-                    circuit, output="text", initial_state=True, cregbundle=False, idle_wires=True
-                )
-            ),
-            expected,
-        )
-
-    def test_text_conditional_cx_tc_cregbundle(self):
-        """Conditional CX (target-control) with a wire in the middle with cregbundle."""
-        qr = QuantumRegister(3, "qr")
-        cr = ClassicalRegister(1, "cr")
-        circuit = QuantumCircuit(qr, cr)
-        with self.assertWarns(DeprecationWarning):
-            circuit.cx(qr[1], qr[0]).c_if(cr, 1)
-
-        expected = "\n".join(
-            [
-                "          ┌───┐ ",
-                "qr_0: |0>─┤ X ├─",
-                "          └─┬─┘ ",
-                "qr_1: |0>───■───",
-                "            ║   ",
-                "qr_2: |0>───╫───",
-                "         ┌──╨──┐",
-                " cr: 0 1/╡ 0x1 ╞",
-                "         └─────┘",
-            ]
-        )
-
-        self.assertEqual(
-            str(
-                circuit_drawer(
-                    circuit, output="text", initial_state=True, cregbundle=True, idle_wires=True
-                )
-            ),
-            expected,
-        )
-
-    def test_text_conditional_cx_tc(self):
-        """Conditional CX (target-control) with a wire in the middle"""
-        qr = QuantumRegister(3, "qr")
-        cr = ClassicalRegister(1, "cr")
-        circuit = QuantumCircuit(qr, cr)
-        with self.assertWarns(DeprecationWarning):
-            circuit.cx(qr[1], qr[0]).c_if(cr, 1)
-
-        expected = "\n".join(
-            [
-                "         ┌───┐",
-                "qr_0: |0>┤ X ├",
-                "         └─┬─┘",
-                "qr_1: |0>──■──",
-                "           ║  ",
-                "qr_2: |0>──╫──",
-                "           ║  ",
-                "   cr: 0 ══■══",
-                "          0x1 ",
-            ]
-        )
-
-        self.assertEqual(
-            str(
-                circuit_drawer(
-                    circuit, output="text", initial_state=True, cregbundle=False, idle_wires=True
-                )
-            ),
-            expected,
-        )
-
-    def test_text_conditional_cu3_ct_cregbundle(self):
-        """Conditional Cu3 (control-target) with a wire in the middle with cregbundle"""
-        qr = QuantumRegister(3, "qr")
-        cr = ClassicalRegister(1, "cr")
-        circuit = QuantumCircuit(qr, cr)
-        with self.assertWarns(DeprecationWarning):
-            circuit.append(CU3Gate(pi / 2, pi / 2, pi / 2), [qr[0], qr[1]]).c_if(cr, 1)
-
-        expected = "\n".join(
-            [
-                "                            ",
-                "qr_0: |0>─────────■─────────",
-                "         ┌────────┴────────┐",
-                "qr_1: |0>┤ U3(π/2,π/2,π/2) ├",
-                "         └────────╥────────┘",
-                "qr_2: |0>─────────╫─────────",
-                "               ┌──╨──┐      ",
-                " cr: 0 1/══════╡ 0x1 ╞══════",
-                "               └─────┘      ",
-            ]
-        )
-
-        self.assertEqual(
-            str(
-                circuit_drawer(
-                    circuit, output="text", initial_state=True, cregbundle=True, idle_wires=True
-                )
-            ),
-            expected,
-        )
-
-    def test_text_conditional_cu3_ct(self):
-        """Conditional Cu3 (control-target) with a wire in the middle"""
-        qr = QuantumRegister(3, "qr")
-        cr = ClassicalRegister(1, "cr")
-        circuit = QuantumCircuit(qr, cr)
-        with self.assertWarns(DeprecationWarning):
-            circuit.append(CU3Gate(pi / 2, pi / 2, pi / 2), [qr[0], qr[1]]).c_if(cr, 1)
-
-        expected = "\n".join(
-            [
-                "                            ",
-                "qr_0: |0>─────────■─────────",
-                "         ┌────────┴────────┐",
-                "qr_1: |0>┤ U3(π/2,π/2,π/2) ├",
-                "         └────────╥────────┘",
-                "qr_2: |0>─────────╫─────────",
-                "                  ║         ",
-                "   cr: 0 ═════════■═════════",
-                "                 0x1        ",
-            ]
-        )
-
-        self.assertEqual(
-            str(
-                circuit_drawer(
-                    circuit, output="text", initial_state=True, cregbundle=False, idle_wires=True
-                )
-            ),
-            expected,
-        )
-
-    def test_text_conditional_cu3_tc_cregbundle(self):
-        """Conditional Cu3 (target-control) with a wire in the middle with cregbundle"""
-        qr = QuantumRegister(3, "qr")
-        cr = ClassicalRegister(1, "cr")
-        circuit = QuantumCircuit(qr, cr)
-        with self.assertWarns(DeprecationWarning):
-            circuit.append(CU3Gate(pi / 2, pi / 2, pi / 2), [qr[1], qr[0]]).c_if(cr, 1)
-
-        expected = "\n".join(
-            [
-                "         ┌─────────────────┐",
-                "qr_0: |0>┤ U3(π/2,π/2,π/2) ├",
-                "         └────────┬────────┘",
-                "qr_1: |0>─────────■─────────",
-                "                  ║         ",
-                "qr_2: |0>─────────╫─────────",
-                "               ┌──╨──┐      ",
-                " cr: 0 1/══════╡ 0x1 ╞══════",
-                "               └─────┘      ",
-            ]
-        )
-
-        self.assertEqual(
-            str(
-                circuit_drawer(
-                    circuit, output="text", initial_state=True, cregbundle=True, idle_wires=True
-                )
-            ),
-            expected,
-        )
-
-    def test_text_conditional_cu3_tc(self):
-        """Conditional Cu3 (target-control) with a wire in the middle"""
-        qr = QuantumRegister(3, "qr")
-        cr = ClassicalRegister(1, "cr")
-        circuit = QuantumCircuit(qr, cr)
-        with self.assertWarns(DeprecationWarning):
-            circuit.append(CU3Gate(pi / 2, pi / 2, pi / 2), [qr[1], qr[0]]).c_if(cr, 1)
-
-        expected = "\n".join(
-            [
-                "         ┌─────────────────┐",
-                "qr_0: |0>┤ U3(π/2,π/2,π/2) ├",
-                "         └────────┬────────┘",
-                "qr_1: |0>─────────■─────────",
-                "                  ║         ",
-                "qr_2: |0>─────────╫─────────",
-                "                  ║         ",
-                "   cr: 0 ═════════■═════════",
-                "                 0x1        ",
-            ]
-        )
-
-        self.assertEqual(
-            str(
-                circuit_drawer(
-                    circuit, output="text", initial_state=True, cregbundle=False, idle_wires=True
-                )
-            ),
-            expected,
-        )
-
-    def test_text_conditional_ccx_cregbundle(self):
-        """Conditional CCX with a wire in the middle with cregbundle"""
-        qr = QuantumRegister(4, "qr")
-        cr = ClassicalRegister(1, "cr")
-        circuit = QuantumCircuit(qr, cr)
-        with self.assertWarns(DeprecationWarning):
-            circuit.ccx(qr[0], qr[1], qr[2]).c_if(cr, 1)
-
-        expected = "\n".join(
-            [
-                "                ",
-                "qr_0: |0>───■───",
-                "            │   ",
-                "qr_1: |0>───■───",
-                "          ┌─┴─┐ ",
-                "qr_2: |0>─┤ X ├─",
-                "          └─╥─┘ ",
-                "qr_3: |0>───╫───",
-                "         ┌──╨──┐",
-                " cr: 0 1/╡ 0x1 ╞",
-                "         └─────┘",
-            ]
-        )
-
-        self.assertEqual(
-            str(
-                circuit_drawer(
-                    circuit, output="text", initial_state=True, cregbundle=True, idle_wires=True
-                )
-            ),
-            expected,
-        )
-
-    def test_text_conditional_ccx(self):
-        """Conditional CCX with a wire in the middle"""
-        qr = QuantumRegister(4, "qr")
-        cr = ClassicalRegister(1, "cr")
-        circuit = QuantumCircuit(qr, cr)
-        with self.assertWarns(DeprecationWarning):
-            circuit.ccx(qr[0], qr[1], qr[2]).c_if(cr, 1)
-
-        expected = "\n".join(
-            [
-                "              ",
-                "qr_0: |0>──■──",
-                "           │  ",
-                "qr_1: |0>──■──",
-                "         ┌─┴─┐",
-                "qr_2: |0>┤ X ├",
-                "         └─╥─┘",
-                "qr_3: |0>──╫──",
-                "           ║  ",
-                "   cr: 0 ══■══",
-                "          0x1 ",
-            ]
-        )
-
-        self.assertEqual(
-            str(
-                circuit_drawer(
-                    circuit, output="text", initial_state=True, cregbundle=False, idle_wires=True
-                )
-            ),
-            expected,
-        )
-
-    def test_text_conditional_ccx_no_space_cregbundle(self):
-        """Conditional CCX without space with cregbundle"""
-        qr = QuantumRegister(3, "qr")
-        cr = ClassicalRegister(1, "cr")
-        circuit = QuantumCircuit(qr, cr)
-        with self.assertWarns(DeprecationWarning):
-            circuit.ccx(qr[0], qr[1], qr[2]).c_if(cr, 1)
-
-        expected = "\n".join(
-            [
-                "                ",
-                "qr_0: |0>───■───",
-                "            │   ",
-                "qr_1: |0>───■───",
-                "          ┌─┴─┐ ",
-                "qr_2: |0>─┤ X ├─",
-                "         ┌┴─╨─┴┐",
-                " cr: 0 1/╡ 0x1 ╞",
-                "         └─────┘",
-            ]
-        )
-
-        self.assertEqual(
-            str(
-                circuit_drawer(
-                    circuit,
-                    output="text",
-                    initial_state=True,
-                    cregbundle=True,
-                    vertical_compression="high",
-                )
-            ),
-            expected,
-        )
-
-    def test_text_conditional_ccx_no_space(self):
-        """Conditional CCX without space"""
-        qr = QuantumRegister(3, "qr")
-        cr = ClassicalRegister(1, "cr")
-        circuit = QuantumCircuit(qr, cr)
-        with self.assertWarns(DeprecationWarning):
-            circuit.ccx(qr[0], qr[1], qr[2]).c_if(cr, 1)
-
-        expected = "\n".join(
-            [
-                "              ",
-                "qr_0: |0>──■──",
-                "           │  ",
-                "qr_1: |0>──■──",
-                "         ┌─┴─┐",
-                "qr_2: |0>┤ X ├",
-                "         └─╥─┘",
-                "   cr: 0 ══■══",
-                "          0x1 ",
-            ]
-        )
-
-        self.assertEqual(
-            str(circuit_drawer(circuit, output="text", initial_state=True, cregbundle=False)),
-            expected,
-        )
-
-    def test_text_conditional_h_cregbundle(self):
-        """Conditional H with a wire in the middle with cregbundle"""
-        qr = QuantumRegister(2, "qr")
-        cr = ClassicalRegister(1, "cr")
-        circuit = QuantumCircuit(qr, cr)
-        with self.assertWarns(DeprecationWarning):
-            circuit.h(qr[0]).c_if(cr, 1)
-
-        expected = "\n".join(
-            [
-                "          ┌───┐ ",
-                "qr_0: |0>─┤ H ├─",
-                "          └─╥─┘ ",
-                "qr_1: |0>───╫───",
-                "         ┌──╨──┐",
-                " cr: 0 1/╡ 0x1 ╞",
-                "         └─────┘",
-            ]
-        )
-
-        self.assertEqual(
-            str(
-                circuit_drawer(
-                    circuit, output="text", initial_state=True, cregbundle=True, idle_wires=True
-                )
-            ),
-            expected,
-        )
-
-    def test_text_conditional_h(self):
-        """Conditional H with a wire in the middle"""
-        qr = QuantumRegister(2, "qr")
-        cr = ClassicalRegister(1, "cr")
-        circuit = QuantumCircuit(qr, cr)
-        with self.assertWarns(DeprecationWarning):
-            circuit.h(qr[0]).c_if(cr, 1)
-
-        expected = "\n".join(
-            [
-                "         ┌───┐",
-                "qr_0: |0>┤ H ├",
-                "         └─╥─┘",
-                "qr_1: |0>──╫──",
-                "           ║  ",
-                "   cr: 0 ══■══",
-                "          0x1 ",
-            ]
-        )
-
-        self.assertEqual(
-            str(
-                circuit_drawer(
-                    circuit, output="text", initial_state=True, cregbundle=False, idle_wires=True
-                )
-            ),
-            expected,
-        )
-
-    def test_text_conditional_swap_cregbundle(self):
-        """Conditional SWAP with cregbundle"""
-        qr = QuantumRegister(3, "qr")
-        cr = ClassicalRegister(1, "cr")
-        circuit = QuantumCircuit(qr, cr)
-        with self.assertWarns(DeprecationWarning):
-            circuit.swap(qr[0], qr[1]).c_if(cr, 1)
-
-        expected = "\n".join(
-            [
-                "                ",
-                "qr_0: |0>───X───",
-                "            │   ",
-                "qr_1: |0>───X───",
-                "            ║   ",
-                "qr_2: |0>───╫───",
-                "         ┌──╨──┐",
-                " cr: 0 1/╡ 0x1 ╞",
-                "         └─────┘",
-            ]
-        )
-
-        self.assertEqual(
-            str(
-                circuit_drawer(
-                    circuit, output="text", initial_state=True, cregbundle=True, idle_wires=True
-                )
-            ),
-            expected,
-        )
-
-    def test_text_conditional_swap(self):
-        """Conditional SWAP"""
-        qr = QuantumRegister(3, "qr")
-        cr = ClassicalRegister(1, "cr")
-        circuit = QuantumCircuit(qr, cr)
-        with self.assertWarns(DeprecationWarning):
-            circuit.swap(qr[0], qr[1]).c_if(cr, 1)
-
-        expected = "\n".join(
-            [
-                "              ",
-                "qr_0: |0>──X──",
-                "           │  ",
-                "qr_1: |0>──X──",
-                "           ║  ",
-                "qr_2: |0>──╫──",
-                "           ║  ",
-                "   cr: 0 ══■══",
-                "          0x1 ",
-            ]
-        )
-
-        self.assertEqual(
-            str(
-                circuit_drawer(
-                    circuit, output="text", initial_state=True, cregbundle=False, idle_wires=True
-                )
-            ),
-            expected,
-        )
-
-    def test_text_conditional_cswap_cregbundle(self):
-        """Conditional CSwap with cregbundle"""
-        qr = QuantumRegister(4, "qr")
-        cr = ClassicalRegister(1, "cr")
-        circuit = QuantumCircuit(qr, cr)
-        with self.assertWarns(DeprecationWarning):
-            circuit.cswap(qr[0], qr[1], qr[2]).c_if(cr, 1)
-
-        expected = "\n".join(
-            [
-                "                ",
-                "qr_0: |0>───■───",
-                "            │   ",
-                "qr_1: |0>───X───",
-                "            │   ",
-                "qr_2: |0>───X───",
-                "            ║   ",
-                "qr_3: |0>───╫───",
-                "         ┌──╨──┐",
-                " cr: 0 1/╡ 0x1 ╞",
-                "         └─────┘",
-            ]
-        )
-
-        self.assertEqual(
-            str(
-                circuit_drawer(
-                    circuit, output="text", initial_state=True, cregbundle=True, idle_wires=True
-                )
-            ),
-            expected,
-        )
-
-    def test_text_conditional_cswap(self):
-        """Conditional CSwap"""
-        qr = QuantumRegister(4, "qr")
-        cr = ClassicalRegister(1, "cr")
-        circuit = QuantumCircuit(qr, cr)
-        with self.assertWarns(DeprecationWarning):
-            circuit.cswap(qr[0], qr[1], qr[2]).c_if(cr, 1)
-
-        expected = "\n".join(
-            [
-                "              ",
-                "qr_0: |0>──■──",
-                "           │  ",
-                "qr_1: |0>──X──",
-                "           │  ",
-                "qr_2: |0>──X──",
-                "           ║  ",
-                "qr_3: |0>──╫──",
-                "           ║  ",
-                "   cr: 0 ══■══",
-                "          0x1 ",
-            ]
-        )
-
-        self.assertEqual(
-            str(
-                circuit_drawer(
-                    circuit, output="text", initial_state=True, cregbundle=False, idle_wires=True
-                )
-            ),
-            expected,
-        )
-
-    def test_conditional_reset_cregbundle(self):
-        """Reset drawing with cregbundle."""
-        qr = QuantumRegister(2, "qr")
-        cr = ClassicalRegister(1, "cr")
-
-        circuit = QuantumCircuit(qr, cr)
-        with self.assertWarns(DeprecationWarning):
-            circuit.reset(qr[0]).c_if(cr, 1)
-
-        expected = "\n".join(
-            [
-                "                ",
-                "qr_0: |0>──|0>──",
-                "            ║   ",
-                "qr_1: |0>───╫───",
-                "         ┌──╨──┐",
-                " cr: 0 1/╡ 0x1 ╞",
-                "         └─────┘",
-            ]
-        )
-
-        self.assertEqual(
-            str(
-                circuit_drawer(
-                    circuit, output="text", initial_state=True, cregbundle=True, idle_wires=True
-                )
-            ),
-            expected,
-        )
-
-    def test_conditional_reset(self):
-        """Reset drawing."""
-        qr = QuantumRegister(2, "qr")
-        cr = ClassicalRegister(1, "cr")
-
-        circuit = QuantumCircuit(qr, cr)
-        with self.assertWarns(DeprecationWarning):
-            circuit.reset(qr[0]).c_if(cr, 1)
-
-        expected = "\n".join(
-            [
-                "              ",
-                "qr_0: |0>─|0>─",
-                "           ║  ",
-                "qr_1: |0>──╫──",
-                "           ║  ",
-                "   cr: 0 ══■══",
-                "          0x1 ",
-            ]
-        )
-
-        self.assertEqual(
-            str(
-                circuit_drawer(
-                    circuit, output="text", initial_state=True, cregbundle=False, idle_wires=True
-                )
-            ),
-            expected,
-        )
-
-    def test_conditional_multiplexer_cregbundle(self):
-        """Test Multiplexer with cregbundle."""
-        cx_multiplexer = UCGate([numpy.eye(2), numpy.array([[0, 1], [1, 0]])])
-        qr = QuantumRegister(3, name="qr")
-        cr = ClassicalRegister(1, "cr")
-        qc = QuantumCircuit(qr, cr)
-        with self.assertWarns(DeprecationWarning):
-            qc.append(cx_multiplexer.c_if(cr, 1), [qr[0], qr[1]])
-
-        expected = "\n".join(
-            [
-                "         ┌──────────────┐",
-                "qr_0: |0>┤0             ├",
-                "         │  Multiplexer │",
-                "qr_1: |0>┤1             ├",
-                "         └──────╥───────┘",
-                "qr_2: |0>───────╫────────",
-                "             ┌──╨──┐     ",
-                " cr: 0 1/════╡ 0x1 ╞═════",
-                "             └─────┘     ",
-            ]
-        )
-
-        self.assertEqual(
-            str(
-                circuit_drawer(
-                    qc, output="text", initial_state=True, cregbundle=True, idle_wires=True
-                )
-            ),
-            expected,
-        )
-
-    def test_conditional_multiplexer(self):
-        """Test Multiplexer."""
-        cx_multiplexer = UCGate([numpy.eye(2), numpy.array([[0, 1], [1, 0]])])
-        qr = QuantumRegister(3, name="qr")
-        cr = ClassicalRegister(1, "cr")
-        qc = QuantumCircuit(qr, cr)
-        with self.assertWarns(DeprecationWarning):
-            qc.append(cx_multiplexer.c_if(cr, 1), [qr[0], qr[1]])
-
-        expected = "\n".join(
-            [
-                "         ┌──────────────┐",
-                "qr_0: |0>┤0             ├",
-                "         │  Multiplexer │",
-                "qr_1: |0>┤1             ├",
-                "         └──────╥───────┘",
-                "qr_2: |0>───────╫────────",
-                "                ║        ",
-                "   cr: 0 ═══════■════════",
-                "               0x1       ",
-            ]
-        )
-
-        self.assertEqual(
-            str(
-                circuit_drawer(
-                    qc, output="text", initial_state=True, cregbundle=False, idle_wires=True
-                )
-            ),
-            expected,
-        )
-
-    def test_text_conditional_measure_cregbundle(self):
-        """Conditional with measure on same clbit with cregbundle"""
-        qr = QuantumRegister(2, "qr")
-        cr = ClassicalRegister(2, "cr")
-        circuit = QuantumCircuit(qr, cr)
-        circuit.h(qr[0])
-        circuit.measure(qr[0], cr[0])
-        with self.assertWarns(DeprecationWarning):
-            circuit.h(qr[1]).c_if(cr, 1)
-=======
-            ]
-        )
-
-        qr = QuantumRegister(2, "q")
-        circuit = QuantumCircuit(qr)
-        circuit.cu(pi / 2, Parameter("theta"), pi, 0, qr[0], qr[1])
->>>>>>> 29aa2bd7
-
-        self.assertEqual(str(circuit_drawer(circuit, output="text", initial_state=True)), expected)
-
-    def test_text_bound_parameters(self):
-        """Bound parameters
-        See: https://github.com/Qiskit/qiskit-terra/pull/3876"""
-        # fmt: off
-        expected = "\n".join(["       ┌────────────┐",
-                              "qr: |0>┤ my_u2(π,π) ├",
-                              "       └────────────┘"])
-        # fmt: on
-        my_u2_circuit = QuantumCircuit(1, name="my_u2")
-        phi = Parameter("phi")
-        lam = Parameter("lambda")
-        my_u2_circuit.u(3.141592653589793, phi, lam, 0)
-        my_u2 = my_u2_circuit.to_gate()
-        qr = QuantumRegister(1, name="qr")
-        circuit = QuantumCircuit(qr, name="circuit")
-        circuit.append(my_u2, [qr[0]])
-        circuit = circuit.assign_parameters({phi: 3.141592653589793, lam: 3.141592653589793})
-
-        self.assertEqual(str(circuit_drawer(circuit, output="text", initial_state=True)), expected)
-
-    def test_text_pi_param_expr(self):
-        """Text pi in circuit with parameter expression."""
-        expected = "\n".join(
-            [
-                "   ┌─────────────────────┐",
-                "q: ┤ Rx((π - x)*(π - y)) ├",
-                "   └─────────────────────┘",
-            ]
-        )
-
-        x, y = Parameter("x"), Parameter("y")
-        circuit = QuantumCircuit(1)
-        circuit.rx((pi - x) * (pi - y), 0)
-        self.assertEqual(circuit.draw(output="text").single_string(), expected)
-
-    def test_text_utf8(self):
-        """Test that utf8 characters work in windows CI env."""
-        # fmt: off
-        expected = "\n".join(["   ┌──────────┐",
-                              "q: ┤ U(0,φ,λ) ├",
-                              "   └──────────┘"])
-        # fmt: on
-        phi, lam = Parameter("φ"), Parameter("λ")
-        circuit = QuantumCircuit(1)
-        circuit.u(0, phi, lam, 0)
-        self.assertEqual(circuit.draw(output="text").single_string(), expected)
-
-    def test_text_ndarray_parameters(self):
-        """Test that if params are type ndarray, params are not displayed."""
-        # fmt: off
-        expected = "\n".join(["      ┌─────────┐",
-                              "q: |0>┤ Unitary ├",
-                              "      └─────────┘"])
-        # fmt: on
-        qr = QuantumRegister(1, "q")
-        circuit = QuantumCircuit(qr)
-        circuit.unitary(numpy.array([[0, 1], [1, 0]]), 0)
-        self.assertEqual(str(circuit_drawer(circuit, output="text", initial_state=True)), expected)
-
-    def test_text_qc_parameters(self):
-        """Test that if params are type QuantumCircuit, params are not displayed."""
-        expected = "\n".join(
-            [
-                "        ┌───────┐",
-                "q_0: |0>┤0      ├",
-                "        │  name │",
-                "q_1: |0>┤1      ├",
-                "        └───────┘",
-            ]
-        )
-
-        my_qc_param = QuantumCircuit(2)
-        my_qc_param.h(0)
-        my_qc_param.cx(0, 1)
-        inst = Instruction("name", 2, 0, [my_qc_param])
-        qr = QuantumRegister(2, "q")
-        circuit = QuantumCircuit(qr)
-        circuit.append(inst, [0, 1])
-        self.assertEqual(str(circuit_drawer(circuit, output="text", initial_state=True)), expected)
-
-
-class TestTextDrawerVerticalCompressionLow(QiskitTestCase):
-    """Test vertical_compression='low'"""
-
-    def test_text_justify_right(self):
-        """Drawing with right justify"""
-        expected = "\n".join(
-            [
-                "              ┌───┐",
-                "q1_0: |0>─────┤ X ├",
-                "              └───┘",
-                "         ┌───┐ ┌─┐ ",
-                "q1_1: |0>┤ H ├─┤M├─",
-                "         └───┘ └╥┘ ",
-                "                ║  ",
-                " c1: 0 2/═══════╩══",
-                "                1  ",
-            ]
-        )
-
-        qr1 = QuantumRegister(2, "q1")
-        cr1 = ClassicalRegister(2, "c1")
-        circuit = QuantumCircuit(qr1, cr1)
-        circuit.x(qr1[0])
-        circuit.h(qr1[1])
-        circuit.measure(qr1[1], cr1[1])
-        self.assertEqual(
-            str(
-                circuit_drawer(
-                    circuit,
-                    output="text",
-                    initial_state=True,
-                    justify="right",
-                    vertical_compression="low",
-                )
-            ),
-            expected,
-        )
-
-<<<<<<< HEAD
-    def test_text_condition_measure_bits_true(self):
-        """Condition and measure on single bits cregbundle true"""
-
-        bits = [Qubit(), Qubit(), Clbit(), Clbit()]
-        cr = ClassicalRegister(2, "cr")
-        crx = ClassicalRegister(3, "cs")
-        circuit = QuantumCircuit(bits, cr, [Clbit()], crx)
-        with self.assertWarns(DeprecationWarning):
-            circuit.x(0).c_if(crx[1], 0)
-        circuit.measure(0, bits[3])
-
-        expected = "\n".join(
-            [
-                "         ┌───┐    ┌─┐",
-                "   0: ───┤ X ├────┤M├",
-                "         └─╥─┘    └╥┘",
-                "   1: ─────╫───────╫─",
-                "           ║       ║ ",
-                "   0: ═════╬═══════╬═",
-                "           ║       ║ ",
-                "   1: ═════╬═══════╩═",
-                "           ║         ",
-                "cr: 2/═════╬═════════",
-                "           ║         ",
-                "   4: ═════╬═════════",
-                "      ┌────╨─────┐   ",
-                "cs: 3/╡ cs_1=0x0 ╞═══",
-                "      └──────────┘   ",
-            ]
-        )
-        self.assertEqual(
-            str(
-                circuit_drawer(
-                    circuit, output="text", cregbundle=True, initial_state=False, idle_wires=True
-                )
-            ),
-            expected,
-        )
-
-    def test_text_condition_measure_bits_false(self):
-        """Condition and measure on single bits cregbundle false"""
-
-        bits = [Qubit(), Qubit(), Clbit(), Clbit()]
-        cr = ClassicalRegister(2, "cr")
-        crx = ClassicalRegister(3, "cs")
-        circuit = QuantumCircuit(bits, cr, [Clbit()], crx)
-        with self.assertWarns(DeprecationWarning):
-            circuit.x(0).c_if(crx[1], 0)
-        circuit.measure(0, bits[3])
-
-        expected = "\n".join(
-            [
-                "      ┌───┐┌─┐",
-                "   0: ┤ X ├┤M├",
-                "      └─╥─┘└╥┘",
-                "   1: ──╫───╫─",
-                "        ║   ║ ",
-                "   0: ══╬═══╬═",
-                "        ║   ║ ",
-                "   1: ══╬═══╩═",
-                "        ║     ",
-                "cr_0: ══╬═════",
-                "        ║     ",
-                "cr_1: ══╬═════",
-                "        ║     ",
-                "   4: ══╬═════",
-                "        ║     ",
-                "cs_0: ══╬═════",
-                "        ║     ",
-                "cs_1: ══o═════",
-                "              ",
-                "cs_2: ════════",
-                "              ",
-            ]
-        )
-        self.assertEqual(
-            str(
-                circuit_drawer(
-                    circuit, output="text", cregbundle=False, initial_state=False, idle_wires=True
-                )
-            ),
-            expected,
-        )
-=======
-
-class TestTextDrawerVerticalCompressionMedium(QiskitTestCase):
-    """Test vertical_compression='medium'"""
->>>>>>> 29aa2bd7
-
-    def test_text_barrier_med_compress_1(self):
-        """Medium vertical compression avoids connection break."""
-        circuit = QuantumCircuit(4)
-        circuit.cx(1, 3)
-        circuit.x(1)
-        circuit.barrier((2, 3), label="Bar 1")
-
-        expected = "\n".join(
-            [
-                "                    ",
-                "q_0: |0>────────────",
-                "              ┌───┐ ",
-                "q_1: |0>──■───┤ X ├─",
-                "          │   └───┘ ",
-                "          │   Bar 1 ",
-                "q_2: |0>──┼─────░───",
-                "        ┌─┴─┐   ░   ",
-                "q_3: |0>┤ X ├───░───",
-                "        └───┘   ░   ",
-            ]
-        )
-
-        self.assertEqual(
-            str(
-                circuit_drawer(
-                    circuit,
-                    output="text",
-                    initial_state=True,
-                    vertical_compression="medium",
-                    cregbundle=False,
-                )
-            ),
-            expected,
-        )
-
-    def test_text_barrier_med_compress_2(self):
-        """Medium vertical compression avoids overprint."""
-        circuit = QuantumCircuit(4)
-        circuit.barrier((0, 1, 2), label="a")
-        circuit.cx(1, 3)
-        circuit.x(1)
-        circuit.barrier((2, 3), label="Bar 1")
-
-        expected = "\n".join(
-            [
-                "         a             ",
-                "q_0: |0>─░─────────────",
-                "         ░       ┌───┐ ",
-                "q_1: |0>─░───■───┤ X ├─",
-                "         ░   │   └───┘ ",
-                "         ░   │   Bar 1 ",
-                "q_2: |0>─░───┼─────░───",
-                "         ░ ┌─┴─┐   ░   ",
-                "q_3: |0>───┤ X ├───░───",
-                "           └───┘   ░   ",
-            ]
-        )
-
-        self.assertEqual(
-            str(
-                circuit_drawer(
-                    circuit,
-                    output="text",
-                    initial_state=True,
-<<<<<<< HEAD
-                    cregbundle=False,
-                    reverse_bits=True,
-                    idle_wires=True,
-                )
-            ),
-            expected,
-        )
-
-    def test_text_condition_bits_reverse(self):
-        """Condition and measure on single bits cregbundle true and reverse_bits true"""
-
-        bits = [Qubit(), Qubit(), Clbit(), Clbit()]
-        cr = ClassicalRegister(2, "cr")
-        crx = ClassicalRegister(3, "cs")
-        circuit = QuantumCircuit(bits, cr, [Clbit()], crx)
-        with self.assertWarns(DeprecationWarning):
-            circuit.x(0).c_if(bits[3], 0)
-
-        expected = "\n".join(
-            [
-                "           ",
-                "   1: ─────",
-                "      ┌───┐",
-                "   0: ┤ X ├",
-                "      └─╥─┘",
-                "cs: 3/══╬══",
-                "        ║  ",
-                "   4: ══╬══",
-                "        ║  ",
-                "cr: 2/══╬══",
-                "        ║  ",
-                "   1: ══o══",
-                "           ",
-                "   0: ═════",
-                "           ",
-            ]
-        )
-        self.assertEqual(
-            str(
-                circuit_drawer(
-                    circuit,
-                    output="text",
-                    cregbundle=True,
-                    initial_state=False,
-                    reverse_bits=True,
-                    idle_wires=True,
-=======
-                    vertical_compression="medium",
-                    cregbundle=False,
->>>>>>> 29aa2bd7
+                    idle_wires=True
                 )
             ),
             expected,
@@ -5839,11 +3938,7 @@
         self.assertEqual(
             str(
                 circuit_drawer(
-<<<<<<< HEAD
-                    circuit, output="text", initial_state=False, cregbundle=False, idle_wires=True
-=======
-                    circuit, output="text", initial_state=False, cregbundle=False, fold=90
->>>>>>> 29aa2bd7
+                    circuit, output="text", initial_state=False, cregbundle=False, fold=90, idle_wires=True
                 )
             ),
             expected,
@@ -6142,55 +4237,7 @@
             expected,
         )
 
-<<<<<<< HEAD
-    def test_if_else_op_from_circuit_with_conditions(self):
-        """Test an IfElseOp built from circuit with conditions inside the if using inner creg"""
-        expected = "\n".join(
-            [
-                "      ┌───┐┌────── ┌────┐       ───────┐ ",
-                " q_0: ┤ H ├┤       ┤ X1 ├──────        ├─",
-                "      └───┘│       └─╥──┘┌────┐        │ ",
-                " q_1: ─────┤ If-0  ──╫───┤ X2 ├  End-0 ├─",
-                "      ┌───┐│         ║   └─╥──┘        │ ",
-                " q_2: ┤ X ├┤       ──╫─────╫───        ├─",
-                "      └─╥─┘└──╥───   ║     ║    ───────┘ ",
-                " q_3: ──╫─────╫──────╫─────╫─────────────",
-                "        ║     ║      ║     ║             ",
-                "cr_0: ══╬═════╬══════o═════╬═════════════",
-                "        ║     ║      ║     ║             ",
-                "cr_1: ══■═════■══════o═════■═════════════",
-                "                     ║                   ",
-                "cr_2: ═══════════════■═══════════════════",
-                "                    0x4                  ",
-            ]
-        )
-
-        qr = QuantumRegister(4, "q")
-        cr = ClassicalRegister(3, "cr")
-        circuit = QuantumCircuit(qr, cr)
-        circuit.h(0)
-        with self.assertWarns(DeprecationWarning):
-            circuit.x(2).c_if(cr[1], 2)
-
-        qr2 = QuantumRegister(3, "qr2")
-        qc2 = QuantumCircuit(qr2, cr)
-        with self.assertWarns(DeprecationWarning):
-            qc2.x(0, label="X1").c_if(cr, 4)
-        with self.assertWarns(DeprecationWarning):
-            qc2.x(1, label="X2").c_if(cr[1], 1)
-
-        circuit.if_else((cr[1], 1), qc2, None, [0, 1, 2], [0, 1, 2])
-        self.assertEqual(
-            str(
-                circuit_drawer(
-                    circuit, output="text", initial_state=False, cregbundle=False, idle_wires=True
-                )
-            ),
-            expected,
-        )
-
-=======
->>>>>>> 29aa2bd7
+        
     def test_if_with_expr(self):
         """Test an IfElseOp with an expression"""
         expected = "\n".join(
