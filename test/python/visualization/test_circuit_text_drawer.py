--- conflicted
+++ resolved
@@ -1081,26 +1081,17 @@
         self.assertEqual(str(_text_circuit_drawer(circuit)), expected)
 
     def test_label_on_controlled_gate(self):
-<<<<<<< HEAD
-        """ Test a controlled gate with a label (as a as a whole). """
-        expected = '\n'.join(["         a controlled H gate ",
-                              "q_0: |0>──────────■──────────",
-                              "                ┌─┴─┐        ",
-                              "q_1: |0>────────┤ H ├────────",
-                              "                └───┘        "])
-
-=======
-        """Test a controlled gate with a label (as a as a whole)."""
-        expected = "\n".join(
-            [
-                "        ┌──────────────────────┐",
-                "q_0: |0>┤0                     ├",
-                "        │  a controlled H gate │",
-                "q_1: |0>┤1                     ├",
-                "        └──────────────────────┘",
-            ]
-        )
->>>>>>> 514caef5
+        """ Test a controlled gate with a label (as a as a whole)."""
+        expected = '\n'.join(
+            [
+                "         a controlled H gate ",
+                "q_0: |0>──────────■──────────",
+                "                ┌─┴─┐        ",
+                "q_1: |0>────────┤ H ├────────",
+                "                └───┘        "
+            ]
+        )
+
         circuit = QuantumCircuit(2)
         circuit.append(HGate().control(1, label="a controlled H gate"), [0, 1])
 
@@ -1258,20 +1249,6 @@
         self.assertEqual(str(_text_circuit_drawer(circuit, reverse_bits=True)), expected)
 
     def test_unitary_nottogether_across_4(self):
-<<<<<<< HEAD
-        """ unitary that are 2 bits apart"""
-        expected = '\n'.join(["        ┌──────────┐",
-                              "q_0: |0>┤0         ├",
-                              "        │          │",
-                              "q_1: |0>┤          ├",
-                              "        │  UNITARY │",
-                              "q_2: |0>┤          ├",
-                              "        │          │",
-                              "q_3: |0>┤1         ├",
-                              "        └──────────┘"])
-
-        qr = QuantumRegister(4, 'q')
-=======
         """unitary that are 2 bits apart"""
         expected = "\n".join(
             [
@@ -1279,7 +1256,7 @@
                 "q_0: |0>┤0         ├",
                 "        │          │",
                 "q_1: |0>┤          ├",
-                "        │  unitary │",
+                "        │  UNITARY │",
                 "q_2: |0>┤          ├",
                 "        │          │",
                 "q_3: |0>┤1         ├",
@@ -1288,7 +1265,6 @@
         )
 
         qr = QuantumRegister(4, "q")
->>>>>>> 514caef5
         qc = QuantumCircuit(qr)
 
         qc.append(random_unitary(4, seed=42), [qr[0], qr[3]])
@@ -1350,29 +1326,19 @@
         self.assertEqual(str(_text_circuit_drawer(circ)), expected)
 
     def test_label_turns_to_box_2286(self):
-<<<<<<< HEAD
         """ If there is a label, non-boxes turn into boxes
         See https://github.com/Qiskit/qiskit-terra/issues/2286 """
-        expected = '\n'.join(["            cz label ",
-                              "q_0: |0>─■─────■─────",
-                              "         │     │     ",
-                              "q_1: |0>─■─────■─────",
-                              "                     "])
+        expected = '\n'.join(
+            [
+                "            cz label ",
+                "q_0: |0>─■─────■─────",
+                "         │     │     ",
+                "q_1: |0>─■─────■─────",
+                "                     "
+            ]
+        )
         qr = QuantumRegister(2, 'q')
-=======
-        """If there is a label, non-boxes turn into boxes
-        See https://github.com/Qiskit/qiskit-terra/issues/2286"""
-        expected = "\n".join(
-            [
-                "           ┌───────────┐",
-                "q_0: |0>─■─┤0          ├",
-                "         │ │  cz label │",
-                "q_1: |0>─■─┤1          ├",
-                "           └───────────┘",
-            ]
-        )
-        qr = QuantumRegister(2, "q")
->>>>>>> 514caef5
+
         circ = QuantumCircuit(qr)
         circ.append(CZGate(), [qr[0], qr[1]])
         circ.append(CZGate(label="cz label"), [qr[0], qr[1]])
@@ -1590,12 +1556,7 @@
         phi, lam = Parameter("φ"), Parameter("λ")
         circuit = QuantumCircuit(1)
         circuit.u2(phi, lam, 0)
-<<<<<<< HEAD
-        self.assertEqual(circuit.draw(output='text').single_string(), expected)
-=======
-        print(circuit)
         self.assertEqual(circuit.draw(output="text").single_string(), expected)
->>>>>>> 514caef5
 
 
 class TestTextDrawerVerticalCompressionLow(QiskitTestCase):
@@ -2350,25 +2311,16 @@
 
     def test_text_complex(self):
         """Complex numbers show up in the text
-<<<<<<< HEAD
-        See https://github.com/Qiskit/qiskit-terra/issues/3640 """
-        expected = '\n'.join(["     ┌────────────────────────────────────┐",
-                              "q_0: ┤0                                   ├",
-                              "     │  INITIALIZE(0.5+0.1j,0,0,0.86023j) │",
-                              "q_1: ┤1                                   ├",
-                              "     └────────────────────────────────────┘"])
-=======
         See https://github.com/Qiskit/qiskit-terra/issues/3640"""
         expected = "\n".join(
             [
                 "     ┌────────────────────────────────────┐",
                 "q_0: ┤0                                   ├",
-                "     │  initialize(0.5+0.1j,0,0,0.86023j) │",
+                "     │  INITIALIZE(0.5+0.1j,0,0,0.86023j) │",
                 "q_1: ┤1                                   ├",
                 "     └────────────────────────────────────┘",
             ]
         )
->>>>>>> 514caef5
         ket = numpy.array([0.5 + 0.1 * 1j, 0, 0, 0.8602325267042626 * 1j])
         circuit = QuantumCircuit(2)
         circuit.initialize(ket, [0, 1])
@@ -2376,26 +2328,16 @@
 
     def test_text_complex_pireal(self):
         """Complex numbers including pi show up in the text
-<<<<<<< HEAD
-        See https://github.com/Qiskit/qiskit-terra/issues/3640 """
-        expected = '\n'.join(["        ┌────────────────────────────────┐",
-                              "q_0: |0>┤0                               ├",
-                              "        │  INITIALIZE(π/10,0,0,0.94937j) │",
-                              "q_1: |0>┤1                               ├",
-                              "        └────────────────────────────────┘"
-                              ])
-=======
         See https://github.com/Qiskit/qiskit-terra/issues/3640"""
         expected = "\n".join(
             [
                 "        ┌────────────────────────────────┐",
                 "q_0: |0>┤0                               ├",
-                "        │  initialize(π/10,0,0,0.94937j) │",
+                "        │  INITIALIZE(π/10,0,0,0.94937j) │",
                 "q_1: |0>┤1                               ├",
                 "        └────────────────────────────────┘",
             ]
         )
->>>>>>> 514caef5
         ket = numpy.array([0.1 * numpy.pi, 0, 0, 0.9493702944526474 * 1j])
         circuit = QuantumCircuit(2)
         circuit.initialize(ket, [0, 1])
@@ -2403,26 +2345,17 @@
 
     def test_text_complex_piimaginary(self):
         """Complex numbers including pi show up in the text
-<<<<<<< HEAD
-        See https://github.com/Qiskit/qiskit-terra/issues/3640 """
-        expected = '\n'.join(["        ┌────────────────────────────────┐",
-                              "q_0: |0>┤0                               ├",
-                              "        │  INITIALIZE(0.94937,0,0,π/10j) │",
-                              "q_1: |0>┤1                               ├",
-                              "        └────────────────────────────────┘"
-                              ])
-=======
+
         See https://github.com/Qiskit/qiskit-terra/issues/3640"""
         expected = "\n".join(
             [
                 "        ┌────────────────────────────────┐",
                 "q_0: |0>┤0                               ├",
-                "        │  initialize(0.94937,0,0,π/10j) │",
+                "        │  INITIALIZE(0.94937,0,0,π/10j) │",
                 "q_1: |0>┤1                               ├",
                 "        └────────────────────────────────┘",
             ]
         )
->>>>>>> 514caef5
         ket = numpy.array([0.9493702944526474, 0, 0, 0.1 * numpy.pi * 1j])
         circuit = QuantumCircuit(2)
         circuit.initialize(ket, [0, 1])
@@ -3752,15 +3685,9 @@
 
     def test_draw_hamiltonian_single(self):
         """Text Hamiltonian gate with single qubit."""
-<<<<<<< HEAD
-        expected = '\n'.join(["      ┌─────────────┐",
-                              "q0_0: ┤ HAMILTONIAN ├",
-                              "      └─────────────┘"])
-=======
-        expected = "\n".join(
-            ["      ┌─────────────┐", "q0_0: ┤ Hamiltonian ├", "      └─────────────┘"]
-        )
->>>>>>> 514caef5
+        expected = "\n".join(
+            ["      ┌─────────────┐", "q0_0: ┤ HAMILTONIAN ├", "      └─────────────┘"]
+        )
 
         qr = QuantumRegister(1, "q0")
         circuit = QuantumCircuit(qr)
@@ -3772,27 +3699,17 @@
 
     def test_draw_hamiltonian_multi(self):
         """Text Hamiltonian gate with mutiple qubits."""
-<<<<<<< HEAD
-        expected = '\n'.join(["      ┌──────────────┐",
-                              "q0_0: ┤0             ├",
-                              "      │  HAMILTONIAN │",
-                              "q0_1: ┤1             ├",
-                              "      └──────────────┘"])
-
-        qr = QuantumRegister(2, 'q0')
-=======
         expected = "\n".join(
             [
                 "      ┌──────────────┐",
                 "q0_0: ┤0             ├",
-                "      │  Hamiltonian │",
+                "      │  HAMILTONIAN │",
                 "q0_1: ┤1             ├",
                 "      └──────────────┘",
             ]
         )
 
         qr = QuantumRegister(2, "q0")
->>>>>>> 514caef5
         circuit = QuantumCircuit(qr)
         matrix = numpy.zeros((4, 4))
         theta = Parameter("theta")
