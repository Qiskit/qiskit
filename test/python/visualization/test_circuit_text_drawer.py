--- conflicted
+++ resolved
@@ -28,13 +28,9 @@
 from qiskit.transpiler import Layout
 from qiskit.visualization import text as elements
 from qiskit.visualization.circuit_visualization import _text_circuit_drawer
-<<<<<<< HEAD
 from qiskit.extensions import HGate, U2Gate, XGate, UnitaryGate, CZGate, ZGate, YGate, U1Gate, \
     SwapGate, RZZGate
-=======
-from qiskit.extensions import HGate, U2Gate, XGate, UnitaryGate, CZGate, ZGate
 from qiskit.extensions.hamiltonian_gate import HamiltonianGate
->>>>>>> e33d25c5
 
 
 class TestTextDrawerElement(QiskitTestCase):
