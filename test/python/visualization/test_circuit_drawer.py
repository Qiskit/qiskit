# -*- coding: utf-8 -*-

# This code is part of Qiskit.
#
# (C) Copyright IBM 2017, 2019.
#
# This code is licensed under the Apache License, Version 2.0. You may
# obtain a copy of this license in the LICENSE.txt file in the root directory
# of this source tree or at http://www.apache.org/licenses/LICENSE-2.0.
#
# Any modifications or derivative works of this code must retain this
# copyright notice, and modified files need to carry a notice indicating
# that they have been altered from the originals.

# pylint: disable=missing-docstring

<<<<<<< HEAD
=======
import unittest
>>>>>>> a26cad06
from unittest.mock import patch

from qiskit import QuantumCircuit
from qiskit.test import QiskitTestCase, mpl_test
from qiskit import visualization
from qiskit.visualization import text

if visualization.HAS_MATPLOTLIB:
    from matplotlib import figure


class TestCircuitDrawer(QiskitTestCase):

    def test_default_output(self):
<<<<<<< HEAD
        with patch('qiskit.user_config.get_config', return_value={}):
=======
        with patch('qiskit.user_config.get_config',
                   return_value={}):
>>>>>>> a26cad06
            circuit = QuantumCircuit()
            out = visualization.circuit_drawer(circuit)
            self.assertIsInstance(out, text.TextDrawing)

    @mpl_test
    def test_user_config_default_output(self):
<<<<<<< HEAD
        with patch('qiskit.user_config.get_config', return_value={'circuit_drawer': 'mpl'}):
=======
        with patch('qiskit.user_config.get_config',
                   return_value={'circuit_drawer': 'mpl'}):
>>>>>>> a26cad06
            circuit = QuantumCircuit()
            out = visualization.circuit_drawer(circuit)
            self.assertIsInstance(out, figure.Figure)

    def test_default_output_with_user_config_not_set(self):
<<<<<<< HEAD
        with patch('qiskit.user_config.get_config', return_value={'other_option': True}):
=======
        with patch('qiskit.user_config.get_config',
                   return_value={'other_option': True}):
>>>>>>> a26cad06
            circuit = QuantumCircuit()
            out = visualization.circuit_drawer(circuit)
            self.assertIsInstance(out, text.TextDrawing)

    @mpl_test
    def test_kwarg_priority_over_user_config_default_output(self):
<<<<<<< HEAD
        with patch('qiskit.user_config.get_config', return_value={'circuit_drawer': 'latex'}):
=======
        with patch('qiskit.user_config.get_config',
                   return_value={'circuit_drawer': 'latex'}):
>>>>>>> a26cad06
            circuit = QuantumCircuit()
            out = visualization.circuit_drawer(circuit, output='mpl')
            self.assertIsInstance(out, figure.Figure)

    @mpl_test
    def test_default_backend_auto_output_with_mpl(self):
<<<<<<< HEAD
        with patch('qiskit.user_config.get_config', return_value={'circuit_drawer': 'auto'}):
=======
        with patch('qiskit.user_config.get_config',
                   return_value={'circuit_drawer': 'auto'}):
>>>>>>> a26cad06
            circuit = QuantumCircuit()
            out = visualization.circuit_drawer(circuit)
            self.assertIsInstance(out, figure.Figure)

    def test_default_backend_auto_output_without_mpl(self):
<<<<<<< HEAD
        with patch('qiskit.user_config.get_config', return_value={'circuit_drawer': 'auto'}):
=======
        with patch('qiskit.user_config.get_config',
                   return_value={'circuit_drawer': 'auto'}):
>>>>>>> a26cad06
            with patch.object(
                    visualization.circuit_visualization, '_matplotlib',
                    autospec=True) as mpl_mock:
                mpl_mock.HAS_MATPLOTLIB = False
                circuit = QuantumCircuit()
                out = visualization.circuit_drawer(circuit)
                self.assertIsInstance(out, text.TextDrawing)<|MERGE_RESOLUTION|>--- conflicted
+++ resolved
@@ -14,10 +14,7 @@
 
 # pylint: disable=missing-docstring
 
-<<<<<<< HEAD
-=======
-import unittest
->>>>>>> a26cad06
+
 from unittest.mock import patch
 
 from qiskit import QuantumCircuit
@@ -32,73 +29,42 @@
 class TestCircuitDrawer(QiskitTestCase):
 
     def test_default_output(self):
-<<<<<<< HEAD
         with patch('qiskit.user_config.get_config', return_value={}):
-=======
-        with patch('qiskit.user_config.get_config',
-                   return_value={}):
->>>>>>> a26cad06
             circuit = QuantumCircuit()
             out = visualization.circuit_drawer(circuit)
             self.assertIsInstance(out, text.TextDrawing)
 
     @mpl_test
     def test_user_config_default_output(self):
-<<<<<<< HEAD
         with patch('qiskit.user_config.get_config', return_value={'circuit_drawer': 'mpl'}):
-=======
-        with patch('qiskit.user_config.get_config',
-                   return_value={'circuit_drawer': 'mpl'}):
->>>>>>> a26cad06
             circuit = QuantumCircuit()
             out = visualization.circuit_drawer(circuit)
             self.assertIsInstance(out, figure.Figure)
 
     def test_default_output_with_user_config_not_set(self):
-<<<<<<< HEAD
         with patch('qiskit.user_config.get_config', return_value={'other_option': True}):
-=======
-        with patch('qiskit.user_config.get_config',
-                   return_value={'other_option': True}):
->>>>>>> a26cad06
             circuit = QuantumCircuit()
             out = visualization.circuit_drawer(circuit)
             self.assertIsInstance(out, text.TextDrawing)
 
     @mpl_test
     def test_kwarg_priority_over_user_config_default_output(self):
-<<<<<<< HEAD
         with patch('qiskit.user_config.get_config', return_value={'circuit_drawer': 'latex'}):
-=======
-        with patch('qiskit.user_config.get_config',
-                   return_value={'circuit_drawer': 'latex'}):
->>>>>>> a26cad06
             circuit = QuantumCircuit()
             out = visualization.circuit_drawer(circuit, output='mpl')
             self.assertIsInstance(out, figure.Figure)
 
     @mpl_test
     def test_default_backend_auto_output_with_mpl(self):
-<<<<<<< HEAD
         with patch('qiskit.user_config.get_config', return_value={'circuit_drawer': 'auto'}):
-=======
-        with patch('qiskit.user_config.get_config',
-                   return_value={'circuit_drawer': 'auto'}):
->>>>>>> a26cad06
             circuit = QuantumCircuit()
             out = visualization.circuit_drawer(circuit)
             self.assertIsInstance(out, figure.Figure)
 
     def test_default_backend_auto_output_without_mpl(self):
-<<<<<<< HEAD
         with patch('qiskit.user_config.get_config', return_value={'circuit_drawer': 'auto'}):
-=======
-        with patch('qiskit.user_config.get_config',
-                   return_value={'circuit_drawer': 'auto'}):
->>>>>>> a26cad06
             with patch.object(
-                    visualization.circuit_visualization, '_matplotlib',
-                    autospec=True) as mpl_mock:
+                    visualization.circuit_visualization, '_matplotlib', autospec=True) as mpl_mock:
                 mpl_mock.HAS_MATPLOTLIB = False
                 circuit = QuantumCircuit()
                 out = visualization.circuit_drawer(circuit)
