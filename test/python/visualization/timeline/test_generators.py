--- conflicted
+++ resolved
@@ -61,10 +61,6 @@
             "bits": [self.qubit],
             "t0": 100,
             "duration": 20,
-<<<<<<< HEAD
-            "unitary": str(self.u3.operand.to_matrix()),
-=======
->>>>>>> b7f42cf9
             "parameters": "0, 0, 0",
         }
         self.assertDictEqual(ref_meta, drawing_obj.meta)
