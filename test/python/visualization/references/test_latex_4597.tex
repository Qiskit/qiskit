\documentclass[border=2px]{standalone}

\usepackage[braket, qm]{qcircuit}
\usepackage{graphicx}

\begin{document}
\scalebox{1.0}{
\Qcircuit @C=1.0em @R=0.2em @!R { \\
<<<<<<< HEAD
	 	\nghost{ {q}_{0} :  } & \lstick{ {q}_{0} :  } & \qw & \qw & \qw & \qw\\ 
	 	\nghost{ {q}_{1} :  } & \lstick{ {q}_{1} :  } & \qw & \qw & \qw & \qw\\ 
	 	\nghost{ {q}_{2} :  } & \lstick{ {q}_{2} :  } & \qw & \gate{\mathrm{X}} & \qw & \qw\\ 
	 	\nghost{c:} & \lstick{c:} & \lstick{/_{_{3}}} \cw & \control \cw^(0.0){^{0x2}} \cwx[-1] & \cw & \cw\\ 
=======
	 	\nghost{ {q}_{0} :  } & \lstick{ {q}_{0} :  } & \qw & \qw & \qw & \qw\\
	 	\nghost{ {q}_{1} :  } & \lstick{ {q}_{1} :  } & \qw & \qw & \qw & \qw\\
	 	\nghost{ {q}_{2} :  } & \lstick{ {q}_{2} :  } & \qw & \gate{\mathrm{X}} & \qw & \qw\\
	 	\nghost{c:} & \lstick{c:} & \lstick{/_{_{3}}} \cw & \dstick{_{_{=2}}} \cw \cwx[-1] & \cw & \cw\\
>>>>>>> 03183d11
\\ }}
\end{document}<|MERGE_RESOLUTION|>--- conflicted
+++ resolved
@@ -6,16 +6,9 @@
 \begin{document}
 \scalebox{1.0}{
 \Qcircuit @C=1.0em @R=0.2em @!R { \\
-<<<<<<< HEAD
-	 	\nghost{ {q}_{0} :  } & \lstick{ {q}_{0} :  } & \qw & \qw & \qw & \qw\\ 
-	 	\nghost{ {q}_{1} :  } & \lstick{ {q}_{1} :  } & \qw & \qw & \qw & \qw\\ 
-	 	\nghost{ {q}_{2} :  } & \lstick{ {q}_{2} :  } & \qw & \gate{\mathrm{X}} & \qw & \qw\\ 
-	 	\nghost{c:} & \lstick{c:} & \lstick{/_{_{3}}} \cw & \control \cw^(0.0){^{0x2}} \cwx[-1] & \cw & \cw\\ 
-=======
 	 	\nghost{ {q}_{0} :  } & \lstick{ {q}_{0} :  } & \qw & \qw & \qw & \qw\\
 	 	\nghost{ {q}_{1} :  } & \lstick{ {q}_{1} :  } & \qw & \qw & \qw & \qw\\
 	 	\nghost{ {q}_{2} :  } & \lstick{ {q}_{2} :  } & \qw & \gate{\mathrm{X}} & \qw & \qw\\
-	 	\nghost{c:} & \lstick{c:} & \lstick{/_{_{3}}} \cw & \dstick{_{_{=2}}} \cw \cwx[-1] & \cw & \cw\\
->>>>>>> 03183d11
+	 	\nghost{c:} & \lstick{c:} & \lstick{/_{_{3}}} \cw & \control \cw^(0.0){^{0x2}} \cwx[-1] & \cw & \cw\\
 \\ }}
 \end{document}