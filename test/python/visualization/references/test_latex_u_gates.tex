--- conflicted
+++ resolved
@@ -6,16 +6,9 @@
 \begin{document}
 \scalebox{1.0}{
 \Qcircuit @C=1.0em @R=0.2em @!R { \\
-<<<<<<< HEAD
-	 	\nghost{ {q}_{0} :  } & \lstick{ {q}_{0} :  } & \gate{\mathrm{U_1}\,(\mathrm{\frac{3\pi}{2}})} & \ctrl{1} & \qw & \qw & \qw & \qw & \ctrl{1} & \qw & \qw\\
-	 	\nghost{ {q}_{1} :  } & \lstick{ {q}_{1} :  } & \gate{\mathrm{U_2}\,(\mathrm{\frac{3\pi}{2},\frac{2\pi}{3}})} & \control \qw \cds{-1}{\hspace{0.5em}\hphantom{\ensuremath{\mathrm{U_1}\,(\mathrm{\frac{\pi}{4}})}}\ensuremath{\mathrm{U_1}\,(\mathrm{\frac{\pi}{4}})}} & \qw & \qw & \qw & \qw & \gate{\mathrm{U_3}\,(\mathrm{\frac{3\pi}{2},\frac{-3\pi}{4},\frac{-\pi}{2}})} & \qw & \qw\\
-	 	\nghost{ {q}_{2} :  } & \lstick{ {q}_{2} :  } & \gate{\mathrm{U_3}\,(\mathrm{\frac{3\pi}{2},4.5,\frac{\pi}{4}})} & \ctrl{1} & \qw & \qw & \qw & \qw & \qw & \qw & \qw\\
-	 	\nghost{ {q}_{3} :  } & \lstick{ {q}_{3} :  } & \qw & \gate{\mathrm{U_2}\,(\mathrm{\frac{\pi}{2},\frac{3\pi}{2}})} & \qw & \qw & \qw & \qw & \qw & \qw & \qw\\
-=======
-	 	\nghost{{q}_{0} :  } & \lstick{{q}_{0} :  } & \gate{\mathrm{U_1}\,(\mathrm{\frac{3\pi}{2}})} & \ctrl{1} & \dstick{\hspace{2.0em}\mathrm{U_1}\,(\mathrm{\frac{\pi}{4}})} \qw & \qw & \qw & \ctrl{1} & \qw & \qw\\
-	 	\nghost{{q}_{1} :  } & \lstick{{q}_{1} :  } & \gate{\mathrm{U_2}\,(\mathrm{\frac{3\pi}{2},\frac{2\pi}{3}})} & \control \qw & \qw & \qw & \qw & \gate{\mathrm{U_3}\,(\mathrm{\frac{3\pi}{2},\frac{-3\pi}{4},\frac{-\pi}{2}})} & \qw & \qw\\
-	 	\nghost{{q}_{2} :  } & \lstick{{q}_{2} :  } & \gate{\mathrm{U_3}\,(\mathrm{\frac{3\pi}{2},4.5,\frac{\pi}{4}})} & \ctrl{1} & \qw & \qw & \qw & \qw & \qw & \qw\\
-	 	\nghost{{q}_{3} :  } & \lstick{{q}_{3} :  } & \qw & \gate{\mathrm{U_2}\,(\mathrm{\frac{\pi}{2},\frac{3\pi}{2}})} & \qw & \qw & \qw & \qw & \qw & \qw\\
->>>>>>> 4ac6fe90
+	 	\nghost{{q}_{0} :  } & \lstick{{q}_{0} :  } & \gate{\mathrm{U_1}\,(\mathrm{\frac{3\pi}{2}})} & \ctrl{1} & \qw & \qw & \qw & \qw & \ctrl{1} & \qw & \qw\\
+	 	\nghost{{q}_{1} :  } & \lstick{{q}_{1} :  } & \gate{\mathrm{U_2}\,(\mathrm{\frac{3\pi}{2},\frac{2\pi}{3}})} & \control \qw \cds{-1}{\hspace{0.5em}\hphantom{\ensuremath{\mathrm{U_1}\,(\mathrm{\frac{\pi}{4}})}}\ensuremath{\mathrm{U_1}\,(\mathrm{\frac{\pi}{4}})}} & \qw & \qw & \qw & \qw & \gate{\mathrm{U_3}\,(\mathrm{\frac{3\pi}{2},\frac{-3\pi}{4},\frac{-\pi}{2}})} & \qw & \qw\\
+	 	\nghost{{q}_{2} :  } & \lstick{{q}_{2} :  } & \gate{\mathrm{U_3}\,(\mathrm{\frac{3\pi}{2},4.5,\frac{\pi}{4}})} & \ctrl{1} & \qw & \qw & \qw & \qw & \qw & \qw & \qw\\
+	 	\nghost{{q}_{3} :  } & \lstick{{q}_{3} :  } & \qw & \gate{\mathrm{U_2}\,(\mathrm{\frac{\pi}{2},\frac{3\pi}{2}})} & \qw & \qw & \qw & \qw & \qw & \qw & \qw\\
 \\ }}
 \end{document}