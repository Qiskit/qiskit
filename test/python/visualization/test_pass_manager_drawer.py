--- conflicted
+++ resolved
@@ -51,12 +51,7 @@
         self.pass_manager.append(Unroller(basis_gates))
         self.pass_manager.append(CheckMap(coupling_map))
         self.pass_manager.append(BarrierBeforeFinalMeasurements(), do_while=lambda x: False)
-<<<<<<< HEAD
-        with self.assertWarns(DeprecationWarning):
-            self.pass_manager.append(CXDirection(coupling_map))
-=======
         self.pass_manager.append(GateDirection(coupling_map))
->>>>>>> 1282a04d
         self.pass_manager.append(RemoveResetInZeroState())
 
     @unittest.skipIf(not optionals.HAS_GRAPHVIZ, "Graphviz not installed.")
