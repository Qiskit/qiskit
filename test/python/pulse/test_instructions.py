--- conflicted
+++ resolved
@@ -15,12 +15,8 @@
 import numpy as np
 
 from qiskit import pulse, circuit
-<<<<<<< HEAD
-from qiskit.pulse import channels, configuration, instructions, library, Frame
-=======
-from qiskit.pulse import channels, configuration, instructions, library, exceptions
+from qiskit.pulse import channels, configuration, instructions, library, exceptions, Frame
 from qiskit.pulse.transforms import inline_subroutines
->>>>>>> 7dde8678
 from qiskit.test import QiskitTestCase
 
 
