--- conflicted
+++ resolved
@@ -182,11 +182,7 @@
     def test_play(self):
         """Test basic play instruction."""
         duration = 4
-<<<<<<< HEAD
-        pulse = pulse_lib.Waveform([1.0] * duration, name='test')
-=======
-        pulse = library.SamplePulse([1.0] * duration, name='test')
->>>>>>> 1cf917d0
+        pulse = library.Waveform([1.0] * duration, name='test')
         play = instructions.Play(pulse, channels.DriveChannel(1))
 
         self.assertIsInstance(play.id, int)
