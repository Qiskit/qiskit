# -*- coding: utf-8 -*-

# This code is part of Qiskit.
#
# (C) Copyright IBM 2020.
#
# This code is licensed under the Apache License, Version 2.0. You may
# obtain a copy of this license in the LICENSE.txt file in the root directory
# of this source tree or at http://www.apache.org/licenses/LICENSE-2.0.
#
# Any modifications or derivative works of this code must retain this
# copyright notice, and modified files need to carry a notice indicating
# that they have been altered from the originals.

"""Unit tests for pulse instructions."""

import numpy as np
<<<<<<< HEAD
from qiskit.pulse import DriveChannel, AcquireChannel, MemorySlot, library
from qiskit.pulse import Delay, Play, ShiftPhase, Snapshot, SetFrequency, Acquire
from qiskit.pulse.configuration import Kernel, Discriminator
=======

from qiskit.pulse import channels, configuration, instructions, pulse_lib
>>>>>>> 5bdee8cf
from qiskit.test import QiskitTestCase


class TestAcquire(QiskitTestCase):
    """Acquisition tests."""

    def test_can_construct_valid_acquire_command(self):
        """Test if valid acquire command can be constructed."""
        kernel_opts = {
            'start_window': 0,
            'stop_window': 10
        }
        kernel = configuration.Kernel(name='boxcar', **kernel_opts)

        discriminator_opts = {
            'neighborhoods': [{'qubits': 1, 'channels': 1}],
            'cal': 'coloring',
            'resample': False
        }
        discriminator = configuration.Discriminator(name='linear_discriminator',
                                                    **discriminator_opts)

        acq = instructions.Acquire(10,
                                   channels.AcquireChannel(0),
                                   channels.MemorySlot(0),
                                   kernel=kernel,
                                   discriminator=discriminator,
                                   name='acquire')

        self.assertEqual(acq.duration, 10)
        self.assertEqual(acq.discriminator.name, 'linear_discriminator')
        self.assertEqual(acq.discriminator.params, discriminator_opts)
        self.assertEqual(acq.kernel.name, 'boxcar')
        self.assertEqual(acq.kernel.params, kernel_opts)
        self.assertIsInstance(acq.id, int)
        self.assertEqual(acq.name, 'acquire')
        self.assertEqual(acq.operands, (10,
                                        channels.AcquireChannel(0),
                                        channels.MemorySlot(0), None))

    def test_instructions_hash(self):
        """Test hashing for acquire instruction."""
        kernel_opts = {
            'start_window': 0,
            'stop_window': 10
        }
        kernel = configuration.Kernel(name='boxcar', **kernel_opts)

        discriminator_opts = {
            'neighborhoods': [{'qubits': 1, 'channels': 1}],
            'cal': 'coloring',
            'resample': False
        }
        discriminator = configuration.Discriminator(
            name='linear_discriminator', **discriminator_opts)
        acq_1 = instructions.Acquire(10,
                                     channels.AcquireChannel(0),
                                     channels.MemorySlot(0),
                                     kernel=kernel,
                                     discriminator=discriminator,
                                     name='acquire')
        acq_2 = instructions.Acquire(10,
                                     channels.AcquireChannel(0),
                                     channels.MemorySlot(0),
                                     kernel=kernel,
                                     discriminator=discriminator,
                                     name='acquire')

        hash_1 = hash(acq_1)
        hash_2 = hash(acq_2)

        self.assertEqual(hash_1, hash_2)


class TestDelay(QiskitTestCase):
    """Delay tests."""

    def test_delay(self):
        """Test delay."""
        delay = instructions.Delay(10, channels.DriveChannel(0), name='test_name')

        self.assertIsInstance(delay.id, int)
        self.assertEqual(delay.name, 'test_name')
        self.assertEqual(delay.duration, 10)
        self.assertIsInstance(delay.duration, int)
        self.assertEqual(delay.operands, (10, channels.DriveChannel(0)))
        self.assertEqual(delay, instructions.Delay(10, channels.DriveChannel(0)))
        self.assertNotEqual(delay, instructions.Delay(11, channels.DriveChannel(1)))
        self.assertEqual(repr(delay), "Delay(10, DriveChannel(0), name='test_name')")

        # Test numpy int for duration
        delay = instructions.Delay(np.int32(10),
                                   channels.DriveChannel(0),
                                   name='test_name2')
        self.assertEqual(delay.duration, 10)
        self.assertIsInstance(delay.duration, np.integer)


class TestSetFrequency(QiskitTestCase):
    """Set frequency tests."""

    def test_freq(self):
        """Test set frequency basic functionality."""
        set_freq = instructions.SetFrequency(4.5e9, channels.DriveChannel(1), name='test')

        self.assertIsInstance(set_freq.id, int)
        self.assertEqual(set_freq.duration, 0)
        self.assertEqual(set_freq.frequency, 4.5e9)
        self.assertEqual(set_freq.operands, (4.5e9, channels.DriveChannel(1)))
        self.assertEqual(set_freq,
                         instructions.SetFrequency(4.5e9,
                                                   channels.DriveChannel(1),
                                                   name='test'))
        self.assertNotEqual(set_freq,
                            instructions.SetFrequency(4.5e8,
                                                      channels.DriveChannel(1),
                                                      name='test'))
        self.assertEqual(repr(set_freq),
                         "SetFrequency(4500000000.0, DriveChannel(1), name='test')")


class TestShiftPhase(QiskitTestCase):
    """Test the instruction construction."""

    def test_default(self):
        """Test basic ShiftPhase."""
        shift_phase = instructions.ShiftPhase(1.57, channels.DriveChannel(0))

        self.assertIsInstance(shift_phase.id, int)
        self.assertEqual(shift_phase.name, None)
        self.assertEqual(shift_phase.duration, 0)
        self.assertEqual(shift_phase.phase, 1.57)
        self.assertEqual(shift_phase.operands, (1.57, channels.DriveChannel(0)))
        self.assertEqual(shift_phase,
                         instructions.ShiftPhase(1.57,
                                                 channels.DriveChannel(0),
                                                 name='test'))
        self.assertNotEqual(shift_phase,
                            instructions.ShiftPhase(1.57j,
                                                    channels.DriveChannel(0),
                                                    name='test'))
        self.assertEqual(repr(shift_phase), "ShiftPhase(1.57, DriveChannel(0))")


class TestSnapshot(QiskitTestCase):
    """Snapshot tests."""

    def test_default(self):
        """Test default snapshot."""
        snapshot = instructions.Snapshot(label='test_name', snapshot_type='state')

        self.assertIsInstance(snapshot.id, int)
        self.assertEqual(snapshot.name, 'test_name')
        self.assertEqual(snapshot.type, 'state')
        self.assertEqual(snapshot.duration, 0)
        self.assertNotEqual(snapshot, instructions.Delay(10, channels.DriveChannel(0)))
        self.assertEqual(repr(snapshot), "Snapshot(test_name, state, name='test_name')")


class TestPlay(QiskitTestCase):
    """Play tests."""

    def test_play(self):
        """Test basic play instruction."""
        duration = 4
<<<<<<< HEAD
        pulse = library.SamplePulse([1.0] * duration, name='test')
        play = Play(pulse, DriveChannel(1))
=======
        pulse = pulse_lib.SamplePulse([1.0] * duration, name='test')
        play = instructions.Play(pulse, channels.DriveChannel(1))
>>>>>>> 5bdee8cf

        self.assertIsInstance(play.id, int)
        self.assertEqual(play.name, pulse.name)
        self.assertEqual(play.duration, duration)
        self.assertEqual(repr(play),
                         "Play(SamplePulse(array([1.+0.j, 1.+0.j, 1.+0.j, 1.+0.j]), name='test'),"
                         " DriveChannel(1), name='test')")


class TestDirectives(QiskitTestCase):
    """Test pulse directives."""

    def test_relative_barrier(self):
        """Test the relative barrier directive."""
        # pylint: disable=invalid-name
        a0 = channels.AcquireChannel(0)
        d0 = channels.DriveChannel(0)
        m0 = channels.MeasureChannel(0)
        u0 = channels.ControlChannel(0)
        mem0 = channels.MemorySlot(0)
        reg0 = channels.RegisterSlot(0)
        chans = (a0, d0, m0, u0, mem0, reg0)
        name = 'barrier'
        barrier = instructions.RelativeBarrier(*chans, name=name)

        self.assertEqual(barrier.name, name)
        self.assertEqual(barrier.duration, 0)
        self.assertEqual(barrier.channels, chans)
        self.assertEqual(barrier.operands, chans)<|MERGE_RESOLUTION|>--- conflicted
+++ resolved
@@ -15,14 +15,8 @@
 """Unit tests for pulse instructions."""
 
 import numpy as np
-<<<<<<< HEAD
-from qiskit.pulse import DriveChannel, AcquireChannel, MemorySlot, library
-from qiskit.pulse import Delay, Play, ShiftPhase, Snapshot, SetFrequency, Acquire
-from qiskit.pulse.configuration import Kernel, Discriminator
-=======
-
-from qiskit.pulse import channels, configuration, instructions, pulse_lib
->>>>>>> 5bdee8cf
+
+from qiskit.pulse import channels, configuration, instructions, library
 from qiskit.test import QiskitTestCase
 
 
@@ -188,13 +182,8 @@
     def test_play(self):
         """Test basic play instruction."""
         duration = 4
-<<<<<<< HEAD
         pulse = library.SamplePulse([1.0] * duration, name='test')
-        play = Play(pulse, DriveChannel(1))
-=======
-        pulse = pulse_lib.SamplePulse([1.0] * duration, name='test')
         play = instructions.Play(pulse, channels.DriveChannel(1))
->>>>>>> 5bdee8cf
 
         self.assertIsInstance(play.id, int)
         self.assertEqual(play.name, pulse.name)
