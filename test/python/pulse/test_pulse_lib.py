--- conflicted
+++ resolved
@@ -146,14 +146,9 @@
         Gaussian(duration=25, sigma=4, amp=0.5, angle=np.pi / 2)
         GaussianSquare(duration=150, amp=0.2, sigma=8, width=140)
         GaussianSquare(duration=150, amp=0.2, sigma=8, risefall_sigma_ratio=2.5)
-<<<<<<< HEAD
         Constant(duration=150, amp=0.5, angle=np.pi * 0.23)
         Drag(duration=25, amp=0.6, sigma=7.8, beta=4, angle=np.pi * 0.54)
-=======
         GaussianDeriv(duration=150, amp=0.2, sigma=8)
-        Constant(duration=150, amp=0.1 + 0.4j)
-        Drag(duration=25, amp=0.2 + 0.3j, sigma=7.8, beta=4)
->>>>>>> 8a8609f9
         Sin(duration=25, amp=0.5, freq=0.1, phase=0.5, angle=0.5)
         Cos(duration=30, amp=0.5, freq=0.1, phase=-0.5)
         Sawtooth(duration=40, amp=0.5, freq=0.2, phase=3.14)
