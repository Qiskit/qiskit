--- conflicted
+++ resolved
@@ -105,7 +105,6 @@
         gauss = Gaussian(duration=25, sigma=4, amp=0.5j)
         sample_pulse = gauss.get_waveform()
         self.assertIsInstance(sample_pulse, Waveform)
-<<<<<<< HEAD
         pulse_lib_gauss = gaussian(duration=25, sigma=4,
                                    amp=0.5j, zero_ends=True).samples
         np.testing.assert_almost_equal(sample_pulse.samples, pulse_lib_gauss)
@@ -118,41 +117,6 @@
         pulse_lib_gauss_sq = gaussian_square(duration=125, sigma=4, amp=0.5j, width=100,
                                              zero_ends=True).samples
         np.testing.assert_almost_equal(sample_pulse.samples, pulse_lib_gauss_sq)
-=======
-        pulse_lib_gaus = gaussian(duration=25, sigma=4,
-                                  amp=0.5j, zero_ends=False).samples
-        np.testing.assert_almost_equal(sample_pulse.samples, pulse_lib_gaus)
-
-    def test_gauss_samples(self):
-        """Test that the gaussian samples match the formula."""
-        duration = 25
-        sigma = 4
-        amp = 0.5j
-        # formulaic
-        times = np.array(range(25), dtype=np.complex_)
-        times = times - (duration / 2) + 0.5
-        gauss = amp * np.exp(-(times / sigma)**2 / 2)
-        # wf
-        wf = Gaussian(duration=duration, sigma=sigma, amp=amp)
-        samples = wf.get_waveform().samples
-        np.testing.assert_almost_equal(samples, gauss)
-
-    def test_gauss_square_samples(self):
-        """Test that the gaussian square samples match the formula."""
-        duration = 125
-        sigma = 4
-        amp = 0.5j
-        # formulaic
-        times = np.array(range(25), dtype=np.complex_)
-        times = times - (25 / 2) + 0.5
-        gauss = amp * np.exp(-(times / sigma)**2 / 2)
-        # wf
-        wf = GaussianSquare(duration=duration, sigma=sigma, amp=amp, width=100)
-        samples = wf.get_waveform().samples
-        np.testing.assert_almost_equal(samples[50], amp)
-        np.testing.assert_almost_equal(samples[100], amp)
-        np.testing.assert_almost_equal(samples[:10], gauss[:10])
->>>>>>> 8e4a366c
 
     def test_gauss_square_extremes(self):
         """Test that the gaussian square pulse can build a gaussian."""
@@ -168,7 +132,6 @@
         np.testing.assert_almost_equal(gaus_square.get_waveform().samples[2:-2],
                                        const.get_waveform().samples[2:-2])
 
-<<<<<<< HEAD
     def test_drag_pulse(self):
         """Test that the Drag sample pulse matches the pulse library."""
         drag = Drag(duration=25, sigma=4, amp=0.5j, beta=1)
@@ -176,24 +139,6 @@
         self.assertIsInstance(sample_pulse, Waveform)
         pulse_lib_drag = pl_drag(duration=25, sigma=4, amp=0.5j, beta=1, zero_ends=True).samples
         np.testing.assert_almost_equal(sample_pulse.samples, pulse_lib_drag)
-=======
-    def test_drag_samples(self):
-        """Test that the drag samples match the formula."""
-        duration = 25
-        sigma = 4
-        amp = 0.5j
-        beta = 1
-        # formulaic
-        times = np.array(range(25), dtype=np.complex_)
-        times = times - (25 / 2) + 0.5
-        gauss = amp * np.exp(-(times / sigma)**2 / 2)
-        gauss_deriv = -(times / sigma**2) * gauss
-        drag = gauss + 1j * beta * gauss_deriv
-        # wf
-        wf = Drag(duration=duration, sigma=sigma, amp=amp, beta=beta)
-        samples = wf.get_waveform().samples
-        np.testing.assert_almost_equal(samples, drag)
->>>>>>> 8e4a366c
 
     def test_drag_validation(self):
         """Test drag parameter validation, specifically the beta validation."""
