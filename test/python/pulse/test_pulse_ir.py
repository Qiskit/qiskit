--- conflicted
+++ resolved
@@ -12,11 +12,8 @@
 
 """Test pulse IR"""
 from test import QiskitTestCase
-<<<<<<< HEAD
 from rustworkx import is_isomorphic_node_match
-=======
 from test.python.pulse.compiler_passes.utils import PulseIrTranspiler
->>>>>>> f424a3aa
 
 from qiskit.pulse import (
     Constant,
