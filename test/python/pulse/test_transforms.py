# -*- coding: utf-8 -*-

# This code is part of Qiskit.
#
# (C) Copyright IBM 2019.
#
# This code is licensed under the Apache License, Version 2.0. You may
# obtain a copy of this license in the LICENSE.txt file in the root directory
# of this source tree or at http://www.apache.org/licenses/LICENSE-2.0.
#
# Any modifications or derivative works of this code must retain this
# copyright notice, and modified files need to carry a notice indicating
# that they have been altered from the originals.

"""Test cases for the pulse Schedule transforms."""
import unittest
from typing import List, Set

import numpy as np

from qiskit import pulse
<<<<<<< HEAD
from qiskit.pulse import (Play, Delay, Acquire, Schedule, Waveform, Drag,
                          Gaussian, GaussianSquare, Constant)
=======
from qiskit.pulse import (
    Play,
    Delay,
    Acquire,
    Schedule,
    SamplePulse,
    Drag,
    Gaussian,
    GaussianSquare,
    Constant,
)
from qiskit.pulse import transforms, instructions
>>>>>>> 34a7c4ce
from qiskit.pulse.channels import MeasureChannel, MemorySlot, DriveChannel, AcquireChannel
from qiskit.pulse.exceptions import PulseError
from qiskit.pulse.instructions import directives
from qiskit.test import QiskitTestCase
from qiskit.test.mock import FakeOpenPulse2Q

# pylint: disable=invalid-name


class TestAutoMerge(QiskitTestCase):
    """Test the helper function which aligns acquires."""

    def setUp(self):
        self.backend = FakeOpenPulse2Q()
        self.config = self.backend.configuration()
        self.inst_map = self.backend.defaults().instruction_schedule_map
        self.short_pulse = pulse.Waveform(samples=np.array([0.02739068], dtype=np.complex128),
                                          name='p0')

    def test_align_measures(self):
        """Test that one acquire is delayed to match the time of the later acquire."""
        sched = pulse.Schedule(name='fake_experiment')
        sched = sched.insert(0, Play(self.short_pulse, self.config.drive(0)))
        sched = sched.insert(1, Acquire(5, self.config.acquire(0), MemorySlot(0)))
        sched = sched.insert(10, Acquire(5, self.config.acquire(1), MemorySlot(1)))
        sched = sched.insert(10, Play(self.short_pulse, self.config.measure(0)))
        sched = sched.insert(10, Play(self.short_pulse, self.config.measure(1)))
        sched = transforms.align_measures([sched], self.inst_map)[0]
        self.assertEqual(sched.name, 'fake_experiment')
        for time, inst in sched.instructions:
            if isinstance(inst, Acquire):
                self.assertEqual(time, 10)
        sched = transforms.align_measures(
            [sched], self.inst_map, align_time=20)[0]
        for time, inst in sched.instructions:
            if isinstance(inst, Acquire):
                self.assertEqual(time, 20)
            if isinstance(inst.channels[0], MeasureChannel):
                self.assertEqual(time, 20)

    def test_align_post_u3(self):
        """Test that acquires are scheduled no sooner than the duration of the longest X gate.
        """
        sched = pulse.Schedule(name='fake_experiment')
        sched = sched.insert(0, Play(self.short_pulse, self.config.drive(0)))
        sched = sched.insert(1, Acquire(5, self.config.acquire(0), MemorySlot(0)))
        sched = transforms.align_measures([sched], self.inst_map)[0]
        for time, inst in sched.instructions:
            if isinstance(inst, Acquire):
                self.assertEqual(time, 4)
        sched = transforms.align_measures(
            [sched], self.inst_map, max_calibration_duration=10)[0]
        for time, inst in sched.instructions:
            if isinstance(inst, Acquire):
                self.assertEqual(time, 10)

    def test_multi_acquire(self):
        """Test that an error is raised if multiple acquires occur on the same channel."""
        sched = pulse.Schedule(name='fake_experiment')
        sched = sched.insert(0, Play(self.short_pulse, self.config.drive(0)))
        sched = sched.insert(4, Acquire(5, self.config.acquire(0), MemorySlot(0)))
        sched = sched.insert(10, Acquire(5, self.config.acquire(0), MemorySlot(0)))
        with self.assertRaises(PulseError):
            transforms.align_measures([sched], self.inst_map)

        # Test for measure channel
        sched = pulse.Schedule(name='fake_experiment')
        sched = sched.insert(10, Play(self.short_pulse, self.config.measure(0)))
        sched = sched.insert(30, Play(self.short_pulse, self.config.measure(0)))
        with self.assertRaises(PulseError):
            transforms.align_measures([sched], self.inst_map)

        # Test both using inst_map
        sched = pulse.Schedule()
        sched += self.inst_map.get('measure', (0, 1))
        transforms.align_measures([sched], align_time=50)
        sched += self.inst_map.get('measure', (0, 1))
        with self.assertRaises(PulseError):
            transforms.align_measures([sched], align_time=50)

    def test_error_post_acquire_pulse(self):
        """Test that an error is raised if a pulse occurs on a channel after an acquire."""
        sched = pulse.Schedule(name='fake_experiment')
        sched = sched.insert(0, Play(self.short_pulse, self.config.drive(0)))
        sched = sched.insert(4, Acquire(5, self.config.acquire(0), MemorySlot(0)))
        # No error with separate channel
        sched = sched.insert(10, Play(self.short_pulse, self.config.drive(1)))
        transforms.align_measures([sched], self.inst_map)
        sched = sched.insert(10, Play(self.short_pulse, self.config.drive(0)))
        with self.assertRaises(PulseError):
            transforms.align_measures([sched], self.inst_map)

    def test_align_across_schedules(self):
        """Test that acquires are aligned together across multiple schedules."""
        sched1 = pulse.Schedule(name='fake_experiment')
        sched1 = sched1.insert(0, Play(self.short_pulse, self.config.drive(0)))
        sched1 = sched1.insert(10, Acquire(5, self.config.acquire(0), MemorySlot(0)))
        sched2 = pulse.Schedule(name='fake_experiment')
        sched2 = sched2.insert(3, Play(self.short_pulse, self.config.drive(0)))
        sched2 = sched2.insert(25, Acquire(5, self.config.acquire(0), MemorySlot(0)))
        schedules = transforms.align_measures([sched1, sched2], self.inst_map)
        for time, inst in schedules[0].instructions:
            if isinstance(inst, Acquire):
                self.assertEqual(time, 25)
        for time, inst in schedules[0].instructions:
            if isinstance(inst, Acquire):
                self.assertEqual(time, 25)


class TestAddImplicitAcquires(QiskitTestCase):
    """Test the helper function which makes implicit acquires explicit."""

    def setUp(self):
        self.backend = FakeOpenPulse2Q()
        self.config = self.backend.configuration()
        self.short_pulse = pulse.Waveform(samples=np.array([0.02739068], dtype=np.complex128),
                                          name='p0')
        sched = pulse.Schedule(name='fake_experiment')
        sched = sched.insert(0, Play(self.short_pulse, self.config.drive(0)))
        sched = sched.insert(5, Acquire(5, self.config.acquire(0), MemorySlot(0)))
        sched = sched.insert(5, Acquire(5, self.config.acquire(1), MemorySlot(1)))
        self.sched = sched

    def test_add_implicit(self):
        """Test that implicit acquires are made explicit according to the meas map."""
        sched = transforms.add_implicit_acquires(self.sched, [[0, 1]])
        acquired_qubits = set()
        for _, inst in sched.instructions:
            if isinstance(inst, Acquire):
                acquired_qubits.add(inst.acquire.index)
        self.assertEqual(acquired_qubits, {0, 1})

    def test_add_across_meas_map_sublists(self):
        """Test that implicit acquires in separate meas map sublists are all added."""
        sched = transforms.add_implicit_acquires(self.sched, [[0, 2], [1, 3]])
        acquired_qubits = set()
        for _, inst in sched.instructions:
            if isinstance(inst, Acquire):
                acquired_qubits.add(inst.acquire.index)
        self.assertEqual(acquired_qubits, {0, 1, 2, 3})

    def test_dont_add_all(self):
        """Test that acquires aren't added if no qubits in the sublist aren't being acquired."""
        sched = transforms.add_implicit_acquires(
            self.sched, [[4, 5], [0, 2], [1, 3]])
        acquired_qubits = set()
        for _, inst in sched.instructions:
            if isinstance(inst, Acquire):
                acquired_qubits.add(inst.acquire.index)
        self.assertEqual(acquired_qubits, {0, 1, 2, 3})

    def test_multiple_acquires(self):
        """Test for multiple acquires."""
        sched = pulse.Schedule()
        acq_q0 = pulse.Acquire(1200, AcquireChannel(0), MemorySlot(0))
        sched += acq_q0
        sched += acq_q0 << sched.duration
        sched = transforms.add_implicit_acquires(sched, meas_map=[[0]])
        self.assertEqual(sched.instructions, ((0, acq_q0), (2400, acq_q0)))


class TestPad(QiskitTestCase):
    """Test padding of schedule with delays."""

    def test_padding_empty_schedule(self):
        """Test padding of empty schedule."""
        self.assertEqual(pulse.Schedule(), transforms.pad(pulse.Schedule()))

    def test_padding_schedule(self):
        """Test padding schedule."""
        delay = 10
        sched = (Delay(delay, DriveChannel(0)).shift(10) +
                 Delay(delay, DriveChannel(0)).shift(10) +
                 Delay(delay, DriveChannel(1)).shift(10))

        ref_sched = (sched |
                     Delay(delay, DriveChannel(0)) |
                     Delay(delay, DriveChannel(0)).shift(20) |
                     Delay(delay, DriveChannel(1)) |
                     Delay(2 * delay, DriveChannel(1)).shift(20))

        self.assertEqual(transforms.pad(sched), ref_sched)

    def test_padding_schedule_inverse_order(self):
        """Test padding schedule is insensitive to order in which commands were added.

        This test is the same as `test_adding_schedule` but the order by channel
        in which commands were added to the schedule to be padded has been reversed.
        """
        delay = 10
        sched = (Delay(delay, DriveChannel(1)).shift(10) +
                 Delay(delay, DriveChannel(0)).shift(10) +
                 Delay(delay, DriveChannel(0)).shift(10))

        ref_sched = (sched |
                     Delay(delay, DriveChannel(0)) |
                     Delay(delay, DriveChannel(0)).shift(20) |
                     Delay(delay, DriveChannel(1)) |
                     Delay(2 * delay, DriveChannel(1)).shift(20))

        self.assertEqual(transforms.pad(sched), ref_sched)

    def test_padding_until_less(self):
        """Test padding until time that is less than schedule duration."""
        delay = 10

        sched = (Delay(delay, DriveChannel(0)).shift(10) +
                 Delay(delay, DriveChannel(1)))

        ref_sched = (sched |
                     Delay(delay, DriveChannel(0)) |
                     Delay(5, DriveChannel(1)).shift(10))

        self.assertEqual(transforms.pad(sched, until=15), ref_sched)

    def test_padding_until_greater(self):
        """Test padding until time that is greater than schedule duration."""
        delay = 10

        sched = (Delay(delay, DriveChannel(0)).shift(10) +
                 Delay(delay, DriveChannel(1)))

        ref_sched = (sched |
                     Delay(delay, DriveChannel(0)) |
                     Delay(30, DriveChannel(0)).shift(20) |
                     Delay(40, DriveChannel(1)).shift(10))

        self.assertEqual(transforms.pad(sched, until=50), ref_sched)

    def test_padding_supplied_channels(self):
        """Test padding of only specified channels."""
        delay = 10
        sched = (Delay(delay, DriveChannel(0)).shift(10) +
                 Delay(delay, DriveChannel(1)))

        ref_sched = (sched |
                     Delay(delay, DriveChannel(0)) |
                     Delay(2 * delay, DriveChannel(2)))

        channels = [DriveChannel(0), DriveChannel(2)]

        self.assertEqual(transforms.pad(sched, channels=channels), ref_sched)

    def test_padding_less_than_sched_duration(self):
        """Test that the until arg is respected even for less than the input schedule duration."""
        delay = 10
        sched = (Delay(delay, DriveChannel(0)) +
                 Delay(delay, DriveChannel(0)).shift(20))
        ref_sched = (sched | pulse.Delay(5, DriveChannel(0)).shift(10))
        self.assertEqual(transforms.pad(sched, until=15), ref_sched)


def get_pulse_ids(schedules: List[Schedule]) -> Set[int]:
    """Returns ids of pulses used in Schedules."""
    ids = set()
    for schedule in schedules:
        for _, inst in schedule.instructions:
            ids.add(inst.pulse.id)
    return ids


class TestCompressTransform(QiskitTestCase):
    """Compress function test."""

    def test_with_duplicates(self):
        """Test compression of schedule."""
        schedule = Schedule()
        drive_channel = DriveChannel(0)
        schedule += Play(Waveform([0.0, 0.1]), drive_channel)
        schedule += Play(Waveform([0.0, 0.1]), drive_channel)

        compressed_schedule = transforms.compress_pulses([schedule])
        original_pulse_ids = get_pulse_ids([schedule])
        compressed_pulse_ids = get_pulse_ids(compressed_schedule)

        self.assertEqual(len(compressed_pulse_ids), 1)
        self.assertEqual(len(original_pulse_ids), 2)
        self.assertTrue(next(iter(compressed_pulse_ids)) in original_pulse_ids)

    def test_sample_pulse_with_clipping(self):
        """Test sample pulses with clipping."""
        schedule = Schedule()
        drive_channel = DriveChannel(0)
        schedule += Play(Waveform([0.0, 1.0]), drive_channel)
        schedule += Play(Waveform([0.0, 1.001], epsilon=1e-3), drive_channel)
        schedule += Play(Waveform([0.0, 1.0000000001]), drive_channel)

        compressed_schedule = transforms.compress_pulses([schedule])
        original_pulse_ids = get_pulse_ids([schedule])
        compressed_pulse_ids = get_pulse_ids(compressed_schedule)

        self.assertEqual(len(compressed_pulse_ids), 1)
        self.assertEqual(len(original_pulse_ids), 3)
        self.assertTrue(next(iter(compressed_pulse_ids)) in original_pulse_ids)

    def test_no_duplicates(self):
        """Test with no pulse duplicates."""
        schedule = Schedule()
        drive_channel = DriveChannel(0)
        schedule += Play(Waveform([0.0, 1.0]), drive_channel)
        schedule += Play(Waveform([0.0, 0.9]), drive_channel)
        schedule += Play(Waveform([0.0, 0.3]), drive_channel)

        compressed_schedule = transforms.compress_pulses([schedule])
        original_pulse_ids = get_pulse_ids([schedule])
        compressed_pulse_ids = get_pulse_ids(compressed_schedule)
        self.assertEqual(len(original_pulse_ids), len(compressed_pulse_ids))

    def test_parametric_pulses_with_duplicates(self):
        """Test with parametric pulses."""
        schedule = Schedule()
        drive_channel = DriveChannel(0)
        schedule += Play(Gaussian(duration=25, sigma=4, amp=0.5j), drive_channel)
        schedule += Play(Gaussian(duration=25, sigma=4, amp=0.5j), drive_channel)
        schedule += Play(GaussianSquare(duration=150, amp=0.2,
                                        sigma=8, width=140), drive_channel)
        schedule += Play(GaussianSquare(duration=150, amp=0.2,
                                        sigma=8, width=140), drive_channel)
        schedule += Play(Constant(duration=150, amp=0.1 + 0.4j), drive_channel)
        schedule += Play(Constant(duration=150, amp=0.1 + 0.4j), drive_channel)
        schedule += Play(Drag(duration=25, amp=0.2 + 0.3j, sigma=7.8, beta=4), drive_channel)
        schedule += Play(Drag(duration=25, amp=0.2 + 0.3j, sigma=7.8, beta=4), drive_channel)

        compressed_schedule = transforms.compress_pulses([schedule])
        original_pulse_ids = get_pulse_ids([schedule])
        compressed_pulse_ids = get_pulse_ids(compressed_schedule)
        self.assertEqual(len(original_pulse_ids), 8)
        self.assertEqual(len(compressed_pulse_ids), 4)

    def test_parametric_pulses_with_no_duplicates(self):
        """Test parametric pulses with no duplicates."""
        schedule = Schedule()
        drive_channel = DriveChannel(0)
        schedule += Play(Gaussian(duration=25, sigma=4, amp=0.5j), drive_channel)
        schedule += Play(Gaussian(duration=25, sigma=4, amp=0.49j), drive_channel)
        schedule += Play(GaussianSquare(duration=150, amp=0.2,
                                        sigma=8, width=140), drive_channel)
        schedule += Play(GaussianSquare(duration=150, amp=0.19,
                                        sigma=8, width=140), drive_channel)
        schedule += Play(Constant(duration=150, amp=0.1 + 0.4j), drive_channel)
        schedule += Play(Constant(duration=150, amp=0.1 + 0.41j), drive_channel)
        schedule += Play(Drag(duration=25, amp=0.2 + 0.3j, sigma=7.8, beta=4), drive_channel)
        schedule += Play(Drag(duration=25, amp=0.2 + 0.31j, sigma=7.8, beta=4), drive_channel)

        compressed_schedule = transforms.compress_pulses([schedule])
        original_pulse_ids = get_pulse_ids([schedule])
        compressed_pulse_ids = get_pulse_ids(compressed_schedule)
        self.assertEqual(len(original_pulse_ids), len(compressed_pulse_ids))

    def test_with_different_channels(self):
        """Test with different channels."""
        schedule = Schedule()
        schedule += Play(Waveform([0.0, 0.1]), DriveChannel(0))
        schedule += Play(Waveform([0.0, 0.1]), DriveChannel(1))

        compressed_schedule = transforms.compress_pulses([schedule])
        original_pulse_ids = get_pulse_ids([schedule])
        compressed_pulse_ids = get_pulse_ids(compressed_schedule)
        self.assertEqual(len(original_pulse_ids), 2)
        self.assertEqual(len(compressed_pulse_ids), 1)

    def test_sample_pulses_with_tolerance(self):
        """Test sample pulses with tolerance."""
        schedule = Schedule()
        schedule += Play(Waveform([0.0, 0.1001], epsilon=1e-3), DriveChannel(0))
        schedule += Play(Waveform([0.0, 0.1], epsilon=1e-3), DriveChannel(1))

        compressed_schedule = transforms.compress_pulses([schedule])
        original_pulse_ids = get_pulse_ids([schedule])
        compressed_pulse_ids = get_pulse_ids(compressed_schedule)
        self.assertEqual(len(original_pulse_ids), 2)
        self.assertEqual(len(compressed_pulse_ids), 1)

    def test_multiple_schedules(self):
        """Test multiple schedules."""
        schedules = []
        for _ in range(2):
            schedule = Schedule()
            drive_channel = DriveChannel(0)
            schedule += Play(Waveform([0.0, 0.1]), drive_channel)
            schedule += Play(Waveform([0.0, 0.1]), drive_channel)
            schedule += Play(Waveform([0.0, 0.2]), drive_channel)
            schedules.append(schedule)

        compressed_schedule = transforms.compress_pulses(schedules)
        original_pulse_ids = get_pulse_ids(schedules)
        compressed_pulse_ids = get_pulse_ids(compressed_schedule)
        self.assertEqual(len(original_pulse_ids), 6)
        self.assertEqual(len(compressed_pulse_ids), 2)


class TestAlignSequential(QiskitTestCase):
    """Test sequential alignment transform."""

    def test_align_sequential(self):
        """Test sequential alignment without a barrier."""
        d0 = pulse.DriveChannel(0)
        d1 = pulse.DriveChannel(1)

        schedule = pulse.Schedule()
        schedule.insert(1, instructions.Delay(3, d0), inplace=True)
        schedule.insert(4, instructions.Delay(5, d1), inplace=True)
        schedule.insert(12, instructions.Delay(7, d0), inplace=True)

        schedule = transforms.align_sequential(schedule)

        reference = pulse.Schedule()
        # d0
        reference.insert(0, instructions.Delay(3, d0), inplace=True)
        reference.insert(8, instructions.Delay(7, d0), inplace=True)
        # d1
        reference.insert(3, instructions.Delay(5, d1), inplace=True)

        self.assertEqual(schedule, reference)

    def test_align_sequential_with_barrier(self):
        """Test sequential alignment with a barrier."""
        d0 = pulse.DriveChannel(0)
        d1 = pulse.DriveChannel(1)

        schedule = pulse.Schedule()
        schedule.insert(1, instructions.Delay(3, d0), inplace=True)
        schedule.append(directives.RelativeBarrier(d0, d1), inplace=True)
        schedule.insert(4, instructions.Delay(5, d1), inplace=True)
        schedule.insert(12, instructions.Delay(7, d0), inplace=True)

        schedule = transforms.align_sequential(schedule)

        reference = pulse.Schedule()
        reference.insert(0, instructions.Delay(3, d0), inplace=True)
        reference.insert(3, directives.RelativeBarrier(d0, d1), inplace=True)
        reference.insert(3, instructions.Delay(5, d1), inplace=True)
        reference.insert(8, instructions.Delay(7, d0), inplace=True)

        self.assertEqual(schedule, reference)


class TestAlignLeft(QiskitTestCase):
    """Test left alignment transform."""

    def test_align_left(self):
        """Test left alignment without a barrier."""
        d0 = pulse.DriveChannel(0)
        d1 = pulse.DriveChannel(1)
        d2 = pulse.DriveChannel(2)

        schedule = pulse.Schedule()
        schedule.insert(1, instructions.Delay(3, d0), inplace=True)
        schedule.insert(17, instructions.Delay(11, d2), inplace=True)

        sched_grouped = pulse.Schedule()
        sched_grouped += instructions.Delay(5, d1)
        sched_grouped += instructions.Delay(7, d0)
        schedule.append(sched_grouped, inplace=True)

        schedule = transforms.align_left(schedule)
        reference = pulse.Schedule()
        # d0
        reference.insert(0, instructions.Delay(3, d0), inplace=True)
        reference.insert(3, instructions.Delay(7, d0), inplace=True)
        # d1
        reference.insert(3, instructions.Delay(5, d1), inplace=True)
        # d2
        reference.insert(0, instructions.Delay(11, d2), inplace=True)

        self.assertEqual(schedule, reference)

    def test_align_left_with_barrier(self):
        """Test left alignment with a barrier."""
        d0 = pulse.DriveChannel(0)
        d1 = pulse.DriveChannel(1)
        d2 = pulse.DriveChannel(2)

        schedule = pulse.Schedule()
        schedule.insert(1, instructions.Delay(3, d0), inplace=True)
        schedule.append(directives.RelativeBarrier(d0, d1, d2), inplace=True)
        schedule.insert(17, instructions.Delay(11, d2), inplace=True)

        sched_grouped = pulse.Schedule()
        sched_grouped += instructions.Delay(5, d1)
        sched_grouped += instructions.Delay(7, d0)
        schedule.append(sched_grouped, inplace=True)
        schedule = transforms.remove_directives(
            transforms.align_left(schedule))

        reference = pulse.Schedule()
        # d0
        reference.insert(0, instructions.Delay(3, d0), inplace=True)
        reference.insert(3, instructions.Delay(7, d0), inplace=True)
        # d1
        reference = reference.insert(3, instructions.Delay(5, d1))
        # d2
        reference = reference.insert(3, instructions.Delay(11, d2))

        self.assertEqual(schedule, reference)


class TestAlignRight(QiskitTestCase):
    """Test right alignment transform."""

    def test_align_right(self):
        """Test right alignment without a barrier."""
        d0 = pulse.DriveChannel(0)
        d1 = pulse.DriveChannel(1)
        d2 = pulse.DriveChannel(2)

        schedule = pulse.Schedule()
        schedule.insert(1, instructions.Delay(3, d0), inplace=True)
        schedule.insert(17, instructions.Delay(11, d2), inplace=True)

        sched_grouped = pulse.Schedule()
        sched_grouped.insert(2, instructions.Delay(5, d1), inplace=True)
        sched_grouped += instructions.Delay(7, d0)

        schedule.append(sched_grouped, inplace=True)
        schedule = transforms.align_right(schedule)

        reference = pulse.Schedule()
        # d0
        reference.insert(1, instructions.Delay(3, d0), inplace=True)
        reference.insert(4, instructions.Delay(7, d0), inplace=True)
        # d1
        reference.insert(6, instructions.Delay(5, d1), inplace=True)
        # d2
        reference.insert(0, instructions.Delay(11, d2), inplace=True)
        self.assertEqual(schedule, reference)

    def test_align_right_with_barrier(self):
        """Test right alignment with a barrier."""
        d0 = pulse.DriveChannel(0)
        d1 = pulse.DriveChannel(1)
        d2 = pulse.DriveChannel(2)

        schedule = pulse.Schedule()
        schedule.insert(1, instructions.Delay(3, d0), inplace=True)
        schedule.append(directives.RelativeBarrier(d0, d1, d2), inplace=True)
        schedule.insert(17, instructions.Delay(11, d2), inplace=True)

        sched_grouped = pulse.Schedule()
        sched_grouped.insert(2, instructions.Delay(5, d1), inplace=True)
        sched_grouped += instructions.Delay(7, d0)

        schedule.append(sched_grouped, inplace=True)
        schedule = transforms.remove_directives(transforms.align_right(schedule))

        reference = pulse.Schedule()
        # d0
        reference.insert(0, instructions.Delay(3, d0), inplace=True)
        reference.insert(7, instructions.Delay(7, d0), inplace=True)
        # d1
        reference.insert(9, instructions.Delay(5, d1), inplace=True)
        # d2
        reference.insert(3, instructions.Delay(11, d2), inplace=True)

        self.assertEqual(schedule, reference)


class TestFlatten(QiskitTestCase):
    """Test flattening transform."""

    def test_flatten(self):
        """Test the flatten transform."""
        d0 = pulse.DriveChannel(0)
        d1 = pulse.DriveChannel(1)

        schedule = pulse.Schedule()
        schedule += instructions.Delay(3, d0)

        grouped = pulse.Schedule()
        grouped += instructions.Delay(5, d1)
        grouped += instructions.Delay(7, d0)
        # include a grouped schedule
        grouped = schedule + grouped

        # flatten the schedule inline internal groups
        flattened = transforms.flatten(grouped)

        # align all the instructions to the left after flattening
        flattened = transforms.align_left(flattened)
        grouped = transforms.align_left(grouped)

        reference = pulse.Schedule()
        # d0
        reference.insert(0, instructions.Delay(3, d0), inplace=True)
        reference.insert(3, instructions.Delay(7, d0), inplace=True)
        # d1
        reference.insert(0, instructions.Delay(5, d1), inplace=True)

        self.assertEqual(flattened, reference)
        self.assertNotEqual(grouped, reference)


class _TestDirective(directives.Directive):
    """Pulse ``RelativeBarrier`` directive."""

    def __init__(self, *channels):
        """Test directive"""
        super().__init__(tuple(channels), 0, tuple(channels))


class TestRemoveDirectives(QiskitTestCase):
    """Test removing of directives."""

    def test_remove_directives(self):
        """Test that all directives are removed."""
        d0 = pulse.DriveChannel(0)
        d1 = pulse.DriveChannel(1)

        schedule = pulse.Schedule()
        schedule += _TestDirective(d0, d1)
        schedule += instructions.Delay(3, d0)
        schedule += _TestDirective(d0, d1)
        schedule = transforms.remove_directives(schedule)

        reference = pulse.Schedule()
        # d0
        reference += instructions.Delay(3, d0)
        self.assertEqual(schedule, reference)


class TestRemoveTrivialBarriers(QiskitTestCase):
    """Test scheduling transforms."""

    def test_remove_trivial_barriers(self):
        """Test that trivial barriers are properly removed."""
        schedule = pulse.Schedule()
        schedule += directives.RelativeBarrier()
        schedule += directives.RelativeBarrier(pulse.DriveChannel(0))
        schedule += directives.RelativeBarrier(pulse.DriveChannel(0),
                                               pulse.DriveChannel(1))
        schedule = transforms.remove_trivial_barriers(schedule)

        reference = pulse.Schedule()
        reference += directives.RelativeBarrier(pulse.DriveChannel(0),
                                                pulse.DriveChannel(1))
        self.assertEqual(schedule, reference)


if __name__ == '__main__':
    unittest.main()<|MERGE_RESOLUTION|>--- conflicted
+++ resolved
@@ -19,23 +19,18 @@
 import numpy as np
 
 from qiskit import pulse
-<<<<<<< HEAD
-from qiskit.pulse import (Play, Delay, Acquire, Schedule, Waveform, Drag,
-                          Gaussian, GaussianSquare, Constant)
-=======
 from qiskit.pulse import (
     Play,
     Delay,
     Acquire,
     Schedule,
-    SamplePulse,
+    Waveform,
     Drag,
     Gaussian,
     GaussianSquare,
     Constant,
 )
 from qiskit.pulse import transforms, instructions
->>>>>>> 34a7c4ce
 from qiskit.pulse.channels import MeasureChannel, MemorySlot, DriveChannel, AcquireChannel
 from qiskit.pulse.exceptions import PulseError
 from qiskit.pulse.instructions import directives
