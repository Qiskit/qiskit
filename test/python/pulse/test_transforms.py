# This code is part of Qiskit.
#
# (C) Copyright IBM 2019.
#
# This code is licensed under the Apache License, Version 2.0. You may
# obtain a copy of this license in the LICENSE.txt file in the root directory
# of this source tree or at http://www.apache.org/licenses/LICENSE-2.0.
#
# Any modifications or derivative works of this code must retain this
# copyright notice, and modified files need to carry a notice indicating
# that they have been altered from the originals.

"""Test cases for the pulse Schedule transforms."""
import unittest
from typing import List, Set

import numpy as np

from qiskit import pulse
from qiskit.pulse import (
    Play,
    Delay,
    Acquire,
    Schedule,
    Waveform,
    Drag,
    Gaussian,
    GaussianSquare,
    Constant,
)
from qiskit.pulse import transforms, instructions
from qiskit.pulse.channels import MemorySlot, DriveChannel, AcquireChannel
from qiskit.pulse.instructions import directives
from qiskit.test import QiskitTestCase
from qiskit.test.mock import FakeOpenPulse2Q

# pylint: disable=invalid-name


class TestAlignMeasures(QiskitTestCase):
    """Test the helper function which aligns acquires."""

    def setUp(self):
        self.backend = FakeOpenPulse2Q()
        self.config = self.backend.configuration()
        self.inst_map = self.backend.defaults().instruction_schedule_map
        self.short_pulse = pulse.Waveform(samples=np.array([0.02739068], dtype=np.complex128),
                                          name='p0')

    def test_align_measures(self):
        """Test that one acquire is delayed to match the time of the later acquire."""
        sched = pulse.Schedule(name='fake_experiment')
        sched.insert(0, Play(self.short_pulse, self.config.drive(0)), inplace=True)
        sched.insert(1, Acquire(5, self.config.acquire(0), MemorySlot(0)), inplace=True)
        sched.insert(10, Acquire(5, self.config.acquire(1), MemorySlot(1)), inplace=True)
        sched.insert(10, Play(self.short_pulse, self.config.measure(0)), inplace=True)
        sched.insert(11, Play(self.short_pulse, self.config.measure(0)), inplace=True)
        sched.insert(10, Play(self.short_pulse, self.config.measure(1)), inplace=True)
        aligned = transforms.align_measures([sched])[0]
        self.assertEqual(aligned.name, 'fake_experiment')

        ref = pulse.Schedule(name='fake_experiment')
        ref.insert(0, Play(self.short_pulse, self.config.drive(0)), inplace=True)
        ref.insert(10, Acquire(5, self.config.acquire(0), MemorySlot(0)), inplace=True)
        ref.insert(10, Acquire(5, self.config.acquire(1), MemorySlot(1)), inplace=True)
        ref.insert(19, Play(self.short_pulse, self.config.measure(0)), inplace=True)
        ref.insert(20, Play(self.short_pulse, self.config.measure(0)), inplace=True)
        ref.insert(10, Play(self.short_pulse, self.config.measure(1)), inplace=True)

        self.assertEqual(aligned, ref)

        aligned = transforms.align_measures(
            [sched], self.inst_map, align_time=20)[0]

        ref = pulse.Schedule(name='fake_experiment')
        ref.insert(10, Play(self.short_pulse, self.config.drive(0)), inplace=True)
        ref.insert(20, Acquire(5, self.config.acquire(0), MemorySlot(0)), inplace=True)
        ref.insert(20, Acquire(5, self.config.acquire(1), MemorySlot(1)), inplace=True)
        ref.insert(29, Play(self.short_pulse, self.config.measure(0)), inplace=True)
        ref.insert(30, Play(self.short_pulse, self.config.measure(0)), inplace=True)
        ref.insert(20, Play(self.short_pulse, self.config.measure(1)), inplace=True)
        self.assertEqual(aligned, ref)

    def test_align_post_u3(self):
        """Test that acquires are scheduled no sooner than the duration of the longest X gate.
        """
        sched = pulse.Schedule(name='fake_experiment')
        sched = sched.insert(0, Play(self.short_pulse, self.config.drive(0)))
        sched = sched.insert(1, Acquire(5, self.config.acquire(0), MemorySlot(0)))
        sched = transforms.align_measures([sched], self.inst_map)[0]
        for time, inst in sched.timed_instructions():
            if isinstance(inst, Acquire):
                self.assertEqual(time, 4)
        sched = transforms.align_measures(
            [sched], self.inst_map, max_calibration_duration=10)[0]
        for time, inst in sched.timed_instructions():
            if isinstance(inst, Acquire):
                self.assertEqual(time, 10)

    def test_multi_acquire(self):
        """Test that the last acquire is aligned to if multiple acquires occur on the
        same channel."""
        sched = pulse.Schedule()
        sched.insert(0, Play(self.short_pulse, self.config.drive(0)), inplace=True)
        sched.insert(4, Acquire(5, self.config.acquire(0), MemorySlot(0)), inplace=True)
        sched.insert(20, Acquire(5, self.config.acquire(1), MemorySlot(1)), inplace=True)
        sched.insert(10, Acquire(5, self.config.acquire(0), MemorySlot(0)), inplace=True)
        aligned = transforms.align_measures([sched], self.inst_map)

        ref = pulse.Schedule()
        ref.insert(0, Play(self.short_pulse, self.config.drive(0)), inplace=True)
        ref.insert(20, Acquire(5, self.config.acquire(0), MemorySlot(0)), inplace=True)
        ref.insert(20, Acquire(5, self.config.acquire(1), MemorySlot(1)), inplace=True)
        ref.insert(26, Acquire(5, self.config.acquire(0), MemorySlot(0)), inplace=True)
        self.assertEqual(aligned[0], ref)

    def test_multiple_acquires(self):
        """Test that multiple acquires are also aligned."""
        sched = pulse.Schedule(name='fake_experiment')
        sched.insert(0, Acquire(5, self.config.acquire(0), MemorySlot(0)), inplace=True)
        sched.insert(5, Acquire(5, self.config.acquire(0), MemorySlot(0)), inplace=True)
        sched.insert(10, Acquire(5, self.config.acquire(1), MemorySlot(1)), inplace=True)

        ref = pulse.Schedule()
        ref.insert(10, Acquire(5, self.config.acquire(0), MemorySlot(0)), inplace=True)
        ref.insert(15, Acquire(5, self.config.acquire(0), MemorySlot(0)), inplace=True)
        ref.insert(10, Acquire(5, self.config.acquire(1), MemorySlot(1)), inplace=True)

        aligned = transforms.align_measures([sched], self.inst_map)[0]

        self.assertEqual(aligned, ref)

    def test_align_across_schedules(self):
        """Test that acquires are aligned together across multiple schedules."""
        sched1 = pulse.Schedule(name='fake_experiment')
        sched1 = sched1.insert(0, Play(self.short_pulse, self.config.drive(0)))
        sched1 = sched1.insert(10, Acquire(5, self.config.acquire(0), MemorySlot(0)))
        sched2 = pulse.Schedule(name='fake_experiment')
        sched2 = sched2.insert(3, Play(self.short_pulse, self.config.drive(0)))
        sched2 = sched2.insert(25, Acquire(5, self.config.acquire(0), MemorySlot(0)))
        schedules = transforms.align_measures([sched1, sched2], self.inst_map)
        for time, inst in schedules[0].timed_instructions():
            if isinstance(inst, Acquire):
                self.assertEqual(time, 25)
        for time, inst in schedules[0].timed_instructions():
            if isinstance(inst, Acquire):
                self.assertEqual(time, 25)

    def test_align_all(self):
        """Test alignment of all instructions in a schedule."""
        sched0 = pulse.Schedule()
        sched0.insert(0, Play(self.short_pulse, self.config.drive(0)), inplace=True)
        sched0.insert(10, Acquire(5, self.config.acquire(0), MemorySlot(0)), inplace=True)

        sched1 = pulse.Schedule()
        sched1.insert(25, Play(self.short_pulse, self.config.drive(0)), inplace=True)
        sched1.insert(25, Acquire(5, self.config.acquire(0), MemorySlot(0)), inplace=True)

        all_aligned = transforms.align_measures([sched0, sched1], self.inst_map, align_all=True)

        ref1_aligned = pulse.Schedule()
        ref1_aligned.insert(15, Play(self.short_pulse, self.config.drive(0)), inplace=True)
        ref1_aligned.insert(25, Acquire(5, self.config.acquire(0), MemorySlot(0)), inplace=True)

        self.assertEqual(all_aligned[0], ref1_aligned)
        self.assertEqual(all_aligned[1], sched1)

        ref1_not_aligned = pulse.Schedule()
        ref1_not_aligned.insert(0, Play(self.short_pulse, self.config.drive(0)), inplace=True)
        ref1_not_aligned.insert(25, Acquire(5, self.config.acquire(0), MemorySlot(0)), inplace=True)

        all_not_aligned = transforms.align_measures(
            [sched0, sched1],
            self.inst_map,
            align_all=False,
        )
        self.assertEqual(all_not_aligned[0], ref1_not_aligned)
        self.assertEqual(all_not_aligned[1], sched1)

    def test_measurement_at_zero(self):
        """Test that acquire at t=0 works."""
        sched1 = pulse.Schedule(name='fake_experiment')
        sched1 = sched1.insert(0, Play(self.short_pulse, self.config.drive(0)))
        sched1 = sched1.insert(0, Acquire(5, self.config.acquire(0), MemorySlot(0)))
        sched2 = pulse.Schedule(name='fake_experiment')
        sched2 = sched2.insert(0, Play(self.short_pulse, self.config.drive(0)))
        sched2 = sched2.insert(0, Acquire(5, self.config.acquire(0), MemorySlot(0)))
        schedules = transforms.align_measures([sched1, sched2], max_calibration_duration=0)
<<<<<<< HEAD
        for time, inst in schedules[0].timed_instructions():
            if isinstance(inst, Acquire):
                self.assertEqual(time, 0)
        for time, inst in schedules[0].timed_instructions():
=======
        for time, inst in schedules[0].instructions:
            if isinstance(inst, Acquire):
                self.assertEqual(time, 0)
        for time, inst in schedules[0].instructions:
>>>>>>> fbe429a6
            if isinstance(inst, Acquire):
                self.assertEqual(time, 0)


class TestAddImplicitAcquires(QiskitTestCase):
    """Test the helper function which makes implicit acquires explicit."""

    def setUp(self):
        self.backend = FakeOpenPulse2Q()
        self.config = self.backend.configuration()
        self.short_pulse = pulse.Waveform(samples=np.array([0.02739068], dtype=np.complex128),
                                          name='p0')
        sched = pulse.Schedule(name='fake_experiment')
        sched = sched.insert(0, Play(self.short_pulse, self.config.drive(0)))
        sched = sched.insert(5, Acquire(5, self.config.acquire(0), MemorySlot(0)))
        sched = sched.insert(5, Acquire(5, self.config.acquire(1), MemorySlot(1)))
        self.sched = sched

    def test_add_implicit(self):
        """Test that implicit acquires are made explicit according to the meas map."""
        sched = transforms.add_implicit_acquires(self.sched, [[0, 1]])
        acquired_qubits = set()
        for _, inst in sched.timed_instructions():
            if isinstance(inst, Acquire):
                acquired_qubits.add(inst.acquire.index)
        self.assertEqual(acquired_qubits, {0, 1})

    def test_add_across_meas_map_sublists(self):
        """Test that implicit acquires in separate meas map sublists are all added."""
        sched = transforms.add_implicit_acquires(self.sched, [[0, 2], [1, 3]])
        acquired_qubits = set()
        for _, inst in sched.timed_instructions():
            if isinstance(inst, Acquire):
                acquired_qubits.add(inst.acquire.index)
        self.assertEqual(acquired_qubits, {0, 1, 2, 3})

    def test_dont_add_all(self):
        """Test that acquires aren't added if no qubits in the sublist aren't being acquired."""
        sched = transforms.add_implicit_acquires(
            self.sched, [[4, 5], [0, 2], [1, 3]])
        acquired_qubits = set()
        for _, inst in sched.timed_instructions():
            if isinstance(inst, Acquire):
                acquired_qubits.add(inst.acquire.index)
        self.assertEqual(acquired_qubits, {0, 1, 2, 3})

    def test_multiple_acquires(self):
        """Test for multiple acquires."""
        sched = pulse.Schedule()
        acq_q0 = pulse.Acquire(1200, AcquireChannel(0), MemorySlot(0))
        sched += acq_q0
        sched += acq_q0 << sched.duration
        sched = transforms.add_implicit_acquires(sched, meas_map=[[0]])
        self.assertEqual(sched.timed_instructions(), [(0, acq_q0), (2400, acq_q0)])


class TestPad(QiskitTestCase):
    """Test padding of schedule with delays."""

    def test_padding_empty_schedule(self):
        """Test padding of empty schedule."""
        self.assertEqual(pulse.Schedule(), transforms.pad(pulse.Schedule()))

    def test_padding_schedule(self):
        """Test padding schedule."""
        delay = 10
        sched = (Delay(delay, DriveChannel(0)).shift(10) +
                 Delay(delay, DriveChannel(0)).shift(10) +
                 Delay(delay, DriveChannel(1)).shift(10))

        ref_sched = (sched |
                     Delay(delay, DriveChannel(0)) |
                     Delay(delay, DriveChannel(0)).shift(20) |
                     Delay(delay, DriveChannel(1)) |
                     Delay(2 * delay, DriveChannel(1)).shift(20))

        self.assertEqual(transforms.pad(sched), ref_sched)

    def test_padding_schedule_inverse_order(self):
        """Test padding schedule is insensitive to order in which commands were added.

        This test is the same as `test_adding_schedule` but the order by channel
        in which commands were added to the schedule to be padded has been reversed.
        """
        delay = 10
        sched = (Delay(delay, DriveChannel(1)).shift(10) +
                 Delay(delay, DriveChannel(0)).shift(10) +
                 Delay(delay, DriveChannel(0)).shift(10))

        ref_sched = (sched |
                     Delay(delay, DriveChannel(0)) |
                     Delay(delay, DriveChannel(0)).shift(20) |
                     Delay(delay, DriveChannel(1)) |
                     Delay(2 * delay, DriveChannel(1)).shift(20))

        self.assertEqual(transforms.pad(sched), ref_sched)

    def test_padding_until_less(self):
        """Test padding until time that is less than schedule duration."""
        delay = 10

        sched = (Delay(delay, DriveChannel(0)).shift(10) +
                 Delay(delay, DriveChannel(1)))

        ref_sched = (sched |
                     Delay(delay, DriveChannel(0)) |
                     Delay(5, DriveChannel(1)).shift(10))

        self.assertEqual(transforms.pad(sched, until=15), ref_sched)

    def test_padding_until_greater(self):
        """Test padding until time that is greater than schedule duration."""
        delay = 10

        sched = (Delay(delay, DriveChannel(0)).shift(10) +
                 Delay(delay, DriveChannel(1)))

        ref_sched = (sched |
                     Delay(delay, DriveChannel(0)) |
                     Delay(30, DriveChannel(0)).shift(20) |
                     Delay(40, DriveChannel(1)).shift(10))

        self.assertEqual(transforms.pad(sched, until=50), ref_sched)

    def test_padding_supplied_channels(self):
        """Test padding of only specified channels."""
        delay = 10
        sched = (Delay(delay, DriveChannel(0)).shift(10) +
                 Delay(delay, DriveChannel(1)))

        ref_sched = (sched |
                     Delay(delay, DriveChannel(0)) |
                     Delay(2 * delay, DriveChannel(2)))

        channels = [DriveChannel(0), DriveChannel(2)]

        self.assertEqual(transforms.pad(sched, channels=channels), ref_sched)

    def test_padding_less_than_sched_duration(self):
        """Test that the until arg is respected even for less than the input schedule duration."""
        delay = 10
        sched = (Delay(delay, DriveChannel(0)) +
                 Delay(delay, DriveChannel(0)).shift(20))
        ref_sched = (sched | pulse.Delay(5, DriveChannel(0)).shift(10))
        self.assertEqual(transforms.pad(sched, until=15), ref_sched)

    def test_padding_prepended_delay(self):
        """Test that there is delay before the first instruction."""
        delay = 10
        sched = (Delay(delay, DriveChannel(0)).shift(10) +
                 Delay(delay, DriveChannel(0)))

        ref_sched = (Delay(delay, DriveChannel(0)) +
                     Delay(delay, DriveChannel(0)) +
                     Delay(delay, DriveChannel(0)))

        self.assertEqual(transforms.pad(sched, until=30, inplace=True), ref_sched)


def get_pulse_ids(schedules: List[Schedule]) -> Set[int]:
    """Returns ids of pulses used in Schedules."""
    ids = set()
    for schedule in schedules:
        for _, inst in schedule.timed_instructions():
            ids.add(inst.pulse.id)
    return ids


class TestCompressTransform(QiskitTestCase):
    """Compress function test."""

    def test_with_duplicates(self):
        """Test compression of schedule."""
        schedule = Schedule()
        drive_channel = DriveChannel(0)
        schedule += Play(Waveform([0.0, 0.1]), drive_channel)
        schedule += Play(Waveform([0.0, 0.1]), drive_channel)

        compressed_schedule = transforms.compress_pulses([schedule])
        original_pulse_ids = get_pulse_ids([schedule])
        compressed_pulse_ids = get_pulse_ids(compressed_schedule)

        self.assertEqual(len(compressed_pulse_ids), 1)
        self.assertEqual(len(original_pulse_ids), 2)
        self.assertTrue(next(iter(compressed_pulse_ids)) in original_pulse_ids)

    def test_sample_pulse_with_clipping(self):
        """Test sample pulses with clipping."""
        schedule = Schedule()
        drive_channel = DriveChannel(0)
        schedule += Play(Waveform([0.0, 1.0]), drive_channel)
        schedule += Play(Waveform([0.0, 1.001], epsilon=1e-3), drive_channel)
        schedule += Play(Waveform([0.0, 1.0000000001]), drive_channel)

        compressed_schedule = transforms.compress_pulses([schedule])
        original_pulse_ids = get_pulse_ids([schedule])
        compressed_pulse_ids = get_pulse_ids(compressed_schedule)

        self.assertEqual(len(compressed_pulse_ids), 1)
        self.assertEqual(len(original_pulse_ids), 3)
        self.assertTrue(next(iter(compressed_pulse_ids)) in original_pulse_ids)

    def test_no_duplicates(self):
        """Test with no pulse duplicates."""
        schedule = Schedule()
        drive_channel = DriveChannel(0)
        schedule += Play(Waveform([0.0, 1.0]), drive_channel)
        schedule += Play(Waveform([0.0, 0.9]), drive_channel)
        schedule += Play(Waveform([0.0, 0.3]), drive_channel)

        compressed_schedule = transforms.compress_pulses([schedule])
        original_pulse_ids = get_pulse_ids([schedule])
        compressed_pulse_ids = get_pulse_ids(compressed_schedule)
        self.assertEqual(len(original_pulse_ids), len(compressed_pulse_ids))

    def test_parametric_pulses_with_duplicates(self):
        """Test with parametric pulses."""
        schedule = Schedule()
        drive_channel = DriveChannel(0)
        schedule += Play(Gaussian(duration=25, sigma=4, amp=0.5j), drive_channel)
        schedule += Play(Gaussian(duration=25, sigma=4, amp=0.5j), drive_channel)
        schedule += Play(GaussianSquare(duration=150, amp=0.2,
                                        sigma=8, width=140), drive_channel)
        schedule += Play(GaussianSquare(duration=150, amp=0.2,
                                        sigma=8, width=140), drive_channel)
        schedule += Play(Constant(duration=150, amp=0.1 + 0.4j), drive_channel)
        schedule += Play(Constant(duration=150, amp=0.1 + 0.4j), drive_channel)
        schedule += Play(Drag(duration=25, amp=0.2 + 0.3j, sigma=7.8, beta=4), drive_channel)
        schedule += Play(Drag(duration=25, amp=0.2 + 0.3j, sigma=7.8, beta=4), drive_channel)

        compressed_schedule = transforms.compress_pulses([schedule])
        original_pulse_ids = get_pulse_ids([schedule])
        compressed_pulse_ids = get_pulse_ids(compressed_schedule)
        self.assertEqual(len(original_pulse_ids), 8)
        self.assertEqual(len(compressed_pulse_ids), 4)

    def test_parametric_pulses_with_no_duplicates(self):
        """Test parametric pulses with no duplicates."""
        schedule = Schedule()
        drive_channel = DriveChannel(0)
        schedule += Play(Gaussian(duration=25, sigma=4, amp=0.5j), drive_channel)
        schedule += Play(Gaussian(duration=25, sigma=4, amp=0.49j), drive_channel)
        schedule += Play(GaussianSquare(duration=150, amp=0.2,
                                        sigma=8, width=140), drive_channel)
        schedule += Play(GaussianSquare(duration=150, amp=0.19,
                                        sigma=8, width=140), drive_channel)
        schedule += Play(Constant(duration=150, amp=0.1 + 0.4j), drive_channel)
        schedule += Play(Constant(duration=150, amp=0.1 + 0.41j), drive_channel)
        schedule += Play(Drag(duration=25, amp=0.2 + 0.3j, sigma=7.8, beta=4), drive_channel)
        schedule += Play(Drag(duration=25, amp=0.2 + 0.31j, sigma=7.8, beta=4), drive_channel)

        compressed_schedule = transforms.compress_pulses([schedule])
        original_pulse_ids = get_pulse_ids([schedule])
        compressed_pulse_ids = get_pulse_ids(compressed_schedule)
        self.assertEqual(len(original_pulse_ids), len(compressed_pulse_ids))

    def test_with_different_channels(self):
        """Test with different channels."""
        schedule = Schedule()
        schedule += Play(Waveform([0.0, 0.1]), DriveChannel(0))
        schedule += Play(Waveform([0.0, 0.1]), DriveChannel(1))

        compressed_schedule = transforms.compress_pulses([schedule])
        original_pulse_ids = get_pulse_ids([schedule])
        compressed_pulse_ids = get_pulse_ids(compressed_schedule)
        self.assertEqual(len(original_pulse_ids), 2)
        self.assertEqual(len(compressed_pulse_ids), 1)

    def test_sample_pulses_with_tolerance(self):
        """Test sample pulses with tolerance."""
        schedule = Schedule()
        schedule += Play(Waveform([0.0, 0.1001], epsilon=1e-3), DriveChannel(0))
        schedule += Play(Waveform([0.0, 0.1], epsilon=1e-3), DriveChannel(1))

        compressed_schedule = transforms.compress_pulses([schedule])
        original_pulse_ids = get_pulse_ids([schedule])
        compressed_pulse_ids = get_pulse_ids(compressed_schedule)
        self.assertEqual(len(original_pulse_ids), 2)
        self.assertEqual(len(compressed_pulse_ids), 1)

    def test_multiple_schedules(self):
        """Test multiple schedules."""
        schedules = []
        for _ in range(2):
            schedule = Schedule()
            drive_channel = DriveChannel(0)
            schedule += Play(Waveform([0.0, 0.1]), drive_channel)
            schedule += Play(Waveform([0.0, 0.1]), drive_channel)
            schedule += Play(Waveform([0.0, 0.2]), drive_channel)
            schedules.append(schedule)

        compressed_schedule = transforms.compress_pulses(schedules)
        original_pulse_ids = get_pulse_ids(schedules)
        compressed_pulse_ids = get_pulse_ids(compressed_schedule)
        self.assertEqual(len(original_pulse_ids), 6)
        self.assertEqual(len(compressed_pulse_ids), 2)


class TestAlignSequential(QiskitTestCase):
    """Test sequential alignment transform."""

    def test_align_sequential(self):
        """Test sequential alignment without a barrier."""
        d0 = pulse.DriveChannel(0)
        d1 = pulse.DriveChannel(1)

        schedule = pulse.Schedule()
        schedule.insert(1, instructions.Delay(3, d0), inplace=True)
        schedule.insert(4, instructions.Delay(5, d1), inplace=True)
        schedule.insert(12, instructions.Delay(7, d0), inplace=True)

        schedule = transforms.align_sequential(schedule)

        reference = pulse.Schedule()
        # d0
        reference.insert(0, instructions.Delay(3, d0), inplace=True)
        reference.insert(8, instructions.Delay(7, d0), inplace=True)
        # d1
        reference.insert(3, instructions.Delay(5, d1), inplace=True)

        self.assertEqual(schedule, reference)

    def test_align_sequential_with_barrier(self):
        """Test sequential alignment with a barrier."""
        d0 = pulse.DriveChannel(0)
        d1 = pulse.DriveChannel(1)

        schedule = pulse.Schedule()
        schedule.insert(1, instructions.Delay(3, d0), inplace=True)
        schedule.append(directives.RelativeBarrier(d0, d1), inplace=True)
        schedule.insert(4, instructions.Delay(5, d1), inplace=True)
        schedule.insert(12, instructions.Delay(7, d0), inplace=True)

        schedule = transforms.align_sequential(schedule)

        reference = pulse.Schedule()
        reference.insert(0, instructions.Delay(3, d0), inplace=True)
        reference.insert(3, directives.RelativeBarrier(d0, d1), inplace=True)
        reference.insert(3, instructions.Delay(5, d1), inplace=True)
        reference.insert(8, instructions.Delay(7, d0), inplace=True)

        self.assertEqual(schedule, reference)


class TestAlignLeft(QiskitTestCase):
    """Test left alignment transform."""

    def test_align_left(self):
        """Test left alignment without a barrier."""
        d0 = pulse.DriveChannel(0)
        d1 = pulse.DriveChannel(1)
        d2 = pulse.DriveChannel(2)

        schedule = pulse.Schedule()
        schedule.insert(1, instructions.Delay(3, d0), inplace=True)
        schedule.insert(17, instructions.Delay(11, d2), inplace=True)

        sched_grouped = pulse.Schedule()
        sched_grouped += instructions.Delay(5, d1)
        sched_grouped += instructions.Delay(7, d0)
        schedule.append(sched_grouped, inplace=True)

        schedule = transforms.align_left(schedule)
        reference = pulse.Schedule()
        # d0
        reference.insert(0, instructions.Delay(3, d0), inplace=True)
        reference.insert(3, instructions.Delay(7, d0), inplace=True)
        # d1
        reference.insert(3, instructions.Delay(5, d1), inplace=True)
        # d2
        reference.insert(0, instructions.Delay(11, d2), inplace=True)

        self.assertEqual(schedule, reference)

    def test_align_left_with_barrier(self):
        """Test left alignment with a barrier."""
        d0 = pulse.DriveChannel(0)
        d1 = pulse.DriveChannel(1)
        d2 = pulse.DriveChannel(2)

        schedule = pulse.Schedule()
        schedule.insert(1, instructions.Delay(3, d0), inplace=True)
        schedule.append(directives.RelativeBarrier(d0, d1, d2), inplace=True)
        schedule.insert(17, instructions.Delay(11, d2), inplace=True)

        sched_grouped = pulse.Schedule()
        sched_grouped += instructions.Delay(5, d1)
        sched_grouped += instructions.Delay(7, d0)
        schedule.append(sched_grouped, inplace=True)
        schedule = transforms.remove_directives(
            transforms.align_left(schedule))

        reference = pulse.Schedule()
        # d0
        reference.insert(0, instructions.Delay(3, d0), inplace=True)
        reference.insert(3, instructions.Delay(7, d0), inplace=True)
        # d1
        reference = reference.insert(3, instructions.Delay(5, d1))
        # d2
        reference = reference.insert(3, instructions.Delay(11, d2))

        self.assertEqual(schedule, reference)


class TestAlignRight(QiskitTestCase):
    """Test right alignment transform."""

    def test_align_right(self):
        """Test right alignment without a barrier."""
        d0 = pulse.DriveChannel(0)
        d1 = pulse.DriveChannel(1)
        d2 = pulse.DriveChannel(2)

        schedule = pulse.Schedule()
        schedule.insert(1, instructions.Delay(3, d0), inplace=True)
        schedule.insert(17, instructions.Delay(11, d2), inplace=True)

        sched_grouped = pulse.Schedule()
        sched_grouped.insert(2, instructions.Delay(5, d1), inplace=True)
        sched_grouped += instructions.Delay(7, d0)

        schedule.append(sched_grouped, inplace=True)
        schedule = transforms.align_right(schedule)

        reference = pulse.Schedule()
        # d0
        reference.insert(1, instructions.Delay(3, d0), inplace=True)
        reference.insert(4, instructions.Delay(7, d0), inplace=True)
        # d1
        reference.insert(6, instructions.Delay(5, d1), inplace=True)
        # d2
        reference.insert(0, instructions.Delay(11, d2), inplace=True)
        self.assertEqual(schedule, reference)

    def test_align_right_with_barrier(self):
        """Test right alignment with a barrier."""
        d0 = pulse.DriveChannel(0)
        d1 = pulse.DriveChannel(1)
        d2 = pulse.DriveChannel(2)

        schedule = pulse.Schedule()
        schedule.insert(1, instructions.Delay(3, d0), inplace=True)
        schedule.append(directives.RelativeBarrier(d0, d1, d2), inplace=True)
        schedule.insert(17, instructions.Delay(11, d2), inplace=True)

        sched_grouped = pulse.Schedule()
        sched_grouped.insert(2, instructions.Delay(5, d1), inplace=True)
        sched_grouped += instructions.Delay(7, d0)

        schedule.append(sched_grouped, inplace=True)
        schedule = transforms.remove_directives(transforms.align_right(schedule))

        reference = pulse.Schedule()
        # d0
        reference.insert(0, instructions.Delay(3, d0), inplace=True)
        reference.insert(7, instructions.Delay(7, d0), inplace=True)
        # d1
        reference.insert(9, instructions.Delay(5, d1), inplace=True)
        # d2
        reference.insert(3, instructions.Delay(11, d2), inplace=True)

        self.assertEqual(schedule, reference)


class TestAlignEquispaced(QiskitTestCase):
    """Test equispaced alignment transform."""

    def test_equispaced_with_short_duration(self):
        """Test equispaced context with duration shorter than the schedule duration."""
        d0 = pulse.DriveChannel(0)

        sched = pulse.Schedule()
        for _ in range(3):
            sched.append(Delay(10, d0), inplace=True)

        sched = transforms.align_equispaced(sched, duration=20)

        reference = pulse.Schedule()
        reference.insert(0, Delay(10, d0), inplace=True)
        reference.insert(10, Delay(10, d0), inplace=True)
        reference.insert(20, Delay(10, d0), inplace=True)

        self.assertEqual(sched, reference)

    def test_equispaced_with_longer_duration(self):
        """Test equispaced context with duration longer than the schedule duration."""
        d0 = pulse.DriveChannel(0)

        sched = pulse.Schedule()
        for _ in range(3):
            sched.append(Delay(10, d0), inplace=True)

        sched = transforms.align_equispaced(sched, duration=50)

        reference = pulse.Schedule()
        reference.insert(0, Delay(10, d0), inplace=True)
        reference.insert(10, Delay(10, d0), inplace=True)
        reference.insert(20, Delay(10, d0), inplace=True)
        reference.insert(30, Delay(10, d0), inplace=True)
        reference.insert(40, Delay(10, d0), inplace=True)

        self.assertEqual(sched, reference)


class TestAlignFunc(QiskitTestCase):
    """Test callback alignment transform."""

    @staticmethod
    def _position(ind):
        """Returns 0.25, 0.5, 0.75 for ind = 1, 2, 3."""
        return ind / (3 + 1)

    def test_numerical_with_short_duration(self):
        """Test numerical alignment context with duration shorter than the schedule duration."""
        d0 = pulse.DriveChannel(0)

        sched = pulse.Schedule()
        for _ in range(3):
            sched.append(Delay(10, d0), inplace=True)

        sched = transforms.align_func(sched, duration=20, func=self._position)

        reference = pulse.Schedule()
        reference.insert(0, Delay(10, d0), inplace=True)
        reference.insert(10, Delay(10, d0), inplace=True)
        reference.insert(20, Delay(10, d0), inplace=True)

        self.assertEqual(sched, reference)

    def test_numerical_with_longer_duration(self):
        """Test numerical alignment context with duration longer than the schedule duration."""
        d0 = pulse.DriveChannel(0)

        sched = pulse.Schedule()
        for _ in range(3):
            sched.append(Delay(10, d0), inplace=True)

        sched = transforms.align_func(sched, duration=80, func=self._position)

        reference = pulse.Schedule()
        reference.insert(0, Delay(15, d0), inplace=True)
        reference.insert(15, Delay(10, d0), inplace=True)
        reference.insert(25, Delay(10, d0), inplace=True)
        reference.insert(35, Delay(10, d0), inplace=True)
        reference.insert(45, Delay(10, d0), inplace=True)
        reference.insert(55, Delay(10, d0), inplace=True)
        reference.insert(65, Delay(15, d0), inplace=True)

        self.assertEqual(sched, reference)


class TestFlatten(QiskitTestCase):
    """Test flattening transform."""

    def test_flatten(self):
        """Test the flatten transform."""
        d0 = pulse.DriveChannel(0)
        d1 = pulse.DriveChannel(1)

        schedule = pulse.Schedule()
        schedule += instructions.Delay(3, d0)

        grouped = pulse.Schedule()
        grouped += instructions.Delay(5, d1)
        grouped += instructions.Delay(7, d0)
        # include a grouped schedule
        grouped = schedule + grouped

        # flatten the schedule inline internal groups
        flattened = transforms.flatten(grouped)

        # align all the instructions to the left after flattening
        flattened = transforms.align_left(flattened)
        grouped = transforms.align_left(grouped)

        reference = pulse.Schedule()
        # d0
        reference.insert(0, instructions.Delay(3, d0), inplace=True)
        reference.insert(3, instructions.Delay(7, d0), inplace=True)
        # d1
        reference.insert(0, instructions.Delay(5, d1), inplace=True)

        self.assertEqual(flattened, reference)
        self.assertNotEqual(grouped, reference)


class _TestDirective(directives.Directive):
    """Pulse ``RelativeBarrier`` directive."""

    def __init__(self, *channels):
        """Test directive"""
        super().__init__(tuple(channels), 0, tuple(channels))


class TestRemoveDirectives(QiskitTestCase):
    """Test removing of directives."""

    def test_remove_directives(self):
        """Test that all directives are removed."""
        d0 = pulse.DriveChannel(0)
        d1 = pulse.DriveChannel(1)

        schedule = pulse.Schedule()
        schedule += _TestDirective(d0, d1)
        schedule += instructions.Delay(3, d0)
        schedule += _TestDirective(d0, d1)
        schedule = transforms.remove_directives(schedule)

        reference = pulse.Schedule()
        # d0
        reference += instructions.Delay(3, d0)
        self.assertEqual(schedule, reference)


class TestRemoveTrivialBarriers(QiskitTestCase):
    """Test scheduling transforms."""

    def test_remove_trivial_barriers(self):
        """Test that trivial barriers are properly removed."""
        schedule = pulse.Schedule()
        schedule += directives.RelativeBarrier()
        schedule += directives.RelativeBarrier(pulse.DriveChannel(0))
        schedule += directives.RelativeBarrier(pulse.DriveChannel(0),
                                               pulse.DriveChannel(1))
        schedule = transforms.remove_trivial_barriers(schedule)

        reference = pulse.Schedule()
        reference += directives.RelativeBarrier(pulse.DriveChannel(0),
                                                pulse.DriveChannel(1))
        self.assertEqual(schedule, reference)


if __name__ == '__main__':
    unittest.main()<|MERGE_RESOLUTION|>--- conflicted
+++ resolved
@@ -186,17 +186,10 @@
         sched2 = sched2.insert(0, Play(self.short_pulse, self.config.drive(0)))
         sched2 = sched2.insert(0, Acquire(5, self.config.acquire(0), MemorySlot(0)))
         schedules = transforms.align_measures([sched1, sched2], max_calibration_duration=0)
-<<<<<<< HEAD
         for time, inst in schedules[0].timed_instructions():
             if isinstance(inst, Acquire):
                 self.assertEqual(time, 0)
         for time, inst in schedules[0].timed_instructions():
-=======
-        for time, inst in schedules[0].instructions:
-            if isinstance(inst, Acquire):
-                self.assertEqual(time, 0)
-        for time, inst in schedules[0].instructions:
->>>>>>> fbe429a6
             if isinstance(inst, Acquire):
                 self.assertEqual(time, 0)
 
