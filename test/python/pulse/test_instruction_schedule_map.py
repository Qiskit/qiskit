# This code is part of Qiskit.
#
# (C) Copyright IBM 2019.
#
# This code is licensed under the Apache License, Version 2.0. You may
# obtain a copy of this license in the LICENSE.txt file in the root directory
# of this source tree or at http://www.apache.org/licenses/LICENSE-2.0.
#
# Any modifications or derivative works of this code must retain this
# copyright notice, and modified files need to carry a notice indicating
# that they have been altered from the originals.

"""Test the InstructionScheduleMap."""
import copy
import pickle

import numpy as np

import qiskit.pulse.library as library
from qiskit.circuit.library.standard_gates import U1Gate, U3Gate, CXGate, XGate
from qiskit.circuit.parameter import Parameter
from qiskit.circuit.parameterexpression import ParameterExpression
from qiskit.pulse import (
    InstructionScheduleMap,
    Play,
    PulseError,
    Schedule,
    ScheduleBlock,
    Waveform,
    ShiftPhase,
    Constant,
)
from qiskit.pulse.instruction_schedule_map import CalibrationPublisher
from qiskit.pulse.channels import DriveChannel
from qiskit.qobj import PulseQobjInstruction
from qiskit.qobj.converters import QobjToInstructionConverter
from qiskit.test import QiskitTestCase
from qiskit.test.mock import FakeOpenPulse2Q, FakeAthens


class TestInstructionScheduleMap(QiskitTestCase):
    """Test the InstructionScheduleMap."""

    def test_add(self):
        """Test add, and that errors are raised when expected."""
        sched = Schedule()
        sched.append(Play(Waveform(np.ones(5)), DriveChannel(0)), inplace=True)
        inst_map = InstructionScheduleMap()

        inst_map.add("u1", 1, sched)
        inst_map.add("u1", 0, sched)

        self.assertIn("u1", inst_map.instructions)
        self.assertEqual(inst_map.qubits_with_instruction("u1"), [0, 1])
        self.assertTrue("u1" in inst_map.qubit_instructions(0))

        with self.assertRaises(PulseError):
            inst_map.add("u1", (), sched)
        with self.assertRaises(PulseError):
            inst_map.add("u1", 1, "not a schedule")

    def test_add_block(self):
        """Test add block, and that errors are raised when expected."""
        sched = ScheduleBlock()
        sched.append(Play(Waveform(np.ones(5)), DriveChannel(0)), inplace=True)
        inst_map = InstructionScheduleMap()

        inst_map.add("u1", 1, sched)
        inst_map.add("u1", 0, sched)

        self.assertIn("u1", inst_map.instructions)
        self.assertEqual(inst_map.qubits_with_instruction("u1"), [0, 1])
        self.assertTrue("u1" in inst_map.qubit_instructions(0))

    def test_instructions(self):
        """Test `instructions`."""
        sched = Schedule()
        inst_map = InstructionScheduleMap()

        inst_map.add("u1", 1, sched)
        inst_map.add("u3", 0, sched)

        instructions = inst_map.instructions
        for inst in ["u1", "u3"]:
            self.assertTrue(inst in instructions)

    def test_has(self):
        """Test `has` and `assert_has`."""
        sched = Schedule()
        inst_map = InstructionScheduleMap()

        inst_map.add("u1", (0,), sched)
        inst_map.add("cx", [0, 1], sched)

        self.assertTrue(inst_map.has("u1", [0]))
        self.assertTrue(inst_map.has("cx", (0, 1)))
        with self.assertRaises(PulseError):
            inst_map.assert_has("dne", [0])
        with self.assertRaises(PulseError):
            inst_map.assert_has("cx", 100)

    def test_has_from_mock(self):
        """Test `has` and `assert_has` from mock data."""
        inst_map = FakeOpenPulse2Q().defaults().instruction_schedule_map
        self.assertTrue(inst_map.has("u1", [0]))
        self.assertTrue(inst_map.has("cx", (0, 1)))
        self.assertTrue(inst_map.has("u3", 0))
        self.assertTrue(inst_map.has("measure", [0, 1]))
        self.assertFalse(inst_map.has("u1", [0, 1]))
        with self.assertRaises(PulseError):
            inst_map.assert_has("dne", [0])
        with self.assertRaises(PulseError):
            inst_map.assert_has("cx", 100)

    def test_qubits_with_instruction(self):
        """Test `qubits_with_instruction`."""
        sched = Schedule()
        inst_map = InstructionScheduleMap()

        inst_map.add("u1", (0,), sched)
        inst_map.add("u1", (1,), sched)
        inst_map.add("cx", [0, 1], sched)

        self.assertEqual(inst_map.qubits_with_instruction("u1"), [0, 1])
        self.assertEqual(inst_map.qubits_with_instruction("cx"), [(0, 1)])
        self.assertEqual(inst_map.qubits_with_instruction("none"), [])

    def test_qubit_instructions(self):
        """Test `qubit_instructions`."""
        sched = Schedule()
        inst_map = InstructionScheduleMap()

        inst_map.add("u1", (0,), sched)
        inst_map.add("u1", (1,), sched)
        inst_map.add("cx", [0, 1], sched)

        self.assertEqual(inst_map.qubit_instructions(0), ["u1"])
        self.assertEqual(inst_map.qubit_instructions(1), ["u1"])
        self.assertEqual(inst_map.qubit_instructions((0, 1)), ["cx"])
        self.assertEqual(inst_map.qubit_instructions(10), [])

    def test_get(self):
        """Test `get`."""
        sched = Schedule()
        sched.append(Play(Waveform(np.ones(5)), DriveChannel(0)), inplace=True)
        inst_map = InstructionScheduleMap()
        inst_map.add("x", 0, sched)

        self.assertEqual(sched, inst_map.get("x", (0,)))

    def test_get_block(self):
        """Test `get` block."""
        sched = ScheduleBlock()
        sched.append(Play(Waveform(np.ones(5)), DriveChannel(0)), inplace=True)
        inst_map = InstructionScheduleMap()
        inst_map.add("x", 0, sched)

        self.assertEqual(sched, inst_map.get("x", (0,)))

    def test_remove(self):
        """Test removing a defined operation and removing an undefined operation."""
        sched = Schedule()
        inst_map = InstructionScheduleMap()

        inst_map.add("tmp", 0, sched)
        inst_map.remove("tmp", 0)
        self.assertFalse(inst_map.has("tmp", 0))
        with self.assertRaises(PulseError):
            inst_map.remove("not_there", (0,))
        self.assertFalse("tmp" in inst_map.qubit_instructions(0))

    def test_pop(self):
        """Test pop with default."""
        sched = Schedule()
        inst_map = InstructionScheduleMap()

        inst_map.add("tmp", 100, sched)
        self.assertEqual(inst_map.pop("tmp", 100), sched)
        self.assertFalse(inst_map.has("tmp", 100))

        self.assertEqual(inst_map.qubit_instructions(100), [])
        self.assertEqual(inst_map.qubits_with_instruction("tmp"), [])
        with self.assertRaises(PulseError):
            inst_map.pop("not_there", (0,))

    def test_add_gate(self):
        """Test add, and that errors are raised when expected."""
        sched = Schedule()
        sched.append(Play(Waveform(np.ones(5)), DriveChannel(0)))
        inst_map = InstructionScheduleMap()

        inst_map.add(U1Gate(0), 1, sched)
        inst_map.add(U1Gate(0), 0, sched)

        self.assertIn("u1", inst_map.instructions)
        self.assertEqual(inst_map.qubits_with_instruction(U1Gate(0)), [0, 1])
        self.assertTrue("u1" in inst_map.qubit_instructions(0))

        with self.assertRaises(PulseError):
            inst_map.add(U1Gate(0), (), sched)
        with self.assertRaises(PulseError):
            inst_map.add(U1Gate(0), 1, "not a schedule")

    def test_instructions_gate(self):
        """Test `instructions`."""
        sched = Schedule()
        inst_map = InstructionScheduleMap()

        inst_map.add(U1Gate(0), 1, sched)
        inst_map.add(U3Gate(0, 0, 0), 0, sched)

        instructions = inst_map.instructions
        for inst in ["u1", "u3"]:
            self.assertTrue(inst in instructions)

    def test_has_gate(self):
        """Test `has` and `assert_has`."""
        sched = Schedule()
        inst_map = InstructionScheduleMap()

        inst_map.add(U1Gate(0), (0,), sched)
        inst_map.add(CXGate(), [0, 1], sched)

        self.assertTrue(inst_map.has(U1Gate(0), [0]))
        self.assertTrue(inst_map.has(CXGate(), (0, 1)))
        with self.assertRaises(PulseError):
            inst_map.assert_has("dne", [0])
        with self.assertRaises(PulseError):
            inst_map.assert_has(CXGate(), 100)

    def test_has_from_mock_gate(self):
        """Test `has` and `assert_has` from mock data."""
        inst_map = FakeOpenPulse2Q().defaults().instruction_schedule_map
        self.assertTrue(inst_map.has(U1Gate(0), [0]))
        self.assertTrue(inst_map.has(CXGate(), (0, 1)))
        self.assertTrue(inst_map.has(U3Gate(0, 0, 0), 0))
        self.assertTrue(inst_map.has("measure", [0, 1]))
        self.assertFalse(inst_map.has(U1Gate(0), [0, 1]))
        with self.assertRaises(PulseError):
            inst_map.assert_has("dne", [0])
        with self.assertRaises(PulseError):
            inst_map.assert_has(CXGate(), 100)

    def test_qubits_with_instruction_gate(self):
        """Test `qubits_with_instruction`."""
        sched = Schedule()
        inst_map = InstructionScheduleMap()

        inst_map.add(U1Gate(0), (0,), sched)
        inst_map.add(U1Gate(0), (1,), sched)
        inst_map.add(CXGate(), [0, 1], sched)

        self.assertEqual(inst_map.qubits_with_instruction(U1Gate(0)), [0, 1])
        self.assertEqual(inst_map.qubits_with_instruction(CXGate()), [(0, 1)])
        self.assertEqual(inst_map.qubits_with_instruction("none"), [])

    def test_qubit_instructions_gate(self):
        """Test `qubit_instructions`."""
        sched = Schedule()
        inst_map = InstructionScheduleMap()

        inst_map.add(U1Gate(0), (0,), sched)
        inst_map.add(U1Gate(0), (1,), sched)
        inst_map.add(CXGate(), [0, 1], sched)

        self.assertEqual(inst_map.qubit_instructions(0), ["u1"])
        self.assertEqual(inst_map.qubit_instructions(1), ["u1"])
        self.assertEqual(inst_map.qubit_instructions((0, 1)), ["cx"])
        self.assertEqual(inst_map.qubit_instructions(10), [])

    def test_get_gate(self):
        """Test `get`."""
        sched = Schedule()
        sched.append(Play(Waveform(np.ones(5)), DriveChannel(0)))
        inst_map = InstructionScheduleMap()
        inst_map.add(XGate(), 0, sched)

        self.assertEqual(sched, inst_map.get(XGate(), (0,)))

    def test_remove_gate(self):
        """Test removing a defined operation and removing an undefined operation."""
        sched = Schedule()
        inst_map = InstructionScheduleMap()

        inst_map.add("tmp", 0, sched)
        inst_map.remove("tmp", 0)
        self.assertFalse(inst_map.has("tmp", 0))
        with self.assertRaises(PulseError):
            inst_map.remove("not_there", (0,))
        self.assertFalse("tmp" in inst_map.qubit_instructions(0))

    def test_pop_gate(self):
        """Test pop with default."""
        sched = Schedule()
        inst_map = InstructionScheduleMap()

        inst_map.add(XGate(), 100, sched)
        self.assertEqual(inst_map.pop(XGate(), 100), sched)
        self.assertFalse(inst_map.has(XGate(), 100))

        self.assertEqual(inst_map.qubit_instructions(100), [])
        self.assertEqual(inst_map.qubits_with_instruction(XGate()), [])
        with self.assertRaises(PulseError):
            inst_map.pop("not_there", (0,))

    def test_sequenced_parameterized_schedule(self):
        """Test parameterized schedule consists of multiple instruction."""

        converter = QobjToInstructionConverter([], buffer=0)
        qobjs = [
            PulseQobjInstruction(name="fc", ch="d0", t0=10, phase="P1"),
            PulseQobjInstruction(name="fc", ch="d0", t0=20, phase="P2"),
            PulseQobjInstruction(name="fc", ch="d0", t0=30, phase="P3"),
        ]
        converted_instruction = [converter(qobj) for qobj in qobjs]

        inst_map = InstructionScheduleMap()

        inst_map.add("inst_seq", 0, Schedule(*converted_instruction, name="inst_seq"))

        with self.assertRaises(PulseError):
            inst_map.get("inst_seq", 0, P1=1, P2=2, P3=3, P4=4, P5=5)

        with self.assertRaises(PulseError):
            inst_map.get("inst_seq", 0, 1, 2, 3, 4, 5, 6, 7, 8)

        p3_expr = Parameter("p3")
        p3_expr = p3_expr.bind({p3_expr: 3})

        sched = inst_map.get("inst_seq", 0, 1, 2, p3_expr)
        self.assertEqual(sched.instructions[0][-1].phase, 1)
        self.assertEqual(sched.instructions[1][-1].phase, 2)
        self.assertEqual(sched.instructions[2][-1].phase, 3)

        sched = inst_map.get("inst_seq", 0, P1=1, P2=2, P3=p3_expr)
        self.assertEqual(sched.instructions[0][-1].phase, 1)
        self.assertEqual(sched.instructions[1][-1].phase, 2)
        self.assertEqual(sched.instructions[2][-1].phase, 3)

        sched = inst_map.get("inst_seq", 0, 1, 2, P3=p3_expr)
        self.assertEqual(sched.instructions[0][-1].phase, 1)
        self.assertEqual(sched.instructions[1][-1].phase, 2)
        self.assertEqual(sched.instructions[2][-1].phase, 3)

    def test_schedule_generator(self):
        """Test schedule generator functionalty."""

        dur_val = 10
        amp = 1.0

        def test_func(dur: int):
            sched = Schedule()
            sched += Play(library.constant(int(dur), amp), DriveChannel(0))
            return sched

        expected_sched = Schedule()
        expected_sched += Play(library.constant(dur_val, amp), DriveChannel(0))

        inst_map = InstructionScheduleMap()
        inst_map.add("f", (0,), test_func)
        self.assertEqual(inst_map.get("f", (0,), dur_val), expected_sched)

        self.assertEqual(inst_map.get_parameters("f", (0,)), ("dur",))

    def test_schedule_generator_supports_parameter_expressions(self):
        """Test expression-based schedule generator functionalty."""

        t_param = Parameter("t")
        amp = 1.0

        def test_func(dur: ParameterExpression, t_val: int):
            dur_bound = dur.bind({t_param: t_val})
            sched = Schedule()
            sched += Play(library.constant(int(float(dur_bound)), amp), DriveChannel(0))
            return sched

        expected_sched = Schedule()
        expected_sched += Play(library.constant(10, amp), DriveChannel(0))

        inst_map = InstructionScheduleMap()
        inst_map.add("f", (0,), test_func)
        self.assertEqual(inst_map.get("f", (0,), dur=2 * t_param, t_val=5), expected_sched)

        self.assertEqual(
            inst_map.get_parameters("f", (0,)),
            (
                "dur",
                "t_val",
            ),
        )

    def test_schedule_with_non_alphanumeric_ordering(self):
        """Test adding and getting schedule with non obvious parameter ordering."""
        theta = Parameter("theta")
        phi = Parameter("phi")
        lamb = Parameter("lambda")

        target_sched = Schedule()
        target_sched.insert(0, ShiftPhase(theta, DriveChannel(0)), inplace=True)
        target_sched.insert(10, ShiftPhase(phi, DriveChannel(0)), inplace=True)
        target_sched.insert(20, ShiftPhase(lamb, DriveChannel(0)), inplace=True)

        inst_map = InstructionScheduleMap()
        inst_map.add("target_sched", (0,), target_sched, arguments=["theta", "phi", "lambda"])

        ref_sched = Schedule()
        ref_sched.insert(0, ShiftPhase(0, DriveChannel(0)), inplace=True)
        ref_sched.insert(10, ShiftPhase(1, DriveChannel(0)), inplace=True)
        ref_sched.insert(20, ShiftPhase(2, DriveChannel(0)), inplace=True)

        # if parameter is alphanumerical ordering this maps to
        # theta -> 2
        # phi -> 1
        # lamb -> 0
        # however non alphanumerical ordering is specified in add method thus mapping should be
        # theta -> 0
        # phi -> 1
        # lamb -> 2
        test_sched = inst_map.get("target_sched", (0,), 0, 1, 2)

        for test_inst, ref_inst in zip(test_sched.instructions, ref_sched.instructions):
            self.assertEqual(test_inst[0], ref_inst[0])
            self.assertEqual(test_inst[1], ref_inst[1])

    def test_binding_too_many_parameters(self):
        """Test getting schedule with too many parameter binding."""
        param = Parameter("param")

        target_sched = Schedule()
        target_sched.insert(0, ShiftPhase(param, DriveChannel(0)), inplace=True)

        inst_map = InstructionScheduleMap()
        inst_map.add("target_sched", (0,), target_sched)

        with self.assertRaises(PulseError):
            inst_map.get("target_sched", (0,), 0, 1, 2, 3)

    def test_binding_unassigned_parameters(self):
        """Test getting schedule with unassigned parameter binding."""
        param = Parameter("param")

        target_sched = Schedule()
        target_sched.insert(0, ShiftPhase(param, DriveChannel(0)), inplace=True)

        inst_map = InstructionScheduleMap()
        inst_map.add("target_sched", (0,), target_sched)

        with self.assertRaises(PulseError):
            inst_map.get("target_sched", (0,), P0=0)

    def test_schedule_with_multiple_parameters_under_same_name(self):
        """Test getting schedule with parameters that have the same name."""
        param1 = Parameter("param")
        param2 = Parameter("param")
        param3 = Parameter("param")

        target_sched = Schedule()
        target_sched.insert(0, ShiftPhase(param1, DriveChannel(0)), inplace=True)
        target_sched.insert(10, ShiftPhase(param2, DriveChannel(0)), inplace=True)
        target_sched.insert(20, ShiftPhase(param3, DriveChannel(0)), inplace=True)

        inst_map = InstructionScheduleMap()
        inst_map.add("target_sched", (0,), target_sched)

        ref_sched = Schedule()
        ref_sched.insert(0, ShiftPhase(1.23, DriveChannel(0)), inplace=True)
        ref_sched.insert(10, ShiftPhase(1.23, DriveChannel(0)), inplace=True)
        ref_sched.insert(20, ShiftPhase(1.23, DriveChannel(0)), inplace=True)

        test_sched = inst_map.get("target_sched", (0,), param=1.23)

        for test_inst, ref_inst in zip(test_sched.instructions, ref_sched.instructions):
            self.assertEqual(test_inst[0], ref_inst[0])
            self.assertAlmostEqual(test_inst[1], ref_inst[1])

    def test_get_schedule_with_unbound_parameter(self):
        """Test get schedule with partial binding."""
        param1 = Parameter("param1")
        param2 = Parameter("param2")

        target_sched = Schedule()
        target_sched.insert(0, ShiftPhase(param1, DriveChannel(0)), inplace=True)
        target_sched.insert(10, ShiftPhase(param2, DriveChannel(0)), inplace=True)

        inst_map = InstructionScheduleMap()
        inst_map.add("target_sched", (0,), target_sched)

        ref_sched = Schedule()
        ref_sched.insert(0, ShiftPhase(param1, DriveChannel(0)), inplace=True)
        ref_sched.insert(10, ShiftPhase(1.23, DriveChannel(0)), inplace=True)

        test_sched = inst_map.get("target_sched", (0,), param2=1.23)

        for test_inst, ref_inst in zip(test_sched.instructions, ref_sched.instructions):
            self.assertEqual(test_inst[0], ref_inst[0])
            self.assertAlmostEqual(test_inst[1], ref_inst[1])

    def test_partially_bound_callable(self):
        """Test register partial function."""
        import functools

        def callable_schedule(par_b, par_a):
            sched = Schedule()
            sched.insert(10, Play(Constant(10, par_b), DriveChannel(0)), inplace=True)
            sched.insert(20, Play(Constant(10, par_a), DriveChannel(0)), inplace=True)
            return sched

        ref_sched = Schedule()
        ref_sched.insert(10, Play(Constant(10, 0.1), DriveChannel(0)), inplace=True)
        ref_sched.insert(20, Play(Constant(10, 0.2), DriveChannel(0)), inplace=True)

        inst_map = InstructionScheduleMap()

        def test_callable_sched1(par_b):
            return callable_schedule(par_b, 0.2)

        inst_map.add("my_gate1", (0,), test_callable_sched1, ["par_b"])
        ret_sched = inst_map.get("my_gate1", (0,), par_b=0.1)
        self.assertEqual(ret_sched, ref_sched)

        # bind partially
        test_callable_sched2 = functools.partial(callable_schedule, par_a=0.2)

        inst_map.add("my_gate2", (0,), test_callable_sched2, ["par_b"])
        ret_sched = inst_map.get("my_gate2", (0,), par_b=0.1)
        self.assertEqual(ret_sched, ref_sched)

<<<<<<< HEAD
    def test_check_backend_provider_cals(self):
        """Test if schedules provided by backend provider is distinguishable."""
        instmap = FakeOpenPulse2Q().defaults().instruction_schedule_map
        publisher = instmap.get("u1", (0,), P0=0).metadata["publisher"]

        self.assertEqual(publisher, CalibrationPublisher.BACKEND_PROVIDER)

    def test_check_user_cals(self):
        """Test if schedules provided by user is distinguishable."""
        instmap = FakeOpenPulse2Q().defaults().instruction_schedule_map

        test_u1 = Schedule()
        test_u1 += ShiftPhase(Parameter("P0"), DriveChannel(0))

        instmap.add("u1", (0,), test_u1, arguments=["P0"])
        publisher = instmap.get("u1", (0,), P0=0).metadata["publisher"]

        self.assertEqual(publisher, CalibrationPublisher.QISKIT)

    def test_has_custom_gate(self):
        """Test method to check custom gate."""
        backend = FakeOpenPulse2Q()
        instmap = backend.defaults().instruction_schedule_map

        self.assertFalse(instmap.has_custom_gate())

        # add something
        some_sched = Schedule()
        instmap.add("u3", (0,), some_sched)

        self.assertTrue(instmap.has_custom_gate())
=======
    def test_two_instmaps_equal(self):
        """Test eq method when two instmaps are identical."""
        instmap1 = FakeAthens().defaults().instruction_schedule_map
        instmap2 = copy.deepcopy(instmap1)

        self.assertEqual(instmap1, instmap2)

    def test_two_instmaps_different(self):
        """Test eq method when two instmaps are not identical."""
        instmap1 = FakeAthens().defaults().instruction_schedule_map
        instmap2 = copy.deepcopy(instmap1)

        # override one of instruction
        instmap2.add("sx", (0,), Schedule())

        self.assertNotEqual(instmap1, instmap2)

    def test_instmap_picklable(self):
        """Test if instmap can be pickled."""
        instmap = FakeAthens().defaults().instruction_schedule_map

        ser_obj = pickle.dumps(instmap)
        deser_instmap = pickle.loads(ser_obj)

        self.assertEqual(instmap, deser_instmap)
>>>>>>> 42b6ada3
<|MERGE_RESOLUTION|>--- conflicted
+++ resolved
@@ -525,7 +525,32 @@
         ret_sched = inst_map.get("my_gate2", (0,), par_b=0.1)
         self.assertEqual(ret_sched, ref_sched)
 
-<<<<<<< HEAD
+    def test_two_instmaps_equal(self):
+        """Test eq method when two instmaps are identical."""
+        instmap1 = FakeAthens().defaults().instruction_schedule_map
+        instmap2 = copy.deepcopy(instmap1)
+
+        self.assertEqual(instmap1, instmap2)
+
+    def test_two_instmaps_different(self):
+        """Test eq method when two instmaps are not identical."""
+        instmap1 = FakeAthens().defaults().instruction_schedule_map
+        instmap2 = copy.deepcopy(instmap1)
+
+        # override one of instruction
+        instmap2.add("sx", (0,), Schedule())
+
+        self.assertNotEqual(instmap1, instmap2)
+
+    def test_instmap_picklable(self):
+        """Test if instmap can be pickled."""
+        instmap = FakeAthens().defaults().instruction_schedule_map
+
+        ser_obj = pickle.dumps(instmap)
+        deser_instmap = pickle.loads(ser_obj)
+
+        self.assertEqual(instmap, deser_instmap)
+
     def test_check_backend_provider_cals(self):
         """Test if schedules provided by backend provider is distinguishable."""
         instmap = FakeOpenPulse2Q().defaults().instruction_schedule_map
@@ -556,31 +581,4 @@
         some_sched = Schedule()
         instmap.add("u3", (0,), some_sched)
 
-        self.assertTrue(instmap.has_custom_gate())
-=======
-    def test_two_instmaps_equal(self):
-        """Test eq method when two instmaps are identical."""
-        instmap1 = FakeAthens().defaults().instruction_schedule_map
-        instmap2 = copy.deepcopy(instmap1)
-
-        self.assertEqual(instmap1, instmap2)
-
-    def test_two_instmaps_different(self):
-        """Test eq method when two instmaps are not identical."""
-        instmap1 = FakeAthens().defaults().instruction_schedule_map
-        instmap2 = copy.deepcopy(instmap1)
-
-        # override one of instruction
-        instmap2.add("sx", (0,), Schedule())
-
-        self.assertNotEqual(instmap1, instmap2)
-
-    def test_instmap_picklable(self):
-        """Test if instmap can be pickled."""
-        instmap = FakeAthens().defaults().instruction_schedule_map
-
-        ser_obj = pickle.dumps(instmap)
-        deser_instmap = pickle.loads(ser_obj)
-
-        self.assertEqual(instmap, deser_instmap)
->>>>>>> 42b6ada3
+        self.assertTrue(instmap.has_custom_gate())