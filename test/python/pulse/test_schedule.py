--- conflicted
+++ resolved
@@ -340,33 +340,17 @@
         arguments should not produce repeated parameters in resulting ParameterizedSchedule
         object."""
         def my_test_par_sched_one(x, y, z):
-<<<<<<< HEAD
             result = Play(
-                SamplePulse(np.array([x, y, z]), name='sample'),
+                Waveform(np.array([x, y, z]), name='sample'),
                 self.config.drive(0)
             )
             return 0, result
 
         def my_test_par_sched_two(x, y, z):
             result = Play(
-                SamplePulse(np.array([x, y, z]), name='sample'),
+                Waveform(np.array([x, y, z]), name='sample'),
                 self.config.drive(0)
             )
-=======
-            with self.assertWarns(DeprecationWarning):
-                result = PulseInstruction(
-                    Waveform(np.array([x, y, z]), name='sample'),
-                    self.config.drive(0)
-                )
-            return 0, result
-
-        def my_test_par_sched_two(x, y, z):
-            with self.assertWarns(DeprecationWarning):
-                result = PulseInstruction(
-                    Waveform(np.array([x, y, z]), name='sample'),
-                    self.config.drive(0)
-                )
->>>>>>> e5f99fd6
             return 5, result
 
         par_sched_in_0 = ParameterizedSchedule(
