--- conflicted
+++ resolved
@@ -446,8 +446,6 @@
         shifted_sched = reference_sched.shift(10).shift(-10)
         self.assertEqual(shifted_sched, reference_sched)
 
-<<<<<<< HEAD
-=======
     def test_duration(self):
         reference_sched = Schedule()
         reference_sched = reference_sched.insert(
@@ -495,19 +493,11 @@
         self.assertEqual(reference_sched.ch_start_time(DriveChannel(0)), 10)
         self.assertEqual(reference_sched.ch_start_time(DriveChannel(1)), 10)
 
->>>>>>> 99382ccb
     def test_ch_stop_time(self):
         reference_sched = Schedule()
         reference_sched = reference_sched.insert(
             10, Delay(10, DriveChannel(0)))
         reference_sched = reference_sched.insert(
-<<<<<<< HEAD
-            10, ShiftPhase(0.1, DriveChannel(0)))
-        self.assertEqual(
-            reference_sched.timeslots[DriveChannel(0)], [(10, 10,), (10, 20)])
-        self.assertEqual(reference_sched.duration, 20)
-        self.assertEqual(reference_sched.ch_stop_time(DriveChannel(0)), 20)
-=======
             10, Delay(50, DriveChannel(1)))
         reference_sched = reference_sched.insert(
             10, ShiftPhase(0.1, DriveChannel(0)))
@@ -534,7 +524,6 @@
             reference_sched.timeslots[DriveChannel(0)], [(10, 10), (10, 20)])
         self.assertEqual(
             reference_sched.timeslots[DriveChannel(1)], [(10, 60), (100, 100)])
->>>>>>> 99382ccb
 
 
 class TestDelay(BaseTestSchedule):
