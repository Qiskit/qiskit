# -*- coding: utf-8 -*-
# pylint: disable=invalid-name,missing-docstring

# Copyright 2017 IBM RESEARCH. All Rights Reserved.
#
# Licensed under the Apache License, Version 2.0 (the "License");
# you may not use this file except in compliance with the License.
# You may obtain a copy of the License at
#
#     http://www.apache.org/licenses/LICENSE-2.0
#
# Unless required by applicable law or agreed to in writing, software
# distributed under the License is distributed on an "AS IS" BASIS,
# WITHOUT WARRANTIES OR CONDITIONS OF ANY KIND, either express or implied.
# See the License for the specific language governing permissions and
# limitations under the License.
# =============================================================================

import unittest

from qiskit import QuantumProgram
from qiskit import qasm, unroll, mapper
from .common import QiskitTestCase


class MapperTest(QiskitTestCase):
    """Test the mapper."""

    def setUp(self):
        self.seed = 42
        self.qp = QuantumProgram()

    def test_mapper_overoptimization(self):
        """
        The mapper should not change the semantics of the input. An overoptimization introduced
        the issue #81: https://github.com/QISKit/qiskit-sdk-py/issues/81
        """
        self.qp.load_qasm_file(self._get_resource_path('qasm/overoptimization.qasm'), name='test')
        coupling_map = {0: [2], 1: [2], 2: [3], 3: []}
        result1 = self.qp.execute(["test"], backend="local_qasm_simulator",
                                  coupling_map=coupling_map)
        count1 = result1.get_counts("test")
        result2 = self.qp.execute(["test"], backend="local_qasm_simulator", coupling_map=None)
        count2 = result2.get_counts("test")
        self.assertEqual(count1.keys(), count2.keys(), )

    def test_math_domain_error(self):
        """
        The math library operates over floats and introduce floating point errors that should be
        avoided.
        See: https://github.com/QISKit/qiskit-sdk-py/issues/111
        """
        self.qp.load_qasm_file(self._get_resource_path('qasm/math_domain_error.qasm'), name='test')
        coupling_map = {0: [2], 1: [2], 2: [3], 3: []}
        result1 = self.qp.execute(["test"], backend="local_qasm_simulator",
                                  coupling_map=coupling_map, seed=self.seed)

<<<<<<< HEAD
        self.assertEqual(result1.get_counts("test"), {'0001': 517, '0101': 507})
=======
        self.assertEqual(result1.get_counts("test"), {'0001': 480, '0101': 544})
>>>>>>> 4f15c99c

    def test_optimize_1q_gates_issue159(self):
        """Test change in behavior for optimize_1q_gates that removes u1(2*pi) rotations.

        See: https://github.com/QISKit/qiskit-sdk-py/issues/159
        """
        self.qp = QuantumProgram()
        qr = self.qp.create_quantum_register('qr', 2)
        cr = self.qp.create_classical_register('cr', 2)
        qc = self.qp.create_circuit('Bell', [qr], [cr])
        qc.h(qr[0])
        qc.cx(qr[1], qr[0])
        qc.cx(qr[1], qr[0])
        qc.cx(qr[1], qr[0])
        qc.measure(qr[0], cr[0])
        qc.measure(qr[1], cr[1])
        backend = 'local_qasm_simulator'
        cmap = {1: [0], 2: [0, 1, 4], 3: [2, 4]}
        initial_layout = {('qr', 0): ('q', 1), ('qr', 1): ('q', 0)}
        qobj = self.qp.compile(["Bell"], backend=backend,
                               initial_layout=initial_layout, coupling_map=cmap)

        self.assertEqual(self.qp.get_compiled_qasm(qobj, "Bell"), EXPECTED_QASM_1Q_GATES_3_5)

    def test_random_parameter_circuit(self):
        """Run a circuit with randomly generated parameters."""
        self.qp.load_qasm_file(self._get_resource_path('qasm/random_n5_d5.qasm'), name='rand')
        coupling_map = {0: [1], 1: [2], 2: [3], 3: [4]}
        result1 = self.qp.execute(["rand"], backend="local_qasm_simulator",
                                  coupling_map=coupling_map, seed=self.seed)
        res = result1.get_counts("rand")

        expected_result = {'10000': 92, '10100': 27, '01000': 99, '00001': 37,
                           '11100': 31, '01001': 27, '10111': 79, '00111': 43,
                           '00000': 88, '00010': 104, '11111': 14, '00110': 52,
                           '00100': 50, '01111': 21, '10010': 34, '01011': 21,
                           '00011': 15, '01101': 53, '10110': 32, '10101': 12,
                           '01100': 8, '01010': 7, '10011': 15, '11010': 26,
                           '11011': 8, '11110': 4, '01110': 14, '11001': 6,
                           '11000': 1, '11101': 2, '00101': 2}

        self.assertEqual(res, expected_result)

    def test_symbolic_unary(self):
        """Test symbolic math in DAGBackend and optimizer with a prefix.

        See: https://github.com/QISKit/qiskit-sdk-py/issues/172
        """
        ast = qasm.Qasm(filename=self._get_resource_path(
            'qasm/issue172_unary.qasm')).parse()
        unr = unroll.Unroller(ast, backend=unroll.DAGBackend(["cx", "u1", "u2", "u3"]))
        unr.execute()
        circ = mapper.optimize_1q_gates(unr.backend.circuit)
        self.assertEqual(circ.qasm(qeflag=True), EXPECTED_QASM_SYMBOLIC_UNARY)

    def test_symbolic_binary(self):
        """Test symbolic math in DAGBackend and optimizer with a binary operation.

        See: https://github.com/QISKit/qiskit-sdk-py/issues/172
        """
        ast = qasm.Qasm(filename=self._get_resource_path(
            'qasm/issue172_binary.qasm')).parse()

        unr = unroll.Unroller(ast, backend=unroll.DAGBackend(["cx", "u1", "u2", "u3"]))
        unr.execute()
        circ = mapper.optimize_1q_gates(unr.backend.circuit)
        self.assertEqual(circ.qasm(qeflag=True), EXPECTED_QASM_SYMBOLIC_BINARY)

    def test_symbolic_extern(self):
        """Test symbolic math in DAGBackend and optimizer with an external function.

        See: https://github.com/QISKit/qiskit-sdk-py/issues/172
        """
        ast = qasm.Qasm(filename=self._get_resource_path(
            'qasm/issue172_extern.qasm')).parse()
        unr = unroll.Unroller(ast, backend=unroll.DAGBackend(["cx", "u1", "u2", "u3"]))
        unr.execute()
        circ = mapper.optimize_1q_gates(unr.backend.circuit)
        self.assertEqual(circ.qasm(qeflag=True), EXPECTED_QASM_SYMBOLIC_EXTERN)

    def test_symbolic_power(self):
        """Test symbolic math in DAGBackend and optimizer with a power (^).

        See: https://github.com/QISKit/qiskit-sdk-py/issues/172
        """
        ast = qasm.Qasm(data=QASM_SYMBOLIC_POWER).parse()
        unr = unroll.Unroller(ast, backend=unroll.DAGBackend(["cx", "u1", "u2", "u3"]))
        unr.execute()
        circ = mapper.optimize_1q_gates(unr.backend.circuit)
        self.assertEqual(circ.qasm(qeflag=True), EXPECTED_QASM_SYMBOLIC_POWER)

    def test_already_mapped(self):
        """Test that if the circuit already matches the backend topology, it is not remapped.

        See: https://github.com/QISKit/qiskit-sdk-py/issues/342
        """
        self.qp = QuantumProgram()
        qr = self.qp.create_quantum_register('qr', 16)
        cr = self.qp.create_classical_register('cr', 16)
        qc = self.qp.create_circuit('native_cx', [qr], [cr])
        qc.cx(qr[3], qr[14])
        qc.cx(qr[5], qr[4])
        qc.h(qr[9])
        qc.cx(qr[9], qr[8])
        qc.x(qr[11])
        qc.cx(qr[3], qr[4])
        qc.cx(qr[12], qr[11])
        qc.cx(qr[13], qr[4])
        for j in range(16):
            qc.measure(qr[j], cr[j])
        backend = 'local_qasm_simulator'
        cmap = {1: [0, 2], 2: [3], 3: [4, 14], 5: [4], 6: [5, 7, 11], 7: [10], 8: [7],
                9: [8, 10], 11: [10], 12: [5, 11, 13], 13: [4, 14], 15: [0, 2, 14]}
        qobj = self.qp.compile(["native_cx"], backend=backend, coupling_map=cmap)
        cx_qubits = [x["qubits"]
                     for x in qobj["circuits"][0]["compiled_circuit"]["operations"]
                     if x["name"] == "cx"]

        self.assertEqual(sorted(cx_qubits), [[3, 4], [3, 14], [5, 4], [9, 8], [12, 11], [13, 4]])


# QASMs expected by the tests.
EXPECTED_QASM_SYMBOLIC_BINARY = """OPENQASM 2.0;
include "qelib1.inc";
qreg qr[1];
creg cr[1];
u1(-0.1 + 0.55*pi) qr[0];
measure qr[0] -> cr[0];\n"""

EXPECTED_QASM_SYMBOLIC_EXTERN = """OPENQASM 2.0;
include "qelib1.inc";
qreg qr[1];
creg cr[1];
u1(-0.479425538604203) qr[0];
measure qr[0] -> cr[0];\n"""

EXPECTED_QASM_SYMBOLIC_POWER = """OPENQASM 2.0;
include "qelib1.inc";
qreg qr[1];
creg cr[1];
u1(pi + (-pi + 0.3)^2.0) qr[0];
measure qr[0] -> cr[0];\n"""

EXPECTED_QASM_SYMBOLIC_UNARY = """OPENQASM 2.0;
include "qelib1.inc";
qreg qr[1];
creg cr[1];
u1(-1.5*pi) qr[0];
measure qr[0] -> cr[0];\n"""

EXPECTED_QASM_1Q_GATES = """OPENQASM 2.0;
include "qelib1.inc";
qreg q[2];
creg cr[2];
u2(0,3.14159265358979) q[0];
cx q[1],q[0];
cx q[1],q[0];
cx q[1],q[0];
u2(0,3.14159265358979) q[1];
measure q[1] -> cr[0];
u2(0,3.14159265358979) q[0];
measure q[0] -> cr[1];\n"""

# This QASM is the same as EXPECTED_QASM_1Q_GATES, with the u2-measure lines
# swapped.
EXPECTED_QASM_1Q_GATES_3_5 = """OPENQASM 2.0;
include "qelib1.inc";
qreg q[2];
creg cr[2];
u2(0,3.14159265358979) q[0];
cx q[1],q[0];
cx q[1],q[0];
cx q[1],q[0];
u2(0,3.14159265358979) q[0];
measure q[0] -> cr[1];
u2(0,3.14159265358979) q[1];
measure q[1] -> cr[0];\n"""

QASM_SYMBOLIC_POWER = """OPENQASM 2.0;
include "qelib1.inc";
qreg qr[1];
creg cr[1];
u1(pi) qr[0];
u1((0.3+(-pi))^2) qr[0];
measure qr[0] -> cr[0];"""


if __name__ == '__main__':
    unittest.main()<|MERGE_RESOLUTION|>--- conflicted
+++ resolved
@@ -55,11 +55,7 @@
         result1 = self.qp.execute(["test"], backend="local_qasm_simulator",
                                   coupling_map=coupling_map, seed=self.seed)
 
-<<<<<<< HEAD
         self.assertEqual(result1.get_counts("test"), {'0001': 517, '0101': 507})
-=======
-        self.assertEqual(result1.get_counts("test"), {'0001': 480, '0101': 544})
->>>>>>> 4f15c99c
 
     def test_optimize_1q_gates_issue159(self):
         """Test change in behavior for optimize_1q_gates that removes u1(2*pi) rotations.
