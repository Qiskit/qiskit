--- conflicted
+++ resolved
@@ -15,14 +15,8 @@
 import numpy
 from scipy.stats import chi2_contingency
 
-<<<<<<< HEAD
-from qiskit import (ClassicalRegister, QuantumCircuit, QuantumRegister,
-                    QuantumJob, least_busy)
-import qiskit._compiler
-=======
 from qiskit import ClassicalRegister, QuantumCircuit, QuantumRegister
-from qiskit import transpiler
->>>>>>> f7cc8396
+from qiskit import transpiler, least_busy
 from qiskit.backends.ibmq import IBMQProvider
 from qiskit.backends.ibmq.ibmqjob import IBMQJob, IBMQJobError
 from qiskit.backends.ibmq.ibmqbackend import IBMQBackendError
