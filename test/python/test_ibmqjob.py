# -*- coding: utf-8 -*-

# Copyright 2018, IBM.
#
# This source code is licensed under the Apache License, Version 2.0 found in
# the LICENSE.txt file in the root directory of this source tree.

# pylint: disable=invalid-name,missing-docstring,broad-except

"""IBMQJob Test."""

import time
import unittest
from concurrent import futures
import datetime

import numpy
from scipy.stats import chi2_contingency

from qiskit import ClassicalRegister, QuantumCircuit, QuantumRegister
from qiskit import transpiler
from qiskit.backends import JobStatus, JobError
from qiskit.backends.ibmq import IBMQProvider
from qiskit.backends.ibmq.ibmqbackend import IBMQBackendError
from qiskit.backends.ibmq.ibmqjob import IBMQJob
from qiskit.backends.local import LocalProvider
from .common import requires_qe_access, QiskitTestCase, slow_test


def _least_busy(backends):
    """Helper version of `wrapper.least_busy()` that works on instances.
    Args:
        backends (list[BaseBackend]): list of backends.

    Returns:
        BaseBackend: least busy backend instance.
    """
    return min([b for b in backends if
                b.status['operational'] and 'pending_jobs' in b.status],
               key=lambda b: b.status['pending_jobs'])


class TestIBMQJob(QiskitTestCase):
    """
    Test ibmqjob module.
    """

    @requires_qe_access
    def setUp(self, QE_TOKEN, QE_URL, hub=None, group=None, project=None):
        # pylint: disable=arguments-differ
        super().setUp()
        # create QuantumCircuit
        qr = QuantumRegister(2, 'q')
        cr = ClassicalRegister(2, 'c')
        qc = QuantumCircuit(qr, cr)
        qc.h(qr[0])
        qc.cx(qr[0], qr[1])
        qc.measure(qr, cr)
<<<<<<< HEAD
        cls._qc = qc
        cls._provider = IBMQProvider(QE_TOKEN, QE_URL, hub, group, project)
        cls._local_provider = LocalProvider()
        cls._using_hub = bool(hub and group and project)
=======
        self._qc = qc
        self._provider = IBMQProvider(QE_TOKEN, QE_URL, hub, group, project)
>>>>>>> 1254135e

    def test_run_simulator(self):
        backend = self._provider.get_backend('ibmq_qasm_simulator')
        qr = QuantumRegister(2, 'q')
        cr = ClassicalRegister(2, 'c')
        qc = QuantumCircuit(qr, cr, name='hadamard')
        qc.h(qr)
        qc.measure(qr, cr)
        qobj = transpiler.compile([self._qc, qc], backend)
        shots = qobj.config.shots
        job = backend.run(qobj)
        result = job.result()
        counts_qx1 = result.get_counts(result.get_names()[0])
        counts_qx2 = result.get_counts('hadamard')
        counts_ex1 = {'00': shots/2, '11': shots/2}
        counts_ex2 = {'00': shots/4, '11': shots/4, '10': shots/4,
                      '01': shots/4}
        states1 = counts_qx1.keys() | counts_ex1.keys()
        states2 = counts_qx2.keys() | counts_ex2.keys()
        # contingency table
        ctable1 = numpy.array([[counts_qx1.get(key, 0) for key in states1],
                               [counts_ex1.get(key, 0) for key in states1]])
        ctable2 = numpy.array([[counts_qx2.get(key, 0) for key in states2],
                               [counts_ex2.get(key, 0) for key in states2]])
        self.log.info('states1: %s', str(states1))
        self.log.info('states2: %s', str(states2))
        self.log.info('ctable1: %s', str(ctable1))
        self.log.info('ctable2: %s', str(ctable2))
        contingency1 = chi2_contingency(ctable1)
        contingency2 = chi2_contingency(ctable2)
        self.log.info('chi2_contingency1: %s', str(contingency1))
        self.log.info('chi2_contingency2: %s', str(contingency2))
        self.assertGreater(contingency1[1], 0.01)
        self.assertGreater(contingency2[1], 0.01)

    @slow_test
    def test_run_device(self):
        backends = [backend for backend in self._provider.available_backends()
                    if not backend.configuration['simulator']]
        self.log.info('devices: %s', [b.name for b in backends])
        backend = _least_busy(backends)
        self.log.info('using backend: %s', backend.name)
        qobj = transpiler.compile(self._qc, backend)
        shots = qobj.config.shots
        job = backend.run(qobj)
        while not (job.done or job.exception):
            self.log.info(job.status())
            time.sleep(4)
        if job.exception:
            raise job.exception
        self.log.info(job.status())
        result = job.result()
        counts_qx = result.get_counts(result.get_names()[0])
        counts_ex = {'00': shots/2, '11': shots/2}
        states = counts_qx.keys() | counts_ex.keys()
        # contingency table
        ctable = numpy.array([[counts_qx.get(key, 0) for key in states],
                              [counts_ex.get(key, 0) for key in states]])
        self.log.info('states: %s', str(states))
        self.log.info('ctable: %s', str(ctable))
        contingency = chi2_contingency(ctable)
        self.log.info('chi2_contingency: %s', str(contingency))
        self.assertDictAlmostEqual(counts_qx, counts_ex, shots*0.1)

    @slow_test
    def test_run_async_simulator(self):
        IBMQJob._executor = futures.ThreadPoolExecutor(max_workers=2)
        backend = self._provider.get_backend('ibmq_qasm_simulator')
        self.log.info('submitting to backend %s', backend.name)
        num_qubits = 16
        qr = QuantumRegister(num_qubits, 'qr')
        cr = ClassicalRegister(num_qubits, 'cr')
        qc = QuantumCircuit(qr, cr)
        for i in range(num_qubits-1):
            qc.cx(qr[i], qr[i+1])
        qc.measure(qr, cr)
        qobj = transpiler.compile([qc]*10, backend)
        num_jobs = 5
        job_array = [backend.run(qobj) for _ in range(num_jobs)]
        found_async_jobs = False
        timeout = 30
        start_time = time.time()
        while not found_async_jobs:
            check = sum([job.running for job in job_array])
            if check >= 2:
                self.log.info('found %d simultaneous jobs', check)
                break
            if all([job.done for job in job_array]):
                # done too soon? don't generate error
                self.log.warning('all jobs completed before simultaneous jobs '
                                 'could be detected')
                break
            for job in job_array:
                self.log.info('%s %s %s %s', job.status(), job.running,
                              check, job.id)
            self.log.info('-'*20 + ' ' + str(time.time()-start_time))
            if time.time() - start_time > timeout:
                raise TimeoutError('failed to see multiple running jobs after '
                                   '{0} s'.format(timeout))
            time.sleep(0.2)

        result_array = [job.result() for job in job_array]
        self.log.info('got back all job results')
        # Ensure all jobs have finished.
        self.assertTrue(all([job.done for job in job_array]))
        self.assertTrue(all([result.get_status() == 'COMPLETED' for result in result_array]))

        # Ensure job ids are unique.
        job_ids = [job.id for job in job_array]
        self.assertEqual(sorted(job_ids), sorted(list(set(job_ids))))

    @slow_test
    def test_run_async_device(self):
        backends = [backend for backend in self._provider.available_backends()
                    if not backend.configuration['simulator']]
        backend = _least_busy(backends)
        self.log.info('submitting to backend %s', backend.name)
        num_qubits = 5
        qr = QuantumRegister(num_qubits, 'qr')
        cr = ClassicalRegister(num_qubits, 'cr')
        qc = QuantumCircuit(qr, cr)
        for i in range(num_qubits-1):
            qc.cx(qr[i], qr[i+1])
        qc.measure(qr, cr)
        qobj = transpiler.compile(qc, backend)
        num_jobs = 3
        job_array = [backend.run(qobj) for _ in range(num_jobs)]
        time.sleep(3)  # give time for jobs to start (better way?)
        job_status = [job.status() for job in job_array]
        num_init = sum([status == JobStatus.INITIALIZING for status in job_status])
        num_queued = sum([status == JobStatus.QUEUED for status in job_status])
        num_running = sum([status == JobStatus.RUNNING for status in job_status])
        num_done = sum([status == JobStatus.DONE for status in job_status])
        num_error = sum([status == JobStatus.ERROR for status in job_status])
        self.log.info('number of currently initializing jobs: %d/%d',
                      num_init, num_jobs)
        self.log.info('number of currently queued jobs: %d/%d',
                      num_queued, num_jobs)
        self.log.info('number of currently running jobs: %d/%d',
                      num_running, num_jobs)
        self.log.info('number of currently done jobs: %d/%d',
                      num_done, num_jobs)
        self.log.info('number of errored jobs: %d/%d',
                      num_error, num_jobs)
        self.assertTrue(num_jobs - num_error - num_done > 0)

        # Wait for all the results.
        result_array = [job.result() for job in job_array]

        # Ensure all jobs have finished.
        self.assertTrue(all([job.done for job in job_array]))
        self.assertTrue(all([result.get_status() == 'COMPLETED' for result in result_array]))

        # Ensure job ids are unique.
        job_ids = [job.id for job in job_array]
        self.assertEqual(sorted(job_ids), sorted(list(set(job_ids))))

    def test_cancel(self):
        if not self.using_ibmq_credentials:
            self.skipTest('job cancellation currently only available on hubs')
        backends = [backend for backend in self._provider.available_backends()
                    if not backend.configuration['simulator']]
        self.log.info('devices: %s', [b.name for b in backends])
        backend = backends[0]
        self.log.info('using backend: %s', backend.name)
        num_qubits = 5
        qr = QuantumRegister(num_qubits, 'qr')
        cr = ClassicalRegister(num_qubits, 'cr')
        qc = QuantumCircuit(qr, cr)
        for i in range(num_qubits-1):
            qc.cx(qr[i], qr[i+1])
        qc.measure(qr, cr)
        qobj = transpiler.compile(qc, backend)
        num_jobs = 3
        job_array = [backend.run(qobj) for _ in range(num_jobs)]
        success = False
        self.log.info('jobs submitted: %s', num_jobs)
        while any([job.status() == JobStatus.INITIALIZING for job in job_array]):
            self.log.info('jobs initializing')
            time.sleep(1)
        for job in job_array:
            job.cancel()
        while not success:
            job_status = [job.status() for job in job_array]
            for status in job_status:
                self.log.info(status)
            if any([status == JobStatus.CANCELLED for status in job_status]):
                success = True
            if all([status == JobStatus.DONE for status in job_status]):
                raise JobError('all jobs completed before any could be cancelled')
            self.log.info('-' * 20)
            time.sleep(2)
        self.assertTrue(success)

    def test_job_id(self):
        backend = self._provider.get_backend('ibmq_qasm_simulator')
        qobj = transpiler.compile(self._qc, backend)
        job = backend.run(qobj)
        self.log.info('job_id: %s', job.id)
        self.assertTrue(job.id is not None)

    def test_get_backend_name(self):
        backend_name = 'ibmq_qasm_simulator'
        backend = self._provider.get_backend(backend_name)
        qobj = transpiler.compile(self._qc, backend)
        job = backend.run(qobj)
        self.assertTrue(job.backend_name() == backend_name)

    def test_get_jobs_from_backend(self):
        backend = _least_busy(self._provider.available_backends())
        start_time = time.time()
        job_list = backend.jobs(limit=5, skip=0)
        self.log.info('time to get jobs: %0.3f s', time.time() - start_time)
        self.log.info('found %s jobs on backend %s', len(job_list), backend.name)
        for job in job_list:
            self.log.info('status: %s', job.status())
            self.assertTrue(isinstance(job.id, str))
        self.log.info('time to get job statuses: %0.3f s', time.time() - start_time)

    def test_retrieve_job(self):
        backend = self._provider.get_backend('ibmq_qasm_simulator')
        qobj = transpiler.compile(self._qc, backend)
        job = backend.run(qobj)
        rjob = backend.retrieve_job(job.id)
        self.assertTrue(job.id == rjob.id)
        self.assertTrue(job.result().get_counts() == rjob.result().get_counts())

    def test_retrieve_job_error(self):
        backends = [backend for backend in self._provider.available_backends()
                    if not backend.configuration['simulator']]
        backend = _least_busy(backends)
        self.assertRaises(IBMQBackendError, backend.retrieve_job, 'BAD_JOB_ID')

    def test_get_jobs_filter_job_status(self):
        backends = self._provider.available_backends()
        backend = _least_busy(backends)
        job_list = backend.jobs(limit=5, skip=0, status=JobStatus.DONE)
        self.log.info('found %s matching jobs', len(job_list))
        for i, job in enumerate(job_list):
            self.log.info('match #%d: %s', i, job.result()._result['status'])
            self.assertTrue(job.status() == JobStatus.DONE)

    def test_get_jobs_filter_counts(self):
        # TODO: consider generalizing backend name
        # TODO: this tests depends on the previous executions of the user
        backend = self._provider.get_backend('ibmq_qasm_simulator')
        my_filter = {'backend.name': 'ibmq_qasm_simulator',
                     'shots': 1024,
                     'qasms.result.data.counts.00': {'lt': 500}}
        self.log.info('searching for at most 5 jobs with 1024 shots, a count '
                      'for "00" of < 500, on the ibmq_qasm_simulator backend')
        job_list = backend.jobs(limit=5, skip=0, db_filter=my_filter)
        self.log.info('found %s matching jobs', len(job_list))
        for i, job in enumerate(job_list):
            self.log.info('match #%d', i)
            result = job.result()
            self.assertTrue(any(cresult['data']['counts']['00'] < 500
                                for cresult in result._result['result']))
            for circuit_name in result.get_names():
                self.log.info('\tcircuit_name: %s', circuit_name)
                if circuit_name:
                    counts = result.get_counts(circuit_name)
                    self.log.info('\t%s', str(counts))

    def test_get_jobs_filter_date(self):
        backends = self._provider.available_backends()
        backend = _least_busy(backends)
        past_day_30 = datetime.datetime.now() - datetime.timedelta(days=30)
        my_filter = {'creationDate': {'lt': past_day_30.isoformat()}}
        job_list = backend.jobs(limit=5, db_filter=my_filter)
        self.log.info('found %s matching jobs', len(job_list))
        for i, job in enumerate(job_list):
            self.log.info('match #%d: %s', i, job.creation_date())
            self.assertTrue(job.creation_date() < past_day_30.isoformat())

    def test_double_submit_fails(self):
        backend = self._local_provider.get_backend('local_qasm_simulator_py')
        qobj = transpiler.compile(self._qc, backend)
        job = backend.run(qobj)
        with self.assertRaises(JobError):
            job.submit()


if __name__ == '__main__':
    unittest.main(verbosity=2)<|MERGE_RESOLUTION|>--- conflicted
+++ resolved
@@ -56,15 +56,9 @@
         qc.h(qr[0])
         qc.cx(qr[0], qr[1])
         qc.measure(qr, cr)
-<<<<<<< HEAD
-        cls._qc = qc
-        cls._provider = IBMQProvider(QE_TOKEN, QE_URL, hub, group, project)
-        cls._local_provider = LocalProvider()
-        cls._using_hub = bool(hub and group and project)
-=======
         self._qc = qc
         self._provider = IBMQProvider(QE_TOKEN, QE_URL, hub, group, project)
->>>>>>> 1254135e
+        self._local_provider = LocalProvider()
 
     def test_run_simulator(self):
         backend = self._provider.get_backend('ibmq_qasm_simulator')
@@ -115,7 +109,7 @@
             time.sleep(4)
         if job.exception:
             raise job.exception
-        self.log.info(job.status())
+        self.log.info(job.status)
         result = job.result()
         counts_qx = result.get_counts(result.get_names()[0])
         counts_ex = {'00': shots/2, '11': shots/2}
