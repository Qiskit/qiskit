# -*- coding: utf-8 -*-

# Copyright 2018, IBM.
#
# This source code is licensed under the Apache License, Version 2.0 found in
# the LICENSE.txt file in the root directory of this source tree.

# pylint: disable=missing-docstring,broad-except

"""IBMQJob Test."""

import time
import unittest
from concurrent import futures
import datetime

import numpy
from scipy.stats import chi2_contingency

from qiskit import ClassicalRegister, QuantumCircuit, QuantumRegister
from qiskit import transpiler
from qiskit.backends import JobStatus, JobError
from qiskit.backends.ibmq import IBMQProvider
from qiskit.backends.ibmq.ibmqbackend import IBMQBackendError
from qiskit.backends.ibmq.ibmqjob import IBMQJob
<<<<<<< HEAD
from qiskit.backends.local import LocalProvider
from .common import requires_qe_access, QiskitTestCase, slow_test
=======
from .common import requires_qe_access, JobTestCase, slow_test
>>>>>>> b4ef43c1


def _least_busy(backends):
    """Helper version of `wrapper.least_busy()` that works on instances.
    Args:
        backends (list[BaseBackend]): list of backends.

    Returns:
        BaseBackend: least busy backend instance.
    """
    return min([b for b in backends if
                b.status['operational'] and 'pending_jobs' in b.status],
               key=lambda b: b.status['pending_jobs'])


class TestIBMQJob(JobTestCase):
    """
    Test ibmqjob module.
    """

    @requires_qe_access
    def setUp(self, qe_token, qe_url):
        # pylint: disable=arguments-differ
        super().setUp()
        # create QuantumCircuit
        qr = QuantumRegister(2, 'q')
        cr = ClassicalRegister(2, 'c')
        qc = QuantumCircuit(qr, cr)
        qc.h(qr[0])
        qc.cx(qr[0], qr[1])
        qc.measure(qr, cr)
        self._qc = qc
<<<<<<< HEAD
        self._provider = IBMQProvider(QE_TOKEN, QE_URL, hub, group, project)
        self._local_provider = LocalProvider()
=======
        self._provider = IBMQProvider(qe_token, qe_url)
>>>>>>> b4ef43c1

    def test_run_simulator(self):
        backend = self._provider.get_backend('ibmq_qasm_simulator')
        qr = QuantumRegister(2, 'q')
        cr = ClassicalRegister(2, 'c')
        qc = QuantumCircuit(qr, cr, name='hadamard')
        qc.h(qr)
        qc.measure(qr, cr)
        qobj = transpiler.compile([self._qc, qc], backend)
        shots = qobj.config.shots
        job = backend.run(qobj)
        result = job.result()
        counts_qx1 = result.get_counts(result.get_names()[0])
        counts_qx2 = result.get_counts('hadamard')
        counts_ex1 = {'00': shots/2, '11': shots/2}
        counts_ex2 = {'00': shots/4, '11': shots/4, '10': shots/4,
                      '01': shots/4}
        states1 = counts_qx1.keys() | counts_ex1.keys()
        states2 = counts_qx2.keys() | counts_ex2.keys()
        # contingency table
        ctable1 = numpy.array([[counts_qx1.get(key, 0) for key in states1],
                               [counts_ex1.get(key, 0) for key in states1]])
        ctable2 = numpy.array([[counts_qx2.get(key, 0) for key in states2],
                               [counts_ex2.get(key, 0) for key in states2]])
        self.log.info('states1: %s', str(states1))
        self.log.info('states2: %s', str(states2))
        self.log.info('ctable1: %s', str(ctable1))
        self.log.info('ctable2: %s', str(ctable2))
        contingency1 = chi2_contingency(ctable1)
        contingency2 = chi2_contingency(ctable2)
        self.log.info('chi2_contingency1: %s', str(contingency1))
        self.log.info('chi2_contingency2: %s', str(contingency2))
        self.assertGreater(contingency1[1], 0.01)
        self.assertGreater(contingency2[1], 0.01)

    @slow_test
    def test_run_device(self):
        backends = [backend for backend in self._provider.available_backends()
                    if not backend.configuration['simulator']]
        self.log.info('devices: %s', [b.name for b in backends])
        backend = _least_busy(backends)
        self.log.info('using backend: %s', backend.name)
        qobj = transpiler.compile(self._qc, backend)
        shots = qobj.config.shots
        job = backend.run(qobj)
        while not (job.status() is JobStatus.DONE):
            self.log.info(job.status())
            time.sleep(4)
        self.log.info(job.status)
        result = job.result()
        counts_qx = result.get_counts(result.get_names()[0])
        counts_ex = {'00': shots/2, '11': shots/2}
        states = counts_qx.keys() | counts_ex.keys()
        # contingency table
        ctable = numpy.array([[counts_qx.get(key, 0) for key in states],
                              [counts_ex.get(key, 0) for key in states]])
        self.log.info('states: %s', str(states))
        self.log.info('ctable: %s', str(ctable))
        contingency = chi2_contingency(ctable)
        self.log.info('chi2_contingency: %s', str(contingency))
        self.assertDictAlmostEqual(counts_qx, counts_ex, shots*0.1)

    @slow_test
    def test_run_async_simulator(self):
        IBMQJob._executor = futures.ThreadPoolExecutor(max_workers=2)
        backend = self._provider.get_backend('ibmq_qasm_simulator')
        self.log.info('submitting to backend %s', backend.name)
        num_qubits = 16
        qr = QuantumRegister(num_qubits, 'qr')
        cr = ClassicalRegister(num_qubits, 'cr')
        qc = QuantumCircuit(qr, cr)
        for i in range(num_qubits-1):
            qc.cx(qr[i], qr[i+1])
        qc.measure(qr, cr)
        qobj = transpiler.compile([qc]*10, backend)
        num_jobs = 5
        job_array = [backend.run(qobj) for _ in range(num_jobs)]
        found_async_jobs = False
        timeout = 30
        start_time = time.time()
        while not found_async_jobs:
            check = sum([job.status() is JobStatus.RUNNING for job in job_array])
            if check >= 2:
                self.log.info('found %d simultaneous jobs', check)
                break
            if all([job.status() is JobStatus.DONE for job in job_array]):
                # done too soon? don't generate error
                self.log.warning('all jobs completed before simultaneous jobs '
                                 'could be detected')
                break
            for job in job_array:
                self.log.info('%s %s %s %s', job.status(), job.status() is JobStatus.RUNNING,
                              check, job.id())
            self.log.info('-'*20 + ' ' + str(time.time()-start_time))
            if time.time() - start_time > timeout:
                raise TimeoutError('failed to see multiple running jobs after '
                                   '{0} s'.format(timeout))
            time.sleep(0.2)

        result_array = [job.result() for job in job_array]
        self.log.info('got back all job results')
        # Ensure all jobs have finished.
        self.assertTrue(all([job.status() is JobStatus.DONE for job in job_array]))
        self.assertTrue(all([result.get_status() == 'COMPLETED' for result in result_array]))

        # Ensure job ids are unique.
        job_ids = [job.id() for job in job_array]
        self.assertEqual(sorted(job_ids), sorted(list(set(job_ids))))

    @slow_test
    def test_run_async_device(self):
        backends = [backend for backend in self._provider.available_backends()
                    if not backend.configuration['simulator']]
        backend = _least_busy(backends)
        self.log.info('submitting to backend %s', backend.name)
        num_qubits = 5
        qr = QuantumRegister(num_qubits, 'qr')
        cr = ClassicalRegister(num_qubits, 'cr')
        qc = QuantumCircuit(qr, cr)
        for i in range(num_qubits-1):
            qc.cx(qr[i], qr[i+1])
        qc.measure(qr, cr)
        qobj = transpiler.compile(qc, backend)
        num_jobs = 3
        job_array = [backend.run(qobj) for _ in range(num_jobs)]
        time.sleep(3)  # give time for jobs to start (better way?)
        job_status = [job.status() for job in job_array]
        num_init = sum([status is JobStatus.INITIALIZING for status in job_status])
        num_queued = sum([status is JobStatus.QUEUED for status in job_status])
        num_running = sum([status is JobStatus.RUNNING for status in job_status])
        num_done = sum([status is JobStatus.DONE for status in job_status])
        num_error = sum([status is JobStatus.ERROR for status in job_status])
        self.log.info('number of currently initializing jobs: %d/%d',
                      num_init, num_jobs)
        self.log.info('number of currently queued jobs: %d/%d',
                      num_queued, num_jobs)
        self.log.info('number of currently running jobs: %d/%d',
                      num_running, num_jobs)
        self.log.info('number of currently done jobs: %d/%d',
                      num_done, num_jobs)
        self.log.info('number of errored jobs: %d/%d',
                      num_error, num_jobs)
        self.assertTrue(num_jobs - num_error - num_done > 0)

        # Wait for all the results.
        result_array = [job.result() for job in job_array]

        # Ensure all jobs have finished.
        self.assertTrue(all([job.status() is JobStatus.DONE for job in job_array]))
        self.assertTrue(all([result.get_status() == 'COMPLETED' for result in result_array]))

        # Ensure job ids are unique.
        job_ids = [job.id() for job in job_array]
        self.assertEqual(sorted(job_ids), sorted(list(set(job_ids))))

    @slow_test
    def test_cancel(self):
<<<<<<< HEAD
        if not self.using_ibmq_credentials:
            self.skipTest('job cancellation currently only available on hubs')
        backends = [backend for backend in self._provider.available_backends()
                    if not backend.configuration['simulator']]
        self.log.info('devices: %s', [b.name for b in backends])
        backend = backends[0]
        self.log.info('using backend: %s', backend.name)
        num_qubits = 5
        qr = QuantumRegister(num_qubits, 'qr')
        cr = ClassicalRegister(num_qubits, 'cr')
        qc = QuantumCircuit(qr, cr)
        for i in range(num_qubits-1):
            qc.cx(qr[i], qr[i+1])
        qc.measure(qr, cr)
        qobj = transpiler.compile(qc, backend)
        num_jobs = 3
        job_array = [backend.run(qobj) for _ in range(num_jobs)]
        success = False
        self.log.info('jobs submitted: %s', num_jobs)
        while any([job.status() is JobStatus.INITIALIZING for job in job_array]):
            self.log.info('jobs initializing')
            time.sleep(1)
        for job in job_array:
            job.cancel()
        while not success:
            job_status = [job.status() for job in job_array]
            for status in job_status:
                self.log.info(status)
            if any([status is JobStatus.CANCELLED for status in job_status]):
                success = True
            if all([status is JobStatus.DONE for status in job_status]):
                raise JobError('all jobs completed before any could be cancelled')
            self.log.info('-' * 20)
            time.sleep(2)
        self.assertTrue(success)
=======
        backend_name = ('ibmq_20_tokyo'
                        if self.using_ibmq_credentials else 'ibmqx4')
        backend = self._provider.get_backend(backend_name)
        qobj = transpiler.compile(self._qc, backend)
        job = backend.run(qobj)
        self.wait_for_initialization(job, timeout=5)
        can_cancel = job.cancel()
        self.assertTrue(can_cancel)
        self.assertStatus(job, JobStatus.CANCELLED)
>>>>>>> b4ef43c1

    def test_job_id(self):
        backend = self._provider.get_backend('ibmq_qasm_simulator')
        qobj = transpiler.compile(self._qc, backend)
        job = backend.run(qobj)
        self.log.info('job_id: %s', job.id())
        self.assertTrue(job.id() is not None)

    def test_get_backend_name(self):
        backend_name = 'ibmq_qasm_simulator'
        backend = self._provider.get_backend(backend_name)
        qobj = transpiler.compile(self._qc, backend)
        job = backend.run(qobj)
        self.assertTrue(job.backend_name() == backend_name)

    def test_get_jobs_from_backend(self):
        backend = _least_busy(self._provider.available_backends())
        start_time = time.time()
        job_list = backend.jobs(limit=5, skip=0)
        self.log.info('time to get jobs: %0.3f s', time.time() - start_time)
        self.log.info('found %s jobs on backend %s', len(job_list), backend.name)
        for job in job_list:
            self.log.info('status: %s', job.status())
            self.assertTrue(isinstance(job.id(), str))
        self.log.info('time to get job statuses: %0.3f s', time.time() - start_time)

    def test_retrieve_job(self):
        backend = self._provider.get_backend('ibmq_qasm_simulator')
        qobj = transpiler.compile(self._qc, backend)
        job = backend.run(qobj)
        rjob = backend.retrieve_job(job.id())
        self.assertTrue(job.id() == rjob.id())
        self.assertTrue(job.result().get_counts() == rjob.result().get_counts())

    def test_retrieve_job_error(self):
        backends = [backend for backend in self._provider.available_backends()
                    if not backend.configuration['simulator']]
        backend = _least_busy(backends)
        self.assertRaises(IBMQBackendError, backend.retrieve_job, 'BAD_JOB_ID')

    def test_get_jobs_filter_job_status(self):
        backends = self._provider.available_backends()
        backend = _least_busy(backends)
        job_list = backend.jobs(limit=5, skip=0, status=JobStatus.DONE)
        self.log.info('found %s matching jobs', len(job_list))
        for i, job in enumerate(job_list):
            self.log.info('match #%d: %s', i, job.result()._result['status'])
            self.assertTrue(job.status() is JobStatus.DONE)

    def test_get_jobs_filter_counts(self):
        # TODO: consider generalizing backend name
        # TODO: this tests depends on the previous executions of the user
        backend = self._provider.get_backend('ibmq_qasm_simulator')
        my_filter = {'backend.name': 'ibmq_qasm_simulator',
                     'shots': 1024,
                     'qasms.result.data.counts.00': {'lt': 500}}
        self.log.info('searching for at most 5 jobs with 1024 shots, a count '
                      'for "00" of < 500, on the ibmq_qasm_simulator backend')
        job_list = backend.jobs(limit=5, skip=0, db_filter=my_filter)
        self.log.info('found %s matching jobs', len(job_list))
        for i, job in enumerate(job_list):
            self.log.info('match #%d', i)
            result = job.result()
            self.assertTrue(any(cresult['data']['counts']['00'] < 500
                                for cresult in result._result['result']))
            for circuit_name in result.get_names():
                self.log.info('\tcircuit_name: %s', circuit_name)
                if circuit_name:
                    counts = result.get_counts(circuit_name)
                    self.log.info('\t%s', str(counts))

    def test_get_jobs_filter_date(self):
        backends = self._provider.available_backends()
        backend = _least_busy(backends)
        past_day_30 = datetime.datetime.now() - datetime.timedelta(days=30)
        my_filter = {'creationDate': {'lt': past_day_30.isoformat()}}
        job_list = backend.jobs(limit=5, db_filter=my_filter)
        self.log.info('found %s matching jobs', len(job_list))
        for i, job in enumerate(job_list):
            self.log.info('match #%d: %s', i, job.creation_date())
            self.assertTrue(job.creation_date() < past_day_30.isoformat())

    def test_double_submit_fails(self):
        backend = self._local_provider.get_backend('ibmq_qasm_simulator')
        qobj = transpiler.compile(self._qc, backend)
        # backend.run() will automatically call job.submit()
        job = backend.run(qobj)
        with self.assertRaises(JobError):
            job.submit()


if __name__ == '__main__':
    unittest.main(verbosity=2)<|MERGE_RESOLUTION|>--- conflicted
+++ resolved
@@ -23,12 +23,8 @@
 from qiskit.backends.ibmq import IBMQProvider
 from qiskit.backends.ibmq.ibmqbackend import IBMQBackendError
 from qiskit.backends.ibmq.ibmqjob import IBMQJob
-<<<<<<< HEAD
 from qiskit.backends.local import LocalProvider
-from .common import requires_qe_access, QiskitTestCase, slow_test
-=======
 from .common import requires_qe_access, JobTestCase, slow_test
->>>>>>> b4ef43c1
 
 
 def _least_busy(backends):
@@ -61,12 +57,8 @@
         qc.cx(qr[0], qr[1])
         qc.measure(qr, cr)
         self._qc = qc
-<<<<<<< HEAD
-        self._provider = IBMQProvider(QE_TOKEN, QE_URL, hub, group, project)
+        self._provider = IBMQProvider(qe_token, qe_url)
         self._local_provider = LocalProvider()
-=======
-        self._provider = IBMQProvider(qe_token, qe_url)
->>>>>>> b4ef43c1
 
     def test_run_simulator(self):
         backend = self._provider.get_backend('ibmq_qasm_simulator')
@@ -224,43 +216,6 @@
 
     @slow_test
     def test_cancel(self):
-<<<<<<< HEAD
-        if not self.using_ibmq_credentials:
-            self.skipTest('job cancellation currently only available on hubs')
-        backends = [backend for backend in self._provider.available_backends()
-                    if not backend.configuration['simulator']]
-        self.log.info('devices: %s', [b.name for b in backends])
-        backend = backends[0]
-        self.log.info('using backend: %s', backend.name)
-        num_qubits = 5
-        qr = QuantumRegister(num_qubits, 'qr')
-        cr = ClassicalRegister(num_qubits, 'cr')
-        qc = QuantumCircuit(qr, cr)
-        for i in range(num_qubits-1):
-            qc.cx(qr[i], qr[i+1])
-        qc.measure(qr, cr)
-        qobj = transpiler.compile(qc, backend)
-        num_jobs = 3
-        job_array = [backend.run(qobj) for _ in range(num_jobs)]
-        success = False
-        self.log.info('jobs submitted: %s', num_jobs)
-        while any([job.status() is JobStatus.INITIALIZING for job in job_array]):
-            self.log.info('jobs initializing')
-            time.sleep(1)
-        for job in job_array:
-            job.cancel()
-        while not success:
-            job_status = [job.status() for job in job_array]
-            for status in job_status:
-                self.log.info(status)
-            if any([status is JobStatus.CANCELLED for status in job_status]):
-                success = True
-            if all([status is JobStatus.DONE for status in job_status]):
-                raise JobError('all jobs completed before any could be cancelled')
-            self.log.info('-' * 20)
-            time.sleep(2)
-        self.assertTrue(success)
-=======
         backend_name = ('ibmq_20_tokyo'
                         if self.using_ibmq_credentials else 'ibmqx4')
         backend = self._provider.get_backend(backend_name)
@@ -270,7 +225,6 @@
         can_cancel = job.cancel()
         self.assertTrue(can_cancel)
         self.assertStatus(job, JobStatus.CANCELLED)
->>>>>>> b4ef43c1
 
     def test_job_id(self):
         backend = self._provider.get_backend('ibmq_qasm_simulator')
