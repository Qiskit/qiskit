--- conflicted
+++ resolved
@@ -365,7 +365,7 @@
         self.check_oneq_special_cases(U3Gate(0.1, 0.2, 0.3).to_matrix(), 'ZSX', {'rz': 3, 'sx': 2})
 
 
-ONEQ_BASES = ['U3', "U321", 'U', 'U1X', 'PSX', 'ZSX', 'ZYZ', 'ZXZ', 'XYX', 'RR']
+ONEQ_BASES = ['U3', "U321", 'U', 'U1X', 'PSX', 'ZSX', 'ZSXX', 'ZYZ', 'ZXZ', 'XYX', 'RR']
 SIMP_TOL = [(False, 1.e-14), (True, 1.E-12)]  # Please don't broaden the tolerance (fix the decomp)
 
 
@@ -373,7 +373,6 @@
 class TestOneQubitEulerDecomposer(CheckDecompositions):
     """Test OneQubitEulerDecomposer"""
 
-<<<<<<< HEAD
     @combine(basis=ONEQ_BASES, simp_tol=SIMP_TOL,
              name='test_one_qubit_clifford_{basis}_basis_simplify_{simp_tol[0]}')
     def test_one_qubit_clifford_all_basis(self, basis, simp_tol):
@@ -386,59 +385,13 @@
              name='test_one_qubit_hard_thetas_{basis}_basis_simplify_{simp_tol[0]}')
     def test_one_qubit_hard_thetas_all_basis(self, basis, simp_tol):
         """Verify for {basis} basis and close-to-degenerate theta."""
-=======
-    def check_one_qubit_euler_angles(self, operator, basis='U3',
-                                     tolerance=1e-12,
-                                     phase_equal=True):
-        """Check euler_angles_1q works for the given unitary"""
-        decomposer = OneQubitEulerDecomposer(basis)
-        with self.subTest(operator=operator):
-            target_unitary = operator.data
-            decomp_unitary = Operator(decomposer(target_unitary)).data
-            # Add global phase to make special unitary
-            target_unitary *= la.det(target_unitary) ** (-0.5)
-            decomp_unitary *= la.det(decomp_unitary) ** (-0.5)
-            maxdist = np.max(np.abs(target_unitary - decomp_unitary))
-            if not phase_equal and maxdist > 0.1:
-                maxdist = np.max(np.abs(target_unitary + decomp_unitary))
-            self.assertTrue(np.abs(maxdist) < tolerance, "Worst distance {}".format(maxdist))
-
-    @combine(basis=['U3', 'U1X', 'PSX', 'ZSX', 'ZSXX', 'ZYZ', 'ZXZ', 'XYX', 'RR'],
-             name='test_one_qubit_clifford_{basis}_basis')
-    def test_one_qubit_clifford_all_basis(self, basis):
-        """Verify for {basis} basis and all Cliffords."""
-        for clifford in ONEQ_CLIFFORDS:
-            self.check_one_qubit_euler_angles(clifford, basis)
-
-    @combine(basis_tolerance=[('U3', 1e-12),
-                              ('XYX', 1e-12),
-                              ('ZXZ', 1e-12),
-                              ('ZYZ', 1e-12),
-                              ('U1X', 1e-7),
-                              ('PSX', 1e-7),
-                              ('ZSX', 1e-7),
-                              ('ZSXX', 1e-7),
-                              ('RR', 1e-12)],
-             name='test_one_qubit_hard_thetas_{basis_tolerance[0]}_basis')
-    # Lower tolerance for U1X test since decomposition since it is
-    # less numerically accurate. This is due to it having 5 matrix
-    # multiplications and the X90 gates
-    def test_one_qubit_hard_thetas_all_basis(self, basis_tolerance):
-        """Verify for {basis_tolerance[0]} basis and close-to-degenerate theta."""
->>>>>>> f219acf1
         for gate in HARD_THETA_ONEQS:
             self.check_one_qubit_euler_angles(
                 Operator(gate), basis, simplify=simp_tol[0], tolerance=simp_tol[1])
 
-<<<<<<< HEAD
     @combine(basis=ONEQ_BASES, simp_tol=SIMP_TOL, seed=range(50),
              name='test_one_qubit_random_{basis}_basis_simplify_{simp_tol[0]}_{seed}')
     def test_one_qubit_random_all_basis(self, basis, simp_tol, seed):
-=======
-    @combine(basis=['U3', 'U1X', 'PSX', 'ZSX', 'ZYZ', 'ZXZ', 'XYX', 'RR', 'ZSXX'], seed=range(50),
-             name='test_one_qubit_random_{basis}_basis_{seed}')
-    def test_one_qubit_random_all_basis(self, basis, seed):
->>>>>>> f219acf1
         """Verify for {basis} basis and random_unitary (seed={seed})."""
         unitary = random_unitary(2, seed=seed)
         self.check_one_qubit_euler_angles(
