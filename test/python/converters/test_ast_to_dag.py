# This code is part of Qiskit.
#
# (C) Copyright IBM 2017, 2018.
#
# This code is licensed under the Apache License, Version 2.0. You may
# obtain a copy of this license in the LICENSE.txt file in the root directory
# of this source tree or at http://www.apache.org/licenses/LICENSE-2.0.
#
# Any modifications or derivative works of this code must retain this
# copyright notice, and modified files need to carry a notice indicating
# that they have been altered from the originals.

"""Tests for the converters."""

import os
import unittest

from qiskit.converters import ast_to_dag, circuit_to_dag
from qiskit import QuantumRegister, ClassicalRegister, QuantumCircuit
from qiskit import qasm2
from qiskit.test import QiskitTestCase


class TestAstToDag(QiskitTestCase):
    """Test AST to DAG."""

    def setUp(self):
        super().setUp()
        qr = QuantumRegister(3)
        cr = ClassicalRegister(3)
        self.circuit = QuantumCircuit(qr, cr)
        self.circuit.ccx(qr[0], qr[1], qr[2])
        self.circuit.measure(qr, cr)
        self.dag = circuit_to_dag(self.circuit)

    def test_from_ast_to_dag(self):
        """Test Unroller.execute()"""
<<<<<<< HEAD
        qasm_dir = os.path.join(
            os.path.dirname(os.path.dirname(os.path.abspath(__file__))),
            'qasm')
        ast = qasm2.Qasm(os.path.join(qasm_dir, 'example.qasm')).parse()
=======
        qasm_dir = os.path.join(os.path.dirname(os.path.dirname(os.path.abspath(__file__))), "qasm")
        ast = qasm.Qasm(os.path.join(qasm_dir, "example.qasm")).parse()
>>>>>>> 9d4bb91b
        dag_circuit = ast_to_dag(ast)
        expected_result = """\
OPENQASM 2.0;
include "qelib1.inc";
qreg q[3];
qreg r[3];
creg c[3];
creg d[3];
h q[0];
h q[1];
h q[2];
cx q[0],r[0];
cx q[1],r[1];
cx q[2],r[2];
barrier q[0],q[1],q[2];
measure q[0] -> c[0];
measure q[1] -> c[1];
measure q[2] -> c[2];
measure r[0] -> d[0];
measure r[1] -> d[1];
measure r[2] -> d[2];
"""
        expected_dag = circuit_to_dag(QuantumCircuit.from_qasm_str(expected_result))
        self.assertEqual(dag_circuit, expected_dag)


if __name__ == "__main__":
    unittest.main(verbosity=2)<|MERGE_RESOLUTION|>--- conflicted
+++ resolved
@@ -35,15 +35,8 @@
 
     def test_from_ast_to_dag(self):
         """Test Unroller.execute()"""
-<<<<<<< HEAD
-        qasm_dir = os.path.join(
-            os.path.dirname(os.path.dirname(os.path.abspath(__file__))),
-            'qasm')
-        ast = qasm2.Qasm(os.path.join(qasm_dir, 'example.qasm')).parse()
-=======
         qasm_dir = os.path.join(os.path.dirname(os.path.dirname(os.path.abspath(__file__))), "qasm")
-        ast = qasm.Qasm(os.path.join(qasm_dir, "example.qasm")).parse()
->>>>>>> 9d4bb91b
+        ast = qasm2.Qasm(os.path.join(qasm_dir, "example.qasm")).parse()
         dag_circuit = ast_to_dag(ast)
         expected_result = """\
 OPENQASM 2.0;
