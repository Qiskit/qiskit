# -*- coding: utf-8 -*-

# Copyright 2018, IBM.
#
# This source code is licensed under the Apache License, Version 2.0 found in
# the LICENSE.txt file in the root directory of this source tree.

"""
Example showing how to use QISKit at level 1 (intermediate).

In QISKit 0.6 we will be working on a pass manager for level 2+ users

Note: if you have only cloned the QISKit repository but not
used `pip install`, the examples only work from the root directory.
"""

import pprint

# Import the QISKit modules
<<<<<<< HEAD
from qiskit import QuantumCircuit, ClassicalRegister, QuantumRegister, QISKitError, QuantumJob
from qiskit import available_backends, compile, register, get_backend, least_busy
=======
from qiskit import QuantumCircuit, ClassicalRegister, QuantumRegister, QISKitError
from qiskit import available_backends, compile, register, get_backend
>>>>>>> f7cc8396

try:
    import Qconfig
    register(Qconfig.APItoken, Qconfig.config['url'])
except:
    print("""WARNING: There's no connection with the API for remote backends.
             Have you initialized a Qconfig.py file with your personal token?
             For now, there's only access to local simulator backends...""")

try:
    # Create a Quantum and Classical Register and giving a name.
    qubit_reg = QuantumRegister(2, name='q')
    clbit_reg = ClassicalRegister(2, name='c')

    # Making first circuit: bell state
    qc1 = QuantumCircuit(qubit_reg, clbit_reg, name="bell")
    qc1.h(qubit_reg[0])
    qc1.cx(qubit_reg[0], qubit_reg[1])
    qc1.measure(qubit_reg, clbit_reg)

    # Making another circuit: superpositions
    qc2 = QuantumCircuit(qubit_reg, clbit_reg, name="superposition")
    qc2.h(qubit_reg)
    qc2.measure(qubit_reg, clbit_reg)

    # Setting up the backend
    print("(Local Backends)")
    for backend_name in available_backends({'local': True}):
        backend = get_backend(backend_name)
        print(backend.status)
    my_backend_name = 'local_qasm_simulator'
    my_backend = get_backend(my_backend_name)
    print("(Local QASM Simulator configuration) ")
    pprint.pprint(my_backend.configuration)
    print("(Local QASM Simulator calibration) ")
    pprint.pprint(my_backend.calibration)
    print("(Local QASM Simulator parameters) ")
    pprint.pprint(my_backend.parameters)


    # Compiling the job
    qobj = compile([qc1, qc2], my_backend)
    # Note: in the near future qobj will become an object

    # Runing the job
    sim_job = my_backend.run(qobj)

    # Getting the result
    sim_result=sim_job.result()

    # Show the results
    print("simulation: ", sim_result)
    print(sim_result.get_counts(qc1))
    print(sim_result.get_counts(qc2))

    # Compile and run the Quantum Program on a real device backend
    # See a list of available remote backends
    try:
        print("\n(Remote Backends)")
        for backend_name in available_backends({'local': False}):
            backend = get_backend(backend_name)
            s = backend.status
            print(s)

        # select least busy available device and execute.
        least_busy_device = least_busy(available_backends())
        print("Running on current least busy device: ", least_busy_device)

        my_backend = get_backend(least_busy_device)

        print("(with Configuration) ")
        pprint.pprint(my_backend.configuration)
        print("(with calibration) ")
        pprint.pprint(my_backend.calibration)
        print("(with parameters) ")
        pprint.pprint(my_backend.parameters)

        # Compiling the job
        # I want to make it so the compile is only done once and the needing
        # a backend is optional
        qobj = compile([qc1, qc2], backend=my_backend, shots=1024, max_credits=10)

        # Runing the job.
        exp_job = my_backend.run(qobj)

        exp_result = exp_job.result()

        # Show the results
        print("experiment: ", exp_result)
        print(exp_result.get_counts(qc1))
        print(exp_result.get_counts(qc2))
    except:
        print("All devices are currently unavailable.")

except QISKitError as ex:
    print('There was an error in the circuit!. Error = {}'.format(ex))<|MERGE_RESOLUTION|>--- conflicted
+++ resolved
@@ -17,13 +17,8 @@
 import pprint
 
 # Import the QISKit modules
-<<<<<<< HEAD
-from qiskit import QuantumCircuit, ClassicalRegister, QuantumRegister, QISKitError, QuantumJob
+from qiskit import QuantumCircuit, ClassicalRegister, QuantumRegister, QISKitError
 from qiskit import available_backends, compile, register, get_backend, least_busy
-=======
-from qiskit import QuantumCircuit, ClassicalRegister, QuantumRegister, QISKitError
-from qiskit import available_backends, compile, register, get_backend
->>>>>>> f7cc8396
 
 try:
     import Qconfig
