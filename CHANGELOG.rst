
Changelog
---------

All notable changes to this project will be documented in this file.

The format is based on `Keep a Changelog`_.

  **Types of changes:**

  - **Added**: for new features.
  - **Changed**: for changes in existing functionality.
  - **Deprecated**: for soon-to-be removed features.
  - **Removed**: for now removed features.
  - **Fixed**: for any bug fixes.
  - **Security**: in case of vulnerabilities.


`UNRELEASED`_
^^^^^^^^^^^^^


Added
"""""

- Added DAG visualizer which requires `Graphivz <https://www.graphviz.org/>`_
  (#1059)
- Added an ASCII art circuit visualizer (#909)
- Added a new kwarg `filename` to
  `qiskit.tools.visualization.plot_bloch_vector()` to optionally write the
  rendered bloch sphere to a file instead of displaying it (#1096)
- Added a new kwarg `filename` to `plot_state()` to optionally write the
  rendered plot to a file instead of displaying it (#1096)
- The QuantumCircuit class now returns an ASCII art visualization when treated
  as a string (#911)
- The QuantumCircuit class now has a `draw()` method which behaves the same
  as the `qiskit.tools.visualization.circuit_drawer()` function for visualizing
  the quantum circuit (#911)
- A new method `hinton` can be used on
  `qiskit.tools.visualization.plot_state()` to draw a hinton diagram (#1246)
- Two new constructor methods, `from_qasm_str()` and `from_qasm_file()`, to
  create a QuantumCircuit object from OpenQASM were added to the
  QuantumCircuit class. (#1172)
- New methods in QuantumCircuit for common circuit metrics:
  `size()`, `depth()`, `width()`, `count_ops()`, `num_tensor_factors()` (#1285)
- New `plot_bloch_multivector()` to plot Bloch vectors from a tensored state
  vector or density matrix. (#1359)

Changed
"""""""

- Evolved pass-based transpiler to support advanced functionality (#1060)
- Avoid consuming results during `.retrieve_job()` and `.jobs()` (#1082).
- Make `backend.status()` dictionary conform with schema.
- The different output backends for the circuit_drawer() visualizations
  have been moved into separate private modules in
  `qiskit.tools.visualizations`. (#1105, #1111)
- DAG nodes contain pointers to Register and Instruction objects, rather
  than their string names (#1189).
- Upgraded some external dependencies to:
   -  networkx>=2.2 (#1267).
- The `qiskit.tools.visualization.circuit_drawer()` method now returns
  a matplotlib.Figure object when the `mpl` output is used and a
  `TextDrawer` object when `text` output is used. (#1224, #1181)
- Speed up the Pauli class and extended its operators (#1271 #1166).
- `IBMQ.save_account()` now takes an `overwrite` option to replace an existing
  account on disk. Default is False (#1295).
- Backend and Provider methods defined in the specification use model objects
  rather than dicts, along with validation against schemas (#1249, #1277). The
  updated methods include:
    - ``backend.status()``(#1301).
    - ``backend.configuration()`` (and ``__init__``) (#1323).
    - ``backend.properties()`` (#1331).
    - ``qiskit.Result`` (#1360).
- ``backend.provider()`` is now a method instead of a property (#1312).
<<<<<<< HEAD
- Remove local backend (Aer) fallback (#1303)
- The signatures for the plotting functions in 
  `qiskit.tools.visualization._counts_visualization.py`,
  `qiskit.tools.visualization._state_visualization.py`, and 
  `qiskit.tools.visualization.interactive` have been modified to make them 
  in-line with standard Matplotlib calling conventions (#1359).
=======
- Remove local backend (Aer) fallback (#1303).
- DAGCircuits store Instruction and Register objects, instead of name
  references. The DAGCircuit class methods are updated accordingly (#1210).
- Different unrollers are deprecated. The only unrolling happens
  from DAG to DAG (#1210).

>>>>>>> 8f6feb94

Deprecated
""""""""""

- ``plot_circuit()``, ``latex_circuit_drawer()``, ``generate_latex_source()``,
   and ``matplotlib_circuit_drawer()`` from qiskit.tools.visualization are
   deprecated. Instead the ``circuit_drawer()`` function from the same module
   should be used. (#1055)
- The current default output of ``circuit_drawer()`` (using latex and falling
   back on python) is deprecated and will be changed in the future. (#1055)
- The `qiskit.wrapper.load_qasm_string()` and `qiskit.wrapper.load_qasm_file()`
  functions are deprecated and the `QuantumCircuit.from_qasm_str()` and
  `QuantumCircuit.from_qasm_file()` contstructor methods should be used instead
  (#1172)
- The ``plot_barriers`` and ``reverse_bits`` keys in the ``style`` kwarg dict
  are deprecated, instead the `qiskit.tools.visualization.circuit_drawer()`
  kwargs ``plot_barriers`` and ``reverse_bits`` should be used instead. (#1180)
- The transpiler methods do not support emitting multiple output `format`
  anymore (#1319).
- Several methods of ``qiskit.Result`` have been deprecated (#1360).
- The functions `plot_state()` and `iplot_state()` have been depreciated.
  Instead the functions `plot_state_*()` and `iplot_state_*()` should be 
  called. (#1359)

Fixed
"""""

- Fixed a variety of typos throughout sources (#1139)
- Fixed horizontal spacing when drawing barriers before CCNOT gates in latex
  circuit plots (#1051)
- Use case insensitive matching when comparing premium account URLs. (#1102)
- Fixed AerJob status when the submitted Job is in a PENDING state. (#1215)
- Add fallback for when CPU count can't be determined (#1214)
- Fix `random_state` from returning nan (#1258)
- The Clifford simulator `run()` method now works correctly with the updated
  AerJob usage (#1125)
- Fixed an edge case when connection checks would raise an unhandled exception
  (#1226)
- Fixed a bug where the transpiler moved middle-of-circuit measurements to the
  end (#1334)
<<<<<<< HEAD
- The`number_to_keep` kwarg in `plot_histgram()`now functions correctly (#1359).
=======
- parallel_map no longer creates a progress bar for a single circuit (#1394).
>>>>>>> 8f6feb94

Removed
"""""""

- Remove register, available_backends (#1131).
- Remove tools/apps (#1184).
- Removed the dependency on `IBMQuantumExperience`, as it is now included
  in `qiskit.backends.IBMQ` (#1198).
- ``matplotlib`` is no longer in the package requirements and is now an optional
  dependency. In order to use any matplotlib based visualizations (which
  includes the `qiskit.tools.visualization.circuit_drawer()` `mpl` output,
  `qiskit.tools.visualization.plot_state`,
  `qiskit.tools.visualization.plot_histogram`, and
  `qiskit.tools.visualization.plot_bloch_vector` you will now need to ensure
  you manually install and configure matplotlib independently.
- The ``basis`` kwarg for the ``circuit_drawer()`` function to provide an
  alternative list of basis gates has been removed. Instead users should adjust
  the basis gates prior to visualizing the circuit. (#1151)
- ``backend.parameters()`` and ``backend.calibration()`` have been fully
  deprecated, in favour of ``backend.properties()`` (#1305).
- The ``qiskit.tools.file_io`` module has been removed. Conversion between
  ``qiskit.Result`` and json can be achieved using ``.to_dict()`` and
  ``.from_dict()`` directly (#1360).
- The ``qiskit.Result`` class method for ``len()`` and indexing have been
  removed, along with the functions that perform post-processing (#1351).
- The ``get_snapshot()`` and ``get_snapshots()`` method from the ``Result``
  class has been removed. Instead you can access the snapshots in a Result
  using ``Result.data()['snapshots']``.

`0.6.0`_ - 2018-10-04
^^^^^^^^^^^^^^^^^^^^^


Added
"""""

- Added `SchemaValidationError` to be thrown when schema validation fails (#881)
- Generalized Qobj schema validation functions for all qiskit schemas (#882).
- Added decorator to check for C++ simulator availability (#662)
- It is possible to cancel jobs in non comercial backends (#687)
- Introduced new `qiskit.IBMQ` provider, with centralized handling of IBMQ
  credentials (qiskitrc file, environment variables). (#547, #948, #1000)
- Add OpenMP parallelization for Apple builds of the cpp simulator (#698).
- Add parallelization utilities (#701)
- Parallelize transpilation (#701)
- New interactive visualizations (#765).
- Added option to reverse the qubit order when plotting a circuit. (#762, #786)
- Jupyter notebook magic function qiskit_job_status, qiskit_progress_bar (#701, #734)
- Add a new function ``qobj_to_circuits`` to convert a Qobj object to
  a list of QuantumCircuit objects (#877)
- Allow selective loading of accounts from disk via hub/group/project
  filters to `IBMQ.load_accounts()`.
- Add new `job_monitor` function to automaically check the status of a job (#975).


Changed
"""""""

- Schema tests in `tests/schemas/test_schemas.py` replaced with proper
  unit test (#834).
- Renamed ``QISKit`` to ``Qiskit`` in the documentation. (#634)
- Use ``Qobj`` as the formally defined schema for sending information to the devices:
  - introduce the ``qiskit.qobj`` module. (#589, #655)
  - update the ``Qobj`` JSON schema. (#668, #677, #703, #709)
  - update the local simulators for accepting ``Qobj`` as input. (#667)
  - update the ``Result`` class. (#773)
- Use ``get_status_job()`` for checking IBMQJob status. (#641)
- Q network hub/group/project credentials replaced by new url format. (#740)
- Breaking change: ``Jobs`` API simplification. (#686)
- Breaking change: altered tomography APIs to not use QuantumProgram. (#818)
- Breaking change: ``BaseBackend`` API changed, properties are now methods (#858)
- When ``plot_histogram()`` or ``plot_state()`` are called from a jupyter
  notebook if there is network connectivity the interactive plots will be used
  by default (#862, #866)
- Breaking change: ``BaseJob`` API changed, any job constructor must be passed
  the backend used to run them and a unique job id (#936).
- Add support for drawing circuit barriers to the latex circuit drawer. This
  requires having the LaTeX qcircuit package version >=2.6.0 installed (#764)


Deprecated
""""""""""

- The ``number_to_keep`` kwarg on the ``plot_histogram()`` function is now
  deprecated. A field of the same name should be used in the ``option``
  dictionary kwarg instead. (#866)
- Breaking change: ``backend.properties()`` instead of ``backend.calibration()``
  and ``backend.parameters()`` (#870)


Removed
"""""""

- Removed the QuantumProgram class. (#724)


Fixed
"""""

- Fixed ``get_ran_qasm`` methods on ``Result`` instances (#688).
- Fixed ``probabilities_ket`` computation in C++ simulator (#580).
- Fixed bug in the definition of ``cswap`` gate and its test (#685).
- Fixed the examples to be compatible with version 0.5+ (#672).
- Fixed swap mapper using qubits after measurement (#691).
- Fixed error in cpp simulator for 3+ qubit operations (#698).
- Fixed issue with combining or extending circuits that contain CompositeGate (#710).
- Fixed the random unitary generation from the Haar measure (#760).
- Fixed the issue with control lines spanning through several classical registers (#762).
- Fixed visualizations crashing when using simulator extensions (#885).
- Fixed check for network connection when loading interactive visualizations (#892).
- Fixed bug in checking that a circuit already matches a coupling map (#1024).


`0.5.7`_ - 2018-07-19
^^^^^^^^^^^^^^^^^^^^^


Changed
"""""""

- Add new backend names support, with aliasing for the old ones.


`0.5.6`_ - 2018-07-06
^^^^^^^^^^^^^^^^^^^^^


Changed
"""""""

- Rename repository to ``qiskit-terra`` (#606).
- Update Bloch sphere to QuTiP version (#618).
- Adjust margin of matplotlib_circuit_drawer (#632)


Removed
"""""""

- Remove OpenQuantumCompiler (#610).


Fixed
"""""

- Fixed broken process error and simulator slowdown on Windows (#613).
- Fixed yzy_to_zyz bugs (#520, #607) by moving to quaternions (#626).


`0.5.5`_ - 2018-07-02
^^^^^^^^^^^^^^^^^^^^^


Added
"""""

- Retrieve IBM Q jobs from server (#563, #585).
- Add German introductory documentation (``doc/de``) (#592).
- Add ``unregister()`` for removing previously registered providers (#584).
- Add matplotlib-based circuit drawer (#579).
- Adding backend filtering by least busy (#575).
- Allow running with new display names for IBMQ devices,
  and return those from ``available_backends()`` (#566)
- Introduce Qiskit Transpiler and refactor compilation flow (#578)
- Add CXCancellation pass (#578)


Changed
"""""""

- Remove backend filtering in individual providers, keep only in wrapper (#575).
- Single source of version information (#581)
- Bumped IBMQuantumExperience dependency to 1.9.6 (#600).
- For backend status, `status['available']` is now `status['operational']` (#609).
- Added support for registering third-party providers in `register()` (#602).
- Order strings in the output of ``available_backends()`` (#566)


Removed
"""""""

- Remove Clifford simulator from default available_backends, until its stable
  release (#555).
- Remove ProjectQ simulators for moving to new repository (#553).
- Remove QuantumJob class (#616)


Fixed
"""""

- Fix issue with unintended inversion of initializer gates (#573).
- Fix issue with skip_transpiler causing some gates to be ignored silently (#562).


`0.5.4`_ - 2018-06-11
^^^^^^^^^^^^^^^^^^^^^


Added
"""""

- Performance improvements:
    - remove deepcopies from dagcircuit, and extra check on qasm() (#523).


Changed
"""""""

- Rename repository to ``qiskit-core`` (#530).
- Repository improvements: new changelog format (#535), updated issue templates
  (#531).
- Renamed the specification schemas (#464).
- Convert ``LocalJob`` tests into unit-tests. (#526)
- Move wrapper ``load_qasm_*`` methods to a submodule (#533).


Removed
"""""""

- Remove Sympy simulators for moving to new repository (#514)


Fixed
"""""

- Fix erroneous density matrix and probabilities in C++ simulator (#518)
- Fix hardcoded backend mapping tests (#521)
- Removed ``_modifiers call`` from ``reapply`` (#534)
- Fix circuit drawer issue with filename location on windows (#543)
- Change initial qubit layout only if the backend coupling map is not satisfied (#527)
- Fix incorrect unrolling of t to tdg in CircuitBackend (#557)
- Fix issue with simulator extension commands not reapplying correctly (#556)


`0.5.3`_ - 2018-05-29
^^^^^^^^^^^^^^^^^^^^^


Added
"""""

- load_qasm_file / load_qasm_string methods


Changed
"""""""

- Dependencies version bumped


Fixed
"""""

- Crash in the cpp simulator for some linux platforms
- Fixed some minor bugs


`0.5.2`_ - 2018-05-21
^^^^^^^^^^^^^^^^^^^^^


Changed
"""""""

- Adding Result.get_unitary()


Deprecated
""""""""""

- Deprecating ``ibmqx_hpc_qasm_simulator`` and ``ibmqx_qasm_simulator`` in favor
  of ``ibmq_qasm_simulator``.


Fixed
"""""

- Fixing a Mapper issue.
- Fixing Windows 7 builds.


`0.5.1`_ - 2018-05-15
^^^^^^^^^^^^^^^^^^^^^

- There are no code changes.

  MacOS simulator has been rebuilt with external user libraries compiled
  statically, so there’s no need for users to have a preinstalled gcc
  environment.

  Pypi forces us to bump up the version number if we want to upload a new
  package, so this is basically what have changed.


`0.5.0`_ - 2018-05-11
^^^^^^^^^^^^^^^^^^^^^


Improvements
""""""""""""

- Introduce providers and rework backends (#376).
    - Split backends into ``local`` and ``ibmq``.
    - Each provider derives from the following classes for its specific
      requirements (``BaseProvider``, ``BaseBackend``, ``BaseJob``).
    - Allow querying result by both circuit name and QuantumCircuit instance.
- Introduce the Qiskit ``wrapper`` (#376).
    - Introduce convenience wrapper functions around commonly used Qiskit
      components (e.g. ``compile`` and ``execute`` functions).
    - Introduce the DefaultQISKitProvider, which acts as a context manager for
      the current session (e.g. providing easy access to all
      ``available_backends``).
    - Avoid relying on QuantumProgram (eventual deprecation).
    - The functions are also available as top-level functions (for example,
      ``qiskit.get_backend()``).
- Introduce ``BaseJob`` class and asynchronous jobs (#403).
    - Return ``BaseJob`` after ``run()``.
    - Mechanisms for querying ``status`` and ``results``, or to ``cancel`` a
      job.
- Introduce a ``skip_transpiler`` flag for ``compile()`` (#411).
- Introduce schemas for validating interfaces between qiskit and backends (#434)
    - qobj_schema
    - result_schema
    - job_status_schema
    - default_pulse_config_schema
    - backend_config_schema
    - backend_props_schema
    - backend_status_schema
- Improve C++ simulator (#386)
    - Add ``tensor_index.hpp`` for multi-partite qubit vector indexing.
    - Add ``qubit_vector.hpp`` for multi-partite qubit vector algebra.
    - Rework C++ simulator backends to use QubitVector class instead of
      ``std::vector``.
- Improve interface to simulator backends (#435)
    - Introduce ``local_statevector_simulator_py`` and
      ``local_statevector_simulator_cpp``.
    - Introduce aliased and deprecated backend names and mechanisms for
      resolving them.
    - Introduce optional ``compact`` flag to query backend names only by unique
      function.
    - Introduce result convenience functions ``get_statevector``,
      ``get_unitary``
    - Add ``snapshot`` command for caching a copy of the current simulator
      state.
- Introduce circuit drawing via ``circuit_drawer()`` and
  ``plot_circuit()`` (#295, #414)
- Introduce benchmark suite for performance testing
  (``test/performance``) (#277)
- Introduce more robust probability testing via assertDictAlmostEqual (#390)
- Allow combining circuits across both depth and width (#389)
- Enforce string token names (#395)


Fixed
"""""

- Fix coherent error bug in ``local_qasm_simulator_cpp`` (#318)
- Fix the order and format of result bits obtained from device backends (#430)
- Fix support for noises in the idle gate of
  ``local_clifford_simulator_cpp`` (#440)
- Fix JobProcessor modifying input qobj (#392) (and removed JobProcessor
  during #403)
- Fix ability to apply all gates on register (#369)


Deprecated
""""""""""

- Some methods of ``QuantumProgram`` are soon to be deprecated. Please use the
  top-level functions instead.
- The ``Register`` instantiation now expects ``size, name``. Using
  ``name, size`` is still supported but will be deprecated in the future.
- Simulators no longer return wavefunction by setting shots=1. Instead,
  use the ``local_statevector_simulator``, or explicitly ask for ``snapshot``.
- Return ``job`` instance after ``run()``, rather than ``result``.
- Rename simulators according to ``PROVIDERNAME_SIMPLEALIAS_simulator_LANGUAGEORPROJECT``
- Move simulator extensions to ``qiskit/extensions/simulator``
- Move Rzz and CSwap to standard extension library


`0.4.15`_ - 2018-05-07
^^^^^^^^^^^^^^^^^^^^^


Fixed
"""""

- Fixed an issue with legacy code that was affecting Developers Challenge.


`0.4.14`_ - 2018-04-18
^^^^^^^^^^^^^^^^^^^^^


Fixed
"""""

- Fixed an issue about handling Basis Gates parameters on backend
  configurations.


`0.4.13`_ - 2018-04-16
^^^^^^^^^^^^^^^^^^^^^^


Changed
"""""""

- OpenQuantumCompiler.dag2json() restored for backward compatibility.


Fixed
"""""

- Fixes an issue regarding barrier gate misuse in some circumstances.


`0.4.12`_ - 2018-03-11
^^^^^^^^^^^^^^^^^^^^^^


Changed
"""""""

- Improved circuit visualization.
- Improvements in infrastructure code, mostly tests and build system.
- Better documentation regarding contributors.


Fixed
"""""

- A bunch of minor bugs have been fixed.


`0.4.11`_ - 2018-03-13
^^^^^^^^^^^^^^^^^^^^^^


Added
"""""

- More testing :)


Changed
"""""""

- Stabilizing code related to external dependencies.


Fixed
"""""

- Fixed bug in circuit drawing where some gates in the standard library
  were not plotting correctly.


`0.4.10`_ - 2018-03-06
^^^^^^^^^^^^^^^^^^^^^^


Added
"""""

- Chinese translation of README.


Changed
"""""""

- Changes related with infrastructure (linter, tests, automation)
  enhancement.


Fixed
"""""

- Fix installation issue when simulator cannot be built.
- Fix bug with auto-generated CNOT coherent error matrix in C++ simulator.
- Fix a bug in the async code.


`0.4.9`_ - 2018-02-12
^^^^^^^^^^^^^^^^^^^^^


Changed
"""""""

- CMake integration.
- QASM improvements.
- Mapper optimizer improvements.


Fixed
"""""

- Some minor C++ Simulator bug-fixes.


`0.4.8`_ - 2018-01-29
^^^^^^^^^^^^^^^^^^^^^


Fixed
"""""

- Fix parsing U_error matrix in C++ Simulator python helper class.
- Fix display of code-blocks on ``.rst`` pages.


`0.4.7`_ - 2018-01-26
^^^^^^^^^^^^^^^^^^^^^


Changed
"""""""

- Changes some naming conventions for ``amp_error`` noise parameters to
  ``calibration_error``.


Fixed
"""""

- Fixes several bugs with noise implementations in the simulator.
- Fixes many spelling mistakes in simulator README.


`0.4.6`_ - 2018-01-22
^^^^^^^^^^^^^^^^^^^^^


Changed
"""""""

- We have upgraded some of out external dependencies to:

   -  matplotlib >=2.1,<2.2
   -  networkx>=1.11,<2.1
   -  numpy>=1.13,<1.15
   -  ply==3.10
   -  scipy>=0.19,<1.1
   -  Sphinx>=1.6,<1.7
   -  sympy>=1.0


`0.4.4`_ - 2018-01-09
^^^^^^^^^^^^^^^^^^^^^


Changed
"""""""

- Update dependencies to more recent versions.


Fixed
"""""

- Fix bug with process tomography reversing qubit preparation order.


`0.4.3`_ - 2018-01-08
^^^^^^^^^^^^^^^^^^^^^


Removed
"""""""

- Static compilation has been removed because it seems to be failing while
  installing Qiskit via pip on Mac.


`0.4.2`_ - 2018-01-08
^^^^^^^^^^^^^^^^^^^^^


Fixed
"""""

- Minor bug fixing related to pip installation process.


`0.4.0`_ - 2018-01-08
^^^^^^^^^^^^^^^^^^^^^


Added
"""""

- Job handling improvements.
    - Allow asynchronous job submission.
    - New JobProcessor class: utilizes concurrent.futures.
    - New QuantumJob class: job description.
- Modularize circuit "compilation".
    Takes quantum circuit and information about backend to transform circuit
    into one which can run on the backend.
- Standardize job description.
    All backends take QuantumJob objects which wraps ``qobj`` program
    description.
- Simplify addition of backends, where circuits are run/simulated.
    - ``qiskit.backends`` package added.
    - Real devices and simulators are considered "backends" which inherent from
      ``BaseBackend``.
- Reorganize and improve Sphinx documentation.
- Improve unittest framework.
- Add tools for generating random circuits.
- New utilities for fermionic Hamiltonians (``qiskit/tools/apps/fermion``).
- New utilities for classical optimization and chemistry
  (``qiskit/tools/apps/optimization``).
- Randomized benchmarking data handling.
- Quantum tomography (``qiskit/tools/qcvv``).
    Added functions for generating, running and fitting process tomography
    experiments.
- Quantum information functions (``qiskit/tools/qi``).
    - Partial trace over subsystems of multi-partite vector.
    - Partial trace over subsystems of multi-partite matrix.
    - Flatten an operator to a vector in a specified basis.
    - Generate random unitary matrix.
    - Generate random density matrix.
    - Generate normally distributed complex matrix.
    - Generate random density matrix from Hilbert-Schmidt metric.
    - Generate random density matrix from the Bures metric.
    - Compute Shannon entropy of probability vector.
    - Compute von Neumann entropy of quantum state.
    - Compute mutual information of a bipartite state.
    - Compute the entanglement of formation of quantum state.
- Visualization improvements (``qiskit/tools``).
    - Wigner function representation.
    - Latex figure of circuit.
- Use python logging facility for info, warnings, etc.
- Auto-deployment of sphinx docs to github pages.
- Check IBMQuantumExperience version at runtime.
- Add QuantumProgram method to reconfigure already generated qobj.
- Add Japanese introductory documentation (``doc/ja``).
- Add Korean translation of readme (``doc/ko``).
- Add appveyor for continuous integration on Windows.
- Enable new IBM Q parameters for hub/group/project.
- Add QuantumProgram methods for destroying registers and circuits.
- Use Sympy for evaluating expressions.
- Add support for ibmqx_hpc_qasm_simulator backend.
- Add backend interface to Project Q C++ simulator.
    Requires installation of Project Q.
- Introduce ``InitializeGate`` class.
    Generates circuit which initializes qubits in arbitrary state.
- Introduce ``local_qiskit_simulator`` a C++ simulator with realistic noise.
    Requires C++ build environment for ``make``-based build.
- Introduce ``local_clifford_simulator`` a C++ Clifford simulator.
    Requires C++ build environment for ``make``-based build.


Changed
"""""""

- The standard extension for creating U base gates has been modified to be
  consistent with the rest of the gate APIs (see #203).


Removed
"""""""

- The ``silent`` parameter has been removed from a number of ``QuantumProgram``
  methods. The same behaviour can be achieved now by using the
  ``enable_logs()`` and ``disable_logs()`` methods, which use the standard
  Python logging.


Fixed
"""""

- Fix basis gates (#76).
- Enable QASM parser to work in multiuser environments.
- Correct operator precedence when parsing expressions (#190).
- Fix "math domain error" in mapping (#111, #151).

.. _UNRELEASED: https://github.com/Qiskit/qiskit-terra/compare/0.6.0...HEAD
.. _0.6.0: https://github.com/Qiskit/qiskit-terra/compare/0.5.7...0.6.0
.. _0.5.7: https://github.com/Qiskit/qiskit-terra/compare/0.5.6...0.5.7
.. _0.5.6: https://github.com/Qiskit/qiskit-terra/compare/0.5.5...0.5.6
.. _0.5.5: https://github.com/Qiskit/qiskit-terra/compare/0.5.4...0.5.5
.. _0.5.4: https://github.com/Qiskit/qiskit-terra/compare/0.5.3...0.5.4
.. _0.5.3: https://github.com/Qiskit/qiskit-terra/compare/0.5.2...0.5.3
.. _0.5.2: https://github.com/Qiskit/qiskit-terra/compare/0.5.1...0.5.2
.. _0.5.1: https://github.com/Qiskit/qiskit-terra/compare/0.5.0...0.5.1
.. _0.5.0: https://github.com/Qiskit/qiskit-terra/compare/0.4.15...0.5.0
.. _0.4.15: https://github.com/Qiskit/qiskit-terra/compare/0.4.14...0.4.15
.. _0.4.14: https://github.com/Qiskit/qiskit-terra/compare/0.4.13...0.4.14
.. _0.4.13: https://github.com/Qiskit/qiskit-terra/compare/0.4.12...0.4.13
.. _0.4.12: https://github.com/Qiskit/qiskit-terra/compare/0.4.11...0.4.12
.. _0.4.11: https://github.com/Qiskit/qiskit-terra/compare/0.4.10...0.4.11
.. _0.4.10: https://github.com/Qiskit/qiskit-terra/compare/0.4.9...0.4.10
.. _0.4.9: https://github.com/Qiskit/qiskit-terra/compare/0.4.8...0.4.9
.. _0.4.8: https://github.com/Qiskit/qiskit-terra/compare/0.4.7...0.4.8
.. _0.4.7: https://github.com/Qiskit/qiskit-terra/compare/0.4.6...0.4.7
.. _0.4.6: https://github.com/Qiskit/qiskit-terra/compare/0.4.5...0.4.6
.. _0.4.4: https://github.com/Qiskit/qiskit-terra/compare/0.4.3...0.4.4
.. _0.4.3: https://github.com/Qiskit/qiskit-terra/compare/0.4.2...0.4.3
.. _0.4.2: https://github.com/Qiskit/qiskit-terra/compare/0.4.1...0.4.2
.. _0.4.0: https://github.com/Qiskit/qiskit-terra/compare/0.3.16...0.4.0

.. _Keep a Changelog: http://keepachangelog.com/en/1.0.0/<|MERGE_RESOLUTION|>--- conflicted
+++ resolved
@@ -73,21 +73,18 @@
     - ``backend.properties()`` (#1331).
     - ``qiskit.Result`` (#1360).
 - ``backend.provider()`` is now a method instead of a property (#1312).
-<<<<<<< HEAD
 - Remove local backend (Aer) fallback (#1303)
 - The signatures for the plotting functions in 
   `qiskit.tools.visualization._counts_visualization.py`,
   `qiskit.tools.visualization._state_visualization.py`, and 
   `qiskit.tools.visualization.interactive` have been modified to make them 
   in-line with standard Matplotlib calling conventions (#1359).
-=======
 - Remove local backend (Aer) fallback (#1303).
 - DAGCircuits store Instruction and Register objects, instead of name
   references. The DAGCircuit class methods are updated accordingly (#1210).
 - Different unrollers are deprecated. The only unrolling happens
   from DAG to DAG (#1210).
 
->>>>>>> 8f6feb94
 
 Deprecated
 """"""""""
@@ -128,11 +125,8 @@
   (#1226)
 - Fixed a bug where the transpiler moved middle-of-circuit measurements to the
   end (#1334)
-<<<<<<< HEAD
 - The`number_to_keep` kwarg in `plot_histgram()`now functions correctly (#1359).
-=======
 - parallel_map no longer creates a progress bar for a single circuit (#1394).
->>>>>>> 8f6feb94
 
 Removed
 """""""
