
Changelog
---------

All notable changes to this project will be documented in this file.

The format is based on `Keep a Changelog`_.

  **Types of changes:**

  - **Added**: for new features.
  - **Changed**: for changes in existing functionality.
  - **Deprecated**: for soon-to-be removed features.
  - **Removed**: for now removed features.
  - **Fixed**: for any bug fixes.
  - **Security**: in case of vulnerabilities.


`UNRELEASED`_
^^^^^^^^^^^^^


Added
"""""

- Added DAG visualizer which requires `Graphivz <https://www.graphviz.org/>`_
  (#1059)
- Added an ASCII art circuit visualizer (#909)
- Added a new kwarg `filename` to
  `qiskit.tools.visualization.plot_bloch_vector()` to optionally write the
  rendered bloch sphere to a file instead of displaying it (#1096)
- Added a new kwarg `filename` to `plot_state()` to optionally write the
  rendered plot to a file instead of displaying it (#1096)
- The QuantumCircuit class now returns an ASCII art visualization when treated
  as a string (#911)
- The QuantumCircuit class now has a `draw()` method which behaves the same
  as the `qiskit.tools.visualization.circuit_drawer()` function for visualizing
  the quantum circuit (#911)
- A new method `hinton` can be used on
  `qiskit.tools.visualization.plot_state()` to draw a hinton diagram (#1246)
- Two new constructor methods, `from_qasm_str()` and `from_qasm_file()`, to
  create a QuantumCircuit object from OpenQASM were added to the
  QuantumCircuit class. (#1172)
- New methods in QuantumCircuit for common circuit metrics:
  `size()`, `depth()`, `width()`, `count_ops()`, `num_tensor_factors()` (#1285)

Changed
"""""""

- Evolved pass-based transpiler to support advanced functionality (#1060)
- Avoid consuming results during `.retrieve_job()` and `.jobs()` (#1082).
- Make `backend.status()` dictionary conform with schema.
- The different output backends for the circuit_drawer() visualizations
  have been moved into separate private modules in
  `qiskit.tools.visualizations`. (#1105, #1111)
- DAG nodes contain pointers to Register and Instruction objects, rather
  than their string names (#1189).
- Upgraded some external dependencies to:
   -  networkx>=2.2 (#1267).
- The `qiskit.tools.visualization.circuit_drawer()` method now returns
  a matplotlib.Figure object when the `mpl` output is used and a
  `TextDrawer` object when `text` output is used. (#1224, #1181)
- Speed up the Pauli class and extended its operators (#1271 #1166).
- `IBMQ.save_account()` now takes an `overwrite` option to replace an existing
  account on disk. Default is False (#1295).
- ``backend.provider()`` is now a method instead of a property (#1312).

Deprecated
""""""""""

- ``plot_circuit()``, ``latex_circuit_drawer()``, ``generate_latex_source()``,
   and ``matplotlib_circuit_drawer()`` from qiskit.tools.visualization are
   deprecated. Instead the ``circuit_drawer()`` function from the same module
   should be used. (#1055)
- The current default output of ``circuit_drawer()`` (using latex and falling
   back on python) is deprecated and will be changed in the future. (#1055)
- The `qiskit.wrapper.load_qasm_string()` and `qiskit.wrapper.load_qasm_file()`
  functions are deprecated and the `QuantumCircuit.from_qasm_str()` and
  `QuantumCircuit.from_qasm_file()` contstructor methods should be used instead
  (#1172)
- The ``plot_barriers`` and ``reverse_bits`` keys in the ``style`` kwarg dict
  are deprecated, instead the `qiskit.tools.visualization.circuit_drawer()`
  kwargs ``plot_barriers`` and ``reverse_bits`` should be used instead. (#1180)

<<<<<<< HEAD

Removed
"""""""

- ``matplotlib`` is no longer in the package requirements and is now an optional
  dependency. In order to use any matplotlib based visualizations (which
  includes the `qiskit.tools.visualization.circuit_drawer()` `mpl` output,
  `qiskit.tools.visualization.plot_state`,
  `qiskit.tools.visualization.plot_histogram`, and
  `qiskit.tools.visualization.plot_bloch_vector` you will now need to ensure
  you manually install and configure matplotlib independently.
- The ``basis`` kwarg for the ``circuit_drawer()`` function to provide an
  alternative list of basis gates has been removed. Instead users should adjust
  the basis gates prior to visualizing the circuit. (#1151)
- ``backend.parameters()`` and ``backend.calibration()`` have been fully
  deprecated, in favour of ``backend.properties()`` (#1305).


=======
>>>>>>> 85b4b730
Fixed
"""""

- Fixed a variety of typos throughout sources (#1139)
- Fixed horizontal spacing when drawing barriers before CCNOT gates in latex
  circuit plots (#1051)
- Use case insensitive matching when comparing premium account URLs. (#1102)
- Fixed AerJob status when the submitted Job is in a PENDING state. (#1215)
- Add fallback for when CPU count can't be determined (#1214)
- Fix `random_state` from returning nan (#1258)
- The Clifford simulator `run()` method now works correctly with the updated
  AerJob usage (#1125)
- Fixed an edge case when connection checks would raise an unhandled exception
  (#1226)

Removed
"""""""

- Remove register, available_backends (#1131).
- Remove tools/apps (#1184).
- Removed the dependency on `IBMQuantumExperience`, as it is now included
  in `qiskit.backends.IBMQ` (#1198).
- ``matplotlib`` is no longer in the package requirements and is now an optional
  dependency. In order to use any matplotlib based visualizations (which
  includes the `qiskit.tools.visualization.circuit_drawer()` `mpl` output,
  `qiskit.tools.visualization.plot_state`,
  `qiskit.tools.visualization.plot_histogram`, and
  `qiskit.tools.visualization.plot_bloch_vector` you will now need to ensure
  you manually install and configure matplotlib independently.
- The ``basis`` kwarg for the ``circuit_drawer()`` function to provide an
  alternative list of basis gates has been removed. Instead users should adjust
  the basis gates prior to visualizing the circuit. (#1151)


`0.6.0`_ - 2018-10-04
^^^^^^^^^^^^^^^^^^^^^


Added
"""""

- Added `SchemaValidationError` to be thrown when schema validation fails (#881)
- Generalized Qobj schema validation functions for all qiskit schemas (#882).
- Added decorator to check for C++ simulator availability (#662)
- It is possible to cancel jobs in non comercial backends (#687)
- Introduced new `qiskit.IBMQ` provider, with centralized handling of IBMQ
  credentials (qiskitrc file, environment variables). (#547, #948, #1000)
- Add OpenMP parallelization for Apple builds of the cpp simulator (#698).
- Add parallelization utilities (#701)
- Parallelize transpilation (#701)
- New interactive visualizations (#765).
- Added option to reverse the qubit order when plotting a circuit. (#762, #786)
- Jupyter notebook magic function qiskit_job_status, qiskit_progress_bar (#701, #734)
- Add a new function ``qobj_to_circuits`` to convert a Qobj object to
  a list of QuantumCircuit objects (#877)
- Allow selective loading of accounts from disk via hub/group/project
  filters to `IBMQ.load_accounts()`.
- Add new `job_monitor` function to automaically check the status of a job (#975).


Changed
"""""""

- Schema tests in `tests/schemas/test_schemas.py` replaced with proper
  unit test (#834).
- Renamed ``QISKit`` to ``Qiskit`` in the documentation. (#634)
- Use ``Qobj`` as the formally defined schema for sending information to the devices:
  - introduce the ``qiskit.qobj`` module. (#589, #655)
  - update the ``Qobj`` JSON schema. (#668, #677, #703, #709)
  - update the local simulators for accepting ``Qobj`` as input. (#667)
  - update the ``Result`` class. (#773)
- Use ``get_status_job()`` for checking IBMQJob status. (#641)
- Q network hub/group/project credentials replaced by new url format. (#740)
- Breaking change: ``Jobs`` API simplification. (#686)
- Breaking change: altered tomography APIs to not use QuantumProgram. (#818)
- Breaking change: ``BaseBackend`` API changed, properties are now methods (#858)
- When ``plot_histogram()`` or ``plot_state()`` are called from a jupyter
  notebook if there is network connectivity the interactive plots will be used
  by default (#862, #866)
- Breaking change: ``BaseJob`` API changed, any job constructor must be passed
  the backend used to run them and a unique job id (#936).
- Add support for drawing circuit barriers to the latex circuit drawer. This
  requires having the LaTeX qcircuit package version >=2.6.0 installed (#764)


Deprecated
""""""""""

- The ``number_to_keep`` kwarg on the ``plot_histogram()`` function is now
  deprecated. A field of the same name should be used in the ``option``
  dictionary kwarg instead. (#866)
- Breaking change: ``backend.properties()`` instead of ``backend.calibration()``
  and ``backend.parameters()`` (#870)


Removed
"""""""

- Removed the QuantumProgram class. (#724)


Fixed
"""""

- Fixed ``get_ran_qasm`` methods on ``Result`` instances (#688).
- Fixed ``probabilities_ket`` computation in C++ simulator (#580).
- Fixed bug in the definition of ``cswap`` gate and its test (#685).
- Fixed the examples to be compatible with version 0.5+ (#672).
- Fixed swap mapper using qubits after measurement (#691).
- Fixed error in cpp simulator for 3+ qubit operations (#698).
- Fixed issue with combining or extending circuits that contain CompositeGate (#710).
- Fixed the random unitary generation from the Haar measure (#760).
- Fixed the issue with control lines spanning through several classical registers (#762).
- Fixed visualizations crashing when using simulator extensions (#885).
- Fixed check for network connection when loading interactive visualizations (#892).
- Fixed bug in checking that a circuit already matches a coupling map (#1024).


`0.5.7`_ - 2018-07-19
^^^^^^^^^^^^^^^^^^^^^


Changed
"""""""

- Add new backend names support, with aliasing for the old ones.


`0.5.6`_ - 2018-07-06
^^^^^^^^^^^^^^^^^^^^^


Changed
"""""""

- Rename repository to ``qiskit-terra`` (#606).
- Update Bloch sphere to QuTiP version (#618).
- Adjust margin of matplotlib_circuit_drawer (#632)


Removed
"""""""

- Remove OpenQuantumCompiler (#610).


Fixed
"""""

- Fixed broken process error and simulator slowdown on Windows (#613).
- Fixed yzy_to_zyz bugs (#520, #607) by moving to quaternions (#626).


`0.5.5`_ - 2018-07-02
^^^^^^^^^^^^^^^^^^^^^


Added
"""""

- Retrieve IBM Q jobs from server (#563, #585).
- Add German introductory documentation (``doc/de``) (#592).
- Add ``unregister()`` for removing previously registered providers (#584).
- Add matplotlib-based circuit drawer (#579).
- Adding backend filtering by least busy (#575).
- Allow running with new display names for IBMQ devices,
  and return those from ``available_backends()`` (#566)
- Introduce Qiskit Transpiler and refactor compilation flow (#578)
- Add CXCancellation pass (#578)


Changed
"""""""

- Remove backend filtering in individual providers, keep only in wrapper (#575).
- Single source of version information (#581)
- Bumped IBMQuantumExperience dependency to 1.9.6 (#600).
- For backend status, `status['available']` is now `status['operational']` (#609).
- Added support for registering third-party providers in `register()` (#602).
- Order strings in the output of ``available_backends()`` (#566)


Removed
"""""""

- Remove Clifford simulator from default available_backends, until its stable
  release (#555).
- Remove ProjectQ simulators for moving to new repository (#553).
- Remove QuantumJob class (#616)


Fixed
"""""

- Fix issue with unintended inversion of initializer gates (#573).
- Fix issue with skip_transpiler causing some gates to be ignored silently (#562).


`0.5.4`_ - 2018-06-11
^^^^^^^^^^^^^^^^^^^^^


Added
"""""

- Performance improvements:
    - remove deepcopies from dagcircuit, and extra check on qasm() (#523).


Changed
"""""""

- Rename repository to ``qiskit-core`` (#530).
- Repository improvements: new changelog format (#535), updated issue templates
  (#531).
- Renamed the specification schemas (#464).
- Convert ``LocalJob`` tests into unit-tests. (#526)
- Move wrapper ``load_qasm_*`` methods to a submodule (#533).


Removed
"""""""

- Remove Sympy simulators for moving to new repository (#514)


Fixed
"""""

- Fix erroneous density matrix and probabilities in C++ simulator (#518)
- Fix hardcoded backend mapping tests (#521)
- Removed ``_modifiers call`` from ``reapply`` (#534)
- Fix circuit drawer issue with filename location on windows (#543)
- Change initial qubit layout only if the backend coupling map is not satisfied (#527)
- Fix incorrect unrolling of t to tdg in CircuitBackend (#557)
- Fix issue with simulator extension commands not reapplying correctly (#556)


`0.5.3`_ - 2018-05-29
^^^^^^^^^^^^^^^^^^^^^


Added
"""""

- load_qasm_file / load_qasm_string methods


Changed
"""""""

- Dependencies version bumped


Fixed
"""""

- Crash in the cpp simulator for some linux platforms
- Fixed some minor bugs


`0.5.2`_ - 2018-05-21
^^^^^^^^^^^^^^^^^^^^^


Changed
"""""""

- Adding Result.get_unitary()


Deprecated
""""""""""

- Deprecating ``ibmqx_hpc_qasm_simulator`` and ``ibmqx_qasm_simulator`` in favor
  of ``ibmq_qasm_simulator``.


Fixed
"""""

- Fixing a Mapper issue.
- Fixing Windows 7 builds.


`0.5.1`_ - 2018-05-15
^^^^^^^^^^^^^^^^^^^^^

- There are no code changes.

  MacOS simulator has been rebuilt with external user libraries compiled
  statically, so there’s no need for users to have a preinstalled gcc
  environment.

  Pypi forces us to bump up the version number if we want to upload a new
  package, so this is basically what have changed.


`0.5.0`_ - 2018-05-11
^^^^^^^^^^^^^^^^^^^^^


Improvements
""""""""""""

- Introduce providers and rework backends (#376).
    - Split backends into ``local`` and ``ibmq``.
    - Each provider derives from the following classes for its specific
      requirements (``BaseProvider``, ``BaseBackend``, ``BaseJob``).
    - Allow querying result by both circuit name and QuantumCircuit instance.
- Introduce the Qiskit ``wrapper`` (#376).
    - Introduce convenience wrapper functions around commonly used Qiskit
      components (e.g. ``compile`` and ``execute`` functions).
    - Introduce the DefaultQISKitProvider, which acts as a context manager for
      the current session (e.g. providing easy access to all
      ``available_backends``).
    - Avoid relying on QuantumProgram (eventual deprecation).
    - The functions are also available as top-level functions (for example,
      ``qiskit.get_backend()``).
- Introduce ``BaseJob`` class and asynchronous jobs (#403).
    - Return ``BaseJob`` after ``run()``.
    - Mechanisms for querying ``status`` and ``results``, or to ``cancel`` a
      job.
- Introduce a ``skip_transpiler`` flag for ``compile()`` (#411).
- Introduce schemas for validating interfaces between qiskit and backends (#434)
    - qobj_schema
    - result_schema
    - job_status_schema
    - default_pulse_config_schema
    - backend_config_schema
    - backend_props_schema
    - backend_status_schema
- Improve C++ simulator (#386)
    - Add ``tensor_index.hpp`` for multi-partite qubit vector indexing.
    - Add ``qubit_vector.hpp`` for multi-partite qubit vector algebra.
    - Rework C++ simulator backends to use QubitVector class instead of
      ``std::vector``.
- Improve interface to simulator backends (#435)
    - Introduce ``local_statevector_simulator_py`` and
      ``local_statevector_simulator_cpp``.
    - Introduce aliased and deprecated backend names and mechanisms for
      resolving them.
    - Introduce optional ``compact`` flag to query backend names only by unique
      function.
    - Introduce result convenience functions ``get_statevector``,
      ``get_unitary``
    - Add ``snapshot`` command for caching a copy of the current simulator
      state.
- Introduce circuit drawing via ``circuit_drawer()`` and
  ``plot_circuit()`` (#295, #414)
- Introduce benchmark suite for performance testing
  (``test/performance``) (#277)
- Introduce more robust probability testing via assertDictAlmostEqual (#390)
- Allow combining circuits across both depth and width (#389)
- Enforce string token names (#395)


Fixed
"""""

- Fix coherent error bug in ``local_qasm_simulator_cpp`` (#318)
- Fix the order and format of result bits obtained from device backends (#430)
- Fix support for noises in the idle gate of
  ``local_clifford_simulator_cpp`` (#440)
- Fix JobProcessor modifying input qobj (#392) (and removed JobProcessor
  during #403)
- Fix ability to apply all gates on register (#369)


Deprecated
""""""""""

- Some methods of ``QuantumProgram`` are soon to be deprecated. Please use the
  top-level functions instead.
- The ``Register`` instantiation now expects ``size, name``. Using
  ``name, size`` is still supported but will be deprecated in the future.
- Simulators no longer return wavefunction by setting shots=1. Instead,
  use the ``local_statevector_simulator``, or explicitly ask for ``snapshot``.
- Return ``job`` instance after ``run()``, rather than ``result``.
- Rename simulators according to ``PROVIDERNAME_SIMPLEALIAS_simulator_LANGUAGEORPROJECT``
- Move simulator extensions to ``qiskit/extensions/simulator``
- Move Rzz and CSwap to standard extension library


`0.4.15`_ - 2018-05-07
^^^^^^^^^^^^^^^^^^^^^


Fixed
"""""

- Fixed an issue with legacy code that was affecting Developers Challenge.


`0.4.14`_ - 2018-04-18
^^^^^^^^^^^^^^^^^^^^^


Fixed
"""""

- Fixed an issue about handling Basis Gates parameters on backend
  configurations.


`0.4.13`_ - 2018-04-16
^^^^^^^^^^^^^^^^^^^^^^


Changed
"""""""

- OpenQuantumCompiler.dag2json() restored for backward compatibility.


Fixed
"""""

- Fixes an issue regarding barrier gate misuse in some circumstances.


`0.4.12`_ - 2018-03-11
^^^^^^^^^^^^^^^^^^^^^^


Changed
"""""""

- Improved circuit visualization.
- Improvements in infrastructure code, mostly tests and build system.
- Better documentation regarding contributors.


Fixed
"""""

- A bunch of minor bugs have been fixed.


`0.4.11`_ - 2018-03-13
^^^^^^^^^^^^^^^^^^^^^^


Added
"""""

- More testing :)


Changed
"""""""

- Stabilizing code related to external dependencies.


Fixed
"""""

- Fixed bug in circuit drawing where some gates in the standard library
  were not plotting correctly.


`0.4.10`_ - 2018-03-06
^^^^^^^^^^^^^^^^^^^^^^


Added
"""""

- Chinese translation of README.


Changed
"""""""

- Changes related with infrastructure (linter, tests, automation)
  enhancement.


Fixed
"""""

- Fix installation issue when simulator cannot be built.
- Fix bug with auto-generated CNOT coherent error matrix in C++ simulator.
- Fix a bug in the async code.


`0.4.9`_ - 2018-02-12
^^^^^^^^^^^^^^^^^^^^^


Changed
"""""""

- CMake integration.
- QASM improvements.
- Mapper optimizer improvements.


Fixed
"""""

- Some minor C++ Simulator bug-fixes.


`0.4.8`_ - 2018-01-29
^^^^^^^^^^^^^^^^^^^^^


Fixed
"""""

- Fix parsing U_error matrix in C++ Simulator python helper class.
- Fix display of code-blocks on ``.rst`` pages.


`0.4.7`_ - 2018-01-26
^^^^^^^^^^^^^^^^^^^^^


Changed
"""""""

- Changes some naming conventions for ``amp_error`` noise parameters to
  ``calibration_error``.


Fixed
"""""

- Fixes several bugs with noise implementations in the simulator.
- Fixes many spelling mistakes in simulator README.


`0.4.6`_ - 2018-01-22
^^^^^^^^^^^^^^^^^^^^^


Changed
"""""""

- We have upgraded some of out external dependencies to:

   -  matplotlib >=2.1,<2.2
   -  networkx>=1.11,<2.1
   -  numpy>=1.13,<1.15
   -  ply==3.10
   -  scipy>=0.19,<1.1
   -  Sphinx>=1.6,<1.7
   -  sympy>=1.0


`0.4.4`_ - 2018-01-09
^^^^^^^^^^^^^^^^^^^^^


Changed
"""""""

- Update dependencies to more recent versions.


Fixed
"""""

- Fix bug with process tomography reversing qubit preparation order.


`0.4.3`_ - 2018-01-08
^^^^^^^^^^^^^^^^^^^^^


Removed
"""""""

- Static compilation has been removed because it seems to be failing while
  installing Qiskit via pip on Mac.


`0.4.2`_ - 2018-01-08
^^^^^^^^^^^^^^^^^^^^^


Fixed
"""""

- Minor bug fixing related to pip installation process.


`0.4.0`_ - 2018-01-08
^^^^^^^^^^^^^^^^^^^^^


Added
"""""

- Job handling improvements.
    - Allow asynchronous job submission.
    - New JobProcessor class: utilizes concurrent.futures.
    - New QuantumJob class: job description.
- Modularize circuit "compilation".
    Takes quantum circuit and information about backend to transform circuit
    into one which can run on the backend.
- Standardize job description.
    All backends take QuantumJob objects which wraps ``qobj`` program
    description.
- Simplify addition of backends, where circuits are run/simulated.
    - ``qiskit.backends`` package added.
    - Real devices and simulators are considered "backends" which inherent from
      ``BaseBackend``.
- Reorganize and improve Sphinx documentation.
- Improve unittest framework.
- Add tools for generating random circuits.
- New utilities for fermionic Hamiltonians (``qiskit/tools/apps/fermion``).
- New utilities for classical optimization and chemistry
  (``qiskit/tools/apps/optimization``).
- Randomized benchmarking data handling.
- Quantum tomography (``qiskit/tools/qcvv``).
    Added functions for generating, running and fitting process tomography
    experiments.
- Quantum information functions (``qiskit/tools/qi``).
    - Partial trace over subsystems of multi-partite vector.
    - Partial trace over subsystems of multi-partite matrix.
    - Flatten an operator to a vector in a specified basis.
    - Generate random unitary matrix.
    - Generate random density matrix.
    - Generate normally distributed complex matrix.
    - Generate random density matrix from Hilbert-Schmidt metric.
    - Generate random density matrix from the Bures metric.
    - Compute Shannon entropy of probability vector.
    - Compute von Neumann entropy of quantum state.
    - Compute mutual information of a bipartite state.
    - Compute the entanglement of formation of quantum state.
- Visualization improvements (``qiskit/tools``).
    - Wigner function representation.
    - Latex figure of circuit.
- Use python logging facility for info, warnings, etc.
- Auto-deployment of sphinx docs to github pages.
- Check IBMQuantumExperience version at runtime.
- Add QuantumProgram method to reconfigure already generated qobj.
- Add Japanese introductory documentation (``doc/ja``).
- Add Korean translation of readme (``doc/ko``).
- Add appveyor for continuous integration on Windows.
- Enable new IBM Q parameters for hub/group/project.
- Add QuantumProgram methods for destroying registers and circuits.
- Use Sympy for evaluating expressions.
- Add support for ibmqx_hpc_qasm_simulator backend.
- Add backend interface to Project Q C++ simulator.
    Requires installation of Project Q.
- Introduce ``InitializeGate`` class.
    Generates circuit which initializes qubits in arbitrary state.
- Introduce ``local_qiskit_simulator`` a C++ simulator with realistic noise.
    Requires C++ build environment for ``make``-based build.
- Introduce ``local_clifford_simulator`` a C++ Clifford simulator.
    Requires C++ build environment for ``make``-based build.


Changed
"""""""

- The standard extension for creating U base gates has been modified to be
  consistent with the rest of the gate APIs (see #203).


Removed
"""""""

- The ``silent`` parameter has been removed from a number of ``QuantumProgram``
  methods. The same behaviour can be achieved now by using the
  ``enable_logs()`` and ``disable_logs()`` methods, which use the standard
  Python logging.


Fixed
"""""

- Fix basis gates (#76).
- Enable QASM parser to work in multiuser environments.
- Correct operator precedence when parsing expressions (#190).
- Fix "math domain error" in mapping (#111, #151).

.. _UNRELEASED: https://github.com/Qiskit/qiskit-terra/compare/0.6.0...HEAD
.. _0.6.0: https://github.com/Qiskit/qiskit-terra/compare/0.5.7...0.6.0
.. _0.5.7: https://github.com/Qiskit/qiskit-terra/compare/0.5.6...0.5.7
.. _0.5.6: https://github.com/Qiskit/qiskit-terra/compare/0.5.5...0.5.6
.. _0.5.5: https://github.com/Qiskit/qiskit-terra/compare/0.5.4...0.5.5
.. _0.5.4: https://github.com/Qiskit/qiskit-terra/compare/0.5.3...0.5.4
.. _0.5.3: https://github.com/Qiskit/qiskit-terra/compare/0.5.2...0.5.3
.. _0.5.2: https://github.com/Qiskit/qiskit-terra/compare/0.5.1...0.5.2
.. _0.5.1: https://github.com/Qiskit/qiskit-terra/compare/0.5.0...0.5.1
.. _0.5.0: https://github.com/Qiskit/qiskit-terra/compare/0.4.15...0.5.0
.. _0.4.15: https://github.com/Qiskit/qiskit-terra/compare/0.4.14...0.4.15
.. _0.4.14: https://github.com/Qiskit/qiskit-terra/compare/0.4.13...0.4.14
.. _0.4.13: https://github.com/Qiskit/qiskit-terra/compare/0.4.12...0.4.13
.. _0.4.12: https://github.com/Qiskit/qiskit-terra/compare/0.4.11...0.4.12
.. _0.4.11: https://github.com/Qiskit/qiskit-terra/compare/0.4.10...0.4.11
.. _0.4.10: https://github.com/Qiskit/qiskit-terra/compare/0.4.9...0.4.10
.. _0.4.9: https://github.com/Qiskit/qiskit-terra/compare/0.4.8...0.4.9
.. _0.4.8: https://github.com/Qiskit/qiskit-terra/compare/0.4.7...0.4.8
.. _0.4.7: https://github.com/Qiskit/qiskit-terra/compare/0.4.6...0.4.7
.. _0.4.6: https://github.com/Qiskit/qiskit-terra/compare/0.4.5...0.4.6
.. _0.4.4: https://github.com/Qiskit/qiskit-terra/compare/0.4.3...0.4.4
.. _0.4.3: https://github.com/Qiskit/qiskit-terra/compare/0.4.2...0.4.3
.. _0.4.2: https://github.com/Qiskit/qiskit-terra/compare/0.4.1...0.4.2
.. _0.4.0: https://github.com/Qiskit/qiskit-terra/compare/0.3.16...0.4.0

.. _Keep a Changelog: http://keepachangelog.com/en/1.0.0/<|MERGE_RESOLUTION|>--- conflicted
+++ resolved
@@ -82,7 +82,6 @@
   are deprecated, instead the `qiskit.tools.visualization.circuit_drawer()`
   kwargs ``plot_barriers`` and ``reverse_bits`` should be used instead. (#1180)
 
-<<<<<<< HEAD
 
 Removed
 """""""
@@ -101,8 +100,6 @@
   deprecated, in favour of ``backend.properties()`` (#1305).
 
 
-=======
->>>>>>> 85b4b730
 Fixed
 """""
 
