# This program is executed by binder for image testing:
# https://github.com/Qiskit/qiskit-terra/pull/4544/
# See https://mybinder.readthedocs.io/en/latest/config_files.html?#postbuild-run-code-after-installing-the-environment

# Dependencies
# - matplotlib: for MPL drawer
# - pylatexenc: for MPL drawer
# - pillow: for image comparison
# - appmode: jupyter extension for executing the notebook
pip install matplotlib pylatexenc pillow appmode
pip install .

<<<<<<< HEAD
# Dependencies
# - pdflatex: for LaTex drawer
jupyter labextension install @jupyterlab/latex
pip install pdflatex
=======
# Install QCircuit for LaTeX drawer
mkdir -p $(kpsewhich -var-value=TEXMFHOME)/tex/latex/qcircuit/
wget https://mirrors.ctan.org/graphics/qcircuit/qcircuit.sty -P $(kpsewhich -var-value=TEXMFHOME)/tex/latex/qcircuit/

>>>>>>> a68b8e99

# Activation of appmode extension
jupyter nbextension     enable --py --sys-prefix appmode
jupyter serverextension enable --py --sys-prefix appmode<|MERGE_RESOLUTION|>--- conflicted
+++ resolved
@@ -10,18 +10,10 @@
 pip install matplotlib pylatexenc pillow appmode
 pip install .
 
-<<<<<<< HEAD
-# Dependencies
-# - pdflatex: for LaTex drawer
-jupyter labextension install @jupyterlab/latex
-pip install pdflatex
-=======
 # Install QCircuit for LaTeX drawer
 mkdir -p $(kpsewhich -var-value=TEXMFHOME)/tex/latex/qcircuit/
 wget https://mirrors.ctan.org/graphics/qcircuit/qcircuit.sty -P $(kpsewhich -var-value=TEXMFHOME)/tex/latex/qcircuit/
 
->>>>>>> a68b8e99
-
 # Activation of appmode extension
 jupyter nbextension     enable --py --sys-prefix appmode
 jupyter serverextension enable --py --sys-prefix appmode