--- conflicted
+++ resolved
@@ -74,15 +74,13 @@
 deps =
   setuptools_rust  # This is work around for the bug of tox 3 (see #8606 for more details.)
   -r{toxinidir}/requirements-dev.txt
-<<<<<<< HEAD
   -r{toxinidir}/requirements-optional.txt
-=======
-  qiskit-aer
-  # Aer depends on Terra. We want to make sure pip satisfies that requirement from a local
-  # installation, not from PyPI. But Tox normally doesn't install the local installation until
-  # after `deps` is installed. So, instead, we tell pip to do the local installation at the same
-  # time as Aer. See https://github.com/Qiskit/qiskit-terra/pull/9477.
+  # Some of the optionals depend on Terra. We want to make sure pip satisfies
+  # that requirement from a local installation, not from PyPI, but Tox normally
+  # doesn't install the local installation until after `deps` is installed.
+  # So, instead, we tell pip to do the local installation at the same time.
+  # See https://github.com/Qiskit/qiskit-terra/pull/9477.
   .
->>>>>>> 9c8eb069
+
 commands =
   sphinx-build -W -j auto -T --keep-going -b html docs/ docs/_build/html {posargs}