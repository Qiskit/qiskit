--- conflicted
+++ resolved
@@ -81,15 +81,11 @@
   # time as Aer. See https://github.com/Qiskit/qiskit-terra/pull/9477.
   .
 commands =
-<<<<<<< HEAD
   sphinx-build -W --keep-going -j auto -T -q -b html docs/ docs/_build/html {posargs}
-=======
-  sphinx-build -W -j auto -T --keep-going -b html docs/ docs/_build/html {posargs}
 
 [testenv:docs-clean]
 skip_install = true
 allowlist_externals =
   rm
 commands =
-  rm -rf {toxinidir}/docs/stubs/ {toxinidir}/docs/_build
->>>>>>> 971a203d
+  rm -rf {toxinidir}/docs/stubs/ {toxinidir}/docs/_build