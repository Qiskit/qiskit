// This code is part of Qiskit.
//
// (C) Copyright IBM 2022
//
// This code is licensed under the Apache License, Version 2.0. You may
// obtain a copy of this license in the LICENSE.txt file in the root directory
// of this source tree or at http://www.apache.org/licenses/LICENSE-2.0.
//
// Any modifications or derivative works of this code must retain this
// copyright notice, and modified files need to carry a notice indicating
// that they have been altered from the originals.

use std::env;

use pyo3::prelude::*;
use pyo3::wrap_pymodule;
use pyo3::Python;

mod edge_collections;
mod nlayout;
mod pauli_exp_val;
mod stochastic_swap;

<<<<<<< HEAD
use crate::pauli_exp_val::PyInit_pauli_expval;
use crate::stochastic_swap::PyInit_stochastic_swap;

#[inline]
pub fn eval_parallel_env() -> bool {
    let parallel_context = env::var("QISKIT_IN_PARALLEL")
        .unwrap_or_else(|_| "FALSE".to_string())
        .to_uppercase()
        == "TRUE";
    let force_threads = env::var("QISKIT_FORCE_THREADS")
        .unwrap_or_else(|_| "FALSE".to_string())
        .to_uppercase()
        == "TRUE";
    !parallel_context || force_threads
}

#[pymodule]
fn _accelerate(_py: Python<'_>, m: &PyModule) -> PyResult<()> {
    m.add_wrapped(wrap_pymodule!(stochastic_swap))?;
    m.add_wrapped(wrap_pymodule!(pauli_expval))?;
=======
#[pymodule]
fn _accelerate(_py: Python<'_>, m: &PyModule) -> PyResult<()> {
    m.add_wrapped(wrap_pymodule!(stochastic_swap::stochastic_swap))?;
>>>>>>> bde8e9a0
    Ok(())
}<|MERGE_RESOLUTION|>--- conflicted
+++ resolved
@@ -21,10 +21,6 @@
 mod pauli_exp_val;
 mod stochastic_swap;
 
-<<<<<<< HEAD
-use crate::pauli_exp_val::PyInit_pauli_expval;
-use crate::stochastic_swap::PyInit_stochastic_swap;
-
 #[inline]
 pub fn eval_parallel_env() -> bool {
     let parallel_context = env::var("QISKIT_IN_PARALLEL")
@@ -40,12 +36,7 @@
 
 #[pymodule]
 fn _accelerate(_py: Python<'_>, m: &PyModule) -> PyResult<()> {
-    m.add_wrapped(wrap_pymodule!(stochastic_swap))?;
-    m.add_wrapped(wrap_pymodule!(pauli_expval))?;
-=======
-#[pymodule]
-fn _accelerate(_py: Python<'_>, m: &PyModule) -> PyResult<()> {
     m.add_wrapped(wrap_pymodule!(stochastic_swap::stochastic_swap))?;
->>>>>>> bde8e9a0
+    m.add_wrapped(wrap_pymodule!(pauli_exp_val::pauli_expval))?;
     Ok(())
 }