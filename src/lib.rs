// This code is part of Qiskit.
//
// (C) Copyright IBM 2022
//
// This code is licensed under the Apache License, Version 2.0. You may
// obtain a copy of this license in the LICENSE.txt file in the root directory
// of this source tree or at http://www.apache.org/licenses/LICENSE-2.0.
//
// Any modifications or derivative works of this code must retain this
// copyright notice, and modified files need to carry a notice indicating
// that they have been altered from the originals.

use std::env;

use pyo3::prelude::*;
use pyo3::wrap_pymodule;
use pyo3::Python;

mod dense_layout;
mod edge_collections;
mod nlayout;
<<<<<<< HEAD
mod sparse_pauli_op;
=======
mod pauli_exp_val;
>>>>>>> ec2a2a6c
mod stochastic_swap;

#[inline]
pub fn getenv_use_multiple_threads() -> bool {
    let parallel_context = env::var("QISKIT_IN_PARALLEL")
        .unwrap_or_else(|_| "FALSE".to_string())
        .to_uppercase()
        == "TRUE";
    let force_threads = env::var("QISKIT_FORCE_THREADS")
        .unwrap_or_else(|_| "FALSE".to_string())
        .to_uppercase()
        == "TRUE";
    !parallel_context || force_threads
}

#[pymodule]
fn _accelerate(_py: Python<'_>, m: &PyModule) -> PyResult<()> {
    m.add_wrapped(wrap_pymodule!(stochastic_swap::stochastic_swap))?;
<<<<<<< HEAD
    m.add_wrapped(wrap_pymodule!(sparse_pauli_op::sparse_pauli_op))?;
=======
    m.add_wrapped(wrap_pymodule!(pauli_exp_val::pauli_expval))?;
    m.add_wrapped(wrap_pymodule!(dense_layout::dense_layout))?;
>>>>>>> ec2a2a6c
    Ok(())
}<|MERGE_RESOLUTION|>--- conflicted
+++ resolved
@@ -19,11 +19,8 @@
 mod dense_layout;
 mod edge_collections;
 mod nlayout;
-<<<<<<< HEAD
+mod pauli_exp_val;
 mod sparse_pauli_op;
-=======
-mod pauli_exp_val;
->>>>>>> ec2a2a6c
 mod stochastic_swap;
 
 #[inline]
@@ -42,11 +39,8 @@
 #[pymodule]
 fn _accelerate(_py: Python<'_>, m: &PyModule) -> PyResult<()> {
     m.add_wrapped(wrap_pymodule!(stochastic_swap::stochastic_swap))?;
-<<<<<<< HEAD
-    m.add_wrapped(wrap_pymodule!(sparse_pauli_op::sparse_pauli_op))?;
-=======
     m.add_wrapped(wrap_pymodule!(pauli_exp_val::pauli_expval))?;
     m.add_wrapped(wrap_pymodule!(dense_layout::dense_layout))?;
->>>>>>> ec2a2a6c
+    m.add_wrapped(wrap_pymodule!(sparse_pauli_op::sparse_pauli_op))?;
     Ok(())
 }