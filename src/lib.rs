// This code is part of Qiskit.
//
// (C) Copyright IBM 2022
//
// This code is licensed under the Apache License, Version 2.0. You may
// obtain a copy of this license in the LICENSE.txt file in the root directory
// of this source tree or at http://www.apache.org/licenses/LICENSE-2.0.
//
// Any modifications or derivative works of this code must retain this
// copyright notice, and modified files need to carry a notice indicating
// that they have been altered from the originals.

use std::env;

use pyo3::prelude::*;
use pyo3::wrap_pymodule;
use pyo3::Python;

mod dense_layout;
mod edge_collections;
mod nlayout;
mod pauli_exp_val;
<<<<<<< HEAD
mod sabre_swap;
=======
mod results;
>>>>>>> 8061cfe0
mod sparse_pauli_op;
mod stochastic_swap;

#[inline]
pub fn getenv_use_multiple_threads() -> bool {
    let parallel_context = env::var("QISKIT_IN_PARALLEL")
        .unwrap_or_else(|_| "FALSE".to_string())
        .to_uppercase()
        == "TRUE";
    let force_threads = env::var("QISKIT_FORCE_THREADS")
        .unwrap_or_else(|_| "FALSE".to_string())
        .to_uppercase()
        == "TRUE";
    !parallel_context || force_threads
}

#[pymodule]
fn _accelerate(_py: Python<'_>, m: &PyModule) -> PyResult<()> {
    m.add_wrapped(wrap_pymodule!(stochastic_swap::stochastic_swap))?;
    m.add_wrapped(wrap_pymodule!(sabre_swap::sabre_swap))?;
    m.add_wrapped(wrap_pymodule!(pauli_exp_val::pauli_expval))?;
    m.add_wrapped(wrap_pymodule!(dense_layout::dense_layout))?;
    m.add_wrapped(wrap_pymodule!(sparse_pauli_op::sparse_pauli_op))?;
    m.add_wrapped(wrap_pymodule!(results::results))?;
    Ok(())
}<|MERGE_RESOLUTION|>--- conflicted
+++ resolved
@@ -20,11 +20,8 @@
 mod edge_collections;
 mod nlayout;
 mod pauli_exp_val;
-<<<<<<< HEAD
+mod results;
 mod sabre_swap;
-=======
-mod results;
->>>>>>> 8061cfe0
 mod sparse_pauli_op;
 mod stochastic_swap;
 
