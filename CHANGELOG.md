# Changelog

All notable changes to this project will be documented in this file.

The format is based on [Keep a Changelog].

> **Types of changes:**
>
> -   **Added**: for new features.
> -   **Changed**: for changes in existing functionality.
> -   **Deprecated**: for soon-to-be removed features.
> -   **Removed**: for now removed features.
> -   **Fixed**: for any bug fixes.
> -   **Security**: in case of vulnerabilities.

## [UNRELEASED]

### Deprecated

-   The gates `U` and `CX` are being deprecated in favor of `u3` and
    `cx`.
-   The gate `u0` is being deprecated in favor of using multiple `id` gates
    to insert delays (\#2664)
-   The decorator `requires_qe_access` is being deprecated in favor of
    `online_test`.
-   The `as_dict` method of Qobj is deprecated in favor of `to_dict`.

### Added
-   Added tests for `gate_map` and reference images for testing `plot_gate_map`
-   New `CountOpsLongest` analysis pass to retrieve the number of operations 
    on the longest path of the DAGCircuit.
-   Added `sech` and `sech_deriv` pulses in `qiskit.pulse.pulse_lib`.
-   The option `vertical_compression` was added to the text drawer and
    to the `QuantumCircuit.draw` method. The option allows to control
    how much room the text circuit drawing takes.
-   The option `idle_wires` was added to the drawers to control
    if wires without any operation should be included in the drawing.
-   Introduced a visualization for the Pass Manager. (\#2445)
-   The attribute `PassManager.log_passes` was added to log and time the
    passes when they are executed. The results is stored in the
    attribute `pass_log` of the property set as a dictionary.
-   New pulse schedule method `Schedule.filter` to filter by instruction
    channel, time, and type. (\#2597)
-   Decomposition of arbitrary isometries (\#2600)
-   Decomposition of diagonal gates (\#2600)
-   Decomposition of multiplexed rotation gates (\#2600)
-   Decomposition of multiplexed single-qubit unitaries (Option: decompose
    up to a diagonal gate) (\#2600)
-   ZYZ decomposition for single-qubit unitaries (\#2600)
-   Gray-Synth and Patel–Markov–Hayes algorithms for synthesis of
    CNOT-Phase and CNOT-only (linear) circuits (\#2457)
-   Added n-qubit unitaries to BasicAer simulator basis gates (\#2342)

### Changed
-   Set default repetition time to be the first available.
-   Pulse commands may now start with capitalized letters.
-   The `pylatexenc` and `pillow` requirements are now optional. These
    are only used by the `latex` and `latex_source` circuit
    visualization backends. To continue using them ensure these are
    installed.
-   When adding a register to a circuit, an error will now be raised if
    a register of the same name is already present. Previously, an error
    would only be raised if the same register was added twice.
-   Qubits and classical bits are not represented as a tuples anymore,
    but as instances of `Qubit` and `Clbit` respectively.
-   The ApplyLayout pass is incorporated in all preset pass managers to
    delineate a virtual circuit from a physical circuit (\#2672)
-   Mapping passes (CXDirection, Swap passes, CheckMap, CheckCnotDirection)
    now operate on a register-less circuit corresponding to
    an already embedded physical circuit. (\#2672)
-   Replaces LegacySwap by faster, more stable StochasticSwap pass (\#2672)
-   Uses level 1 by default as transpiler optimization level (\#2672)
-   Change Snapshot signature to match simulator.snapshot (\#2592)

### Removed

-   The previously deprecated functions
    `qiksit.visualization.plot_state` and
    `qiskit.visualization.iplot_state` have been removed. Instead use
    the specific functions for each plot type (\#2325).
-   International documentation of outdated readme etc (\#2302)
-   Removed deprecated options in execute, transpile, and assemble.
    Removed deprecated compiler.
-   Removed deprecated qcvv in tools. Removed deprecated converters
    qobj\_to\_circuits and circuits\_to\_qobj (\#2301)
-   The previously deprecated `qiskit._util` module has been removed.
    Use `qiskit.util` instead. (\#2329)
-   The logging tools in `qiskit.tools.logging` are removed. (\#2387)
-   The `qiskit.qiskiterror` module has been removed. Please use
    `qiskit.exceptions` instead. (\#2399)
-   Removed previously deprecated DAGCircuit methods (\#2542)
-   Removed `CompositeGate` class, in favor of adding Instruction
    objects directly (\#2543)
-   Removed `ignore_requires` and `ignore_preserves` options from
    `PassManager` (\#2565).

### Fixed

-   Fixes a bug where the CmdDef was getting built without buffers on channels.
-   Fixed bug in `Pulse` for multiple parameters being added (\#2742)
-   Fixed bug in `Pulse` for CmdDef arguments (\#2741)
-   Fixed bug in `Operator` and `SuperOp` for initializing from circuit
    containing gates without an explicit matrix definition (\#2723)
-   Possible to decompose SU(4) gate into non-CNOT basis with
    `TwoQubitDecomposer`
-   Fixes a bug that removed `id` gates from circuit. id gates are
    like a `wait` command and will never be removed (\#2663)
-   Fixed bug in CommutationAnalysis pass affecting conditional gates (\#2669)
-   Fixed bug in measure sampling for BasicAer Qasm simulator if a qubit
    was measured into more than one memory cbit (\#2735)
<<<<<<< HEAD
-   Correctly serialize complex numbers with a nonzero real part
=======
-   Fixed bug in measure sampling for BasicAer Qasm simulator if only a
    subset of qubits are measured (\#2790)
>>>>>>> bfd1f859


## [0.8.2] - 2019-06-14

### Fixed

-   Fixed an issue with latex circuit drawer backend that could lead to an
    empty image output (\#2531)
-   Fixes for issues with the backend monitors for recent changes to IBMQ
    backends (\#2637)
-   Fixed an issue where a `TimeSlotCollection` object would be mutated by
    the `is_mergable_with()` method (\#2639)


## [0.8.1] - 2019-05-29

### Fixed

-   Corrected the deprecation warning message for
    `qiskit.converters.qobj_to_circuits` (\#2350)
-   Fixed `execute()` and `transpile()` functions to enable setting
    optimization level 0. (\#2370)
-   Set the swapper with the seed transpiler for optimization level 2 and 3
    (\#2361)
-   Fix default basis gate set for other transpiler passes (\#2357)
-   Fix the docstring for transpile to include optimization_level 3 (\#2367)
-   Fix spacing in the text circuit drawer (\#2382)
-   Fix for too strict math sanitization pulse instructions (\#2397)
-   Arguments to `assemble_schedule` were not actually optional, ensure
    they're required (\#2398)
-   Fix for framechange instructions being converted to a string instead of a
    float (\#2437)
-   Fix for rep_times as a float, now it's an integer (\#2438)
-   Fix type error for integer framechange instructions (\#2458)
-   Fix for missing cython source files in sdist (\#2436)
-   Fix for different pulse schedules created with the same name (\#2431)
-   Only create a single AquireInstruction for all qubits (\#2485)
-   Stop modifying layout in stochastic swap pass (\#2507)
-   Only call CXDirection pass on optimization_level=3 if coupling map is
    provided (\#2526)
-   Fix `optimization_level=0` without a coupling map (\#2509)


## [0.8.0] - 2019-05-02

### Added

-   Added exact and approximate decomposition of SU(4) to arbitrary
    supercontrolled basis
-   Introduced schedule lo configuration. (\#2115)
-   Introduced pulse schedule assembler. (\#2115)
-   Builtin library of continuous pulses and builtin library of discrete
    pulses which are obtained by sampling continuous pulses with default
    sampling strategy.
-   Sampler decorator and standard sampler library for conversion of
    continuous pulses to discrete `SamplePulse` (\#2042).
-   Core StochasticSwap routine implimented in Cython (\#1789).
-   Added QuantumChannel classes SuperOp, Choi, Kraus, Stinespring, PTM,
    Chi to quantum\_info for manipulating quantum channels and CPTP
    maps.
-   Added Operator object to quantum\_info for representing matrix
    operators.
-   Introduced the backend defaults model and endpoint for pulse
    backends (\#2101).
-   `meas_level` to result schema (\#2085).
-   Core StochasticSwap routine implemented in Cython (\#1789).
-   New EnlargeWithAncilla pass for adding ancilla qubits after a Layout
    selection pass (\#1603).
-   New Unroll2Q pass for unrolling gates down to just 1q or 2q gates
    (\#1614).
-   Added support for register slicing when applying operations to a
    register (\#1643).
-   Added in new parameter `justify` to the text, mpl and latex circuit
    drawers to say how the circuit should be aligned. (\#1725, \#1797,
    \#1977)
-   Added function for purity of a mixed state in
    `qiskit.quantum_information` (\#1733)
-   Added parameter to the TextProgressBar to allow the output to be
    sent to a different output stream
-   Added a `__qiskit_version__` parameter to the qiskit namespace. This
    will contain a dictionary of versions for all installed qiskit
    elements. (\#1885).
-   Added a `RunConfig` object for configurations related to running an
    experiment (e.g. shots, memory) (\#1856)
-   Added a `TranspileConfig` object for configurations related to
    transforming circuits (e.g. basis\_gates, coupling\_map,
    initial\_layout) (\#1856)
-   Added a `qiskit.compiler` namespace for all functions that
    transpile, schedule and assemble circuits and pulses (\#1856)
-   Added support for passing a list of `basis_gates`, `coupling_map`
    etc. to the `qiskit.compiler.transpile()` function, each
    corresponding to one of the circuits (\#2163)
-   Added a `qiskit.compiler.assemble_circuits()` function to generate
    qobj from some circuits and a RunConfig (\#1856)
-   `execute()` and `assemble()` allow setting a qobj\_header, of type
    QobjHeader or dict, to add extra information to the qobj (and thus
    result).
-   Register indexing supports negative indices (\#1875)
-   Added new resource estimation passes: `Depth`, `Width`, `Size`,
    `CountOps`, and `NumTensorFactors`, all grouped in the
    `ResourceEstimation` analysis pass.
-   Added `nodes_on_wire()` to DAGCircuit which returns an iterator over
    all the operations on the given wire
-   Added new properties to an Instruction: `num_qubits`, `num_clbits`
    (\#1816).
-   Added a `QuantumCircuit.append` public method for appending
    arbitrary instructions to some qubits and clbits in the circuit
    (\#1816).
-   Added an `Instruction.definition` property that defines a composite
    instruction in terms of other, simpler instructions (\#1816).
-   Added an `Instruction.mirror()` method that mirrors a composite
    instruction (reverses its sub-instructions) (\#1816).
-   Added an `PassManager.passes()` method that returns a list of the
    passes that have been added to the pass manager, including options
    and flow controllers.
-   Added a `PassManager.run()` that transforms a `QuantumCircuit`
    according to its pass schedule and returns a `QuantumCircuit`.
-   Added a `qiskit.quantum_info.random` for generating random states,
    unitaries, etc (\#2119).
-   Added a `qiskit.quantum_info.synthesis` for algorithms that
    synthesize circuits (\#2119).
-   Added a `NoiseAdaptiveLayout` pass to compute a backend
    calibration-data aware initial qubit layout. (\#2089)
-   Gates and instructions in a circuit accept integers as parameters to
    refer to wires instead of named bits.
-   Added a `OptimizeSwapBeforeMeasure` pass that removes the swap gates
    when they are followed by a measurement instruction, moving the
    latter to the proper wire. (\#1890)
-   Added a `RemoveDiagonalGatesBeforeMeasure` pass that removes the
    diagonal gates when they are followed by a measurement instruction.
    (\#2208)
-   Added a `CommutativeCancellation` pass that cancels self-inverse
    gates and combines rotations about the Z axis, leveraging
    previously-found gate commutation relations. (\#2012)
-   Add an option for using a user config file to enable changing
    default settings for various functions in qiskit. Right now it only
    supports setting the default circuit drawing backend. (\#2122)
-   Added a `Collect2qBlocks` pass that analyzes the circuit for
    uninterrupted sequences of gates (blocks) acting on 2 qubits.
    (\#2134)
-   Added a `ConsolidateBlocks` that turns previously-collected blocks
    of any size into equivalent Unitary operators in the circuit.
    (\#2134)
-   Added support for parameterized circuits. (\#2103)
-   Added preset PassManagers that offer predetermined pipelines of
    transpiler passes. (\#2163)

### Changed

-   require scipy\>=1.0, use
    `scipy.stats.unitary_group.rvs` for
    `random_unitary()`.
-   two\_qubit\_kak decomposition works with Operator or raw matrix
    input objects.
-   process\_fidelity works with QuantumChannel and Operator object
    inputs.
-   Backend defaults values are no longer required (\#2101).
-   QuantumCircuit properties more self-consistent and no longer need
    DAG (\#1993).
-   The most connected subset in DenseLayout is now reduced bandwidth
    (\#2021).
-   plot\_histogram now allows sorting by Hamming distance from
    target\_string (\#2064).
-   FunctionalPulse is no longer a class and instead is a decorator,
    `functional_pulse` that returns a
    `SamplePulse` when called. (\#2043)
-   Changed `average_data` to accept observable input in matrix form
    (\#1858)
-   Change random\_state to take in dim over number of qubits (\#1857)
-   The `Exception` subclasses have been moved to an `.exceptions`
    module within each package (for example,
    `qiskit.exceptions.QiskitError`) (\#1600).
-   The `QiskitTestCase` and testing utilities are now included as part
    of `qiskit.test` and thus available for third-party implementations,
    with convenience test cases for providers and backends. (\#1616,
    \#1844)
-   The snapshot instruction now takes `label` and `snap_type` instead
    of `slot` (\#1615).
-   The test folders have been reorganized to match the python modules
    (\#1625)
-   The circuits\_to\_qobj no longers uses the unrollers (\#1629)
-   The previously deprecated default output of `circuit_drawer()`
    (using latex and falling back to mpl) is no longer present. Instead
    the default output is the ascii art `text` output backend.
-   Changed param to params in Instruction (\#1665).
-   `dag_drawer` and `plot_gate_map` are available via importing
    `qiskit.tools.visualization`. They will raise at the point of use,
    if dependencies are not installed (\#1669).
-   The `qiskit.validation` schemas are now strict and raise a more
    specific `ModelValidationError` (\#1695).
-   The default transpile pipeline will now add a barrier before the set
    of final measurements when compiling for both simulators and devices
    (\#1591).
-   Purity function in `qiskit.tools.qi.qi` calls new version in
    `qiskit.quantum_information` and issues deprecation warning (\#1733)
-   Updated `dag.node_counter` to return the current number
    of nodes (\#1763)
-   The argument `basis_gates` used in `compile`, `execute`, and
    `transpile` is not longer a comma-separated string but a list of
    strings. For example, this basis `['u1','u2','u3','cx']` should be
    used instead of `'u1,u2,u3,cx'` (\#1333)
-   Methods on the `DAGCircuit` which previously returned node\_ids
    and/or dicts now return `DAGNodes`
-   The `Qobj` classes have been reimplemented using models and schemas,
    as the rest of spec-defined entities. (\#1909).
-   The rzz gate is now represented as a line when printed in text
    (\#1957).
-   Text drawer has support for multi-q gates (\#1939).
-   Separate `Qobj` into `PulseQobj` and `QasmQobj` (\#1969).
-   It is possible to define a layout as a list of integers. This maps
    the ordered list of virtual circuit qubits to physical qubits as
    defined by the list of integers (\#1946).
-   Instructions no longer have context about where they are in a
    circuit. Instead, the circuit keeps this context. So Instructions
    are now light-weight and only have a name, num\_qubits, num\_clbits
    and params (\#1816).
-   The old syntax for attaching a gate to the circuit then modifying it
    is no longer supported (e.g. `circuit.s(qr).inverse()` or
    `circuit.s(qr).c_if(cr, 4)`). Instead, you must first modify the
    gate then attach it (\#1816).
-   `QuantumCircuit.data` now contains a list of tuples, where each
    tuple is a (instruction, qarg, carg) (\#1816).
-   The visualization subpackage has moved from
    `qiskit.tools.visualization` to `qiskit.visualization`. The public
    API (which was declared stable in the 0.7 release) is still
    accessible off of `qiskit.tools.visualization`. (\#1878)
-   Layout object can now only be constructed from a dictionary, and
    must be bijective (\#2157).
-   `transpile()` accepts `initial_layout` in the form of dict, list or
    Layout (\#2157).
-   Not specifying a basis in `execute()` or `transpile()` no longer
    defaults to unrolling to the \[\'u1\', \'u2\', \'u3\', \'cx\'\]
    basis. Instead the default behavior is to not unroll, unless
    specifically requested (\#2166).
-   Instruction.copy() is now a shallow copy instead of deep (\#2214)
-   Layout and CouplingMap classes are now accessible from
    qiskit.transpiler (\#2222).

### Deprecated

-   The methods prefixed by `\_get` in the DAGCircuit object
    are being renamed without that prefix (see \#1346)
-   Changed elements in `couplinglist` of `CouplingMap` from tuples to
    lists (\#1666).
-   Unroller bases must now be explicit, and violation raises an
    informative `QiskitError` (\#1802).
-   The `qiskit.tools.qcvv` package is deprecated in favor of Qiskit
    Ignis (\#1884).
-   The `qiskit.compile()` function is now deprecated in favor of
    explicitly using the `qiskit.compiler.transpile()` function to
    transform a circuit followed by `qiskit.compiler.assemble()` to make
    a qobj out of it.
-   `qiskit.converters.qobj_to_circuits()` has been deprecated and will
    be removed in a future release. Instead
    `qiskit.compiler.disassemble_circuits()` should be used to extract
    `QuantumCircuit` objects from a compiled qobj. (\#2137)
-   The `qiskit.transpiler.transpile()` function is deprecated in favor
    of `qiskit.compiler.transpile()` (\#2166).
-   The `seed_mapper` argument in `transpile()` and `execute()` is
    deprecated in favor of `seed_transpile()`, which sets the seed for
    all stochastic stages of the transpiler (\#2166).
-   The `seed` argument is `execute()` is deprecated in favor of
    `seed_simulator` (\#2166).
-   The `pass_manager` argument in `transpile()` is deprecated. Instead,
    the `pass_manager.run()` methdod can be used directly to transform
    the circuit (\#2166).
-   The `qiskit._util` module is deprecated and replaced by
    `qiskit.util`. `qiskit._util` will be removed in the 0.9 release.
    (\#2154)

### Fixed

-   Fixed \#1892, whereby inheriting from QuantumRegister or
    ClassicalRegister would cause a QiskitError in instruction.py
    (\#1908).
-   Fixed \#829 by removing dependence on scipy unitary\_group (\#1857).
-   Fixed a bug with measurement sampling optimization in BasicAer
    qasm\_simulator (\#1624).
-   Fixed a bug where barriers didn\'t plot over all qubits when using
    matplotlib (\#1718).
-   Fixed a minor conda env bug in Makefile (\#1691).
-   Fixed a bug in BasicMapper pass operating over multiple registers
    (\#1611).
-   Fixed a bug in BarrierBeforeFinalMeasurements which incorrectly
    moved measurements used in conditional operations (\#1705).
-   Fixed a bug that with transpile ignoring initial layout when
    coupling map is provided (\#1711).
-   Fixed a bug in the definition of the rzz gate (\#1940).
-   Fixed a bug in DAGCircuit.collect\_runs() that did not exclude
    conditional gates (\#1943).
-   Fixed a mapping issue with layouts on non-adjacent qubits, by adding
    ancillas (\#2023).
-   Fixed a bug in which an `initial_layout` could be
    changed even if it made the circuit compatible with the device
    `coupling_map` (\#2036).
-   Fixed `qobj_to_circuits` for circuits that contain initialize
    instructions (\#2138)

### Removed

-   The previously deprecated functions `plot_circuit()`,
    `latex_circuit_drawer()`, `generate_latex_source()`, and
    `matplotlib_circuit_drawer()` from `qiskit.tools.visualization` have
    been removed. The `circuit_drawer()` function from the same module
    should be used instead.
-   The previously deprecated keys `plot_barriers` and `reverse_bits`
    keys in the `style` kwarg dict are deprecated, instead the
    `qiskit.tools.visualization.circuit_drawer()` kwargs `plot_barriers`
    and `reverse_bits` should be used instead.
-   Removed the wrapper folder as part of the post 0.7 cleanup (\#1613).
-   Removed the python wrappers of the legacy simualtors now that Qiskit
    Aer is out (\#1615).
-   Removed simulator instructions `save`, `load`, `wait`, `noise` as
    unsupported in Aer (\#1615).
-   Removed circuit.add as deprecated (\#1627)
-   Removed the unroller (\#1629)
-   Removed deprecated `result` methods (\#1659)
-   Removed deprecated `couplingdict` kwarg from `CouplingMap` (\#1666)
-   Removed deprecated `transpile_dag()` `format` kwarg (\#1664)
-   Removed deprecated `Pauli` `v`, `w`, and `pauli_group` case arg as
    int (\#1680)
-   Removed deprecated `state_fidelity()` function from `tools.qi`
    (\#1681)
-   Removed `QISKitError` in favor of `QiskitError`. (\#1684)
-   The IBMQ provider (`qiskit.providers.ibmq`) has been moved to its
    own package (`pip install qiskit-ibmq-provider`). (\#1700)
-   `compiled_circuit_qasm` has been removed from the Qobj header, since
    it was part of the pre-qobj specification (\#1715).
-   Removed the wigner plotting functions `plot_wigner_function`,
    `plot_wigner_curve`, `plot_wigner_plaquette`, and `plot_wigner_data`
    (\#1860).
-   Removed `Instruction.reapply()` method (\#1816).

## [0.7.2] - 2019-05-01

### Fixed

-   A potential issue where the backend configuration schema validation
    would improperly reject valid responses from the API (\#2258)

## [0.7.1] - 2019-03-04

### Fixed

-   Fixed a bug with measurement sampling optimization in BasicAer
    qasm\_simulator (\#1624).

## [0.7.0] - 2018-12-19

### Added

-   Added DAG visualizer which requires
    [Graphivz](https://www.graphviz.org/) (\#1059)
-   Added an ASCII art circuit visualizer (\#909)
-   The QuantumCircuit class now returns an ASCII art visualization when
    treated as a string (\#911)
-   The QuantumCircuit class now has a `draw()` method which
    behaves the same as the
    `qiskit.tools.visualization.circuit_drawer()` function
    for visualizing the quantum circuit (\#911)
-   A new method `hinton` can be used on
    `qiskit.tools.visualization.plot_state()` to draw a
    hinton diagram (\#1246)
-   Two new constructor methods, `from_qasm_str()` and
    `from_qasm_file()`, to create a QuantumCircuit object
    from OpenQASM were added to the QuantumCircuit class. (\#1172)
-   New methods in QuantumCircuit for common circuit metrics:
    `size()`, `depth()`, `width()`,
    `count_ops()`, `num_tensor_factors()`
    (\#1285)
-   Added `backend_monitor` and
    `backend_overview` Jupyter magics, as well as
    `plot_coupling_map` (\#1231)
-   Added a `Layout` object (\#1313)
-   New `plot_bloch_multivector()` to plot Bloch vectors
    from a tensored state vector or density matrix. (\#1359)
-   Per-shot measurement results are available in simulators and select
    devices. Request them by setting `memory=True` in
    `compile()`/`execute()`, and retrieve them from
    `result.get_memory()` (\#1385).
-   Added a `qiskit.converters` module for translation between commonly
    used representations of a circuit: `dag_to_circuits`,
    `circuits_to_dag`, `qobj_to_circuits`, `circuits_to_qobj`,
    `ast_to_dag`.
-   PassManager can schedule passes at \_\_init\_\_ time (\#1510).
-   Added a `.qobj()` method for IBMQ and local simulator Jobs (\#1532).
-   New Decompose pass for decomposing a gate according to a rule
    (\#1487).
-   New Unroller pass in the transpiler for unrolling up to some basis
    (\#1455).
-   New BarrierBeforeFinalMeasurements pass for preventing final measure
    reorder (\#1538).
-   New CommutationAnalysis and CommutationTransformation transpiler
    passes for modifying a DAG based on gate commutativity relations
    (\#1500).
-   New transpiler mapper pass: BasicSwap (\#1270).
-   New transpiler mapper pass: LookaheadSwap (\#1140).
-   New transpiler mapper pass: StochasticSwap (\#1520).
-   New CXDirection pass for fixing the direction of cx gates (\#1410).
-   New CheckMap pass for checking if circuit meets mapping requirements
    (\#1433).
-   New Optimize1QGate pass for combining chains of 1q rotations
    (\#1442).

### Changed

-   Schedules and underlying classes are now immutable. (\#2186)
-   Evolved pass-based transpiler to support advanced functionality
    (\#1060)
-   `.retrieve_job()` and `.jobs()` no longer
    returns results by default, instead the result must be accessed by
    the `result()` method on the job objects (\#1082).
-   Make `backend.status()` dictionary conform with schema.
-   The different output backends for the circuit\_drawer()
    visualizations have been moved into separate private modules in
    `qiskit.tools.visualizations`. (\#1105, \#1111)
-   DAG nodes contain pointers to Register and Instruction objects,
    rather than their string names (\#1189).
-   Upgraded some external dependencies to:
    -   networkx\>=2.2 (\#1267).

-   The `qiskit.tools.visualization.circuit_drawer()`
    method now returns a matplotlib.Figure object when the
    `mpl` output is used and a `TextDrawer`
    object when `text` output is used. (\#1224, \#1181)
-   Speed up the Pauli class and extended its operators (\#1271 \#1166).
-   `IBMQ.save_account()` now takes an
    `overwrite` option to replace an existing account on
    disk. Default is False (\#1295).
-   Backend and Provider methods defined in the specification use model
    objects rather than dicts, along with validation against schemas
    (\#1249, \#1277, \#1350). The updated methods include:
    -   `backend.status()` (\#1301).
    -   `backend.configuration()` (and `__init__`) (\#1323).
    -   `backend.properties()`, returning `None` for sims (\#1331,
        \#1401).
    -   `qiskit.Result` (\#1360).
-   `backend.provider()` is now a method instead of a property (\#1312).
-   Remove local backend (Aer) fallback (\#1303)
-   The signatures for the plotting functions in
    `qiskit.tools.visualization._counts_visualization.py`,
    `qiskit.tools.visualization._state_visualization.py`,
    and `qiskit.tools.visualization.interactive` have been
    modified to make them in-line with standard Matplotlib calling
    conventions (\#1359).
-   Remove local backend (Aer) fallback (\#1303).
-   DAGCircuits store Instruction and Register objects, instead of name
    references. The DAGCircuit class methods are updated accordingly
    (\#1210).
-   `transpile()` now takes QuantumCircuit(s) to QuantumCircuit(s), and
    DAG processing is only done internally (\#1397).
-   The different unrollers are deprecated. The only unrolling happens
    from DAG to DAG (\#1210).
-   Moved all the circuit modules into a circuit module but for most
    users it is still imported in the top level for QuantumCircuit,
    QuantumRegister, ClassicalRegister
-   `qiskit.backends` has been renamed to `qiskit.providers` (\#1531).
-   `qiskit.backends.aer` has been removed in favor of
    `qiskit.providers.builtinsimulators` (Python simulators) and
    `qiskit.providers.legacysimulators` (C++ simulators) (\#1484)
-   `Aer` in `qiskit` root module depends on having the qiskit-aer
    package installed, by default it is not present. Instead there are 2
    new provider instances in the root module `BasicAer` which provides
    the Python simulators and `LegacySimulators` which provides the old
    C++ simulators in qiskit-terra. (\#1484)

### Deprecated

-   `plot_circuit()`, `latex_circuit_drawer()`, `generate_latex_source()`,
    and `matplotlib_circuit_drawer()` from
    qiskit.tools.visualization are deprecated. Instead the
    `circuit_drawer()` function from the same module should be used.
    (\#1055)
-   The current default output of `circuit_drawer()` (using latex and falling
    back on python) is deprecated and will be changed in the future.
    (\#1055)
-   The `qiskit.wrapper.load_qasm_string()` and
    `qiskit.wrapper.load_qasm_file()` functions are
    deprecated and the `QuantumCircuit.from_qasm_str()`
    and `QuantumCircuit.from_qasm_file()` contstructor
    methods should be used instead (\#1172)
-   The `plot_barriers` and `reverse_bits` keys in the `style` kwarg
    dict are deprecated, instead the
    `qiskit.tools.visualization.circuit_drawer()` kwargs
    `plot_barriers` and `reverse_bits` should be used instead. (\#1180)
-   The `transpile_dag()` function `format` kwarg for emitting different
    output formats is deprecated (\#1319).
-   Several methods of `qiskit.Result` have been deprecated (\#1360).
-   The functions `plot_state()` and
    `iplot_state()` have been depreciated. Instead the
    functions `plot_state_\*()` and
    `iplot_state_\*()` should be called. (\#1359)
-   The `skip_transpiler` arg has been deprecated from `compile()` and
    `execute()` in favor of using the PassManager directly.

### Fixed

-   Fixed a variety of typos throughout sources (\#1139)
-   Fixed horizontal spacing when drawing barriers before CCNOT gates in
    latex circuit plots (\#1051)
-   Use case insensitive matching when comparing premium account URLs.
    (\#1102)
-   Fixed AerJob status when the submitted Job is in a PENDING state.
    (\#1215)
-   Add fallback for when CPU count can\'t be determined (\#1214)
-   Fix `random_state` from returning nan (\#1258)
-   The Clifford simulator `run()` method now works
    correctly with the updated AerJob usage (\#1125)
-   Fixed an edge case when connection checks would raise an unhandled
    exception (\#1226)
-   Fixed a bug where the transpiler moved middle-of-circuit
    measurements to the end (\#1334)
-   The `number_to_keep` kwarg in `plot_histgram()` now
    functions correctly (\#1359).
-   parallel\_map no longer creates a progress bar for a single circuit
    (\#1394).
-   The `timeout` parameter is now passed into the inner
    `_wait_for_submission` function in `IBMQJob` from `_wait_for_result`
    (\#1542).

### Removed

-   Remove register, available\_backends (\#1131).
-   Remove tools/apps (\#1184).
-   Removed the dependency on `IBMQuantumExperience`, as it is now
    included in `qiskit.backends.IBMQ` (\#1198).
-   `matplotlib` is no longer in the package requirements and is now an
    optional dependency. In order to use any matplotlib based
    visualizations (which includes the
    `qiskit.tools.visualization.circuit_drawer()` `mpl` output,
    `qiskit.tools.visualization.plot_state`,
    `qiskit.tools.visualization.plot_histogram`, and
    `qiskit.tools.visualization.plot_bloch_vector` you will now need to
    ensure you manually install and configure matplotlib independently.
-   The `basis` kwarg for the `circuit_drawer()` function to provide an
    alternative list of basis gates has been removed. Instead users
    should adjust the basis gates prior to visualizing the circuit.
    (\#1151)
-   `backend.parameters()` and `backend.calibration()` have been fully
    deprecated, in favour of `backend.properties()` (\#1305).
-   The `qiskit.tools.file_io` module has been removed. Conversion
    between `qiskit.Result` and json can be achieved using `.to_dict()`
    and `.from_dict()` directly (\#1360).
-   The `qiskit.Result` class method for `len()` and indexing have been
    removed, along with the functions that perform post-processing
    (\#1351).
-   The `get_snapshot()` and `get_snapshots()` method from the `Result`
    class has been removed. Instead you can access the snapshots in a
    Result using `Result.data()['snapshots']`.
-   Completed the deprecation of `job.backend_name()`, `job.id()`, and
    the `backend_name` parameter in its constructor.
-   The `qiskit.Result` class now does post-processing of results
    returned from backends if they are called via the `Result.get_xxx()`
    methods (i.e. `get_counts()`, `get_memory()`, `get_statevector()`,
    `get_unitary()`). The raw data is accessible through `Result.data()`
    (\#1404).
-   The `transpile()` function kwarg `format` has been removed and will
    always return a circuit object. Instead you\'ll need to manually
    convert the output with the functions provided in
    `qiskit.converters`.

## [0.6.0] - 2018-10-04

### Added

-   Added `SchemaValidationError` to be thrown when schema
    validation fails (\#881)
-   Generalized Qobj schema validation functions for all qiskit schemas
    (\#882).
-   Added decorator to check for C++ simulator availability (\#662)
-   It is possible to cancel jobs in non comercial backends (\#687)
-   Introduced new `qiskit.IBMQ` provider, with centralized
    handling of IBMQ credentials (qiskitrc file, environment variables).
    (\#547, \#948, \#1000)
-   Add OpenMP parallelization for Apple builds of the cpp simulator
    (\#698).
-   Add parallelization utilities (\#701)
-   Parallelize transpilation (\#701)
-   New interactive visualizations (\#765).
-   Added option to reverse the qubit order when plotting a circuit.
    (\#762, \#786)
-   Jupyter notebook magic function qiskit\_job\_status,
    qiskit\_progress\_bar (\#701, \#734)
-   Add a new function `qobj_to_circuits` to convert a Qobj object to a
    list of QuantumCircuit objects (\#877)
-   Allow selective loading of accounts from disk via hub/group/project
    filters to `IBMQ.load_accounts()`.
-   Add new `job_monitor` function to automaically check
    the status of a job (\#975).

### Changed

-   Schema tests in `tests/schemas/test_schemas.py`
    replaced with proper unit test (\#834).
-   Renamed `QISKit` to `Qiskit` in the documentation. (\#634)
-   Use `Qobj` as the formally defined schema for sending information to
    the devices:
    -   introduce the `qiskit.qobj` module. (\#589, \#655)
    -   update the `Qobj` JSON schema. (\#668, \#677, \#703, \#709)
    -   update the local simulators for accepting `Qobj` as input.
        (\#667)
    -   update the `Result` class. (\#773)
-   Use `get_status_job()` for checking IBMQJob status. (\#641)
-   Q network hub/group/project credentials replaced by new url format.
    (\#740)
-   Breaking change: `Jobs` API simplification. (\#686)
-   Breaking change: altered tomography APIs to not use QuantumProgram.
    (\#818)
-   Breaking change: `BaseBackend` API changed, properties are now
    methods (\#858)
-   When `plot_histogram()` or `plot_state()` are called from a jupyter
    notebook if there is network connectivity the interactive plots will
    be used by default (\#862, \#866)
-   Breaking change: `BaseJob` API changed, any job constructor must be
    passed the backend used to run them and a unique job id (\#936).
-   Add support for drawing circuit barriers to the latex circuit
    drawer. This requires having the LaTeX qcircuit package
    version \>=2.6.0 installed (\#764)

### Deprecated

-   The `number_to_keep` kwarg on the `plot_histogram()` function is now
    deprecated. A field of the same name should be used in the `option`
    dictionary kwarg instead. (\#866)
-   Breaking change: `backend.properties()` instead of
    `backend.calibration()` and `backend.parameters()` (\#870)

### Removed

-   Removed the QuantumProgram class. (\#724)

### Fixed

-   Fixed `get_ran_qasm` methods on `Result` instances (\#688).
-   Fixed `probabilities_ket` computation in C++ simulator (\#580).
-   Fixed bug in the definition of `cswap` gate and its test (\#685).
-   Fixed the examples to be compatible with version 0.5+ (\#672).
-   Fixed swap mapper using qubits after measurement (\#691).
-   Fixed error in cpp simulator for 3+ qubit operations (\#698).
-   Fixed issue with combining or extending circuits that contain
    CompositeGate (\#710).
-   Fixed the random unitary generation from the Haar measure (\#760).
-   Fixed the issue with control lines spanning through several
    classical registers (\#762).
-   Fixed visualizations crashing when using simulator extensions
    (\#885).
-   Fixed check for network connection when loading interactive
    visualizations (\#892).
-   Fixed bug in checking that a circuit already matches a coupling map
    (\#1024).

## [0.5.7] - 2018-07-19

### Changed

-   Add new backend names support, with aliasing for the old ones.

## [0.5.6] - 2018-07-06

### Changed

-   Rename repository to `qiskit-terra` (\#606).
-   Update Bloch sphere to QuTiP version (\#618).
-   Adjust margin of matplotlib\_circuit\_drawer (\#632)

### Removed

-   Remove OpenQuantumCompiler (\#610).

### Fixed

-   Fixed broken process error and simulator slowdown on Windows
    (\#613).
-   Fixed yzy\_to\_zyz bugs (\#520, \#607) by moving to quaternions
    (\#626).

## [0.5.5] - 2018-07-02

### Added

-   Retrieve IBM Q jobs from server (\#563, \#585).
-   Add German introductory documentation (`doc/de`) (\#592).
-   Add `unregister()` for removing previously registered providers
    (\#584).
-   Add matplotlib-based circuit drawer (\#579).
-   Adding backend filtering by least busy (\#575).
-   Allow running with new display names for IBMQ devices, and return
    those from `available_backends()` (\#566)
-   Introduce Qiskit Transpiler and refactor compilation flow (\#578)
-   Add CXCancellation pass (\#578)

### Changed

-   Remove backend filtering in individual providers, keep only in
    wrapper (\#575).
-   Single source of version information (\#581)
-   Bumped IBMQuantumExperience dependency to 1.9.6 (\#600).
-   For backend status, `status\[\'available\'\]` is now
    `status\[\'operational\'\]` (\#609).
-   Added support for registering third-party providers in
    `register()` (\#602).
-   Order strings in the output of `available_backends()` (\#566)

### Removed

-   Remove Clifford simulator from default available\_backends, until
    its stable release (\#555).
-   Remove ProjectQ simulators for moving to new repository (\#553).
-   Remove QuantumJob class (\#616)

### Fixed

-   Fix issue with unintended inversion of initializer gates (\#573).
-   Fix issue with skip\_transpiler causing some gates to be ignored
    silently (\#562).

## [0.5.4] - 2018-06-11

### Added

-   Performance improvements:
    -   remove deepcopies from dagcircuit, and extra check on qasm()
        (\#523).

### Changed

-   Rename repository to `qiskit-core` (\#530).
-   Repository improvements: new changelog format (\#535), updated issue
    templates (\#531).
-   Renamed the specification schemas (\#464).
-   Convert `LocalJob` tests into unit-tests. (\#526)
-   Move wrapper `load_qasm_*` methods to a submodule (\#533).

### Removed

-   Remove Sympy simulators for moving to new repository (\#514)

### Fixed

-   Fix erroneous density matrix and probabilities in C++ simulator
    (\#518)
-   Fix hardcoded backend mapping tests (\#521)
-   Removed `_modifiers call` from `reapply` (\#534)
-   Fix circuit drawer issue with filename location on windows (\#543)
-   Change initial qubit layout only if the backend coupling map is not
    satisfied (\#527)
-   Fix incorrect unrolling of t to tdg in CircuitBackend (\#557)
-   Fix issue with simulator extension commands not reapplying correctly
    (\#556)

## [0.5.3] - 2018-05-29

### Added

-   load\_qasm\_file / load\_qasm\_string methods

### Changed

-   Dependencies version bumped

### Fixed

-   Crash in the cpp simulator for some linux platforms
-   Fixed some minor bugs

## [0.5.2] - 2018-05-21

### Changed

-   Adding Result.get\_unitary()

### Deprecated

-   Deprecating `ibmqx_hpc_qasm_simulator` and `ibmqx_qasm_simulator` in
    favor of `ibmq_qasm_simulator`.

### Fixed

-   Fixing a Mapper issue.
-   Fixing Windows 7 builds.

## [0.5.1] - 2018-05-15

-   There are no code changes.

    MacOS simulator has been rebuilt with external user libraries
    compiled statically, so there's no need for users to have a
    preinstalled gcc environment.

    Pypi forces us to bump up the version number if we want to upload a
    new package, so this is basically what have changed.

## [0.5.0] - 2018-05-11

### Improvements

-   Introduce providers and rework backends (\#376).
    -   Split backends into `local` and `ibmq`.
    -   Each provider derives from the following classes for its
        specific requirements (`BaseProvider`, `BaseBackend`,
        `BaseJob`).
    -   Allow querying result by both circuit name and
        QuantumCircuit instance.
-   Introduce the Qiskit `wrapper` (\#376).
    -   Introduce convenience wrapper functions around commonly used
        Qiskit components (e.g. `compile` and `execute` functions).
    -   Introduce the DefaultQISKitProvider, which acts as a context
        manager for the current session (e.g. providing easy access
        to all `available_backends`).
    -   Avoid relying on QuantumProgram (eventual deprecation).
    -   The functions are also available as top-level functions (for
        example, `qiskit.get_backend()`).
-   Introduce `BaseJob` class and asynchronous jobs (\#403).
    -   Return `BaseJob` after `run()`.
    -   Mechanisms for querying `status` and `results`, or to
        `cancel` a job.
-   Introduce a `skip_transpiler` flag for `compile()` (\#411).
-   Introduce schemas for validating interfaces between qiskit and
    backends (\#434)
    -   qobj\_schema
    -   result\_schema
    -   job\_status\_schema
    -   default\_pulse\_config\_schema
    -   backend\_config\_schema
    -   backend\_props\_schema
    -   backend\_status\_schema
-   Improve C++ simulator (\#386)
    -   Add `tensor_index.hpp` for multi-partite qubit vector
        indexing.
    -   Add `qubit_vector.hpp` for multi-partite qubit vector
        algebra.
    -   Rework C++ simulator backends to use QubitVector class
        instead of `std::vector`.
-   Improve interface to simulator backends (\#435)
    -   Introduce `local_statevector_simulator_py` and
        `local_statevector_simulator_cpp`.
    -   Introduce aliased and deprecated backend names and
        mechanisms for resolving them.
    -   Introduce optional `compact` flag to query backend names
        only by unique function.
    -   Introduce result convenience functions `get_statevector`,
        `get_unitary`
    -   Add `snapshot` command for caching a copy of the current
        simulator state.
-   Introduce circuit drawing via `circuit_drawer()` and
    `plot_circuit()` (\#295, \#414)
-   Introduce benchmark suite for performance testing
    (`test/performance`) (\#277)
-   Introduce more robust probability testing via assertDictAlmostEqual
    (\#390)
-   Allow combining circuits across both depth and width (\#389)
-   Enforce string token names (\#395)

### Fixed

-   Fix coherent error bug in `local_qasm_simulator_cpp` (\#318)
-   Fix the order and format of result bits obtained from device
    backends (\#430)
-   Fix support for noises in the idle gate of
    `local_clifford_simulator_cpp` (\#440)
-   Fix JobProcessor modifying input qobj (\#392) (and removed
    JobProcessor during \#403)
-   Fix ability to apply all gates on register (\#369)

### Deprecated

-   Some methods of `QuantumProgram` are soon to be deprecated. Please
    use the top-level functions instead.
-   The `Register` instantiation now expects `size, name`. Using
    `name, size` is still supported but will be deprecated in the
    future.
-   Simulators no longer return wavefunction by setting shots=1.
    Instead, use the `local_statevector_simulator`, or explicitly ask
    for `snapshot`.
-   Return `job` instance after `run()`, rather than `result`.
-   Rename simulators according to
    `PROVIDERNAME_SIMPLEALIAS_simulator_LANGUAGEORPROJECT`
-   Move simulator extensions to `qiskit/extensions/simulator`
-   Move Rzz and CSwap to standard extension library

## [0.4.15] - 2018-05-07

### Fixed

-   Fixed an issue with legacy code that was affecting Developers
    Challenge.

## [0.4.14] - 2018-04-18

### Fixed

-   Fixed an issue about handling Basis Gates parameters on backend
    configurations.

## [0.4.13] - 2018-04-16

### Changed

-   OpenQuantumCompiler.dag2json() restored for backward compatibility.

### Fixed

-   Fixes an issue regarding barrier gate misuse in some circumstances.

## [0.4.12] - 2018-03-11

### Changed

-   Improved circuit visualization.
-   Improvements in infrastructure code, mostly tests and build system.
-   Better documentation regarding contributors.

### Fixed

-   A bunch of minor bugs have been fixed.

## [0.4.11] - 2018-03-13

### Added

-   More testing :)

### Changed

-   Stabilizing code related to external dependencies.

### Fixed

-   Fixed bug in circuit drawing where some gates in the standard
    library were not plotting correctly.

## [0.4.10] - 2018-03-06

### Added

-   Chinese translation of README.

### Changed

-   Changes related with infrastructure (linter, tests, automation)
    enhancement.

### Fixed

-   Fix installation issue when simulator cannot be built.
-   Fix bug with auto-generated CNOT coherent error matrix in C++
    simulator.
-   Fix a bug in the async code.

## [0.4.9] - 2018-02-12

### Changed

-   CMake integration.
-   QASM improvements.
-   Mapper optimizer improvements.

### Fixed

-   Some minor C++ Simulator bug-fixes.

## [0.4.8] - 2018-01-29

### Fixed

-   Fix parsing U\_error matrix in C++ Simulator python helper class.
-   Fix display of code-blocks on `.rst` pages.

## [0.4.7] - 2018-01-26

### Changed

-   Changes some naming conventions for `amp_error` noise parameters to
    `calibration_error`.

### Fixed

-   Fixes several bugs with noise implementations in the simulator.
-   Fixes many spelling mistakes in simulator README.

## [0.4.6] - 2018-01-22

### Changed

-   We have upgraded some of out external dependencies to:
    -   matplotlib \>=2.1,\<2.2
    -   networkx\>=1.11,\<2.1
    -   numpy\>=1.13,\<1.15
    -   ply==3.10
    -   scipy\>=0.19,\<1.1
    -   Sphinx\>=1.6,\<1.7
    -   sympy\>=1.0

## [0.4.4] - 2018-01-09

### Changed

-   Update dependencies to more recent versions.

### Fixed

-   Fix bug with process tomography reversing qubit preparation order.

## [0.4.3] - 2018-01-08

### Removed

-   Static compilation has been removed because it seems to be failing
    while installing Qiskit via pip on Mac.

## [0.4.2] - 2018-01-08

### Fixed

-   Minor bug fixing related to pip installation process.

## [0.4.0] - 2018-01-08

### Added

-   Job handling improvements.
    -   Allow asynchronous job submission.
    -   New JobProcessor class: utilizes concurrent.futures.
    -   New QuantumJob class: job description.
-   Modularize circuit \"compilation\".
    -   Takes quantum circuit and information about backend to transform
        circuit into one which can run on the backend.
-   Standardize job description.
    -   All backends take QuantumJob objects which wraps `qobj` program
        description.
-   Simplify addition of backends, where circuits are run/simulated.
    -   `qiskit.backends` package added.
    -   Real devices and simulators are considered \"backends\"
        which inherent from `BaseBackend`.
-   Reorganize and improve Sphinx documentation.
-   Improve unittest framework.
-   Add tools for generating random circuits.
-   New utilities for fermionic Hamiltonians
    (`qiskit/tools/apps/fermion`).
-   New utilities for classical optimization and chemistry
    (`qiskit/tools/apps/optimization`).
-   Randomized benchmarking data handling.
-   Quantum tomography (`qiskit/tools/qcvv`).
    -   Added functions for generating, running and fitting process
        tomography experiments.
-   Quantum information functions (`qiskit/tools/qi`).
    -   Partial trace over subsystems of multi-partite vector.
    -   Partial trace over subsystems of multi-partite matrix.
    -   Flatten an operator to a vector in a specified basis.
    -   Generate random unitary matrix.
    -   Generate random density matrix.
    -   Generate normally distributed complex matrix.
    -   Generate random density matrix from Hilbert-Schmidt metric.
    -   Generate random density matrix from the Bures metric.
    -   Compute Shannon entropy of probability vector.
    -   Compute von Neumann entropy of quantum state.
    -   Compute mutual information of a bipartite state.
    -   Compute the entanglement of formation of quantum state.
-   Visualization improvements (`qiskit/tools`).
    -   Wigner function representation.
    -   Latex figure of circuit.
-   Use python logging facility for info, warnings, etc.
-   Auto-deployment of sphinx docs to github pages.
-   Check IBMQuantumExperience version at runtime.
-   Add QuantumProgram method to reconfigure already generated qobj.
-   Add Japanese introductory documentation (`doc/ja`).
-   Add Korean translation of readme (`doc/ko`).
-   Add appveyor for continuous integration on Windows.
-   Enable new IBM Q parameters for hub/group/project.
-   Add QuantumProgram methods for destroying registers and circuits.
-   Use Sympy for evaluating expressions.
-   Add support for ibmqx\_hpc\_qasm\_simulator backend.
-   Add backend interface to Project Q C++ simulator.
    -   Requires installation of Project Q.
-   Introduce `Initialize` class.
    -   Generates circuit which initializes qubits in arbitrary state.
-   Introduce `local_qiskit_simulator` a C++ simulator with realistic noise.
    -   Requires C++ build environment for `make`-based build.
-   Introduce `local_clifford_simulator` a C++ Clifford simulator.
    -   Requires C++ build environment for `make`-based build.

### Changed

-   The standard extension for creating U base gates has been modified
    to be consistent with the rest of the gate APIs (see \#203).

### Removed

-   The `silent` parameter has been removed from a number of
    `QuantumProgram` methods. The same behaviour can be achieved now by
    using the `enable_logs()` and `disable_logs()` methods, which use
    the standard Python logging.

### Fixed

-   Fix basis gates (\#76).
-   Enable QASM parser to work in multiuser environments.
-   Correct operator precedence when parsing expressions (\#190).
-   Fix \"math domain error\" in mapping (\#111, \#151).

[UNRELEASED]: https://github.com/Qiskit/qiskit-terra/compare/0.8.2...HEAD
[0.8.2]: https://github.com/Qiskit/qiskit-terra/compare/0.8.1...0.8.2
[0.8.1]: https://github.com/Qiskit/qiskit-terra/compare/0.8.0...0.8.1
[0.8.0]: https://github.com/Qiskit/qiskit-terra/compare/0.7.2...0.8.0
[0.7.2]: https://github.com/Qiskit/qiskit-terra/compare/0.7.1...0.7.2
[0.7.1]: https://github.com/Qiskit/qiskit-terra/compare/0.7.0...0.7.1
[0.7.0]: https://github.com/Qiskit/qiskit-terra/compare/0.6.0...0.7.0
[0.6.0]: https://github.com/Qiskit/qiskit-terra/compare/0.5.7...0.6.0
[0.5.7]: https://github.com/Qiskit/qiskit-terra/compare/0.5.6...0.5.7
[0.5.6]: https://github.com/Qiskit/qiskit-terra/compare/0.5.5...0.5.6
[0.5.5]: https://github.com/Qiskit/qiskit-terra/compare/0.5.4...0.5.5
[0.5.4]: https://github.com/Qiskit/qiskit-terra/compare/0.5.3...0.5.4
[0.5.3]: https://github.com/Qiskit/qiskit-terra/compare/0.5.2...0.5.3
[0.5.2]: https://github.com/Qiskit/qiskit-terra/compare/0.5.1...0.5.2
[0.5.1]: https://github.com/Qiskit/qiskit-terra/compare/0.5.0...0.5.1
[0.5.0]: https://github.com/Qiskit/qiskit-terra/compare/0.4.15...0.5.0
[0.4.15]: https://github.com/Qiskit/qiskit-terra/compare/0.4.14...0.4.15
[0.4.14]: https://github.com/Qiskit/qiskit-terra/compare/0.4.13...0.4.14
[0.4.13]: https://github.com/Qiskit/qiskit-terra/compare/0.4.12...0.4.13
[0.4.12]: https://github.com/Qiskit/qiskit-terra/compare/0.4.11...0.4.12
[0.4.11]: https://github.com/Qiskit/qiskit-terra/compare/0.4.10...0.4.11
[0.4.10]: https://github.com/Qiskit/qiskit-terra/compare/0.4.9...0.4.10
[0.4.9]: https://github.com/Qiskit/qiskit-terra/compare/0.4.8...0.4.9
[0.4.8]: https://github.com/Qiskit/qiskit-terra/compare/0.4.7...0.4.8
[0.4.7]: https://github.com/Qiskit/qiskit-terra/compare/0.4.6...0.4.7
[0.4.6]: https://github.com/Qiskit/qiskit-terra/compare/0.4.5...0.4.6
[0.4.4]: https://github.com/Qiskit/qiskit-terra/compare/0.4.3...0.4.4
[0.4.3]: https://github.com/Qiskit/qiskit-terra/compare/0.4.2...0.4.3
[0.4.2]: https://github.com/Qiskit/qiskit-terra/compare/0.4.1...0.4.2
[0.4.0]: https://github.com/Qiskit/qiskit-terra/compare/0.3.16...0.4.0

[Keep a Changelog]: http://keepachangelog.com/en/1.0.0/<|MERGE_RESOLUTION|>--- conflicted
+++ resolved
@@ -108,12 +108,9 @@
 -   Fixed bug in CommutationAnalysis pass affecting conditional gates (\#2669)
 -   Fixed bug in measure sampling for BasicAer Qasm simulator if a qubit
     was measured into more than one memory cbit (\#2735)
-<<<<<<< HEAD
 -   Correctly serialize complex numbers with a nonzero real part
-=======
 -   Fixed bug in measure sampling for BasicAer Qasm simulator if only a
     subset of qubits are measured (\#2790)
->>>>>>> bfd1f859
 
 
 ## [0.8.2] - 2019-06-14
