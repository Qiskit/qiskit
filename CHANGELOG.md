# Changelog

All notable changes to this project will be documented in this file.

The format is based on [Keep a Changelog].

> **Types of changes:**
>
> -   **Added**: for new features.
> -   **Changed**: for changes in existing functionality.
> -   **Deprecated**: for soon-to-be removed features.
> -   **Removed**: for now removed features.
> -   **Fixed**: for any bug fixes.
> -   **Security**: in case of vulnerabilities.

## [UNRELEASED]

<<<<<<< HEAD
### Changed

- Assignments and modifications to `QuantumCircuit.data` will now be broadcast
  and validated following the same rules used throughout the
  QuantumCircuit` API. (\#2826)
=======
### Removed

-   Removed deprecated `ops.py` from pulse. Use `Schedule` and `Instruction`
    methods directly.
>>>>>>> c20eb51b

## [0.9.0] - 2019-08-22

### Deprecated

-   The gates `U` and `CX` are being deprecated in favor of `u3` and
    `cx`.
-   The gate `u0` is being deprecated in favor of using multiple `id` gates
    to insert delays (\#2664)
-   The decorator `requires_qe_access` is being deprecated in favor of
    `online_test`.
-   The `as_dict` method of Qobj is deprecated in favor of `to_dict`.

### Added

-   A new pulse instruction, `Delay`. A `Delay` occupies a pulse channel for a
    duration of time, blocking other instructions from being inserted in this time.
-   Ability to check for equality of pulse `Schedule` and `Instruction`.
-   Added tests for `gate_map` and reference images for testing `plot_gate_map`
-   New `CountOpsLongest` analysis pass to retrieve the number of operations
    on the longest path of the DAGCircuit.
-   Added `sech` and `sech_deriv` pulses in `qiskit.pulse.pulse_lib`.
-   The option `vertical_compression` was added to the text drawer and
    to the `QuantumCircuit.draw` method. The option allows to control
    how much room the text circuit drawing takes.
-   The option `idle_wires` was added to the drawers to control
    if wires without any operation should be included in the drawing.
-   Introduced a visualization for the Pass Manager. (\#2445)
-   New pulse schedule method `Schedule.filter` to filter by instruction
    channel, time, and type. (\#2597)
-   Decomposition of arbitrary isometries (\#2600)
-   Decomposition of diagonal gates (\#2600)
-   Decomposition of multiplexed rotation gates (\#2600)
-   Decomposition of multiplexed single-qubit unitaries (Option: decompose
    up to a diagonal gate) (\#2600)
-   ZYZ decomposition for single-qubit unitaries (\#2600)
-   Gray-Synth and Patel–Markov–Hayes algorithms for synthesis of
    CNOT-Phase and CNOT-only (linear) circuits (\#2457)
-   Added n-qubit unitaries to BasicAer simulator basis gates (\#2342)
-   Added a ``random_circuit`` function under ``qiskit.circuit.random``
    (\#2553)
-   Added `equiv` method to `Operator` and `Statevector` classes for
    testing if two objects are equivalent up to global phase (\#2910)
-   Added ``output_name`` as a transpiler parameter to set the name of
    output circuits (\#2745)
-   Simple expressions of Parameters can now be created via the four basic math
    operations (+,-,*,/). (#2537)
-   A `ParmeterVector` class has been added to ease the construction of circuits
    requiring a large number of parameters. (#2379)
-   dag.draw() method to visualize DAGCircuit objects (#3016)


### Changed

-   Intervals are now defined by start and stop, rather than begin and end.
-   TimeslotCollections now are sorted by default and have more efficient merges.
-   Pulse samples are now clipped if their norm is between 1 and 1+epsilon.
    Otherwise an error is raised.
-   `Schedule.instructions` now returns with time-ordering.
-   More informative errors are now raised if `qubit_lo_freq` and
    `meas_lo_freq` are not supplied to `assemble_schedules`.
-   `pulse.samplers` module has now been moved to `pulse.pulse_lib.samplers`.
-   The number of memory slots required will now be inferred from the supplied
    schedules if `memory_slots` is not supplied.
-   All circuit drawers now express most commonly used fractions
    of PI (\#2808).
-   Set default repetition time to be the first available.
-   Pulse commands may now start with capitalized letters.
-   The `pylatexenc` and `pillow` requirements are now optional. These
    are only used by the `latex` and `latex_source` circuit
    visualization backends. To continue using them ensure these are
    installed.
-   When adding a register to a circuit, an error will now be raised if
    a register of the same name is already present. Previously, an error
    would only be raised if the same register was added twice.
-   Qubits and classical bits are not represented as a tuples anymore,
    but as instances of `Qubit` and `Clbit` respectively.
-   The ApplyLayout pass is incorporated in all preset pass managers to
    delineate a virtual circuit from a physical circuit (\#2672)
-   Mapping passes (`CXDirection`, Swap passes, `CheckMap`, `CheckCnotDirection`)
    now operate on a register-less circuit corresponding to
    an already embedded physical circuit. (\#2672)
-   Replaces `LegacySwap` by faster, more stable `StochasticSwap` pass (\#2672)
-   Uses level 1 by default as transpiler optimization level (\#2672)
-   Change `Snapshot` signature to match `simulator.snapshot` (\#2592)
-   `DAGCircuit.width()` formerly returned number of qubits, now returns total
    number of qubits + classical bits (\#2564)
-   Functions assuming the former semantics of `DAGCircuit.width()` now call
    `DAGCircuit.num_qubits()` (\#2564)
-   `DAGCircuit.num_cbits()` renamed to `DAGCircuit.num_clbits()` (\#2564)
-   Changed definition of `Cu3Gate` to to equivalent to the canonical
    definition of a controlled `U3Gate` (\#2755)
-   `coupling_map` now required to validate a `backend.configuration()` (\#2836)
-   The method `QuantumCircuit.count_ops` now returns an `OrderedDict` instead of a dict.
-   If layout information is available in
    the circuit, it will be included to the circuit drawing. This can be removed
    using the option ``with_layout=False`` in the method
    ``QuantumCircuit.draw``. (\#2739)
-   Q-sphere visualization is enhanced and corrected (\#2932)
-   Shorter CH gate definition involving only 1 CX (\#2837)
-   Now PassManager.draw() (without any argument) will return an in-memory PIL image.

### Removed
-   The ability to set the `Timeslot`s for a pulse `Instruction` at initialization.
-   The previously deprecated functions
    `qiksit.visualization.plot_state` and
    `qiskit.visualization.iplot_state` have been removed. Instead use
    the specific functions for each plot type (\#2325).
-   International documentation of outdated readme etc (\#2302)
-   Removed deprecated options in `execute`, `transpile`, and `assemble`.
    Removed deprecated `compiler`.
-   Removed deprecated `qcvv `in tools. Removed deprecated converters
    `qobj_to_circuits` and `circuits_to_qobj` (\#2301)
-   The previously deprecated `qiskit._util` module has been removed.
    Use `qiskit.util` instead. (\#2329)
-   The logging tools in `qiskit.tools.logging` are removed. (\#2387)
-   The `qiskit.qiskiterror` module has been removed. Please use
    `qiskit.exceptions` instead. (\#2399)
-   Removed previously deprecated `DAGCircuit` methods (\#2542)
-   Removed `CompositeGate` class, in favor of adding Instruction
    objects directly (\#2543)
-   Removed `ignore_requires` and `ignore_preserves` options from
    `PassManager` (\#2565).

### Fixed

-   Fixes a bug where the `CmdDef` was getting built without buffers on channels.
-   Fixed bug in `Pulse` for multiple parameters being added (\#2742)
-   Fixed bug in `Pulse` for `CmdDef` arguments (\#2741)
-   Fixed bug in `Operator` and `SuperOp` for initializing from circuit
    containing gates without an explicit matrix definition (\#2723)
-   Possible to decompose SU(4) gate into non-CNOT basis with
    `TwoQubitDecomposer`
-   Fixes a bug that removed `id` gates from circuit. id gates are
    like a `wait` command and will never be removed (\#2663)
-   Fixed bug in `CommutationAnalysis` pass affecting conditional gates (\#2669)
-   Fixed bug in measure sampling for `BasicAer` Qasm simulator if a qubit
    was measured into more than one classical bit (\#2735)
-   Correctly serialize complex numbers with a nonzero real part
-   Fixed bug in measure sampling for `BasicAer` Qasm simulator if only a
    subset of qubits are measured (\#2790)
-   Parameter objects can be serialized and communicated between
    sub-processes (\#2429)
-   Parameterized circuits no longer need to be transpiled individually (\#2864)


## [0.8.2] - 2019-06-14

### Fixed

-   Fixed an issue with latex circuit drawer backend that could lead to an
    empty image output (\#2531)
-   Fixes for issues with the backend monitors for recent changes to IBMQ
    backends (\#2637)
-   Fixed an issue where a `TimeSlotCollection` object would be mutated by
    the `is_mergable_with()` method (\#2639)


## [0.8.1] - 2019-05-29

### Fixed

-   Corrected the deprecation warning message for
    `qiskit.converters.qobj_to_circuits` (\#2350)
-   Fixed `execute()` and `transpile()` functions to enable setting
    optimization level 0. (\#2370)
-   Set the swapper with the seed transpiler for optimization level 2 and 3
    (\#2361)
-   Fix default basis gate set for other transpiler passes (\#2357)
-   Fix the docstring for transpile to include optimization_level 3 (\#2367)
-   Fix spacing in the text circuit drawer (\#2382)
-   Fix for too strict math sanitization pulse instructions (\#2397)
-   Arguments to `assemble_schedule` were not actually optional, ensure
    they're required (\#2398)
-   Fix for framechange instructions being converted to a string instead of a
    float (\#2437)
-   Fix for rep_times as a float, now it's an integer (\#2438)
-   Fix type error for integer framechange instructions (\#2458)
-   Fix for missing cython source files in sdist (\#2436)
-   Fix for different pulse schedules created with the same name (\#2431)
-   Only create a single AquireInstruction for all qubits (\#2485)
-   Stop modifying layout in stochastic swap pass (\#2507)
-   Only call CXDirection pass on optimization_level=3 if coupling map is
    provided (\#2526)
-   Fix `optimization_level=0` without a coupling map (\#2509)


## [0.8.0] - 2019-05-02

### Added

-   Added exact and approximate decomposition of SU(4) to arbitrary
    supercontrolled basis
-   Introduced schedule lo configuration. (\#2115)
-   Introduced pulse schedule assembler. (\#2115)
-   Builtin library of continuous pulses and builtin library of discrete
    pulses which are obtained by sampling continuous pulses with default
    sampling strategy.
-   Sampler decorator and standard sampler library for conversion of
    continuous pulses to discrete `SamplePulse` (\#2042).
-   Core StochasticSwap routine implimented in Cython (\#1789).
-   Added QuantumChannel classes SuperOp, Choi, Kraus, Stinespring, PTM,
    Chi to quantum\_info for manipulating quantum channels and CPTP
    maps.
-   Added Operator object to quantum\_info for representing matrix
    operators.
-   Introduced the backend defaults model and endpoint for pulse
    backends (\#2101).
-   `meas_level` to result schema (\#2085).
-   Core StochasticSwap routine implemented in Cython (\#1789).
-   New EnlargeWithAncilla pass for adding ancilla qubits after a Layout
    selection pass (\#1603).
-   New Unroll2Q pass for unrolling gates down to just 1q or 2q gates
    (\#1614).
-   Added support for register slicing when applying operations to a
    register (\#1643).
-   Added in new parameter `justify` to the text, mpl and latex circuit
    drawers to say how the circuit should be aligned. (\#1725, \#1797,
    \#1977)
-   Added function for purity of a mixed state in
    `qiskit.quantum_information` (\#1733)
-   Added parameter to the TextProgressBar to allow the output to be
    sent to a different output stream
-   Added a `__qiskit_version__` parameter to the qiskit namespace. This
    will contain a dictionary of versions for all installed qiskit
    elements. (\#1885).
-   Added a `RunConfig` object for configurations related to running an
    experiment (e.g. shots, memory) (\#1856)
-   Added a `TranspileConfig` object for configurations related to
    transforming circuits (e.g. basis\_gates, coupling\_map,
    initial\_layout) (\#1856)
-   Added a `qiskit.compiler` namespace for all functions that
    transpile, schedule and assemble circuits and pulses (\#1856)
-   Added support for passing a list of `basis_gates`, `coupling_map`
    etc. to the `qiskit.compiler.transpile()` function, each
    corresponding to one of the circuits (\#2163)
-   Added a `qiskit.compiler.assemble_circuits()` function to generate
    qobj from some circuits and a RunConfig (\#1856)
-   `execute()` and `assemble()` allow setting a qobj\_header, of type
    QobjHeader or dict, to add extra information to the qobj (and thus
    result).
-   Register indexing supports negative indices (\#1875)
-   Added new resource estimation passes: `Depth`, `Width`, `Size`,
    `CountOps`, and `NumTensorFactors`, all grouped in the
    `ResourceEstimation` analysis pass.
-   Added `nodes_on_wire()` to DAGCircuit which returns an iterator over
    all the operations on the given wire
-   Added new properties to an Instruction: `num_qubits`, `num_clbits`
    (\#1816).
-   Added a `QuantumCircuit.append` public method for appending
    arbitrary instructions to some qubits and clbits in the circuit
    (\#1816).
-   Added an `Instruction.definition` property that defines a composite
    instruction in terms of other, simpler instructions (\#1816).
-   Added an `Instruction.mirror()` method that mirrors a composite
    instruction (reverses its sub-instructions) (\#1816).
-   Added an `PassManager.passes()` method that returns a list of the
    passes that have been added to the pass manager, including options
    and flow controllers.
-   Added a `PassManager.run()` that transforms a `QuantumCircuit`
    according to its pass schedule and returns a `QuantumCircuit`.
-   Added a `qiskit.quantum_info.random` for generating random states,
    unitaries, etc (\#2119).
-   Added a `qiskit.quantum_info.synthesis` for algorithms that
    synthesize circuits (\#2119).
-   Added a `NoiseAdaptiveLayout` pass to compute a backend
    calibration-data aware initial qubit layout. (\#2089)
-   Gates and instructions in a circuit accept integers as parameters to
    refer to wires instead of named bits.
-   Added a `OptimizeSwapBeforeMeasure` pass that removes the swap gates
    when they are followed by a measurement instruction, moving the
    latter to the proper wire. (\#1890)
-   Added a `RemoveDiagonalGatesBeforeMeasure` pass that removes the
    diagonal gates when they are followed by a measurement instruction.
    (\#2208)
-   Added a `CommutativeCancellation` pass that cancels self-inverse
    gates and combines rotations about the Z axis, leveraging
    previously-found gate commutation relations. (\#2012)
-   Add an option for using a user config file to enable changing
    default settings for various functions in qiskit. Right now it only
    supports setting the default circuit drawing backend. (\#2122)
-   Added a `Collect2qBlocks` pass that analyzes the circuit for
    uninterrupted sequences of gates (blocks) acting on 2 qubits.
    (\#2134)
-   Added a `ConsolidateBlocks` that turns previously-collected blocks
    of any size into equivalent Unitary operators in the circuit.
    (\#2134)
-   Added support for parameterized circuits. (\#2103)
-   Added preset PassManagers that offer predetermined pipelines of
    transpiler passes. (\#2163)

### Changed

-   require scipy\>=1.0, use
    `scipy.stats.unitary_group.rvs` for
    `random_unitary()`.
-   two\_qubit\_kak decomposition works with Operator or raw matrix
    input objects.
-   process\_fidelity works with QuantumChannel and Operator object
    inputs.
-   Backend defaults values are no longer required (\#2101).
-   QuantumCircuit properties more self-consistent and no longer need
    DAG (\#1993).
-   The most connected subset in DenseLayout is now reduced bandwidth
    (\#2021).
-   plot\_histogram now allows sorting by Hamming distance from
    target\_string (\#2064).
-   FunctionalPulse is no longer a class and instead is a decorator,
    `functional_pulse` that returns a
    `SamplePulse` when called. (\#2043)
-   Changed `average_data` to accept observable input in matrix form
    (\#1858)
-   Change random\_state to take in dim over number of qubits (\#1857)
-   The `Exception` subclasses have been moved to an `.exceptions`
    module within each package (for example,
    `qiskit.exceptions.QiskitError`) (\#1600).
-   The `QiskitTestCase` and testing utilities are now included as part
    of `qiskit.test` and thus available for third-party implementations,
    with convenience test cases for providers and backends. (\#1616,
    \#1844)
-   The snapshot instruction now takes `label` and `snap_type` instead
    of `slot` (\#1615).
-   The test folders have been reorganized to match the python modules
    (\#1625)
-   The circuits\_to\_qobj no longers uses the unrollers (\#1629)
-   The previously deprecated default output of `circuit_drawer()`
    (using latex and falling back to mpl) is no longer present. Instead
    the default output is the ascii art `text` output backend.
-   Changed param to params in Instruction (\#1665).
-   `dag_drawer` and `plot_gate_map` are available via importing
    `qiskit.tools.visualization`. They will raise at the point of use,
    if dependencies are not installed (\#1669).
-   The `qiskit.validation` schemas are now strict and raise a more
    specific `ModelValidationError` (\#1695).
-   The default transpile pipeline will now add a barrier before the set
    of final measurements when compiling for both simulators and devices
    (\#1591).
-   Purity function in `qiskit.tools.qi.qi` calls new version in
    `qiskit.quantum_information` and issues deprecation warning (\#1733)
-   Updated `dag.node_counter` to return the current number
    of nodes (\#1763)
-   The argument `basis_gates` used in `compile`, `execute`, and
    `transpile` is not longer a comma-separated string but a list of
    strings. For example, this basis `['u1','u2','u3','cx']` should be
    used instead of `'u1,u2,u3,cx'` (\#1333)
-   Methods on the `DAGCircuit` which previously returned node\_ids
    and/or dicts now return `DAGNodes`
-   The `Qobj` classes have been reimplemented using models and schemas,
    as the rest of spec-defined entities. (\#1909).
-   The rzz gate is now represented as a line when printed in text
    (\#1957).
-   Text drawer has support for multi-q gates (\#1939).
-   Separate `Qobj` into `PulseQobj` and `QasmQobj` (\#1969).
-   It is possible to define a layout as a list of integers. This maps
    the ordered list of virtual circuit qubits to physical qubits as
    defined by the list of integers (\#1946).
-   Instructions no longer have context about where they are in a
    circuit. Instead, the circuit keeps this context. So Instructions
    are now light-weight and only have a name, num\_qubits, num\_clbits
    and params (\#1816).
-   The old syntax for attaching a gate to the circuit then modifying it
    is no longer supported (e.g. `circuit.s(qr).inverse()` or
    `circuit.s(qr).c_if(cr, 4)`). Instead, you must first modify the
    gate then attach it (\#1816).
-   `QuantumCircuit.data` now contains a list of tuples, where each
    tuple is a (instruction, qarg, carg) (\#1816).
-   The visualization subpackage has moved from
    `qiskit.tools.visualization` to `qiskit.visualization`. The public
    API (which was declared stable in the 0.7 release) is still
    accessible off of `qiskit.tools.visualization`. (\#1878)
-   Layout object can now only be constructed from a dictionary, and
    must be bijective (\#2157).
-   `transpile()` accepts `initial_layout` in the form of dict, list or
    Layout (\#2157).
-   Not specifying a basis in `execute()` or `transpile()` no longer
    defaults to unrolling to the \[\'u1\', \'u2\', \'u3\', \'cx\'\]
    basis. Instead the default behavior is to not unroll, unless
    specifically requested (\#2166).
-   Instruction.copy() is now a shallow copy instead of deep (\#2214)
-   Layout and CouplingMap classes are now accessible from
    qiskit.transpiler (\#2222).

### Deprecated

-   The methods prefixed by `\_get` in the DAGCircuit object
    are being renamed without that prefix (see \#1346)
-   Changed elements in `couplinglist` of `CouplingMap` from tuples to
    lists (\#1666).
-   Unroller bases must now be explicit, and violation raises an
    informative `QiskitError` (\#1802).
-   The `qiskit.tools.qcvv` package is deprecated in favor of Qiskit
    Ignis (\#1884).
-   The `qiskit.compile()` function is now deprecated in favor of
    explicitly using the `qiskit.compiler.transpile()` function to
    transform a circuit followed by `qiskit.compiler.assemble()` to make
    a qobj out of it.
-   `qiskit.converters.qobj_to_circuits()` has been deprecated and will
    be removed in a future release. Instead
    `qiskit.compiler.disassemble_circuits()` should be used to extract
    `QuantumCircuit` objects from a compiled qobj. (\#2137)
-   The `qiskit.transpiler.transpile()` function is deprecated in favor
    of `qiskit.compiler.transpile()` (\#2166).
-   The `seed_mapper` argument in `transpile()` and `execute()` is
    deprecated in favor of `seed_transpile()`, which sets the seed for
    all stochastic stages of the transpiler (\#2166).
-   The `seed` argument is `execute()` is deprecated in favor of
    `seed_simulator` (\#2166).
-   The `pass_manager` argument in `transpile()` is deprecated. Instead,
    the `pass_manager.run()` methdod can be used directly to transform
    the circuit (\#2166).
-   The `qiskit._util` module is deprecated and replaced by
    `qiskit.util`. `qiskit._util` will be removed in the 0.9 release.
    (\#2154)

### Fixed

-   Fixed \#1892, whereby inheriting from QuantumRegister or
    ClassicalRegister would cause a QiskitError in instruction.py
    (\#1908).
-   Fixed \#829 by removing dependence on scipy unitary\_group (\#1857).
-   Fixed a bug with measurement sampling optimization in BasicAer
    qasm\_simulator (\#1624).
-   Fixed a bug where barriers didn\'t plot over all qubits when using
    matplotlib (\#1718).
-   Fixed a minor conda env bug in Makefile (\#1691).
-   Fixed a bug in BasicMapper pass operating over multiple registers
    (\#1611).
-   Fixed a bug in BarrierBeforeFinalMeasurements which incorrectly
    moved measurements used in conditional operations (\#1705).
-   Fixed a bug that with transpile ignoring initial layout when
    coupling map is provided (\#1711).
-   Fixed a bug in the definition of the rzz gate (\#1940).
-   Fixed a bug in DAGCircuit.collect\_runs() that did not exclude
    conditional gates (\#1943).
-   Fixed a mapping issue with layouts on non-adjacent qubits, by adding
    ancillas (\#2023).
-   Fixed a bug in which an `initial_layout` could be
    changed even if it made the circuit compatible with the device
    `coupling_map` (\#2036).
-   Fixed `qobj_to_circuits` for circuits that contain initialize
    instructions (\#2138)

### Removed

-   The previously deprecated functions `plot_circuit()`,
    `latex_circuit_drawer()`, `generate_latex_source()`, and
    `matplotlib_circuit_drawer()` from `qiskit.tools.visualization` have
    been removed. The `circuit_drawer()` function from the same module
    should be used instead.
-   The previously deprecated keys `plot_barriers` and `reverse_bits`
    keys in the `style` kwarg dict are deprecated, instead the
    `qiskit.tools.visualization.circuit_drawer()` kwargs `plot_barriers`
    and `reverse_bits` should be used instead.
-   Removed the wrapper folder as part of the post 0.7 cleanup (\#1613).
-   Removed the python wrappers of the legacy simualtors now that Qiskit
    Aer is out (\#1615).
-   Removed simulator instructions `save`, `load`, `wait`, `noise` as
    unsupported in Aer (\#1615).
-   Removed circuit.add as deprecated (\#1627)
-   Removed the unroller (\#1629)
-   Removed deprecated `result` methods (\#1659)
-   Removed deprecated `couplingdict` kwarg from `CouplingMap` (\#1666)
-   Removed deprecated `transpile_dag()` `format` kwarg (\#1664)
-   Removed deprecated `Pauli` `v`, `w`, and `pauli_group` case arg as
    int (\#1680)
-   Removed deprecated `state_fidelity()` function from `tools.qi`
    (\#1681)
-   Removed `QISKitError` in favor of `QiskitError`. (\#1684)
-   The IBMQ provider (`qiskit.providers.ibmq`) has been moved to its
    own package (`pip install qiskit-ibmq-provider`). (\#1700)
-   `compiled_circuit_qasm` has been removed from the Qobj header, since
    it was part of the pre-qobj specification (\#1715).
-   Removed the wigner plotting functions `plot_wigner_function`,
    `plot_wigner_curve`, `plot_wigner_plaquette`, and `plot_wigner_data`
    (\#1860).
-   Removed `Instruction.reapply()` method (\#1816).

## [0.7.2] - 2019-05-01

### Fixed

-   A potential issue where the backend configuration schema validation
    would improperly reject valid responses from the API (\#2258)

## [0.7.1] - 2019-03-04

### Fixed

-   Fixed a bug with measurement sampling optimization in BasicAer
    qasm\_simulator (\#1624).

## [0.7.0] - 2018-12-19

### Added

-   Added DAG visualizer which requires
    [Graphivz](https://www.graphviz.org/) (\#1059)
-   Added an ASCII art circuit visualizer (\#909)
-   The QuantumCircuit class now returns an ASCII art visualization when
    treated as a string (\#911)
-   The QuantumCircuit class now has a `draw()` method which
    behaves the same as the
    `qiskit.tools.visualization.circuit_drawer()` function
    for visualizing the quantum circuit (\#911)
-   A new method `hinton` can be used on
    `qiskit.tools.visualization.plot_state()` to draw a
    hinton diagram (\#1246)
-   Two new constructor methods, `from_qasm_str()` and
    `from_qasm_file()`, to create a QuantumCircuit object
    from OpenQASM were added to the QuantumCircuit class. (\#1172)
-   New methods in QuantumCircuit for common circuit metrics:
    `size()`, `depth()`, `width()`,
    `count_ops()`, `num_tensor_factors()`
    (\#1285)
-   Added `backend_monitor` and
    `backend_overview` Jupyter magics, as well as
    `plot_coupling_map` (\#1231)
-   Added a `Layout` object (\#1313)
-   New `plot_bloch_multivector()` to plot Bloch vectors
    from a tensored state vector or density matrix. (\#1359)
-   Per-shot measurement results are available in simulators and select
    devices. Request them by setting `memory=True` in
    `compile()`/`execute()`, and retrieve them from
    `result.get_memory()` (\#1385).
-   Added a `qiskit.converters` module for translation between commonly
    used representations of a circuit: `dag_to_circuits`,
    `circuits_to_dag`, `qobj_to_circuits`, `circuits_to_qobj`,
    `ast_to_dag`.
-   PassManager can schedule passes at \_\_init\_\_ time (\#1510).
-   Added a `.qobj()` method for IBMQ and local simulator Jobs (\#1532).
-   New Decompose pass for decomposing a gate according to a rule
    (\#1487).
-   New Unroller pass in the transpiler for unrolling up to some basis
    (\#1455).
-   New BarrierBeforeFinalMeasurements pass for preventing final measure
    reorder (\#1538).
-   New CommutationAnalysis and CommutationTransformation transpiler
    passes for modifying a DAG based on gate commutativity relations
    (\#1500).
-   New transpiler mapper pass: BasicSwap (\#1270).
-   New transpiler mapper pass: LookaheadSwap (\#1140).
-   New transpiler mapper pass: StochasticSwap (\#1520).
-   New CXDirection pass for fixing the direction of cx gates (\#1410).
-   New CheckMap pass for checking if circuit meets mapping requirements
    (\#1433).
-   New Optimize1QGate pass for combining chains of 1q rotations
    (\#1442).

### Changed

-   Schedules and underlying classes are now immutable. (\#2186)
-   Evolved pass-based transpiler to support advanced functionality
    (\#1060)
-   `.retrieve_job()` and `.jobs()` no longer
    returns results by default, instead the result must be accessed by
    the `result()` method on the job objects (\#1082).
-   Make `backend.status()` dictionary conform with schema.
-   The different output backends for the circuit\_drawer()
    visualizations have been moved into separate private modules in
    `qiskit.tools.visualizations`. (\#1105, \#1111)
-   DAG nodes contain pointers to Register and Instruction objects,
    rather than their string names (\#1189).
-   Upgraded some external dependencies to:
    -   networkx\>=2.2 (\#1267).

-   The `qiskit.tools.visualization.circuit_drawer()`
    method now returns a matplotlib.Figure object when the
    `mpl` output is used and a `TextDrawer`
    object when `text` output is used. (\#1224, \#1181)
-   Speed up the Pauli class and extended its operators (\#1271 \#1166).
-   `IBMQ.save_account()` now takes an
    `overwrite` option to replace an existing account on
    disk. Default is False (\#1295).
-   Backend and Provider methods defined in the specification use model
    objects rather than dicts, along with validation against schemas
    (\#1249, \#1277, \#1350). The updated methods include:
    -   `backend.status()` (\#1301).
    -   `backend.configuration()` (and `__init__`) (\#1323).
    -   `backend.properties()`, returning `None` for sims (\#1331,
        \#1401).
    -   `qiskit.Result` (\#1360).
-   `backend.provider()` is now a method instead of a property (\#1312).
-   Remove local backend (Aer) fallback (\#1303)
-   The signatures for the plotting functions in
    `qiskit.tools.visualization._counts_visualization.py`,
    `qiskit.tools.visualization._state_visualization.py`,
    and `qiskit.tools.visualization.interactive` have been
    modified to make them in-line with standard Matplotlib calling
    conventions (\#1359).
-   Remove local backend (Aer) fallback (\#1303).
-   DAGCircuits store Instruction and Register objects, instead of name
    references. The DAGCircuit class methods are updated accordingly
    (\#1210).
-   `transpile()` now takes QuantumCircuit(s) to QuantumCircuit(s), and
    DAG processing is only done internally (\#1397).
-   The different unrollers are deprecated. The only unrolling happens
    from DAG to DAG (\#1210).
-   Moved all the circuit modules into a circuit module but for most
    users it is still imported in the top level for QuantumCircuit,
    QuantumRegister, ClassicalRegister
-   `qiskit.backends` has been renamed to `qiskit.providers` (\#1531).
-   `qiskit.backends.aer` has been removed in favor of
    `qiskit.providers.builtinsimulators` (Python simulators) and
    `qiskit.providers.legacysimulators` (C++ simulators) (\#1484)
-   `Aer` in `qiskit` root module depends on having the qiskit-aer
    package installed, by default it is not present. Instead there are 2
    new provider instances in the root module `BasicAer` which provides
    the Python simulators and `LegacySimulators` which provides the old
    C++ simulators in qiskit-terra. (\#1484)

### Deprecated

-   `plot_circuit()`, `latex_circuit_drawer()`, `generate_latex_source()`,
    and `matplotlib_circuit_drawer()` from
    qiskit.tools.visualization are deprecated. Instead the
    `circuit_drawer()` function from the same module should be used.
    (\#1055)
-   The current default output of `circuit_drawer()` (using latex and falling
    back on python) is deprecated and will be changed in the future.
    (\#1055)
-   The `qiskit.wrapper.load_qasm_string()` and
    `qiskit.wrapper.load_qasm_file()` functions are
    deprecated and the `QuantumCircuit.from_qasm_str()`
    and `QuantumCircuit.from_qasm_file()` contstructor
    methods should be used instead (\#1172)
-   The `plot_barriers` and `reverse_bits` keys in the `style` kwarg
    dict are deprecated, instead the
    `qiskit.tools.visualization.circuit_drawer()` kwargs
    `plot_barriers` and `reverse_bits` should be used instead. (\#1180)
-   The `transpile_dag()` function `format` kwarg for emitting different
    output formats is deprecated (\#1319).
-   Several methods of `qiskit.Result` have been deprecated (\#1360).
-   The functions `plot_state()` and
    `iplot_state()` have been depreciated. Instead the
    functions `plot_state_\*()` and
    `iplot_state_\*()` should be called. (\#1359)
-   The `skip_transpiler` arg has been deprecated from `compile()` and
    `execute()` in favor of using the PassManager directly.

### Fixed

-   Fixed a variety of typos throughout sources (\#1139)
-   Fixed horizontal spacing when drawing barriers before CCNOT gates in
    latex circuit plots (\#1051)
-   Use case insensitive matching when comparing premium account URLs.
    (\#1102)
-   Fixed AerJob status when the submitted Job is in a PENDING state.
    (\#1215)
-   Add fallback for when CPU count can\'t be determined (\#1214)
-   Fix `random_state` from returning nan (\#1258)
-   The Clifford simulator `run()` method now works
    correctly with the updated AerJob usage (\#1125)
-   Fixed an edge case when connection checks would raise an unhandled
    exception (\#1226)
-   Fixed a bug where the transpiler moved middle-of-circuit
    measurements to the end (\#1334)
-   The `number_to_keep` kwarg in `plot_histgram()` now
    functions correctly (\#1359).
-   parallel\_map no longer creates a progress bar for a single circuit
    (\#1394).
-   The `timeout` parameter is now passed into the inner
    `_wait_for_submission` function in `IBMQJob` from `_wait_for_result`
    (\#1542).

### Removed

-   Remove register, available\_backends (\#1131).
-   Remove tools/apps (\#1184).
-   Removed the dependency on `IBMQuantumExperience`, as it is now
    included in `qiskit.backends.IBMQ` (\#1198).
-   `matplotlib` is no longer in the package requirements and is now an
    optional dependency. In order to use any matplotlib based
    visualizations (which includes the
    `qiskit.tools.visualization.circuit_drawer()` `mpl` output,
    `qiskit.tools.visualization.plot_state`,
    `qiskit.tools.visualization.plot_histogram`, and
    `qiskit.tools.visualization.plot_bloch_vector` you will now need to
    ensure you manually install and configure matplotlib independently.
-   The `basis` kwarg for the `circuit_drawer()` function to provide an
    alternative list of basis gates has been removed. Instead users
    should adjust the basis gates prior to visualizing the circuit.
    (\#1151)
-   `backend.parameters()` and `backend.calibration()` have been fully
    deprecated, in favour of `backend.properties()` (\#1305).
-   The `qiskit.tools.file_io` module has been removed. Conversion
    between `qiskit.Result` and json can be achieved using `.to_dict()`
    and `.from_dict()` directly (\#1360).
-   The `qiskit.Result` class method for `len()` and indexing have been
    removed, along with the functions that perform post-processing
    (\#1351).
-   The `get_snapshot()` and `get_snapshots()` method from the `Result`
    class has been removed. Instead you can access the snapshots in a
    Result using `Result.data()['snapshots']`.
-   Completed the deprecation of `job.backend_name()`, `job.id()`, and
    the `backend_name` parameter in its constructor.
-   The `qiskit.Result` class now does post-processing of results
    returned from backends if they are called via the `Result.get_xxx()`
    methods (i.e. `get_counts()`, `get_memory()`, `get_statevector()`,
    `get_unitary()`). The raw data is accessible through `Result.data()`
    (\#1404).
-   The `transpile()` function kwarg `format` has been removed and will
    always return a circuit object. Instead you\'ll need to manually
    convert the output with the functions provided in
    `qiskit.converters`.

## [0.6.0] - 2018-10-04

### Added

-   Added `SchemaValidationError` to be thrown when schema
    validation fails (\#881)
-   Generalized Qobj schema validation functions for all qiskit schemas
    (\#882).
-   Added decorator to check for C++ simulator availability (\#662)
-   It is possible to cancel jobs in non comercial backends (\#687)
-   Introduced new `qiskit.IBMQ` provider, with centralized
    handling of IBMQ credentials (qiskitrc file, environment variables).
    (\#547, \#948, \#1000)
-   Add OpenMP parallelization for Apple builds of the cpp simulator
    (\#698).
-   Add parallelization utilities (\#701)
-   Parallelize transpilation (\#701)
-   New interactive visualizations (\#765).
-   Added option to reverse the qubit order when plotting a circuit.
    (\#762, \#786)
-   Jupyter notebook magic function qiskit\_job\_status,
    qiskit\_progress\_bar (\#701, \#734)
-   Add a new function `qobj_to_circuits` to convert a Qobj object to a
    list of QuantumCircuit objects (\#877)
-   Allow selective loading of accounts from disk via hub/group/project
    filters to `IBMQ.load_accounts()`.
-   Add new `job_monitor` function to automaically check
    the status of a job (\#975).

### Changed

-   Schema tests in `tests/schemas/test_schemas.py`
    replaced with proper unit test (\#834).
-   Renamed `QISKit` to `Qiskit` in the documentation. (\#634)
-   Use `Qobj` as the formally defined schema for sending information to
    the devices:
    -   introduce the `qiskit.qobj` module. (\#589, \#655)
    -   update the `Qobj` JSON schema. (\#668, \#677, \#703, \#709)
    -   update the local simulators for accepting `Qobj` as input.
        (\#667)
    -   update the `Result` class. (\#773)
-   Use `get_status_job()` for checking IBMQJob status. (\#641)
-   Q network hub/group/project credentials replaced by new url format.
    (\#740)
-   Breaking change: `Jobs` API simplification. (\#686)
-   Breaking change: altered tomography APIs to not use QuantumProgram.
    (\#818)
-   Breaking change: `BaseBackend` API changed, properties are now
    methods (\#858)
-   When `plot_histogram()` or `plot_state()` are called from a jupyter
    notebook if there is network connectivity the interactive plots will
    be used by default (\#862, \#866)
-   Breaking change: `BaseJob` API changed, any job constructor must be
    passed the backend used to run them and a unique job id (\#936).
-   Add support for drawing circuit barriers to the latex circuit
    drawer. This requires having the LaTeX qcircuit package
    version \>=2.6.0 installed (\#764)

### Deprecated

-   The `number_to_keep` kwarg on the `plot_histogram()` function is now
    deprecated. A field of the same name should be used in the `option`
    dictionary kwarg instead. (\#866)
-   Breaking change: `backend.properties()` instead of
    `backend.calibration()` and `backend.parameters()` (\#870)

### Removed

-   Removed the QuantumProgram class. (\#724)

### Fixed

-   Fixed `get_ran_qasm` methods on `Result` instances (\#688).
-   Fixed `probabilities_ket` computation in C++ simulator (\#580).
-   Fixed bug in the definition of `cswap` gate and its test (\#685).
-   Fixed the examples to be compatible with version 0.5+ (\#672).
-   Fixed swap mapper using qubits after measurement (\#691).
-   Fixed error in cpp simulator for 3+ qubit operations (\#698).
-   Fixed issue with combining or extending circuits that contain
    CompositeGate (\#710).
-   Fixed the random unitary generation from the Haar measure (\#760).
-   Fixed the issue with control lines spanning through several
    classical registers (\#762).
-   Fixed visualizations crashing when using simulator extensions
    (\#885).
-   Fixed check for network connection when loading interactive
    visualizations (\#892).
-   Fixed bug in checking that a circuit already matches a coupling map
    (\#1024).

## [0.5.7] - 2018-07-19

### Changed

-   Add new backend names support, with aliasing for the old ones.

## [0.5.6] - 2018-07-06

### Changed

-   Rename repository to `qiskit-terra` (\#606).
-   Update Bloch sphere to QuTiP version (\#618).
-   Adjust margin of matplotlib\_circuit\_drawer (\#632)

### Removed

-   Remove OpenQuantumCompiler (\#610).

### Fixed

-   Fixed broken process error and simulator slowdown on Windows
    (\#613).
-   Fixed yzy\_to\_zyz bugs (\#520, \#607) by moving to quaternions
    (\#626).

## [0.5.5] - 2018-07-02

### Added

-   Retrieve IBM Q jobs from server (\#563, \#585).
-   Add German introductory documentation (`doc/de`) (\#592).
-   Add `unregister()` for removing previously registered providers
    (\#584).
-   Add matplotlib-based circuit drawer (\#579).
-   Adding backend filtering by least busy (\#575).
-   Allow running with new display names for IBMQ devices, and return
    those from `available_backends()` (\#566)
-   Introduce Qiskit Transpiler and refactor compilation flow (\#578)
-   Add CXCancellation pass (\#578)

### Changed

-   Remove backend filtering in individual providers, keep only in
    wrapper (\#575).
-   Single source of version information (\#581)
-   Bumped IBMQuantumExperience dependency to 1.9.6 (\#600).
-   For backend status, `status\[\'available\'\]` is now
    `status\[\'operational\'\]` (\#609).
-   Added support for registering third-party providers in
    `register()` (\#602).
-   Order strings in the output of `available_backends()` (\#566)

### Removed

-   Remove Clifford simulator from default available\_backends, until
    its stable release (\#555).
-   Remove ProjectQ simulators for moving to new repository (\#553).
-   Remove QuantumJob class (\#616)

### Fixed

-   Fix issue with unintended inversion of initializer gates (\#573).
-   Fix issue with skip\_transpiler causing some gates to be ignored
    silently (\#562).

## [0.5.4] - 2018-06-11

### Added

-   Performance improvements:
    -   remove deepcopies from dagcircuit, and extra check on qasm()
        (\#523).

### Changed

-   Rename repository to `qiskit-core` (\#530).
-   Repository improvements: new changelog format (\#535), updated issue
    templates (\#531).
-   Renamed the specification schemas (\#464).
-   Convert `LocalJob` tests into unit-tests. (\#526)
-   Move wrapper `load_qasm_*` methods to a submodule (\#533).

### Removed

-   Remove Sympy simulators for moving to new repository (\#514)

### Fixed

-   Fix erroneous density matrix and probabilities in C++ simulator
    (\#518)
-   Fix hardcoded backend mapping tests (\#521)
-   Removed `_modifiers call` from `reapply` (\#534)
-   Fix circuit drawer issue with filename location on windows (\#543)
-   Change initial qubit layout only if the backend coupling map is not
    satisfied (\#527)
-   Fix incorrect unrolling of t to tdg in CircuitBackend (\#557)
-   Fix issue with simulator extension commands not reapplying correctly
    (\#556)

## [0.5.3] - 2018-05-29

### Added

-   load\_qasm\_file / load\_qasm\_string methods

### Changed

-   Dependencies version bumped

### Fixed

-   Crash in the cpp simulator for some linux platforms
-   Fixed some minor bugs

## [0.5.2] - 2018-05-21

### Changed

-   Adding Result.get\_unitary()

### Deprecated

-   Deprecating `ibmqx_hpc_qasm_simulator` and `ibmqx_qasm_simulator` in
    favor of `ibmq_qasm_simulator`.

### Fixed

-   Fixing a Mapper issue.
-   Fixing Windows 7 builds.

## [0.5.1] - 2018-05-15

-   There are no code changes.

    MacOS simulator has been rebuilt with external user libraries
    compiled statically, so there's no need for users to have a
    preinstalled gcc environment.

    Pypi forces us to bump up the version number if we want to upload a
    new package, so this is basically what have changed.

## [0.5.0] - 2018-05-11

### Improvements

-   Introduce providers and rework backends (\#376).
    -   Split backends into `local` and `ibmq`.
    -   Each provider derives from the following classes for its
        specific requirements (`BaseProvider`, `BaseBackend`,
        `BaseJob`).
    -   Allow querying result by both circuit name and
        QuantumCircuit instance.
-   Introduce the Qiskit `wrapper` (\#376).
    -   Introduce convenience wrapper functions around commonly used
        Qiskit components (e.g. `compile` and `execute` functions).
    -   Introduce the DefaultQISKitProvider, which acts as a context
        manager for the current session (e.g. providing easy access
        to all `available_backends`).
    -   Avoid relying on QuantumProgram (eventual deprecation).
    -   The functions are also available as top-level functions (for
        example, `qiskit.get_backend()`).
-   Introduce `BaseJob` class and asynchronous jobs (\#403).
    -   Return `BaseJob` after `run()`.
    -   Mechanisms for querying `status` and `results`, or to
        `cancel` a job.
-   Introduce a `skip_transpiler` flag for `compile()` (\#411).
-   Introduce schemas for validating interfaces between qiskit and
    backends (\#434)
    -   qobj\_schema
    -   result\_schema
    -   job\_status\_schema
    -   default\_pulse\_config\_schema
    -   backend\_config\_schema
    -   backend\_props\_schema
    -   backend\_status\_schema
-   Improve C++ simulator (\#386)
    -   Add `tensor_index.hpp` for multi-partite qubit vector
        indexing.
    -   Add `qubit_vector.hpp` for multi-partite qubit vector
        algebra.
    -   Rework C++ simulator backends to use QubitVector class
        instead of `std::vector`.
-   Improve interface to simulator backends (\#435)
    -   Introduce `local_statevector_simulator_py` and
        `local_statevector_simulator_cpp`.
    -   Introduce aliased and deprecated backend names and
        mechanisms for resolving them.
    -   Introduce optional `compact` flag to query backend names
        only by unique function.
    -   Introduce result convenience functions `get_statevector`,
        `get_unitary`
    -   Add `snapshot` command for caching a copy of the current
        simulator state.
-   Introduce circuit drawing via `circuit_drawer()` and
    `plot_circuit()` (\#295, \#414)
-   Introduce benchmark suite for performance testing
    (`test/performance`) (\#277)
-   Introduce more robust probability testing via assertDictAlmostEqual
    (\#390)
-   Allow combining circuits across both depth and width (\#389)
-   Enforce string token names (\#395)

### Fixed

-   Fix coherent error bug in `local_qasm_simulator_cpp` (\#318)
-   Fix the order and format of result bits obtained from device
    backends (\#430)
-   Fix support for noises in the idle gate of
    `local_clifford_simulator_cpp` (\#440)
-   Fix JobProcessor modifying input qobj (\#392) (and removed
    JobProcessor during \#403)
-   Fix ability to apply all gates on register (\#369)

### Deprecated

-   Some methods of `QuantumProgram` are soon to be deprecated. Please
    use the top-level functions instead.
-   The `Register` instantiation now expects `size, name`. Using
    `name, size` is still supported but will be deprecated in the
    future.
-   Simulators no longer return wavefunction by setting shots=1.
    Instead, use the `local_statevector_simulator`, or explicitly ask
    for `snapshot`.
-   Return `job` instance after `run()`, rather than `result`.
-   Rename simulators according to
    `PROVIDERNAME_SIMPLEALIAS_simulator_LANGUAGEORPROJECT`
-   Move simulator extensions to `qiskit/extensions/simulator`
-   Move Rzz and CSwap to standard extension library

## [0.4.15] - 2018-05-07

### Fixed

-   Fixed an issue with legacy code that was affecting Developers
    Challenge.

## [0.4.14] - 2018-04-18

### Fixed

-   Fixed an issue about handling Basis Gates parameters on backend
    configurations.

## [0.4.13] - 2018-04-16

### Changed

-   OpenQuantumCompiler.dag2json() restored for backward compatibility.

### Fixed

-   Fixes an issue regarding barrier gate misuse in some circumstances.

## [0.4.12] - 2018-03-11

### Changed

-   Improved circuit visualization.
-   Improvements in infrastructure code, mostly tests and build system.
-   Better documentation regarding contributors.

### Fixed

-   A bunch of minor bugs have been fixed.

## [0.4.11] - 2018-03-13

### Added

-   More testing :)

### Changed

-   Stabilizing code related to external dependencies.

### Fixed

-   Fixed bug in circuit drawing where some gates in the standard
    library were not plotting correctly.

## [0.4.10] - 2018-03-06

### Added

-   Chinese translation of README.

### Changed

-   Changes related with infrastructure (linter, tests, automation)
    enhancement.

### Fixed

-   Fix installation issue when simulator cannot be built.
-   Fix bug with auto-generated CNOT coherent error matrix in C++
    simulator.
-   Fix a bug in the async code.

## [0.4.9] - 2018-02-12

### Changed

-   CMake integration.
-   QASM improvements.
-   Mapper optimizer improvements.

### Fixed

-   Some minor C++ Simulator bug-fixes.

## [0.4.8] - 2018-01-29

### Fixed

-   Fix parsing U\_error matrix in C++ Simulator python helper class.
-   Fix display of code-blocks on `.rst` pages.

## [0.4.7] - 2018-01-26

### Changed

-   Changes some naming conventions for `amp_error` noise parameters to
    `calibration_error`.

### Fixed

-   Fixes several bugs with noise implementations in the simulator.
-   Fixes many spelling mistakes in simulator README.

## [0.4.6] - 2018-01-22

### Changed

-   We have upgraded some of out external dependencies to:
    -   matplotlib \>=2.1,\<2.2
    -   networkx\>=1.11,\<2.1
    -   numpy\>=1.13,\<1.15
    -   ply==3.10
    -   scipy\>=0.19,\<1.1
    -   Sphinx\>=1.6,\<1.7
    -   sympy\>=1.0

## [0.4.4] - 2018-01-09

### Changed

-   Update dependencies to more recent versions.

### Fixed

-   Fix bug with process tomography reversing qubit preparation order.

## [0.4.3] - 2018-01-08

### Removed

-   Static compilation has been removed because it seems to be failing
    while installing Qiskit via pip on Mac.

## [0.4.2] - 2018-01-08

### Fixed

-   Minor bug fixing related to pip installation process.

## [0.4.0] - 2018-01-08

### Added

-   Job handling improvements.
    -   Allow asynchronous job submission.
    -   New JobProcessor class: utilizes concurrent.futures.
    -   New QuantumJob class: job description.
-   Modularize circuit \"compilation\".
    -   Takes quantum circuit and information about backend to transform
        circuit into one which can run on the backend.
-   Standardize job description.
    -   All backends take QuantumJob objects which wraps `qobj` program
        description.
-   Simplify addition of backends, where circuits are run/simulated.
    -   `qiskit.backends` package added.
    -   Real devices and simulators are considered \"backends\"
        which inherent from `BaseBackend`.
-   Reorganize and improve Sphinx documentation.
-   Improve unittest framework.
-   Add tools for generating random circuits.
-   New utilities for fermionic Hamiltonians
    (`qiskit/tools/apps/fermion`).
-   New utilities for classical optimization and chemistry
    (`qiskit/tools/apps/optimization`).
-   Randomized benchmarking data handling.
-   Quantum tomography (`qiskit/tools/qcvv`).
    -   Added functions for generating, running and fitting process
        tomography experiments.
-   Quantum information functions (`qiskit/tools/qi`).
    -   Partial trace over subsystems of multi-partite vector.
    -   Partial trace over subsystems of multi-partite matrix.
    -   Flatten an operator to a vector in a specified basis.
    -   Generate random unitary matrix.
    -   Generate random density matrix.
    -   Generate normally distributed complex matrix.
    -   Generate random density matrix from Hilbert-Schmidt metric.
    -   Generate random density matrix from the Bures metric.
    -   Compute Shannon entropy of probability vector.
    -   Compute von Neumann entropy of quantum state.
    -   Compute mutual information of a bipartite state.
    -   Compute the entanglement of formation of quantum state.
-   Visualization improvements (`qiskit/tools`).
    -   Wigner function representation.
    -   Latex figure of circuit.
-   Use python logging facility for info, warnings, etc.
-   Auto-deployment of sphinx docs to github pages.
-   Check IBMQuantumExperience version at runtime.
-   Add QuantumProgram method to reconfigure already generated qobj.
-   Add Japanese introductory documentation (`doc/ja`).
-   Add Korean translation of readme (`doc/ko`).
-   Add appveyor for continuous integration on Windows.
-   Enable new IBM Q parameters for hub/group/project.
-   Add QuantumProgram methods for destroying registers and circuits.
-   Use Sympy for evaluating expressions.
-   Add support for ibmqx\_hpc\_qasm\_simulator backend.
-   Add backend interface to Project Q C++ simulator.
    -   Requires installation of Project Q.
-   Introduce `Initialize` class.
    -   Generates circuit which initializes qubits in arbitrary state.
-   Introduce `local_qiskit_simulator` a C++ simulator with realistic noise.
    -   Requires C++ build environment for `make`-based build.
-   Introduce `local_clifford_simulator` a C++ Clifford simulator.
    -   Requires C++ build environment for `make`-based build.

### Changed

-   The standard extension for creating U base gates has been modified
    to be consistent with the rest of the gate APIs (see \#203).

### Removed

-   The `silent` parameter has been removed from a number of
    `QuantumProgram` methods. The same behaviour can be achieved now by
    using the `enable_logs()` and `disable_logs()` methods, which use
    the standard Python logging.

### Fixed

-   Fix basis gates (\#76).
-   Enable QASM parser to work in multiuser environments.
-   Correct operator precedence when parsing expressions (\#190).
-   Fix \"math domain error\" in mapping (\#111, \#151).

[UNRELEASED]: https://github.com/Qiskit/qiskit-terra/compare/0.9.0...HEAD
[0.9.0]: https://github.com/Qiskit/qiskit-terra/compare/0.8.2...0.9.0
[0.8.2]: https://github.com/Qiskit/qiskit-terra/compare/0.8.1...0.8.2
[0.8.1]: https://github.com/Qiskit/qiskit-terra/compare/0.8.0...0.8.1
[0.8.0]: https://github.com/Qiskit/qiskit-terra/compare/0.7.2...0.8.0
[0.7.2]: https://github.com/Qiskit/qiskit-terra/compare/0.7.1...0.7.2
[0.7.1]: https://github.com/Qiskit/qiskit-terra/compare/0.7.0...0.7.1
[0.7.0]: https://github.com/Qiskit/qiskit-terra/compare/0.6.0...0.7.0
[0.6.0]: https://github.com/Qiskit/qiskit-terra/compare/0.5.7...0.6.0
[0.5.7]: https://github.com/Qiskit/qiskit-terra/compare/0.5.6...0.5.7
[0.5.6]: https://github.com/Qiskit/qiskit-terra/compare/0.5.5...0.5.6
[0.5.5]: https://github.com/Qiskit/qiskit-terra/compare/0.5.4...0.5.5
[0.5.4]: https://github.com/Qiskit/qiskit-terra/compare/0.5.3...0.5.4
[0.5.3]: https://github.com/Qiskit/qiskit-terra/compare/0.5.2...0.5.3
[0.5.2]: https://github.com/Qiskit/qiskit-terra/compare/0.5.1...0.5.2
[0.5.1]: https://github.com/Qiskit/qiskit-terra/compare/0.5.0...0.5.1
[0.5.0]: https://github.com/Qiskit/qiskit-terra/compare/0.4.15...0.5.0
[0.4.15]: https://github.com/Qiskit/qiskit-terra/compare/0.4.14...0.4.15
[0.4.14]: https://github.com/Qiskit/qiskit-terra/compare/0.4.13...0.4.14
[0.4.13]: https://github.com/Qiskit/qiskit-terra/compare/0.4.12...0.4.13
[0.4.12]: https://github.com/Qiskit/qiskit-terra/compare/0.4.11...0.4.12
[0.4.11]: https://github.com/Qiskit/qiskit-terra/compare/0.4.10...0.4.11
[0.4.10]: https://github.com/Qiskit/qiskit-terra/compare/0.4.9...0.4.10
[0.4.9]: https://github.com/Qiskit/qiskit-terra/compare/0.4.8...0.4.9
[0.4.8]: https://github.com/Qiskit/qiskit-terra/compare/0.4.7...0.4.8
[0.4.7]: https://github.com/Qiskit/qiskit-terra/compare/0.4.6...0.4.7
[0.4.6]: https://github.com/Qiskit/qiskit-terra/compare/0.4.5...0.4.6
[0.4.4]: https://github.com/Qiskit/qiskit-terra/compare/0.4.3...0.4.4
[0.4.3]: https://github.com/Qiskit/qiskit-terra/compare/0.4.2...0.4.3
[0.4.2]: https://github.com/Qiskit/qiskit-terra/compare/0.4.1...0.4.2
[0.4.0]: https://github.com/Qiskit/qiskit-terra/compare/0.3.16...0.4.0

[Keep a Changelog]: http://keepachangelog.com/en/1.0.0/<|MERGE_RESOLUTION|>--- conflicted
+++ resolved
@@ -15,18 +15,16 @@
 
 ## [UNRELEASED]
 
-<<<<<<< HEAD
 ### Changed
 
 - Assignments and modifications to `QuantumCircuit.data` will now be broadcast
   and validated following the same rules used throughout the
   QuantumCircuit` API. (\#2826)
-=======
+
 ### Removed
 
 -   Removed deprecated `ops.py` from pulse. Use `Schedule` and `Instruction`
     methods directly.
->>>>>>> c20eb51b
 
 ## [0.9.0] - 2019-08-22
 
