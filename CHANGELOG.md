# Changelog

All notable changes to this project will be documented in this file.

The format is based on [Keep a Changelog].

> **Types of changes:**
>
> -   **Added**: for new features.
> -   **Changed**: for changes in existing functionality.
> -   **Deprecated**: for soon-to-be removed features.
> -   **Removed**: for now removed features.
> -   **Fixed**: for any bug fixes.
> -   **Security**: in case of vulnerabilities.

## [UNRELEASED]

### Deprecated

-   The gates `U` and `CX` are being deprecated in favor of `u3` and
    `cx`.
-   The gate `u0` is being deprecated in favor of using multiple `id` gates
    to insert delays (\#2664)
-   The decorator `requires_qe_access` is being deprecated in favor of
    `online_test`.
-   The `as_dict` method of Qobj is deprecated in favor of `to_dict`.

### Added
<<<<<<< HEAD
-   Added tests for `gate_map` and reference images for testing `plot_gate_map`
-   New `CountOpsLongest` analysis pass to retrieve the number of operations 
=======

-   New `CountOpsLongest` analysis pass to retrieve the number of operations
>>>>>>> 556fb350
    on the longest path of the DAGCircuit.
-   Added `sech` and `sech_deriv` pulses in `qiskit.pulse.pulse_lib`.
-   The option `vertical_compression` was added to the text drawer and
    to the `QuantumCircuit.draw` method. The option allows to control
    how much room the text circuit drawing takes.
-   The option `idle_wires` was added to the drawers to control
    if wires without any operation should be included in the drawing.
-   Introduced a visualization for the Pass Manager. (\#2445)
-   The attribute `PassManager.log_passes` was added to log and time the
    passes when they are executed. The results is stored in the
    attribute `pass_log` of the property set as a dictionary.
-   New pulse schedule method `Schedule.filter` to filter by instruction
    channel, time, and type. (\#2597)
-   Decomposition of arbitrary isometries (\#2600)
-   Decomposition of diagonal gates (\#2600)
-   Decomposition of multiplexed rotation gates (\#2600)
-   Decomposition of multiplexed single-qubit unitaries (Option: decompose
    up to a diagonal gate) (\#2600)
-   ZYZ decomposition for single-qubit unitaries (\#2600)
-   Gray-Synth and Patel–Markov–Hayes algorithms for synthesis of
    CNOT-Phase and CNOT-only (linear) circuits (\#2457)
-   Added n-qubit unitaries to BasicAer simulator basis gates (\#2342)

### Changed
-   Set default repetition time to be the first available.
-   Pulse commands may now start with capitalized letters.
-   The `pylatexenc` and `pillow` requirements are now optional. These
    are only used by the `latex` and `latex_source` circuit
    visualization backends. To continue using them ensure these are
    installed.
-   When adding a register to a circuit, an error will now be raised if
    a register of the same name is already present. Previously, an error
    would only be raised if the same register was added twice.
-   Qubits and classical bits are not represented as a tuples anymore,
    but as instances of `Qubit` and `Clbit` respectively.
-   The ApplyLayout pass is incorporated in all preset pass managers to
    delineate a virtual circuit from a physical circuit (\#2672)
-   Mapping passes (CXDirection, Swap passes, CheckMap, CheckCnotDirection)
    now operate on a register-less circuit corresponding to
    an already embedded physical circuit. (\#2672)
-   Replaces LegacySwap by faster, more stable StochasticSwap pass (\#2672)
-   Uses level 1 by default as transpiler optimization level (\#2672)
-   Change Snapshot signature to match simulator.snapshot (\#2592)

### Removed

-   The previously deprecated functions
    `qiksit.visualization.plot_state` and
    `qiskit.visualization.iplot_state` have been removed. Instead use
    the specific functions for each plot type (\#2325).
-   International documentation of outdated readme etc (\#2302)
-   Removed deprecated options in execute, transpile, and assemble.
    Removed deprecated compiler.
-   Removed deprecated qcvv in tools. Removed deprecated converters
    qobj\_to\_circuits and circuits\_to\_qobj (\#2301)
-   The previously deprecated `qiskit._util` module has been removed.
    Use `qiskit.util` instead. (\#2329)
-   The logging tools in `qiskit.tools.logging` are removed. (\#2387)
-   The `qiskit.qiskiterror` module has been removed. Please use
    `qiskit.exceptions` instead. (\#2399)
-   Removed previously deprecated DAGCircuit methods (\#2542)
-   Removed `CompositeGate` class, in favor of adding Instruction
    objects directly (\#2543)
-   Removed `ignore_requires` and `ignore_preserves` options from
    `PassManager` (\#2565).

### Fixed

-   Fixes a bug where the CmdDef was getting built without buffers on channels.
-   Fixed bug in `Pulse` for multiple parameters being added (\#2742)
-   Fixed bug in `Pulse` for CmdDef arguments (\#2741)
-   Fixed bug in `Operator` and `SuperOp` for initializing from circuit
    containing gates without an explicit matrix definition (\#2723)
-   Possible to decompose SU(4) gate into non-CNOT basis with
    `TwoQubitDecomposer`
-   Fixes a bug that removed `id` gates from circuit. id gates are
    like a `wait` command and will never be removed (\#2663)
-   Fixed bug in CommutationAnalysis pass affecting conditional gates (\#2669)
-   Fixed bug in measure sampling for BasicAer Qasm simulator if a qubit
    was measured into more than one memory cbit (\#2735)


## [0.8.2] - 2019-06-14

### Fixed

-   Fixed an issue with latex circuit drawer backend that could lead to an
    empty image output (\#2531)
-   Fixes for issues with the backend monitors for recent changes to IBMQ
    backends (\#2637)
-   Fixed an issue where a `TimeSlotCollection` object would be mutated by
    the `is_mergable_with()` method (\#2639)


## [0.8.1] - 2019-05-29

### Fixed

-   Corrected the deprecation warning message for
    `qiskit.converters.qobj_to_circuits` (\#2350)
-   Fixed `execute()` and `transpile()` functions to enable setting
    optimization level 0. (\#2370)
-   Set the swapper with the seed transpiler for optimization level 2 and 3
    (\#2361)
-   Fix default basis gate set for other transpiler passes (\#2357)
-   Fix the docstring for transpile to include optimization_level 3 (\#2367)
-   Fix spacing in the text circuit drawer (\#2382)
-   Fix for too strict math sanitization pulse instructions (\#2397)
-   Arguments to `assemble_schedule` were not actually optional, ensure
    they're required (\#2398)
-   Fix for framechange instructions being converted to a string instead of a
    float (\#2437)
-   Fix for rep_times as a float, now it's an integer (\#2438)
-   Fix type error for integer framechange instructions (\#2458)
-   Fix for missing cython source files in sdist (\#2436)
-   Fix for different pulse schedules created with the same name (\#2431)
-   Only create a single AquireInstruction for all qubits (\#2485)
-   Stop modifying layout in stochastic swap pass (\#2507)
-   Only call CXDirection pass on optimization_level=3 if coupling map is
    provided (\#2526)
-   Fix `optimization_level=0` without a coupling map (\#2509)


## [0.8.0] - 2019-05-02

### Added

-   Added exact and approximate decomposition of SU(4) to arbitrary
    supercontrolled basis
-   Introduced schedule lo configuration. (\#2115)
-   Introduced pulse schedule assembler. (\#2115)
-   Builtin library of continuous pulses and builtin library of discrete
    pulses which are obtained by sampling continuous pulses with default
    sampling strategy.
-   Sampler decorator and standard sampler library for conversion of
    continuous pulses to discrete `SamplePulse` (\#2042).
-   Core StochasticSwap routine implimented in Cython (\#1789).
-   Added QuantumChannel classes SuperOp, Choi, Kraus, Stinespring, PTM,
    Chi to quantum\_info for manipulating quantum channels and CPTP
    maps.
-   Added Operator object to quantum\_info for representing matrix
    operators.
-   Introduced the backend defaults model and endpoint for pulse
    backends (\#2101).
-   `meas_level` to result schema (\#2085).
-   Core StochasticSwap routine implemented in Cython (\#1789).
-   New EnlargeWithAncilla pass for adding ancilla qubits after a Layout
    selection pass (\#1603).
-   New Unroll2Q pass for unrolling gates down to just 1q or 2q gates
    (\#1614).
-   Added support for register slicing when applying operations to a
    register (\#1643).
-   Added in new parameter `justify` to the text, mpl and latex circuit
    drawers to say how the circuit should be aligned. (\#1725, \#1797,
    \#1977)
-   Added function for purity of a mixed state in
    `qiskit.quantum_information` (\#1733)
-   Added parameter to the TextProgressBar to allow the output to be
    sent to a different output stream
-   Added a `__qiskit_version__` parameter to the qiskit namespace. This
    will contain a dictionary of versions for all installed qiskit
    elements. (\#1885).
-   Added a `RunConfig` object for configurations related to running an
    experiment (e.g. shots, memory) (\#1856)
-   Added a `TranspileConfig` object for configurations related to
    transforming circuits (e.g. basis\_gates, coupling\_map,
    initial\_layout) (\#1856)
-   Added a `qiskit.compiler` namespace for all functions that
    transpile, schedule and assemble circuits and pulses (\#1856)
-   Added support for passing a list of `basis_gates`, `coupling_map`
    etc. to the `qiskit.compiler.transpile()` function, each
    corresponding to one of the circuits (\#2163)
-   Added a `qiskit.compiler.assemble_circuits()` function to generate
    qobj from some circuits and a RunConfig (\#1856)
-   `execute()` and `assemble()` allow setting a qobj\_header, of type
    QobjHeader or dict, to add extra information to the qobj (and thus
    result).
-   Register indexing supports negative indices (\#1875)
-   Added new resource estimation passes: `Depth`, `Width`, `Size`,
    `CountOps`, and `NumTensorFactors`, all grouped in the
    `ResourceEstimation` analysis pass.
-   Added `nodes_on_wire()` to DAGCircuit which returns an iterator over
    all the operations on the given wire
-   Added new properties to an Instruction: `num_qubits`, `num_clbits`
    (\#1816).
-   Added a `QuantumCircuit.append` public method for appending
    arbitrary instructions to some qubits and clbits in the circuit
    (\#1816).
-   Added an `Instruction.definition` property that defines a composite
    instruction in terms of other, simpler instructions (\#1816).
-   Added an `Instruction.mirror()` method that mirrors a composite
    instruction (reverses its sub-instructions) (\#1816).
-   Added an `PassManager.passes()` method that returns a list of the
    passes that have been added to the pass manager, including options
    and flow controllers.
-   Added a `PassManager.run()` that transforms a `QuantumCircuit`
    according to its pass schedule and returns a `QuantumCircuit`.
-   Added a `qiskit.quantum_info.random` for generating random states,
    unitaries, etc (\#2119).
-   Added a `qiskit.quantum_info.synthesis` for algorithms that
    synthesize circuits (\#2119).
-   Added a `NoiseAdaptiveLayout` pass to compute a backend
    calibration-data aware initial qubit layout. (\#2089)
-   Gates and instructions in a circuit accept integers as parameters to
    refer to wires instead of named bits.
-   Added a `OptimizeSwapBeforeMeasure` pass that removes the swap gates
    when they are followed by a measurement instruction, moving the
    latter to the proper wire. (\#1890)
-   Added a `RemoveDiagonalGatesBeforeMeasure` pass that removes the
    diagonal gates when they are followed by a measurement instruction.
    (\#2208)
-   Added a `CommutativeCancellation` pass that cancels self-inverse
    gates and combines rotations about the Z axis, leveraging
    previously-found gate commutation relations. (\#2012)
-   Add an option for using a user config file to enable changing
    default settings for various functions in qiskit. Right now it only
    supports setting the default circuit drawing backend. (\#2122)
-   Added a `Collect2qBlocks` pass that analyzes the circuit for
    uninterrupted sequences of gates (blocks) acting on 2 qubits.
    (\#2134)
-   Added a `ConsolidateBlocks` that turns previously-collected blocks
    of any size into equivalent Unitary operators in the circuit.
    (\#2134)
-   Added support for parameterized circuits. (\#2103)
-   Added preset PassManagers that offer predetermined pipelines of
    transpiler passes. (\#2163)

### Changed

-   require scipy\>=1.0, use
    `scipy.stats.unitary_group.rvs` for
    `random_unitary()`.
-   two\_qubit\_kak decomposition works with Operator or raw matrix
    input objects.
-   process\_fidelity works with QuantumChannel and Operator object
    inputs.
-   Backend defaults values are no longer required (\#2101).
-   QuantumCircuit properties more self-consistent and no longer need
    DAG (\#1993).
-   The most connected subset in DenseLayout is now reduced bandwidth
    (\#2021).
-   plot\_histogram now allows sorting by Hamming distance from
    target\_string (\#2064).
-   FunctionalPulse is no longer a class and instead is a decorator,
    `functional_pulse` that returns a
    `SamplePulse` when called. (\#2043)
-   Changed `average_data` to accept observable input in matrix form
    (\#1858)
-   Change random\_state to take in dim over number of qubits (\#1857)
-   The `Exception` subclasses have been moved to an `.exceptions`
    module within each package (for example,
    `qiskit.exceptions.QiskitError`) (\#1600).
-   The `QiskitTestCase` and testing utilities are now included as part
    of `qiskit.test` and thus available for third-party implementations,
    with convenience test cases for providers and backends. (\#1616,
    \#1844)
-   The snapshot instruction now takes `label` and `snap_type` instead
    of `slot` (\#1615).
-   The test folders have been reorganized to match the python modules
    (\#1625)
-   The circuits\_to\_qobj no longers uses the unrollers (\#1629)
-   The previously deprecated default output of `circuit_drawer()`
    (using latex and falling back to mpl) is no longer present. Instead
    the default output is the ascii art `text` output backend.
-   Changed param to params in Instruction (\#1665).
-   `dag_drawer` and `plot_gate_map` are available via importing
    `qiskit.tools.visualization`. They will raise at the point of use,
    if dependencies are not installed (\#1669).
-   The `qiskit.validation` schemas are now strict and raise a more
    specific `ModelValidationError` (\#1695).
-   The default transpile pipeline will now add a barrier before the set
    of final measurements when compiling for both simulators and devices
    (\#1591).
-   Purity function in `qiskit.tools.qi.qi` calls new version in
    `qiskit.quantum_information` and issues deprecation warning (\#1733)
-   Updated `dag.node_counter` to return the current number
    of nodes (\#1763)
-   The argument `basis_gates` used in `compile`, `execute`, and
    `transpile` is not longer a comma-separated string but a list of
    strings. For example, this basis `['u1','u2','u3','cx']` should be
    used instead of `'u1,u2,u3,cx'` (\#1333)
-   Methods on the `DAGCircuit` which previously returned node\_ids
    and/or dicts now return `DAGNodes`
-   The `Qobj` classes have been reimplemented using models and schemas,
    as the rest of spec-defined entities. (\#1909).
-   The rzz gate is now represented as a line when printed in text
    (\#1957).
-   Text drawer has support for multi-q gates (\#1939).
-   Separate `Qobj` into `PulseQobj` and `QasmQobj` (\#1969).
-   It is possible to define a layout as a list of integers. This maps
    the ordered list of virtual circuit qubits to physical qubits as
    defined by the list of integers (\#1946).
-   Instructions no longer have context about where they are in a
    circuit. Instead, the circuit keeps this context. So Instructions
    are now light-weight and only have a name, num\_qubits, num\_clbits
    and params (\#1816).
-   The old syntax for attaching a gate to the circuit then modifying it
    is no longer supported (e.g. `circuit.s(qr).inverse()` or
    `circuit.s(qr).c_if(cr, 4)`). Instead, you must first modify the
    gate then attach it (\#1816).
-   `QuantumCircuit.data` now contains a list of tuples, where each
    tuple is a (instruction, qarg, carg) (\#1816).
-   The visualization subpackage has moved from
    `qiskit.tools.visualization` to `qiskit.visualization`. The public
    API (which was declared stable in the 0.7 release) is still
    accessible off of `qiskit.tools.visualization`. (\#1878)
-   Layout object can now only be constructed from a dictionary, and
    must be bijective (\#2157).
-   `transpile()` accepts `initial_layout` in the form of dict, list or
    Layout (\#2157).
-   Not specifying a basis in `execute()` or `transpile()` no longer
    defaults to unrolling to the \[\'u1\', \'u2\', \'u3\', \'cx\'\]
    basis. Instead the default behavior is to not unroll, unless
    specifically requested (\#2166).
-   Instruction.copy() is now a shallow copy instead of deep (\#2214)
-   Layout and CouplingMap classes are now accessible from
    qiskit.transpiler (\#2222).

### Deprecated

-   The methods prefixed by `\_get` in the DAGCircuit object
    are being renamed without that prefix (see \#1346)
-   Changed elements in `couplinglist` of `CouplingMap` from tuples to
    lists (\#1666).
-   Unroller bases must now be explicit, and violation raises an
    informative `QiskitError` (\#1802).
-   The `qiskit.tools.qcvv` package is deprecated in favor of Qiskit
    Ignis (\#1884).
-   The `qiskit.compile()` function is now deprecated in favor of
    explicitly using the `qiskit.compiler.transpile()` function to
    transform a circuit followed by `qiskit.compiler.assemble()` to make
    a qobj out of it.
-   `qiskit.converters.qobj_to_circuits()` has been deprecated and will
    be removed in a future release. Instead
    `qiskit.compiler.disassemble_circuits()` should be used to extract
    `QuantumCircuit` objects from a compiled qobj. (\#2137)
-   The `qiskit.transpiler.transpile()` function is deprecated in favor
    of `qiskit.compiler.transpile()` (\#2166).
-   The `seed_mapper` argument in `transpile()` and `execute()` is
    deprecated in favor of `seed_transpile()`, which sets the seed for
    all stochastic stages of the transpiler (\#2166).
-   The `seed` argument is `execute()` is deprecated in favor of
    `seed_simulator` (\#2166).
-   The `pass_manager` argument in `transpile()` is deprecated. Instead,
    the `pass_manager.run()` methdod can be used directly to transform
    the circuit (\#2166).
-   The `qiskit._util` module is deprecated and replaced by
    `qiskit.util`. `qiskit._util` will be removed in the 0.9 release.
    (\#2154)

### Fixed

-   Fixed \#1892, whereby inheriting from QuantumRegister or
    ClassicalRegister would cause a QiskitError in instruction.py
    (\#1908).
-   Fixed \#829 by removing dependence on scipy unitary\_group (\#1857).
-   Fixed a bug with measurement sampling optimization in BasicAer
    qasm\_simulator (\#1624).
-   Fixed a bug where barriers didn\'t plot over all qubits when using
    matplotlib (\#1718).
-   Fixed a minor conda env bug in Makefile (\#1691).
-   Fixed a bug in BasicMapper pass operating over multiple registers
    (\#1611).
-   Fixed a bug in BarrierBeforeFinalMeasurements which incorrectly
    moved measurements used in conditional operations (\#1705).
-   Fixed a bug that with transpile ignoring initial layout when
    coupling map is provided (\#1711).
-   Fixed a bug in the definition of the rzz gate (\#1940).
-   Fixed a bug in DAGCircuit.collect\_runs() that did not exclude
    conditional gates (\#1943).
-   Fixed a mapping issue with layouts on non-adjacent qubits, by adding
    ancillas (\#2023).
-   Fixed a bug in which an `initial_layout` could be
    changed even if it made the circuit compatible with the device
    `coupling_map` (\#2036).
-   Fixed `qobj_to_circuits` for circuits that contain initialize
    instructions (\#2138)

### Removed

-   The previously deprecated functions `plot_circuit()`,
    `latex_circuit_drawer()`, `generate_latex_source()`, and
    `matplotlib_circuit_drawer()` from `qiskit.tools.visualization` have
    been removed. The `circuit_drawer()` function from the same module
    should be used instead.
-   The previously deprecated keys `plot_barriers` and `reverse_bits`
    keys in the `style` kwarg dict are deprecated, instead the
    `qiskit.tools.visualization.circuit_drawer()` kwargs `plot_barriers`
    and `reverse_bits` should be used instead.
-   Removed the wrapper folder as part of the post 0.7 cleanup (\#1613).
-   Removed the python wrappers of the legacy simualtors now that Qiskit
    Aer is out (\#1615).
-   Removed simulator instructions `save`, `load`, `wait`, `noise` as
    unsupported in Aer (\#1615).
-   Removed circuit.add as deprecated (\#1627)
-   Removed the unroller (\#1629)
-   Removed deprecated `result` methods (\#1659)
-   Removed deprecated `couplingdict` kwarg from `CouplingMap` (\#1666)
-   Removed deprecated `transpile_dag()` `format` kwarg (\#1664)
-   Removed deprecated `Pauli` `v`, `w`, and `pauli_group` case arg as
    int (\#1680)
-   Removed deprecated `state_fidelity()` function from `tools.qi`
    (\#1681)
-   Removed `QISKitError` in favor of `QiskitError`. (\#1684)
-   The IBMQ provider (`qiskit.providers.ibmq`) has been moved to its
    own package (`pip install qiskit-ibmq-provider`). (\#1700)
-   `compiled_circuit_qasm` has been removed from the Qobj header, since
    it was part of the pre-qobj specification (\#1715).
-   Removed the wigner plotting functions `plot_wigner_function`,
    `plot_wigner_curve`, `plot_wigner_plaquette`, and `plot_wigner_data`
    (\#1860).
-   Removed `Instruction.reapply()` method (\#1816).

## [0.7.2] - 2019-05-01

### Fixed

-   A potential issue where the backend configuration schema validation
    would improperly reject valid responses from the API (\#2258)

## [0.7.1] - 2019-03-04

### Fixed

-   Fixed a bug with measurement sampling optimization in BasicAer
    qasm\_simulator (\#1624).

## [0.7.0] - 2018-12-19

### Added

-   Added DAG visualizer which requires
    [Graphivz](https://www.graphviz.org/) (\#1059)
-   Added an ASCII art circuit visualizer (\#909)
-   The QuantumCircuit class now returns an ASCII art visualization when
    treated as a string (\#911)
-   The QuantumCircuit class now has a `draw()` method which
    behaves the same as the
    `qiskit.tools.visualization.circuit_drawer()` function
    for visualizing the quantum circuit (\#911)
-   A new method `hinton` can be used on
    `qiskit.tools.visualization.plot_state()` to draw a
    hinton diagram (\#1246)
-   Two new constructor methods, `from_qasm_str()` and
    `from_qasm_file()`, to create a QuantumCircuit object
    from OpenQASM were added to the QuantumCircuit class. (\#1172)
-   New methods in QuantumCircuit for common circuit metrics:
    `size()`, `depth()`, `width()`,
    `count_ops()`, `num_tensor_factors()`
    (\#1285)
-   Added `backend_monitor` and
    `backend_overview` Jupyter magics, as well as
    `plot_coupling_map` (\#1231)
-   Added a `Layout` object (\#1313)
-   New `plot_bloch_multivector()` to plot Bloch vectors
    from a tensored state vector or density matrix. (\#1359)
-   Per-shot measurement results are available in simulators and select
    devices. Request them by setting `memory=True` in
    `compile()`/`execute()`, and retrieve them from
    `result.get_memory()` (\#1385).
-   Added a `qiskit.converters` module for translation between commonly
    used representations of a circuit: `dag_to_circuits`,
    `circuits_to_dag`, `qobj_to_circuits`, `circuits_to_qobj`,
    `ast_to_dag`.
-   PassManager can schedule passes at \_\_init\_\_ time (\#1510).
-   Added a `.qobj()` method for IBMQ and local simulator Jobs (\#1532).
-   New Decompose pass for decomposing a gate according to a rule
    (\#1487).
-   New Unroller pass in the transpiler for unrolling up to some basis
    (\#1455).
-   New BarrierBeforeFinalMeasurements pass for preventing final measure
    reorder (\#1538).
-   New CommutationAnalysis and CommutationTransformation transpiler
    passes for modifying a DAG based on gate commutativity relations
    (\#1500).
-   New transpiler mapper pass: BasicSwap (\#1270).
-   New transpiler mapper pass: LookaheadSwap (\#1140).
-   New transpiler mapper pass: StochasticSwap (\#1520).
-   New CXDirection pass for fixing the direction of cx gates (\#1410).
-   New CheckMap pass for checking if circuit meets mapping requirements
    (\#1433).
-   New Optimize1QGate pass for combining chains of 1q rotations
    (\#1442).

### Changed

-   Schedules and underlying classes are now immutable. (\#2186)
-   Evolved pass-based transpiler to support advanced functionality
    (\#1060)
-   `.retrieve_job()` and `.jobs()` no longer
    returns results by default, instead the result must be accessed by
    the `result()` method on the job objects (\#1082).
-   Make `backend.status()` dictionary conform with schema.
-   The different output backends for the circuit\_drawer()
    visualizations have been moved into separate private modules in
    `qiskit.tools.visualizations`. (\#1105, \#1111)
-   DAG nodes contain pointers to Register and Instruction objects,
    rather than their string names (\#1189).
-   Upgraded some external dependencies to:
    -   networkx\>=2.2 (\#1267).

-   The `qiskit.tools.visualization.circuit_drawer()`
    method now returns a matplotlib.Figure object when the
    `mpl` output is used and a `TextDrawer`
    object when `text` output is used. (\#1224, \#1181)
-   Speed up the Pauli class and extended its operators (\#1271 \#1166).
-   `IBMQ.save_account()` now takes an
    `overwrite` option to replace an existing account on
    disk. Default is False (\#1295).
-   Backend and Provider methods defined in the specification use model
    objects rather than dicts, along with validation against schemas
    (\#1249, \#1277, \#1350). The updated methods include:
    -   `backend.status()` (\#1301).
    -   `backend.configuration()` (and `__init__`) (\#1323).
    -   `backend.properties()`, returning `None` for sims (\#1331,
        \#1401).
    -   `qiskit.Result` (\#1360).
-   `backend.provider()` is now a method instead of a property (\#1312).
-   Remove local backend (Aer) fallback (\#1303)
-   The signatures for the plotting functions in
    `qiskit.tools.visualization._counts_visualization.py`,
    `qiskit.tools.visualization._state_visualization.py`,
    and `qiskit.tools.visualization.interactive` have been
    modified to make them in-line with standard Matplotlib calling
    conventions (\#1359).
-   Remove local backend (Aer) fallback (\#1303).
-   DAGCircuits store Instruction and Register objects, instead of name
    references. The DAGCircuit class methods are updated accordingly
    (\#1210).
-   `transpile()` now takes QuantumCircuit(s) to QuantumCircuit(s), and
    DAG processing is only done internally (\#1397).
-   The different unrollers are deprecated. The only unrolling happens
    from DAG to DAG (\#1210).
-   Moved all the circuit modules into a circuit module but for most
    users it is still imported in the top level for QuantumCircuit,
    QuantumRegister, ClassicalRegister
-   `qiskit.backends` has been renamed to `qiskit.providers` (\#1531).
-   `qiskit.backends.aer` has been removed in favor of
    `qiskit.providers.builtinsimulators` (Python simulators) and
    `qiskit.providers.legacysimulators` (C++ simulators) (\#1484)
-   `Aer` in `qiskit` root module depends on having the qiskit-aer
    package installed, by default it is not present. Instead there are 2
    new provider instances in the root module `BasicAer` which provides
    the Python simulators and `LegacySimulators` which provides the old
    C++ simulators in qiskit-terra. (\#1484)

### Deprecated

-   `plot_circuit()`, `latex_circuit_drawer()`, `generate_latex_source()`,
    and `matplotlib_circuit_drawer()` from
    qiskit.tools.visualization are deprecated. Instead the
    `circuit_drawer()` function from the same module should be used.
    (\#1055)
-   The current default output of `circuit_drawer()` (using latex and falling
    back on python) is deprecated and will be changed in the future.
    (\#1055)
-   The `qiskit.wrapper.load_qasm_string()` and
    `qiskit.wrapper.load_qasm_file()` functions are
    deprecated and the `QuantumCircuit.from_qasm_str()`
    and `QuantumCircuit.from_qasm_file()` contstructor
    methods should be used instead (\#1172)
-   The `plot_barriers` and `reverse_bits` keys in the `style` kwarg
    dict are deprecated, instead the
    `qiskit.tools.visualization.circuit_drawer()` kwargs
    `plot_barriers` and `reverse_bits` should be used instead. (\#1180)
-   The `transpile_dag()` function `format` kwarg for emitting different
    output formats is deprecated (\#1319).
-   Several methods of `qiskit.Result` have been deprecated (\#1360).
-   The functions `plot_state()` and
    `iplot_state()` have been depreciated. Instead the
    functions `plot_state_\*()` and
    `iplot_state_\*()` should be called. (\#1359)
-   The `skip_transpiler` arg has been deprecated from `compile()` and
    `execute()` in favor of using the PassManager directly.

### Fixed

-   Fixed a variety of typos throughout sources (\#1139)
-   Fixed horizontal spacing when drawing barriers before CCNOT gates in
    latex circuit plots (\#1051)
-   Use case insensitive matching when comparing premium account URLs.
    (\#1102)
-   Fixed AerJob status when the submitted Job is in a PENDING state.
    (\#1215)
-   Add fallback for when CPU count can\'t be determined (\#1214)
-   Fix `random_state` from returning nan (\#1258)
-   The Clifford simulator `run()` method now works
    correctly with the updated AerJob usage (\#1125)
-   Fixed an edge case when connection checks would raise an unhandled
    exception (\#1226)
-   Fixed a bug where the transpiler moved middle-of-circuit
    measurements to the end (\#1334)
-   The `number_to_keep` kwarg in `plot_histgram()` now
    functions correctly (\#1359).
-   parallel\_map no longer creates a progress bar for a single circuit
    (\#1394).
-   The `timeout` parameter is now passed into the inner
    `_wait_for_submission` function in `IBMQJob` from `_wait_for_result`
    (\#1542).

### Removed

-   Remove register, available\_backends (\#1131).
-   Remove tools/apps (\#1184).
-   Removed the dependency on `IBMQuantumExperience`, as it is now
    included in `qiskit.backends.IBMQ` (\#1198).
-   `matplotlib` is no longer in the package requirements and is now an
    optional dependency. In order to use any matplotlib based
    visualizations (which includes the
    `qiskit.tools.visualization.circuit_drawer()` `mpl` output,
    `qiskit.tools.visualization.plot_state`,
    `qiskit.tools.visualization.plot_histogram`, and
    `qiskit.tools.visualization.plot_bloch_vector` you will now need to
    ensure you manually install and configure matplotlib independently.
-   The `basis` kwarg for the `circuit_drawer()` function to provide an
    alternative list of basis gates has been removed. Instead users
    should adjust the basis gates prior to visualizing the circuit.
    (\#1151)
-   `backend.parameters()` and `backend.calibration()` have been fully
    deprecated, in favour of `backend.properties()` (\#1305).
-   The `qiskit.tools.file_io` module has been removed. Conversion
    between `qiskit.Result` and json can be achieved using `.to_dict()`
    and `.from_dict()` directly (\#1360).
-   The `qiskit.Result` class method for `len()` and indexing have been
    removed, along with the functions that perform post-processing
    (\#1351).
-   The `get_snapshot()` and `get_snapshots()` method from the `Result`
    class has been removed. Instead you can access the snapshots in a
    Result using `Result.data()['snapshots']`.
-   Completed the deprecation of `job.backend_name()`, `job.id()`, and
    the `backend_name` parameter in its constructor.
-   The `qiskit.Result` class now does post-processing of results
    returned from backends if they are called via the `Result.get_xxx()`
    methods (i.e. `get_counts()`, `get_memory()`, `get_statevector()`,
    `get_unitary()`). The raw data is accessible through `Result.data()`
    (\#1404).
-   The `transpile()` function kwarg `format` has been removed and will
    always return a circuit object. Instead you\'ll need to manually
    convert the output with the functions provided in
    `qiskit.converters`.

## [0.6.0] - 2018-10-04

### Added

-   Added `SchemaValidationError` to be thrown when schema
    validation fails (\#881)
-   Generalized Qobj schema validation functions for all qiskit schemas
    (\#882).
-   Added decorator to check for C++ simulator availability (\#662)
-   It is possible to cancel jobs in non comercial backends (\#687)
-   Introduced new `qiskit.IBMQ` provider, with centralized
    handling of IBMQ credentials (qiskitrc file, environment variables).
    (\#547, \#948, \#1000)
-   Add OpenMP parallelization for Apple builds of the cpp simulator
    (\#698).
-   Add parallelization utilities (\#701)
-   Parallelize transpilation (\#701)
-   New interactive visualizations (\#765).
-   Added option to reverse the qubit order when plotting a circuit.
    (\#762, \#786)
-   Jupyter notebook magic function qiskit\_job\_status,
    qiskit\_progress\_bar (\#701, \#734)
-   Add a new function `qobj_to_circuits` to convert a Qobj object to a
    list of QuantumCircuit objects (\#877)
-   Allow selective loading of accounts from disk via hub/group/project
    filters to `IBMQ.load_accounts()`.
-   Add new `job_monitor` function to automaically check
    the status of a job (\#975).

### Changed

-   Schema tests in `tests/schemas/test_schemas.py`
    replaced with proper unit test (\#834).
-   Renamed `QISKit` to `Qiskit` in the documentation. (\#634)
-   Use `Qobj` as the formally defined schema for sending information to
    the devices:
    -   introduce the `qiskit.qobj` module. (\#589, \#655)
    -   update the `Qobj` JSON schema. (\#668, \#677, \#703, \#709)
    -   update the local simulators for accepting `Qobj` as input.
        (\#667)
    -   update the `Result` class. (\#773)
-   Use `get_status_job()` for checking IBMQJob status. (\#641)
-   Q network hub/group/project credentials replaced by new url format.
    (\#740)
-   Breaking change: `Jobs` API simplification. (\#686)
-   Breaking change: altered tomography APIs to not use QuantumProgram.
    (\#818)
-   Breaking change: `BaseBackend` API changed, properties are now
    methods (\#858)
-   When `plot_histogram()` or `plot_state()` are called from a jupyter
    notebook if there is network connectivity the interactive plots will
    be used by default (\#862, \#866)
-   Breaking change: `BaseJob` API changed, any job constructor must be
    passed the backend used to run them and a unique job id (\#936).
-   Add support for drawing circuit barriers to the latex circuit
    drawer. This requires having the LaTeX qcircuit package
    version \>=2.6.0 installed (\#764)

### Deprecated

-   The `number_to_keep` kwarg on the `plot_histogram()` function is now
    deprecated. A field of the same name should be used in the `option`
    dictionary kwarg instead. (\#866)
-   Breaking change: `backend.properties()` instead of
    `backend.calibration()` and `backend.parameters()` (\#870)

### Removed

-   Removed the QuantumProgram class. (\#724)

### Fixed

-   Fixed `get_ran_qasm` methods on `Result` instances (\#688).
-   Fixed `probabilities_ket` computation in C++ simulator (\#580).
-   Fixed bug in the definition of `cswap` gate and its test (\#685).
-   Fixed the examples to be compatible with version 0.5+ (\#672).
-   Fixed swap mapper using qubits after measurement (\#691).
-   Fixed error in cpp simulator for 3+ qubit operations (\#698).
-   Fixed issue with combining or extending circuits that contain
    CompositeGate (\#710).
-   Fixed the random unitary generation from the Haar measure (\#760).
-   Fixed the issue with control lines spanning through several
    classical registers (\#762).
-   Fixed visualizations crashing when using simulator extensions
    (\#885).
-   Fixed check for network connection when loading interactive
    visualizations (\#892).
-   Fixed bug in checking that a circuit already matches a coupling map
    (\#1024).

## [0.5.7] - 2018-07-19

### Changed

-   Add new backend names support, with aliasing for the old ones.

## [0.5.6] - 2018-07-06

### Changed

-   Rename repository to `qiskit-terra` (\#606).
-   Update Bloch sphere to QuTiP version (\#618).
-   Adjust margin of matplotlib\_circuit\_drawer (\#632)

### Removed

-   Remove OpenQuantumCompiler (\#610).

### Fixed

-   Fixed broken process error and simulator slowdown on Windows
    (\#613).
-   Fixed yzy\_to\_zyz bugs (\#520, \#607) by moving to quaternions
    (\#626).

## [0.5.5] - 2018-07-02

### Added

-   Retrieve IBM Q jobs from server (\#563, \#585).
-   Add German introductory documentation (`doc/de`) (\#592).
-   Add `unregister()` for removing previously registered providers
    (\#584).
-   Add matplotlib-based circuit drawer (\#579).
-   Adding backend filtering by least busy (\#575).
-   Allow running with new display names for IBMQ devices, and return
    those from `available_backends()` (\#566)
-   Introduce Qiskit Transpiler and refactor compilation flow (\#578)
-   Add CXCancellation pass (\#578)

### Changed

-   Remove backend filtering in individual providers, keep only in
    wrapper (\#575).
-   Single source of version information (\#581)
-   Bumped IBMQuantumExperience dependency to 1.9.6 (\#600).
-   For backend status, `status\[\'available\'\]` is now
    `status\[\'operational\'\]` (\#609).
-   Added support for registering third-party providers in
    `register()` (\#602).
-   Order strings in the output of `available_backends()` (\#566)

### Removed

-   Remove Clifford simulator from default available\_backends, until
    its stable release (\#555).
-   Remove ProjectQ simulators for moving to new repository (\#553).
-   Remove QuantumJob class (\#616)

### Fixed

-   Fix issue with unintended inversion of initializer gates (\#573).
-   Fix issue with skip\_transpiler causing some gates to be ignored
    silently (\#562).

## [0.5.4] - 2018-06-11

### Added

-   Performance improvements:
    -   remove deepcopies from dagcircuit, and extra check on qasm()
        (\#523).

### Changed

-   Rename repository to `qiskit-core` (\#530).
-   Repository improvements: new changelog format (\#535), updated issue
    templates (\#531).
-   Renamed the specification schemas (\#464).
-   Convert `LocalJob` tests into unit-tests. (\#526)
-   Move wrapper `load_qasm_*` methods to a submodule (\#533).

### Removed

-   Remove Sympy simulators for moving to new repository (\#514)

### Fixed

-   Fix erroneous density matrix and probabilities in C++ simulator
    (\#518)
-   Fix hardcoded backend mapping tests (\#521)
-   Removed `_modifiers call` from `reapply` (\#534)
-   Fix circuit drawer issue with filename location on windows (\#543)
-   Change initial qubit layout only if the backend coupling map is not
    satisfied (\#527)
-   Fix incorrect unrolling of t to tdg in CircuitBackend (\#557)
-   Fix issue with simulator extension commands not reapplying correctly
    (\#556)

## [0.5.3] - 2018-05-29

### Added

-   load\_qasm\_file / load\_qasm\_string methods

### Changed

-   Dependencies version bumped

### Fixed

-   Crash in the cpp simulator for some linux platforms
-   Fixed some minor bugs

## [0.5.2] - 2018-05-21

### Changed

-   Adding Result.get\_unitary()

### Deprecated

-   Deprecating `ibmqx_hpc_qasm_simulator` and `ibmqx_qasm_simulator` in
    favor of `ibmq_qasm_simulator`.

### Fixed

-   Fixing a Mapper issue.
-   Fixing Windows 7 builds.

## [0.5.1] - 2018-05-15

-   There are no code changes.

    MacOS simulator has been rebuilt with external user libraries
    compiled statically, so there's no need for users to have a
    preinstalled gcc environment.

    Pypi forces us to bump up the version number if we want to upload a
    new package, so this is basically what have changed.

## [0.5.0] - 2018-05-11

### Improvements

-   Introduce providers and rework backends (\#376).
    -   Split backends into `local` and `ibmq`.
    -   Each provider derives from the following classes for its
        specific requirements (`BaseProvider`, `BaseBackend`,
        `BaseJob`).
    -   Allow querying result by both circuit name and
        QuantumCircuit instance.
-   Introduce the Qiskit `wrapper` (\#376).
    -   Introduce convenience wrapper functions around commonly used
        Qiskit components (e.g. `compile` and `execute` functions).
    -   Introduce the DefaultQISKitProvider, which acts as a context
        manager for the current session (e.g. providing easy access
        to all `available_backends`).
    -   Avoid relying on QuantumProgram (eventual deprecation).
    -   The functions are also available as top-level functions (for
        example, `qiskit.get_backend()`).
-   Introduce `BaseJob` class and asynchronous jobs (\#403).
    -   Return `BaseJob` after `run()`.
    -   Mechanisms for querying `status` and `results`, or to
        `cancel` a job.
-   Introduce a `skip_transpiler` flag for `compile()` (\#411).
-   Introduce schemas for validating interfaces between qiskit and
    backends (\#434)
    -   qobj\_schema
    -   result\_schema
    -   job\_status\_schema
    -   default\_pulse\_config\_schema
    -   backend\_config\_schema
    -   backend\_props\_schema
    -   backend\_status\_schema
-   Improve C++ simulator (\#386)
    -   Add `tensor_index.hpp` for multi-partite qubit vector
        indexing.
    -   Add `qubit_vector.hpp` for multi-partite qubit vector
        algebra.
    -   Rework C++ simulator backends to use QubitVector class
        instead of `std::vector`.
-   Improve interface to simulator backends (\#435)
    -   Introduce `local_statevector_simulator_py` and
        `local_statevector_simulator_cpp`.
    -   Introduce aliased and deprecated backend names and
        mechanisms for resolving them.
    -   Introduce optional `compact` flag to query backend names
        only by unique function.
    -   Introduce result convenience functions `get_statevector`,
        `get_unitary`
    -   Add `snapshot` command for caching a copy of the current
        simulator state.
-   Introduce circuit drawing via `circuit_drawer()` and
    `plot_circuit()` (\#295, \#414)
-   Introduce benchmark suite for performance testing
    (`test/performance`) (\#277)
-   Introduce more robust probability testing via assertDictAlmostEqual
    (\#390)
-   Allow combining circuits across both depth and width (\#389)
-   Enforce string token names (\#395)

### Fixed

-   Fix coherent error bug in `local_qasm_simulator_cpp` (\#318)
-   Fix the order and format of result bits obtained from device
    backends (\#430)
-   Fix support for noises in the idle gate of
    `local_clifford_simulator_cpp` (\#440)
-   Fix JobProcessor modifying input qobj (\#392) (and removed
    JobProcessor during \#403)
-   Fix ability to apply all gates on register (\#369)

### Deprecated

-   Some methods of `QuantumProgram` are soon to be deprecated. Please
    use the top-level functions instead.
-   The `Register` instantiation now expects `size, name`. Using
    `name, size` is still supported but will be deprecated in the
    future.
-   Simulators no longer return wavefunction by setting shots=1.
    Instead, use the `local_statevector_simulator`, or explicitly ask
    for `snapshot`.
-   Return `job` instance after `run()`, rather than `result`.
-   Rename simulators according to
    `PROVIDERNAME_SIMPLEALIAS_simulator_LANGUAGEORPROJECT`
-   Move simulator extensions to `qiskit/extensions/simulator`
-   Move Rzz and CSwap to standard extension library

## [0.4.15] - 2018-05-07

### Fixed

-   Fixed an issue with legacy code that was affecting Developers
    Challenge.

## [0.4.14] - 2018-04-18

### Fixed

-   Fixed an issue about handling Basis Gates parameters on backend
    configurations.

## [0.4.13] - 2018-04-16

### Changed

-   OpenQuantumCompiler.dag2json() restored for backward compatibility.

### Fixed

-   Fixes an issue regarding barrier gate misuse in some circumstances.

## [0.4.12] - 2018-03-11

### Changed

-   Improved circuit visualization.
-   Improvements in infrastructure code, mostly tests and build system.
-   Better documentation regarding contributors.

### Fixed

-   A bunch of minor bugs have been fixed.

## [0.4.11] - 2018-03-13

### Added

-   More testing :)

### Changed

-   Stabilizing code related to external dependencies.

### Fixed

-   Fixed bug in circuit drawing where some gates in the standard
    library were not plotting correctly.

## [0.4.10] - 2018-03-06

### Added

-   Chinese translation of README.

### Changed

-   Changes related with infrastructure (linter, tests, automation)
    enhancement.

### Fixed

-   Fix installation issue when simulator cannot be built.
-   Fix bug with auto-generated CNOT coherent error matrix in C++
    simulator.
-   Fix a bug in the async code.

## [0.4.9] - 2018-02-12

### Changed

-   CMake integration.
-   QASM improvements.
-   Mapper optimizer improvements.

### Fixed

-   Some minor C++ Simulator bug-fixes.

## [0.4.8] - 2018-01-29

### Fixed

-   Fix parsing U\_error matrix in C++ Simulator python helper class.
-   Fix display of code-blocks on `.rst` pages.

## [0.4.7] - 2018-01-26

### Changed

-   Changes some naming conventions for `amp_error` noise parameters to
    `calibration_error`.

### Fixed

-   Fixes several bugs with noise implementations in the simulator.
-   Fixes many spelling mistakes in simulator README.

## [0.4.6] - 2018-01-22

### Changed

-   We have upgraded some of out external dependencies to:
    -   matplotlib \>=2.1,\<2.2
    -   networkx\>=1.11,\<2.1
    -   numpy\>=1.13,\<1.15
    -   ply==3.10
    -   scipy\>=0.19,\<1.1
    -   Sphinx\>=1.6,\<1.7
    -   sympy\>=1.0

## [0.4.4] - 2018-01-09

### Changed

-   Update dependencies to more recent versions.

### Fixed

-   Fix bug with process tomography reversing qubit preparation order.

## [0.4.3] - 2018-01-08

### Removed

-   Static compilation has been removed because it seems to be failing
    while installing Qiskit via pip on Mac.

## [0.4.2] - 2018-01-08

### Fixed

-   Minor bug fixing related to pip installation process.

## [0.4.0] - 2018-01-08

### Added

-   Job handling improvements.
    -   Allow asynchronous job submission.
    -   New JobProcessor class: utilizes concurrent.futures.
    -   New QuantumJob class: job description.
-   Modularize circuit \"compilation\".
    -   Takes quantum circuit and information about backend to transform
        circuit into one which can run on the backend.
-   Standardize job description.
    -   All backends take QuantumJob objects which wraps `qobj` program
        description.
-   Simplify addition of backends, where circuits are run/simulated.
    -   `qiskit.backends` package added.
    -   Real devices and simulators are considered \"backends\"
        which inherent from `BaseBackend`.
-   Reorganize and improve Sphinx documentation.
-   Improve unittest framework.
-   Add tools for generating random circuits.
-   New utilities for fermionic Hamiltonians
    (`qiskit/tools/apps/fermion`).
-   New utilities for classical optimization and chemistry
    (`qiskit/tools/apps/optimization`).
-   Randomized benchmarking data handling.
-   Quantum tomography (`qiskit/tools/qcvv`).
    -   Added functions for generating, running and fitting process
        tomography experiments.
-   Quantum information functions (`qiskit/tools/qi`).
    -   Partial trace over subsystems of multi-partite vector.
    -   Partial trace over subsystems of multi-partite matrix.
    -   Flatten an operator to a vector in a specified basis.
    -   Generate random unitary matrix.
    -   Generate random density matrix.
    -   Generate normally distributed complex matrix.
    -   Generate random density matrix from Hilbert-Schmidt metric.
    -   Generate random density matrix from the Bures metric.
    -   Compute Shannon entropy of probability vector.
    -   Compute von Neumann entropy of quantum state.
    -   Compute mutual information of a bipartite state.
    -   Compute the entanglement of formation of quantum state.
-   Visualization improvements (`qiskit/tools`).
    -   Wigner function representation.
    -   Latex figure of circuit.
-   Use python logging facility for info, warnings, etc.
-   Auto-deployment of sphinx docs to github pages.
-   Check IBMQuantumExperience version at runtime.
-   Add QuantumProgram method to reconfigure already generated qobj.
-   Add Japanese introductory documentation (`doc/ja`).
-   Add Korean translation of readme (`doc/ko`).
-   Add appveyor for continuous integration on Windows.
-   Enable new IBM Q parameters for hub/group/project.
-   Add QuantumProgram methods for destroying registers and circuits.
-   Use Sympy for evaluating expressions.
-   Add support for ibmqx\_hpc\_qasm\_simulator backend.
-   Add backend interface to Project Q C++ simulator.
    -   Requires installation of Project Q.
-   Introduce `Initialize` class.
    -   Generates circuit which initializes qubits in arbitrary state.
-   Introduce `local_qiskit_simulator` a C++ simulator with realistic noise.
    -   Requires C++ build environment for `make`-based build.
-   Introduce `local_clifford_simulator` a C++ Clifford simulator.
    -   Requires C++ build environment for `make`-based build.

### Changed

-   The standard extension for creating U base gates has been modified
    to be consistent with the rest of the gate APIs (see \#203).

### Removed

-   The `silent` parameter has been removed from a number of
    `QuantumProgram` methods. The same behaviour can be achieved now by
    using the `enable_logs()` and `disable_logs()` methods, which use
    the standard Python logging.

### Fixed

-   Fix basis gates (\#76).
-   Enable QASM parser to work in multiuser environments.
-   Correct operator precedence when parsing expressions (\#190).
-   Fix \"math domain error\" in mapping (\#111, \#151).

[UNRELEASED]: https://github.com/Qiskit/qiskit-terra/compare/0.8.2...HEAD
[0.8.2]: https://github.com/Qiskit/qiskit-terra/compare/0.8.1...0.8.2
[0.8.1]: https://github.com/Qiskit/qiskit-terra/compare/0.8.0...0.8.1
[0.8.0]: https://github.com/Qiskit/qiskit-terra/compare/0.7.2...0.8.0
[0.7.2]: https://github.com/Qiskit/qiskit-terra/compare/0.7.1...0.7.2
[0.7.1]: https://github.com/Qiskit/qiskit-terra/compare/0.7.0...0.7.1
[0.7.0]: https://github.com/Qiskit/qiskit-terra/compare/0.6.0...0.7.0
[0.6.0]: https://github.com/Qiskit/qiskit-terra/compare/0.5.7...0.6.0
[0.5.7]: https://github.com/Qiskit/qiskit-terra/compare/0.5.6...0.5.7
[0.5.6]: https://github.com/Qiskit/qiskit-terra/compare/0.5.5...0.5.6
[0.5.5]: https://github.com/Qiskit/qiskit-terra/compare/0.5.4...0.5.5
[0.5.4]: https://github.com/Qiskit/qiskit-terra/compare/0.5.3...0.5.4
[0.5.3]: https://github.com/Qiskit/qiskit-terra/compare/0.5.2...0.5.3
[0.5.2]: https://github.com/Qiskit/qiskit-terra/compare/0.5.1...0.5.2
[0.5.1]: https://github.com/Qiskit/qiskit-terra/compare/0.5.0...0.5.1
[0.5.0]: https://github.com/Qiskit/qiskit-terra/compare/0.4.15...0.5.0
[0.4.15]: https://github.com/Qiskit/qiskit-terra/compare/0.4.14...0.4.15
[0.4.14]: https://github.com/Qiskit/qiskit-terra/compare/0.4.13...0.4.14
[0.4.13]: https://github.com/Qiskit/qiskit-terra/compare/0.4.12...0.4.13
[0.4.12]: https://github.com/Qiskit/qiskit-terra/compare/0.4.11...0.4.12
[0.4.11]: https://github.com/Qiskit/qiskit-terra/compare/0.4.10...0.4.11
[0.4.10]: https://github.com/Qiskit/qiskit-terra/compare/0.4.9...0.4.10
[0.4.9]: https://github.com/Qiskit/qiskit-terra/compare/0.4.8...0.4.9
[0.4.8]: https://github.com/Qiskit/qiskit-terra/compare/0.4.7...0.4.8
[0.4.7]: https://github.com/Qiskit/qiskit-terra/compare/0.4.6...0.4.7
[0.4.6]: https://github.com/Qiskit/qiskit-terra/compare/0.4.5...0.4.6
[0.4.4]: https://github.com/Qiskit/qiskit-terra/compare/0.4.3...0.4.4
[0.4.3]: https://github.com/Qiskit/qiskit-terra/compare/0.4.2...0.4.3
[0.4.2]: https://github.com/Qiskit/qiskit-terra/compare/0.4.1...0.4.2
[0.4.0]: https://github.com/Qiskit/qiskit-terra/compare/0.3.16...0.4.0

[Keep a Changelog]: http://keepachangelog.com/en/1.0.0/<|MERGE_RESOLUTION|>--- conflicted
+++ resolved
@@ -26,13 +26,8 @@
 -   The `as_dict` method of Qobj is deprecated in favor of `to_dict`.
 
 ### Added
-<<<<<<< HEAD
 -   Added tests for `gate_map` and reference images for testing `plot_gate_map`
 -   New `CountOpsLongest` analysis pass to retrieve the number of operations 
-=======
-
--   New `CountOpsLongest` analysis pass to retrieve the number of operations
->>>>>>> 556fb350
     on the longest path of the DAGCircuit.
 -   Added `sech` and `sech_deriv` pulses in `qiskit.pulse.pulse_lib`.
 -   The option `vertical_compression` was added to the text drawer and
