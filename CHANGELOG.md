--- conflicted
+++ resolved
@@ -14,6 +14,11 @@
 > -   **Security**: in case of vulnerabilities.
 
 ## [UNRELEASED]
+
+### Added
+
+-   The method ``PassManager.replace()`` was added to allow modifying an existing
+    pass manager instance (#2179)
 
 ## [0.9.0] - 2019-08-22
 
@@ -63,12 +68,7 @@
     operations (+,-,*,/). (#2537)
 -   A `ParmeterVector` class has been added to ease the construction of circuits
     requiring a large number of parameters. (#2379)
-<<<<<<< HEAD
--   The method ``PassManager.replace()`` was added to allow modifying an existing
-    pass manager instance (#2179)
-=======
 -   dag.draw() method to visualize DAGCircuit objects (#3016)
->>>>>>> d2b15b13
 
 
 ### Changed
