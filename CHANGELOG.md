# Changelog

All notable changes to this project will be documented in this file.

The format is based on [Keep a Changelog].

> **Types of changes:**
>
> -   **Added**: for new features.
> -   **Changed**: for changes in existing functionality.
> -   **Deprecated**: for soon-to-be removed features.
> -   **Removed**: for now removed features.
> -   **Fixed**: for any bug fixes.
> -   **Security**: in case of vulnerabilities.

## [UNRELEASED]

### Deprecated

-   The gates `U` and `CX` are being deprecated in favor of `u3` and
    `cx`.
-   The gate `u0` is being deprecated in favor of using multiple `id` gates
    to insert delays (\#2664)
-   The decorator `requires_qe_access` is being deprecated in favor of
    `online_test`.
-   The `as_dict` method of Qobj is deprecated in favor of `to_dict`.

### Added
-   Added tests for `gate_map` and reference images for testing `plot_gate_map`
-   New `CountOpsLongest` analysis pass to retrieve the number of operations
    on the longest path of the DAGCircuit.
-   Added `sech` and `sech_deriv` pulses in `qiskit.pulse.pulse_lib`.
-   The option `vertical_compression` was added to the text drawer and
    to the `QuantumCircuit.draw` method. The option allows to control
    how much room the text circuit drawing takes.
-   The option `idle_wires` was added to the drawers to control
    if wires without any operation should be included in the drawing.
-   Introduced a visualization for the Pass Manager. (\#2445)
-   The attribute `PassManager.log_passes` was added to log and time the
    passes when they are executed. The results is stored in the
    attribute `pass_log` of the property set as a dictionary.
-   New pulse schedule method `Schedule.filter` to filter by instruction
    channel, time, and type. (\#2597)
-   Decomposition of arbitrary isometries (\#2600)
-   Decomposition of diagonal gates (\#2600)
-   Decomposition of multiplexed rotation gates (\#2600)
-   Decomposition of multiplexed single-qubit unitaries (Option: decompose
    up to a diagonal gate) (\#2600)
-   ZYZ decomposition for single-qubit unitaries (\#2600)
-   Gray-Synth and Patel–Markov–Hayes algorithms for synthesis of
    CNOT-Phase and CNOT-only (linear) circuits (\#2457)
-   Added n-qubit unitaries to BasicAer simulator basis gates (\#2342)
<<<<<<< HEAD
-   Statistical assertions for debugging (\#2866)
=======
-   Added a ``random_circuit`` function under ``qiskit.circuit.random``
    (#2553)
>>>>>>> 8744c1d0

### Changed

-   The number of memory slots required will now be inferred from the supplied
    schedules if `memory_slots` is not supplied.
-   All circuit drawers now express most commonly used fractions
    of PI (\#2808).
-   Set default repetition time to be the first available.
-   Pulse commands may now start with capitalized letters.
-   The `pylatexenc` and `pillow` requirements are now optional. These
    are only used by the `latex` and `latex_source` circuit
    visualization backends. To continue using them ensure these are
    installed.
-   When adding a register to a circuit, an error will now be raised if
    a register of the same name is already present. Previously, an error
    would only be raised if the same register was added twice.
-   Qubits and classical bits are not represented as a tuples anymore,
    but as instances of `Qubit` and `Clbit` respectively.
-   The ApplyLayout pass is incorporated in all preset pass managers to
    delineate a virtual circuit from a physical circuit (\#2672)
-   Mapping passes (CXDirection, Swap passes, CheckMap, CheckCnotDirection)
    now operate on a register-less circuit corresponding to
    an already embedded physical circuit. (\#2672)
-   Replaces LegacySwap by faster, more stable StochasticSwap pass (\#2672)
-   Uses level 1 by default as transpiler optimization level (\#2672)
-   Change Snapshot signature to match simulator.snapshot (\#2592)
-   Changed definition of `Cu3Gate` to to equivalent to the canonical
    definition of a controlled `U3Gate` (\#2755)
-   coupling_map now required to validate a backend.configuration() (\#2836)

### Removed

-   The previously deprecated functions
    `qiksit.visualization.plot_state` and
    `qiskit.visualization.iplot_state` have been removed. Instead use
    the specific functions for each plot type (\#2325).
-   International documentation of outdated readme etc (\#2302)
-   Removed deprecated options in execute, transpile, and assemble.
    Removed deprecated compiler.
-   Removed deprecated qcvv in tools. Removed deprecated converters
    qobj\_to\_circuits and circuits\_to\_qobj (\#2301)
-   The previously deprecated `qiskit._util` module has been removed.
    Use `qiskit.util` instead. (\#2329)
-   The logging tools in `qiskit.tools.logging` are removed. (\#2387)
-   The `qiskit.qiskiterror` module has been removed. Please use
    `qiskit.exceptions` instead. (\#2399)
-   Removed previously deprecated DAGCircuit methods (\#2542)
-   Removed `CompositeGate` class, in favor of adding Instruction
    objects directly (\#2543)
-   Removed `ignore_requires` and `ignore_preserves` options from
    `PassManager` (\#2565).

### Fixed

-   Fixes a bug where the CmdDef was getting built without buffers on channels.
-   Fixed bug in `Pulse` for multiple parameters being added (\#2742)
-   Fixed bug in `Pulse` for CmdDef arguments (\#2741)
-   Fixed bug in `Operator` and `SuperOp` for initializing from circuit
    containing gates without an explicit matrix definition (\#2723)
-   Possible to decompose SU(4) gate into non-CNOT basis with
    `TwoQubitDecomposer`
-   Fixes a bug that removed `id` gates from circuit. id gates are
    like a `wait` command and will never be removed (\#2663)
-   Fixed bug in CommutationAnalysis pass affecting conditional gates (\#2669)
-   Fixed bug in measure sampling for BasicAer Qasm simulator if a qubit
    was measured into more than one memory cbit (\#2735)
-   Correctly serialize complex numbers with a nonzero real part
-   Fixed bug in measure sampling for BasicAer Qasm simulator if only a
    subset of qubits are measured (\#2790)


## [0.8.2] - 2019-06-14

### Fixed

-   Fixed an issue with latex circuit drawer backend that could lead to an
    empty image output (\#2531)
-   Fixes for issues with the backend monitors for recent changes to IBMQ
    backends (\#2637)
-   Fixed an issue where a `TimeSlotCollection` object would be mutated by
    the `is_mergable_with()` method (\#2639)


## [0.8.1] - 2019-05-29

### Fixed

-   Corrected the deprecation warning message for
    `qiskit.converters.qobj_to_circuits` (\#2350)
-   Fixed `execute()` and `transpile()` functions to enable setting
    optimization level 0. (\#2370)
-   Set the swapper with the seed transpiler for optimization level 2 and 3
    (\#2361)
-   Fix default basis gate set for other transpiler passes (\#2357)
-   Fix the docstring for transpile to include optimization_level 3 (\#2367)
-   Fix spacing in the text circuit drawer (\#2382)
-   Fix for too strict math sanitization pulse instructions (\#2397)
-   Arguments to `assemble_schedule` were not actually optional, ensure
    they're required (\#2398)
-   Fix for framechange instructions being converted to a string instead of a
    float (\#2437)
-   Fix for rep_times as a float, now it's an integer (\#2438)
-   Fix type error for integer framechange instructions (\#2458)
-   Fix for missing cython source files in sdist (\#2436)
-   Fix for different pulse schedules created with the same name (\#2431)
-   Only create a single AquireInstruction for all qubits (\#2485)
-   Stop modifying layout in stochastic swap pass (\#2507)
-   Only call CXDirection pass on optimization_level=3 if coupling map is
    provided (\#2526)
-   Fix `optimization_level=0` without a coupling map (\#2509)


## [0.8.0] - 2019-05-02

### Added

-   Added exact and approximate decomposition of SU(4) to arbitrary
    supercontrolled basis
-   Introduced schedule lo configuration. (\#2115)
-   Introduced pulse schedule assembler. (\#2115)
-   Builtin library of continuous pulses and builtin library of discrete
    pulses which are obtained by sampling continuous pulses with default
    sampling strategy.
-   Sampler decorator and standard sampler library for conversion of
    continuous pulses to discrete `SamplePulse` (\#2042).
-   Core StochasticSwap routine implimented in Cython (\#1789).
-   Added QuantumChannel classes SuperOp, Choi, Kraus, Stinespring, PTM,
    Chi to quantum\_info for manipulating quantum channels and CPTP
    maps.
-   Added Operator object to quantum\_info for representing matrix
    operators.
-   Introduced the backend defaults model and endpoint for pulse
    backends (\#2101).
-   `meas_level` to result schema (\#2085).
-   Core StochasticSwap routine implemented in Cython (\#1789).
-   New EnlargeWithAncilla pass for adding ancilla qubits after a Layout
    selection pass (\#1603).
-   New Unroll2Q pass for unrolling gates down to just 1q or 2q gates
    (\#1614).
-   Added support for register slicing when applying operations to a
    register (\#1643).
-   Added in new parameter `justify` to the text, mpl and latex circuit
    drawers to say how the circuit should be aligned. (\#1725, \#1797,
    \#1977)
-   Added function for purity of a mixed state in
    `qiskit.quantum_information` (\#1733)
-   Added parameter to the TextProgressBar to allow the output to be
    sent to a different output stream
-   Added a `__qiskit_version__` parameter to the qiskit namespace. This
    will contain a dictionary of versions for all installed qiskit
    elements. (\#1885).
-   Added a `RunConfig` object for configurations related to running an
    experiment (e.g. shots, memory) (\#1856)
-   Added a `TranspileConfig` object for configurations related to
    transforming circuits (e.g. basis\_gates, coupling\_map,
    initial\_layout) (\#1856)
-   Added a `qiskit.compiler` namespace for all functions that
    transpile, schedule and assemble circuits and pulses (\#1856)
-   Added support for passing a list of `basis_gates`, `coupling_map`
    etc. to the `qiskit.compiler.transpile()` function, each
    corresponding to one of the circuits (\#2163)
-   Added a `qiskit.compiler.assemble_circuits()` function to generate
    qobj from some circuits and a RunConfig (\#1856)
-   `execute()` and `assemble()` allow setting a qobj\_header, of type
    QobjHeader or dict, to add extra information to the qobj (and thus
    result).
-   Register indexing supports negative indices (\#1875)
-   Added new resource estimation passes: `Depth`, `Width`, `Size`,
    `CountOps`, and `NumTensorFactors`, all grouped in the
    `ResourceEstimation` analysis pass.
-   Added `nodes_on_wire()` to DAGCircuit which returns an iterator over
    all the operations on the given wire
-   Added new properties to an Instruction: `num_qubits`, `num_clbits`
    (\#1816).
-   Added a `QuantumCircuit.append` public method for appending
    arbitrary instructions to some qubits and clbits in the circuit
    (\#1816).
-   Added an `Instruction.definition` property that defines a composite
    instruction in terms of other, simpler instructions (\#1816).
-   Added an `Instruction.mirror()` method that mirrors a composite
    instruction (reverses its sub-instructions) (\#1816).
-   Added an `PassManager.passes()` method that returns a list of the
    passes that have been added to the pass manager, including options
    and flow controllers.
-   Added a `PassManager.run()` that transforms a `QuantumCircuit`
    according to its pass schedule and returns a `QuantumCircuit`.
-   Added a `qiskit.quantum_info.random` for generating random states,
    unitaries, etc (\#2119).
-   Added a `qiskit.quantum_info.synthesis` for algorithms that
    synthesize circuits (\#2119).
-   Added a `NoiseAdaptiveLayout` pass to compute a backend
    calibration-data aware initial qubit layout. (\#2089)
-   Gates and instructions in a circuit accept integers as parameters to
    refer to wires instead of named bits.
-   Added a `OptimizeSwapBeforeMeasure` pass that removes the swap gates
    when they are followed by a measurement instruction, moving the
    latter to the proper wire. (\#1890)
-   Added a `RemoveDiagonalGatesBeforeMeasure` pass that removes the
    diagonal gates when they are followed by a measurement instruction.
    (\#2208)
-   Added a `CommutativeCancellation` pass that cancels self-inverse
    gates and combines rotations about the Z axis, leveraging
    previously-found gate commutation relations. (\#2012)
-   Add an option for using a user config file to enable changing
    default settings for various functions in qiskit. Right now it only
    supports setting the default circuit drawing backend. (\#2122)
-   Added a `Collect2qBlocks` pass that analyzes the circuit for
    uninterrupted sequences of gates (blocks) acting on 2 qubits.
    (\#2134)
-   Added a `ConsolidateBlocks` that turns previously-collected blocks
    of any size into equivalent Unitary operators in the circuit.
    (\#2134)
-   Added support for parameterized circuits. (\#2103)
-   Added preset PassManagers that offer predetermined pipelines of
    transpiler passes. (\#2163)

### Changed

-   require scipy\>=1.0, use
    `scipy.stats.unitary_group.rvs` for
    `random_unitary()`.
-   two\_qubit\_kak decomposition works with Operator or raw matrix
    input objects.
-   process\_fidelity works with QuantumChannel and Operator object
    inputs.
-   Backend defaults values are no longer required (\#2101).
-   QuantumCircuit properties more self-consistent and no longer need
    DAG (\#1993).
-   The most connected subset in DenseLayout is now reduced bandwidth
    (\#2021).
-   plot\_histogram now allows sorting by Hamming distance from
    target\_string (\#2064).
-   FunctionalPulse is no longer a class and instead is a decorator,
    `functional_pulse` that returns a
    `SamplePulse` when called. (\#2043)
-   Changed `average_data` to accept observable input in matrix form
    (\#1858)
-   Change random\_state to take in dim over number of qubits (\#1857)
-   The `Exception` subclasses have been moved to an `.exceptions`
    module within each package (for example,
    `qiskit.exceptions.QiskitError`) (\#1600).
-   The `QiskitTestCase` and testing utilities are now included as part
    of `qiskit.test` and thus available for third-party implementations,
    with convenience test cases for providers and backends. (\#1616,
    \#1844)
-   The snapshot instruction now takes `label` and `snap_type` instead
    of `slot` (\#1615).
-   The test folders have been reorganized to match the python modules
    (\#1625)
-   The circuits\_to\_qobj no longers uses the unrollers (\#1629)
-   The previously deprecated default output of `circuit_drawer()`
    (using latex and falling back to mpl) is no longer present. Instead
    the default output is the ascii art `text` output backend.
-   Changed param to params in Instruction (\#1665).
-   `dag_drawer` and `plot_gate_map` are available via importing
    `qiskit.tools.visualization`. They will raise at the point of use,
    if dependencies are not installed (\#1669).
-   The `qiskit.validation` schemas are now strict and raise a more
    specific `ModelValidationError` (\#1695).
-   The default transpile pipeline will now add a barrier before the set
    of final measurements when compiling for both simulators and devices
    (\#1591).
-   Purity function in `qiskit.tools.qi.qi` calls new version in
    `qiskit.quantum_information` and issues deprecation warning (\#1733)
-   Updated `dag.node_counter` to return the current number
    of nodes (\#1763)
-   The argument `basis_gates` used in `compile`, `execute`, and
    `transpile` is not longer a comma-separated string but a list of
    strings. For example, this basis `['u1','u2','u3','cx']` should be
    used instead of `'u1,u2,u3,cx'` (\#1333)
-   Methods on the `DAGCircuit` which previously returned node\_ids
    and/or dicts now return `DAGNodes`
-   The `Qobj` classes have been reimplemented using models and schemas,
    as the rest of spec-defined entities. (\#1909).
-   The rzz gate is now represented as a line when printed in text
    (\#1957).
-   Text drawer has support for multi-q gates (\#1939).
-   Separate `Qobj` into `PulseQobj` and `QasmQobj` (\#1969).
-   It is possible to define a layout as a list of integers. This maps
    the ordered list of virtual circuit qubits to physical qubits as
    defined by the list of integers (\#1946).
-   Instructions no longer have context about where they are in a
    circuit. Instead, the circuit keeps this context. So Instructions
    are now light-weight and only have a name, num\_qubits, num\_clbits
    and params (\#1816).
-   The old syntax for attaching a gate to the circuit then modifying it
    is no longer supported (e.g. `circuit.s(qr).inverse()` or
    `circuit.s(qr).c_if(cr, 4)`). Instead, you must first modify the
    gate then attach it (\#1816).
-   `QuantumCircuit.data` now contains a list of tuples, where each
    tuple is a (instruction, qarg, carg) (\#1816).
-   The visualization subpackage has moved from
    `qiskit.tools.visualization` to `qiskit.visualization`. The public
    API (which was declared stable in the 0.7 release) is still
    accessible off of `qiskit.tools.visualization`. (\#1878)
-   Layout object can now only be constructed from a dictionary, and
    must be bijective (\#2157).
-   `transpile()` accepts `initial_layout` in the form of dict, list or
    Layout (\#2157).
-   Not specifying a basis in `execute()` or `transpile()` no longer
    defaults to unrolling to the \[\'u1\', \'u2\', \'u3\', \'cx\'\]
    basis. Instead the default behavior is to not unroll, unless
    specifically requested (\#2166).
-   Instruction.copy() is now a shallow copy instead of deep (\#2214)
-   Layout and CouplingMap classes are now accessible from
    qiskit.transpiler (\#2222).

### Deprecated

-   The methods prefixed by `\_get` in the DAGCircuit object
    are being renamed without that prefix (see \#1346)
-   Changed elements in `couplinglist` of `CouplingMap` from tuples to
    lists (\#1666).
-   Unroller bases must now be explicit, and violation raises an
    informative `QiskitError` (\#1802).
-   The `qiskit.tools.qcvv` package is deprecated in favor of Qiskit
    Ignis (\#1884).
-   The `qiskit.compile()` function is now deprecated in favor of
    explicitly using the `qiskit.compiler.transpile()` function to
    transform a circuit followed by `qiskit.compiler.assemble()` to make
    a qobj out of it.
-   `qiskit.converters.qobj_to_circuits()` has been deprecated and will
    be removed in a future release. Instead
    `qiskit.compiler.disassemble_circuits()` should be used to extract
    `QuantumCircuit` objects from a compiled qobj. (\#2137)
-   The `qiskit.transpiler.transpile()` function is deprecated in favor
    of `qiskit.compiler.transpile()` (\#2166).
-   The `seed_mapper` argument in `transpile()` and `execute()` is
    deprecated in favor of `seed_transpile()`, which sets the seed for
    all stochastic stages of the transpiler (\#2166).
-   The `seed` argument is `execute()` is deprecated in favor of
    `seed_simulator` (\#2166).
-   The `pass_manager` argument in `transpile()` is deprecated. Instead,
    the `pass_manager.run()` methdod can be used directly to transform
    the circuit (\#2166).
-   The `qiskit._util` module is deprecated and replaced by
    `qiskit.util`. `qiskit._util` will be removed in the 0.9 release.
    (\#2154)

### Fixed

-   Fixed \#1892, whereby inheriting from QuantumRegister or
    ClassicalRegister would cause a QiskitError in instruction.py
    (\#1908).
-   Fixed \#829 by removing dependence on scipy unitary\_group (\#1857).
-   Fixed a bug with measurement sampling optimization in BasicAer
    qasm\_simulator (\#1624).
-   Fixed a bug where barriers didn\'t plot over all qubits when using
    matplotlib (\#1718).
-   Fixed a minor conda env bug in Makefile (\#1691).
-   Fixed a bug in BasicMapper pass operating over multiple registers
    (\#1611).
-   Fixed a bug in BarrierBeforeFinalMeasurements which incorrectly
    moved measurements used in conditional operations (\#1705).
-   Fixed a bug that with transpile ignoring initial layout when
    coupling map is provided (\#1711).
-   Fixed a bug in the definition of the rzz gate (\#1940).
-   Fixed a bug in DAGCircuit.collect\_runs() that did not exclude
    conditional gates (\#1943).
-   Fixed a mapping issue with layouts on non-adjacent qubits, by adding
    ancillas (\#2023).
-   Fixed a bug in which an `initial_layout` could be
    changed even if it made the circuit compatible with the device
    `coupling_map` (\#2036).
-   Fixed `qobj_to_circuits` for circuits that contain initialize
    instructions (\#2138)

### Removed

-   The previously deprecated functions `plot_circuit()`,
    `latex_circuit_drawer()`, `generate_latex_source()`, and
    `matplotlib_circuit_drawer()` from `qiskit.tools.visualization` have
    been removed. The `circuit_drawer()` function from the same module
    should be used instead.
-   The previously deprecated keys `plot_barriers` and `reverse_bits`
    keys in the `style` kwarg dict are deprecated, instead the
    `qiskit.tools.visualization.circuit_drawer()` kwargs `plot_barriers`
    and `reverse_bits` should be used instead.
-   Removed the wrapper folder as part of the post 0.7 cleanup (\#1613).
-   Removed the python wrappers of the legacy simualtors now that Qiskit
    Aer is out (\#1615).
-   Removed simulator instructions `save`, `load`, `wait`, `noise` as
    unsupported in Aer (\#1615).
-   Removed circuit.add as deprecated (\#1627)
-   Removed the unroller (\#1629)
-   Removed deprecated `result` methods (\#1659)
-   Removed deprecated `couplingdict` kwarg from `CouplingMap` (\#1666)
-   Removed deprecated `transpile_dag()` `format` kwarg (\#1664)
-   Removed deprecated `Pauli` `v`, `w`, and `pauli_group` case arg as
    int (\#1680)
-   Removed deprecated `state_fidelity()` function from `tools.qi`
    (\#1681)
-   Removed `QISKitError` in favor of `QiskitError`. (\#1684)
-   The IBMQ provider (`qiskit.providers.ibmq`) has been moved to its
    own package (`pip install qiskit-ibmq-provider`). (\#1700)
-   `compiled_circuit_qasm` has been removed from the Qobj header, since
    it was part of the pre-qobj specification (\#1715).
-   Removed the wigner plotting functions `plot_wigner_function`,
    `plot_wigner_curve`, `plot_wigner_plaquette`, and `plot_wigner_data`
    (\#1860).
-   Removed `Instruction.reapply()` method (\#1816).

## [0.7.2] - 2019-05-01

### Fixed

-   A potential issue where the backend configuration schema validation
    would improperly reject valid responses from the API (\#2258)

## [0.7.1] - 2019-03-04

### Fixed

-   Fixed a bug with measurement sampling optimization in BasicAer
    qasm\_simulator (\#1624).

## [0.7.0] - 2018-12-19

### Added

-   Added DAG visualizer which requires
    [Graphivz](https://www.graphviz.org/) (\#1059)
-   Added an ASCII art circuit visualizer (\#909)
-   The QuantumCircuit class now returns an ASCII art visualization when
    treated as a string (\#911)
-   The QuantumCircuit class now has a `draw()` method which
    behaves the same as the
    `qiskit.tools.visualization.circuit_drawer()` function
    for visualizing the quantum circuit (\#911)
-   A new method `hinton` can be used on
    `qiskit.tools.visualization.plot_state()` to draw a
    hinton diagram (\#1246)
-   Two new constructor methods, `from_qasm_str()` and
    `from_qasm_file()`, to create a QuantumCircuit object
    from OpenQASM were added to the QuantumCircuit class. (\#1172)
-   New methods in QuantumCircuit for common circuit metrics:
    `size()`, `depth()`, `width()`,
    `count_ops()`, `num_tensor_factors()`
    (\#1285)
-   Added `backend_monitor` and
    `backend_overview` Jupyter magics, as well as
    `plot_coupling_map` (\#1231)
-   Added a `Layout` object (\#1313)
-   New `plot_bloch_multivector()` to plot Bloch vectors
    from a tensored state vector or density matrix. (\#1359)
-   Per-shot measurement results are available in simulators and select
    devices. Request them by setting `memory=True` in
    `compile()`/`execute()`, and retrieve them from
    `result.get_memory()` (\#1385).
-   Added a `qiskit.converters` module for translation between commonly
    used representations of a circuit: `dag_to_circuits`,
    `circuits_to_dag`, `qobj_to_circuits`, `circuits_to_qobj`,
    `ast_to_dag`.
-   PassManager can schedule passes at \_\_init\_\_ time (\#1510).
-   Added a `.qobj()` method for IBMQ and local simulator Jobs (\#1532).
-   New Decompose pass for decomposing a gate according to a rule
    (\#1487).
-   New Unroller pass in the transpiler for unrolling up to some basis
    (\#1455).
-   New BarrierBeforeFinalMeasurements pass for preventing final measure
    reorder (\#1538).
-   New CommutationAnalysis and CommutationTransformation transpiler
    passes for modifying a DAG based on gate commutativity relations
    (\#1500).
-   New transpiler mapper pass: BasicSwap (\#1270).
-   New transpiler mapper pass: LookaheadSwap (\#1140).
-   New transpiler mapper pass: StochasticSwap (\#1520).
-   New CXDirection pass for fixing the direction of cx gates (\#1410).
-   New CheckMap pass for checking if circuit meets mapping requirements
    (\#1433).
-   New Optimize1QGate pass for combining chains of 1q rotations
    (\#1442).

### Changed

-   Schedules and underlying classes are now immutable. (\#2186)
-   Evolved pass-based transpiler to support advanced functionality
    (\#1060)
-   `.retrieve_job()` and `.jobs()` no longer
    returns results by default, instead the result must be accessed by
    the `result()` method on the job objects (\#1082).
-   Make `backend.status()` dictionary conform with schema.
-   The different output backends for the circuit\_drawer()
    visualizations have been moved into separate private modules in
    `qiskit.tools.visualizations`. (\#1105, \#1111)
-   DAG nodes contain pointers to Register and Instruction objects,
    rather than their string names (\#1189).
-   Upgraded some external dependencies to:
    -   networkx\>=2.2 (\#1267).

-   The `qiskit.tools.visualization.circuit_drawer()`
    method now returns a matplotlib.Figure object when the
    `mpl` output is used and a `TextDrawer`
    object when `text` output is used. (\#1224, \#1181)
-   Speed up the Pauli class and extended its operators (\#1271 \#1166).
-   `IBMQ.save_account()` now takes an
    `overwrite` option to replace an existing account on
    disk. Default is False (\#1295).
-   Backend and Provider methods defined in the specification use model
    objects rather than dicts, along with validation against schemas
    (\#1249, \#1277, \#1350). The updated methods include:
    -   `backend.status()` (\#1301).
    -   `backend.configuration()` (and `__init__`) (\#1323).
    -   `backend.properties()`, returning `None` for sims (\#1331,
        \#1401).
    -   `qiskit.Result` (\#1360).
-   `backend.provider()` is now a method instead of a property (\#1312).
-   Remove local backend (Aer) fallback (\#1303)
-   The signatures for the plotting functions in
    `qiskit.tools.visualization._counts_visualization.py`,
    `qiskit.tools.visualization._state_visualization.py`,
    and `qiskit.tools.visualization.interactive` have been
    modified to make them in-line with standard Matplotlib calling
    conventions (\#1359).
-   Remove local backend (Aer) fallback (\#1303).
-   DAGCircuits store Instruction and Register objects, instead of name
    references. The DAGCircuit class methods are updated accordingly
    (\#1210).
-   `transpile()` now takes QuantumCircuit(s) to QuantumCircuit(s), and
    DAG processing is only done internally (\#1397).
-   The different unrollers are deprecated. The only unrolling happens
    from DAG to DAG (\#1210).
-   Moved all the circuit modules into a circuit module but for most
    users it is still imported in the top level for QuantumCircuit,
    QuantumRegister, ClassicalRegister
-   `qiskit.backends` has been renamed to `qiskit.providers` (\#1531).
-   `qiskit.backends.aer` has been removed in favor of
    `qiskit.providers.builtinsimulators` (Python simulators) and
    `qiskit.providers.legacysimulators` (C++ simulators) (\#1484)
-   `Aer` in `qiskit` root module depends on having the qiskit-aer
    package installed, by default it is not present. Instead there are 2
    new provider instances in the root module `BasicAer` which provides
    the Python simulators and `LegacySimulators` which provides the old
    C++ simulators in qiskit-terra. (\#1484)

### Deprecated

-   `plot_circuit()`, `latex_circuit_drawer()`, `generate_latex_source()`,
    and `matplotlib_circuit_drawer()` from
    qiskit.tools.visualization are deprecated. Instead the
    `circuit_drawer()` function from the same module should be used.
    (\#1055)
-   The current default output of `circuit_drawer()` (using latex and falling
    back on python) is deprecated and will be changed in the future.
    (\#1055)
-   The `qiskit.wrapper.load_qasm_string()` and
    `qiskit.wrapper.load_qasm_file()` functions are
    deprecated and the `QuantumCircuit.from_qasm_str()`
    and `QuantumCircuit.from_qasm_file()` contstructor
    methods should be used instead (\#1172)
-   The `plot_barriers` and `reverse_bits` keys in the `style` kwarg
    dict are deprecated, instead the
    `qiskit.tools.visualization.circuit_drawer()` kwargs
    `plot_barriers` and `reverse_bits` should be used instead. (\#1180)
-   The `transpile_dag()` function `format` kwarg for emitting different
    output formats is deprecated (\#1319).
-   Several methods of `qiskit.Result` have been deprecated (\#1360).
-   The functions `plot_state()` and
    `iplot_state()` have been depreciated. Instead the
    functions `plot_state_\*()` and
    `iplot_state_\*()` should be called. (\#1359)
-   The `skip_transpiler` arg has been deprecated from `compile()` and
    `execute()` in favor of using the PassManager directly.

### Fixed

-   Fixed a variety of typos throughout sources (\#1139)
-   Fixed horizontal spacing when drawing barriers before CCNOT gates in
    latex circuit plots (\#1051)
-   Use case insensitive matching when comparing premium account URLs.
    (\#1102)
-   Fixed AerJob status when the submitted Job is in a PENDING state.
    (\#1215)
-   Add fallback for when CPU count can\'t be determined (\#1214)
-   Fix `random_state` from returning nan (\#1258)
-   The Clifford simulator `run()` method now works
    correctly with the updated AerJob usage (\#1125)
-   Fixed an edge case when connection checks would raise an unhandled
    exception (\#1226)
-   Fixed a bug where the transpiler moved middle-of-circuit
    measurements to the end (\#1334)
-   The `number_to_keep` kwarg in `plot_histgram()` now
    functions correctly (\#1359).
-   parallel\_map no longer creates a progress bar for a single circuit
    (\#1394).
-   The `timeout` parameter is now passed into the inner
    `_wait_for_submission` function in `IBMQJob` from `_wait_for_result`
    (\#1542).

### Removed

-   Remove register, available\_backends (\#1131).
-   Remove tools/apps (\#1184).
-   Removed the dependency on `IBMQuantumExperience`, as it is now
    included in `qiskit.backends.IBMQ` (\#1198).
-   `matplotlib` is no longer in the package requirements and is now an
    optional dependency. In order to use any matplotlib based
    visualizations (which includes the
    `qiskit.tools.visualization.circuit_drawer()` `mpl` output,
    `qiskit.tools.visualization.plot_state`,
    `qiskit.tools.visualization.plot_histogram`, and
    `qiskit.tools.visualization.plot_bloch_vector` you will now need to
    ensure you manually install and configure matplotlib independently.
-   The `basis` kwarg for the `circuit_drawer()` function to provide an
    alternative list of basis gates has been removed. Instead users
    should adjust the basis gates prior to visualizing the circuit.
    (\#1151)
-   `backend.parameters()` and `backend.calibration()` have been fully
    deprecated, in favour of `backend.properties()` (\#1305).
-   The `qiskit.tools.file_io` module has been removed. Conversion
    between `qiskit.Result` and json can be achieved using `.to_dict()`
    and `.from_dict()` directly (\#1360).
-   The `qiskit.Result` class method for `len()` and indexing have been
    removed, along with the functions that perform post-processing
    (\#1351).
-   The `get_snapshot()` and `get_snapshots()` method from the `Result`
    class has been removed. Instead you can access the snapshots in a
    Result using `Result.data()['snapshots']`.
-   Completed the deprecation of `job.backend_name()`, `job.id()`, and
    the `backend_name` parameter in its constructor.
-   The `qiskit.Result` class now does post-processing of results
    returned from backends if they are called via the `Result.get_xxx()`
    methods (i.e. `get_counts()`, `get_memory()`, `get_statevector()`,
    `get_unitary()`). The raw data is accessible through `Result.data()`
    (\#1404).
-   The `transpile()` function kwarg `format` has been removed and will
    always return a circuit object. Instead you\'ll need to manually
    convert the output with the functions provided in
    `qiskit.converters`.

## [0.6.0] - 2018-10-04

### Added

-   Added `SchemaValidationError` to be thrown when schema
    validation fails (\#881)
-   Generalized Qobj schema validation functions for all qiskit schemas
    (\#882).
-   Added decorator to check for C++ simulator availability (\#662)
-   It is possible to cancel jobs in non comercial backends (\#687)
-   Introduced new `qiskit.IBMQ` provider, with centralized
    handling of IBMQ credentials (qiskitrc file, environment variables).
    (\#547, \#948, \#1000)
-   Add OpenMP parallelization for Apple builds of the cpp simulator
    (\#698).
-   Add parallelization utilities (\#701)
-   Parallelize transpilation (\#701)
-   New interactive visualizations (\#765).
-   Added option to reverse the qubit order when plotting a circuit.
    (\#762, \#786)
-   Jupyter notebook magic function qiskit\_job\_status,
    qiskit\_progress\_bar (\#701, \#734)
-   Add a new function `qobj_to_circuits` to convert a Qobj object to a
    list of QuantumCircuit objects (\#877)
-   Allow selective loading of accounts from disk via hub/group/project
    filters to `IBMQ.load_accounts()`.
-   Add new `job_monitor` function to automaically check
    the status of a job (\#975).

### Changed

-   Schema tests in `tests/schemas/test_schemas.py`
    replaced with proper unit test (\#834).
-   Renamed `QISKit` to `Qiskit` in the documentation. (\#634)
-   Use `Qobj` as the formally defined schema for sending information to
    the devices:
    -   introduce the `qiskit.qobj` module. (\#589, \#655)
    -   update the `Qobj` JSON schema. (\#668, \#677, \#703, \#709)
    -   update the local simulators for accepting `Qobj` as input.
        (\#667)
    -   update the `Result` class. (\#773)
-   Use `get_status_job()` for checking IBMQJob status. (\#641)
-   Q network hub/group/project credentials replaced by new url format.
    (\#740)
-   Breaking change: `Jobs` API simplification. (\#686)
-   Breaking change: altered tomography APIs to not use QuantumProgram.
    (\#818)
-   Breaking change: `BaseBackend` API changed, properties are now
    methods (\#858)
-   When `plot_histogram()` or `plot_state()` are called from a jupyter
    notebook if there is network connectivity the interactive plots will
    be used by default (\#862, \#866)
-   Breaking change: `BaseJob` API changed, any job constructor must be
    passed the backend used to run them and a unique job id (\#936).
-   Add support for drawing circuit barriers to the latex circuit
    drawer. This requires having the LaTeX qcircuit package
    version \>=2.6.0 installed (\#764)

### Deprecated

-   The `number_to_keep` kwarg on the `plot_histogram()` function is now
    deprecated. A field of the same name should be used in the `option`
    dictionary kwarg instead. (\#866)
-   Breaking change: `backend.properties()` instead of
    `backend.calibration()` and `backend.parameters()` (\#870)

### Removed

-   Removed the QuantumProgram class. (\#724)

### Fixed

-   Fixed `get_ran_qasm` methods on `Result` instances (\#688).
-   Fixed `probabilities_ket` computation in C++ simulator (\#580).
-   Fixed bug in the definition of `cswap` gate and its test (\#685).
-   Fixed the examples to be compatible with version 0.5+ (\#672).
-   Fixed swap mapper using qubits after measurement (\#691).
-   Fixed error in cpp simulator for 3+ qubit operations (\#698).
-   Fixed issue with combining or extending circuits that contain
    CompositeGate (\#710).
-   Fixed the random unitary generation from the Haar measure (\#760).
-   Fixed the issue with control lines spanning through several
    classical registers (\#762).
-   Fixed visualizations crashing when using simulator extensions
    (\#885).
-   Fixed check for network connection when loading interactive
    visualizations (\#892).
-   Fixed bug in checking that a circuit already matches a coupling map
    (\#1024).

## [0.5.7] - 2018-07-19

### Changed

-   Add new backend names support, with aliasing for the old ones.

## [0.5.6] - 2018-07-06

### Changed

-   Rename repository to `qiskit-terra` (\#606).
-   Update Bloch sphere to QuTiP version (\#618).
-   Adjust margin of matplotlib\_circuit\_drawer (\#632)

### Removed

-   Remove OpenQuantumCompiler (\#610).

### Fixed

-   Fixed broken process error and simulator slowdown on Windows
    (\#613).
-   Fixed yzy\_to\_zyz bugs (\#520, \#607) by moving to quaternions
    (\#626).

## [0.5.5] - 2018-07-02

### Added

-   Retrieve IBM Q jobs from server (\#563, \#585).
-   Add German introductory documentation (`doc/de`) (\#592).
-   Add `unregister()` for removing previously registered providers
    (\#584).
-   Add matplotlib-based circuit drawer (\#579).
-   Adding backend filtering by least busy (\#575).
-   Allow running with new display names for IBMQ devices, and return
    those from `available_backends()` (\#566)
-   Introduce Qiskit Transpiler and refactor compilation flow (\#578)
-   Add CXCancellation pass (\#578)

### Changed

-   Remove backend filtering in individual providers, keep only in
    wrapper (\#575).
-   Single source of version information (\#581)
-   Bumped IBMQuantumExperience dependency to 1.9.6 (\#600).
-   For backend status, `status\[\'available\'\]` is now
    `status\[\'operational\'\]` (\#609).
-   Added support for registering third-party providers in
    `register()` (\#602).
-   Order strings in the output of `available_backends()` (\#566)

### Removed

-   Remove Clifford simulator from default available\_backends, until
    its stable release (\#555).
-   Remove ProjectQ simulators for moving to new repository (\#553).
-   Remove QuantumJob class (\#616)

### Fixed

-   Fix issue with unintended inversion of initializer gates (\#573).
-   Fix issue with skip\_transpiler causing some gates to be ignored
    silently (\#562).

## [0.5.4] - 2018-06-11

### Added

-   Performance improvements:
    -   remove deepcopies from dagcircuit, and extra check on qasm()
        (\#523).

### Changed

-   Rename repository to `qiskit-core` (\#530).
-   Repository improvements: new changelog format (\#535), updated issue
    templates (\#531).
-   Renamed the specification schemas (\#464).
-   Convert `LocalJob` tests into unit-tests. (\#526)
-   Move wrapper `load_qasm_*` methods to a submodule (\#533).

### Removed

-   Remove Sympy simulators for moving to new repository (\#514)

### Fixed

-   Fix erroneous density matrix and probabilities in C++ simulator
    (\#518)
-   Fix hardcoded backend mapping tests (\#521)
-   Removed `_modifiers call` from `reapply` (\#534)
-   Fix circuit drawer issue with filename location on windows (\#543)
-   Change initial qubit layout only if the backend coupling map is not
    satisfied (\#527)
-   Fix incorrect unrolling of t to tdg in CircuitBackend (\#557)
-   Fix issue with simulator extension commands not reapplying correctly
    (\#556)

## [0.5.3] - 2018-05-29

### Added

-   load\_qasm\_file / load\_qasm\_string methods

### Changed

-   Dependencies version bumped

### Fixed

-   Crash in the cpp simulator for some linux platforms
-   Fixed some minor bugs

## [0.5.2] - 2018-05-21

### Changed

-   Adding Result.get\_unitary()

### Deprecated

-   Deprecating `ibmqx_hpc_qasm_simulator` and `ibmqx_qasm_simulator` in
    favor of `ibmq_qasm_simulator`.

### Fixed

-   Fixing a Mapper issue.
-   Fixing Windows 7 builds.

## [0.5.1] - 2018-05-15

-   There are no code changes.

    MacOS simulator has been rebuilt with external user libraries
    compiled statically, so there's no need for users to have a
    preinstalled gcc environment.

    Pypi forces us to bump up the version number if we want to upload a
    new package, so this is basically what have changed.

## [0.5.0] - 2018-05-11

### Improvements

-   Introduce providers and rework backends (\#376).
    -   Split backends into `local` and `ibmq`.
    -   Each provider derives from the following classes for its
        specific requirements (`BaseProvider`, `BaseBackend`,
        `BaseJob`).
    -   Allow querying result by both circuit name and
        QuantumCircuit instance.
-   Introduce the Qiskit `wrapper` (\#376).
    -   Introduce convenience wrapper functions around commonly used
        Qiskit components (e.g. `compile` and `execute` functions).
    -   Introduce the DefaultQISKitProvider, which acts as a context
        manager for the current session (e.g. providing easy access
        to all `available_backends`).
    -   Avoid relying on QuantumProgram (eventual deprecation).
    -   The functions are also available as top-level functions (for
        example, `qiskit.get_backend()`).
-   Introduce `BaseJob` class and asynchronous jobs (\#403).
    -   Return `BaseJob` after `run()`.
    -   Mechanisms for querying `status` and `results`, or to
        `cancel` a job.
-   Introduce a `skip_transpiler` flag for `compile()` (\#411).
-   Introduce schemas for validating interfaces between qiskit and
    backends (\#434)
    -   qobj\_schema
    -   result\_schema
    -   job\_status\_schema
    -   default\_pulse\_config\_schema
    -   backend\_config\_schema
    -   backend\_props\_schema
    -   backend\_status\_schema
-   Improve C++ simulator (\#386)
    -   Add `tensor_index.hpp` for multi-partite qubit vector
        indexing.
    -   Add `qubit_vector.hpp` for multi-partite qubit vector
        algebra.
    -   Rework C++ simulator backends to use QubitVector class
        instead of `std::vector`.
-   Improve interface to simulator backends (\#435)
    -   Introduce `local_statevector_simulator_py` and
        `local_statevector_simulator_cpp`.
    -   Introduce aliased and deprecated backend names and
        mechanisms for resolving them.
    -   Introduce optional `compact` flag to query backend names
        only by unique function.
    -   Introduce result convenience functions `get_statevector`,
        `get_unitary`
    -   Add `snapshot` command for caching a copy of the current
        simulator state.
-   Introduce circuit drawing via `circuit_drawer()` and
    `plot_circuit()` (\#295, \#414)
-   Introduce benchmark suite for performance testing
    (`test/performance`) (\#277)
-   Introduce more robust probability testing via assertDictAlmostEqual
    (\#390)
-   Allow combining circuits across both depth and width (\#389)
-   Enforce string token names (\#395)

### Fixed

-   Fix coherent error bug in `local_qasm_simulator_cpp` (\#318)
-   Fix the order and format of result bits obtained from device
    backends (\#430)
-   Fix support for noises in the idle gate of
    `local_clifford_simulator_cpp` (\#440)
-   Fix JobProcessor modifying input qobj (\#392) (and removed
    JobProcessor during \#403)
-   Fix ability to apply all gates on register (\#369)

### Deprecated

-   Some methods of `QuantumProgram` are soon to be deprecated. Please
    use the top-level functions instead.
-   The `Register` instantiation now expects `size, name`. Using
    `name, size` is still supported but will be deprecated in the
    future.
-   Simulators no longer return wavefunction by setting shots=1.
    Instead, use the `local_statevector_simulator`, or explicitly ask
    for `snapshot`.
-   Return `job` instance after `run()`, rather than `result`.
-   Rename simulators according to
    `PROVIDERNAME_SIMPLEALIAS_simulator_LANGUAGEORPROJECT`
-   Move simulator extensions to `qiskit/extensions/simulator`
-   Move Rzz and CSwap to standard extension library

## [0.4.15] - 2018-05-07

### Fixed

-   Fixed an issue with legacy code that was affecting Developers
    Challenge.

## [0.4.14] - 2018-04-18

### Fixed

-   Fixed an issue about handling Basis Gates parameters on backend
    configurations.

## [0.4.13] - 2018-04-16

### Changed

-   OpenQuantumCompiler.dag2json() restored for backward compatibility.

### Fixed

-   Fixes an issue regarding barrier gate misuse in some circumstances.

## [0.4.12] - 2018-03-11

### Changed

-   Improved circuit visualization.
-   Improvements in infrastructure code, mostly tests and build system.
-   Better documentation regarding contributors.

### Fixed

-   A bunch of minor bugs have been fixed.

## [0.4.11] - 2018-03-13

### Added

-   More testing :)

### Changed

-   Stabilizing code related to external dependencies.

### Fixed

-   Fixed bug in circuit drawing where some gates in the standard
    library were not plotting correctly.

## [0.4.10] - 2018-03-06

### Added

-   Chinese translation of README.

### Changed

-   Changes related with infrastructure (linter, tests, automation)
    enhancement.

### Fixed

-   Fix installation issue when simulator cannot be built.
-   Fix bug with auto-generated CNOT coherent error matrix in C++
    simulator.
-   Fix a bug in the async code.

## [0.4.9] - 2018-02-12

### Changed

-   CMake integration.
-   QASM improvements.
-   Mapper optimizer improvements.

### Fixed

-   Some minor C++ Simulator bug-fixes.

## [0.4.8] - 2018-01-29

### Fixed

-   Fix parsing U\_error matrix in C++ Simulator python helper class.
-   Fix display of code-blocks on `.rst` pages.

## [0.4.7] - 2018-01-26

### Changed

-   Changes some naming conventions for `amp_error` noise parameters to
    `calibration_error`.

### Fixed

-   Fixes several bugs with noise implementations in the simulator.
-   Fixes many spelling mistakes in simulator README.

## [0.4.6] - 2018-01-22

### Changed

-   We have upgraded some of out external dependencies to:
    -   matplotlib \>=2.1,\<2.2
    -   networkx\>=1.11,\<2.1
    -   numpy\>=1.13,\<1.15
    -   ply==3.10
    -   scipy\>=0.19,\<1.1
    -   Sphinx\>=1.6,\<1.7
    -   sympy\>=1.0

## [0.4.4] - 2018-01-09

### Changed

-   Update dependencies to more recent versions.

### Fixed

-   Fix bug with process tomography reversing qubit preparation order.

## [0.4.3] - 2018-01-08

### Removed

-   Static compilation has been removed because it seems to be failing
    while installing Qiskit via pip on Mac.

## [0.4.2] - 2018-01-08

### Fixed

-   Minor bug fixing related to pip installation process.

## [0.4.0] - 2018-01-08

### Added

-   Job handling improvements.
    -   Allow asynchronous job submission.
    -   New JobProcessor class: utilizes concurrent.futures.
    -   New QuantumJob class: job description.
-   Modularize circuit \"compilation\".
    -   Takes quantum circuit and information about backend to transform
        circuit into one which can run on the backend.
-   Standardize job description.
    -   All backends take QuantumJob objects which wraps `qobj` program
        description.
-   Simplify addition of backends, where circuits are run/simulated.
    -   `qiskit.backends` package added.
    -   Real devices and simulators are considered \"backends\"
        which inherent from `BaseBackend`.
-   Reorganize and improve Sphinx documentation.
-   Improve unittest framework.
-   Add tools for generating random circuits.
-   New utilities for fermionic Hamiltonians
    (`qiskit/tools/apps/fermion`).
-   New utilities for classical optimization and chemistry
    (`qiskit/tools/apps/optimization`).
-   Randomized benchmarking data handling.
-   Quantum tomography (`qiskit/tools/qcvv`).
    -   Added functions for generating, running and fitting process
        tomography experiments.
-   Quantum information functions (`qiskit/tools/qi`).
    -   Partial trace over subsystems of multi-partite vector.
    -   Partial trace over subsystems of multi-partite matrix.
    -   Flatten an operator to a vector in a specified basis.
    -   Generate random unitary matrix.
    -   Generate random density matrix.
    -   Generate normally distributed complex matrix.
    -   Generate random density matrix from Hilbert-Schmidt metric.
    -   Generate random density matrix from the Bures metric.
    -   Compute Shannon entropy of probability vector.
    -   Compute von Neumann entropy of quantum state.
    -   Compute mutual information of a bipartite state.
    -   Compute the entanglement of formation of quantum state.
-   Visualization improvements (`qiskit/tools`).
    -   Wigner function representation.
    -   Latex figure of circuit.
-   Use python logging facility for info, warnings, etc.
-   Auto-deployment of sphinx docs to github pages.
-   Check IBMQuantumExperience version at runtime.
-   Add QuantumProgram method to reconfigure already generated qobj.
-   Add Japanese introductory documentation (`doc/ja`).
-   Add Korean translation of readme (`doc/ko`).
-   Add appveyor for continuous integration on Windows.
-   Enable new IBM Q parameters for hub/group/project.
-   Add QuantumProgram methods for destroying registers and circuits.
-   Use Sympy for evaluating expressions.
-   Add support for ibmqx\_hpc\_qasm\_simulator backend.
-   Add backend interface to Project Q C++ simulator.
    -   Requires installation of Project Q.
-   Introduce `Initialize` class.
    -   Generates circuit which initializes qubits in arbitrary state.
-   Introduce `local_qiskit_simulator` a C++ simulator with realistic noise.
    -   Requires C++ build environment for `make`-based build.
-   Introduce `local_clifford_simulator` a C++ Clifford simulator.
    -   Requires C++ build environment for `make`-based build.

### Changed

-   The standard extension for creating U base gates has been modified
    to be consistent with the rest of the gate APIs (see \#203).

### Removed

-   The `silent` parameter has been removed from a number of
    `QuantumProgram` methods. The same behaviour can be achieved now by
    using the `enable_logs()` and `disable_logs()` methods, which use
    the standard Python logging.

### Fixed

-   Fix basis gates (\#76).
-   Enable QASM parser to work in multiuser environments.
-   Correct operator precedence when parsing expressions (\#190).
-   Fix \"math domain error\" in mapping (\#111, \#151).

[UNRELEASED]: https://github.com/Qiskit/qiskit-terra/compare/0.8.2...HEAD
[0.8.2]: https://github.com/Qiskit/qiskit-terra/compare/0.8.1...0.8.2
[0.8.1]: https://github.com/Qiskit/qiskit-terra/compare/0.8.0...0.8.1
[0.8.0]: https://github.com/Qiskit/qiskit-terra/compare/0.7.2...0.8.0
[0.7.2]: https://github.com/Qiskit/qiskit-terra/compare/0.7.1...0.7.2
[0.7.1]: https://github.com/Qiskit/qiskit-terra/compare/0.7.0...0.7.1
[0.7.0]: https://github.com/Qiskit/qiskit-terra/compare/0.6.0...0.7.0
[0.6.0]: https://github.com/Qiskit/qiskit-terra/compare/0.5.7...0.6.0
[0.5.7]: https://github.com/Qiskit/qiskit-terra/compare/0.5.6...0.5.7
[0.5.6]: https://github.com/Qiskit/qiskit-terra/compare/0.5.5...0.5.6
[0.5.5]: https://github.com/Qiskit/qiskit-terra/compare/0.5.4...0.5.5
[0.5.4]: https://github.com/Qiskit/qiskit-terra/compare/0.5.3...0.5.4
[0.5.3]: https://github.com/Qiskit/qiskit-terra/compare/0.5.2...0.5.3
[0.5.2]: https://github.com/Qiskit/qiskit-terra/compare/0.5.1...0.5.2
[0.5.1]: https://github.com/Qiskit/qiskit-terra/compare/0.5.0...0.5.1
[0.5.0]: https://github.com/Qiskit/qiskit-terra/compare/0.4.15...0.5.0
[0.4.15]: https://github.com/Qiskit/qiskit-terra/compare/0.4.14...0.4.15
[0.4.14]: https://github.com/Qiskit/qiskit-terra/compare/0.4.13...0.4.14
[0.4.13]: https://github.com/Qiskit/qiskit-terra/compare/0.4.12...0.4.13
[0.4.12]: https://github.com/Qiskit/qiskit-terra/compare/0.4.11...0.4.12
[0.4.11]: https://github.com/Qiskit/qiskit-terra/compare/0.4.10...0.4.11
[0.4.10]: https://github.com/Qiskit/qiskit-terra/compare/0.4.9...0.4.10
[0.4.9]: https://github.com/Qiskit/qiskit-terra/compare/0.4.8...0.4.9
[0.4.8]: https://github.com/Qiskit/qiskit-terra/compare/0.4.7...0.4.8
[0.4.7]: https://github.com/Qiskit/qiskit-terra/compare/0.4.6...0.4.7
[0.4.6]: https://github.com/Qiskit/qiskit-terra/compare/0.4.5...0.4.6
[0.4.4]: https://github.com/Qiskit/qiskit-terra/compare/0.4.3...0.4.4
[0.4.3]: https://github.com/Qiskit/qiskit-terra/compare/0.4.2...0.4.3
[0.4.2]: https://github.com/Qiskit/qiskit-terra/compare/0.4.1...0.4.2
[0.4.0]: https://github.com/Qiskit/qiskit-terra/compare/0.3.16...0.4.0

[Keep a Changelog]: http://keepachangelog.com/en/1.0.0/<|MERGE_RESOLUTION|>--- conflicted
+++ resolved
@@ -50,12 +50,9 @@
 -   Gray-Synth and Patel–Markov–Hayes algorithms for synthesis of
     CNOT-Phase and CNOT-only (linear) circuits (\#2457)
 -   Added n-qubit unitaries to BasicAer simulator basis gates (\#2342)
-<<<<<<< HEAD
--   Statistical assertions for debugging (\#2866)
-=======
 -   Added a ``random_circuit`` function under ``qiskit.circuit.random``
     (#2553)
->>>>>>> 8744c1d0
+-   Statistical assertions for debugging (\#2866)
 
 ### Changed
 
