# Changelog

All notable changes to this project will be documented in this file.

The format is based on [Keep a Changelog].

> **Types of changes:**
>
> -   **Added**: for new features.
> -   **Changed**: for changes in existing functionality.
> -   **Deprecated**: for soon-to-be removed features.
> -   **Removed**: for now removed features.
> -   **Fixed**: for any bug fixes.
> -   **Security**: in case of vulnerabilities.

## [UNRELEASED]

### Deprecated

-   The gates `U` and `CX` are being deprecated in favor of `u3` and
    `cx`.
-   The gate `u0` is being deprecated in favor of using multiple `id` gates
    to insert delays (\#2664)
-   The decorator `requires_qe_access` is being deprecated in favor of
    `online_test`.
-   The `as_dict` method of Qobj is deprecated in favor of `to_dict`.

### Added

-   The option `vertical_compression` was added to the text drawer and
    to the `QuantumCircuit.draw` method. The option allows to control
    how much room the text circuit drawing takes.
-   Introduced a visualization for the Pass Manager. (\#2445)
-   The attribute `PassManager.log_passes` was added to log and time the
    passes when they are executed. The results is stored in the
    attribute `pass_log` of the property set as a dictionary.
-   New pulse schedule method `Schedule.filter` to filter by instruction
    channel, time, and type. (\#2597)
-   Decomposition of arbitrary isometries (\#2600)
-   Decomposition of diagonal gates (\#2600)
-   Decomposition of multiplexed rotation gates (\#2600)
-   Decomposition of multiplexed single-qubit unitaries (Option: decompose
    up to a diagonal gate) (\#2600)
-   ZYZ decomposition for single-qubit unitaries (\#2600)

### Changed
<<<<<<< HEAD
-   Set default repetition time to be the first available.
=======
-   Pulse commands may now start with capitalized letters. 
>>>>>>> 5f311629
-   The `pylatexenc` and `pillow` requirements are now optional. These
    are only used by the `latex` and `latex_source` circuit
    visualization backends. To continue using them ensure these are
    installed.
-   When adding a register to a circuit, an error will now be raised if
    a register of the same name is already present. Previously, an error
    would only be raised if the same register was added twice.
-   Qubits and classical bits are not represented as a tuples anymore,
    but as instances of `Qubit` and `Clbit` respectively.

### Removed

-   The previously deprecated functions
    `qiksit.visualization.plot_state` and
    `qiskit.visualization.iplot_state` have been removed. Instead use
    the specific functions for each plot type (\#2325).
-   International documentation of outdated readme etc (\#2302)
-   Removed deprecated options in execute, transpile, and assemble.
    Removed deprecated compiler.
-   Removed deprecated qcvv in tools. Removed deprecated converters
    qobj\_to\_circuits and circuits\_to\_qobj (\#2301)
-   The previously deprecated `qiskit._util` module has been removed.
    Use `qiskit.util` instead. (\#2329)
-   The logging tools in `qiskit.tools.logging` are removed. (\#2387)
-   The `qiskit.qiskiterror` module has been removed. Please use
    `qiskit.exceptions` instead. (\#2399)
-   Removed previously deprecated DAGCircuit methods (\#2542)
-   Removed `CompositeGate` class, in favor of adding Instruction
    objects directly (\#2543)
-   Removed `ignore_requires` and `ignore_preserves` options from
    `PassManager` (\#2565).

### Fixed

-   Possible to decompose SU(4) gate into non-CNOT basis with
    `TwoQubitDecomposer`
-   Fixes a bug that removed `id` gates from circuit. id gates are
    like a `wait` command and will never be removed (\#2663)
-   Fixed bug in CommutationAnalysis pass affecting conditional gates (\#2669)


## [0.8.2] - 2019-06-14

### Fixed

-   Fixed an issue with latex circuit drawer backend that could lead to an
    empty image output (\#2531)
-   Fixes for issues with the backend monitors for recent changes to IBMQ
    backends (\#2637)
-   Fixed an issue where a `TimeSlotCollection` object would be mutated by
    the `is_mergable_with()` method (\#2639)


## [0.8.1] - 2019-05-29

### Fixed

-   Corrected the deprecation warning message for
    `qiskit.converters.qobj_to_circuits` (\#2350)
-   Fixed `execute()` and `transpile()` functions to enable setting
    optimization level 0. (\#2370)
-   Set the swapper with the seed transpiler for optimization level 2 and 3
    (\#2361)
-   Fix default basis gate set for other transpiler passes (\#2357)
-   Fix the docstring for transpile to include optimization_level 3 (\#2367)
-   Fix spacing in the text circuit drawer (\#2382)
-   Fix for too strict math sanitization pulse instructions (\#2397)
-   Arguments to `assemble_schedule` were not actually optional, ensure
    they're required (\#2398)
-   Fix for framechange instructions being converted to a string instead of a
    float (\#2437)
-   Fix for rep_times as a float, now it's an integer (\#2438)
-   Fix type error for integer framechange instructions (\#2458)
-   Fix for missing cython source files in sdist (\#2436)
-   Fix for different pulse schedules created with the same name (\#2431)
-   Only create a single AquireInstruction for all qubits (\#2485)
-   Stop modifying layout in stochastic swap pass (\#2507)
-   Only call CXDirection pass on optimization_level=3 if coupling map is
    provided (\#2526)
-   Fix `optimization_level=0` without a coupling map (\#2509)


## [0.8.0] - 2019-05-02

### Added

-   Added exact and approximate decomposition of SU(4) to arbitrary
    supercontrolled basis
-   Introduced schedule lo configuration. (\#2115)
-   Introduced pulse schedule assembler. (\#2115)
-   Builtin library of continuous pulses and builtin library of discrete
    pulses which are obtained by sampling continuous pulses with default
    sampling strategy.
-   Sampler decorator and standard sampler library for conversion of
    continuous pulses to discrete `SamplePulse` (\#2042).
-   Core StochasticSwap routine implimented in Cython (\#1789).
-   Added QuantumChannel classes SuperOp, Choi, Kraus, Stinespring, PTM,
    Chi to quantum\_info for manipulating quantum channels and CPTP
    maps.
-   Added Operator object to quantum\_info for representing matrix
    operators.
-   Introduced the backend defaults model and endpoint for pulse
    backends (\#2101).
-   `meas_level` to result schema (\#2085).
-   Core StochasticSwap routine implemented in Cython (\#1789).
-   New EnlargeWithAncilla pass for adding ancilla qubits after a Layout
    selection pass (\#1603).
-   New Unroll2Q pass for unrolling gates down to just 1q or 2q gates
    (\#1614).
-   Added support for register slicing when applying operations to a
    register (\#1643).
-   Added in new parameter `justify` to the text, mpl and latex circuit
    drawers to say how the circuit should be aligned. (\#1725, \#1797,
    \#1977)
-   Added function for purity of a mixed state in
    `qiskit.quantum_information` (\#1733)
-   Added parameter to the TextProgressBar to allow the output to be
    sent to a different output stream
-   Added a `__qiskit_version__` parameter to the qiskit namespace. This
    will contain a dictionary of versions for all installed qiskit
    elements. (\#1885).
-   Added a `RunConfig` object for configurations related to running an
    experiment (e.g. shots, memory) (\#1856)
-   Added a `TranspileConfig` object for configurations related to
    transforming circuits (e.g. basis\_gates, coupling\_map,
    initial\_layout) (\#1856)
-   Added a `qiskit.compiler` namespace for all functions that
    transpile, schedule and assemble circuits and pulses (\#1856)
-   Added support for passing a list of `basis_gates`, `coupling_map`
    etc. to the `qiskit.compiler.transpile()` function, each
    corresponding to one of the circuits (\#2163)
-   Added a `qiskit.compiler.assemble_circuits()` function to generate
    qobj from some circuits and a RunConfig (\#1856)
-   `execute()` and `assemble()` allow setting a qobj\_header, of type
    QobjHeader or dict, to add extra information to the qobj (and thus
    result).
-   Register indexing supports negative indices (\#1875)
-   Added new resource estimation passes: `Depth`, `Width`, `Size`,
    `CountOps`, and `NumTensorFactors`, all grouped in the
    `ResourceEstimation` analysis pass.
-   Added `nodes_on_wire()` to DAGCircuit which returns an iterator over
    all the operations on the given wire
-   Added new properties to an Instruction: `num_qubits`, `num_clbits`
    (\#1816).
-   Added a `QuantumCircuit.append` public method for appending
    arbitrary instructions to some qubits and clbits in the circuit
    (\#1816).
-   Added an `Instruction.definition` property that defines a composite
    instruction in terms of other, simpler instructions (\#1816).
-   Added an `Instruction.mirror()` method that mirrors a composite
    instruction (reverses its sub-instructions) (\#1816).
-   Added an `PassManager.passes()` method that returns a list of the
    passes that have been added to the pass manager, including options
    and flow controllers.
-   Added a `PassManager.run()` that transforms a `QuantumCircuit`
    according to its pass schedule and returns a `QuantumCircuit`.
-   Added a `qiskit.quantum_info.random` for generating random states,
    unitaries, etc (\#2119).
-   Added a `qiskit.quantum_info.synthesis` for algorithms that
    synthesize circuits (\#2119).
-   Added a `NoiseAdaptiveLayout` pass to compute a backend
    calibration-data aware initial qubit layout. (\#2089)
-   Gates and instructions in a circuit accept integers as parameters to
    refer to wires instead of named bits.
-   Added a `OptimizeSwapBeforeMeasure` pass that removes the swap gates
    when they are followed by a measurement instruction, moving the
    latter to the proper wire. (\#1890)
-   Added a `RemoveDiagonalGatesBeforeMeasure` pass that removes the
    diagonal gates when they are followed by a measurement instruction.
    (\#2208)
-   Added a `CommutativeCancellation` pass that cancels self-inverse
    gates and combines rotations about the Z axis, leveraging
    previously-found gate commutation relations. (\#2012)
-   Add an option for using a user config file to enable changing
    default settings for various functions in qiskit. Right now it only
    supports setting the default circuit drawing backend. (\#2122)
-   Added a `Collect2qBlocks` pass that analyzes the circuit for
    uninterrupted sequences of gates (blocks) acting on 2 qubits.
    (\#2134)
-   Added a `ConsolidateBlocks` that turns previously-collected blocks
    of any size into equivalent Unitary operators in the circuit.
    (\#2134)
-   Added support for parameterized circuits. (\#2103)
-   Added preset PassManagers that offer predetermined pipelines of
    transpiler passes. (\#2163)

### Changed

-   require scipy\>=1.0, use
    `scipy.stats.unitary_group.rvs` for
    `random_unitary()`.
-   two\_qubit\_kak decomposition works with Operator or raw matrix
    input objects.
-   process\_fidelity works with QuantumChannel and Operator object
    inputs.
-   Backend defaults values are no longer required (\#2101).
-   QuantumCircuit properties more self-consistent and no longer need
    DAG (\#1993).
-   The most connected subset in DenseLayout is now reduced bandwidth
    (\#2021).
-   plot\_histogram now allows sorting by Hamming distance from
    target\_string (\#2064).
-   FunctionalPulse is no longer a class and instead is a decorator,
    `functional_pulse` that returns a
    `SamplePulse` when called. (\#2043)
-   Changed `average_data` to accept observable input in matrix form
    (\#1858)
-   Change random\_state to take in dim over number of qubits (\#1857)
-   The `Exception` subclasses have been moved to an `.exceptions`
    module within each package (for example,
    `qiskit.exceptions.QiskitError`) (\#1600).
-   The `QiskitTestCase` and testing utilities are now included as part
    of `qiskit.test` and thus available for third-party implementations,
    with convenience test cases for providers and backends. (\#1616,
    \#1844)
-   The snapshot instruction now takes `label` and `snap_type` instead
    of `slot` (\#1615).
-   The test folders have been reorganized to match the python modules
    (\#1625)
-   The circuits\_to\_qobj no longers uses the unrollers (\#1629)
-   The previously deprecated default output of `circuit_drawer()`
    (using latex and falling back to mpl) is no longer present. Instead
    the default output is the ascii art `text` output backend.
-   Changed param to params in Instruction (\#1665).
-   `dag_drawer` and `plot_gate_map` are available via importing
    `qiskit.tools.visualization`. They will raise at the point of use,
    if dependencies are not installed (\#1669).
-   The `qiskit.validation` schemas are now strict and raise a more
    specific `ModelValidationError` (\#1695).
-   The default transpile pipeline will now add a barrier before the set
    of final measurements when compiling for both simulators and devices
    (\#1591).
-   Purity function in `qiskit.tools.qi.qi` calls new version in
    `qiskit.quantum_information` and issues deprecation warning (\#1733)
-   Updated `dag.node_counter` to return the current number
    of nodes (\#1763)
-   The argument `basis_gates` used in `compile`, `execute`, and
    `transpile` is not longer a comma-separated string but a list of
    strings. For example, this basis `['u1','u2','u3','cx']` should be
    used instead of `'u1,u2,u3,cx'` (\#1333)
-   Methods on the `DAGCircuit` which previously returned node\_ids
    and/or dicts now return `DAGNodes`
-   The `Qobj` classes have been reimplemented using models and schemas,
    as the rest of spec-defined entities. (\#1909).
-   The rzz gate is now represented as a line when printed in text
    (\#1957).
-   Text drawer has support for multi-q gates (\#1939).
-   Separate `Qobj` into `PulseQobj` and `QasmQobj` (\#1969).
-   It is possible to define a layout as a list of integers. This maps
    the ordered list of virtual circuit qubits to physical qubits as
    defined by the list of integers (\#1946).
-   Instructions no longer have context about where they are in a
    circuit. Instead, the circuit keeps this context. So Instructions
    are now light-weight and only have a name, num\_qubits, num\_clbits
    and params (\#1816).
-   The old syntax for attaching a gate to the circuit then modifying it
    is no longer supported (e.g. `circuit.s(qr).inverse()` or
    `circuit.s(qr).c_if(cr, 4)`). Instead, you must first modify the
    gate then attach it (\#1816).
-   `QuantumCircuit.data` now contains a list of tuples, where each
    tuple is a (instruction, qarg, carg) (\#1816).
-   The visualization subpackage has moved from
    `qiskit.tools.visualization` to `qiskit.visualization`. The public
    API (which was declared stable in the 0.7 release) is still
    accessible off of `qiskit.tools.visualization`. (\#1878)
-   Layout object can now only be constructed from a dictionary, and
    must be bijective (\#2157).
-   `transpile()` accepts `initial_layout` in the form of dict, list or
    Layout (\#2157).
-   Not specifying a basis in `execute()` or `transpile()` no longer
    defaults to unrolling to the \[\'u1\', \'u2\', \'u3\', \'cx\'\]
    basis. Instead the default behavior is to not unroll, unless
    specifically requested (\#2166).
-   Instruction.copy() is now a shallow copy instead of deep (\#2214)
-   Layout and CouplingMap classes are now accessible from
    qiskit.transpiler (\#2222).

### Deprecated

-   The methods prefixed by `\_get` in the DAGCircuit object
    are being renamed without that prefix (see \#1346)
-   Changed elements in `couplinglist` of `CouplingMap` from tuples to
    lists (\#1666).
-   Unroller bases must now be explicit, and violation raises an
    informative `QiskitError` (\#1802).
-   The `qiskit.tools.qcvv` package is deprecated in favor of Qiskit
    Ignis (\#1884).
-   The `qiskit.compile()` function is now deprecated in favor of
    explicitly using the `qiskit.compiler.transpile()` function to
    transform a circuit followed by `qiskit.compiler.assemble()` to make
    a qobj out of it.
-   `qiskit.converters.qobj_to_circuits()` has been deprecated and will
    be removed in a future release. Instead
    `qiskit.compiler.disassemble_circuits()` should be used to extract
    `QuantumCircuit` objects from a compiled qobj. (\#2137)
-   The `qiskit.transpiler.transpile()` function is deprecated in favor
    of `qiskit.compiler.transpile()` (\#2166).
-   The `seed_mapper` argument in `transpile()` and `execute()` is
    deprecated in favor of `seed_transpile()`, which sets the seed for
    all stochastic stages of the transpiler (\#2166).
-   The `seed` argument is `execute()` is deprecated in favor of
    `seed_simulator` (\#2166).
-   The `pass_manager` argument in `transpile()` is deprecated. Instead,
    the `pass_manager.run()` methdod can be used directly to transform
    the circuit (\#2166).
-   The `qiskit._util` module is deprecated and replaced by
    `qiskit.util`. `qiskit._util` will be removed in the 0.9 release.
    (\#2154)

### Fixed

-   Fixed \#1892, whereby inheriting from QuantumRegister or
    ClassicalRegister would cause a QiskitError in instruction.py
    (\#1908).
-   Fixed \#829 by removing dependence on scipy unitary\_group (\#1857).
-   Fixed a bug with measurement sampling optimization in BasicAer
    qasm\_simulator (\#1624).
-   Fixed a bug where barriers didn\'t plot over all qubits when using
    matplotlib (\#1718).
-   Fixed a minor conda env bug in Makefile (\#1691).
-   Fixed a bug in BasicMapper pass operating over multiple registers
    (\#1611).
-   Fixed a bug in BarrierBeforeFinalMeasurements which incorrectly
    moved measurements used in conditional operations (\#1705).
-   Fixed a bug that with transpile ignoring initial layout when
    coupling map is provided (\#1711).
-   Fixed a bug in the definition of the rzz gate (\#1940).
-   Fixed a bug in DAGCircuit.collect\_runs() that did not exclude
    conditional gates (\#1943).
-   Fixed a mapping issue with layouts on non-adjacent qubits, by adding
    ancillas (\#2023).
-   Fixed a bug in which an `initial_layout` could be
    changed even if it made the circuit compatible with the device
    `coupling_map` (\#2036).
-   Fixed `qobj_to_circuits` for circuits that contain initialize
    instructions (\#2138)

### Removed

-   The previously deprecated functions `plot_circuit()`,
    `latex_circuit_drawer()`, `generate_latex_source()`, and
    `matplotlib_circuit_drawer()` from `qiskit.tools.visualization` have
    been removed. The `circuit_drawer()` function from the same module
    should be used instead.
-   The previously deprecated keys `plot_barriers` and `reverse_bits`
    keys in the `style` kwarg dict are deprecated, instead the
    `qiskit.tools.visualization.circuit_drawer()` kwargs `plot_barriers`
    and `reverse_bits` should be used instead.
-   Removed the wrapper folder as part of the post 0.7 cleanup (\#1613).
-   Removed the python wrappers of the legacy simualtors now that Qiskit
    Aer is out (\#1615).
-   Removed simulator instructions `save`, `load`, `wait`, `noise` as
    unsupported in Aer (\#1615).
-   Removed circuit.add as deprecated (\#1627)
-   Removed the unroller (\#1629)
-   Removed deprecated `result` methods (\#1659)
-   Removed deprecated `couplingdict` kwarg from `CouplingMap` (\#1666)
-   Removed deprecated `transpile_dag()` `format` kwarg (\#1664)
-   Removed deprecated `Pauli` `v`, `w`, and `pauli_group` case arg as
    int (\#1680)
-   Removed deprecated `state_fidelity()` function from `tools.qi`
    (\#1681)
-   Removed `QISKitError` in favor of `QiskitError`. (\#1684)
-   The IBMQ provider (`qiskit.providers.ibmq`) has been moved to its
    own package (`pip install qiskit-ibmq-provider`). (\#1700)
-   `compiled_circuit_qasm` has been removed from the Qobj header, since
    it was part of the pre-qobj specification (\#1715).
-   Removed the wigner plotting functions `plot_wigner_function`,
    `plot_wigner_curve`, `plot_wigner_plaquette`, and `plot_wigner_data`
    (\#1860).
-   Removed `Instruction.reapply()` method (\#1816).

## [0.7.2] - 2019-05-01

### Fixed

-   A potential issue where the backend configuration schema validation
    would improperly reject valid responses from the API (\#2258)

## [0.7.1] - 2019-03-04

### Fixed

-   Fixed a bug with measurement sampling optimization in BasicAer
    qasm\_simulator (\#1624).

## [0.7.0] - 2018-12-19

### Added

-   Added DAG visualizer which requires
    [Graphivz](https://www.graphviz.org/) (\#1059)
-   Added an ASCII art circuit visualizer (\#909)
-   The QuantumCircuit class now returns an ASCII art visualization when
    treated as a string (\#911)
-   The QuantumCircuit class now has a `draw()` method which
    behaves the same as the
    `qiskit.tools.visualization.circuit_drawer()` function
    for visualizing the quantum circuit (\#911)
-   A new method `hinton` can be used on
    `qiskit.tools.visualization.plot_state()` to draw a
    hinton diagram (\#1246)
-   Two new constructor methods, `from_qasm_str()` and
    `from_qasm_file()`, to create a QuantumCircuit object
    from OpenQASM were added to the QuantumCircuit class. (\#1172)
-   New methods in QuantumCircuit for common circuit metrics:
    `size()`, `depth()`, `width()`,
    `count_ops()`, `num_tensor_factors()`
    (\#1285)
-   Added `backend_monitor` and
    `backend_overview` Jupyter magics, as well as
    `plot_coupling_map` (\#1231)
-   Added a `Layout` object (\#1313)
-   New `plot_bloch_multivector()` to plot Bloch vectors
    from a tensored state vector or density matrix. (\#1359)
-   Per-shot measurement results are available in simulators and select
    devices. Request them by setting `memory=True` in
    `compile()`/`execute()`, and retrieve them from
    `result.get_memory()` (\#1385).
-   Added a `qiskit.converters` module for translation between commonly
    used representations of a circuit: `dag_to_circuits`,
    `circuits_to_dag`, `qobj_to_circuits`, `circuits_to_qobj`,
    `ast_to_dag`.
-   PassManager can schedule passes at \_\_init\_\_ time (\#1510).
-   Added a `.qobj()` method for IBMQ and local simulator Jobs (\#1532).
-   New Decompose pass for decomposing a gate according to a rule
    (\#1487).
-   New Unroller pass in the transpiler for unrolling up to some basis
    (\#1455).
-   New BarrierBeforeFinalMeasurements pass for preventing final measure
    reorder (\#1538).
-   New CommutationAnalysis and CommutationTransformation transpiler
    passes for modifying a DAG based on gate commutativity relations
    (\#1500).
-   New transpiler mapper pass: BasicSwap (\#1270).
-   New transpiler mapper pass: LookaheadSwap (\#1140).
-   New transpiler mapper pass: StochasticSwap (\#1520).
-   New CXDirection pass for fixing the direction of cx gates (\#1410).
-   New CheckMap pass for checking if circuit meets mapping requirements
    (\#1433).
-   New Optimize1QGate pass for combining chains of 1q rotations
    (\#1442).

### Changed

-   Schedules and underlying classes are now immutable. (\#2186)
-   Evolved pass-based transpiler to support advanced functionality
    (\#1060)
-   `.retrieve_job()` and `.jobs()` no longer
    returns results by default, instead the result must be accessed by
    the `result()` method on the job objects (\#1082).
-   Make `backend.status()` dictionary conform with schema.
-   The different output backends for the circuit\_drawer()
    visualizations have been moved into separate private modules in
    `qiskit.tools.visualizations`. (\#1105, \#1111)
-   DAG nodes contain pointers to Register and Instruction objects,
    rather than their string names (\#1189).
-   Upgraded some external dependencies to:
    -   networkx\>=2.2 (\#1267).

-   The `qiskit.tools.visualization.circuit_drawer()`
    method now returns a matplotlib.Figure object when the
    `mpl` output is used and a `TextDrawer`
    object when `text` output is used. (\#1224, \#1181)
-   Speed up the Pauli class and extended its operators (\#1271 \#1166).
-   `IBMQ.save_account()` now takes an
    `overwrite` option to replace an existing account on
    disk. Default is False (\#1295).
-   Backend and Provider methods defined in the specification use model
    objects rather than dicts, along with validation against schemas
    (\#1249, \#1277, \#1350). The updated methods include:
    -   `backend.status()` (\#1301).
    -   `backend.configuration()` (and `__init__`) (\#1323).
    -   `backend.properties()`, returning `None` for sims (\#1331,
        \#1401).
    -   `qiskit.Result` (\#1360).
-   `backend.provider()` is now a method instead of a property (\#1312).
-   Remove local backend (Aer) fallback (\#1303)
-   The signatures for the plotting functions in
    `qiskit.tools.visualization._counts_visualization.py`,
    `qiskit.tools.visualization._state_visualization.py`,
    and `qiskit.tools.visualization.interactive` have been
    modified to make them in-line with standard Matplotlib calling
    conventions (\#1359).
-   Remove local backend (Aer) fallback (\#1303).
-   DAGCircuits store Instruction and Register objects, instead of name
    references. The DAGCircuit class methods are updated accordingly
    (\#1210).
-   `transpile()` now takes QuantumCircuit(s) to QuantumCircuit(s), and
    DAG processing is only done internally (\#1397).
-   The different unrollers are deprecated. The only unrolling happens
    from DAG to DAG (\#1210).
-   Moved all the circuit modules into a circuit module but for most
    users it is still imported in the top level for QuantumCircuit,
    QuantumRegister, ClassicalRegister
-   `qiskit.backends` has been renamed to `qiskit.providers` (\#1531).
-   `qiskit.backends.aer` has been removed in favor of
    `qiskit.providers.builtinsimulators` (Python simulators) and
    `qiskit.providers.legacysimulators` (C++ simulators) (\#1484)
-   `Aer` in `qiskit` root module depends on having the qiskit-aer
    package installed, by default it is not present. Instead there are 2
    new provider instances in the root module `BasicAer` which provides
    the Python simulators and `LegacySimulators` which provides the old
    C++ simulators in qiskit-terra. (\#1484)

### Deprecated

-   `plot_circuit()`, `latex_circuit_drawer()`, `generate_latex_source()`,
    and `matplotlib_circuit_drawer()` from
    qiskit.tools.visualization are deprecated. Instead the
    `circuit_drawer()` function from the same module should be used.
    (\#1055)
-   The current default output of `circuit_drawer()` (using latex and falling
    back on python) is deprecated and will be changed in the future.
    (\#1055)
-   The `qiskit.wrapper.load_qasm_string()` and
    `qiskit.wrapper.load_qasm_file()` functions are
    deprecated and the `QuantumCircuit.from_qasm_str()`
    and `QuantumCircuit.from_qasm_file()` contstructor
    methods should be used instead (\#1172)
-   The `plot_barriers` and `reverse_bits` keys in the `style` kwarg
    dict are deprecated, instead the
    `qiskit.tools.visualization.circuit_drawer()` kwargs
    `plot_barriers` and `reverse_bits` should be used instead. (\#1180)
-   The `transpile_dag()` function `format` kwarg for emitting different
    output formats is deprecated (\#1319).
-   Several methods of `qiskit.Result` have been deprecated (\#1360).
-   The functions `plot_state()` and
    `iplot_state()` have been depreciated. Instead the
    functions `plot_state_\*()` and
    `iplot_state_\*()` should be called. (\#1359)
-   The `skip_transpiler` arg has been deprecated from `compile()` and
    `execute()` in favor of using the PassManager directly.

### Fixed

-   Fixed a variety of typos throughout sources (\#1139)
-   Fixed horizontal spacing when drawing barriers before CCNOT gates in
    latex circuit plots (\#1051)
-   Use case insensitive matching when comparing premium account URLs.
    (\#1102)
-   Fixed AerJob status when the submitted Job is in a PENDING state.
    (\#1215)
-   Add fallback for when CPU count can\'t be determined (\#1214)
-   Fix `random_state` from returning nan (\#1258)
-   The Clifford simulator `run()` method now works
    correctly with the updated AerJob usage (\#1125)
-   Fixed an edge case when connection checks would raise an unhandled
    exception (\#1226)
-   Fixed a bug where the transpiler moved middle-of-circuit
    measurements to the end (\#1334)
-   The `number_to_keep` kwarg in `plot_histgram()` now
    functions correctly (\#1359).
-   parallel\_map no longer creates a progress bar for a single circuit
    (\#1394).
-   The `timeout` parameter is now passed into the inner
    `_wait_for_submission` function in `IBMQJob` from `_wait_for_result`
    (\#1542).

### Removed

-   Remove register, available\_backends (\#1131).
-   Remove tools/apps (\#1184).
-   Removed the dependency on `IBMQuantumExperience`, as it is now
    included in `qiskit.backends.IBMQ` (\#1198).
-   `matplotlib` is no longer in the package requirements and is now an
    optional dependency. In order to use any matplotlib based
    visualizations (which includes the
    `qiskit.tools.visualization.circuit_drawer()` `mpl` output,
    `qiskit.tools.visualization.plot_state`,
    `qiskit.tools.visualization.plot_histogram`, and
    `qiskit.tools.visualization.plot_bloch_vector` you will now need to
    ensure you manually install and configure matplotlib independently.
-   The `basis` kwarg for the `circuit_drawer()` function to provide an
    alternative list of basis gates has been removed. Instead users
    should adjust the basis gates prior to visualizing the circuit.
    (\#1151)
-   `backend.parameters()` and `backend.calibration()` have been fully
    deprecated, in favour of `backend.properties()` (\#1305).
-   The `qiskit.tools.file_io` module has been removed. Conversion
    between `qiskit.Result` and json can be achieved using `.to_dict()`
    and `.from_dict()` directly (\#1360).
-   The `qiskit.Result` class method for `len()` and indexing have been
    removed, along with the functions that perform post-processing
    (\#1351).
-   The `get_snapshot()` and `get_snapshots()` method from the `Result`
    class has been removed. Instead you can access the snapshots in a
    Result using `Result.data()['snapshots']`.
-   Completed the deprecation of `job.backend_name()`, `job.id()`, and
    the `backend_name` parameter in its constructor.
-   The `qiskit.Result` class now does post-processing of results
    returned from backends if they are called via the `Result.get_xxx()`
    methods (i.e. `get_counts()`, `get_memory()`, `get_statevector()`,
    `get_unitary()`). The raw data is accessible through `Result.data()`
    (\#1404).
-   The `transpile()` function kwarg `format` has been removed and will
    always return a circuit object. Instead you\'ll need to manually
    convert the output with the functions provided in
    `qiskit.converters`.

## [0.6.0] - 2018-10-04

### Added

-   Added `SchemaValidationError` to be thrown when schema
    validation fails (\#881)
-   Generalized Qobj schema validation functions for all qiskit schemas
    (\#882).
-   Added decorator to check for C++ simulator availability (\#662)
-   It is possible to cancel jobs in non comercial backends (\#687)
-   Introduced new `qiskit.IBMQ` provider, with centralized
    handling of IBMQ credentials (qiskitrc file, environment variables).
    (\#547, \#948, \#1000)
-   Add OpenMP parallelization for Apple builds of the cpp simulator
    (\#698).
-   Add parallelization utilities (\#701)
-   Parallelize transpilation (\#701)
-   New interactive visualizations (\#765).
-   Added option to reverse the qubit order when plotting a circuit.
    (\#762, \#786)
-   Jupyter notebook magic function qiskit\_job\_status,
    qiskit\_progress\_bar (\#701, \#734)
-   Add a new function `qobj_to_circuits` to convert a Qobj object to a
    list of QuantumCircuit objects (\#877)
-   Allow selective loading of accounts from disk via hub/group/project
    filters to `IBMQ.load_accounts()`.
-   Add new `job_monitor` function to automaically check
    the status of a job (\#975).

### Changed

-   Schema tests in `tests/schemas/test_schemas.py`
    replaced with proper unit test (\#834).
-   Renamed `QISKit` to `Qiskit` in the documentation. (\#634)
-   Use `Qobj` as the formally defined schema for sending information to
    the devices:
    -   introduce the `qiskit.qobj` module. (\#589, \#655)
    -   update the `Qobj` JSON schema. (\#668, \#677, \#703, \#709)
    -   update the local simulators for accepting `Qobj` as input.
        (\#667)
    -   update the `Result` class. (\#773)
-   Use `get_status_job()` for checking IBMQJob status. (\#641)
-   Q network hub/group/project credentials replaced by new url format.
    (\#740)
-   Breaking change: `Jobs` API simplification. (\#686)
-   Breaking change: altered tomography APIs to not use QuantumProgram.
    (\#818)
-   Breaking change: `BaseBackend` API changed, properties are now
    methods (\#858)
-   When `plot_histogram()` or `plot_state()` are called from a jupyter
    notebook if there is network connectivity the interactive plots will
    be used by default (\#862, \#866)
-   Breaking change: `BaseJob` API changed, any job constructor must be
    passed the backend used to run them and a unique job id (\#936).
-   Add support for drawing circuit barriers to the latex circuit
    drawer. This requires having the LaTeX qcircuit package
    version \>=2.6.0 installed (\#764)

### Deprecated

-   The `number_to_keep` kwarg on the `plot_histogram()` function is now
    deprecated. A field of the same name should be used in the `option`
    dictionary kwarg instead. (\#866)
-   Breaking change: `backend.properties()` instead of
    `backend.calibration()` and `backend.parameters()` (\#870)

### Removed

-   Removed the QuantumProgram class. (\#724)

### Fixed

-   Fixed `get_ran_qasm` methods on `Result` instances (\#688).
-   Fixed `probabilities_ket` computation in C++ simulator (\#580).
-   Fixed bug in the definition of `cswap` gate and its test (\#685).
-   Fixed the examples to be compatible with version 0.5+ (\#672).
-   Fixed swap mapper using qubits after measurement (\#691).
-   Fixed error in cpp simulator for 3+ qubit operations (\#698).
-   Fixed issue with combining or extending circuits that contain
    CompositeGate (\#710).
-   Fixed the random unitary generation from the Haar measure (\#760).
-   Fixed the issue with control lines spanning through several
    classical registers (\#762).
-   Fixed visualizations crashing when using simulator extensions
    (\#885).
-   Fixed check for network connection when loading interactive
    visualizations (\#892).
-   Fixed bug in checking that a circuit already matches a coupling map
    (\#1024).

## [0.5.7] - 2018-07-19

### Changed

-   Add new backend names support, with aliasing for the old ones.

## [0.5.6] - 2018-07-06

### Changed

-   Rename repository to `qiskit-terra` (\#606).
-   Update Bloch sphere to QuTiP version (\#618).
-   Adjust margin of matplotlib\_circuit\_drawer (\#632)

### Removed

-   Remove OpenQuantumCompiler (\#610).

### Fixed

-   Fixed broken process error and simulator slowdown on Windows
    (\#613).
-   Fixed yzy\_to\_zyz bugs (\#520, \#607) by moving to quaternions
    (\#626).

## [0.5.5] - 2018-07-02

### Added

-   Retrieve IBM Q jobs from server (\#563, \#585).
-   Add German introductory documentation (`doc/de`) (\#592).
-   Add `unregister()` for removing previously registered providers
    (\#584).
-   Add matplotlib-based circuit drawer (\#579).
-   Adding backend filtering by least busy (\#575).
-   Allow running with new display names for IBMQ devices, and return
    those from `available_backends()` (\#566)
-   Introduce Qiskit Transpiler and refactor compilation flow (\#578)
-   Add CXCancellation pass (\#578)

### Changed

-   Remove backend filtering in individual providers, keep only in
    wrapper (\#575).
-   Single source of version information (\#581)
-   Bumped IBMQuantumExperience dependency to 1.9.6 (\#600).
-   For backend status, `status\[\'available\'\]` is now
    `status\[\'operational\'\]` (\#609).
-   Added support for registering third-party providers in
    `register()` (\#602).
-   Order strings in the output of `available_backends()` (\#566)

### Removed

-   Remove Clifford simulator from default available\_backends, until
    its stable release (\#555).
-   Remove ProjectQ simulators for moving to new repository (\#553).
-   Remove QuantumJob class (\#616)

### Fixed

-   Fix issue with unintended inversion of initializer gates (\#573).
-   Fix issue with skip\_transpiler causing some gates to be ignored
    silently (\#562).

## [0.5.4] - 2018-06-11

### Added

-   Performance improvements:
    -   remove deepcopies from dagcircuit, and extra check on qasm()
        (\#523).

### Changed

-   Rename repository to `qiskit-core` (\#530).
-   Repository improvements: new changelog format (\#535), updated issue
    templates (\#531).
-   Renamed the specification schemas (\#464).
-   Convert `LocalJob` tests into unit-tests. (\#526)
-   Move wrapper `load_qasm_*` methods to a submodule (\#533).

### Removed

-   Remove Sympy simulators for moving to new repository (\#514)

### Fixed

-   Fix erroneous density matrix and probabilities in C++ simulator
    (\#518)
-   Fix hardcoded backend mapping tests (\#521)
-   Removed `_modifiers call` from `reapply` (\#534)
-   Fix circuit drawer issue with filename location on windows (\#543)
-   Change initial qubit layout only if the backend coupling map is not
    satisfied (\#527)
-   Fix incorrect unrolling of t to tdg in CircuitBackend (\#557)
-   Fix issue with simulator extension commands not reapplying correctly
    (\#556)

## [0.5.3] - 2018-05-29

### Added

-   load\_qasm\_file / load\_qasm\_string methods

### Changed

-   Dependencies version bumped

### Fixed

-   Crash in the cpp simulator for some linux platforms
-   Fixed some minor bugs

## [0.5.2] - 2018-05-21

### Changed

-   Adding Result.get\_unitary()

### Deprecated

-   Deprecating `ibmqx_hpc_qasm_simulator` and `ibmqx_qasm_simulator` in
    favor of `ibmq_qasm_simulator`.

### Fixed

-   Fixing a Mapper issue.
-   Fixing Windows 7 builds.

## [0.5.1] - 2018-05-15

-   There are no code changes.

    MacOS simulator has been rebuilt with external user libraries
    compiled statically, so there's no need for users to have a
    preinstalled gcc environment.

    Pypi forces us to bump up the version number if we want to upload a
    new package, so this is basically what have changed.

## [0.5.0] - 2018-05-11

### Improvements

-   Introduce providers and rework backends (\#376).
    -   Split backends into `local` and `ibmq`.
    -   Each provider derives from the following classes for its
        specific requirements (`BaseProvider`, `BaseBackend`,
        `BaseJob`).
    -   Allow querying result by both circuit name and
        QuantumCircuit instance.
-   Introduce the Qiskit `wrapper` (\#376).
    -   Introduce convenience wrapper functions around commonly used
        Qiskit components (e.g. `compile` and `execute` functions).
    -   Introduce the DefaultQISKitProvider, which acts as a context
        manager for the current session (e.g. providing easy access
        to all `available_backends`).
    -   Avoid relying on QuantumProgram (eventual deprecation).
    -   The functions are also available as top-level functions (for
        example, `qiskit.get_backend()`).
-   Introduce `BaseJob` class and asynchronous jobs (\#403).
    -   Return `BaseJob` after `run()`.
    -   Mechanisms for querying `status` and `results`, or to
        `cancel` a job.
-   Introduce a `skip_transpiler` flag for `compile()` (\#411).
-   Introduce schemas for validating interfaces between qiskit and
    backends (\#434)
    -   qobj\_schema
    -   result\_schema
    -   job\_status\_schema
    -   default\_pulse\_config\_schema
    -   backend\_config\_schema
    -   backend\_props\_schema
    -   backend\_status\_schema
-   Improve C++ simulator (\#386)
    -   Add `tensor_index.hpp` for multi-partite qubit vector
        indexing.
    -   Add `qubit_vector.hpp` for multi-partite qubit vector
        algebra.
    -   Rework C++ simulator backends to use QubitVector class
        instead of `std::vector`.
-   Improve interface to simulator backends (\#435)
    -   Introduce `local_statevector_simulator_py` and
        `local_statevector_simulator_cpp`.
    -   Introduce aliased and deprecated backend names and
        mechanisms for resolving them.
    -   Introduce optional `compact` flag to query backend names
        only by unique function.
    -   Introduce result convenience functions `get_statevector`,
        `get_unitary`
    -   Add `snapshot` command for caching a copy of the current
        simulator state.
-   Introduce circuit drawing via `circuit_drawer()` and
    `plot_circuit()` (\#295, \#414)
-   Introduce benchmark suite for performance testing
    (`test/performance`) (\#277)
-   Introduce more robust probability testing via assertDictAlmostEqual
    (\#390)
-   Allow combining circuits across both depth and width (\#389)
-   Enforce string token names (\#395)

### Fixed

-   Fix coherent error bug in `local_qasm_simulator_cpp` (\#318)
-   Fix the order and format of result bits obtained from device
    backends (\#430)
-   Fix support for noises in the idle gate of
    `local_clifford_simulator_cpp` (\#440)
-   Fix JobProcessor modifying input qobj (\#392) (and removed
    JobProcessor during \#403)
-   Fix ability to apply all gates on register (\#369)

### Deprecated

-   Some methods of `QuantumProgram` are soon to be deprecated. Please
    use the top-level functions instead.
-   The `Register` instantiation now expects `size, name`. Using
    `name, size` is still supported but will be deprecated in the
    future.
-   Simulators no longer return wavefunction by setting shots=1.
    Instead, use the `local_statevector_simulator`, or explicitly ask
    for `snapshot`.
-   Return `job` instance after `run()`, rather than `result`.
-   Rename simulators according to
    `PROVIDERNAME_SIMPLEALIAS_simulator_LANGUAGEORPROJECT`
-   Move simulator extensions to `qiskit/extensions/simulator`
-   Move Rzz and CSwap to standard extension library

## [0.4.15] - 2018-05-07

### Fixed

-   Fixed an issue with legacy code that was affecting Developers
    Challenge.

## [0.4.14] - 2018-04-18

### Fixed

-   Fixed an issue about handling Basis Gates parameters on backend
    configurations.

## [0.4.13] - 2018-04-16

### Changed

-   OpenQuantumCompiler.dag2json() restored for backward compatibility.

### Fixed

-   Fixes an issue regarding barrier gate misuse in some circumstances.

## [0.4.12] - 2018-03-11

### Changed

-   Improved circuit visualization.
-   Improvements in infrastructure code, mostly tests and build system.
-   Better documentation regarding contributors.

### Fixed

-   A bunch of minor bugs have been fixed.

## [0.4.11] - 2018-03-13

### Added

-   More testing :)

### Changed

-   Stabilizing code related to external dependencies.

### Fixed

-   Fixed bug in circuit drawing where some gates in the standard
    library were not plotting correctly.

## [0.4.10] - 2018-03-06

### Added

-   Chinese translation of README.

### Changed

-   Changes related with infrastructure (linter, tests, automation)
    enhancement.

### Fixed

-   Fix installation issue when simulator cannot be built.
-   Fix bug with auto-generated CNOT coherent error matrix in C++
    simulator.
-   Fix a bug in the async code.

## [0.4.9] - 2018-02-12

### Changed

-   CMake integration.
-   QASM improvements.
-   Mapper optimizer improvements.

### Fixed

-   Some minor C++ Simulator bug-fixes.

## [0.4.8] - 2018-01-29

### Fixed

-   Fix parsing U\_error matrix in C++ Simulator python helper class.
-   Fix display of code-blocks on `.rst` pages.

## [0.4.7] - 2018-01-26

### Changed

-   Changes some naming conventions for `amp_error` noise parameters to
    `calibration_error`.

### Fixed

-   Fixes several bugs with noise implementations in the simulator.
-   Fixes many spelling mistakes in simulator README.

## [0.4.6] - 2018-01-22

### Changed

-   We have upgraded some of out external dependencies to:
    -   matplotlib \>=2.1,\<2.2
    -   networkx\>=1.11,\<2.1
    -   numpy\>=1.13,\<1.15
    -   ply==3.10
    -   scipy\>=0.19,\<1.1
    -   Sphinx\>=1.6,\<1.7
    -   sympy\>=1.0

## [0.4.4] - 2018-01-09

### Changed

-   Update dependencies to more recent versions.

### Fixed

-   Fix bug with process tomography reversing qubit preparation order.

## [0.4.3] - 2018-01-08

### Removed

-   Static compilation has been removed because it seems to be failing
    while installing Qiskit via pip on Mac.

## [0.4.2] - 2018-01-08

### Fixed

-   Minor bug fixing related to pip installation process.

## [0.4.0] - 2018-01-08

### Added

-   Job handling improvements.
    -   Allow asynchronous job submission.
    -   New JobProcessor class: utilizes concurrent.futures.
    -   New QuantumJob class: job description.
-   Modularize circuit \"compilation\".
    -   Takes quantum circuit and information about backend to transform
        circuit into one which can run on the backend.
-   Standardize job description.
    -   All backends take QuantumJob objects which wraps `qobj` program
        description.
-   Simplify addition of backends, where circuits are run/simulated.
    -   `qiskit.backends` package added.
    -   Real devices and simulators are considered \"backends\"
        which inherent from `BaseBackend`.
-   Reorganize and improve Sphinx documentation.
-   Improve unittest framework.
-   Add tools for generating random circuits.
-   New utilities for fermionic Hamiltonians
    (`qiskit/tools/apps/fermion`).
-   New utilities for classical optimization and chemistry
    (`qiskit/tools/apps/optimization`).
-   Randomized benchmarking data handling.
-   Quantum tomography (`qiskit/tools/qcvv`).
    -   Added functions for generating, running and fitting process
        tomography experiments.
-   Quantum information functions (`qiskit/tools/qi`).
    -   Partial trace over subsystems of multi-partite vector.
    -   Partial trace over subsystems of multi-partite matrix.
    -   Flatten an operator to a vector in a specified basis.
    -   Generate random unitary matrix.
    -   Generate random density matrix.
    -   Generate normally distributed complex matrix.
    -   Generate random density matrix from Hilbert-Schmidt metric.
    -   Generate random density matrix from the Bures metric.
    -   Compute Shannon entropy of probability vector.
    -   Compute von Neumann entropy of quantum state.
    -   Compute mutual information of a bipartite state.
    -   Compute the entanglement of formation of quantum state.
-   Visualization improvements (`qiskit/tools`).
    -   Wigner function representation.
    -   Latex figure of circuit.
-   Use python logging facility for info, warnings, etc.
-   Auto-deployment of sphinx docs to github pages.
-   Check IBMQuantumExperience version at runtime.
-   Add QuantumProgram method to reconfigure already generated qobj.
-   Add Japanese introductory documentation (`doc/ja`).
-   Add Korean translation of readme (`doc/ko`).
-   Add appveyor for continuous integration on Windows.
-   Enable new IBM Q parameters for hub/group/project.
-   Add QuantumProgram methods for destroying registers and circuits.
-   Use Sympy for evaluating expressions.
-   Add support for ibmqx\_hpc\_qasm\_simulator backend.
-   Add backend interface to Project Q C++ simulator.
    -   Requires installation of Project Q.
-   Introduce `Initialize` class.
    -   Generates circuit which initializes qubits in arbitrary state.
-   Introduce `local_qiskit_simulator` a C++ simulator with realistic noise.
    -   Requires C++ build environment for `make`-based build.
-   Introduce `local_clifford_simulator` a C++ Clifford simulator.
    -   Requires C++ build environment for `make`-based build.

### Changed

-   The standard extension for creating U base gates has been modified
    to be consistent with the rest of the gate APIs (see \#203).

### Removed

-   The `silent` parameter has been removed from a number of
    `QuantumProgram` methods. The same behaviour can be achieved now by
    using the `enable_logs()` and `disable_logs()` methods, which use
    the standard Python logging.

### Fixed

-   Fix basis gates (\#76).
-   Enable QASM parser to work in multiuser environments.
-   Correct operator precedence when parsing expressions (\#190).
-   Fix \"math domain error\" in mapping (\#111, \#151).

[UNRELEASED]: https://github.com/Qiskit/qiskit-terra/compare/0.8.2...HEAD
[0.8.2]: https://github.com/Qiskit/qiskit-terra/compare/0.8.1...0.8.2
[0.8.1]: https://github.com/Qiskit/qiskit-terra/compare/0.8.0...0.8.1
[0.8.0]: https://github.com/Qiskit/qiskit-terra/compare/0.7.2...0.8.0
[0.7.2]: https://github.com/Qiskit/qiskit-terra/compare/0.7.1...0.7.2
[0.7.1]: https://github.com/Qiskit/qiskit-terra/compare/0.7.0...0.7.1
[0.7.0]: https://github.com/Qiskit/qiskit-terra/compare/0.6.0...0.7.0
[0.6.0]: https://github.com/Qiskit/qiskit-terra/compare/0.5.7...0.6.0
[0.5.7]: https://github.com/Qiskit/qiskit-terra/compare/0.5.6...0.5.7
[0.5.6]: https://github.com/Qiskit/qiskit-terra/compare/0.5.5...0.5.6
[0.5.5]: https://github.com/Qiskit/qiskit-terra/compare/0.5.4...0.5.5
[0.5.4]: https://github.com/Qiskit/qiskit-terra/compare/0.5.3...0.5.4
[0.5.3]: https://github.com/Qiskit/qiskit-terra/compare/0.5.2...0.5.3
[0.5.2]: https://github.com/Qiskit/qiskit-terra/compare/0.5.1...0.5.2
[0.5.1]: https://github.com/Qiskit/qiskit-terra/compare/0.5.0...0.5.1
[0.5.0]: https://github.com/Qiskit/qiskit-terra/compare/0.4.15...0.5.0
[0.4.15]: https://github.com/Qiskit/qiskit-terra/compare/0.4.14...0.4.15
[0.4.14]: https://github.com/Qiskit/qiskit-terra/compare/0.4.13...0.4.14
[0.4.13]: https://github.com/Qiskit/qiskit-terra/compare/0.4.12...0.4.13
[0.4.12]: https://github.com/Qiskit/qiskit-terra/compare/0.4.11...0.4.12
[0.4.11]: https://github.com/Qiskit/qiskit-terra/compare/0.4.10...0.4.11
[0.4.10]: https://github.com/Qiskit/qiskit-terra/compare/0.4.9...0.4.10
[0.4.9]: https://github.com/Qiskit/qiskit-terra/compare/0.4.8...0.4.9
[0.4.8]: https://github.com/Qiskit/qiskit-terra/compare/0.4.7...0.4.8
[0.4.7]: https://github.com/Qiskit/qiskit-terra/compare/0.4.6...0.4.7
[0.4.6]: https://github.com/Qiskit/qiskit-terra/compare/0.4.5...0.4.6
[0.4.4]: https://github.com/Qiskit/qiskit-terra/compare/0.4.3...0.4.4
[0.4.3]: https://github.com/Qiskit/qiskit-terra/compare/0.4.2...0.4.3
[0.4.2]: https://github.com/Qiskit/qiskit-terra/compare/0.4.1...0.4.2
[0.4.0]: https://github.com/Qiskit/qiskit-terra/compare/0.3.16...0.4.0

[Keep a Changelog]: http://keepachangelog.com/en/1.0.0/<|MERGE_RESOLUTION|>--- conflicted
+++ resolved
@@ -44,11 +44,8 @@
 -   ZYZ decomposition for single-qubit unitaries (\#2600)
 
 ### Changed
-<<<<<<< HEAD
 -   Set default repetition time to be the first available.
-=======
--   Pulse commands may now start with capitalized letters. 
->>>>>>> 5f311629
+-   Pulse commands may now start with capitalized letters.
 -   The `pylatexenc` and `pillow` requirements are now optional. These
     are only used by the `latex` and `latex_source` circuit
     visualization backends. To continue using them ensure these are
