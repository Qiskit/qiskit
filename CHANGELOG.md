# Changelog

All notable changes to this project will be documented in this file.

The format is based on [Keep a Changelog].

> **Types of changes:**
>
> -   **Added**: for new features.
> -   **Changed**: for changes in existing functionality.
> -   **Deprecated**: for soon-to-be removed features.
> -   **Removed**: for now removed features.
> -   **Fixed**: for any bug fixes.
> -   **Security**: in case of vulnerabilities.

## [UNRELEASED]

### Deprecated

-   The gates `U` and `CX` are being deprecated in favor of `u3` and
    `cx`.
-   The gate `u0` is being deprecated in favor of using multiple `id` gates
    to insert delays (\#2664)
-   The decorator `requires_qe_access` is being deprecated in favor of
    `online_test`.
-   The `as_dict` method of Qobj is deprecated in favor of `to_dict`.

### Added
<<<<<<< HEAD
-   A new pulse instruction, `Delay`. A `Delay` occupies a pulse channel for a
    duration of time, blocking other instructions from being inserted in this time.
=======

-   Ability to check for equality of pulse `Schedule` and `Instruction`.
>>>>>>> aa877014
-   Added tests for `gate_map` and reference images for testing `plot_gate_map`
-   New `CountOpsLongest` analysis pass to retrieve the number of operations
    on the longest path of the DAGCircuit.
-   Added `sech` and `sech_deriv` pulses in `qiskit.pulse.pulse_lib`.
-   The option `vertical_compression` was added to the text drawer and
    to the `QuantumCircuit.draw` method. The option allows to control
    how much room the text circuit drawing takes.
-   The option `idle_wires` was added to the drawers to control
    if wires without any operation should be included in the drawing.
-   Introduced a visualization for the Pass Manager. (\#2445)
-   The attribute `PassManager.log_passes` was added to log and time the
    passes when they are executed. The results is stored in the
    attribute `pass_log` of the property set as a dictionary.
-   New pulse schedule method `Schedule.filter` to filter by instruction
    channel, time, and type. (\#2597)
-   Decomposition of arbitrary isometries (\#2600)
-   Decomposition of diagonal gates (\#2600)
-   Decomposition of multiplexed rotation gates (\#2600)
-   Decomposition of multiplexed single-qubit unitaries (Option: decompose
    up to a diagonal gate) (\#2600)
-   ZYZ decomposition for single-qubit unitaries (\#2600)
-   Gray-Synth and Patel–Markov–Hayes algorithms for synthesis of
    CNOT-Phase and CNOT-only (linear) circuits (\#2457)
-   Added n-qubit unitaries to BasicAer simulator basis gates (\#2342)
-   Added a ``random_circuit`` function under ``qiskit.circuit.random``
    (\#2553)
-   Added `equiv` method to `Operator` and `Statevector` classes for
    testing if two objects are equivalent up to global phase (\#2910)
-   Added ``output_name`` as a transpiler parameter to set the name of
    output circuits (\#2745)
-   Simple expressions of Parameters can now be created via the four basic math
    operations (+,-,*,/). (#2537)
-   A `ParmeterVector` class has been added to ease the construction of circuits
    requiring a large number of parameters. (#2379)


### Changed

-   Pulse samples are now clipped if their norm is between 1 and 1+epsilon.
    Otherwise an error is raised.
-   `Schedule.instructions` now returns with time-ordering.
-   More informative errors are now raised if `qubit_lo_freq` and
    `meas_lo_freq` are not supplied to `assemble_schedules`.
-   `pulse.samplers` module has now been moved to `pulse.pulse_lib.samplers`.
-   The number of memory slots required will now be inferred from the supplied
    schedules if `memory_slots` is not supplied.
-   All circuit drawers now express most commonly used fractions
    of PI (\#2808).
-   Set default repetition time to be the first available.
-   Pulse commands may now start with capitalized letters.
-   The `pylatexenc` and `pillow` requirements are now optional. These
    are only used by the `latex` and `latex_source` circuit
    visualization backends. To continue using them ensure these are
    installed.
-   When adding a register to a circuit, an error will now be raised if
    a register of the same name is already present. Previously, an error
    would only be raised if the same register was added twice.
-   Qubits and classical bits are not represented as a tuples anymore,
    but as instances of `Qubit` and `Clbit` respectively.
-   The ApplyLayout pass is incorporated in all preset pass managers to
    delineate a virtual circuit from a physical circuit (\#2672)
-   Mapping passes (`CXDirection`, Swap passes, `CheckMap`, `CheckCnotDirection`)
    now operate on a register-less circuit corresponding to
    an already embedded physical circuit. (\#2672)
-   Replaces `LegacySwap` by faster, more stable `StochasticSwap` pass (\#2672)
-   Uses level 1 by default as transpiler optimization level (\#2672)
-   Change `Snapshot` signature to match `simulator.snapshot` (\#2592)
-   `DAGCircuit.width()` formerly returned number of qubits, now returns total number of qubits + classical bits (\#2564)
-   Functions assuming the former semantics of `DAGCircuit.width()` now call `DAGCircuit.num_qubits()` (\#2564)
-   `DAGCircuit.num_cbits()` renamed to `DAGCircuit.num_clbits()` (\#2564)
-   Changed definition of `Cu3Gate` to to equivalent to the canonical
    definition of a controlled `U3Gate` (\#2755)
-   `coupling_map` now required to validate a `backend.configuration()` (\#2836)
-   The method `QuantumCircuit.count_ops` now returns an `OrderedDict` instead of a dict.
-   If layout information is available in
    the circuit, it will be included to the circuit drawing. This can be removed
    using the option ``with_layout=False`` in the method
    ``QuantumCircuit.draw``. (\#2739)
-   Q-sphere visualization is enhanced and corrected (\#2932)


### Removed
-   The ability to set the `Timeslot`s for a pulse `Instruction` at initialization.
-   The previously deprecated functions
    `qiksit.visualization.plot_state` and
    `qiskit.visualization.iplot_state` have been removed. Instead use
    the specific functions for each plot type (\#2325).
-   International documentation of outdated readme etc (\#2302)
-   Removed deprecated options in `execute`, `transpile`, and `assemble`.
    Removed deprecated `compiler`.
-   Removed deprecated `qcvv `in tools. Removed deprecated converters
    `qobj_to_circuits` and `circuits_to_qobj` (\#2301)
-   The previously deprecated `qiskit._util` module has been removed.
    Use `qiskit.util` instead. (\#2329)
-   The logging tools in `qiskit.tools.logging` are removed. (\#2387)
-   The `qiskit.qiskiterror` module has been removed. Please use
    `qiskit.exceptions` instead. (\#2399)
-   Removed previously deprecated `DAGCircuit` methods (\#2542)
-   Removed `CompositeGate` class, in favor of adding Instruction
    objects directly (\#2543)
-   Removed `ignore_requires` and `ignore_preserves` options from
    `PassManager` (\#2565).

### Fixed

-   Fixes a bug where the `CmdDef` was getting built without buffers on channels.
-   Fixed bug in `Pulse` for multiple parameters being added (\#2742)
-   Fixed bug in `Pulse` for `CmdDef` arguments (\#2741)
-   Fixed bug in `Operator` and `SuperOp` for initializing from circuit
    containing gates without an explicit matrix definition (\#2723)
-   Possible to decompose SU(4) gate into non-CNOT basis with
    `TwoQubitDecomposer`
-   Fixes a bug that removed `id` gates from circuit. id gates are
    like a `wait` command and will never be removed (\#2663)
-   Fixed bug in `CommutationAnalysis` pass affecting conditional gates (\#2669)
-   Fixed bug in measure sampling for `BasicAer` Qasm simulator if a qubit
    was measured into more than one classical bit (\#2735)
-   Correctly serialize complex numbers with a nonzero real part
-   Fixed bug in measure sampling for `BasicAer` Qasm simulator if only a
    subset of qubits are measured (\#2790)
-   Parameter objects can be serialized and communicated between
    sub-processes (\#2429)
-   Parameterized circuits no longer need to be transpiled individually (\#2864)


## [0.8.2] - 2019-06-14

### Fixed

-   Fixed an issue with latex circuit drawer backend that could lead to an
    empty image output (\#2531)
-   Fixes for issues with the backend monitors for recent changes to IBMQ
    backends (\#2637)
-   Fixed an issue where a `TimeSlotCollection` object would be mutated by
    the `is_mergable_with()` method (\#2639)


## [0.8.1] - 2019-05-29

### Fixed

-   Corrected the deprecation warning message for
    `qiskit.converters.qobj_to_circuits` (\#2350)
-   Fixed `execute()` and `transpile()` functions to enable setting
    optimization level 0. (\#2370)
-   Set the swapper with the seed transpiler for optimization level 2 and 3
    (\#2361)
-   Fix default basis gate set for other transpiler passes (\#2357)
-   Fix the docstring for transpile to include optimization_level 3 (\#2367)
-   Fix spacing in the text circuit drawer (\#2382)
-   Fix for too strict math sanitization pulse instructions (\#2397)
-   Arguments to `assemble_schedule` were not actually optional, ensure
    they're required (\#2398)
-   Fix for framechange instructions being converted to a string instead of a
    float (\#2437)
-   Fix for rep_times as a float, now it's an integer (\#2438)
-   Fix type error for integer framechange instructions (\#2458)
-   Fix for missing cython source files in sdist (\#2436)
-   Fix for different pulse schedules created with the same name (\#2431)
-   Only create a single AquireInstruction for all qubits (\#2485)
-   Stop modifying layout in stochastic swap pass (\#2507)
-   Only call CXDirection pass on optimization_level=3 if coupling map is
    provided (\#2526)
-   Fix `optimization_level=0` without a coupling map (\#2509)


## [0.8.0] - 2019-05-02

### Added

-   Added exact and approximate decomposition of SU(4) to arbitrary
    supercontrolled basis
-   Introduced schedule lo configuration. (\#2115)
-   Introduced pulse schedule assembler. (\#2115)
-   Builtin library of continuous pulses and builtin library of discrete
    pulses which are obtained by sampling continuous pulses with default
    sampling strategy.
-   Sampler decorator and standard sampler library for conversion of
    continuous pulses to discrete `SamplePulse` (\#2042).
-   Core StochasticSwap routine implimented in Cython (\#1789).
-   Added QuantumChannel classes SuperOp, Choi, Kraus, Stinespring, PTM,
    Chi to quantum\_info for manipulating quantum channels and CPTP
    maps.
-   Added Operator object to quantum\_info for representing matrix
    operators.
-   Introduced the backend defaults model and endpoint for pulse
    backends (\#2101).
-   `meas_level` to result schema (\#2085).
-   Core StochasticSwap routine implemented in Cython (\#1789).
-   New EnlargeWithAncilla pass for adding ancilla qubits after a Layout
    selection pass (\#1603).
-   New Unroll2Q pass for unrolling gates down to just 1q or 2q gates
    (\#1614).
-   Added support for register slicing when applying operations to a
    register (\#1643).
-   Added in new parameter `justify` to the text, mpl and latex circuit
    drawers to say how the circuit should be aligned. (\#1725, \#1797,
    \#1977)
-   Added function for purity of a mixed state in
    `qiskit.quantum_information` (\#1733)
-   Added parameter to the TextProgressBar to allow the output to be
    sent to a different output stream
-   Added a `__qiskit_version__` parameter to the qiskit namespace. This
    will contain a dictionary of versions for all installed qiskit
    elements. (\#1885).
-   Added a `RunConfig` object for configurations related to running an
    experiment (e.g. shots, memory) (\#1856)
-   Added a `TranspileConfig` object for configurations related to
    transforming circuits (e.g. basis\_gates, coupling\_map,
    initial\_layout) (\#1856)
-   Added a `qiskit.compiler` namespace for all functions that
    transpile, schedule and assemble circuits and pulses (\#1856)
-   Added support for passing a list of `basis_gates`, `coupling_map`
    etc. to the `qiskit.compiler.transpile()` function, each
    corresponding to one of the circuits (\#2163)
-   Added a `qiskit.compiler.assemble_circuits()` function to generate
    qobj from some circuits and a RunConfig (\#1856)
-   `execute()` and `assemble()` allow setting a qobj\_header, of type
    QobjHeader or dict, to add extra information to the qobj (and thus
    result).
-   Register indexing supports negative indices (\#1875)
-   Added new resource estimation passes: `Depth`, `Width`, `Size`,
    `CountOps`, and `NumTensorFactors`, all grouped in the
    `ResourceEstimation` analysis pass.
-   Added `nodes_on_wire()` to DAGCircuit which returns an iterator over
    all the operations on the given wire
-   Added new properties to an Instruction: `num_qubits`, `num_clbits`
    (\#1816).
-   Added a `QuantumCircuit.append` public method for appending
    arbitrary instructions to some qubits and clbits in the circuit
    (\#1816).
-   Added an `Instruction.definition` property that defines a composite
    instruction in terms of other, simpler instructions (\#1816).
-   Added an `Instruction.mirror()` method that mirrors a composite
    instruction (reverses its sub-instructions) (\#1816).
-   Added an `PassManager.passes()` method that returns a list of the
    passes that have been added to the pass manager, including options
    and flow controllers.
-   Added a `PassManager.run()` that transforms a `QuantumCircuit`
    according to its pass schedule and returns a `QuantumCircuit`.
-   Added a `qiskit.quantum_info.random` for generating random states,
    unitaries, etc (\#2119).
-   Added a `qiskit.quantum_info.synthesis` for algorithms that
    synthesize circuits (\#2119).
-   Added a `NoiseAdaptiveLayout` pass to compute a backend
    calibration-data aware initial qubit layout. (\#2089)
-   Gates and instructions in a circuit accept integers as parameters to
    refer to wires instead of named bits.
-   Added a `OptimizeSwapBeforeMeasure` pass that removes the swap gates
    when they are followed by a measurement instruction, moving the
    latter to the proper wire. (\#1890)
-   Added a `RemoveDiagonalGatesBeforeMeasure` pass that removes the
    diagonal gates when they are followed by a measurement instruction.
    (\#2208)
-   Added a `CommutativeCancellation` pass that cancels self-inverse
    gates and combines rotations about the Z axis, leveraging
    previously-found gate commutation relations. (\#2012)
-   Add an option for using a user config file to enable changing
    default settings for various functions in qiskit. Right now it only
    supports setting the default circuit drawing backend. (\#2122)
-   Added a `Collect2qBlocks` pass that analyzes the circuit for
    uninterrupted sequences of gates (blocks) acting on 2 qubits.
    (\#2134)
-   Added a `ConsolidateBlocks` that turns previously-collected blocks
    of any size into equivalent Unitary operators in the circuit.
    (\#2134)
-   Added support for parameterized circuits. (\#2103)
-   Added preset PassManagers that offer predetermined pipelines of
    transpiler passes. (\#2163)

### Changed

-   require scipy\>=1.0, use
    `scipy.stats.unitary_group.rvs` for
    `random_unitary()`.
-   two\_qubit\_kak decomposition works with Operator or raw matrix
    input objects.
-   process\_fidelity works with QuantumChannel and Operator object
    inputs.
-   Backend defaults values are no longer required (\#2101).
-   QuantumCircuit properties more self-consistent and no longer need
    DAG (\#1993).
-   The most connected subset in DenseLayout is now reduced bandwidth
    (\#2021).
-   plot\_histogram now allows sorting by Hamming distance from
    target\_string (\#2064).
-   FunctionalPulse is no longer a class and instead is a decorator,
    `functional_pulse` that returns a
    `SamplePulse` when called. (\#2043)
-   Changed `average_data` to accept observable input in matrix form
    (\#1858)
-   Change random\_state to take in dim over number of qubits (\#1857)
-   The `Exception` subclasses have been moved to an `.exceptions`
    module within each package (for example,
    `qiskit.exceptions.QiskitError`) (\#1600).
-   The `QiskitTestCase` and testing utilities are now included as part
    of `qiskit.test` and thus available for third-party implementations,
    with convenience test cases for providers and backends. (\#1616,
    \#1844)
-   The snapshot instruction now takes `label` and `snap_type` instead
    of `slot` (\#1615).
-   The test folders have been reorganized to match the python modules
    (\#1625)
-   The circuits\_to\_qobj no longers uses the unrollers (\#1629)
-   The previously deprecated default output of `circuit_drawer()`
    (using latex and falling back to mpl) is no longer present. Instead
    the default output is the ascii art `text` output backend.
-   Changed param to params in Instruction (\#1665).
-   `dag_drawer` and `plot_gate_map` are available via importing
    `qiskit.tools.visualization`. They will raise at the point of use,
    if dependencies are not installed (\#1669).
-   The `qiskit.validation` schemas are now strict and raise a more
    specific `ModelValidationError` (\#1695).
-   The default transpile pipeline will now add a barrier before the set
    of final measurements when compiling for both simulators and devices
    (\#1591).
-   Purity function in `qiskit.tools.qi.qi` calls new version in
    `qiskit.quantum_information` and issues deprecation warning (\#1733)
-   Updated `dag.node_counter` to return the current number
    of nodes (\#1763)
-   The argument `basis_gates` used in `compile`, `execute`, and
    `transpile` is not longer a comma-separated string but a list of
    strings. For example, this basis `['u1','u2','u3','cx']` should be
    used instead of `'u1,u2,u3,cx'` (\#1333)
-   Methods on the `DAGCircuit` which previously returned node\_ids
    and/or dicts now return `DAGNodes`
-   The `Qobj` classes have been reimplemented using models and schemas,
    as the rest of spec-defined entities. (\#1909).
-   The rzz gate is now represented as a line when printed in text
    (\#1957).
-   Text drawer has support for multi-q gates (\#1939).
-   Separate `Qobj` into `PulseQobj` and `QasmQobj` (\#1969).
-   It is possible to define a layout as a list of integers. This maps
    the ordered list of virtual circuit qubits to physical qubits as
    defined by the list of integers (\#1946).
-   Instructions no longer have context about where they are in a
    circuit. Instead, the circuit keeps this context. So Instructions
    are now light-weight and only have a name, num\_qubits, num\_clbits
    and params (\#1816).
-   The old syntax for attaching a gate to the circuit then modifying it
    is no longer supported (e.g. `circuit.s(qr).inverse()` or
    `circuit.s(qr).c_if(cr, 4)`). Instead, you must first modify the
    gate then attach it (\#1816).
-   `QuantumCircuit.data` now contains a list of tuples, where each
    tuple is a (instruction, qarg, carg) (\#1816).
-   The visualization subpackage has moved from
    `qiskit.tools.visualization` to `qiskit.visualization`. The public
    API (which was declared stable in the 0.7 release) is still
    accessible off of `qiskit.tools.visualization`. (\#1878)
-   Layout object can now only be constructed from a dictionary, and
    must be bijective (\#2157).
-   `transpile()` accepts `initial_layout` in the form of dict, list or
    Layout (\#2157).
-   Not specifying a basis in `execute()` or `transpile()` no longer
    defaults to unrolling to the \[\'u1\', \'u2\', \'u3\', \'cx\'\]
    basis. Instead the default behavior is to not unroll, unless
    specifically requested (\#2166).
-   Instruction.copy() is now a shallow copy instead of deep (\#2214)
-   Layout and CouplingMap classes are now accessible from
    qiskit.transpiler (\#2222).

### Deprecated

-   The methods prefixed by `\_get` in the DAGCircuit object
    are being renamed without that prefix (see \#1346)
-   Changed elements in `couplinglist` of `CouplingMap` from tuples to
    lists (\#1666).
-   Unroller bases must now be explicit, and violation raises an
    informative `QiskitError` (\#1802).
-   The `qiskit.tools.qcvv` package is deprecated in favor of Qiskit
    Ignis (\#1884).
-   The `qiskit.compile()` function is now deprecated in favor of
    explicitly using the `qiskit.compiler.transpile()` function to
    transform a circuit followed by `qiskit.compiler.assemble()` to make
    a qobj out of it.
-   `qiskit.converters.qobj_to_circuits()` has been deprecated and will
    be removed in a future release. Instead
    `qiskit.compiler.disassemble_circuits()` should be used to extract
    `QuantumCircuit` objects from a compiled qobj. (\#2137)
-   The `qiskit.transpiler.transpile()` function is deprecated in favor
    of `qiskit.compiler.transpile()` (\#2166).
-   The `seed_mapper` argument in `transpile()` and `execute()` is
    deprecated in favor of `seed_transpile()`, which sets the seed for
    all stochastic stages of the transpiler (\#2166).
-   The `seed` argument is `execute()` is deprecated in favor of
    `seed_simulator` (\#2166).
-   The `pass_manager` argument in `transpile()` is deprecated. Instead,
    the `pass_manager.run()` methdod can be used directly to transform
    the circuit (\#2166).
-   The `qiskit._util` module is deprecated and replaced by
    `qiskit.util`. `qiskit._util` will be removed in the 0.9 release.
    (\#2154)

### Fixed

-   Fixed \#1892, whereby inheriting from QuantumRegister or
    ClassicalRegister would cause a QiskitError in instruction.py
    (\#1908).
-   Fixed \#829 by removing dependence on scipy unitary\_group (\#1857).
-   Fixed a bug with measurement sampling optimization in BasicAer
    qasm\_simulator (\#1624).
-   Fixed a bug where barriers didn\'t plot over all qubits when using
    matplotlib (\#1718).
-   Fixed a minor conda env bug in Makefile (\#1691).
-   Fixed a bug in BasicMapper pass operating over multiple registers
    (\#1611).
-   Fixed a bug in BarrierBeforeFinalMeasurements which incorrectly
    moved measurements used in conditional operations (\#1705).
-   Fixed a bug that with transpile ignoring initial layout when
    coupling map is provided (\#1711).
-   Fixed a bug in the definition of the rzz gate (\#1940).
-   Fixed a bug in DAGCircuit.collect\_runs() that did not exclude
    conditional gates (\#1943).
-   Fixed a mapping issue with layouts on non-adjacent qubits, by adding
    ancillas (\#2023).
-   Fixed a bug in which an `initial_layout` could be
    changed even if it made the circuit compatible with the device
    `coupling_map` (\#2036).
-   Fixed `qobj_to_circuits` for circuits that contain initialize
    instructions (\#2138)

### Removed

-   The previously deprecated functions `plot_circuit()`,
    `latex_circuit_drawer()`, `generate_latex_source()`, and
    `matplotlib_circuit_drawer()` from `qiskit.tools.visualization` have
    been removed. The `circuit_drawer()` function from the same module
    should be used instead.
-   The previously deprecated keys `plot_barriers` and `reverse_bits`
    keys in the `style` kwarg dict are deprecated, instead the
    `qiskit.tools.visualization.circuit_drawer()` kwargs `plot_barriers`
    and `reverse_bits` should be used instead.
-   Removed the wrapper folder as part of the post 0.7 cleanup (\#1613).
-   Removed the python wrappers of the legacy simualtors now that Qiskit
    Aer is out (\#1615).
-   Removed simulator instructions `save`, `load`, `wait`, `noise` as
    unsupported in Aer (\#1615).
-   Removed circuit.add as deprecated (\#1627)
-   Removed the unroller (\#1629)
-   Removed deprecated `result` methods (\#1659)
-   Removed deprecated `couplingdict` kwarg from `CouplingMap` (\#1666)
-   Removed deprecated `transpile_dag()` `format` kwarg (\#1664)
-   Removed deprecated `Pauli` `v`, `w`, and `pauli_group` case arg as
    int (\#1680)
-   Removed deprecated `state_fidelity()` function from `tools.qi`
    (\#1681)
-   Removed `QISKitError` in favor of `QiskitError`. (\#1684)
-   The IBMQ provider (`qiskit.providers.ibmq`) has been moved to its
    own package (`pip install qiskit-ibmq-provider`). (\#1700)
-   `compiled_circuit_qasm` has been removed from the Qobj header, since
    it was part of the pre-qobj specification (\#1715).
-   Removed the wigner plotting functions `plot_wigner_function`,
    `plot_wigner_curve`, `plot_wigner_plaquette`, and `plot_wigner_data`
    (\#1860).
-   Removed `Instruction.reapply()` method (\#1816).

## [0.7.2] - 2019-05-01

### Fixed

-   A potential issue where the backend configuration schema validation
    would improperly reject valid responses from the API (\#2258)

## [0.7.1] - 2019-03-04

### Fixed

-   Fixed a bug with measurement sampling optimization in BasicAer
    qasm\_simulator (\#1624).

## [0.7.0] - 2018-12-19

### Added

-   Added DAG visualizer which requires
    [Graphivz](https://www.graphviz.org/) (\#1059)
-   Added an ASCII art circuit visualizer (\#909)
-   The QuantumCircuit class now returns an ASCII art visualization when
    treated as a string (\#911)
-   The QuantumCircuit class now has a `draw()` method which
    behaves the same as the
    `qiskit.tools.visualization.circuit_drawer()` function
    for visualizing the quantum circuit (\#911)
-   A new method `hinton` can be used on
    `qiskit.tools.visualization.plot_state()` to draw a
    hinton diagram (\#1246)
-   Two new constructor methods, `from_qasm_str()` and
    `from_qasm_file()`, to create a QuantumCircuit object
    from OpenQASM were added to the QuantumCircuit class. (\#1172)
-   New methods in QuantumCircuit for common circuit metrics:
    `size()`, `depth()`, `width()`,
    `count_ops()`, `num_tensor_factors()`
    (\#1285)
-   Added `backend_monitor` and
    `backend_overview` Jupyter magics, as well as
    `plot_coupling_map` (\#1231)
-   Added a `Layout` object (\#1313)
-   New `plot_bloch_multivector()` to plot Bloch vectors
    from a tensored state vector or density matrix. (\#1359)
-   Per-shot measurement results are available in simulators and select
    devices. Request them by setting `memory=True` in
    `compile()`/`execute()`, and retrieve them from
    `result.get_memory()` (\#1385).
-   Added a `qiskit.converters` module for translation between commonly
    used representations of a circuit: `dag_to_circuits`,
    `circuits_to_dag`, `qobj_to_circuits`, `circuits_to_qobj`,
    `ast_to_dag`.
-   PassManager can schedule passes at \_\_init\_\_ time (\#1510).
-   Added a `.qobj()` method for IBMQ and local simulator Jobs (\#1532).
-   New Decompose pass for decomposing a gate according to a rule
    (\#1487).
-   New Unroller pass in the transpiler for unrolling up to some basis
    (\#1455).
-   New BarrierBeforeFinalMeasurements pass for preventing final measure
    reorder (\#1538).
-   New CommutationAnalysis and CommutationTransformation transpiler
    passes for modifying a DAG based on gate commutativity relations
    (\#1500).
-   New transpiler mapper pass: BasicSwap (\#1270).
-   New transpiler mapper pass: LookaheadSwap (\#1140).
-   New transpiler mapper pass: StochasticSwap (\#1520).
-   New CXDirection pass for fixing the direction of cx gates (\#1410).
-   New CheckMap pass for checking if circuit meets mapping requirements
    (\#1433).
-   New Optimize1QGate pass for combining chains of 1q rotations
    (\#1442).

### Changed

-   Schedules and underlying classes are now immutable. (\#2186)
-   Evolved pass-based transpiler to support advanced functionality
    (\#1060)
-   `.retrieve_job()` and `.jobs()` no longer
    returns results by default, instead the result must be accessed by
    the `result()` method on the job objects (\#1082).
-   Make `backend.status()` dictionary conform with schema.
-   The different output backends for the circuit\_drawer()
    visualizations have been moved into separate private modules in
    `qiskit.tools.visualizations`. (\#1105, \#1111)
-   DAG nodes contain pointers to Register and Instruction objects,
    rather than their string names (\#1189).
-   Upgraded some external dependencies to:
    -   networkx\>=2.2 (\#1267).

-   The `qiskit.tools.visualization.circuit_drawer()`
    method now returns a matplotlib.Figure object when the
    `mpl` output is used and a `TextDrawer`
    object when `text` output is used. (\#1224, \#1181)
-   Speed up the Pauli class and extended its operators (\#1271 \#1166).
-   `IBMQ.save_account()` now takes an
    `overwrite` option to replace an existing account on
    disk. Default is False (\#1295).
-   Backend and Provider methods defined in the specification use model
    objects rather than dicts, along with validation against schemas
    (\#1249, \#1277, \#1350). The updated methods include:
    -   `backend.status()` (\#1301).
    -   `backend.configuration()` (and `__init__`) (\#1323).
    -   `backend.properties()`, returning `None` for sims (\#1331,
        \#1401).
    -   `qiskit.Result` (\#1360).
-   `backend.provider()` is now a method instead of a property (\#1312).
-   Remove local backend (Aer) fallback (\#1303)
-   The signatures for the plotting functions in
    `qiskit.tools.visualization._counts_visualization.py`,
    `qiskit.tools.visualization._state_visualization.py`,
    and `qiskit.tools.visualization.interactive` have been
    modified to make them in-line with standard Matplotlib calling
    conventions (\#1359).
-   Remove local backend (Aer) fallback (\#1303).
-   DAGCircuits store Instruction and Register objects, instead of name
    references. The DAGCircuit class methods are updated accordingly
    (\#1210).
-   `transpile()` now takes QuantumCircuit(s) to QuantumCircuit(s), and
    DAG processing is only done internally (\#1397).
-   The different unrollers are deprecated. The only unrolling happens
    from DAG to DAG (\#1210).
-   Moved all the circuit modules into a circuit module but for most
    users it is still imported in the top level for QuantumCircuit,
    QuantumRegister, ClassicalRegister
-   `qiskit.backends` has been renamed to `qiskit.providers` (\#1531).
-   `qiskit.backends.aer` has been removed in favor of
    `qiskit.providers.builtinsimulators` (Python simulators) and
    `qiskit.providers.legacysimulators` (C++ simulators) (\#1484)
-   `Aer` in `qiskit` root module depends on having the qiskit-aer
    package installed, by default it is not present. Instead there are 2
    new provider instances in the root module `BasicAer` which provides
    the Python simulators and `LegacySimulators` which provides the old
    C++ simulators in qiskit-terra. (\#1484)

### Deprecated

-   `plot_circuit()`, `latex_circuit_drawer()`, `generate_latex_source()`,
    and `matplotlib_circuit_drawer()` from
    qiskit.tools.visualization are deprecated. Instead the
    `circuit_drawer()` function from the same module should be used.
    (\#1055)
-   The current default output of `circuit_drawer()` (using latex and falling
    back on python) is deprecated and will be changed in the future.
    (\#1055)
-   The `qiskit.wrapper.load_qasm_string()` and
    `qiskit.wrapper.load_qasm_file()` functions are
    deprecated and the `QuantumCircuit.from_qasm_str()`
    and `QuantumCircuit.from_qasm_file()` contstructor
    methods should be used instead (\#1172)
-   The `plot_barriers` and `reverse_bits` keys in the `style` kwarg
    dict are deprecated, instead the
    `qiskit.tools.visualization.circuit_drawer()` kwargs
    `plot_barriers` and `reverse_bits` should be used instead. (\#1180)
-   The `transpile_dag()` function `format` kwarg for emitting different
    output formats is deprecated (\#1319).
-   Several methods of `qiskit.Result` have been deprecated (\#1360).
-   The functions `plot_state()` and
    `iplot_state()` have been depreciated. Instead the
    functions `plot_state_\*()` and
    `iplot_state_\*()` should be called. (\#1359)
-   The `skip_transpiler` arg has been deprecated from `compile()` and
    `execute()` in favor of using the PassManager directly.

### Fixed

-   Fixed a variety of typos throughout sources (\#1139)
-   Fixed horizontal spacing when drawing barriers before CCNOT gates in
    latex circuit plots (\#1051)
-   Use case insensitive matching when comparing premium account URLs.
    (\#1102)
-   Fixed AerJob status when the submitted Job is in a PENDING state.
    (\#1215)
-   Add fallback for when CPU count can\'t be determined (\#1214)
-   Fix `random_state` from returning nan (\#1258)
-   The Clifford simulator `run()` method now works
    correctly with the updated AerJob usage (\#1125)
-   Fixed an edge case when connection checks would raise an unhandled
    exception (\#1226)
-   Fixed a bug where the transpiler moved middle-of-circuit
    measurements to the end (\#1334)
-   The `number_to_keep` kwarg in `plot_histgram()` now
    functions correctly (\#1359).
-   parallel\_map no longer creates a progress bar for a single circuit
    (\#1394).
-   The `timeout` parameter is now passed into the inner
    `_wait_for_submission` function in `IBMQJob` from `_wait_for_result`
    (\#1542).

### Removed

-   Remove register, available\_backends (\#1131).
-   Remove tools/apps (\#1184).
-   Removed the dependency on `IBMQuantumExperience`, as it is now
    included in `qiskit.backends.IBMQ` (\#1198).
-   `matplotlib` is no longer in the package requirements and is now an
    optional dependency. In order to use any matplotlib based
    visualizations (which includes the
    `qiskit.tools.visualization.circuit_drawer()` `mpl` output,
    `qiskit.tools.visualization.plot_state`,
    `qiskit.tools.visualization.plot_histogram`, and
    `qiskit.tools.visualization.plot_bloch_vector` you will now need to
    ensure you manually install and configure matplotlib independently.
-   The `basis` kwarg for the `circuit_drawer()` function to provide an
    alternative list of basis gates has been removed. Instead users
    should adjust the basis gates prior to visualizing the circuit.
    (\#1151)
-   `backend.parameters()` and `backend.calibration()` have been fully
    deprecated, in favour of `backend.properties()` (\#1305).
-   The `qiskit.tools.file_io` module has been removed. Conversion
    between `qiskit.Result` and json can be achieved using `.to_dict()`
    and `.from_dict()` directly (\#1360).
-   The `qiskit.Result` class method for `len()` and indexing have been
    removed, along with the functions that perform post-processing
    (\#1351).
-   The `get_snapshot()` and `get_snapshots()` method from the `Result`
    class has been removed. Instead you can access the snapshots in a
    Result using `Result.data()['snapshots']`.
-   Completed the deprecation of `job.backend_name()`, `job.id()`, and
    the `backend_name` parameter in its constructor.
-   The `qiskit.Result` class now does post-processing of results
    returned from backends if they are called via the `Result.get_xxx()`
    methods (i.e. `get_counts()`, `get_memory()`, `get_statevector()`,
    `get_unitary()`). The raw data is accessible through `Result.data()`
    (\#1404).
-   The `transpile()` function kwarg `format` has been removed and will
    always return a circuit object. Instead you\'ll need to manually
    convert the output with the functions provided in
    `qiskit.converters`.

## [0.6.0] - 2018-10-04

### Added

-   Added `SchemaValidationError` to be thrown when schema
    validation fails (\#881)
-   Generalized Qobj schema validation functions for all qiskit schemas
    (\#882).
-   Added decorator to check for C++ simulator availability (\#662)
-   It is possible to cancel jobs in non comercial backends (\#687)
-   Introduced new `qiskit.IBMQ` provider, with centralized
    handling of IBMQ credentials (qiskitrc file, environment variables).
    (\#547, \#948, \#1000)
-   Add OpenMP parallelization for Apple builds of the cpp simulator
    (\#698).
-   Add parallelization utilities (\#701)
-   Parallelize transpilation (\#701)
-   New interactive visualizations (\#765).
-   Added option to reverse the qubit order when plotting a circuit.
    (\#762, \#786)
-   Jupyter notebook magic function qiskit\_job\_status,
    qiskit\_progress\_bar (\#701, \#734)
-   Add a new function `qobj_to_circuits` to convert a Qobj object to a
    list of QuantumCircuit objects (\#877)
-   Allow selective loading of accounts from disk via hub/group/project
    filters to `IBMQ.load_accounts()`.
-   Add new `job_monitor` function to automaically check
    the status of a job (\#975).

### Changed

-   Schema tests in `tests/schemas/test_schemas.py`
    replaced with proper unit test (\#834).
-   Renamed `QISKit` to `Qiskit` in the documentation. (\#634)
-   Use `Qobj` as the formally defined schema for sending information to
    the devices:
    -   introduce the `qiskit.qobj` module. (\#589, \#655)
    -   update the `Qobj` JSON schema. (\#668, \#677, \#703, \#709)
    -   update the local simulators for accepting `Qobj` as input.
        (\#667)
    -   update the `Result` class. (\#773)
-   Use `get_status_job()` for checking IBMQJob status. (\#641)
-   Q network hub/group/project credentials replaced by new url format.
    (\#740)
-   Breaking change: `Jobs` API simplification. (\#686)
-   Breaking change: altered tomography APIs to not use QuantumProgram.
    (\#818)
-   Breaking change: `BaseBackend` API changed, properties are now
    methods (\#858)
-   When `plot_histogram()` or `plot_state()` are called from a jupyter
    notebook if there is network connectivity the interactive plots will
    be used by default (\#862, \#866)
-   Breaking change: `BaseJob` API changed, any job constructor must be
    passed the backend used to run them and a unique job id (\#936).
-   Add support for drawing circuit barriers to the latex circuit
    drawer. This requires having the LaTeX qcircuit package
    version \>=2.6.0 installed (\#764)

### Deprecated

-   The `number_to_keep` kwarg on the `plot_histogram()` function is now
    deprecated. A field of the same name should be used in the `option`
    dictionary kwarg instead. (\#866)
-   Breaking change: `backend.properties()` instead of
    `backend.calibration()` and `backend.parameters()` (\#870)

### Removed

-   Removed the QuantumProgram class. (\#724)

### Fixed

-   Fixed `get_ran_qasm` methods on `Result` instances (\#688).
-   Fixed `probabilities_ket` computation in C++ simulator (\#580).
-   Fixed bug in the definition of `cswap` gate and its test (\#685).
-   Fixed the examples to be compatible with version 0.5+ (\#672).
-   Fixed swap mapper using qubits after measurement (\#691).
-   Fixed error in cpp simulator for 3+ qubit operations (\#698).
-   Fixed issue with combining or extending circuits that contain
    CompositeGate (\#710).
-   Fixed the random unitary generation from the Haar measure (\#760).
-   Fixed the issue with control lines spanning through several
    classical registers (\#762).
-   Fixed visualizations crashing when using simulator extensions
    (\#885).
-   Fixed check for network connection when loading interactive
    visualizations (\#892).
-   Fixed bug in checking that a circuit already matches a coupling map
    (\#1024).

## [0.5.7] - 2018-07-19

### Changed

-   Add new backend names support, with aliasing for the old ones.

## [0.5.6] - 2018-07-06

### Changed

-   Rename repository to `qiskit-terra` (\#606).
-   Update Bloch sphere to QuTiP version (\#618).
-   Adjust margin of matplotlib\_circuit\_drawer (\#632)

### Removed

-   Remove OpenQuantumCompiler (\#610).

### Fixed

-   Fixed broken process error and simulator slowdown on Windows
    (\#613).
-   Fixed yzy\_to\_zyz bugs (\#520, \#607) by moving to quaternions
    (\#626).

## [0.5.5] - 2018-07-02

### Added

-   Retrieve IBM Q jobs from server (\#563, \#585).
-   Add German introductory documentation (`doc/de`) (\#592).
-   Add `unregister()` for removing previously registered providers
    (\#584).
-   Add matplotlib-based circuit drawer (\#579).
-   Adding backend filtering by least busy (\#575).
-   Allow running with new display names for IBMQ devices, and return
    those from `available_backends()` (\#566)
-   Introduce Qiskit Transpiler and refactor compilation flow (\#578)
-   Add CXCancellation pass (\#578)

### Changed

-   Remove backend filtering in individual providers, keep only in
    wrapper (\#575).
-   Single source of version information (\#581)
-   Bumped IBMQuantumExperience dependency to 1.9.6 (\#600).
-   For backend status, `status\[\'available\'\]` is now
    `status\[\'operational\'\]` (\#609).
-   Added support for registering third-party providers in
    `register()` (\#602).
-   Order strings in the output of `available_backends()` (\#566)

### Removed

-   Remove Clifford simulator from default available\_backends, until
    its stable release (\#555).
-   Remove ProjectQ simulators for moving to new repository (\#553).
-   Remove QuantumJob class (\#616)

### Fixed

-   Fix issue with unintended inversion of initializer gates (\#573).
-   Fix issue with skip\_transpiler causing some gates to be ignored
    silently (\#562).

## [0.5.4] - 2018-06-11

### Added

-   Performance improvements:
    -   remove deepcopies from dagcircuit, and extra check on qasm()
        (\#523).

### Changed

-   Rename repository to `qiskit-core` (\#530).
-   Repository improvements: new changelog format (\#535), updated issue
    templates (\#531).
-   Renamed the specification schemas (\#464).
-   Convert `LocalJob` tests into unit-tests. (\#526)
-   Move wrapper `load_qasm_*` methods to a submodule (\#533).

### Removed

-   Remove Sympy simulators for moving to new repository (\#514)

### Fixed

-   Fix erroneous density matrix and probabilities in C++ simulator
    (\#518)
-   Fix hardcoded backend mapping tests (\#521)
-   Removed `_modifiers call` from `reapply` (\#534)
-   Fix circuit drawer issue with filename location on windows (\#543)
-   Change initial qubit layout only if the backend coupling map is not
    satisfied (\#527)
-   Fix incorrect unrolling of t to tdg in CircuitBackend (\#557)
-   Fix issue with simulator extension commands not reapplying correctly
    (\#556)

## [0.5.3] - 2018-05-29

### Added

-   load\_qasm\_file / load\_qasm\_string methods

### Changed

-   Dependencies version bumped

### Fixed

-   Crash in the cpp simulator for some linux platforms
-   Fixed some minor bugs

## [0.5.2] - 2018-05-21

### Changed

-   Adding Result.get\_unitary()

### Deprecated

-   Deprecating `ibmqx_hpc_qasm_simulator` and `ibmqx_qasm_simulator` in
    favor of `ibmq_qasm_simulator`.

### Fixed

-   Fixing a Mapper issue.
-   Fixing Windows 7 builds.

## [0.5.1] - 2018-05-15

-   There are no code changes.

    MacOS simulator has been rebuilt with external user libraries
    compiled statically, so there's no need for users to have a
    preinstalled gcc environment.

    Pypi forces us to bump up the version number if we want to upload a
    new package, so this is basically what have changed.

## [0.5.0] - 2018-05-11

### Improvements

-   Introduce providers and rework backends (\#376).
    -   Split backends into `local` and `ibmq`.
    -   Each provider derives from the following classes for its
        specific requirements (`BaseProvider`, `BaseBackend`,
        `BaseJob`).
    -   Allow querying result by both circuit name and
        QuantumCircuit instance.
-   Introduce the Qiskit `wrapper` (\#376).
    -   Introduce convenience wrapper functions around commonly used
        Qiskit components (e.g. `compile` and `execute` functions).
    -   Introduce the DefaultQISKitProvider, which acts as a context
        manager for the current session (e.g. providing easy access
        to all `available_backends`).
    -   Avoid relying on QuantumProgram (eventual deprecation).
    -   The functions are also available as top-level functions (for
        example, `qiskit.get_backend()`).
-   Introduce `BaseJob` class and asynchronous jobs (\#403).
    -   Return `BaseJob` after `run()`.
    -   Mechanisms for querying `status` and `results`, or to
        `cancel` a job.
-   Introduce a `skip_transpiler` flag for `compile()` (\#411).
-   Introduce schemas for validating interfaces between qiskit and
    backends (\#434)
    -   qobj\_schema
    -   result\_schema
    -   job\_status\_schema
    -   default\_pulse\_config\_schema
    -   backend\_config\_schema
    -   backend\_props\_schema
    -   backend\_status\_schema
-   Improve C++ simulator (\#386)
    -   Add `tensor_index.hpp` for multi-partite qubit vector
        indexing.
    -   Add `qubit_vector.hpp` for multi-partite qubit vector
        algebra.
    -   Rework C++ simulator backends to use QubitVector class
        instead of `std::vector`.
-   Improve interface to simulator backends (\#435)
    -   Introduce `local_statevector_simulator_py` and
        `local_statevector_simulator_cpp`.
    -   Introduce aliased and deprecated backend names and
        mechanisms for resolving them.
    -   Introduce optional `compact` flag to query backend names
        only by unique function.
    -   Introduce result convenience functions `get_statevector`,
        `get_unitary`
    -   Add `snapshot` command for caching a copy of the current
        simulator state.
-   Introduce circuit drawing via `circuit_drawer()` and
    `plot_circuit()` (\#295, \#414)
-   Introduce benchmark suite for performance testing
    (`test/performance`) (\#277)
-   Introduce more robust probability testing via assertDictAlmostEqual
    (\#390)
-   Allow combining circuits across both depth and width (\#389)
-   Enforce string token names (\#395)

### Fixed

-   Fix coherent error bug in `local_qasm_simulator_cpp` (\#318)
-   Fix the order and format of result bits obtained from device
    backends (\#430)
-   Fix support for noises in the idle gate of
    `local_clifford_simulator_cpp` (\#440)
-   Fix JobProcessor modifying input qobj (\#392) (and removed
    JobProcessor during \#403)
-   Fix ability to apply all gates on register (\#369)

### Deprecated

-   Some methods of `QuantumProgram` are soon to be deprecated. Please
    use the top-level functions instead.
-   The `Register` instantiation now expects `size, name`. Using
    `name, size` is still supported but will be deprecated in the
    future.
-   Simulators no longer return wavefunction by setting shots=1.
    Instead, use the `local_statevector_simulator`, or explicitly ask
    for `snapshot`.
-   Return `job` instance after `run()`, rather than `result`.
-   Rename simulators according to
    `PROVIDERNAME_SIMPLEALIAS_simulator_LANGUAGEORPROJECT`
-   Move simulator extensions to `qiskit/extensions/simulator`
-   Move Rzz and CSwap to standard extension library

## [0.4.15] - 2018-05-07

### Fixed

-   Fixed an issue with legacy code that was affecting Developers
    Challenge.

## [0.4.14] - 2018-04-18

### Fixed

-   Fixed an issue about handling Basis Gates parameters on backend
    configurations.

## [0.4.13] - 2018-04-16

### Changed

-   OpenQuantumCompiler.dag2json() restored for backward compatibility.

### Fixed

-   Fixes an issue regarding barrier gate misuse in some circumstances.

## [0.4.12] - 2018-03-11

### Changed

-   Improved circuit visualization.
-   Improvements in infrastructure code, mostly tests and build system.
-   Better documentation regarding contributors.

### Fixed

-   A bunch of minor bugs have been fixed.

## [0.4.11] - 2018-03-13

### Added

-   More testing :)

### Changed

-   Stabilizing code related to external dependencies.

### Fixed

-   Fixed bug in circuit drawing where some gates in the standard
    library were not plotting correctly.

## [0.4.10] - 2018-03-06

### Added

-   Chinese translation of README.

### Changed

-   Changes related with infrastructure (linter, tests, automation)
    enhancement.

### Fixed

-   Fix installation issue when simulator cannot be built.
-   Fix bug with auto-generated CNOT coherent error matrix in C++
    simulator.
-   Fix a bug in the async code.

## [0.4.9] - 2018-02-12

### Changed

-   CMake integration.
-   QASM improvements.
-   Mapper optimizer improvements.

### Fixed

-   Some minor C++ Simulator bug-fixes.

## [0.4.8] - 2018-01-29

### Fixed

-   Fix parsing U\_error matrix in C++ Simulator python helper class.
-   Fix display of code-blocks on `.rst` pages.

## [0.4.7] - 2018-01-26

### Changed

-   Changes some naming conventions for `amp_error` noise parameters to
    `calibration_error`.

### Fixed

-   Fixes several bugs with noise implementations in the simulator.
-   Fixes many spelling mistakes in simulator README.

## [0.4.6] - 2018-01-22

### Changed

-   We have upgraded some of out external dependencies to:
    -   matplotlib \>=2.1,\<2.2
    -   networkx\>=1.11,\<2.1
    -   numpy\>=1.13,\<1.15
    -   ply==3.10
    -   scipy\>=0.19,\<1.1
    -   Sphinx\>=1.6,\<1.7
    -   sympy\>=1.0

## [0.4.4] - 2018-01-09

### Changed

-   Update dependencies to more recent versions.

### Fixed

-   Fix bug with process tomography reversing qubit preparation order.

## [0.4.3] - 2018-01-08

### Removed

-   Static compilation has been removed because it seems to be failing
    while installing Qiskit via pip on Mac.

## [0.4.2] - 2018-01-08

### Fixed

-   Minor bug fixing related to pip installation process.

## [0.4.0] - 2018-01-08

### Added

-   Job handling improvements.
    -   Allow asynchronous job submission.
    -   New JobProcessor class: utilizes concurrent.futures.
    -   New QuantumJob class: job description.
-   Modularize circuit \"compilation\".
    -   Takes quantum circuit and information about backend to transform
        circuit into one which can run on the backend.
-   Standardize job description.
    -   All backends take QuantumJob objects which wraps `qobj` program
        description.
-   Simplify addition of backends, where circuits are run/simulated.
    -   `qiskit.backends` package added.
    -   Real devices and simulators are considered \"backends\"
        which inherent from `BaseBackend`.
-   Reorganize and improve Sphinx documentation.
-   Improve unittest framework.
-   Add tools for generating random circuits.
-   New utilities for fermionic Hamiltonians
    (`qiskit/tools/apps/fermion`).
-   New utilities for classical optimization and chemistry
    (`qiskit/tools/apps/optimization`).
-   Randomized benchmarking data handling.
-   Quantum tomography (`qiskit/tools/qcvv`).
    -   Added functions for generating, running and fitting process
        tomography experiments.
-   Quantum information functions (`qiskit/tools/qi`).
    -   Partial trace over subsystems of multi-partite vector.
    -   Partial trace over subsystems of multi-partite matrix.
    -   Flatten an operator to a vector in a specified basis.
    -   Generate random unitary matrix.
    -   Generate random density matrix.
    -   Generate normally distributed complex matrix.
    -   Generate random density matrix from Hilbert-Schmidt metric.
    -   Generate random density matrix from the Bures metric.
    -   Compute Shannon entropy of probability vector.
    -   Compute von Neumann entropy of quantum state.
    -   Compute mutual information of a bipartite state.
    -   Compute the entanglement of formation of quantum state.
-   Visualization improvements (`qiskit/tools`).
    -   Wigner function representation.
    -   Latex figure of circuit.
-   Use python logging facility for info, warnings, etc.
-   Auto-deployment of sphinx docs to github pages.
-   Check IBMQuantumExperience version at runtime.
-   Add QuantumProgram method to reconfigure already generated qobj.
-   Add Japanese introductory documentation (`doc/ja`).
-   Add Korean translation of readme (`doc/ko`).
-   Add appveyor for continuous integration on Windows.
-   Enable new IBM Q parameters for hub/group/project.
-   Add QuantumProgram methods for destroying registers and circuits.
-   Use Sympy for evaluating expressions.
-   Add support for ibmqx\_hpc\_qasm\_simulator backend.
-   Add backend interface to Project Q C++ simulator.
    -   Requires installation of Project Q.
-   Introduce `Initialize` class.
    -   Generates circuit which initializes qubits in arbitrary state.
-   Introduce `local_qiskit_simulator` a C++ simulator with realistic noise.
    -   Requires C++ build environment for `make`-based build.
-   Introduce `local_clifford_simulator` a C++ Clifford simulator.
    -   Requires C++ build environment for `make`-based build.

### Changed

-   The standard extension for creating U base gates has been modified
    to be consistent with the rest of the gate APIs (see \#203).

### Removed

-   The `silent` parameter has been removed from a number of
    `QuantumProgram` methods. The same behaviour can be achieved now by
    using the `enable_logs()` and `disable_logs()` methods, which use
    the standard Python logging.

### Fixed

-   Fix basis gates (\#76).
-   Enable QASM parser to work in multiuser environments.
-   Correct operator precedence when parsing expressions (\#190).
-   Fix \"math domain error\" in mapping (\#111, \#151).

[UNRELEASED]: https://github.com/Qiskit/qiskit-terra/compare/0.8.2...HEAD
[0.8.2]: https://github.com/Qiskit/qiskit-terra/compare/0.8.1...0.8.2
[0.8.1]: https://github.com/Qiskit/qiskit-terra/compare/0.8.0...0.8.1
[0.8.0]: https://github.com/Qiskit/qiskit-terra/compare/0.7.2...0.8.0
[0.7.2]: https://github.com/Qiskit/qiskit-terra/compare/0.7.1...0.7.2
[0.7.1]: https://github.com/Qiskit/qiskit-terra/compare/0.7.0...0.7.1
[0.7.0]: https://github.com/Qiskit/qiskit-terra/compare/0.6.0...0.7.0
[0.6.0]: https://github.com/Qiskit/qiskit-terra/compare/0.5.7...0.6.0
[0.5.7]: https://github.com/Qiskit/qiskit-terra/compare/0.5.6...0.5.7
[0.5.6]: https://github.com/Qiskit/qiskit-terra/compare/0.5.5...0.5.6
[0.5.5]: https://github.com/Qiskit/qiskit-terra/compare/0.5.4...0.5.5
[0.5.4]: https://github.com/Qiskit/qiskit-terra/compare/0.5.3...0.5.4
[0.5.3]: https://github.com/Qiskit/qiskit-terra/compare/0.5.2...0.5.3
[0.5.2]: https://github.com/Qiskit/qiskit-terra/compare/0.5.1...0.5.2
[0.5.1]: https://github.com/Qiskit/qiskit-terra/compare/0.5.0...0.5.1
[0.5.0]: https://github.com/Qiskit/qiskit-terra/compare/0.4.15...0.5.0
[0.4.15]: https://github.com/Qiskit/qiskit-terra/compare/0.4.14...0.4.15
[0.4.14]: https://github.com/Qiskit/qiskit-terra/compare/0.4.13...0.4.14
[0.4.13]: https://github.com/Qiskit/qiskit-terra/compare/0.4.12...0.4.13
[0.4.12]: https://github.com/Qiskit/qiskit-terra/compare/0.4.11...0.4.12
[0.4.11]: https://github.com/Qiskit/qiskit-terra/compare/0.4.10...0.4.11
[0.4.10]: https://github.com/Qiskit/qiskit-terra/compare/0.4.9...0.4.10
[0.4.9]: https://github.com/Qiskit/qiskit-terra/compare/0.4.8...0.4.9
[0.4.8]: https://github.com/Qiskit/qiskit-terra/compare/0.4.7...0.4.8
[0.4.7]: https://github.com/Qiskit/qiskit-terra/compare/0.4.6...0.4.7
[0.4.6]: https://github.com/Qiskit/qiskit-terra/compare/0.4.5...0.4.6
[0.4.4]: https://github.com/Qiskit/qiskit-terra/compare/0.4.3...0.4.4
[0.4.3]: https://github.com/Qiskit/qiskit-terra/compare/0.4.2...0.4.3
[0.4.2]: https://github.com/Qiskit/qiskit-terra/compare/0.4.1...0.4.2
[0.4.0]: https://github.com/Qiskit/qiskit-terra/compare/0.3.16...0.4.0

[Keep a Changelog]: http://keepachangelog.com/en/1.0.0/<|MERGE_RESOLUTION|>--- conflicted
+++ resolved
@@ -26,13 +26,10 @@
 -   The `as_dict` method of Qobj is deprecated in favor of `to_dict`.
 
 ### Added
-<<<<<<< HEAD
+
 -   A new pulse instruction, `Delay`. A `Delay` occupies a pulse channel for a
     duration of time, blocking other instructions from being inserted in this time.
-=======
-
 -   Ability to check for equality of pulse `Schedule` and `Instruction`.
->>>>>>> aa877014
 -   Added tests for `gate_map` and reference images for testing `plot_gate_map`
 -   New `CountOpsLongest` analysis pass to retrieve the number of operations
     on the longest path of the DAGCircuit.
