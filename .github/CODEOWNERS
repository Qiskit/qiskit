--- conflicted
+++ resolved
@@ -24,24 +24,15 @@
 
 # Qiskit folders (also their corresponding tests)
 algorithms/           @Qiskit/terra-core @manoelmarques @woodsp-ibm
-circuit/library/      @Qiskit/terra-core @alexanderivrii @ShellyGarion @eliarbel
 opflow/               @Qiskit/terra-core @manoelmarques @woodsp-ibm @ikkoham
 qiskit/utils/         @Qiskit/terra-core @manoelmarques @woodsp-ibm
 providers/            @Qiskit/terra-core @jyu00
 quantum_info/         @Qiskit/terra-core @ikkoham
-<<<<<<< HEAD
-qpy/                  @Qiskit/terra-core @nkanazawa1989
-pulse/                @Qiskit/terra-core @eggerdj @nkanazawa1989 @danpuzzuoli
-scheduler/            @Qiskit/terra-core @eggerdj @nkanazawa1989 @danpuzzuoli
-synthesis/            @Qiskit/terra-core @alexanderivrii @ShellyGarion @eliarbel
-transpiler/           @Qiskit/terra-core @alexanderivrii @ShellyGarion @eliarbel
-visualization/        @Qiskit/terra-core @nonhermitian @nkanazawa1989
-=======
 qpy/                  @Qiskit/terra-core
-pulse/                @Qiskit/terra-core @eggerdj  @wshanks
+pulse/                @Qiskit/terra-core @eggerdj @wshanks
+synthesis/            @Qiskit/terra-core @alexanderivrii @ShellyGarion
 scheduler/            @Qiskit/terra-core @eggerdj @wshanks
 visualization/        @Qiskit/terra-core @nonhermitian
->>>>>>> 234816c2
 primitives/           @Qiskit/terra-core @ikkoham @t-imamichi
 # Override the release notes directories to have _no_ code owners, so any review
 # from somebody with write access is acceptable.
