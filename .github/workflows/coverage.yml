--- conflicted
+++ resolved
@@ -50,11 +50,7 @@
       - name: Generate unittest coverage report
         run: |
           set -e
-<<<<<<< HEAD
-          pip install -r requirements-dev.txt -r requirements-optional.txt -c constraints.txt
-=======
-          python -m pip install -r requirements-dev.txt qiskit-aer
->>>>>>> 908adb34
+          python -m pip install -r requirements-dev.txt -r requirements-optional.txt -c constraints.txt
           stestr run
           # We set the --source-dir to '.' because we want all paths to appear relative to the repo
           # root (we need to combine them with the Python ones), but we only care about `grcov`
