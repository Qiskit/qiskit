---
# Full PR suite. PRs need to pass this pipeline in order to be moved to the
# merge queue, where they'll use the on-merge-queue workflow for the final
# merge to the base branch.
name: Pull Requests
on:
  pull_request:
    branches: [main, "stable/*"]

concurrency:
  group: ${{ github.repository }}-${{ github.ref }}-${{ github.head_ref }}-${{ github.workflow }}
  cancel-in-progress: true
jobs:
  lint-docs:
    if: github.repository_owner == 'Qiskit'
    name: Docs and Lint
    uses: ./.github/workflows/lint_docs.yml
  main-tests-rust:
    name: Rust Unit Tests
    uses: ./.github/workflows/rust-tests.yml
    if: github.repository_owner == 'Qiskit'
    with:
      python-version: "3.10"
      runner: ubuntu-latest
  main-tests-images:
    name: Image Comparison Tests
    uses: ./.github/workflows/image-tests.yml
    if: github.repository_owner == 'Qiskit'
    with:
      python-version: "3.10"
      runner: ubuntu-latest
  # The rest of the PR pipeline is to test the oldest and newest supported
  # versions of Python.
  main-tests-ubuntu-3-10:
    name: Python Unit Tests
    uses: ./.github/workflows/test-linux.yml
    if: github.repository_owner == 'Qiskit'
    strategy:
      matrix:
        runner: [ubuntu-latest, ubuntu-24.04-arm]
    with:
      python-version: "3.10"
      install-optionals: true
      runner: ${{ matrix.runner }}
      qiskit-pycache: false
  main-tests-ubuntu-3-13:
    if: github.repository_owner == 'Qiskit'
    name: Python Unit Tests
    strategy:
      matrix:
        runner: ["ubuntu-latest", "ubuntu-24.04-arm"]
    uses: ./.github/workflows/test-linux.yml
    with:
      python-version: "3.14"
      install-from-sdist: true
      install-optionals: false
      runner: ${{ matrix.runner }}

  main-tests-mac:
    if: github.repository_owner == 'Qiskit'
    name: Python Unit Tests
    strategy:
      matrix:
<<<<<<< HEAD
        python_version: ["3.9", "3.14"]
=======
        python_version: ["3.10", "3.13"]
>>>>>>> b7f42cf9
        runner: ["macos-14"]
    uses: ./.github/workflows/test-mac.yml
    with:
      python-version: ${{ matrix.python_version }}
      install-optionals: ${{ matrix.python_version == '3.10'}}
      runner: ${{ matrix.runner }}

  main-tests-windows:
    if: github.repository_owner == 'Qiskit'
    name: Python Unit Tests
    strategy:
      matrix:
<<<<<<< HEAD
        python_version: ["3.9", "3.14"]
=======
        python_version: ["3.10", "3.13"]
>>>>>>> b7f42cf9
        runner: ["windows-latest"]
    uses: ./.github/workflows/test-windows.yml
    with:
      python-version: ${{ matrix.python_version }}
      install-optionals: ${{ matrix.python_version == '3.10'}}
      runner: ${{ matrix.runner }}
  c-tests:
    if: github.repository_owner == 'Qiskit'
    name: C API Unit Tests
    uses: ./.github/workflows/ctests.yml<|MERGE_RESOLUTION|>--- conflicted
+++ resolved
@@ -61,11 +61,7 @@
     name: Python Unit Tests
     strategy:
       matrix:
-<<<<<<< HEAD
-        python_version: ["3.9", "3.14"]
-=======
-        python_version: ["3.10", "3.13"]
->>>>>>> b7f42cf9
+        python_version: ["3.10", "3.14"]
         runner: ["macos-14"]
     uses: ./.github/workflows/test-mac.yml
     with:
@@ -78,11 +74,7 @@
     name: Python Unit Tests
     strategy:
       matrix:
-<<<<<<< HEAD
-        python_version: ["3.9", "3.14"]
-=======
-        python_version: ["3.10", "3.13"]
->>>>>>> b7f42cf9
+        python_version: ["3.10", "3.14"]
         runner: ["windows-latest"]
     uses: ./.github/workflows/test-windows.yml
     with:
