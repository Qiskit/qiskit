appnope==0.1.0
numpy>=1.20.0 ; python_version>'3.6'
decorator==4.4.2
jax==0.2.13
jaxlib==0.1.67
networkx==2.5
<<<<<<< HEAD
importlib-metadata==4.6.4
=======
# jsonschema pinning needed due nbformat==5.1.3 using deprecated behaviour in
# 4.0+. The pin can be removed after nbformat is updated.
jsonschema==3.2.0
>>>>>>> c202e460
<|MERGE_RESOLUTION|>--- conflicted
+++ resolved
@@ -4,10 +4,7 @@
 jax==0.2.13
 jaxlib==0.1.67
 networkx==2.5
-<<<<<<< HEAD
 importlib-metadata==4.6.4
-=======
 # jsonschema pinning needed due nbformat==5.1.3 using deprecated behaviour in
 # 4.0+. The pin can be removed after nbformat is updated.
-jsonschema==3.2.0
->>>>>>> c202e460
+jsonschema==3.2.0