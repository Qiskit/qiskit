[build-system]
requires = ["setuptools", "wheel", "setuptools-rust"]
build-backend = "setuptools.build_meta"

[tool.black]
line-length = 100
target-version = ['py37', 'py38', 'py39', 'py310']

[tool.cibuildwheel]
manylinux-x86_64-image = "manylinux2014"
manylinux-i686-image = "manylinux2014"
skip = "pp* cp36-* *musllinux*"
<<<<<<< HEAD
test-skip = "cp310-win32 cp310-manylinux_i686"
test-command = "cd /tmp/qiskit-tests && stestr run"
=======
test-skip = "cp310-win32 cp310-manylinux_i686 cp311-win32 cp311-manylinux_i686"
test-command = "python {project}/examples/python/stochastic_swap.py"
>>>>>>> ea984fda
# We need to use pre-built versions of Numpy and Scipy in the tests; they have a
# tendency to crash if they're installed from source by `pip install`, and since
# Numpy 1.22 there are no i686 wheels, so we force pip to use older ones without
# restricting any dependencies that Numpy and Scipy might have.
before-test = "pip install --only-binary=numpy,scipy numpy scipy"
test-requires = "stestr ddt matplotlib jupyter pylatexenc"
before-all = "mkdir -p /tmp/qiskit-tests && cp -r {project}/test /tmp/qiskit-tests/. && cp .stestr.conf /tmp/qiskit-tests/."

[tool.cibuildwheel.linux]
<<<<<<< HEAD
before-all = "yum install -y wget && {package}/tools/install_rust.sh && cp -r {project}/test/python /tmp/qiskit-tests && cp .stestr.conf /tmp/qiskit-tests/."
environment = 'PATH="$PATH:$HOME/.cargo/bin"'
=======
before-all = "yum install -y wget && {package}/tools/install_rust.sh"
environment = 'PATH="$PATH:$HOME/.cargo/bin" CARGO_NET_GIT_FETCH_WITH_CLI="true"'
>>>>>>> ea984fda
<|MERGE_RESOLUTION|>--- conflicted
+++ resolved
@@ -10,13 +10,9 @@
 manylinux-x86_64-image = "manylinux2014"
 manylinux-i686-image = "manylinux2014"
 skip = "pp* cp36-* *musllinux*"
-<<<<<<< HEAD
-test-skip = "cp310-win32 cp310-manylinux_i686"
 test-command = "cd /tmp/qiskit-tests && stestr run"
-=======
 test-skip = "cp310-win32 cp310-manylinux_i686 cp311-win32 cp311-manylinux_i686"
-test-command = "python {project}/examples/python/stochastic_swap.py"
->>>>>>> ea984fda
+
 # We need to use pre-built versions of Numpy and Scipy in the tests; they have a
 # tendency to crash if they're installed from source by `pip install`, and since
 # Numpy 1.22 there are no i686 wheels, so we force pip to use older ones without
@@ -26,10 +22,5 @@
 before-all = "mkdir -p /tmp/qiskit-tests && cp -r {project}/test /tmp/qiskit-tests/. && cp .stestr.conf /tmp/qiskit-tests/."
 
 [tool.cibuildwheel.linux]
-<<<<<<< HEAD
 before-all = "yum install -y wget && {package}/tools/install_rust.sh && cp -r {project}/test/python /tmp/qiskit-tests && cp .stestr.conf /tmp/qiskit-tests/."
-environment = 'PATH="$PATH:$HOME/.cargo/bin"'
-=======
-before-all = "yum install -y wget && {package}/tools/install_rust.sh"
-environment = 'PATH="$PATH:$HOME/.cargo/bin" CARGO_NET_GIT_FETCH_WITH_CLI="true"'
->>>>>>> ea984fda
+environment = 'PATH="$PATH:$HOME/.cargo/bin" CARGO_NET_GIT_FETCH_WITH_CLI="true"'