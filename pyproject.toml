[build-system]
requires = ["setuptools", "wheel", "setuptools-rust"]
build-backend = "setuptools.build_meta"

[project]
name = "qiskit"
description = "An open-source SDK for working with quantum computers at the level of extended quantum circuits, operators, and primitives."
requires-python = ">=3.8"
license = {text = "Apache 2.0"}
authors = [
    { name = "Qiskit Development Team", email = "qiskit@us.ibm.com" },
]
keywords = [
    "qiskit",
    "quantum circuit",
    "quantum computing",
    "quantum programming language",
    "quantum",
    "sdk",
]
classifiers = [
    "Environment :: Console",
    "Intended Audience :: Developers",
    "Intended Audience :: Science/Research",
    "License :: OSI Approved :: Apache Software License",
    "Operating System :: MacOS",
    "Operating System :: Microsoft :: Windows",
    "Operating System :: POSIX :: Linux",
    "Programming Language :: Python :: 3 :: Only",
    "Programming Language :: Python :: 3.8",
    "Programming Language :: Python :: 3.9",
    "Programming Language :: Python :: 3.10",
    "Programming Language :: Python :: 3.11",
    "Programming Language :: Python :: 3.12",
    "Topic :: Scientific/Engineering",
]
# These are configured in the `tool.setuptools.dynamic` table.
dynamic = ["version", "readme", "dependencies"]

# If modifying this table, be sure to sync with `requirements-optional.txt` and
# `qiskit.utils.optionals`.
[project.optional-dependencies]
qasm3-import = [
    "qiskit-qasm3-import >= 0.1.0",
]
visualization = [
    "matplotlib >= 3.3",
    "pydot",
    "Pillow >= 4.2.1",
    "pylatexenc >= 1.4",
    "seaborn >= 0.9.0",
]
crosstalk-pass = [
    "z3-solver >= 4.7",
]
csp-layout-pass = [
    "python-constraint >= 1.4",
]
# This will make the resolution work for installers from PyPI, but `pip install .[all]` will be
# unreliable because `qiskit` will resolve to the PyPI version, so local changes in the
# optionals won't be reflected.
all = ["qiskit[qasm3-import,visualization,crosstalk-pass,csp-layout-pass]"]

[project.urls]
Homepage = "https://www.ibm.com/quantum/qiskit"
Documentation = "https://docs.quantum.ibm.com"
"API Reference" = "https://docs.quantum.ibm.com/api/qiskit"
Repository = "https://github.com/Qiskit/qiskit"
Issues = "https://github.com/Qiskit/qiskit/issues"
Changelog = "https://docs.quantum.ibm.com/api/qiskit/release-notes"

[project.entry-points."qiskit.unitary_synthesis"]
default = "qiskit.transpiler.passes.synthesis.unitary_synthesis:DefaultUnitarySynthesis"
aqc = "qiskit.transpiler.passes.synthesis.aqc_plugin:AQCSynthesisPlugin"
sk = "qiskit.transpiler.passes.synthesis.solovay_kitaev_synthesis:SolovayKitaevSynthesis"

[project.entry-points."qiskit.synthesis"]
"clifford.default" = "qiskit.transpiler.passes.synthesis.high_level_synthesis:DefaultSynthesisClifford"
"clifford.ag" = "qiskit.transpiler.passes.synthesis.high_level_synthesis:AGSynthesisClifford"
"clifford.bm" = "qiskit.transpiler.passes.synthesis.high_level_synthesis:BMSynthesisClifford"
"clifford.greedy" = "qiskit.transpiler.passes.synthesis.high_level_synthesis:GreedySynthesisClifford"
"clifford.layers" = "qiskit.transpiler.passes.synthesis.high_level_synthesis:LayerSynthesisClifford"
"clifford.lnn" = "qiskit.transpiler.passes.synthesis.high_level_synthesis:LayerLnnSynthesisClifford"
"linear_function.default" = "qiskit.transpiler.passes.synthesis.high_level_synthesis:DefaultSynthesisLinearFunction"
"linear_function.kms" = "qiskit.transpiler.passes.synthesis.high_level_synthesis:KMSSynthesisLinearFunction"
"linear_function.pmh" = "qiskit.transpiler.passes.synthesis.high_level_synthesis:PMHSynthesisLinearFunction"
"permutation.default" = "qiskit.transpiler.passes.synthesis.high_level_synthesis:BasicSynthesisPermutation"
"permutation.kms" = "qiskit.transpiler.passes.synthesis.high_level_synthesis:KMSSynthesisPermutation"
"permutation.basic" = "qiskit.transpiler.passes.synthesis.high_level_synthesis:BasicSynthesisPermutation"
"permutation.acg" = "qiskit.transpiler.passes.synthesis.high_level_synthesis:ACGSynthesisPermutation"
"permutation.token_swapper" = "qiskit.transpiler.passes.synthesis.high_level_synthesis:TokenSwapperSynthesisPermutation"

[project.entry-points."qiskit.transpiler.init"]
default = "qiskit.transpiler.preset_passmanagers.builtin_plugins:DefaultInitPassManager"

[project.entry-points."qiskit.transpiler.translation"]
synthesis = "qiskit.transpiler.preset_passmanagers.builtin_plugins:UnitarySynthesisPassManager"
translator = "qiskit.transpiler.preset_passmanagers.builtin_plugins:BasisTranslatorPassManager"

[project.entry-points."qiskit.transpiler.routing"]
basic = "qiskit.transpiler.preset_passmanagers.builtin_plugins:BasicSwapPassManager"
lookahead = "qiskit.transpiler.preset_passmanagers.builtin_plugins:LookaheadSwapPassManager"
none = "qiskit.transpiler.preset_passmanagers.builtin_plugins:NoneRoutingPassManager"
sabre = "qiskit.transpiler.preset_passmanagers.builtin_plugins:SabreSwapPassManager"
stochastic = "qiskit.transpiler.preset_passmanagers.builtin_plugins:StochasticSwapPassManager"

[project.entry-points."qiskit.transpiler.optimization"]
default = "qiskit.transpiler.preset_passmanagers.builtin_plugins:OptimizationPassManager"

[project.entry-points."qiskit.transpiler.layout"]
default = "qiskit.transpiler.preset_passmanagers.builtin_plugins:DefaultLayoutPassManager"
dense = "qiskit.transpiler.preset_passmanagers.builtin_plugins:DenseLayoutPassManager"
sabre = "qiskit.transpiler.preset_passmanagers.builtin_plugins:SabreLayoutPassManager"
trivial = "qiskit.transpiler.preset_passmanagers.builtin_plugins:TrivialLayoutPassManager"

[project.entry-points."qiskit.transpiler.scheduling"]
alap = "qiskit.transpiler.preset_passmanagers.builtin_plugins:AlapSchedulingPassManager"
asap = "qiskit.transpiler.preset_passmanagers.builtin_plugins:AsapSchedulingPassManager"
default = "qiskit.transpiler.preset_passmanagers.builtin_plugins:DefaultSchedulingPassManager"

[tool.setuptools]
include-package-data = true

[tool.setuptools.dynamic]
version = { file = "qiskit/VERSION.txt" }
readme = { file = "README.md", content-type = "text/markdown" }
dependencies = {file = "requirements.txt" }

[tool.setuptools.packages.find]
include = ["qiskit", "qiskit.*"]

[tool.black]
line-length = 100
target-version = ['py38', 'py39', 'py310', 'py311']

[tool.cibuildwheel]
manylinux-x86_64-image = "manylinux2014"
manylinux-i686-image = "manylinux2014"
skip = "pp* cp36-* cp37-* *musllinux* *win32 *i686 cp38-macosx_arm64"
test-skip = "*win32 *linux_i686"
test-command = "python {project}/examples/python/stochastic_swap.py"
# We need to use pre-built versions of Numpy and Scipy in the tests; they have a
# tendency to crash if they're installed from source by `pip install`, and since
# Numpy 1.22 there are no i686 wheels, so we force pip to use older ones without
# restricting any dependencies that Numpy and Scipy might have.
before-test = "pip install --only-binary=numpy,scipy numpy scipy"
# Some jobs locally override the before-build and environment configuration if a
# specific job override is needed. For example tier 1 platforms locally override
# the before-build and environment configuration to enable PGO,
# see: .github/workflows/wheels.yml for the jobs where this is done
environment = 'RUSTUP_TOOLCHAIN="stable"'

[tool.cibuildwheel.linux]
before-all = "yum install -y wget && {package}/tools/install_rust.sh"
environment = 'PATH="$PATH:$HOME/.cargo/bin" CARGO_NET_GIT_FETCH_WITH_CLI="true" RUSTUP_TOOLCHAIN="stable"'
repair-wheel-command = "auditwheel repair -w {dest_dir} {wheel} && pipx run abi3audit --strict --report {wheel}"

[tool.cibuildwheel.macos]
environment = "MACOSX_DEPLOYMENT_TARGET=10.12"
repair-wheel-command = "delocate-wheel --require-archs {delocate_archs} -w {dest_dir} -v {wheel} && pipx run abi3audit --strict --report {wheel}"

[tool.cibuildwheel.windows]
repair-wheel-command = "cp {wheel} {dest_dir}/. && pipx run abi3audit --strict --report {wheel}"

[tool.ruff]
select = [
  # Rules in alphabetic order
  "C4",    # category: flake8-comprehensions
  "EXE",   # Category: flake8-executable
  "F631",  # assert-tuple
  "F632",  # is-literal
  "F634",  # if-tuple
  "F823",  # undefined-local
  "G",     # flake8-logging-format
  "T10",   # category: flake8-debugger
]

[tool.pylint.main]
extension-pkg-allow-list = [
    "numpy",
    "qiskit._accelerate",
    "qiskit._qasm2",
    "qiskit._qasm3",
    # We can't allow pylint to load qiskit._qasm2 because it's not able to
    # statically resolve the cyclical load of the exception and it bugs out.
    "retworkx",
    "rustworkx",
    "tweedledum",
]
load-plugins = ["pylint.extensions.docparams", "pylint.extensions.docstyle"]
py-version = "3.8"  # update it when bumping minimum supported python version

[tool.pylint.basic]
good-names = ["a", "b", "i", "j", "k", "d", "n", "m", "ex", "v", "w", "x", "y", "z", "Run", "_", "logger", "q", "c", "r", "qr", "cr", "qc", "nd", "pi", "op", "b", "ar", "br", "p", "cp", "ax", "dt", "__unittest", "iSwapGate", "mu"]
method-rgx = "(([a-z_][a-z0-9_]{2,49})|(assert[A-Z][a-zA-Z0-9]{2,43})|(test_[_a-zA-Z0-9]{2,}))$"
variable-rgx = "[a-z_][a-z0-9_]{1,30}$"

[tool.pylint.format]
max-line-length = 105  # default 100

[tool.pylint."messages control"]
disable = [
# intentionally disabled:
    "spelling",  # too noisy
    "fixme", # disabled as TODOs would show up as warnings
    "protected-access", # disabled as we don't follow the public vs private convention strictly
    "duplicate-code", # disabled as it is too verbose
    "redundant-returns-doc", # for @abstractmethod, it cannot interpret "pass"
    "too-many-lines", "too-many-branches", "too-many-locals", "too-many-nested-blocks", "too-many-statements",
    "too-many-instance-attributes", "too-many-arguments", "too-many-public-methods", "too-few-public-methods", "too-many-ancestors",
    "unnecessary-pass", # allow for methods with just "pass", for clarity
    "no-else-return",  # relax "elif" after a clause with a return
    "docstring-first-line-empty", # relax docstring style
    "import-outside-toplevel", "import-error", # overzealous with our optionals/dynamic packages
    "nested-min-max", # this gives false equivalencies if implemented for the current lint version
# TODO(#9614): these were added in modern Pylint. Decide if we want to enable them. If so,
#  remove from here and fix the issues. Else, move it above this section and add a comment
#  with the rationale
    "arguments-renamed",
<<<<<<< HEAD
    "consider-using-dict-items",
=======
    "broad-exception-raised",
>>>>>>> fe275a0f
    "consider-using-enumerate",
    "consider-using-f-string",
    "no-member",
    "no-value-for-parameter",
    "not-context-manager",
    "unexpected-keyword-arg",
    "unnecessary-dunder-call",
    "unnecessary-lambda-assignment",
    "unspecified-encoding",
]

enable = [
    "use-symbolic-message-instead"
]

[tool.pylint.spelling]
spelling-private-dict-file = ".local-spellings"<|MERGE_RESOLUTION|>--- conflicted
+++ resolved
@@ -217,11 +217,6 @@
 #  remove from here and fix the issues. Else, move it above this section and add a comment
 #  with the rationale
     "arguments-renamed",
-<<<<<<< HEAD
-    "consider-using-dict-items",
-=======
-    "broad-exception-raised",
->>>>>>> fe275a0f
     "consider-using-enumerate",
     "consider-using-f-string",
     "no-member",
