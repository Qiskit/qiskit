--- conflicted
+++ resolved
@@ -109,27 +109,10 @@
 {'00': 509, '11': 515} 
 ```
 
-<<<<<<< HEAD
-The basic concept of our quantum program is an array of quantum
-circuits. The program workflow consists of three stages: Build, Compile, and Run. Build allows you to make different quantum circuits that represent the problem you are solving; Compile allows you to rewrite them to run on different backends (simulators/real chips of different quantum volumes, sizes, fidelity, etc); and Run launches the jobs. After the jobs have been run, the data is collected. There are methods for putting this data together, depending on the program. This either gives you the answer you wanted or allows you to make a better program for the
-next instance.
 
-You can get more details in [doc/qiskit.rst](doc/qiskit.rst).
-
-### Quantum Chips
-If you want to execute your Quantum circuit in a real Chip, you can use the IBM Quantum Experience (QX) cloud platform. Currently through QX you can use the following chips:
-
--   ibmqx2: [5-qubit backend](https://ibm.biz/qiskit-ibmqx2)
-
--   ibmqx3: [16-qubit backend](https://ibm.biz/qiskit-ibmqx3)
-
-more information about the [IBM Q experience backend information](https://github.com/QISKit/ibmqx-backend-information)
-
-=======
 You can execute your code in a [real Quantum Chips](https://github.com/QISKit/ibmqx-backend-information).
 
 More details in [the Qiskit documentation](doc/qiskit.rst).
->>>>>>> 86e1e272
 
 ### Next Steps
 
