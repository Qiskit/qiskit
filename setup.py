# -*- coding: utf-8 -*-

# This code is part of Qiskit.
#
# (C) Copyright IBM 2017.
#
# This code is licensed under the Apache License, Version 2.0. You may
# obtain a copy of this license in the LICENSE.txt file in the root directory
# of this source tree or at http://www.apache.org/licenses/LICENSE-2.0.
#
# Any modifications or derivative works of this code must retain this
# copyright notice, and modified files need to carry a notice indicating
# that they have been altered from the originals.

"The Qiskit Terra setup file."

import os
import sys
from setuptools import setup, find_packages, Extension
try:
    from Cython.Build import cythonize
except ImportError:
    import subprocess
    subprocess.call([sys.executable, '-m', 'pip', 'install', 'Cython>=0.27.1'])
    from Cython.Build import cythonize

REQUIREMENTS = [
    "jsonschema>=2.6",
    "marshmallow>=3,<4",
    "marshmallow_polyfield>=5.7,<6",
    "networkx>=2.2;python_version>'3.5'",
    # Networkx 2.4 is the final version with python 3.5 support.
    "networkx>=2.2,<2.4;python_version=='3.5'",
    "retworkx>=0.3.2",
    "numpy>=1.17",
    "ply>=3.10",
    "psutil>=5",
    "scipy>=1.4",
    "sympy>=1.3",
    "dill>=0.3",
    "fastjsonschema>=2.10",
    "python-constraint>=1.4",
    "python-dateutil>=2.8.0",
]

# Add Cython extensions here
<<<<<<< HEAD
# A mapping from extension source file to module names
CYTHON_EXTS = {
        'qiskit/transpiler/passes/mapping/cython/stochastic_swap/utils':
            'qiskit.transpiler.passes.mapping.cython.stochastic_swap.utils',
        'qiskit/transpiler/passes/mapping/cython/stochastic_swap/swap_trial':
            'qiskit.transpiler.passes.mapping.cython.stochastic_swap.swap_trial',
        'qiskit/transpiler/routing/fast_path':
            'qiskit.transpiler.routing.fast_path'
        }
=======
CYTHON_EXTS = ['utils', 'swap_trial']
CYTHON_MODULE = 'qiskit.transpiler.passes.routing.cython.stochastic_swap'
CYTHON_SOURCE_DIR = 'qiskit/transpiler/passes/routing/cython/stochastic_swap'
>>>>>>> bf30f355

INCLUDE_DIRS = []
# Extra link args
LINK_FLAGS = []
# If on Win and not in MSYS2 (i.e. Visual studio compile)
if (sys.platform == 'win32' and os.environ.get('MSYSTEM') is None):
    COMPILER_FLAGS = ['/O2']
# Everything else
else:
    COMPILER_FLAGS = ['-O2', '-funroll-loops', '-std=c++11']
    if sys.platform == 'darwin':
        # These are needed for compiling on OSX 10.14+
        COMPILER_FLAGS.append('-mmacosx-version-min=10.9')
        LINK_FLAGS.append('-mmacosx-version-min=10.9')


EXT_MODULES = []
# Add Cython Extensions
for src, module in CYTHON_EXTS.items():
    ext = Extension(module,
                    sources=[src + '.pyx'],
                    include_dirs=INCLUDE_DIRS,
                    extra_compile_args=COMPILER_FLAGS,
                    extra_link_args=LINK_FLAGS,
                    language='c++')
    EXT_MODULES.append(ext)

# Read long description from README.
README_PATH = os.path.join(os.path.abspath(os.path.dirname(__file__)),
                           'README.md')
with open(README_PATH) as readme_file:
    README = readme_file.read()

setup(
    name="qiskit-terra",
    version="0.14.0",
    description="Software for developing quantum computing programs",
    long_description=README,
    long_description_content_type='text/markdown',
    url="https://github.com/Qiskit/qiskit-terra",
    author="Qiskit Development Team",
    author_email="qiskit@qiskit.org",
    license="Apache 2.0",
    classifiers=[
        "Environment :: Console",
        "License :: OSI Approved :: Apache Software License",
        "Intended Audience :: Developers",
        "Intended Audience :: Science/Research",
        "Operating System :: Microsoft :: Windows",
        "Operating System :: MacOS",
        "Operating System :: POSIX :: Linux",
        "Programming Language :: Python :: 3 :: Only",
        "Programming Language :: Python :: 3.5",
        "Programming Language :: Python :: 3.6",
        "Programming Language :: Python :: 3.7",
        "Programming Language :: Python :: 3.8",
        "Topic :: Scientific/Engineering",
    ],
    keywords="qiskit sdk quantum",
    packages=find_packages(exclude=['test*']),
    install_requires=REQUIREMENTS,
    setup_requires=['Cython>=0.27.1'],
    include_package_data=True,
    python_requires=">=3.5",
    extras_require={
        'visualization': ['matplotlib>=2.1', 'ipywidgets>=7.3.0',
                          'pydot', "pillow>=4.2.1", "pylatexenc>=1.4",
                          "seaborn>=0.9.0", "pygments>=2.4"],
        'full-featured-simulators': ['qiskit-aer>=0.1'],
        'crosstalk-pass': ['z3-solver>=4.7'],
    },
    project_urls={
        "Bug Tracker": "https://github.com/Qiskit/qiskit-terra/issues",
        "Documentation": "https://qiskit.org/documentation/",
        "Source Code": "https://github.com/Qiskit/qiskit-terra",
    },
    ext_modules=cythonize(EXT_MODULES),
    zip_safe=False
)<|MERGE_RESOLUTION|>--- conflicted
+++ resolved
@@ -44,7 +44,6 @@
 ]
 
 # Add Cython extensions here
-<<<<<<< HEAD
 # A mapping from extension source file to module names
 CYTHON_EXTS = {
         'qiskit/transpiler/passes/mapping/cython/stochastic_swap/utils':
@@ -54,11 +53,6 @@
         'qiskit/transpiler/routing/fast_path':
             'qiskit.transpiler.routing.fast_path'
         }
-=======
-CYTHON_EXTS = ['utils', 'swap_trial']
-CYTHON_MODULE = 'qiskit.transpiler.passes.routing.cython.stochastic_swap'
-CYTHON_SOURCE_DIR = 'qiskit/transpiler/passes/routing/cython/stochastic_swap'
->>>>>>> bf30f355
 
 INCLUDE_DIRS = []
 # Extra link args
