# This code is part of Qiskit.
#
# (C) Copyright IBM 2017.
#
# This code is licensed under the Apache License, Version 2.0. You may
# obtain a copy of this license in the LICENSE.txt file in the root directory
# of this source tree or at http://www.apache.org/licenses/LICENSE-2.0.
#
# Any modifications or derivative works of this code must retain this
# copyright notice, and modified files need to carry a notice indicating
# that they have been altered from the originals.

"The Qiskit Terra setup file."

import os
import re
from setuptools import setup, find_packages
from setuptools_rust import Binding, RustExtension


with open("requirements.txt") as f:
    REQUIREMENTS = f.read().splitlines()

# Read long description from README.
README_PATH = os.path.join(os.path.abspath(os.path.dirname(__file__)), "README.md")
with open(README_PATH) as readme_file:
    README = re.sub(
        "<!--- long-description-skip-begin -->.*<!--- long-description-skip-end -->",
        "",
        readme_file.read(),
        flags=re.S | re.M,
    )


qasm3_import_extras = [
    "qiskit-qasm3-import>=0.1.0",
]
visualization_extras = [
    "matplotlib>=3.3",
    "ipywidgets>=7.3.0",
    "pydot",
    "pillow>=4.2.1",
    "pylatexenc>=1.4",
    "seaborn>=0.9.0",
    "pygments>=2.4",
]
z3_requirements = [
    "z3-solver>=4.7",
]
bip_requirements = ["cplex", "docplex"]
csp_requirements = ["python-constraint>=1.4"]
toqm_requirements = ["qiskit-toqm>=0.1.0"]

setup(
    name="qiskit-terra",
    version="0.24.0",
    description="Software for developing quantum computing programs",
    long_description=README,
    long_description_content_type="text/markdown",
    url="https://github.com/Qiskit/qiskit-terra",
    author="Qiskit Development Team",
    author_email="hello@qiskit.org",
    license="Apache 2.0",
    classifiers=[
        "Environment :: Console",
        "License :: OSI Approved :: Apache Software License",
        "Intended Audience :: Developers",
        "Intended Audience :: Science/Research",
        "Operating System :: Microsoft :: Windows",
        "Operating System :: MacOS",
        "Operating System :: POSIX :: Linux",
        "Programming Language :: Python :: 3 :: Only",
        "Programming Language :: Python :: 3.7",
        "Programming Language :: Python :: 3.8",
        "Programming Language :: Python :: 3.9",
        "Programming Language :: Python :: 3.10",
        "Programming Language :: Python :: 3.11",
        "Topic :: Scientific/Engineering",
    ],
    keywords="qiskit sdk quantum",
    packages=find_packages(exclude=["test*"]),
    install_requires=REQUIREMENTS,
    include_package_data=True,
    python_requires=">=3.7",
    extras_require={
        "qasm3-import": qasm3_import_extras,
        "visualization": visualization_extras,
        "bip-mapper": bip_requirements,
        "crosstalk-pass": z3_requirements,
        "csp-layout-pass": csp_requirements,
        "toqm": toqm_requirements,
        # Note: 'all' only includes extras that are stable and work on the majority of Python
        # versions and OSes supported by Terra. You have to ask for anything else explicitly.
        "all": visualization_extras + z3_requirements + csp_requirements + qasm3_import_extras,
    },
    project_urls={
        "Bug Tracker": "https://github.com/Qiskit/qiskit-terra/issues",
        "Documentation": "https://qiskit.org/documentation/",
        "Source Code": "https://github.com/Qiskit/qiskit-terra",
    },
    rust_extensions=[
        RustExtension(
            "qiskit._accelerate",
            "crates/accelerate/Cargo.toml",
            binding=Binding.PyO3,
            # If RUST_DEBUG is set, force compiling in debug mode. Else, use the default behavior
            # of whether it's an editable installation.
<<<<<<< HEAD
            debug=True if os.getenv("RUST_DEBUG") == 1 else None,
=======
            debug=True if os.getenv("RUST_DEBUG") == "1" else None,
>>>>>>> 332f4b2c
        )
    ],
    zip_safe=False,
    entry_points={
        "qiskit.unitary_synthesis": [
            "default = qiskit.transpiler.passes.synthesis.unitary_synthesis:DefaultUnitarySynthesis",
            "aqc = qiskit.transpiler.synthesis.aqc.aqc_plugin:AQCSynthesisPlugin",
            "sk = qiskit.transpiler.passes.synthesis.solovay_kitaev_synthesis:SolovayKitaevSynthesis",
        ],
        "qiskit.synthesis": [
            "clifford.default = qiskit.transpiler.passes.synthesis.high_level_synthesis:DefaultSynthesisClifford",
            "linear_function.default = qiskit.transpiler.passes.synthesis.high_level_synthesis:DefaultSynthesisLinearFunction",
            "permutation.default = qiskit.transpiler.passes.synthesis.high_level_synthesis:BasicSynthesisPermutation",
            "permutation.kms = qiskit.transpiler.passes.synthesis.high_level_synthesis:KMSSynthesisPermutation",
            "permutation.basic = qiskit.transpiler.passes.synthesis.high_level_synthesis:BasicSynthesisPermutation",
            "permutation.acg = qiskit.transpiler.passes.synthesis.high_level_synthesis:ACGSynthesisPermutation",
        ],
        "qiskit.transpiler.routing": [
            "basic = qiskit.transpiler.preset_passmanagers.builtin_plugins:BasicSwapPassManager",
            "stochastic = qiskit.transpiler.preset_passmanagers.builtin_plugins:StochasticSwapPassManager",
            "lookahead = qiskit.transpiler.preset_passmanagers.builtin_plugins:LookaheadSwapPassManager",
            "sabre = qiskit.transpiler.preset_passmanagers.builtin_plugins:SabreSwapPassManager",
            "none = qiskit.transpiler.preset_passmanagers.builtin_plugins:NoneRoutingPassManager",
        ],
    },
)<|MERGE_RESOLUTION|>--- conflicted
+++ resolved
@@ -105,11 +105,7 @@
             binding=Binding.PyO3,
             # If RUST_DEBUG is set, force compiling in debug mode. Else, use the default behavior
             # of whether it's an editable installation.
-<<<<<<< HEAD
-            debug=True if os.getenv("RUST_DEBUG") == 1 else None,
-=======
             debug=True if os.getenv("RUST_DEBUG") == "1" else None,
->>>>>>> 332f4b2c
         )
     ],
     zip_safe=False,
