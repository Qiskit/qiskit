# This code is part of Qiskit.
#
# (C) Copyright IBM 2017.
#
# This code is licensed under the Apache License, Version 2.0. You may
# obtain a copy of this license in the LICENSE.txt file in the root directory
# of this source tree or at http://www.apache.org/licenses/LICENSE-2.0.
#
# Any modifications or derivative works of this code must retain this
# copyright notice, and modified files need to carry a notice indicating
# that they have been altered from the originals.

"The Qiskit Terra setup file."

import os
import re
from setuptools import setup, find_packages
from setuptools_rust import Binding, RustExtension


with open("requirements.txt") as f:
    REQUIREMENTS = f.read().splitlines()

# Read long description from README.
README_PATH = os.path.join(os.path.abspath(os.path.dirname(__file__)), "README.md")
with open(README_PATH) as readme_file:
    README = re.sub(
        "<!--- long-description-skip-begin -->.*<!--- long-description-skip-end -->",
        "",
        readme_file.read(),
        flags=re.S | re.M,
    )

# If RUST_DEBUG is set, force compiling in debug mode. Else, use the default behavior of whether
# it's an editable installation.
rust_debug = True if os.getenv("RUST_DEBUG") == "1" else None

# If modifying these optional extras, make sure to sync with `requirements-optional.txt` and
# `qiskit.utils.optionals` as well.
qasm3_import_extras = [
    "qiskit-qasm3-import>=0.1.0",
]
visualization_extras = [
    "matplotlib>=3.3",
    "ipywidgets>=7.3.0",
    "pydot",
    "pillow>=4.2.1",
    "pylatexenc>=1.4",
    "seaborn>=0.9.0",
    "pygments>=2.4",
]
z3_requirements = [
    "z3-solver>=4.7",
]
bip_requirements = ["cplex", "docplex"]
csp_requirements = ["python-constraint>=1.4"]
toqm_requirements = ["qiskit-toqm>=0.1.0"]

setup(
    name="qiskit-terra",
    version="0.45.0",
    description="Software for developing quantum computing programs",
    long_description=README,
    long_description_content_type="text/markdown",
    url="https://github.com/Qiskit/qiskit-terra",
    author="Qiskit Development Team",
    author_email="hello@qiskit.org",
    license="Apache 2.0",
    classifiers=[
        "Environment :: Console",
        "License :: OSI Approved :: Apache Software License",
        "Intended Audience :: Developers",
        "Intended Audience :: Science/Research",
        "Operating System :: Microsoft :: Windows",
        "Operating System :: MacOS",
        "Operating System :: POSIX :: Linux",
        "Programming Language :: Python :: 3 :: Only",
        "Programming Language :: Python :: 3.8",
        "Programming Language :: Python :: 3.9",
        "Programming Language :: Python :: 3.10",
        "Programming Language :: Python :: 3.11",
        "Topic :: Scientific/Engineering",
    ],
    keywords="qiskit sdk quantum",
    packages=find_packages(exclude=["test*"]),
    install_requires=REQUIREMENTS,
    include_package_data=True,
    python_requires=">=3.8",
    extras_require={
        "qasm3-import": qasm3_import_extras,
        "visualization": visualization_extras,
        "bip-mapper": bip_requirements,
        "crosstalk-pass": z3_requirements,
        "csp-layout-pass": csp_requirements,
        "toqm": toqm_requirements,
        # Note: 'all' only includes extras that are stable and work on the majority of Python
        # versions and OSes supported by Terra. You have to ask for anything else explicitly.
        "all": visualization_extras + z3_requirements + csp_requirements + qasm3_import_extras,
    },
    project_urls={
        "Bug Tracker": "https://github.com/Qiskit/qiskit-terra/issues",
        "Documentation": "https://qiskit.org/documentation/",
        "Source Code": "https://github.com/Qiskit/qiskit-terra",
    },
    rust_extensions=[
        RustExtension(
            "qiskit._accelerate",
            "crates/accelerate/Cargo.toml",
            binding=Binding.PyO3,
            debug=rust_debug,
        ),
        RustExtension(
            "qiskit._qasm2",
            "crates/qasm2/Cargo.toml",
            binding=Binding.PyO3,
            debug=rust_debug,
        ),
    ],
    options={"bdist_wheel": {"py_limited_api": "cp38"}},
    zip_safe=False,
    entry_points={
        "qiskit.unitary_synthesis": [
            "default = qiskit.transpiler.passes.synthesis.unitary_synthesis:DefaultUnitarySynthesis",
            "aqc = qiskit.transpiler.synthesis.aqc.aqc_plugin:AQCSynthesisPlugin",
            "sk = qiskit.transpiler.passes.synthesis.solovay_kitaev_synthesis:SolovayKitaevSynthesis",
        ],
        "qiskit.synthesis": [
            "clifford.default = qiskit.transpiler.passes.synthesis.high_level_synthesis:DefaultSynthesisClifford",
            "clifford.ag = qiskit.transpiler.passes.synthesis.high_level_synthesis:AGSynthesisClifford",
            "clifford.bm = qiskit.transpiler.passes.synthesis.high_level_synthesis:BMSynthesisClifford",
            "clifford.greedy = qiskit.transpiler.passes.synthesis.high_level_synthesis:GreedySynthesisClifford",
            "clifford.layers = qiskit.transpiler.passes.synthesis.high_level_synthesis:LayerSynthesisClifford",
            "clifford.lnn = qiskit.transpiler.passes.synthesis.high_level_synthesis:LayerLnnSynthesisClifford",
            "linear_function.default = qiskit.transpiler.passes.synthesis.high_level_synthesis:DefaultSynthesisLinearFunction",
            "linear_function.kms = qiskit.transpiler.passes.synthesis.high_level_synthesis:KMSSynthesisLinearFunction",
            "linear_function.pmh = qiskit.transpiler.passes.synthesis.high_level_synthesis:PMHSynthesisLinearFunction",
            "permutation.default = qiskit.transpiler.passes.synthesis.high_level_synthesis:BasicSynthesisPermutation",
            "permutation.kms = qiskit.transpiler.passes.synthesis.high_level_synthesis:KMSSynthesisPermutation",
            "permutation.basic = qiskit.transpiler.passes.synthesis.high_level_synthesis:BasicSynthesisPermutation",
            "permutation.acg = qiskit.transpiler.passes.synthesis.high_level_synthesis:ACGSynthesisPermutation",
        ],
        "qiskit.transpiler.routing": [
            "basic = qiskit.transpiler.preset_passmanagers.builtin_plugins:BasicSwapPassManager",
            "stochastic = qiskit.transpiler.preset_passmanagers.builtin_plugins:StochasticSwapPassManager",
            "lookahead = qiskit.transpiler.preset_passmanagers.builtin_plugins:LookaheadSwapPassManager",
            "sabre = qiskit.transpiler.preset_passmanagers.builtin_plugins:SabreSwapPassManager",
            "none = qiskit.transpiler.preset_passmanagers.builtin_plugins:NoneRoutingPassManager",
        ],
<<<<<<< HEAD
        "qiskit.transpiler.optimization": [
            "default = qiskit.transpiler.preset_passmanagers.builtin_plugins:OptimizationPassManager",
=======
        "qiskit.transpiler.scheduling": [
            "alap = qiskit.transpiler.preset_passmanagers.builtin_plugins:AlapSchedulingPassManager",
            "asap = qiskit.transpiler.preset_passmanagers.builtin_plugins:AsapSchedulingPassManager",
            "default = qiskit.transpiler.preset_passmanagers.builtin_plugins:DefaultSchedulingPassManager",
>>>>>>> 77801c8b
        ],
    },
)<|MERGE_RESOLUTION|>--- conflicted
+++ resolved
@@ -146,15 +146,13 @@
             "sabre = qiskit.transpiler.preset_passmanagers.builtin_plugins:SabreSwapPassManager",
             "none = qiskit.transpiler.preset_passmanagers.builtin_plugins:NoneRoutingPassManager",
         ],
-<<<<<<< HEAD
         "qiskit.transpiler.optimization": [
             "default = qiskit.transpiler.preset_passmanagers.builtin_plugins:OptimizationPassManager",
-=======
+        ],
         "qiskit.transpiler.scheduling": [
             "alap = qiskit.transpiler.preset_passmanagers.builtin_plugins:AlapSchedulingPassManager",
             "asap = qiskit.transpiler.preset_passmanagers.builtin_plugins:AsapSchedulingPassManager",
             "default = qiskit.transpiler.preset_passmanagers.builtin_plugins:DefaultSchedulingPassManager",
->>>>>>> 77801c8b
         ],
     },
 )