--- conflicted
+++ resolved
@@ -25,7 +25,6 @@
     subprocess.call([sys.executable, "-m", "pip", "install", "Cython>=0.27.1"])
     from Cython.Build import cythonize
 
-<<<<<<< HEAD
 try:
     import numpy as np
 except ImportError:
@@ -34,9 +33,6 @@
     import numpy as np
 
 with open('requirements.txt') as f:
-=======
-with open("requirements.txt") as f:
->>>>>>> 8fc7a046
     REQUIREMENTS = f.read().splitlines()
 
 # Add Cython extensions here
