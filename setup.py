# This code is part of Qiskit.
#
# (C) Copyright IBM 2017.
#
# This code is licensed under the Apache License, Version 2.0. You may
# obtain a copy of this license in the LICENSE.txt file in the root directory
# of this source tree or at http://www.apache.org/licenses/LICENSE-2.0.
#
# Any modifications or derivative works of this code must retain this
# copyright notice, and modified files need to carry a notice indicating
# that they have been altered from the originals.

"The Qiskit Terra setup file."

import os
from setuptools import setup
from setuptools_rust import Binding, RustExtension

# Most of this configuration is managed by `pyproject.toml`.  This only includes the extra bits to
# configure `setuptools-rust`, because we do a little dynamic trick with the debug setting, and we
# also want an explicit `setup.py` file to exist so we can manually call
#
#   python setup.py build_rust --inplace --release
#
# to make optimised Rust components even for editable releases, which would otherwise be quite
# unergonomic to do otherwise.


# If RUST_DEBUG is set, force compiling in debug mode. Else, use the default behavior of whether
# it's an editable installation.
rust_debug = True if os.getenv("RUST_DEBUG") == "1" else None

setup(
    rust_extensions=[
        RustExtension(
            "qiskit._accelerate",
            "crates/accelerate/Cargo.toml",
            binding=Binding.PyO3,
            debug=rust_debug,
        ),
        RustExtension(
            "qiskit._qasm2",
            "crates/qasm2/Cargo.toml",
            binding=Binding.PyO3,
            debug=rust_debug,
        ),
    ],
    options={"bdist_wheel": {"py_limited_api": "cp38"}},
<<<<<<< HEAD
    zip_safe=False,
    entry_points={
        "qiskit.unitary_synthesis": [
            "default = qiskit.transpiler.passes.synthesis.unitary_synthesis:DefaultUnitarySynthesis",
            "aqc = qiskit.transpiler.synthesis.aqc.aqc_plugin:AQCSynthesisPlugin",
            "sk = qiskit.transpiler.passes.synthesis.solovay_kitaev_synthesis:SolovayKitaevSynthesis",
        ],
        "qiskit.synthesis": [
            "clifford.default = qiskit.transpiler.passes.synthesis.high_level_synthesis:DefaultSynthesisClifford",
            "clifford.ag = qiskit.transpiler.passes.synthesis.high_level_synthesis:AGSynthesisClifford",
            "clifford.bm = qiskit.transpiler.passes.synthesis.high_level_synthesis:BMSynthesisClifford",
            "clifford.greedy = qiskit.transpiler.passes.synthesis.high_level_synthesis:GreedySynthesisClifford",
            "clifford.layers = qiskit.transpiler.passes.synthesis.high_level_synthesis:LayerSynthesisClifford",
            "clifford.lnn = qiskit.transpiler.passes.synthesis.high_level_synthesis:LayerLnnSynthesisClifford",
            "linear_function.default = qiskit.transpiler.passes.synthesis.high_level_synthesis:DefaultSynthesisLinearFunction",
            "linear_function.kms = qiskit.transpiler.passes.synthesis.high_level_synthesis:KMSSynthesisLinearFunction",
            "linear_function.pmh = qiskit.transpiler.passes.synthesis.high_level_synthesis:PMHSynthesisLinearFunction",
            "permutation.default = qiskit.transpiler.passes.synthesis.high_level_synthesis:BasicSynthesisPermutation",
            "permutation.kms = qiskit.transpiler.passes.synthesis.high_level_synthesis:KMSSynthesisPermutation",
            "permutation.basic = qiskit.transpiler.passes.synthesis.high_level_synthesis:BasicSynthesisPermutation",
            "permutation.acg = qiskit.transpiler.passes.synthesis.high_level_synthesis:ACGSynthesisPermutation",
            "permutation.token_swapper = qiskit.transpiler.passes.synthesis.high_level_synthesis:TokenSwapperSynthesisPermutation",
        ],
        "qiskit.transpiler.init": [
            "default = qiskit.transpiler.preset_passmanagers.builtin_plugins:DefaultInitPassManager",
        ],
        "qiskit.transpiler.translation": [
            "translator = qiskit.transpiler.preset_passmanagers.builtin_plugins:BasisTranslatorPassManager",
            "unroller = qiskit.transpiler.preset_passmanagers.builtin_plugins:UnrollerPassManager",
            "synthesis = qiskit.transpiler.preset_passmanagers.builtin_plugins:UnitarySynthesisPassManager",
        ],
        "qiskit.transpiler.routing": [
            "basic = qiskit.transpiler.preset_passmanagers.builtin_plugins:BasicSwapPassManager",
            "stochastic = qiskit.transpiler.preset_passmanagers.builtin_plugins:StochasticSwapPassManager",
            "lookahead = qiskit.transpiler.preset_passmanagers.builtin_plugins:LookaheadSwapPassManager",
            "sabre = qiskit.transpiler.preset_passmanagers.builtin_plugins:SabreSwapPassManager",
            "none = qiskit.transpiler.preset_passmanagers.builtin_plugins:NoneRoutingPassManager",
        ],
        "qiskit.transpiler.optimization": [
            "default = qiskit.transpiler.preset_passmanagers.builtin_plugins:OptimizationPassManager",
        ],
        "qiskit.transpiler.layout": [
            "default = qiskit.transpiler.preset_passmanagers.builtin_plugins:DefaultLayoutPassManager",
            "trivial = qiskit.transpiler.preset_passmanagers.builtin_plugins:TrivialLayoutPassManager",
            "dense = qiskit.transpiler.preset_passmanagers.builtin_plugins:DenseLayoutPassManager",
            "noise_adaptive = qiskit.transpiler.preset_passmanagers.builtin_plugins:NoiseAdaptiveLayoutPassManager",
            "sabre = qiskit.transpiler.preset_passmanagers.builtin_plugins:SabreLayoutPassManager",
        ],
        "qiskit.transpiler.scheduling": [
            "alap = qiskit.transpiler.preset_passmanagers.builtin_plugins:AlapSchedulingPassManager",
            "asap = qiskit.transpiler.preset_passmanagers.builtin_plugins:AsapSchedulingPassManager",
            "default = qiskit.transpiler.preset_passmanagers.builtin_plugins:DefaultSchedulingPassManager",
        ],
    },
=======
>>>>>>> 3364ba50
)<|MERGE_RESOLUTION|>--- conflicted
+++ resolved
@@ -46,61 +46,4 @@
         ),
     ],
     options={"bdist_wheel": {"py_limited_api": "cp38"}},
-<<<<<<< HEAD
-    zip_safe=False,
-    entry_points={
-        "qiskit.unitary_synthesis": [
-            "default = qiskit.transpiler.passes.synthesis.unitary_synthesis:DefaultUnitarySynthesis",
-            "aqc = qiskit.transpiler.synthesis.aqc.aqc_plugin:AQCSynthesisPlugin",
-            "sk = qiskit.transpiler.passes.synthesis.solovay_kitaev_synthesis:SolovayKitaevSynthesis",
-        ],
-        "qiskit.synthesis": [
-            "clifford.default = qiskit.transpiler.passes.synthesis.high_level_synthesis:DefaultSynthesisClifford",
-            "clifford.ag = qiskit.transpiler.passes.synthesis.high_level_synthesis:AGSynthesisClifford",
-            "clifford.bm = qiskit.transpiler.passes.synthesis.high_level_synthesis:BMSynthesisClifford",
-            "clifford.greedy = qiskit.transpiler.passes.synthesis.high_level_synthesis:GreedySynthesisClifford",
-            "clifford.layers = qiskit.transpiler.passes.synthesis.high_level_synthesis:LayerSynthesisClifford",
-            "clifford.lnn = qiskit.transpiler.passes.synthesis.high_level_synthesis:LayerLnnSynthesisClifford",
-            "linear_function.default = qiskit.transpiler.passes.synthesis.high_level_synthesis:DefaultSynthesisLinearFunction",
-            "linear_function.kms = qiskit.transpiler.passes.synthesis.high_level_synthesis:KMSSynthesisLinearFunction",
-            "linear_function.pmh = qiskit.transpiler.passes.synthesis.high_level_synthesis:PMHSynthesisLinearFunction",
-            "permutation.default = qiskit.transpiler.passes.synthesis.high_level_synthesis:BasicSynthesisPermutation",
-            "permutation.kms = qiskit.transpiler.passes.synthesis.high_level_synthesis:KMSSynthesisPermutation",
-            "permutation.basic = qiskit.transpiler.passes.synthesis.high_level_synthesis:BasicSynthesisPermutation",
-            "permutation.acg = qiskit.transpiler.passes.synthesis.high_level_synthesis:ACGSynthesisPermutation",
-            "permutation.token_swapper = qiskit.transpiler.passes.synthesis.high_level_synthesis:TokenSwapperSynthesisPermutation",
-        ],
-        "qiskit.transpiler.init": [
-            "default = qiskit.transpiler.preset_passmanagers.builtin_plugins:DefaultInitPassManager",
-        ],
-        "qiskit.transpiler.translation": [
-            "translator = qiskit.transpiler.preset_passmanagers.builtin_plugins:BasisTranslatorPassManager",
-            "unroller = qiskit.transpiler.preset_passmanagers.builtin_plugins:UnrollerPassManager",
-            "synthesis = qiskit.transpiler.preset_passmanagers.builtin_plugins:UnitarySynthesisPassManager",
-        ],
-        "qiskit.transpiler.routing": [
-            "basic = qiskit.transpiler.preset_passmanagers.builtin_plugins:BasicSwapPassManager",
-            "stochastic = qiskit.transpiler.preset_passmanagers.builtin_plugins:StochasticSwapPassManager",
-            "lookahead = qiskit.transpiler.preset_passmanagers.builtin_plugins:LookaheadSwapPassManager",
-            "sabre = qiskit.transpiler.preset_passmanagers.builtin_plugins:SabreSwapPassManager",
-            "none = qiskit.transpiler.preset_passmanagers.builtin_plugins:NoneRoutingPassManager",
-        ],
-        "qiskit.transpiler.optimization": [
-            "default = qiskit.transpiler.preset_passmanagers.builtin_plugins:OptimizationPassManager",
-        ],
-        "qiskit.transpiler.layout": [
-            "default = qiskit.transpiler.preset_passmanagers.builtin_plugins:DefaultLayoutPassManager",
-            "trivial = qiskit.transpiler.preset_passmanagers.builtin_plugins:TrivialLayoutPassManager",
-            "dense = qiskit.transpiler.preset_passmanagers.builtin_plugins:DenseLayoutPassManager",
-            "noise_adaptive = qiskit.transpiler.preset_passmanagers.builtin_plugins:NoiseAdaptiveLayoutPassManager",
-            "sabre = qiskit.transpiler.preset_passmanagers.builtin_plugins:SabreLayoutPassManager",
-        ],
-        "qiskit.transpiler.scheduling": [
-            "alap = qiskit.transpiler.preset_passmanagers.builtin_plugins:AlapSchedulingPassManager",
-            "asap = qiskit.transpiler.preset_passmanagers.builtin_plugins:AsapSchedulingPassManager",
-            "default = qiskit.transpiler.preset_passmanagers.builtin_plugins:DefaultSchedulingPassManager",
-        ],
-    },
-=======
->>>>>>> 3364ba50
 )