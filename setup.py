import sys
import os
from setuptools import setup
from setuptools.command.install import install
from distutils.command.build import build
from multiprocessing import cpu_count
from subprocess import call
import platform


requirements = [
    "IBMQuantumExperience>=1.8.25",
    "requests>=2.18,<2.19",
    "networkx>=1.11,<1.12",
    "ply==3.10",
    "numpy>=1.13,<1.14",
    "scipy>=0.19,<0.20",
    "matplotlib>=2.0,<2.1",
    "sphinx>=1.6,<1.7",
    "sympy>=1.0",
]



packages = ["qiskit",
            "qiskit.backends",
            "qiskit.dagcircuit",
            "qiskit.extensions",
            "qiskit.extensions.standard",
            "qiskit.extensions.qiskit_simulator",
            "qiskit.extensions.quantum_initializer",
            "qiskit.mapper",
            "qiskit.qasm",
            "qiskit.qasm._node",
            "qiskit.unroll",
            "qiskit.tools",
            "qiskit.tools.apps",
            "qiskit.tools.qcvv",
            "qiskit.tools.qi"]


# C++ components compilation
class QiskitSimulatorBuild(build):
    def run(self):
        build.run(self)
        supported_platforms = ['Linux', 'Darwin']
        if not platform.system() in supported_platforms:
            print('WARNING: QISKit cpp simulator is ment to be built with these '
                  'platforms: {}. We will support other platforms soon!'
                  .format(supported_platforms))
            return

        target_platform = '{}-{}'.format(platform.system(), platform.machine()).lower()
        build_path = os.path.join(os.path.abspath(self.build_base), target_platform)
        binary_path = os.path.join(build_path, 'qiskit_simulator')

        cmd = [
            'make',
            'sim',
            'OUTPUT_DIR=' + build_path,
        ]

        try:
            cmd.append('-j%d' % cpu_count())
        except NotImplementedError:
            print('WARNING: Unable to determine number of CPUs. Using single threaded make.')

        def compile():
            call(cmd)

        try:
            self.execute(compile, [], 'Compiling QISKit C++ Simulator')
        except:
            print("WARNING: Seems like the cpp simulator can't be built, Qiskit will "
                  "install anyway, but won't have this simulator support.")
            return

        self.mkpath(self.build_lib)
        if not self.dry_run:
            self.copy_file(binary_path, '{}/qiskit/backends'.format(self.build_lib))

setup(
    name="qiskit",
<<<<<<< HEAD
    version="0.3.16",
=======
    version="0.4.2",
>>>>>>> 7ebc66c9
    description="Software for developing quantum computing programs",
    long_description="""QISKit is a software development kit for writing
        quantum computing experiments, programs, and applications. Works with
        Python 3.5 and 3.6""",
    url="https://github.com/QISKit/qiskit-sdk-py",
    author="QISKit Development Team",
    author_email="qiskit@us.ibm.com",
    license="Apache 2.0",
    classifiers=[
        "Environment :: Console",
        "License :: OSI Approved :: Apache Software License",
        "Intended Audience :: Developers",
        "Intended Audience :: Science/Research",
        "Operating System :: Microsoft :: Windows",
        "Operating System :: MacOS",
        "Operating System :: POSIX :: Linux",
        "Programming Language :: Python :: 3.5",
        "Programming Language :: Python :: 3.6",
        "Topic :: Scientific/Engineering",
    ],
    keywords="qiskit sdk quantum",
    packages=packages,
    install_requires=requirements,
    include_package_data=True,
    python_requires=">=3.5",
    cmdclass={
        'build': QiskitSimulatorBuild,
    }
)<|MERGE_RESOLUTION|>--- conflicted
+++ resolved
@@ -81,11 +81,7 @@
 
 setup(
     name="qiskit",
-<<<<<<< HEAD
-    version="0.3.16",
-=======
     version="0.4.2",
->>>>>>> 7ebc66c9
     description="Software for developing quantum computing programs",
     long_description="""QISKit is a software development kit for writing
         quantum computing experiments, programs, and applications. Works with
