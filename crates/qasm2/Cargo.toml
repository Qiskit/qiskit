[package]
name = "qiskit-qasm2"
# The following options can be inherited with (e.g.) `version.workspace = true` once we hit Rust
# 1.64.  Until then, keep in sync with the root `Cargo.toml`.
version = "0.25.0"
edition = "2021"
rust-version = "1.61"
license = "Apache-2.0"

[lib]
name = "qiskit_qasm2"
crate-type = ["cdylib"]

[dependencies]
hashbrown = "0.13.2"
<<<<<<< HEAD
pyo3 = { version = "0.18.3", features = ["extension-module", "abi3-py38"] }
=======
pyo3 = { version = "0.19.0", features = ["extension-module"] }
>>>>>>> 332bd9fe
<|MERGE_RESOLUTION|>--- conflicted
+++ resolved
@@ -13,8 +13,4 @@
 
 [dependencies]
 hashbrown = "0.13.2"
-<<<<<<< HEAD
-pyo3 = { version = "0.18.3", features = ["extension-module", "abi3-py38"] }
-=======
-pyo3 = { version = "0.19.0", features = ["extension-module"] }
->>>>>>> 332bd9fe
+pyo3 = { version = "0.19.0", features = ["extension-module", "abi3-py38"] }