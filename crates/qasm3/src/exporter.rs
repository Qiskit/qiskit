// This code is part of Qiskit.
//
// (C) Copyright IBM 2025
//
// This code is licensed under the Apache License, Version 2.0. You may
// obtain a copy of this license in the LICENSE.txt file in the root directory
// of this source tree or at http://www.apache.org/licenses/LICENSE-2.0.
//
// Any modifications or derivative works of this code must retain this
// copyright notice, and modified files need to carry a notice indicating
// that they have been altered from the originals.

use crate::ast::{
    Alias, Barrier, BitArray, Break, ClassicalDeclaration, ClassicalType, Continue, Delay,
    Designator, DurationLiteral, DurationUnit, Expression, Float, GateCall, Header, IODeclaration,
    IOModifier, Identifier, Include, Index, IndexSet, IntegerLiteral, Node,
    Parameter, Program, QuantumBlock, QuantumDeclaration, QuantumGateDefinition,
    QuantumGateSignature, QuantumInstruction, QuantumMeasurementAssignment,
    Reset, Statement, Version,
};

use crate::error::QASM3ExporterError;
use crate::printer::BasicPrinter;
use crate::symbol_table::SymbolTable;
use crate::circuit_builder::CircuitBuilder;
use hashbrown::{HashMap, HashSet};
use indexmap::IndexMap;
use pyo3::prelude::*;
use pyo3::Python;
use qiskit_circuit::bit::{
    ClassicalRegister, QuantumRegister, Register,
};
use qiskit_circuit::{Clbit, Qubit};
use qiskit_circuit::circuit_data::CircuitData;
use qiskit_circuit::operations::{DelayUnit, StandardInstruction};
use qiskit_circuit::operations::{Operation, Param};
use qiskit_circuit::packed_instruction::PackedInstruction;

use lazy_static::lazy_static;
use regex::Regex;

type ExporterResult<T> = Result<T, QASM3ExporterError>;

// These are the prefixes used for the loose qubit and bit names.
pub const BIT_PREFIX: &str = "_bit";
pub const QUBIT_PREFIX: &str = "_qubit";

// These are the prefixes used for the gate parameters and qubits.
pub const GATE_PARAM_PREFIX: &str = "_gate_p";
pub const GATE_QUBIT_PREFIX: &str = "_gate_q";

// These are the gates that are defined by the standard library.
pub const GATES_DEFINED_BY_STDGATES: &[&str] = &[
    "p", "x", "y", "z", "h", "s", "sdg", "t", "tdg", "sx", "rx", "ry", "rz", "cx", "cy", "cz",
    "rzz", "cp", "crx", "cry", "crz", "ch", "swap", "ccx", "cswap", "cu", "CX", "phase",
    "cphase", "id", "u1", "u2", "u3",
];

// These are the reserved keywords in QASM3.
pub const RESERVED_KEYWORDS: &[&str] = &[
    "OPENQASM",
    "angle",
    "array",
    "barrier",
    "bit",
    "bool",
    "box",
    "break",
    "cal",
    "complex",
    "const",
    "continue",
    "creg",
    "ctrl",
    "def",
    "defcal",
    "defcalgrammar",
    "delay",
    "duration",
    "durationof",
    "else",
    "end",
    "extern",
    "float",
    "for",
    "gate",
    "gphase",
    "if",
    "in",
    "include",
    "input",
    "int",
    "inv",
    "let",
    "measure",
    "mutable",
    "negctrl",
    "output",
    "pow",
    "qreg",
    "qubit",
    "reset",
    "return",
    "sizeof",
    "stretch",
    "uint",
    "while"
];

lazy_static! {
    pub static ref VALID_IDENTIFIER: Regex = Regex::new(r"(^[\w][\w\d]*$|^\$\d+$)").unwrap();
}

lazy_static! {
    pub static ref _BAD_IDENTIFIER_CHARACTERS: Regex = Regex::new(r"[^\w\d]").unwrap();
}

lazy_static! {
    pub static ref _VALID_HARDWARE_QUBIT: Regex = Regex::new(r"\$\d+").unwrap();
}


#[derive(Debug, Eq, PartialEq, Hash, Clone)]
pub enum BitType {
    Qubit(Qubit),
    Clbit(Clbit),
}

#[derive(Debug, Eq, PartialEq, Hash, Clone)]
pub enum RegisterType {
    QuantumRegister(QuantumRegister),
    ClassicalRegister(ClassicalRegister),
}

impl RegisterType {
    pub fn name(&self) -> &str {
        match self {
            RegisterType::QuantumRegister(q) => q.name(),
            RegisterType::ClassicalRegister(c) => c.name(),
        }
    }

    pub fn bits(&self, circuit_data: &CircuitData) -> Vec<BitType> {
        match self {
            RegisterType::QuantumRegister(quantum_register) => quantum_register
                .bits()
                .filter_map(|shareable_qubit| {
                    circuit_data.qubits().find(&shareable_qubit).map(BitType::Qubit)
                })
                .collect(),
            RegisterType::ClassicalRegister(classical_register) => classical_register
                .bits()
                .filter_map(|shareable_clbit| {
                    circuit_data.clbits().find(&shareable_clbit).map(BitType::Clbit)
                })
                .collect(),
        }
    }
}

#[derive(Debug, Clone)]
pub struct Counter {
    current: usize,
}

impl Counter {
    pub fn new() -> Self {
        Self { current: 0 }
    }
}

impl Iterator for Counter {
    type Item = usize;

    fn next(&mut self) -> Option<Self::Item> {
        let n = self.current;
        self.current = self.current.wrapping_add(1);
        Some(n)
    }
}

struct BuildScope {
    circuit_data: CircuitData,
    bit_map: HashMap<BitType, BitType>,
}

impl BuildScope {
    fn new(
        circuit_data: &CircuitData,
    ) -> Self {
        let mut bit_map: HashMap<BitType, BitType> = HashMap::new();
        
        // Map all qubits in the circuit
        for i in 0..circuit_data.num_qubits() {
            let qubit = Qubit(i.try_into().unwrap_or_else(|_| panic!("Qubit index {} exceeds u32 range", i)));
            bit_map.insert(
                BitType::Qubit(qubit),
                BitType::Qubit(qubit),
            );
        }

        // Map all clbits in the circuit
        for i in 0..circuit_data.num_clbits() {
            let clbit = Clbit(i.try_into().unwrap_or_else(|_| panic!("Clbit index {} exceeds u32 range", i)));
            bit_map.insert(
                BitType::Clbit(clbit),
                BitType::Clbit(clbit),
            );
        }
        
        Self {
            circuit_data: circuit_data.clone(),
            bit_map,
        }
    }

    fn with_mappings(circuit_data: CircuitData, bit_map: HashMap<BitType, BitType>) -> Self {
        Self {
            circuit_data,
            bit_map,
        }
    }
}

<<<<<<< HEAD
=======
struct SymbolTable {
    symbols: Vec<HashMap<String, Identifier>>,
    bitinfo: Vec<HashMap<BitType, IdentifierOrSubscripted>>,
    reginfo: Vec<HashMap<RegisterType, IdentifierOrSubscripted>>,
    gates: IndexMap<String, QuantumGateDefinition>,
    stdgates: HashSet<String>,
    _counter: Counter,
}

impl SymbolTable {
    fn new() -> Self {
        let symbols = vec![HashMap::new()];
        let bitinfo = vec![HashMap::new()];
        let reginfo = vec![HashMap::new()];
        Self {
            symbols,
            bitinfo,
            reginfo,
            gates: IndexMap::new(),
            stdgates: HashSet::new(),
            _counter: Counter::new(),
        }
    }

    fn bind(&mut self, name: &str) -> ExporterResult<()> {
        if let Some(symbols) = self.symbols.last() {
            if !symbols.contains_key(name) {
                self.bind_no_check(name);
            }
        } else {
            return Err(QASM3ExporterError::Error(format!(
                "Symbol table is empty, cannot bind '{name}'"
            )));
        }

        Ok(())
    }

    fn bind_no_check(&mut self, name: &str) {
        let id = Identifier {
            string: name.to_string(),
        };
        if let Some(last) = self.symbols.last_mut() {
            last.insert(name.to_string(), id);
        }
    }

    fn contains_name(&self, name: &str) -> bool {
        if let Some(symbols) = self.symbols.last() {
            symbols.contains_key(name)
        } else {
            false
        }
    }

    fn symbol_defined(&self, name: &str) -> bool {
        RESERVED_KEYWORDS.contains(name)
            || self.gates.contains_key(name)
            || self
                .symbols
                .iter()
                .rev()
                .any(|symbol| symbol.contains_key(name))
    }

    fn can_shadow_symbol(&self, name: &str) -> bool {
        !self.symbols.last().unwrap().contains_key(name)
            && !self.gates.contains_key(name)
            && !RESERVED_KEYWORDS.contains(name)
    }

    fn escaped_declarable_name(
        &mut self,
        mut name: String,
        allow_rename: bool,
        unique: bool,
    ) -> ExporterResult<String> {
        let name_allowed = if unique {
            |n: &str, this: &SymbolTable| !this.symbol_defined(n)
        } else {
            |n: &str, this: &SymbolTable| this.can_shadow_symbol(n)
        };
        if allow_rename {
            if !VALID_IDENTIFIER.is_match(&name) {
                name = format!("_{}", _BAD_IDENTIFIER_CHARACTERS.replace_all(&name, "_"));
            }
            while !name_allowed(&name, self) {
                name = format!("{}{}", name, self._counter.next().unwrap());
            }
            return Ok(name);
        }
        if !VALID_IDENTIFIER.is_match(&name) {
            return Err(QASM3ExporterError::Error(format!(
                "cannot use '{name}' as a name; it is not a valid identifier"
            )));
        }

        if RESERVED_KEYWORDS.contains(name.as_str()) {
            return Err(QASM3ExporterError::Error(format!(
                "cannot use the keyword '{name}' as a variable name"
            )));
        }

        if !name_allowed(&name, self) {
            if self.gates.contains_key(name.as_str()) {
                return Err(QASM3ExporterError::Error(format!(
                    "cannot shadow variable '{name}', as it is already defined as a gate"
                )));
            }

            for scope in self.symbols.iter().rev() {
                if let Some(other) = scope.get(&name) {
                    return Err(QASM3ExporterError::Error(format!(
                        "cannot shadow variable '{name}', as it is already defined as '{other:?}'"
                    )));
                }
            }

            return Err(QASM3ExporterError::Error(format!(
                "internal error: could not locate unshadowable '{name}'"
            )));
        }

        Ok(name.to_string())
    }

    fn add_standard_library_gates(&mut self) {
        for gate in GATES_DEFINED_BY_STDGATES.iter() {
            self.stdgates.insert(gate.to_string());
        }
    }

    fn set_bitinfo(&mut self, id: IdentifierOrSubscripted, bit: BitType) {
        if self.bitinfo.is_empty() {
            self.bitinfo.push(HashMap::new());
        }
        if let Some(last) = self.bitinfo.last_mut() {
            last.insert(bit, id);
        }
    }

    fn get_bitinfo(&self, bit: &BitType) -> Option<&IdentifierOrSubscripted> {
        for info in self.bitinfo.iter().rev() {
            if let Some(id) = info.get(bit) {
                return Some(id);
            }
        }
        None
    }

    fn set_reginfo(&mut self, id: IdentifierOrSubscripted, reg: RegisterType) {
        if self.reginfo.is_empty() {
            self.reginfo.push(HashMap::new());
        }
        if let Some(last) = self.reginfo.last_mut() {
            last.insert(reg, id);
        }
    }

    fn register_gate(
        &mut self,
        op_name: String,
        params_def: Vec<Identifier>,
        qubits: Vec<Identifier>,
        body: QuantumBlock,
    ) -> ExporterResult<()> {
        // Changing the name is not allowed when defining new gates.
        let name = self.escaped_declarable_name(op_name.clone(), false, false)?;
        let _ = self.bind(&name);
        self.gates.insert(
            op_name,
            QuantumGateDefinition {
                quantum_gate_signature: QuantumGateSignature {
                    name: Identifier { string: name },
                    qarg_list: qubits,
                    params: Some(
                        params_def
                            .into_iter()
                            .map(|id| {
                                Expression::IdentifierOrSubscripted(
                                    IdentifierOrSubscripted::Identifier(id),
                                )
                            })
                            .collect(),
                    ),
                },
                quantum_block: body,
            },
        );
        Ok(())
    }

    fn register_bits(
        &mut self,
        name: String,
        bit: &BitType,
        allow_rename: bool,
        allow_hardware_qubit: bool,
    ) -> ExporterResult<Identifier> {
        if allow_hardware_qubit && _VALID_HARDWARE_QUBIT.is_match(&name) {
            if self.symbol_defined(&name) {
                return Err(QASM3ExporterError::Error(format!(
                    "internal error: cannot redeclare hardware qubit {name}"
                )));
            }
        } else {
            self.escaped_declarable_name(name.clone(), allow_rename, false)?;
        }
        let identifier = Identifier {
            string: name.clone(),
        };
        let _ = self.bind(&name);
        self.set_bitinfo(
            IdentifierOrSubscripted::Identifier(identifier.clone()),
            (*bit).to_owned(),
        );
        Ok(identifier)
    }

    fn register_registers(
        &mut self,
        name: String,
        register: &RegisterType,
    ) -> ExporterResult<Identifier> {
        let name = self.escaped_declarable_name(name.clone(), true, false)?;
        let identifier = Identifier {
            string: name.clone(),
        };
        let _ = self.bind(&name);
        self.set_reginfo(
            IdentifierOrSubscripted::Identifier(identifier.clone()),
            (*register).to_owned(),
        );
        Ok(identifier)
    }

    fn push_scope(&mut self) {
        self.symbols.push(HashMap::new());
        self.bitinfo.push(HashMap::new());
        self.reginfo.push(HashMap::new());
    }

    fn pop_scope(&mut self) {
        self.symbols.pop();
        self.bitinfo.pop();
        self.reginfo.pop();
    }

    fn new_context(&mut self) -> Self {
        let mut new_table = SymbolTable::new();
        new_table.gates.clone_from(&self.gates);
        new_table.stdgates.clone_from(&self.stdgates);
        new_table
    }
}
>>>>>>> 9aee4005

pub struct Exporter {
    includes: Vec<String>,
    basis_gates: Vec<String>,
    disable_constants: bool,
    allow_aliasing: bool,
    indent: String,
}

impl Exporter {
    pub fn new(
        includes: Vec<String>,
        basis_gates: Vec<String>,
        disable_constants: bool,
        allow_aliasing: bool,
        indent: String,
    ) -> Self {
        Self {
            includes,
            basis_gates,
            disable_constants,
            allow_aliasing,
            indent,
        }
    }

    pub fn dumps(&self, circuit_data: &CircuitData, islayout: bool) -> ExporterResult<String> {
        let mut builder = QASM3Builder::new(
            circuit_data,
            islayout,
            self.includes.clone(),
            self.basis_gates.clone(),
            self.disable_constants,
            self.allow_aliasing,
        );
        match builder.build_program() {
            Ok(program) => {
                let mut output = String::new();
                BasicPrinter::new(&mut output, self.indent.to_string(), false)
                    .visit(&Node::Program(&program));
                Ok(output)
            }
            Err(e) => Err(QASM3ExporterError::Error(e.to_string())),
        }
    }

}

pub struct QASM3Builder {
    _builtin_instr: HashSet<&'static str>,
    is_layout: bool,
    circuit_scope: BuildScope,
    symbol_table: SymbolTable,
    global_io_decls: Vec<IODeclaration>,
    includes: Vec<String>,
    basis_gates: Vec<String>,
    disable_constants: bool,
    allow_aliasing: bool,
}

impl<'a> QASM3Builder {
    pub fn new(
        circuit_data: &'a CircuitData,
        is_layout: bool,
        includes: Vec<String>,
        basis_gates: Vec<String>,
        disable_constants: bool,
        allow_aliasing: bool,
    ) -> Self {
        Self {
            _builtin_instr: [
                "barrier",
                "measure",
                "reset",
                "delay",
                "break_loop",
                "continue_loop",
                "store",
            ]
            .into_iter()
            .collect(),
            circuit_scope: BuildScope::new(
                circuit_data,
            ),
            is_layout,
            symbol_table: SymbolTable::new(),
            global_io_decls: Vec::new(),
            includes,
            basis_gates,
            disable_constants,
            allow_aliasing,
        }
    }

    #[allow(dead_code)]
    fn new_scope<F>(
        &mut self,
        circuit_data: &CircuitData,
        qubits: Vec<BitType>,
        clbits: Vec<BitType>,
        f: F,
    ) -> ExporterResult<()>
    where
        F: FnOnce(&mut QASM3Builder) -> ExporterResult<()>,
    {
        let current_bitmap = &self.circuit_scope.bit_map;
        let new_qubits: Vec<BitType> = qubits.iter().map(|q| current_bitmap[q].clone()).collect();
        let new_clbits: Vec<BitType> = clbits.iter().map(|c| current_bitmap[c].clone()).collect();

        if circuit_data.num_qubits() != new_qubits.len() {
            return Err(QASM3ExporterError::Error(format!(
                "Tried to push a scope whose circuit needs {} qubits, but only provided {}.",
                circuit_data.num_qubits(),
                new_qubits.len()
            )));
        }

        if circuit_data.num_clbits() != new_clbits.len() {
            return Err(QASM3ExporterError::Error(format!(
                "Tried to push a scope whose circuit needs {} clbits, but only provided {}.",
                circuit_data.num_clbits(),
                new_clbits.len()
            )));
        }

        let mut new_bit_map = HashMap::new();

        for i in 0..circuit_data.num_qubits() {
            let qubit = Qubit(i.try_into().unwrap_or_else(|_| panic!("Qubit index {} exceeds u32 range", i)));
            new_bit_map.insert(
                BitType::Qubit(qubit),
                BitType::Qubit(qubit),
            );
        }
        for i in 0..circuit_data.num_clbits() {
            let clbit = Clbit(i.try_into().unwrap_or_else(|_| panic!("Clbit index {} exceeds u32 range", i)));
            new_bit_map.insert(
                BitType::Clbit(clbit),
                BitType::Clbit(clbit),
            );
        }

        self.symbol_table.push_scope();
        let mut old_scope = std::mem::replace(
            &mut self.circuit_scope,
            BuildScope::with_mappings(circuit_data.clone(), new_bit_map),
        );

        let result = f(self);
        std::mem::swap(&mut self.circuit_scope, &mut old_scope);

        self.symbol_table.pop_scope();

        result
    }

    fn new_context<F>(&mut self, body: &'a CircuitData, f: F) -> ExporterResult<QuantumBlock>
    where
        F: FnOnce(&mut QASM3Builder) -> QuantumBlock,
    {
        let mut bit_map = HashMap::new();

        for i in 0..body.num_qubits() {
            let qubit = Qubit(i.try_into().unwrap_or_else(|_| panic!("Qubit index {} exceeds u32 range", i)));
            bit_map.insert(
                BitType::Qubit(qubit),
                BitType::Qubit(qubit),
            );
        }
        for i in 0..body.num_clbits() {
            let clbit = Clbit(i.try_into().unwrap_or_else(|_| panic!("Clbit index {} exceeds u32 range", i)));
            bit_map.insert(
                BitType::Clbit(clbit),
                BitType::Clbit(clbit),
            );
        }

        let new_table = self.symbol_table.new_context();
        let mut old_symbol_table = std::mem::replace(&mut self.symbol_table, new_table);
        let mut old_scope = std::mem::replace(
            &mut self.circuit_scope,
            BuildScope::with_mappings(body.clone(), bit_map),
        );
        let result = f(self);
        std::mem::swap(&mut self.circuit_scope, &mut old_scope);
        std::mem::swap(&mut self.symbol_table, &mut old_symbol_table);
        self.symbol_table.gates = old_symbol_table.gates;

        Ok(result)
    }

    fn lookup_bit(&self, bit: &BitType) -> ExporterResult<&Expression> {
        let qubit_ref = self.circuit_scope.bit_map.get(bit).ok_or_else(|| {
            QASM3ExporterError::Error(format!("Bit mapping not found for {bit:?}"))
        })?;
        let id = self
            .symbol_table
            .get_bitinfo(qubit_ref)
<<<<<<< HEAD
            .ok_or_else(|| QASM3ExporterError::Error(format!("Bit not found: {:?}, qubit_ref: {:?}", bit, qubit_ref)))?;
=======
            .ok_or_else(|| QASM3ExporterError::Error(format!("Bit not found: {bit:?}")))?;
>>>>>>> 9aee4005
        Ok(id)
    }

    pub fn build_program(&mut self) -> ExporterResult<Program> {
        self.register_basis_gates();
        let header = self.build_header();

        self.hoist_global_params()?;
        
        let mut circuit_builder = CircuitBuilder::new(
            &self.circuit_scope.circuit_data,
            &mut self.symbol_table,
            self.is_layout,
            self.allow_aliasing,
        );
        let classical_decls = circuit_builder.build_classical_declarations()?;
        let qubit_decls = circuit_builder.build_qubit_declarations()?;
        
        let main_stmts = self.build_top_level_stmts()?;

        let mut all_stmts = Vec::new();
        for decl in &self.global_io_decls {
            all_stmts.push(Statement::IODeclaration(decl.clone()));
        }
        for gate in self.symbol_table.gates.values() {
            all_stmts.push(Statement::QuantumGateDefinition(gate.clone()));
        }
        for decl in classical_decls {
            all_stmts.push(decl);
        }
        for decl in qubit_decls {
            all_stmts.push(decl);
        }
        all_stmts.extend(main_stmts);

        Ok(Program {
            header,
            statements: all_stmts,
        })
    }

    fn register_basis_gates(&mut self) {
        for gate in &self.basis_gates {
            let _ = self.symbol_table.bind(gate);
        }
    }

    fn build_header(&mut self) -> Header {
        let includes = self
            .includes
            .iter()
            .map(|fname| {
                if *fname == "stdgates.inc" {
                    self.symbol_table.add_standard_library_gates();
                }
                Include {
                    filename: fname.to_string(),
                }
            })
            .collect();
        Header {
            version: Some(Version {
                version_number: "3.0".to_string(),
            }),
            includes,
        }
    }

    fn hoist_global_params(&mut self) -> ExporterResult<()> {
        Python::with_gil(|py| {
            for param in self.circuit_scope.circuit_data.get_parameters(py) {
                let raw_name: String = match param.getattr("name") {
                    Ok(attr) => match attr.extract() {
                        Ok(name) => name,
                        Err(err) => return Err(QASM3ExporterError::PyErr(err)),
                    },
                    Err(err) => return Err(QASM3ExporterError::PyErr(err)),
                };
                let identifier = Identifier {
                    string: raw_name.clone(),
                };
                let _ = self.symbol_table.bind(&raw_name);
                self.global_io_decls.push(IODeclaration {
                    modifier: IOModifier::Input,
                    type_: ClassicalType::Float(Float::Double),
                    identifier,
                });
            }
            Ok(())
        })
    }


<<<<<<< HEAD
=======
    fn build_qubit_decls(&mut self) -> ExporterResult<Vec<Statement>> {
        let qubits = self.circuit_scope.circuit_data.qubits().objects().clone();
        let has_multiple_registers = qubits.iter().any(|qubit| {
            let bit_info = self
                .circuit_scope
                .circuit_data
                .qubit_indices()
                .get(qubit)
                .unwrap();
            bit_info.registers().len() > 1
        });

        let mut decls: Vec<Statement> = Vec::new();

        if self.is_layout {
            self.loose_qubit_prefix = "$";
            for (i, qubit) in qubits.iter().enumerate() {
                self.symbol_table.register_bits(
                    format!("${i}"),
                    &BitType::ShareableQubit(qubit.clone()),
                    false,
                    true,
                )?;
            }
            return Ok(decls);
        }
>>>>>>> 9aee4005


    fn build_top_level_stmts(&mut self) -> ExporterResult<Vec<Statement>> {
        let mut stmts = Vec::new();
        let data = self.circuit_scope.circuit_data.data().to_vec();
        for instr in data {
            self.build_instruction(&instr, &mut stmts)?;
        }
        Ok(stmts)
    }

    fn build_instruction(
        &mut self,
        instruction: &PackedInstruction,
        stmts: &mut Vec<Statement>,
    ) -> ExporterResult<()> {
        let name = instruction.op.name();

        if instruction.op.control_flow() {
            Err(QASM3ExporterError::Error(format!(
                "Control flow {name} is not supported"
            )))
        } else {
            match name {
                "barrier" => self.handle_barrier(instruction, stmts),
                "measure" => self.handle_measure(instruction, stmts),
                "reset" => self.handle_reset(instruction, stmts),
                "delay" => self.handle_delay(instruction, stmts),
                "break_loop" => {
                    stmts.push(Statement::Break(Break {}));
                    Ok(())
                }
                "continue_loop" => {
                    stmts.push(Statement::Continue(Continue {}));
                    Ok(())
                }
                "store" => {
                    return Err(QASM3ExporterError::Error("Store is not yet supported".to_string()));
                }
                _ => {
                    let gate_call = self.build_gate_call(instruction)?;
                    stmts.push(Statement::QuantumInstruction(QuantumInstruction::GateCall(
                        gate_call,
                    )));
                    Ok(())
                }
            }
        }
    }

    fn handle_barrier(
        &mut self,
        instr: &PackedInstruction,
        stmts: &mut Vec<Statement>,
    ) -> ExporterResult<()> {
        let qargs = self
            .circuit_scope
            .circuit_data
            .qargs_interner()
            .get(instr.qubits);
        let mut qubit_ids = Vec::new();

        for q in qargs {
            let id = self.lookup_bit(&BitType::Qubit(*q))?;
            qubit_ids.push(id.to_owned());
        }
        stmts.push(Statement::QuantumInstruction(QuantumInstruction::Barrier(
            Barrier {
                index_identifier_list: qubit_ids,
            },
        )));
        Ok(())
    }

    fn handle_measure(
        &mut self,
        instr: &PackedInstruction,
        stmts: &mut Vec<Statement>,
    ) -> ExporterResult<()> {
        let qargs = self
            .circuit_scope
            .circuit_data
            .qargs_interner()
            .get(instr.qubits);
        let mut qubits = Vec::new();

        for q in qargs {
            let id = self.lookup_bit(&BitType::Qubit(*q))?;
            qubits.push(id.to_owned());
        }

        let cargs = self
            .circuit_scope
            .circuit_data
            .cargs_interner()
            .get(instr.clbits);
        let id = self.lookup_bit(&BitType::Clbit(cargs[0]))?;
        stmts.push(Statement::QuantumMeasurementAssignment(
            QuantumMeasurementAssignment {
                target: id.to_owned(),
                qubits,
            },
        ));
        Ok(())
    }

    fn handle_reset(
        &mut self,
        instr: &PackedInstruction,
        stmts: &mut Vec<Statement>,
    ) -> ExporterResult<()> {
        let qargs = self
            .circuit_scope
            .circuit_data
            .qargs_interner()
            .get(instr.qubits);

        for q in qargs {
            let id = self.lookup_bit(&BitType::Qubit(*q))?;

            stmts.push(Statement::QuantumInstruction(QuantumInstruction::Reset(
                Reset {
                    identifier: id.to_owned(),
                },
            )));
        }
        Ok(())
    }

    fn handle_delay(
        &self,
        instr: &PackedInstruction,
        stmts: &mut Vec<Statement>,
    ) -> ExporterResult<()> {
        if instr.op.num_clbits() > 0 {
            return Err(QASM3ExporterError::Error(
                "Delay cannot have classical bits".to_string(),
            ));
        }
        let delay = self.build_delay(instr)?;
        stmts.push(Statement::QuantumInstruction(QuantumInstruction::Delay(
            delay,
        )));
        Ok(())
    }

    fn build_delay(&self, instr: &PackedInstruction) -> ExporterResult<Delay> {
        let standard_instr = instr.op.standard_instruction();
        let delay_unit = if let StandardInstruction::Delay(delay) = standard_instr {
            delay
        } else {
            return Err(QASM3ExporterError::Error(
                "Expected Delay instruction, but got wrong instruction".to_string(),
            ));
        };
        let param = &instr.params_view()[0];
        let duration: f64 = Python::with_gil(|py| -> Result<f64, QASM3ExporterError> {
            Ok(match param {
                Param::Float(val) => *val,
                Param::ParameterExpression(p) => {
                    let py_obj = p.bind(py);
                    let py_str = py_obj.str().map_err(|e| QASM3ExporterError::Error(format!("Failed to call str() on Parameter: {}", e)))?;
                    let name = py_str
                        .str()
                        .map_err(|e| QASM3ExporterError::Error(format!("Failed to convert PyString to &str: {}", e)))?
                        .to_string();
                    name.parse::<f64>().map_err(|e| QASM3ExporterError::Error(format!("Failed to parse parameter value: {}", e)))?
                }
                Param::Obj(obj) => {
                    let py_obj = obj.bind(py);
                    let py_str = py_obj.str().map_err(|e| QASM3ExporterError::Error(format!("Failed to call str() on Parameter: {}", e)))?;
                    let name = py_str
                        .str()
                        .map_err(|e| QASM3ExporterError::Error(format!("Failed to convert PyString to &str: {}", e)))?
                        .to_string();
                    name.parse::<f64>().map_err(|e| QASM3ExporterError::Error(format!("Failed to parse parameter value: {}", e)))?
                }
            })
        })?;

        let mut map = HashMap::new();
        map.insert(DelayUnit::NS, DurationUnit::Nanosecond);
        map.insert(DelayUnit::US, DurationUnit::Microsecond);
        map.insert(DelayUnit::MS, DurationUnit::Millisecond);
        map.insert(DelayUnit::S, DurationUnit::Second);
        map.insert(DelayUnit::DT, DurationUnit::Sample);

        let duration_literal: DurationLiteral = match map.get(&delay_unit) {
            Some(found) => DurationLiteral {
                value: duration,
                unit: found.clone(),
            },
            None => {
                if delay_unit == DelayUnit::PS {
                    DurationLiteral {
                        value: duration * 1000.0,
                        unit: DurationUnit::Nanosecond,
                    }
                } else {
                    return Err(QASM3ExporterError::Error(format!(
                        "Unknown delay unit: {delay_unit}"
                    )));
                }
            }
        };

        let mut qubits = Vec::new();
        let qargs = self
            .circuit_scope
            .circuit_data
            .qargs_interner()
            .get(instr.qubits);

        for q in qargs {
            let id = self.lookup_bit(&BitType::Qubit(*q))?;
            qubits.push(id.to_owned());
        }
        Ok(Delay {
            duration: duration_literal,
            qubits,
        })
    }

    fn build_gate_call(&mut self, instr: &PackedInstruction) -> ExporterResult<GateCall> {
        let mut op_name = instr.op.name();
        if op_name == "u" {
            op_name = "U";
        }
        if !self.symbol_table.contains_name(op_name)
            && !self.symbol_table.stdgates.contains(op_name)
        {
            self.define_gate(instr)?;
        }
        let params = if self.disable_constants {
            Python::with_gil(|_py| -> Result<Vec<Expression>, QASM3ExporterError> {
                instr
                    .params_view()
                    .iter()
                    .map(|param| match param {
                        Param::Float(val) => Ok(Expression::Parameter(Parameter {
                            obj: val.to_string(),
                        })),
                        Param::ParameterExpression(p) => {
                            let name = Python::with_gil(|py| -> Result<String, QASM3ExporterError> {
                                let py_obj = p.bind(py);
                                let py_str = py_obj.str().map_err(|e| QASM3ExporterError::Error(format!("Failed to call str() on Parameter: {}", e)))?;
                                Ok(py_str
                                    .str()
                                    .map_err(|e| QASM3ExporterError::Error(format!("Failed to convert PyString to &str: {}", e)))?
                                    .to_string())
                            })?;
                            Ok(Expression::Parameter(Parameter { obj: name }))
                        }
                        Param::Obj(_) => Err(QASM3ExporterError::Error("Objects not supported yet".to_string())),
                    })
                    .collect::<Result<Vec<_>, _>>()
            })?
        } else {
            return Err(QASM3ExporterError::Error(
                "Constant parameters not supported yet".to_string(),
            ));
        };

        let qargs = self
            .circuit_scope
            .circuit_data
            .qargs_interner()
            .get(instr.qubits);
        let mut qubit_ids = Vec::new();
        for q in qargs {
            let id = self.lookup_bit(&BitType::Qubit(*q))?;
            qubit_ids.push(id.to_owned());
        }
        Ok(GateCall {
            quantum_gate_name: Identifier {
                string: op_name.to_string(),
            },
            index_identifier_list: qubit_ids,
            parameters: params,
            modifiers: None,
        })
    }

    #[allow(dead_code)]
    fn define_gate(&mut self, instr: &PackedInstruction) -> ExporterResult<()> {
        let operation = &instr.op;
        let params: Vec<Param> = Python::with_gil(|py| -> Result<Vec<Param>, QASM3ExporterError> {
            let qiskit_circuit = PyModule::import(py, "qiskit.circuit")
                .map_err(|e| QASM3ExporterError::Error(format!("Failed to import qiskit.circuit: {}", e)))?;
            let parameter_class = qiskit_circuit
                .getattr("Parameter")
                .map_err(|e| QASM3ExporterError::Error(format!("No Parameter class in qiskit.circuit: {}", e)))?;

            (0..instr.params_view().len())
                .map(|i| {
                    let name = format!("{}_{}", GATE_PARAM_PREFIX, i);
                    let py_param = parameter_class
                        .call1((name,))
                        .map_err(|e| QASM3ExporterError::Error(format!("Failed to create Parameter: {}", e)))?;
                    Ok(Param::ParameterExpression(py_param.into()))
                })
                .collect::<Result<Vec<_>, _>>()
        })?;
        if let Some(instruction) = operation.definition(&params) {
            let params_def = params
                .iter()
                .enumerate()
                .map(|(i, _p)| {
                    let name = format!("{}_{}", GATE_PARAM_PREFIX, i);
                    Identifier {
                        string: name.clone(),
                    }
                })
                .collect::<Vec<_>>();
            let qubits = (0..instruction.num_qubits())
                .map(|i| {
                    let name = format!("{}_{}", GATE_QUBIT_PREFIX, i);
                    Identifier {
                        string: name.clone(),
                    }
                })
                .collect::<Vec<_>>();

            let body = self.new_context(&instruction, |builder| {
                for param in &params_def {
                    let _ = builder.symbol_table.bind(&param.string);
                }
                for (i, _q) in instruction.qubits().objects().iter().enumerate() {
                    let name = format!("{}_{}", GATE_QUBIT_PREFIX, i);
                    let qid = Identifier {
                        string: name.clone(),
                    };
                    let _ = builder.symbol_table.bind(&qid.string);
                    builder.symbol_table.set_bitinfo(
                        Expression::Parameter(Parameter {
                            obj: qid.string.clone(),
                        }),
                        BitType::Qubit(Qubit(i as u32)),
                    );
                }

                let mut stmts_tmp = Vec::new();
                for instr in instruction.data() {
                    let _ = builder.build_instruction(instr, &mut stmts_tmp);
                }
                QuantumBlock {
                    statements: stmts_tmp,
                }
            })?;

            let _ = self.symbol_table.register_gate(
                operation.name().to_string(),
                params_def,
                qubits,
                body,
            );
            Ok(())
        } else {
            Err(QASM3ExporterError::Error(format!(
                "Failed to get definition for this gate: {}",
                operation.name()
            )))
        }
    }
}<|MERGE_RESOLUTION|>--- conflicted
+++ resolved
@@ -222,264 +222,6 @@
     }
 }
 
-<<<<<<< HEAD
-=======
-struct SymbolTable {
-    symbols: Vec<HashMap<String, Identifier>>,
-    bitinfo: Vec<HashMap<BitType, IdentifierOrSubscripted>>,
-    reginfo: Vec<HashMap<RegisterType, IdentifierOrSubscripted>>,
-    gates: IndexMap<String, QuantumGateDefinition>,
-    stdgates: HashSet<String>,
-    _counter: Counter,
-}
-
-impl SymbolTable {
-    fn new() -> Self {
-        let symbols = vec![HashMap::new()];
-        let bitinfo = vec![HashMap::new()];
-        let reginfo = vec![HashMap::new()];
-        Self {
-            symbols,
-            bitinfo,
-            reginfo,
-            gates: IndexMap::new(),
-            stdgates: HashSet::new(),
-            _counter: Counter::new(),
-        }
-    }
-
-    fn bind(&mut self, name: &str) -> ExporterResult<()> {
-        if let Some(symbols) = self.symbols.last() {
-            if !symbols.contains_key(name) {
-                self.bind_no_check(name);
-            }
-        } else {
-            return Err(QASM3ExporterError::Error(format!(
-                "Symbol table is empty, cannot bind '{name}'"
-            )));
-        }
-
-        Ok(())
-    }
-
-    fn bind_no_check(&mut self, name: &str) {
-        let id = Identifier {
-            string: name.to_string(),
-        };
-        if let Some(last) = self.symbols.last_mut() {
-            last.insert(name.to_string(), id);
-        }
-    }
-
-    fn contains_name(&self, name: &str) -> bool {
-        if let Some(symbols) = self.symbols.last() {
-            symbols.contains_key(name)
-        } else {
-            false
-        }
-    }
-
-    fn symbol_defined(&self, name: &str) -> bool {
-        RESERVED_KEYWORDS.contains(name)
-            || self.gates.contains_key(name)
-            || self
-                .symbols
-                .iter()
-                .rev()
-                .any(|symbol| symbol.contains_key(name))
-    }
-
-    fn can_shadow_symbol(&self, name: &str) -> bool {
-        !self.symbols.last().unwrap().contains_key(name)
-            && !self.gates.contains_key(name)
-            && !RESERVED_KEYWORDS.contains(name)
-    }
-
-    fn escaped_declarable_name(
-        &mut self,
-        mut name: String,
-        allow_rename: bool,
-        unique: bool,
-    ) -> ExporterResult<String> {
-        let name_allowed = if unique {
-            |n: &str, this: &SymbolTable| !this.symbol_defined(n)
-        } else {
-            |n: &str, this: &SymbolTable| this.can_shadow_symbol(n)
-        };
-        if allow_rename {
-            if !VALID_IDENTIFIER.is_match(&name) {
-                name = format!("_{}", _BAD_IDENTIFIER_CHARACTERS.replace_all(&name, "_"));
-            }
-            while !name_allowed(&name, self) {
-                name = format!("{}{}", name, self._counter.next().unwrap());
-            }
-            return Ok(name);
-        }
-        if !VALID_IDENTIFIER.is_match(&name) {
-            return Err(QASM3ExporterError::Error(format!(
-                "cannot use '{name}' as a name; it is not a valid identifier"
-            )));
-        }
-
-        if RESERVED_KEYWORDS.contains(name.as_str()) {
-            return Err(QASM3ExporterError::Error(format!(
-                "cannot use the keyword '{name}' as a variable name"
-            )));
-        }
-
-        if !name_allowed(&name, self) {
-            if self.gates.contains_key(name.as_str()) {
-                return Err(QASM3ExporterError::Error(format!(
-                    "cannot shadow variable '{name}', as it is already defined as a gate"
-                )));
-            }
-
-            for scope in self.symbols.iter().rev() {
-                if let Some(other) = scope.get(&name) {
-                    return Err(QASM3ExporterError::Error(format!(
-                        "cannot shadow variable '{name}', as it is already defined as '{other:?}'"
-                    )));
-                }
-            }
-
-            return Err(QASM3ExporterError::Error(format!(
-                "internal error: could not locate unshadowable '{name}'"
-            )));
-        }
-
-        Ok(name.to_string())
-    }
-
-    fn add_standard_library_gates(&mut self) {
-        for gate in GATES_DEFINED_BY_STDGATES.iter() {
-            self.stdgates.insert(gate.to_string());
-        }
-    }
-
-    fn set_bitinfo(&mut self, id: IdentifierOrSubscripted, bit: BitType) {
-        if self.bitinfo.is_empty() {
-            self.bitinfo.push(HashMap::new());
-        }
-        if let Some(last) = self.bitinfo.last_mut() {
-            last.insert(bit, id);
-        }
-    }
-
-    fn get_bitinfo(&self, bit: &BitType) -> Option<&IdentifierOrSubscripted> {
-        for info in self.bitinfo.iter().rev() {
-            if let Some(id) = info.get(bit) {
-                return Some(id);
-            }
-        }
-        None
-    }
-
-    fn set_reginfo(&mut self, id: IdentifierOrSubscripted, reg: RegisterType) {
-        if self.reginfo.is_empty() {
-            self.reginfo.push(HashMap::new());
-        }
-        if let Some(last) = self.reginfo.last_mut() {
-            last.insert(reg, id);
-        }
-    }
-
-    fn register_gate(
-        &mut self,
-        op_name: String,
-        params_def: Vec<Identifier>,
-        qubits: Vec<Identifier>,
-        body: QuantumBlock,
-    ) -> ExporterResult<()> {
-        // Changing the name is not allowed when defining new gates.
-        let name = self.escaped_declarable_name(op_name.clone(), false, false)?;
-        let _ = self.bind(&name);
-        self.gates.insert(
-            op_name,
-            QuantumGateDefinition {
-                quantum_gate_signature: QuantumGateSignature {
-                    name: Identifier { string: name },
-                    qarg_list: qubits,
-                    params: Some(
-                        params_def
-                            .into_iter()
-                            .map(|id| {
-                                Expression::IdentifierOrSubscripted(
-                                    IdentifierOrSubscripted::Identifier(id),
-                                )
-                            })
-                            .collect(),
-                    ),
-                },
-                quantum_block: body,
-            },
-        );
-        Ok(())
-    }
-
-    fn register_bits(
-        &mut self,
-        name: String,
-        bit: &BitType,
-        allow_rename: bool,
-        allow_hardware_qubit: bool,
-    ) -> ExporterResult<Identifier> {
-        if allow_hardware_qubit && _VALID_HARDWARE_QUBIT.is_match(&name) {
-            if self.symbol_defined(&name) {
-                return Err(QASM3ExporterError::Error(format!(
-                    "internal error: cannot redeclare hardware qubit {name}"
-                )));
-            }
-        } else {
-            self.escaped_declarable_name(name.clone(), allow_rename, false)?;
-        }
-        let identifier = Identifier {
-            string: name.clone(),
-        };
-        let _ = self.bind(&name);
-        self.set_bitinfo(
-            IdentifierOrSubscripted::Identifier(identifier.clone()),
-            (*bit).to_owned(),
-        );
-        Ok(identifier)
-    }
-
-    fn register_registers(
-        &mut self,
-        name: String,
-        register: &RegisterType,
-    ) -> ExporterResult<Identifier> {
-        let name = self.escaped_declarable_name(name.clone(), true, false)?;
-        let identifier = Identifier {
-            string: name.clone(),
-        };
-        let _ = self.bind(&name);
-        self.set_reginfo(
-            IdentifierOrSubscripted::Identifier(identifier.clone()),
-            (*register).to_owned(),
-        );
-        Ok(identifier)
-    }
-
-    fn push_scope(&mut self) {
-        self.symbols.push(HashMap::new());
-        self.bitinfo.push(HashMap::new());
-        self.reginfo.push(HashMap::new());
-    }
-
-    fn pop_scope(&mut self) {
-        self.symbols.pop();
-        self.bitinfo.pop();
-        self.reginfo.pop();
-    }
-
-    fn new_context(&mut self) -> Self {
-        let mut new_table = SymbolTable::new();
-        new_table.gates.clone_from(&self.gates);
-        new_table.stdgates.clone_from(&self.stdgates);
-        new_table
-    }
-}
->>>>>>> 9aee4005
 
 pub struct Exporter {
     includes: Vec<String>,
@@ -678,11 +420,7 @@
         let id = self
             .symbol_table
             .get_bitinfo(qubit_ref)
-<<<<<<< HEAD
             .ok_or_else(|| QASM3ExporterError::Error(format!("Bit not found: {:?}, qubit_ref: {:?}", bit, qubit_ref)))?;
-=======
-            .ok_or_else(|| QASM3ExporterError::Error(format!("Bit not found: {bit:?}")))?;
->>>>>>> 9aee4005
         Ok(id)
     }
 
@@ -774,38 +512,6 @@
             Ok(())
         })
     }
-
-
-<<<<<<< HEAD
-=======
-    fn build_qubit_decls(&mut self) -> ExporterResult<Vec<Statement>> {
-        let qubits = self.circuit_scope.circuit_data.qubits().objects().clone();
-        let has_multiple_registers = qubits.iter().any(|qubit| {
-            let bit_info = self
-                .circuit_scope
-                .circuit_data
-                .qubit_indices()
-                .get(qubit)
-                .unwrap();
-            bit_info.registers().len() > 1
-        });
-
-        let mut decls: Vec<Statement> = Vec::new();
-
-        if self.is_layout {
-            self.loose_qubit_prefix = "$";
-            for (i, qubit) in qubits.iter().enumerate() {
-                self.symbol_table.register_bits(
-                    format!("${i}"),
-                    &BitType::ShareableQubit(qubit.clone()),
-                    false,
-                    true,
-                )?;
-            }
-            return Ok(decls);
-        }
->>>>>>> 9aee4005
-
 
     fn build_top_level_stmts(&mut self) -> ExporterResult<Vec<Statement>> {
         let mut stmts = Vec::new();
