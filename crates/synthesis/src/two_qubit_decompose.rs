// This code is part of Qiskit.
//
// (C) Copyright IBM 2023-2025
//
// This code is licensed under the Apache License, Version 2.0. You may
// obtain a copy of this license in the LICENSE.txt file in the root directory
// of this source tree or at http://www.apache.org/licenses/LICENSE-2.0.
//
// Any modifications or derivative works of this code must retain this
// copyright notice, and modified files need to carry a notice indicating
// that they have been altered from the originals.

// In numpy matrices real and imaginary components are adjacent:
//   np.array([1,2,3], dtype='complex').view('float64')
//   array([1., 0., 2., 0., 3., 0.])
// The matrix faer::Mat<c64> has this layout.
// faer::Mat<num_complex::Complex<f64>> instead stores a matrix
// of real components and one of imaginary components.
// In order to avoid copying we want to use `MatRef<c64>` or `MatMut<c64>`.

use approx::{abs_diff_eq, relative_eq};
use num_complex::{Complex, Complex64, ComplexFloat};
use num_traits::Zero;
use smallvec::{smallvec, SmallVec};
use std::f64::consts::{FRAC_1_SQRT_2, PI};
use std::ops::Deref;

use faer::Side::Lower;
<<<<<<< HEAD
use faer::{prelude::*, scale, ComplexField, Mat, MatRef, Entity};
use faer_ext::{IntoFaer, IntoFaerComplex, IntoNdarray, IntoNdarrayComplex};
=======
use faer::{prelude::*, Mat, MatRef, Scale};
use faer_ext::{IntoFaer, IntoNdarray};
>>>>>>> 8e2be846
use ndarray::linalg::kron;
use ndarray::prelude::*;
use ndarray::Zip;
use numpy::{IntoPyArray, ToPyArray};
use numpy::{PyArray2, PyArrayLike2, PyReadonlyArray1, PyReadonlyArray2};
use nalgebra::{DMatrix, Matrix2, Matrix4, Vector4};

use pyo3::exceptions::PyValueError;
use pyo3::intern;
use pyo3::prelude::*;
use pyo3::pybacked::PyBackedStr;
use pyo3::types::PyType;
use pyo3::IntoPyObjectExt;

use crate::euler_one_qubit_decomposer::{
    angles_from_unitary, det_one_qubit, unitary_to_gate_sequence_inner, EulerBasis, EulerBasisSet,
    OneQubitGateSequence, ANGLE_ZERO_EPSILON,
};
use crate::QiskitError;
use qiskit_quantum_info::convert_2q_block_matrix::change_basis;

use rand::prelude::*;
use rand_distr::StandardNormal;
use rand_pcg::Pcg64Mcg;

use qiskit_circuit::bit::ShareableQubit;
use qiskit_circuit::circuit_data::CircuitData;
use qiskit_circuit::circuit_instruction::OperationFromPython;
use qiskit_circuit::dag_circuit::DAGCircuit;
use qiskit_circuit::gate_matrix::{CX_GATE, H_GATE, ONE_QUBIT_IDENTITY, SDG_GATE, S_GATE};
use qiskit_circuit::operations::{Operation, OperationRef, Param, StandardGate};
use qiskit_circuit::packed_instruction::PackedOperation;
use qiskit_circuit::util::{c64, GateArray1Q, GateArray2Q, C_M_ONE, C_ONE, C_ZERO, IM, M_IM};
use qiskit_circuit::{impl_intopyobject_for_copy_pyclass, Qubit};

const PI2: f64 = PI / 2.;
const PI4: f64 = PI / 4.;
const PI32: f64 = 3.0 * PI2;
const TWO_PI: f64 = 2.0 * PI;
const C1: c64 = c64 { re: 1.0, im: 0.0 };
// Worst case length is 5x 1q gates for each 1q decomposition + 1x 2q gate
// We might overallocate a bit if the euler basis is different but
// the worst case is just 16 extra elements with just a String and 2 smallvecs
// each. This is only transient though as the circuit sequences aren't long lived
// and are just used to create a QuantumCircuit or DAGCircuit when we return to
// Python space.
const TWO_QUBIT_SEQUENCE_DEFAULT_CAPACITY: usize = 21;

static B_NON_NORMALIZED: GateArray2Q = [
    [C_ONE, IM, C_ZERO, C_ZERO],
    [C_ZERO, C_ZERO, IM, C_ONE],
    [C_ZERO, C_ZERO, IM, C_M_ONE],
    [C_ONE, M_IM, C_ZERO, C_ZERO],
];

static B_NON_NORMALIZED_DAGGER: GateArray2Q = [
    [c64(0.5, 0.), C_ZERO, C_ZERO, c64(0.5, 0.)],
    [c64(0., -0.5), C_ZERO, C_ZERO, c64(0., 0.5)],
    [C_ZERO, c64(0., -0.5), c64(0., -0.5), C_ZERO],
    [C_ZERO, c64(0.5, 0.), c64(-0.5, 0.), C_ZERO],
];

enum MagicBasisTransform {
    Into,
    OutOf,
}

// fn swap_columns<T: nalgebra::Scalar>(mat: &mut Matrix4<T>, i: usize, j: usize) {
//     for k in 0..4 {
//         ::std::mem::swap(&mut mat[(k,i)], &mut mat[(k,j)]);
//     }
// }
pub fn ndarray_to_matrix4(mat_view: ArrayView2<Complex64>) -> PyResult<Matrix4<Complex64>> {
    if mat_view.shape() != &[4,4] {
        return Err(QiskitError::new_err(
            "decompose_two_qubit_product_gate: expected a 4x4 matrix",
        ));
    };
    if let Some(slice) = mat_view.as_slice() {
        Ok(Matrix4::from_row_slice(slice))
    }
    else {
        Err(QiskitError::new_err(
            "decompose_two_qubit_product_gate: could not convert input matrix",
        ))
    }
}

fn ndarray_to_matrix2(mat_view: ArrayView2<Complex64>) -> PyResult<Matrix2<Complex64>> {
    if mat_view.shape() != &[2,2] {
        return Err(QiskitError::new_err(
            "decompose_two_qubit_product_gate: expected a 2x2 matrix",
        ));
    };
    if let Some(slice) = mat_view.as_slice() {
        Ok(Matrix2::from_row_slice(slice))
    }
    else {
        Err(QiskitError::new_err(
            "decompose_two_qubit_product_gate: could not convert input matrix",
        ))
    }
}

fn faer_to_matrix4<T>(mat_view: MatRef<T>) -> PyResult<Matrix4<Complex64>>
    where
    T: Entity + Copy + Into<Complex64>,
    {
    if mat_view.ncols() != 4 || mat_view.nrows() != 4 {
        return Err(QiskitError::new_err(
            "decompose_two_qubit_product_gate: expected a 4x4 matrix",
        ));
    };
    Ok(Matrix4::from_fn(|i,j| mat_view.read(i,j).into()))
}

fn faer_from_matrix4(mat: Matrix4<Complex64>) -> Mat<c64> {
    Mat::from_fn(4, 4, |i,j| c64 { re: (mat[(i,j)].re), im: (mat[(i,j)].im) })
}

fn matrix2_to_array_view(mat: &Matrix2<Complex64>) -> ArrayView2<Complex64>{
    ArrayView2::from_shape((2,2), mat.as_slice()).unwrap()
}

fn magic_basis_transform(
    unitary: Matrix4<Complex64>,
    direction: MagicBasisTransform,
) -> Matrix4<Complex64> {
    // TODO: Creating Matrix4 here is less efficient than before (which used views)
    let _b_nonnormalized = Matrix4::from_row_slice(&B_NON_NORMALIZED.concat());
    let _b_nonnormalized_dagger = Matrix4::from_row_slice(&B_NON_NORMALIZED_DAGGER.concat());
    match direction {
        MagicBasisTransform::OutOf => _b_nonnormalized_dagger * unitary *_b_nonnormalized,
        MagicBasisTransform::Into => _b_nonnormalized * unitary * _b_nonnormalized_dagger,
    }
}

<<<<<<< HEAD
// TODO: test, generalize
fn kron_2q(a: Matrix2<Complex64>, b: Matrix2<Complex64>) -> Matrix4<Complex64> {
    Matrix4::from_fn(|i,j| {
        let ai = i / 2;
        let aj = j / 2;
        let bi = i % 2;
        let bj = j % 2;
        a[(ai,aj)] * b[(bi,bj)]
    })
=======
fn transform_from_magic_basis(u: Mat<c64>) -> Mat<c64> {
    let unitary: ArrayView2<Complex64> = u.as_ref().into_ndarray();
    magic_basis_transform(unitary, MagicBasisTransform::OutOf)
        .view()
        .into_faer()
        .to_owned()
>>>>>>> 8e2be846
}

// TODO: we can remove this?
// fn transform_from_magic_basis(u: Matrix4<Complex64>) -> Matrix4<Complex64> {
//     let unitary: ArrayView2<Complex64> = u.as_ref().into_ndarray_complex();
//     magic_basis_transform(unitary, MagicBasisTransform::OutOf)
//         .view()
//         .into_faer_complex()
//         .to_owned()
// }

// faer::c64 and num_complex::Complex<f64> are both structs
// holding two f64's. But several functions are not defined for
// c64. So we implement them here. These things should be contribute
// upstream.

#[inline(always)]
fn transpose_conjugate(mat: ArrayView2<Complex64>) -> Array2<Complex64> {
    mat.t().mapv(|x| x.conj())
}

pub trait TraceToFidelity {
    /// Average gate fidelity is :math:`Fbar = (d + |Tr (Utarget \\cdot U^dag)|^2) / d(d+1)`
    /// M. Horodecki, P. Horodecki and R. Horodecki, PRA 60, 1888 (1999)
    fn trace_to_fid(self) -> f64;
}

impl TraceToFidelity for Complex64 {
    fn trace_to_fid(self) -> f64 {
        (4.0 + self.abs().powi(2)) / 20.0
    }
}

#[pyfunction]
#[pyo3(name = "trace_to_fid")]
/// Average gate fidelity is :math:`Fbar = (d + |Tr (Utarget \\cdot U^dag)|^2) / d(d+1)`
/// M. Horodecki, P. Horodecki and R. Horodecki, PRA 60, 1888 (1999)
fn py_trace_to_fid(trace: Complex64) -> PyResult<f64> {
    let fid = trace.trace_to_fid();
    Ok(fid)
}

/// Return indices that sort partially ordered data.
/// If `data` contains two elements that are incomparable,
/// an error will be thrown.
fn arg_sort<T: PartialOrd>(data: &[T]) -> Vec<usize> {
    let mut indices = (0..data.len()).collect::<Vec<_>>();
    indices.sort_by(|&a, &b| data[a].partial_cmp(&data[b]).unwrap());
    indices
}

fn decompose_two_qubit_product_gate(
    special_unitary: Matrix4<Complex64>,
) -> PyResult<(Matrix2<Complex64>, Matrix2<Complex64>, f64)> {
    let mut r = special_unitary.fixed_view::<2,2>(0,0);
    let mut det_r = r.determinant();
    if det_r.abs() < 0.1 {
        r = special_unitary.fixed_view::<2,2>(2,0);
        det_r = r.determinant();
    }
    if det_r.abs() < 0.1 {
        return Err(QiskitError::new_err(
            "decompose_two_qubit_product_gate: unable to decompose: detR < 0.1",
        ));
    }
    let normalized_r: Matrix2<Complex64> = r.map(|x| x / det_r.sqrt());
    let n_r_adjoint = normalized_r.adjoint();
    
    let eye = Matrix2::from_row_slice(&ONE_QUBIT_IDENTITY.concat());
    let mut temp = kron_2q(eye, n_r_adjoint);
    temp = special_unitary * temp;
    let l = Matrix2::from_fn(|i,j| temp[(i*2, j*2)]);
    let det_l = l.determinant();
    if det_l.abs() < 0.9 {
        return Err(QiskitError::new_err(
            "decompose_two_qubit_product_gate: unable to decompose: detL < 0.9",
        ));
    }
    let normalized_l = l.map(|x| x / det_l.sqrt());
    let phase = det_l.arg() / 2.;

    Ok((normalized_l, normalized_r, phase))
}

#[pyfunction]
#[pyo3(name = "decompose_two_qubit_product_gate")]
/// Decompose :math:`U = U_l \otimes U_r` where :math:`U \in SU(4)`,
/// and :math:`U_l,~U_r \in SU(2)`.
/// Args:
///     special_unitary_matrix: special unitary matrix to decompose
/// Raises:
///     QiskitError: if decomposition isn't possible.
fn py_decompose_two_qubit_product_gate(
    py: Python,
    special_unitary: PyArrayLike2<Complex64>,
<<<<<<< HEAD
) -> PyResult<(PyObject, PyObject, f64)> {
    // let view = special_unitary.as_array();
    // let (l, r, phase) = decompose_two_qubit_product_gate(view)?;
    let (l, r, phase) = decompose_two_qubit_product_gate(ndarray_to_matrix4(special_unitary.as_array())?)?;
=======
) -> PyResult<(Py<PyAny>, Py<PyAny>, f64)> {
    let view = special_unitary.as_array();
    let (l, r, phase) = decompose_two_qubit_product_gate(view)?;
>>>>>>> 8e2be846
    Ok((
        l.to_pyarray(py).into_any().unbind(),
        r.to_pyarray(py).into_any().unbind(),
        phase,
    ))
}

/// Computes the Weyl coordinates for a given two-qubit unitary matrix.
///
/// Args:
///     U (np.ndarray): Input two-qubit unitary.
///
/// Returns:
///     np.ndarray: Array of the 3 Weyl coordinates.
#[pyfunction]
<<<<<<< HEAD
fn weyl_coordinates(py: Python, unitary: PyReadonlyArray2<Complex64>) -> PyObject {
    let array = ndarray_to_matrix4(unitary.as_array()).unwrap();
    __weyl_coordinates(array)
=======
fn weyl_coordinates(py: Python, unitary: PyReadonlyArray2<Complex64>) -> PyResult<Py<PyAny>> {
    let array = unitary.as_array();
    Ok(__weyl_coordinates(array.into_faer())?
>>>>>>> 8e2be846
        .to_vec()
        .into_pyarray(py)
        .into_any()
        .unbind())
}

<<<<<<< HEAD
fn __weyl_coordinates(unitary: Matrix4<Complex64>) -> [f64; 3] {
    let unitary = faer_from_matrix4(unitary);
    let uscaled = scale(C1 / unitary.determinant().powf(0.25)) * unitary;
    //let uup = transform_from_magic_basis(uscaled);
    let unscaled = faer_to_matrix4(uscaled.as_ref()).unwrap();
    let uup = magic_basis_transform(unscaled, MagicBasisTransform::OutOf);
    let uup = faer_from_matrix4(uup);
=======
fn __weyl_coordinates(unitary: MatRef<c64>) -> PyResult<[f64; 3]> {
    let uscaled = Scale(C1 / unitary.determinant().powf(0.25)) * unitary;
    let uup = transform_from_magic_basis(uscaled);
>>>>>>> 8e2be846
    let mut darg: Vec<_> = (uup.transpose() * &uup)
        .eigenvalues()
        .map_err(|e| QiskitError::new_err(format!("{e:?}")))?
        .into_iter()
        .map(|x| -x.arg() / 2.0)
        .collect();
    darg[3] = -darg[0] - darg[1] - darg[2];
    let mut cs: Vec<_> = (0..3)
        .map(|i| ((darg[i] + darg[3]) / 2.0).rem_euclid(2.0 * PI))
        .collect();
    let cstemp: Vec<f64> = cs
        .iter()
        .map(|x| x.rem_euclid(PI2))
        .map(|x| x.min(PI2 - x))
        .collect();
    let mut order = arg_sort(&cstemp);
    (order[0], order[1], order[2]) = (order[1], order[2], order[0]);
    (cs[0], cs[1], cs[2]) = (cs[order[0]], cs[order[1]], cs[order[2]]);

    // Flip into Weyl chamber
    if cs[0] > PI2 {
        cs[0] -= PI32;
    }
    if cs[1] > PI2 {
        cs[1] -= PI32;
    }
    let mut conjs = 0;
    if cs[0] > PI4 {
        cs[0] = PI2 - cs[0];
        conjs += 1;
    }
    if cs[1] > PI4 {
        cs[1] = PI2 - cs[1];
        conjs += 1;
    }
    if cs[2] > PI2 {
        cs[2] -= PI32;
    }
    if conjs == 1 {
        cs[2] = PI2 - cs[2];
    }
    if cs[2] > PI4 {
        cs[2] -= PI2;
    }
    Ok([cs[1], cs[0], cs[2]])
}

#[pyfunction]
#[pyo3(text_signature = "(basis_b, basis_fidelity, unitary, /")]
pub fn _num_basis_gates(
    basis_b: f64,
    basis_fidelity: f64,
    unitary: PyReadonlyArray2<Complex<f64>>,
<<<<<<< HEAD
) -> usize {
    let u = ndarray_to_matrix4(unitary.as_array()).unwrap();
    __num_basis_gates(basis_b, basis_fidelity, u)
}

fn __num_basis_gates(basis_b: f64, basis_fidelity: f64, unitary: Matrix4<Complex64>) -> usize {
    let [a, b, c] = __weyl_coordinates(unitary);
=======
) -> PyResult<usize> {
    let u = unitary.as_array().into_faer();
    __num_basis_gates(basis_b, basis_fidelity, u)
}

fn __num_basis_gates(basis_b: f64, basis_fidelity: f64, unitary: MatRef<c64>) -> PyResult<usize> {
    let [a, b, c] = __weyl_coordinates(unitary)?;
>>>>>>> 8e2be846
    let traces = [
        c64::new(
            4.0 * (a.cos() * b.cos() * c.cos()),
            4.0 * (a.sin() * b.sin() * c.sin()),
        ),
        c64::new(
            4.0 * (PI4 - a).cos() * (basis_b - b).cos() * c.cos(),
            4.0 * (PI4 - a).sin() * (basis_b - b).sin() * c.sin(),
        ),
        c64::new(4.0 * c.cos(), 0.0),
        c64::new(4.0, 0.0),
    ];
    // The original Python had `np.argmax`, which returns the lowest index in case two or more
    // values have a common maximum value.
    // `max_by` and `min_by` return the highest and lowest indices respectively, in case of ties.
    // So to reproduce `np.argmax`, we use `min_by` and switch the order of the
    // arguments in the comparison.
    Ok(traces
        .into_iter()
        .enumerate()
        .map(|(idx, trace)| (idx, trace.trace_to_fid() * basis_fidelity.powi(idx as i32)))
        .min_by(|(_idx1, fid1), (_idx2, fid2)| fid2.partial_cmp(fid1).unwrap())
        .unwrap()
        .0)
}

/// A good approximation to the best value x to get the minimum
/// trace distance for :math:`U_d(x, x, x)` from :math:`U_d(a, b, c)`.
fn closest_partial_swap(a: f64, b: f64, c: f64) -> f64 {
    let m = (a + b + c) / 3.;
    let [am, bm, cm] = [a - m, b - m, c - m];
    let [ab, bc, ca] = [a - b, b - c, c - a];
    m + am * bm * cm * (6. + ab * ab + bc * bc + ca * ca) / 18.
}

fn rx_matrix(theta: f64) -> Matrix2<Complex64> {
    let half_theta = theta / 2.;
    let cos = c64(half_theta.cos(), 0.);
    let isin = c64(0., -half_theta.sin());
    Matrix2::from_row_slice(&[cos, isin, isin, cos])
}

fn ry_matrix(theta: f64) -> Matrix2<Complex64> {
    let half_theta = theta / 2.;
    let cos = c64(half_theta.cos(), 0.);
    let sin = c64(half_theta.sin(), 0.);
    Matrix2::from_row_slice(&[cos, -sin, sin, cos])
}

fn rz_matrix(theta: f64) -> Matrix2<Complex64> {
    let ilam2 = c64(0., 0.5 * theta);
    Matrix2::from_row_slice(&[(-ilam2).exp(), C_ZERO, C_ZERO, ilam2.exp()])
}

/// Generates the array :math:`e^{(i a XX + i b YY + i c ZZ)}`
fn ud(a: f64, b: f64, c: f64) -> Array2<Complex64> {
    array![
        [
            (IM * c).exp() * (a - b).cos(),
            C_ZERO,
            C_ZERO,
            IM * (IM * c).exp() * (a - b).sin()
        ],
        [
            C_ZERO,
            (M_IM * c).exp() * (a + b).cos(),
            IM * (M_IM * c).exp() * (a + b).sin(),
            C_ZERO
        ],
        [
            C_ZERO,
            IM * (M_IM * c).exp() * (a + b).sin(),
            (M_IM * c).exp() * (a + b).cos(),
            C_ZERO
        ],
        [
            IM * (IM * c).exp() * (a - b).sin(),
            C_ZERO,
            C_ZERO,
            (IM * c).exp() * (a - b).cos()
        ]
    ]
}

#[pyfunction]
#[pyo3(name = "Ud")]
fn py_ud(py: Python, a: f64, b: f64, c: f64) -> Py<PyArray2<Complex64>> {
    let ud_mat = ud(a, b, c);
    ud_mat.into_pyarray(py).unbind()
}

fn compute_unitary(sequence: &TwoQubitSequenceVec, global_phase: f64) -> Array2<Complex64> {
    let identity = aview2(&ONE_QUBIT_IDENTITY);
    let phase = c64(0., global_phase).exp();
    let mut matrix = Array2::from_diag(&arr1(&[phase, phase, phase, phase]));
    sequence
        .iter()
        .map(|inst| {
            // This only gets called by get_sx_vz_3cx_efficient_euler()
            // which only uses sx, x, rz, and cx gates for the circuit
            // sequence. If we get a different gate this is getting called
            // by something else and is invalid.
            let gate_matrix = inst
                .0
                .matrix(&inst.1.iter().map(|x| Param::Float(*x)).collect::<Vec<_>>())
                .unwrap();
            (gate_matrix, &inst.2)
        })
        .for_each(|(op_matrix, q_list)| {
            let result = match q_list.as_slice() {
                [0] => Some(kron(&identity, &op_matrix)),
                [1] => Some(kron(&op_matrix, &identity)),
                [1, 0] => Some(change_basis(op_matrix.view())),
                [] => Some(Array2::eye(4)),
                _ => None,
            };
            matrix = match result {
                Some(result) => result.dot(&matrix),
                None => op_matrix.dot(&matrix),
            }
        });
    matrix
}

const DEFAULT_FIDELITY: f64 = 1.0 - 1.0e-9;

#[derive(Clone, Debug, Copy, PartialEq, Eq)]
#[pyclass(module = "qiskit._accelerate.two_qubit_decompose", eq)]
pub enum Specialization {
    General,
    IdEquiv,
    SWAPEquiv,
    PartialSWAPEquiv,
    PartialSWAPFlipEquiv,
    ControlledEquiv,
    MirrorControlledEquiv,
    // These next 3 gates use the definition of fSim from eq (1) in:
    // https://arxiv.org/pdf/2001.08343.pdf
    #[allow(non_camel_case_types)]
    fSimaabEquiv,
    #[allow(non_camel_case_types)]
    fSimabbEquiv,
    #[allow(non_camel_case_types)]
    fSimabmbEquiv,
}
impl_intopyobject_for_copy_pyclass!(Specialization);

#[pymethods]
impl Specialization {
    fn __reduce__(&self, py: Python) -> PyResult<Py<PyAny>> {
        // Ideally we'd use the string-only form of `__reduce__` for simplicity, but PyO3 enums
        // don't produce Python singletons, and pickle doesn't like that.
        let val: u8 = match self {
            Self::General => 0,
            Self::IdEquiv => 1,
            Self::SWAPEquiv => 2,
            Self::PartialSWAPEquiv => 3,
            Self::PartialSWAPFlipEquiv => 4,
            Self::ControlledEquiv => 5,
            Self::MirrorControlledEquiv => 6,
            Self::fSimaabEquiv => 7,
            Self::fSimabbEquiv => 8,
            Self::fSimabmbEquiv => 9,
        };
        (py.get_type::<Self>().getattr("_from_u8")?, (val,)).into_py_any(py)
    }

    #[staticmethod]
    fn _from_u8(val: u8) -> PyResult<Self> {
        match val {
            0 => Ok(Self::General),
            1 => Ok(Self::IdEquiv),
            2 => Ok(Self::SWAPEquiv),
            3 => Ok(Self::PartialSWAPEquiv),
            4 => Ok(Self::PartialSWAPFlipEquiv),
            5 => Ok(Self::ControlledEquiv),
            6 => Ok(Self::MirrorControlledEquiv),
            7 => Ok(Self::fSimaabEquiv),
            8 => Ok(Self::fSimabbEquiv),
            9 => Ok(Self::fSimabmbEquiv),
            x => Err(PyValueError::new_err(format!(
                "unknown specialization discriminant '{x}'"
            ))),
        }
    }
}

#[derive(Clone, Debug)]
#[allow(non_snake_case)]
#[pyclass(module = "qiskit._accelerate.two_qubit_decompose", subclass)]
pub struct TwoQubitWeylDecomposition {
    #[pyo3(get)]
    a: f64,
    #[pyo3(get)]
    b: f64,
    #[pyo3(get)]
    c: f64,
    #[pyo3(get)]
    pub global_phase: f64,
    K1l: Matrix2<Complex64>,
    K2l: Matrix2<Complex64>,
    K1r: Matrix2<Complex64>,
    K2r: Matrix2<Complex64>,
    #[pyo3(get)]
    pub specialization: Specialization,
    default_euler_basis: EulerBasis,
    #[pyo3(get)]
    requested_fidelity: Option<f64>,
    #[pyo3(get)]
    calculated_fidelity: f64,
    unitary_matrix: Matrix4<Complex64>,
}

impl TwoQubitWeylDecomposition {
    pub fn a(&self) -> f64 {
        self.a
    }
    pub fn b(&self) -> f64 {
        self.b
    }
    pub fn c(&self) -> f64 {
        self.c
    }

    pub fn k1l(&self) -> Matrix2<Complex64> {
        self.K1l
    }

    pub fn k2l(&self) -> Matrix2<Complex64> {
        self.K2l
    }

    pub fn k1r(&self) -> Matrix2<Complex64> {
        self.K1r
    }

    pub fn k2r(&self) -> Matrix2<Complex64> {
        self.K2r
    }

    fn weyl_gate(
        &self,
        simplify: bool,
        sequence: &mut CircuitData,
        atol: f64,
        global_phase: &mut f64,
    ) -> PyResult<()> {
        match self.specialization {
            Specialization::MirrorControlledEquiv => {
                sequence.push_standard_gate(StandardGate::Swap, &[], &[Qubit(0), Qubit(1)])?;
                sequence.push_standard_gate(
                    StandardGate::RZZ,
                    &[Param::Float((PI4 - self.c) * 2.)],
                    &[Qubit(0), Qubit(1)],
                )?;
                *global_phase += PI4
            }
            Specialization::SWAPEquiv => {
                sequence.push_standard_gate(StandardGate::Swap, &[], &[Qubit(0), Qubit(1)])?;
                *global_phase -= 3. * PI / 4.
            }
            _ => {
                if !simplify || self.a.abs() > atol {
                    sequence.push_standard_gate(
                        StandardGate::RXX,
                        &[Param::Float(-self.a * 2.)],
                        &[Qubit(0), Qubit(1)],
                    )?;
                }
                if !simplify || self.b.abs() > atol {
                    sequence.push_standard_gate(
                        StandardGate::RYY,
                        &[Param::Float(-self.b * 2.)],
                        &[Qubit(0), Qubit(1)],
                    )?;
                }
                if !simplify || self.c.abs() > atol {
                    sequence.push_standard_gate(
                        StandardGate::RZZ,
                        &[Param::Float(-self.c * 2.)],
                        &[Qubit(0), Qubit(1)],
                    )?;
                }
            }
        }
        Ok(())
    }

    /// Instantiate a new TwoQubitWeylDecomposition with rust native
    /// data structures
    pub fn new_inner(
        unitary_matrix: Matrix4<Complex64>,

        fidelity: Option<f64>,
        _specialization: Option<Specialization>,
    ) -> PyResult<Self> {
        let ipz = Matrix2::from_row_slice(&IPZ.concat());
        let ipy = Matrix2::from_row_slice(&IPY.concat());
        let ipx = Matrix2::from_row_slice(&IPX.concat());

<<<<<<< HEAD
        let det_u = unitary_matrix.determinant();
=======
        let mut u = unitary_matrix.to_owned();
        let unitary_matrix = unitary_matrix.to_owned();
        let det_u = u.view().into_faer().determinant();
>>>>>>> 8e2be846
        let det_pow = det_u.powf(-0.25);
        let u = unitary_matrix.map(|x| x * det_pow);
        let mut global_phase = det_u.arg() / 4.;
        let u_p = magic_basis_transform(u, MagicBasisTransform::OutOf);
        let m2 = u_p.tr_mul(&u_p);
        let default_euler_basis = EulerBasis::ZYZ;

        // M2 is a symmetric complex matrix. We need to decompose it as M2 = P D P^T where
        // P ∈ SO(4), D is diagonal with unit-magnitude elements.
        //
        // We can't use raw `eig` directly because it isn't guaranteed to give us real or orthogonal
        // eigenvectors. Instead, since `M2` is complex-symmetric,
        //   M2 = A + iB
        // for real-symmetric `A` and `B`, and as
        //   M2^+ @ M2 = A^2 + B^2 + i [A, B] = 1
        // we must have `A` and `B` commute, and consequently they are simultaneously diagonalizable.
        // Mixing them together _should_ account for any degeneracy problems, but it's not
        // guaranteed, so we repeat it a little bit.  The fixed seed is to make failures
        // deterministic; the value is not important.
        let mut state = Pcg64Mcg::seed_from_u64(2023);
        let mut found = false;
        let mut d = Vector4::<Complex64>::zeros();
        let mut p = Matrix4::<Complex64>::zeros();
        for i in 0..100 {
            let rand_a: f64;
            let rand_b: f64;
            // For debugging the algorithm use the same RNG values from the
            // previous Python implementation for the first random trial.
            // In most cases this loop only executes a single iteration and
            // using the same rng values rules out possible RNG differences
            // as the root cause of a test failure
            if i == 0 {
                rand_a = 1.2602066112249388;
                rand_b = 0.22317849046722027;
            } else {
                rand_a = state.sample(StandardNormal);
                rand_b = state.sample(StandardNormal);
            }
<<<<<<< HEAD
            let m2_real = m2.map(|val| rand_a * val.re + rand_b * val.im);
            // TODO: get rid of faer if possible
            let faer_mat: Mat<f64> = Mat::from_fn(4, 4, |i,j| m2_real[(i,j)]);
            let decomposition = faer_mat.selfadjoint_eigendecomposition(Lower);
            let p_inner_faer = decomposition.u();
            // let p_inner_faer = faer_mat
            //     .selfadjoint_eigendecomposition(Lower)
            //     .u();
            let p_inner = faer_to_matrix4(p_inner_faer)?;
            let d_inner = (p_inner.tr_mul(&m2) * p_inner).diagonal();
            // compare = p_inner * d_inner * p_inner.T
            let compare = Matrix4::from_fn(|i,j| p_inner[(i,j)] * d_inner[j]) * p_inner.transpose();
            found = abs_diff_eq!(compare, m2, epsilon = 1.0e-13);
=======
            let m2_real = m2.mapv(|val| rand_a * val.re + rand_b * val.im);
            let p_inner = m2_real
                .view()
                .into_faer()
                .self_adjoint_eigen(Lower)
                .map_err(|e| QiskitError::new_err(format!("{e:?}")))?
                .U()
                .into_ndarray()
                .mapv(Complex64::from);
            let d_inner = p_inner.t().dot(&m2).dot(&p_inner).diag().to_owned();
            let mut diag_d: Array2<Complex64> = Array2::zeros((4, 4));
            diag_d
                .diag_mut()
                .iter_mut()
                .enumerate()
                .for_each(|(index, x)| *x = d_inner[index]);

            let compare = p_inner.dot(&diag_d).dot(&p_inner.t());
            found = abs_diff_eq!(compare.view(), m2, epsilon = 1.0e-13);
>>>>>>> 8e2be846
            if found {
                p = p_inner;
                d = d_inner;
                break;
            }
        }
        if !found {
            return Err(QiskitError::new_err(format!(
                "TwoQubitWeylDecomposition: failed to diagonalize M2. Please report this at https://github.com/Qiskit/qiskit-terra/issues/4159. Input: {unitary_matrix:?}"
            )));
        }
        let mut d = -d.map(|x| x.arg() / 2.);
        d[3] = -d[0] - d[1] - d[2];
        let mut cs: SmallVec<[f64; 3]> = (0..3)
            .map(|i| ((d[i] + d[3]) / 2.0).rem_euclid(TWO_PI))
            .collect();
        let cstemp: SmallVec<[f64; 3]> = cs
            .iter()
            .map(|x| x.rem_euclid(PI2))
            .map(|x| x.min(PI2 - x))
            .collect();
        let mut order = arg_sort(&cstemp);
        (order[0], order[1], order[2]) = (order[1], order[2], order[0]);
        (cs[0], cs[1], cs[2]) = (cs[order[0]], cs[order[1]], cs[order[2]]);
        (d[0], d[1], d[2]) = (d[order[0]], d[order[1]], d[order[2]]);
<<<<<<< HEAD

        // let mut p_orig = p.clone();
        // for (i, item) in order.iter().enumerate().take(3) {
        //     let slice_a = p.slice_mut(s![.., i]);
        //     let slice_b = p_orig.slice_mut(s![.., *item]);
        //     Zip::from(slice_a).and(slice_b).for_each(::std::mem::swap);
        // }
        let mut permuted_p = Matrix4::from_columns(&[
            Vector4::from(p.column(order[0])),
            Vector4::from(p.column(order[1])),
            Vector4::from(p.column(order[2])),
            Vector4::from(p.column(3))
        ]);
        if permuted_p.determinant().re < 0. {
            permuted_p.column_mut(3).scale_mut(-1.);
=======
        let mut p_orig = p.clone();
        for (i, item) in order.iter().enumerate().take(3) {
            let slice_a = p.slice_mut(s![.., i]);
            let slice_b = p_orig.slice_mut(s![.., *item]);
            Zip::from(slice_a).and(slice_b).for_each(::std::mem::swap);
        }
        if p.view().into_faer().determinant().re < 0. {
            p.slice_mut(s![.., -1]).mapv_inplace(|x| -x);
>>>>>>> 8e2be846
        }
        let temp = Matrix4::from_diagonal(&Vector4::from_fn(|index, _| (IM*d[index]).exp()));
        // let mut temp: Array2<Complex64> = Array2::zeros((4, 4));
        // temp.diag_mut()
        //     .iter_mut()
        //     .enumerate()
        //     .for_each(|(index, x)| *x = (IM * d[index]).exp());
        let k1 = magic_basis_transform(u_p * permuted_p *temp, MagicBasisTransform::Into);
        let k2 = magic_basis_transform(permuted_p.transpose(), MagicBasisTransform::Into);

        #[allow(non_snake_case)]
        let (mut K1l, mut K1r, phase_l) = decompose_two_qubit_product_gate(k1)?;
        #[allow(non_snake_case)]
        let (K2l, mut K2r, phase_r) = decompose_two_qubit_product_gate(k2)?;
        global_phase += phase_l + phase_r;

        // Flip into Weyl chamber
        if cs[0] > PI2 {
            cs[0] -= PI32;
            K1l = K1l * ipy;
            K1r = K1r * ipy;
            global_phase += PI2;
        }
        if cs[1] > PI2 {
            cs[1] -= PI32;
            K1l = K1l * ipx;
            K1r = K1r * ipx;
            global_phase += PI2;
        }
        let mut conjs = 0;
        if cs[0] > PI4 {
            cs[0] = PI2 - cs[0];
            K1l = K1l * ipy;
            K2r = ipy * K2r;
            conjs += 1;
            global_phase -= PI2;
        }
        if cs[1] > PI4 {
            cs[1] = PI2 - cs[1];
            K1l = K1l * ipx;
            K2r = ipx * K2r;
            conjs += 1;
            global_phase += PI2;
            if conjs == 1 {
                global_phase -= PI;
            }
        }
        if cs[2] > PI2 {
            cs[2] -= PI32;
            K1l = K1l * ipz;
            K1r = K1r * ipz;
            global_phase += PI2;
            if conjs == 1 {
                global_phase -= PI;
            }
        }
        if conjs == 1 {
            cs[2] = PI2 - cs[2];
            K1l = K1l * ipz;
            K2r = ipz * K2r;
            global_phase += PI2;
        }
        if cs[2] > PI4 {
            cs[2] -= PI2;
            K1l = K1l * ipz;
            K1r = K1r * ipz;
            global_phase -= PI2;
        }
        let [a, b, c] = [cs[1], cs[0], cs[2]];
        let is_close = |ap: f64, bp: f64, cp: f64| -> bool {
            let [da, db, dc] = [a - ap, b - bp, c - cp];
            let tr = 4.
                * c64(
                    da.cos() * db.cos() * dc.cos(),
                    da.sin() * db.sin() * dc.sin(),
                );
            match fidelity {
                Some(fid) => tr.trace_to_fid() >= fid,
                // Set to false here to default to general specialization in the absence of a
                // fidelity and provided specialization.
                None => false,
            }
        };

        let closest_abc = closest_partial_swap(a, b, c);
        let closest_ab_minus_c = closest_partial_swap(a, b, -c);
        let mut flipped_from_original = false;
        let specialization = match _specialization {
            Some(specialization) => specialization,
            None => {
                if is_close(0., 0., 0.) {
                    Specialization::IdEquiv
                } else if is_close(PI4, PI4, PI4) || is_close(PI4, PI4, -PI4) {
                    Specialization::SWAPEquiv
                } else if is_close(closest_abc, closest_abc, closest_abc) {
                    Specialization::PartialSWAPEquiv
                } else if is_close(closest_ab_minus_c, closest_ab_minus_c, -closest_ab_minus_c) {
                    Specialization::PartialSWAPFlipEquiv
                } else if is_close(a, 0., 0.) {
                    Specialization::ControlledEquiv
                } else if is_close(PI4, PI4, c) {
                    Specialization::MirrorControlledEquiv
                } else if is_close((a + b) / 2., (a + b) / 2., c) {
                    Specialization::fSimaabEquiv
                } else if is_close(a, (b + c) / 2., (b + c) / 2.) {
                    Specialization::fSimabbEquiv
                } else if is_close(a, (b - c) / 2., (c - b) / 2.) {
                    Specialization::fSimabmbEquiv
                } else {
                    Specialization::General
                }
            }
        };
        let general = TwoQubitWeylDecomposition {
            a,
            b,
            c,
            global_phase,
            K1l,
            K1r,
            K2l,
            K2r,
            specialization: Specialization::General,
            default_euler_basis,
            requested_fidelity: fidelity,
            calculated_fidelity: -1.0,
            unitary_matrix,
        };
        let mut specialized: TwoQubitWeylDecomposition = match specialization {
            // :math:`U \sim U_d(0,0,0) \sim Id`
            //
            // This gate binds 0 parameters, we make it canonical by setting
            // :math:`K2_l = Id` , :math:`K2_r = Id`.
            Specialization::IdEquiv => TwoQubitWeylDecomposition {
                specialization,
                a: 0.,
                b: 0.,
                c: 0.,
                K1l: general.K1l * general.K2l,
                K1r: general.K1r * general.K2r,
                K2l: Matrix2::identity(),
                K2r: Matrix2::identity(),
                ..general
            },
            // :math:`U \sim U_d(\pi/4, \pi/4, \pi/4) \sim U(\pi/4, \pi/4, -\pi/4) \sim \text{SWAP}`
            //
            // This gate binds 0 parameters, we make it canonical by setting
            // :math:`K2_l = Id` , :math:`K2_r = Id`.
            Specialization::SWAPEquiv => {
                if c > 0. {
                    TwoQubitWeylDecomposition {
                        specialization,
                        a: PI4,
                        b: PI4,
                        c: PI4,
                        K1l: general.K1l * general.K2r,
                        K1r: general.K1r * general.K2l,
                        K2l: Matrix2::identity(),
                        K2r: Matrix2::identity(),
                        ..general
                    }
                } else {
                    flipped_from_original = true;
                    TwoQubitWeylDecomposition {
                        specialization,
                        a: PI4,
                        b: PI4,
                        c: PI4,
                        global_phase: global_phase + PI2,
                        K1l: general.K1l * ipz * general.K2r,
                        K1r: general.K1r * ipz * general.K2l,
                        K2l: Matrix2::identity(),
                        K2r: Matrix2::identity(),
                        ..general
                    }
                }
            }
            // :math:`U \sim U_d(\alpha\pi/4, \alpha\pi/4, \alpha\pi/4) \sim \text{SWAP}^\alpha`
            //
            // This gate binds 3 parameters, we make it canonical by setting:
            //
            // :math:`K2_l = Id`.
            Specialization::PartialSWAPEquiv => {
                let closest = closest_partial_swap(a, b, c);
                TwoQubitWeylDecomposition {
                    specialization,
                    a: closest,
                    b: closest,
                    c: closest,
                    K1l: general.K1l * general.K2l,
                    K1r: general.K1r * general.K2l,
                    K2r: general.K2l.adjoint() * general.K2r,
                    K2l: Matrix2::identity(),
                    ..general
                }
            }
            // :math:`U \sim U_d(\alpha\pi/4, \alpha\pi/4, -\alpha\pi/4) \sim \text{SWAP}^\alpha`
            //
            // (a non-equivalent root of SWAP from the TwoQubitWeylPartialSWAPEquiv
            // similar to how :math:`x = (\pm \sqrt(x))^2`)
            //
            // This gate binds 3 parameters, we make it canonical by setting:
            //
            // :math:`K2_l = Id`
            Specialization::PartialSWAPFlipEquiv => {
                let closest = closest_partial_swap(a, b, -c);
                TwoQubitWeylDecomposition {
                    specialization,
                    a: closest,
                    b: closest,
                    c: -closest,
                    K1l: general.K1l * general.K2l,
                    K1r: general.K1r * ipz * general.K2l * ipz,
                    K2r: ipz * general.K2l.adjoint() * ipz * general.K2r,
                    K2l: Matrix2::identity(),
                    ..general
                }
            }
            // :math:`U \sim U_d(\alpha, 0, 0) \sim \text{Ctrl-U}`
            //
            // This gate binds 4 parameters, we make it canonical by setting:
            //
            //      :math:`K2_l = Ry(\theta_l) Rx(\lambda_l)` ,
            //      :math:`K2_r = Ry(\theta_r) Rx(\lambda_r)` .
            Specialization::ControlledEquiv => {
                let euler_basis = EulerBasis::XYX;
                let [k2ltheta, k2lphi, k2llambda, k2lphase] =
                    angles_from_unitary(matrix2_to_array_view(&general.K2l), euler_basis);
                let [k2rtheta, k2rphi, k2rlambda, k2rphase] =
                    angles_from_unitary(matrix2_to_array_view(&general.K2r), euler_basis);
                TwoQubitWeylDecomposition {
                    specialization,
                    a,
                    b: 0.,
                    c: 0.,
                    global_phase: global_phase + k2lphase + k2rphase,
                    K1l: general.K1l * rx_matrix(k2lphi),
                    K1r: general.K1r * rx_matrix(k2rphi),
                    K2l: ry_matrix(k2ltheta) * rx_matrix(k2llambda),
                    K2r: ry_matrix(k2rtheta) * rx_matrix(k2rlambda),
                    default_euler_basis: euler_basis,
                    ..general
                }
            }
            // :math:`U \sim U_d(\pi/4, \pi/4, \alpha) \sim \text{SWAP} \cdot \text{Ctrl-U}`
            //
            // This gate binds 4 parameters, we make it canonical by setting:
            //
            // :math:`K2_l = Ry(\theta_l)\cdot Rz(\lambda_l)` , :math:`K2_r = Ry(\theta_r)\cdot Rz(\lambda_r)`
            Specialization::MirrorControlledEquiv => {
                let [k2ltheta, k2lphi, k2llambda, k2lphase] =
                    angles_from_unitary(matrix2_to_array_view(&general.K2l), EulerBasis::ZYZ);
                let [k2rtheta, k2rphi, k2rlambda, k2rphase] =
                    angles_from_unitary(matrix2_to_array_view(&general.K2r), EulerBasis::ZYZ);
                TwoQubitWeylDecomposition {
                    specialization,
                    a: PI4,
                    b: PI4,
                    c,
                    global_phase: global_phase + k2lphase + k2rphase,
                    K1l: general.K1l * rz_matrix(k2rphi),
                    K1r: general.K1r * rz_matrix(k2lphi),
                    K2l: ry_matrix(k2ltheta) * rz_matrix(k2llambda),
                    K2r: ry_matrix(k2rtheta) * rz_matrix(k2rlambda),
                    ..general
                }
            }
            // :math:`U \sim U_d(\alpha, \alpha, \beta), \alpha \geq |\beta|`
            //
            // This gate binds 5 parameters, we make it canonical by setting:
            //
            // :math:`K2_l = Ry(\theta_l)\cdot Rz(\lambda_l)`.
            Specialization::fSimaabEquiv => {
                let [k2ltheta, k2lphi, k2llambda, k2lphase] =
                    angles_from_unitary(matrix2_to_array_view(&general.K2l), EulerBasis::ZYZ);
                TwoQubitWeylDecomposition {
                    specialization,
                    a: (a + b) / 2.,
                    b: (a + b) / 2.,
                    c,
                    global_phase: global_phase + k2lphase,
                    K1r: general.K1r * rz_matrix(k2lphi),
                    K1l: general.K1l * rz_matrix(k2lphi),
                    K2l: ry_matrix(k2ltheta) * rz_matrix(k2llambda),
                    K2r: rz_matrix(-k2lphi) * general.K2r,
                    ..general
                }
            }
            // :math:`U \sim U_d(\alpha, \beta, -\beta), \alpha \geq \beta \geq 0`
            //
            // This gate binds 5 parameters, we make it canonical by setting:
            //
            // :math:`K2_l = Ry(\theta_l)Rx(\lambda_l)`
            Specialization::fSimabbEquiv => {
                let euler_basis = EulerBasis::XYX;
                let [k2ltheta, k2lphi, k2llambda, k2lphase] =
                    angles_from_unitary(matrix2_to_array_view(&general.K2l), euler_basis);
                TwoQubitWeylDecomposition {
                    specialization,
                    a,
                    b: (b + c) / 2.,
                    c: (b + c) / 2.,
                    global_phase: global_phase + k2lphase,
                    K1r: general.K1r * rx_matrix(k2lphi),
                    K1l: general.K1l * rx_matrix(k2lphi),
                    K2l: ry_matrix(k2ltheta) * rx_matrix(k2llambda),
                    K2r: rx_matrix(-k2lphi) * general.K2r,
                    default_euler_basis: euler_basis,
                    ..general
                }
            }
            // :math:`U \sim U_d(\alpha, \beta, -\beta), \alpha \geq \beta \geq 0`
            //
            // This gate binds 5 parameters, we make it canonical by setting:
            //
            // :math:`K2_l = Ry(\theta_l)Rx(\lambda_l)`
            Specialization::fSimabmbEquiv => {
                let euler_basis = EulerBasis::XYX;
                let [k2ltheta, k2lphi, k2llambda, k2lphase] =
                    angles_from_unitary(matrix2_to_array_view(&general.K2l), euler_basis);
                TwoQubitWeylDecomposition {
                    specialization,
                    a,
                    b: (b - c) / 2.,
                    c: -((b - c) / 2.),
                    global_phase: global_phase + k2lphase,
                    K1l: general.K1l * rx_matrix(k2lphi),
                    K1r: general.K1r * ipz * rx_matrix(k2lphi) * ipz,
                    K2l: ry_matrix(k2ltheta) * rx_matrix(k2llambda),
                    K2r: ipz * rx_matrix(-k2lphi) * ipz * general.K2r,
                    default_euler_basis: euler_basis,
                    ..general
                }
            }
            // U has no special symmetry.
            //
            // This gate binds all 6 possible parameters, so there is no need to make the single-qubit
            // pre-/post-gates canonical.
            Specialization::General => general,
        };

        let tr = if flipped_from_original {
            let [da, db, dc] = [
                PI2 - a - specialized.a,
                b - specialized.b,
                -c - specialized.c,
            ];
            4. * c64(
                da.cos() * db.cos() * dc.cos(),
                da.sin() * db.sin() * dc.sin(),
            )
        } else {
            let [da, db, dc] = [a - specialized.a, b - specialized.b, c - specialized.c];
            4. * c64(
                da.cos() * db.cos() * dc.cos(),
                da.sin() * db.sin() * dc.sin(),
            )
        };
        specialized.calculated_fidelity = tr.trace_to_fid();
        if let Some(fid) = specialized.requested_fidelity {
            if specialized.calculated_fidelity + 1.0e-13 < fid {
                return Err(QiskitError::new_err(format!(
                    "Specialization: {:?} calculated fidelity: {} is worse than requested fidelity: {}",
                    specialized.specialization,
                    specialized.calculated_fidelity,
                    fid
                )));
            }
        }
        specialized.global_phase += tr.arg();
        Ok(specialized)
    }
}

static IPZ: GateArray1Q = [[IM, C_ZERO], [C_ZERO, M_IM]];
static IPY: GateArray1Q = [[C_ZERO, C_ONE], [C_M_ONE, C_ZERO]];
static IPX: GateArray1Q = [[C_ZERO, IM], [IM, C_ZERO]];

#[pymethods]
impl TwoQubitWeylDecomposition {
    #[staticmethod]
    #[pyo3(signature=(angles, matrices, specialization, default_euler_basis, calculated_fidelity, requested_fidelity=None))]
    fn _from_state(
        angles: [f64; 4],
        matrices: [PyReadonlyArray2<Complex64>; 5],
        specialization: Specialization,
        default_euler_basis: EulerBasis,
        calculated_fidelity: f64,
        requested_fidelity: Option<f64>,
    ) -> Self {
        let [a, b, c, global_phase] = angles;
        Self {
            a,
            b,
            c,
            global_phase,
            K1l: ndarray_to_matrix2(matrices[0].as_array()).unwrap(),
            K1r: ndarray_to_matrix2(matrices[1].as_array()).unwrap(),
            K2l: ndarray_to_matrix2(matrices[2].as_array()).unwrap(),
            K2r: ndarray_to_matrix2(matrices[3].as_array()).unwrap(),
            specialization,
            default_euler_basis,
            calculated_fidelity,
            requested_fidelity,
            unitary_matrix: ndarray_to_matrix4(matrices[4].as_array()).unwrap(),
        }
    }

    fn __reduce__(&self, py: Python) -> PyResult<Py<PyAny>> {
        (
            py.get_type::<Self>().getattr("_from_state")?,
            (
                [self.a, self.b, self.c, self.global_phase],
                [
                    self.K1l.to_pyarray(py),
                    self.K1r.to_pyarray(py),
                    self.K2l.to_pyarray(py),
                    self.K2r.to_pyarray(py),
                    self.unitary_matrix.to_pyarray(py),
                ],
                self.specialization,
                self.default_euler_basis,
                self.calculated_fidelity,
                self.requested_fidelity,
            ),
        )
            .into_py_any(py)
    }

    #[new]
    #[pyo3(signature=(unitary_matrix, fidelity=DEFAULT_FIDELITY, _specialization=None))]
    fn new(
        unitary_matrix: PyReadonlyArray2<Complex64>,
        fidelity: Option<f64>,
        _specialization: Option<Specialization>,
    ) -> PyResult<Self> {
        TwoQubitWeylDecomposition::new_inner(ndarray_to_matrix4(unitary_matrix.as_array())?, fidelity, _specialization)
    }

    #[allow(non_snake_case)]
    #[getter]
    pub fn K1l(&self, py: Python) -> Py<PyAny> {
        self.K1l.to_pyarray(py).into_any().unbind()
    }

    #[allow(non_snake_case)]
    #[getter]
    pub fn K1r(&self, py: Python) -> Py<PyAny> {
        self.K1r.to_pyarray(py).into_any().unbind()
    }

    #[allow(non_snake_case)]
    #[getter]
    fn K2l(&self, py: Python) -> Py<PyAny> {
        self.K2l.to_pyarray(py).into_any().unbind()
    }

    #[allow(non_snake_case)]
    #[getter]
    fn K2r(&self, py: Python) -> Py<PyAny> {
        self.K2r.to_pyarray(py).into_any().unbind()
    }

    #[getter]
    fn unitary_matrix(&self, py: Python) -> Py<PyAny> {
        self.unitary_matrix.to_pyarray(py).into_any().unbind()
    }

    #[pyo3(signature = (euler_basis=None, simplify=false, atol=None))]
    fn circuit(
        &self,
        euler_basis: Option<PyBackedStr>,
        simplify: bool,
        atol: Option<f64>,
    ) -> PyResult<CircuitData> {
        let euler_basis: EulerBasis = match euler_basis {
            Some(basis) => EulerBasis::__new__(basis.deref())?,
            None => self.default_euler_basis,
        };
        let mut target_1q_basis_list = EulerBasisSet::new();
        target_1q_basis_list.add_basis(euler_basis);

        let mut gate_sequence = CircuitData::with_capacity(2, 0, 21, Param::Float(0.))?;
        let mut global_phase: f64 = self.global_phase;

        let c2r = unitary_to_gate_sequence_inner(
            matrix2_to_array_view(&self.K2r),
            &target_1q_basis_list,
            0,
            None,
            simplify,
            atol,
        )
        .unwrap();
        for gate in c2r.gates {
            gate_sequence.push_standard_gate(
                gate.0,
                &gate.1.into_iter().map(Param::Float).collect::<Vec<_>>(),
                &[Qubit(0)],
            )?;
        }
        global_phase += c2r.global_phase;
        let c2l = unitary_to_gate_sequence_inner(
            matrix2_to_array_view(&self.K2l),
            &target_1q_basis_list,
            1,
            None,
            simplify,
            atol,
        )
        .unwrap();
        for gate in c2l.gates {
            gate_sequence.push_standard_gate(
                gate.0,
                &gate.1.into_iter().map(Param::Float).collect::<Vec<_>>(),
                &[Qubit(1)],
            )?;
        }
        global_phase += c2l.global_phase;
        self.weyl_gate(
            simplify,
            &mut gate_sequence,
            atol.unwrap_or(ANGLE_ZERO_EPSILON),
            &mut global_phase,
        )?;
        let c1r = unitary_to_gate_sequence_inner(
            matrix2_to_array_view(&self.K1r),
            &target_1q_basis_list,
            0,
            None,
            simplify,
            atol,
        )
        .unwrap();
        for gate in c1r.gates {
            gate_sequence.push_standard_gate(
                gate.0,
                &gate.1.into_iter().map(Param::Float).collect::<Vec<_>>(),
                &[Qubit(0)],
            )?;
        }
        global_phase += c2r.global_phase;
        let c1l = unitary_to_gate_sequence_inner(
            matrix2_to_array_view(&self.K1l),
            &target_1q_basis_list,
            1,
            None,
            simplify,
            atol,
        )
        .unwrap();
        for gate in c1l.gates {
            gate_sequence.push_standard_gate(
                gate.0,
                &gate.1.into_iter().map(Param::Float).collect::<Vec<_>>(),
                &[Qubit(1)],
            )?;
        }
        gate_sequence.set_global_phase(Param::Float(global_phase))?;
        Ok(gate_sequence)
    }
}

type TwoQubitSequenceVec = Vec<(PackedOperation, SmallVec<[f64; 3]>, SmallVec<[u8; 2]>)>;

#[derive(Clone, Debug)]
pub struct TwoQubitGateSequence {
    gates: TwoQubitSequenceVec,
    global_phase: f64,
}

impl TwoQubitGateSequence {
    pub fn gates(&self) -> &TwoQubitSequenceVec {
        &self.gates
    }

    pub fn into_gates(self) -> TwoQubitSequenceVec {
        self.gates
    }

    pub fn global_phase(&self) -> f64 {
        self.global_phase
    }

    pub fn set_state(&mut self, state: (TwoQubitSequenceVec, f64)) {
        self.gates = state.0;
        self.global_phase = state.1;
    }

    pub fn new() -> Self {
        TwoQubitGateSequence {
            gates: Vec::new(),
            global_phase: 0.,
        }
    }
}

impl Default for TwoQubitGateSequence {
    fn default() -> Self {
        Self::new()
    }
}

#[derive(Clone, Debug)]
#[allow(non_snake_case)]
#[pyclass(module = "qiskit._accelerate.two_qubit_decompose", subclass)]
pub struct TwoQubitBasisDecomposer {
    gate: PackedOperation,
    gate_params: SmallVec<[f64; 3]>,
    basis_fidelity: f64,
    euler_basis: EulerBasis,
    pulse_optimize: Option<bool>,
    basis_decomposer: TwoQubitWeylDecomposition,
    #[pyo3(get)]
    super_controlled: bool,
    u0l: Matrix2<Complex64>,
    u0r: Matrix2<Complex64>,
    u1l: Matrix2<Complex64>,
    u1ra: Matrix2<Complex64>,
    u1rb: Matrix2<Complex64>,
    u2la: Matrix2<Complex64>,
    u2lb: Matrix2<Complex64>,
    u2ra: Matrix2<Complex64>,
    u2rb: Matrix2<Complex64>,
    u3l: Matrix2<Complex64>,
    u3r: Matrix2<Complex64>,
    q0l: Matrix2<Complex64>,
    q0r: Matrix2<Complex64>,
    q1la: Matrix2<Complex64>,
    q1lb: Matrix2<Complex64>,
    q1ra: Matrix2<Complex64>,
    q1rb: Matrix2<Complex64>,
    q2l: Matrix2<Complex64>,
    q2r: Matrix2<Complex64>,
}
impl TwoQubitBasisDecomposer {
    /// Return the KAK gate name
    pub fn gate_name(&self) -> &str {
        self.gate.name()
    }

    /// Compute the number of basis gates needed for a given unitary
<<<<<<< HEAD
    pub fn num_basis_gates_inner(&self, unitary: Matrix4<Complex64>) -> usize {
        __num_basis_gates(self.basis_decomposer.b, self.basis_fidelity, unitary)
=======
    pub fn num_basis_gates_inner(&self, unitary: ArrayView2<Complex64>) -> PyResult<usize> {
        let u = unitary.into_faer();
        __num_basis_gates(self.basis_decomposer.b, self.basis_fidelity, u)
>>>>>>> 8e2be846
    }

    fn decomp1_inner(
        &self,
        target: &TwoQubitWeylDecomposition,
    ) -> SmallVec<[Matrix2<Complex64>; 8]> {
        // FIXME: fix for z!=0 and c!=0 using closest reflection (not always in the Weyl chamber)
        smallvec![
            self.basis_decomposer.K2r.ad_mul(&target.K2r),
            self.basis_decomposer.K2l.ad_mul(&target.K2l),
            target.K1r * self.basis_decomposer.K1r.adjoint(),
            target.K1l * self.basis_decomposer.K1l.adjoint()
        ]
    }

    fn decomp2_supercontrolled_inner(
        &self,
        target: &TwoQubitWeylDecomposition,
    ) -> SmallVec<[Matrix2<Complex64>; 8]> {
        smallvec![
            self.q2r * target.K2r,
            self.q2l * target.K2l,
            self.q1ra * rz_matrix(2. * target.b) * self.q1rb,
            self.q1la * rz_matrix(-2. * target.a) * self.q1lb,
            target.K1r * self.q0r,
            target.K1l * self.q0l,
        ]
    }

    fn decomp3_supercontrolled_inner(
        &self,
        target: &TwoQubitWeylDecomposition,
    ) -> SmallVec<[Matrix2<Complex64>; 8]> {
        smallvec![
            self.u3r * target.K2r,
            self.u3l * target.K2l,
            self.u2ra * rz_matrix(2. * target.b) * self.u2rb,
            self.u2la * rz_matrix(-2. * target.a) * self.u2lb,
            self.u1ra * rz_matrix(-2. * target.c) * self.u1rb,
            self.u1l.clone(),
            target.K1r * self.u0r,
            target.K1l * self.u0l,
        ]
    }

    /// Decomposition of SU(4) gate for device with SX, virtual RZ, and CNOT gates assuming
    /// two CNOT gates are needed.
    ///
    /// This first decomposes each unitary from the KAK decomposition into ZXZ on the source
    /// qubit of the CNOTs and XZX on the targets in order to commute operators to beginning and
    /// end of decomposition. The beginning and ending single qubit gates are then
    /// collapsed and re-decomposed with the single qubit decomposer. This last step could be avoided
    /// if performance is a concern.
    fn get_sx_vz_2cx_efficient_euler(
        &self,
        decomposition: &SmallVec<[Matrix2<Complex64>; 8]>,
        target_decomposed: &TwoQubitWeylDecomposition,
        use_xgate: bool,
    ) -> Option<TwoQubitGateSequence> {
        let mut gates = Vec::new();
        let mut global_phase = target_decomposed.global_phase;
        global_phase -= 2. * self.basis_decomposer.global_phase;
        let euler_q0: Vec<[f64; 3]> = decomposition
            .iter()
            .step_by(2)
            .map(|decomp| {
                let euler_angles = angles_from_unitary(matrix2_to_array_view(&decomp), EulerBasis::ZXZ);
                global_phase += euler_angles[3];
                [euler_angles[2], euler_angles[0], euler_angles[1]]
            })
            .collect();
        let euler_q1: Vec<[f64; 3]> = decomposition
            .iter()
            .skip(1)
            .step_by(2)
            .map(|decomp| {
                let euler_angles = angles_from_unitary(matrix2_to_array_view(&decomp), EulerBasis::XZX);
                global_phase += euler_angles[3];
                [euler_angles[2], euler_angles[0], euler_angles[1]]
            })
            .collect();
        let mut euler_matrix_q0 = rx_matrix(euler_q0[0][1]) * rz_matrix(euler_q0[0][0]);
        euler_matrix_q0 = rz_matrix(euler_q0[0][2] + euler_q0[1][0] + PI2) * euler_matrix_q0;
        self.append_1q_sequence(&mut gates, &mut global_phase, euler_matrix_q0, 0);
        let mut euler_matrix_q1 = rz_matrix(euler_q1[0][1]) * rx_matrix(euler_q1[0][0]);
        euler_matrix_q1 = rx_matrix(euler_q1[0][2] + euler_q1[1][0]) * euler_matrix_q1;
        self.append_1q_sequence(&mut gates, &mut global_phase, euler_matrix_q1, 1);
        gates.push((StandardGate::CX.into(), smallvec![], smallvec![0, 1]));
        if (euler_q0[1][1] - PI).abs() < ANGLE_ZERO_EPSILON {
            if use_xgate {
                gates.push((StandardGate::X.into(), smallvec![], smallvec![0]));
            } else {
                gates.push((StandardGate::SX.into(), smallvec![], smallvec![0]));
                gates.push((StandardGate::SX.into(), smallvec![], smallvec![0]));
            }
        } else {
            gates.push((StandardGate::SX.into(), smallvec![], smallvec![0]));
            gates.push((
                StandardGate::RZ.into(),
                smallvec![euler_q0[1][1] - PI],
                smallvec![0],
            ));
            gates.push((StandardGate::SX.into(), smallvec![], smallvec![0]));
        }
        gates.push((
            StandardGate::RZ.into(),
            smallvec![euler_q1[1][1]],
            smallvec![1],
        ));
        global_phase += PI2;
        gates.push((StandardGate::CX.into(), smallvec![], smallvec![0, 1]));
        let mut euler_matrix_q0 =
            rx_matrix(euler_q0[2][1]) * rz_matrix(euler_q0[1][2] + euler_q0[2][0] + PI2);
        euler_matrix_q0 = rz_matrix(euler_q0[2][2]) * euler_matrix_q0;
        self.append_1q_sequence(&mut gates, &mut global_phase, euler_matrix_q0, 0);
        let mut euler_matrix_q1 =
            rz_matrix(euler_q1[2][1]) * rx_matrix(euler_q1[1][2] + euler_q1[2][0]);
        euler_matrix_q1 = rx_matrix(euler_q1[2][2]) * euler_matrix_q1;
        self.append_1q_sequence(&mut gates, &mut global_phase, euler_matrix_q1, 1);
        Some(TwoQubitGateSequence {
            gates,
            global_phase,
        })
    }

    /// Decomposition of SU(4) gate for device with SX, virtual RZ, and CNOT gates assuming
    /// three CNOT gates are needed.
    ///
    /// This first decomposes each unitary from the KAK decomposition into ZXZ on the source
    /// qubit of the CNOTs and XZX on the targets in order commute operators to beginning and
    /// end of decomposition. Inserting Hadamards reverses the direction of the CNOTs and transforms
    /// a variable Rx -> variable virtual Rz. The beginning and ending single qubit gates are then
    /// collapsed and re-decomposed with the single qubit decomposer. This last step could be avoided
    /// if performance is a concern.
    fn get_sx_vz_3cx_efficient_euler(
        &self,
        decomposition: &SmallVec<[Matrix2<Complex64>; 8]>,
        target_decomposed: &TwoQubitWeylDecomposition,
    ) -> Option<TwoQubitGateSequence> {
        let mut gates = Vec::new();
        let mut global_phase = target_decomposed.global_phase;
        global_phase -= 3. * self.basis_decomposer.global_phase;
        global_phase = global_phase.rem_euclid(TWO_PI);
        let atol = 1e-10; // absolute tolerance for floats
                          // Decompose source unitaries to zxz
        let euler_q0: Vec<[f64; 3]> = decomposition
            .iter()
            .step_by(2)
            .map(|decomp| {
                let euler_angles = angles_from_unitary(matrix2_to_array_view(&decomp), EulerBasis::ZXZ);
                global_phase += euler_angles[3];
                [euler_angles[2], euler_angles[0], euler_angles[1]]
            })
            .collect();
        // Decompose target unitaries to xzx
        let euler_q1: Vec<[f64; 3]> = decomposition
            .iter()
            .skip(1)
            .step_by(2)
            .map(|decomp| {
                let euler_angles = angles_from_unitary(matrix2_to_array_view(&decomp), EulerBasis::XZX);
                global_phase += euler_angles[3];
                [euler_angles[2], euler_angles[0], euler_angles[1]]
            })
            .collect();

        let x12 = euler_q0[1][2] + euler_q0[2][0];
        let x12_is_non_zero = !abs_diff_eq!(x12, 0., epsilon = atol);
        let mut x12_is_old_mult = None;
        let mut x12_phase = 0.;
        let x12_is_pi_mult = abs_diff_eq!(x12.sin(), 0., epsilon = atol);
        if x12_is_pi_mult {
            x12_is_old_mult = Some(abs_diff_eq!(x12.cos(), -1., epsilon = atol));
            x12_phase = PI * x12.cos();
        }
        let x02_add = x12 - euler_q0[1][0];
        let x12_is_half_pi = abs_diff_eq!(x12, PI2, epsilon = atol);

        let mut euler_matrix_q0 = rx_matrix(euler_q0[0][1]) * rz_matrix(euler_q0[0][0]);
        if x12_is_non_zero && x12_is_pi_mult {
            euler_matrix_q0 = rz_matrix(euler_q0[0][2] - x02_add) * euler_matrix_q0;
        } else {
            euler_matrix_q0 = rz_matrix(euler_q0[0][2] + euler_q0[1][0]) * euler_matrix_q0;
        }
        euler_matrix_q0 = Matrix2::from_row_slice(&H_GATE.concat()) * euler_matrix_q0;
        self.append_1q_sequence(&mut gates, &mut global_phase, euler_matrix_q0, 0);

        let rx_0 = rx_matrix(euler_q1[0][0]);
        let rz = rz_matrix(euler_q1[0][1]);
        let rx_1 = rx_matrix(euler_q1[0][2] + euler_q1[1][0]);
        let mut euler_matrix_q1 = rz * rx_0;
        euler_matrix_q1 = rx_1 * euler_matrix_q1;
        euler_matrix_q1 = Matrix2::from_row_slice(&H_GATE.concat()) * euler_matrix_q1;
        self.append_1q_sequence(&mut gates, &mut global_phase, euler_matrix_q1, 1);

        gates.push((StandardGate::CX.into(), smallvec![], smallvec![1, 0]));

        if x12_is_pi_mult {
            // even or odd multiple
            if x12_is_non_zero {
                global_phase += x12_phase;
            }
            if x12_is_non_zero && x12_is_old_mult.unwrap() {
                gates.push((
                    StandardGate::RZ.into(),
                    smallvec![-euler_q0[1][1]],
                    smallvec![0],
                ));
            } else {
                gates.push((
                    StandardGate::RZ.into(),
                    smallvec![euler_q0[1][1]],
                    smallvec![0],
                ));
                global_phase += PI;
            }
        }
        if x12_is_half_pi {
            gates.push((StandardGate::SX.into(), smallvec![], smallvec![0]));
            global_phase -= PI4;
        } else if x12_is_non_zero && !x12_is_pi_mult {
            if self.pulse_optimize.is_none() {
                self.append_1q_sequence(&mut gates, &mut global_phase, rx_matrix(x12), 0);
            } else {
                return None;
            }
        }
        if abs_diff_eq!(euler_q1[1][1], PI2, epsilon = atol) {
            gates.push((StandardGate::SX.into(), smallvec![], smallvec![1]));
            global_phase -= PI4
        } else if self.pulse_optimize.is_none() {
            self.append_1q_sequence(
                &mut gates,
                &mut global_phase,
                rx_matrix(euler_q1[1][1]),
                1,
            );
        } else {
            return None;
        }
        gates.push((
            StandardGate::RZ.into(),
            smallvec![euler_q1[1][2] + euler_q1[2][0]],
            smallvec![1],
        ));
        gates.push((StandardGate::CX.into(), smallvec![], smallvec![1, 0]));
        gates.push((
            StandardGate::RZ.into(),
            smallvec![euler_q0[2][1]],
            smallvec![0],
        ));
        if abs_diff_eq!(euler_q1[2][1], PI2, epsilon = atol) {
            gates.push((StandardGate::SX.into(), smallvec![], smallvec![1]));
            global_phase -= PI4;
        } else if self.pulse_optimize.is_none() {
            self.append_1q_sequence(
                &mut gates,
                &mut global_phase,
                rx_matrix(euler_q1[2][1]),
                1,
            );
        } else {
            return None;
        }
        gates.push((StandardGate::CX.into(), smallvec![], smallvec![1, 0]));
        let mut euler_matrix = rz_matrix(euler_q0[2][2] + euler_q0[3][0]) * Matrix2::from_row_slice(&H_GATE.concat());
        euler_matrix = rx_matrix(euler_q0[3][1]) * euler_matrix;
        euler_matrix = rz_matrix(euler_q0[3][2]) * euler_matrix;
        self.append_1q_sequence(&mut gates, &mut global_phase, euler_matrix, 0);

        let mut euler_matrix = rx_matrix(euler_q1[2][2] + euler_q1[3][0]) * Matrix2::from_row_slice(&H_GATE.concat());
        euler_matrix = rz_matrix(euler_q1[3][1]) * euler_matrix;
        euler_matrix = rx_matrix(euler_q1[3][2]) * euler_matrix;
        self.append_1q_sequence(&mut gates, &mut global_phase, euler_matrix, 1);

        let out_unitary = compute_unitary(&gates, global_phase);
        // TODO: fix the sign problem to avoid correction here
        if abs_diff_eq!(
            target_decomposed.unitary_matrix[(0, 0)],
            -out_unitary[[0, 0]],
            epsilon = atol
        ) {
            global_phase += PI;
        }
        Some(TwoQubitGateSequence {
            gates,
            global_phase,
        })
    }

    fn append_1q_sequence(
        &self,
        gates: &mut TwoQubitSequenceVec,
        global_phase: &mut f64,
        unitary: Matrix2<Complex64>,
        qubit: u8,
    ) {
        let mut target_1q_basis_list = EulerBasisSet::new();
        target_1q_basis_list.add_basis(self.euler_basis);
        let sequence = unitary_to_gate_sequence_inner(
            matrix2_to_array_view(&unitary),
            &target_1q_basis_list,
            qubit as usize,
            None,
            true,
            None,
        );
        if let Some(sequence) = sequence {
            *global_phase += sequence.global_phase;
            for gate in sequence.gates {
                gates.push((gate.0.into(), gate.1, smallvec![qubit]));
            }
        }
    }

    fn pulse_optimal_chooser(
        &self,
        best_nbasis: u8,
        decomposition: &SmallVec<[Matrix2<Complex64>; 8]>,
        target_decomposed: &TwoQubitWeylDecomposition,
    ) -> PyResult<Option<TwoQubitGateSequence>> {
        if self.pulse_optimize.is_some()
            && (best_nbasis == 0 || best_nbasis == 1 || best_nbasis > 3)
        {
            return Ok(None);
        }
        let mut use_xgate = false;
        match self.euler_basis {
            EulerBasis::ZSX => (),
            EulerBasis::ZSXX => {
                use_xgate = true;
            }
            _ => {
                if self.pulse_optimize.is_some() {
                    return Err(QiskitError::new_err(format!(
                        "'pulse_optimize' currently only works with ZSX basis ({} used)",
                        self.euler_basis.as_str()
                    )));
                } else {
                    return Ok(None);
                }
            }
        }
        if !matches!(
            self.gate.view(),
            OperationRef::StandardGate(StandardGate::CX)
        ) {
            if self.pulse_optimize.is_some() {
                return Err(QiskitError::new_err(
                    "pulse_optimizer currently only works with CNOT entangling gate",
                ));
            } else {
                return Ok(None);
            }
        }
        let res = if best_nbasis == 3 {
            self.get_sx_vz_3cx_efficient_euler(decomposition, target_decomposed)
        } else if best_nbasis == 2 {
            self.get_sx_vz_2cx_efficient_euler(decomposition, target_decomposed, use_xgate)
        } else {
            None
        };
        if self.pulse_optimize.is_some() && res.is_none() {
            return Err(QiskitError::new_err(
                "Failed to compute requested pulse optimal decomposition",
            ));
        }
        Ok(res)
    }

    pub fn new_inner(
        gate: PackedOperation,
        gate_params: SmallVec<[f64; 3]>,
        gate_matrix: ArrayView2<Complex64>,
        basis_fidelity: f64,
        euler_basis: &str,
        pulse_optimize: Option<bool>,
    ) -> PyResult<Self> {

        let ipz: Matrix2<Complex64> = Matrix2::from_row_slice(&IPZ.concat());
        let basis_decomposer =
            TwoQubitWeylDecomposition::new_inner(ndarray_to_matrix4(gate_matrix)?, Some(DEFAULT_FIDELITY), None)?;
        let super_controlled = relative_eq!(basis_decomposer.a, PI4, max_relative = 1e-09)
            && relative_eq!(basis_decomposer.c, 0.0, max_relative = 1e-09);

        // Create some useful matrices U1, U2, U3 are equivalent to the basis,
        // expand as Ui = Ki1.Ubasis.Ki2
        let b = basis_decomposer.b;
        let temp = c64(0.5, -0.5);
        let k11l = Matrix2::from_row_slice(&[
            temp * (M_IM * c64(0., -b).exp()), temp * c64(0., -b).exp(),
            temp * (M_IM * c64(0., b).exp()), temp * -(c64(0., b).exp()),
        ]);
        let k11r = Matrix2::from_row_slice(&[
                FRAC_1_SQRT_2 * (IM * c64(0., -b).exp()),
                FRAC_1_SQRT_2 * -c64(0., -b).exp(),
            
                FRAC_1_SQRT_2 * c64(0., b).exp(),
                FRAC_1_SQRT_2 * (M_IM * c64(0., b).exp()),
        ]);
        let k12l = Matrix2::from_row_slice(&K12L_ARR.concat());
        let k12r = Matrix2::from_row_slice(&K12R_ARR.concat());
        let k32l_k21l = Matrix2::from_row_slice(&[
                FRAC_1_SQRT_2 * c64(1., (2. * b).cos()),
                FRAC_1_SQRT_2 * (IM * (2. * b).sin()),

                FRAC_1_SQRT_2 * (IM * (2. * b).sin()),
                FRAC_1_SQRT_2 * c64(1., -(2. * b).cos())
        ]);
        let temp = c64(0.5, 0.5);
        let k21r = Matrix2::from_row_slice(&[
                temp * (M_IM * c64(0., -2. * b).exp()),
                temp * c64(0., -2. * b).exp(),
                temp * (IM * c64(0., 2. * b).exp()),
                temp * c64(0., 2. * b).exp()
        ]);
        const K22L_ARR: GateArray1Q = [
            [c64(FRAC_1_SQRT_2, 0.), c64(-FRAC_1_SQRT_2, 0.)],
            [c64(FRAC_1_SQRT_2, 0.), c64(FRAC_1_SQRT_2, 0.)],
        ];
        let k22l = Matrix2::from_row_slice(&K22L_ARR.concat());
        let k22r_arr: GateArray1Q = [[Complex64::zero(), C_ONE], [C_M_ONE, Complex64::zero()]];
        let k22r = Matrix2::from_row_slice(&k22r_arr.concat());
        let k31l = Matrix2::from_row_slice(&[
                FRAC_1_SQRT_2 * c64(0., -b).exp(),
                FRAC_1_SQRT_2 * c64(0., -b).exp(),
                FRAC_1_SQRT_2 * -c64(0., b).exp(),
                FRAC_1_SQRT_2 * c64(0., b).exp()
        ]);
        let k31r = Matrix2::from_row_slice(&[
            IM * c64(0., b).exp(), Complex64::zero(),
            Complex64::zero(), M_IM * c64(0., -b).exp(),
        ]);
        let temp = c64(0.5, 0.5);
        let k32r = Matrix2::from_row_slice(&[
            temp * c64(0., b).exp(), temp * -c64(0., -b).exp(),
            temp * (M_IM * c64(0., b).exp()),
            temp * (M_IM * c64(0., -b).exp())
        ]);
        let k1ld = basis_decomposer.K1l.adjoint();
        let k1rd = basis_decomposer.K1r.adjoint();
        let k2ld = basis_decomposer.K2l.adjoint();
        let k2rd = basis_decomposer.K2r.adjoint();
        // Pre-build the fixed parts of the matrices used in 3-part decomposition
        let u0l = k31l * k1ld;
        let u0r = k31r * k1rd;
        let u1l = k2ld * k32l_k21l * k1ld;
        let u1ra = k2rd * k32r;
        let u1rb = k21r * k1rd;
        let u2la = k2ld * k22l;
        let u2lb = k11l * k1ld;
        let u2ra = k2rd * k22r;
        let u2rb = k11r * k1rd;
        let u3l = k2ld * k12l;
        let u3r = k2rd * k12r;
        // Pre-build the fixed parts of the matrices used in the 2-part decomposition
        let q0l = k12l.adjoint() * k1ld;
        let q0r = k12r.adjoint() * ipz * k1rd;
        let q1la = k2ld  * k11l.adjoint();
        let q1lb = k11l * k1ld;
        let q1ra = k2rd * ipz * k11r.adjoint();
        let q1rb = k11r * k1rd;
        let q2l = k2ld * k12l;
        let q2r = k2rd * k12r;

        Ok(TwoQubitBasisDecomposer {
            gate,
            gate_params,
            basis_fidelity,
            euler_basis: EulerBasis::__new__(euler_basis)?,
            pulse_optimize,
            basis_decomposer,
            super_controlled,
            u0l,
            u0r,
            u1l,
            u1ra,
            u1rb,
            u2la,
            u2lb,
            u2ra,
            u2rb,
            u3l,
            u3r,
            q0l,
            q0r,
            q1la,
            q1lb,
            q1ra,
            q1rb,
            q2l,
            q2r,
        })
    }

    pub fn call_inner(
        &self,
        unitary: Matrix4<Complex64>,
        basis_fidelity: Option<f64>,
        approximate: bool,
        _num_basis_uses: Option<u8>,
    ) -> PyResult<TwoQubitGateSequence> {
        let basis_fidelity = if !approximate {
            1.0
        } else {
            basis_fidelity.unwrap_or(self.basis_fidelity)
        };
        let target_decomposed =
            TwoQubitWeylDecomposition::new_inner(unitary, Some(DEFAULT_FIDELITY), None)?;
        let traces = self.traces(&target_decomposed);
        let best_nbasis = _num_basis_uses.unwrap_or_else(|| {
            traces
                .into_iter()
                .enumerate()
                .map(|(idx, trace)| (idx, trace.trace_to_fid() * basis_fidelity.powi(idx as i32)))
                .min_by(|(_idx1, fid1), (_idx2, fid2)| fid2.partial_cmp(fid1).unwrap())
                .unwrap()
                .0 as u8
        });
        let decomposition = match best_nbasis {
            0 => decomp0_inner(&target_decomposed),
            1 => self.decomp1_inner(&target_decomposed),
            2 => self.decomp2_supercontrolled_inner(&target_decomposed),
            3 => self.decomp3_supercontrolled_inner(&target_decomposed),
            _ => unreachable!("Invalid basis to use"),
        };
        let pulse_optimize = self.pulse_optimize.unwrap_or(true);
        let sequence = if pulse_optimize {
            self.pulse_optimal_chooser(best_nbasis, &decomposition, &target_decomposed)?
        } else {
            None
        };
        if let Some(seq) = sequence {
            return Ok(seq);
        }
        let mut target_1q_basis_list = EulerBasisSet::new();
        target_1q_basis_list.add_basis(self.euler_basis);
        let euler_decompositions: SmallVec<[Option<OneQubitGateSequence>; 8]> = decomposition
            .iter()
            .map(|decomp| {
                unitary_to_gate_sequence_inner(
                    matrix2_to_array_view(&decomp),
                    &target_1q_basis_list,
                    0,
                    None,
                    true,
                    None,
                )
            })
            .collect();
        let mut gates = Vec::with_capacity(TWO_QUBIT_SEQUENCE_DEFAULT_CAPACITY);
        let mut global_phase = target_decomposed.global_phase;
        global_phase -= best_nbasis as f64 * self.basis_decomposer.global_phase;
        if best_nbasis == 2 {
            global_phase += PI;
        }
        for i in 0..best_nbasis as usize {
            if let Some(euler_decomp) = &euler_decompositions[2 * i] {
                for gate in &euler_decomp.gates {
                    gates.push((gate.0.into(), gate.1.clone(), smallvec![0]));
                }
                global_phase += euler_decomp.global_phase
            }
            if let Some(euler_decomp) = &euler_decompositions[2 * i + 1] {
                for gate in &euler_decomp.gates {
                    gates.push((gate.0.into(), gate.1.clone(), smallvec![1]));
                }
                global_phase += euler_decomp.global_phase
            }
            gates.push((self.gate.clone(), self.gate_params.clone(), smallvec![0, 1]));
        }
        if let Some(euler_decomp) = &euler_decompositions[2 * best_nbasis as usize] {
            for gate in &euler_decomp.gates {
                gates.push((gate.0.into(), gate.1.clone(), smallvec![0]));
            }
            global_phase += euler_decomp.global_phase
        }
        if let Some(euler_decomp) = &euler_decompositions[2 * best_nbasis as usize + 1] {
            for gate in &euler_decomp.gates {
                gates.push((gate.0.into(), gate.1.clone(), smallvec![1]));
            }
            global_phase += euler_decomp.global_phase
        }
        Ok(TwoQubitGateSequence {
            gates,
            global_phase,
        })
    }
    /// Decompose a two-qubit ``unitary`` over fixed basis and :math:`SU(2)` using the best
    /// approximation given that each basis application has a finite ``basis_fidelity``.
    fn generate_sequence(
        &self,
        unitary: PyReadonlyArray2<Complex64>,
        basis_fidelity: Option<f64>,
        approximate: bool,
        _num_basis_uses: Option<u8>,
    ) -> PyResult<TwoQubitGateSequence> {
        let basis_fidelity = if !approximate {
            1.0
        } else {
            basis_fidelity.unwrap_or(self.basis_fidelity)
        };
        let target_decomposed =
            TwoQubitWeylDecomposition::new(unitary, Some(DEFAULT_FIDELITY), None)?;
        let traces = self.traces(&target_decomposed);
        let best_nbasis = traces
            .into_iter()
            .enumerate()
            .map(|(idx, trace)| (idx, trace.trace_to_fid() * basis_fidelity.powi(idx as i32)))
            .min_by(|(_idx1, fid1), (_idx2, fid2)| fid2.partial_cmp(fid1).unwrap())
            .unwrap()
            .0;
        let best_nbasis = _num_basis_uses.unwrap_or(best_nbasis as u8);
        let decomposition = match best_nbasis {
            0 => decomp0_inner(&target_decomposed),
            1 => self.decomp1_inner(&target_decomposed),
            2 => self.decomp2_supercontrolled_inner(&target_decomposed),
            3 => self.decomp3_supercontrolled_inner(&target_decomposed),
            _ => unreachable!("Invalid basis to use"),
        };
        let pulse_optimize = self.pulse_optimize.unwrap_or(true);
        let sequence = if pulse_optimize {
            self.pulse_optimal_chooser(best_nbasis, &decomposition, &target_decomposed)?
        } else {
            None
        };
        if let Some(seq) = sequence {
            return Ok(seq);
        }
        let mut target_1q_basis_list = EulerBasisSet::new();
        target_1q_basis_list.add_basis(self.euler_basis);
        let euler_decompositions: SmallVec<[Option<OneQubitGateSequence>; 8]> = decomposition
            .iter()
            .map(|decomp| {
                unitary_to_gate_sequence_inner(
                    matrix2_to_array_view(&decomp),
                    &target_1q_basis_list,
                    0,
                    None,
                    true,
                    None,
                )
            })
            .collect();
        let mut gates = Vec::with_capacity(TWO_QUBIT_SEQUENCE_DEFAULT_CAPACITY);
        let mut global_phase = target_decomposed.global_phase;
        global_phase -= best_nbasis as f64 * self.basis_decomposer.global_phase;
        if best_nbasis == 2 {
            global_phase += PI;
        }
        for i in 0..best_nbasis as usize {
            if let Some(euler_decomp) = &euler_decompositions[2 * i] {
                for gate in &euler_decomp.gates {
                    gates.push((gate.0.into(), gate.1.clone(), smallvec![0]));
                }
                global_phase += euler_decomp.global_phase
            }
            if let Some(euler_decomp) = &euler_decompositions[2 * i + 1] {
                for gate in &euler_decomp.gates {
                    gates.push((gate.0.into(), gate.1.clone(), smallvec![1]));
                }
                global_phase += euler_decomp.global_phase
            }
            gates.push((self.gate.clone(), self.gate_params.clone(), smallvec![0, 1]));
        }
        if let Some(euler_decomp) = &euler_decompositions[2 * best_nbasis as usize] {
            for gate in &euler_decomp.gates {
                gates.push((gate.0.into(), gate.1.clone(), smallvec![0]));
            }
            global_phase += euler_decomp.global_phase
        }
        if let Some(euler_decomp) = &euler_decompositions[2 * best_nbasis as usize + 1] {
            for gate in &euler_decomp.gates {
                gates.push((gate.0.into(), gate.1.clone(), smallvec![1]));
            }
            global_phase += euler_decomp.global_phase
        }
        Ok(TwoQubitGateSequence {
            gates,
            global_phase,
        })
    }
}

static K12R_ARR: GateArray1Q = [
    [c64(0., FRAC_1_SQRT_2), c64(FRAC_1_SQRT_2, 0.)],
    [c64(-FRAC_1_SQRT_2, 0.), c64(0., -FRAC_1_SQRT_2)],
];

static K12L_ARR: GateArray1Q = [
    [c64(0.5, 0.5), c64(0.5, 0.5)],
    [c64(-0.5, 0.5), c64(0.5, -0.5)],
];

fn decomp0_inner(target: &TwoQubitWeylDecomposition) -> SmallVec<[Matrix2<Complex64>; 8]> {
    smallvec![target.K1r * target.K2r, target.K1l * target.K2l,]
}

type PickleNewArgs<'a> = (Py<PyAny>, Py<PyAny>, f64, &'a str, Option<bool>);

#[pymethods]
impl TwoQubitBasisDecomposer {
    fn __getnewargs__(&self, py: Python) -> PyResult<PickleNewArgs<'_>> {
        let params: Vec<Param> = self.gate_params.iter().map(|x| Param::Float(*x)).collect();
        Ok((
            match self.gate.view() {
                OperationRef::StandardGate(standard) => {
                    standard.create_py_op(py, Some(&params), None)?.into_any()
                }
                OperationRef::Gate(gate) => gate.gate.clone_ref(py),
                OperationRef::Unitary(unitary) => unitary.create_py_op(py, None)?.into_any(),
                _ => unreachable!("decomposer gate must be a gate"),
            },
            self.basis_decomposer
                .unitary_matrix
                .to_pyarray(py)
                .into_any()
                .unbind(),
            self.basis_fidelity,
            self.euler_basis.as_str(),
            self.pulse_optimize,
        ))
    }

    #[new]
    #[pyo3(signature=(gate, gate_matrix, basis_fidelity=1.0, euler_basis="U", pulse_optimize=None))]
    fn new(
        gate: OperationFromPython,
        gate_matrix: PyReadonlyArray2<Complex64>,
        basis_fidelity: f64,
        euler_basis: &str,
        pulse_optimize: Option<bool>,
    ) -> PyResult<Self> {
        let gate_params: PyResult<SmallVec<[f64; 3]>> = gate
            .params
            .iter()
            .map(|x| match x {
                Param::Float(val) => Ok(*val),
                _ => Err(PyValueError::new_err(
                    "Only unparameterized gates are supported as KAK gate",
                )),
            })
            .collect();
        TwoQubitBasisDecomposer::new_inner(
            gate.operation,
            gate_params?,
            gate_matrix.as_array(),
            basis_fidelity,
            euler_basis,
            pulse_optimize,
        )
    }

    fn traces(&self, target: &TwoQubitWeylDecomposition) -> [Complex64; 4] {
        [
            4. * c64(
                target.a.cos() * target.b.cos() * target.c.cos(),
                target.a.sin() * target.b.sin() * target.c.sin(),
            ),
            4. * c64(
                (PI4 - target.a).cos()
                    * (self.basis_decomposer.b - target.b).cos()
                    * target.c.cos(),
                (PI4 - target.a).sin()
                    * (self.basis_decomposer.b - target.b).sin()
                    * target.c.sin(),
            ),
            c64(4. * target.c.cos(), 0.),
            c64(4., 0.),
        ]
    }

    /// Decompose target :math:`\sim U_d(x, y, z)` with :math:`0` uses of the basis gate.
    /// Result :math:`U_r` has trace:
    ///
    /// .. math::
    ///
    ///     \Big\vert\text{Tr}(U_r\cdot U_\text{target}^{\dag})\Big\vert =
    ///     4\Big\vert (\cos(x)\cos(y)\cos(z)+ j \sin(x)\sin(y)\sin(z)\Big\vert
    ///
    /// which is optimal for all targets and bases
    #[staticmethod]
    fn decomp0(py: Python, target: &TwoQubitWeylDecomposition) -> SmallVec<[Py<PyAny>; 2]> {
        decomp0_inner(target)
            .into_iter()
            .map(|x| x.to_pyarray(py).into_any().unbind())
            .collect()
    }

    /// Decompose target :math:`\sim U_d(x, y, z)` with :math:`1` use of the basis gate
    /// math:`\sim U_d(a, b, c)`.
    /// Result :math:`U_r` has trace:
    ///
    /// .. math::
    ///
    ///     \Big\vert\text{Tr}(U_r \cdot U_\text{target}^{\dag})\Big\vert =
    ///     4\Big\vert \cos(x-a)\cos(y-b)\cos(z-c) + j \sin(x-a)\sin(y-b)\sin(z-c)\Big\vert
    ///
    /// which is optimal for all targets and bases with ``z==0`` or ``c==0``.
    fn decomp1(&self, py: Python, target: &TwoQubitWeylDecomposition) -> SmallVec<[Py<PyAny>; 4]> {
        self.decomp1_inner(target)
            .into_iter()
            .map(|x| x.to_pyarray(py).into_any().unbind())
            .collect()
    }

    /// Decompose target :math:`\sim U_d(x, y, z)` with :math:`2` uses of the basis gate.
    ///
    /// For supercontrolled basis :math:`\sim U_d(\pi/4, b, 0)`, all b, result :math:`U_r` has trace
    ///
    /// .. math::
    ///
    ///     \Big\vert\text{Tr}(U_r \cdot U_\text{target}^\dag) \Big\vert = 4\cos(z)
    ///
    /// which is the optimal approximation for basis of CNOT-class :math:`\sim U_d(\pi/4, 0, 0)`
    /// or DCNOT-class :math:`\sim U_d(\pi/4, \pi/4, 0)` and any target. It may
    /// be sub-optimal for :math:`b \neq 0` (i.e. there exists an exact decomposition for any target
    /// using :math:`B \sim U_d(\pi/4, \pi/8, 0)`, but it may not be this decomposition).
    /// This is an exact decomposition for supercontrolled basis and target :math:`\sim U_d(x, y, 0)`.
    /// No guarantees for non-supercontrolled basis.
    fn decomp2_supercontrolled(
        &self,
        py: Python,
        target: &TwoQubitWeylDecomposition,
    ) -> SmallVec<[Py<PyAny>; 6]> {
        self.decomp2_supercontrolled_inner(target)
            .into_iter()
            .map(|x| x.to_pyarray(py).into_any().unbind())
            .collect()
    }

    /// Decompose target with :math:`3` uses of the basis.
    ///
    /// This is an exact decomposition for supercontrolled basis :math:`\sim U_d(\pi/4, b, 0)`, all b,
    /// and any target. No guarantees for non-supercontrolled basis.
    fn decomp3_supercontrolled(
        &self,
        py: Python,
        target: &TwoQubitWeylDecomposition,
    ) -> SmallVec<[Py<PyAny>; 8]> {
        self.decomp3_supercontrolled_inner(target)
            .into_iter()
            .map(|x| x.to_pyarray(py).into_any().unbind())
            .collect()
    }

    /// Synthesizes a two qubit unitary matrix into a :class:`.DAGCircuit` object
    ///
    /// Args:
    ///     unitary (ndarray): A 4x4 unitary matrix in the form of a numpy complex array
    ///         representing the gate to synthesize
    ///     basis_fidelity (float): The target fidelity of the synthesis. This is a floating point
    ///         value between 1.0 and 0.0.
    ///     approximate (bool): Whether to enable approximation. If set to false this is equivalent
    ///         to setting basis_fidelity to 1.0.
    ///
    /// Returns:
    ///     DAGCircuit: The decomposed circuit for the given unitary.
    #[pyo3(signature = (unitary, basis_fidelity=None, approximate=true, _num_basis_uses=None))]
    fn to_dag(
        &self,
        unitary: PyReadonlyArray2<Complex64>,
        basis_fidelity: Option<f64>,
        approximate: bool,
        _num_basis_uses: Option<u8>,
    ) -> PyResult<DAGCircuit> {
        let sequence =
            self.generate_sequence(unitary, basis_fidelity, approximate, _num_basis_uses)?;
        let mut dag = DAGCircuit::with_capacity(2, 0, None, Some(sequence.gates.len()), None, None);
        dag.set_global_phase(Param::Float(sequence.global_phase))?;
        dag.add_qubit_unchecked(ShareableQubit::new_anonymous())?;
        dag.add_qubit_unchecked(ShareableQubit::new_anonymous())?;
        let mut builder = dag.into_builder();
        for (gate, params, qubits) in sequence.gates {
            let qubits: Vec<Qubit> = qubits.iter().map(|x| Qubit(*x as u32)).collect();
            let params = params.iter().map(|x| Param::Float(*x)).collect();
            builder.apply_operation_back(
                gate,
                &qubits,
                &[],
                Some(params),
                None,
                #[cfg(feature = "cache_pygates")]
                None,
            )?;
        }
        Ok(builder.build())
    }

    /// Synthesizes a two qubit unitary matrix into a :class:`.CircuitData` object
    ///
    /// Args:
    ///     unitary (ndarray): A 4x4 unitary matrix in the form of a numply complex array
    ///         representing the gate to synthesize
    ///     basis_fidelity (float): The target fidelity of the synthesis. This is a floating point
    ///         value between 1.0 and 0.0.
    ///     approximate (bool): Whether to enable approximation. If set to false this is equivalent
    ///         to setting basis_fidelity to 1.0.
    ///
    /// Returns:
    ///     CircuitData: The decomposed circuit for the given unitary.
    #[pyo3(signature = (unitary, basis_fidelity=None, approximate=true, _num_basis_uses=None))]
    fn to_circuit(
        &self,
        unitary: PyReadonlyArray2<Complex64>,
        basis_fidelity: Option<f64>,
        approximate: bool,
        _num_basis_uses: Option<u8>,
    ) -> PyResult<CircuitData> {
        let sequence =
            self.generate_sequence(unitary, basis_fidelity, approximate, _num_basis_uses)?;
        CircuitData::from_packed_operations(
            2,
            0,
            sequence.gates.into_iter().map(|(gate, params, qubits)| {
                Ok((
                    gate,
                    params.iter().map(|x| Param::Float(*x)).collect(),
                    qubits.iter().map(|q| Qubit(*q as u32)).collect(),
                    vec![],
                ))
            }),
            Param::Float(sequence.global_phase),
        )
    }

    fn num_basis_gates(&self, unitary: PyReadonlyArray2<Complex64>) -> PyResult<usize> {
        _num_basis_gates(self.basis_decomposer.b, self.basis_fidelity, unitary)
    }
}

<<<<<<< HEAD
fn u4_to_su4(u4: Matrix4<Complex64>) -> (Matrix4<Complex64>, f64) {
    let phase_factor = u4.determinant().powf(-0.25).conj();
    let su4 = u4.map(|x| x / phase_factor);
=======
fn u4_to_su4(u4: ArrayView2<Complex64>) -> (Array2<Complex64>, f64) {
    let det_u = u4.into_faer().determinant();
    let phase_factor = det_u.powf(-0.25).conj();
    let su4 = u4.mapv(|x| x / phase_factor);
>>>>>>> 8e2be846
    (su4, phase_factor.arg())
}

fn real_trace_transform(mat: &Matrix4<Complex64>) -> Matrix4<Complex64> {
    let a1 = -mat[(1, 3)] * mat[(2, 0)] + mat[(1, 2)] * mat[(2, 1)] + mat[(1, 1)] * mat[(2, 2)]
        - mat[(1, 0)] * mat[(2, 3)];
    let a2 = mat[(0, 3)] * mat[(3, 0)] - mat[(0, 2)] * mat[(3, 1)] - mat[(0, 1)] * mat[(3, 2)]
        + mat[(0, 0)] * mat[(3, 3)];
    let theta = 0.; // Arbitrary!
    let phi = 0.; // This is extra arbitrary!
    let psi = f64::atan2(a1.im + a2.im, a1.re - a2.re) - phi;
    let im = Complex64::new(0., -1.);
    let temp = Vector4::new(
        (theta * im).exp(),
        (phi * im).exp(),
        (psi * im).exp(),
        (-(theta + phi + psi) * im).exp(),
    );
    Matrix4::from_diagonal(&temp)
}

#[pyfunction]
#[pyo3(name = "two_qubit_decompose_up_to_diagonal")]
fn py_two_qubit_decompose_up_to_diagonal(
    py: Python,
    mat: PyReadonlyArray2<Complex64>,
<<<<<<< HEAD
) -> PyResult<(PyObject, CircuitData)> {
    let mat = ndarray_to_matrix4(mat.as_array())?;
    let (su4, phase) = u4_to_su4(mat);
    let mut real_map = real_trace_transform(&su4);
    let mapped_su4 = real_map * su4;
=======
) -> PyResult<(Py<PyAny>, CircuitData)> {
    let mat_arr: ArrayView2<Complex64> = mat.as_array();
    let (real_map, circ) = two_qubit_decompose_up_to_diagonal(mat_arr)?;
    Ok((real_map.into_pyarray(py).into_any().unbind(), circ))
}

pub fn two_qubit_decompose_up_to_diagonal(
    mat: ArrayView2<Complex64>,
) -> PyResult<(Array2<Complex64>, CircuitData)> {
    let (su4, phase) = u4_to_su4(mat);
    let mut real_map = real_trace_transform(su4.view());
    let mapped_su4 = real_map.dot(&su4.view());
>>>>>>> 8e2be846
    let decomp = TwoQubitBasisDecomposer::new_inner(
        StandardGate::CX.into(),
        smallvec![],
        aview2(&CX_GATE),
        1.0,
        "U",
        None,
    )?;

    let circ_seq = decomp.call_inner(mapped_su4, None, true, None)?;
    let circ = CircuitData::from_packed_operations(
        2,
        0,
        circ_seq
            .gates
            .into_iter()
            .map(|(gate, param_floats, qubit_index)| {
                let params: SmallVec<[Param; 3]> =
                    param_floats.into_iter().map(Param::Float).collect();
                let qubits = qubit_index.into_iter().map(|x| Qubit(x as u32)).collect();
                Ok((gate, params, qubits, vec![]))
            }),
        Param::Float(circ_seq.global_phase + phase),
    )?;
<<<<<<< HEAD
    let real_map_array = Array2::from_shape_fn((4,4), |(i,j)| real_map[(i,j)].conj());
    Ok((real_map_array.into_pyarray(py).into_any().unbind(), circ))
=======
    real_map.mapv_inplace(|x| x.conj());
    Ok((real_map, circ))
>>>>>>> 8e2be846
}

static MAGIC: GateArray2Q = [
    [
        c64(FRAC_1_SQRT_2, 0.),
        C_ZERO,
        C_ZERO,
        c64(0., FRAC_1_SQRT_2),
    ],
    [
        C_ZERO,
        c64(0., FRAC_1_SQRT_2),
        c64(FRAC_1_SQRT_2, 0.),
        C_ZERO,
    ],
    [
        C_ZERO,
        c64(0., FRAC_1_SQRT_2),
        c64(-FRAC_1_SQRT_2, 0.),
        C_ZERO,
    ],
    [
        c64(FRAC_1_SQRT_2, 0.),
        C_ZERO,
        C_ZERO,
        c64(0., -FRAC_1_SQRT_2),
    ],
];

static MAGIC_DAGGER: GateArray2Q = [
    [
        c64(FRAC_1_SQRT_2, 0.),
        C_ZERO,
        C_ZERO,
        c64(FRAC_1_SQRT_2, 0.),
    ],
    [
        C_ZERO,
        c64(0., -FRAC_1_SQRT_2),
        c64(0., -FRAC_1_SQRT_2),
        C_ZERO,
    ],
    [
        C_ZERO,
        c64(FRAC_1_SQRT_2, 0.),
        c64(-FRAC_1_SQRT_2, 0.),
        C_ZERO,
    ],
    [
        c64(0., -FRAC_1_SQRT_2),
        C_ZERO,
        C_ZERO,
        c64(0., FRAC_1_SQRT_2),
    ],
];

/// Computes the local invariants for a two-qubit unitary.
///
/// Based on:
///
/// Y. Makhlin, Quant. Info. Proc. 1, 243-252 (2002).
///
/// Zhang et al., Phys Rev A. 67, 042313 (2003).
#[pyfunction]
pub fn two_qubit_local_invariants(unitary: PyReadonlyArray2<Complex64>) -> [f64; 3] {
    let mat = unitary.as_array();
    // Transform to bell basis
    let bell_basis_unitary = aview2(&MAGIC_DAGGER).dot(&mat.dot(&aview2(&MAGIC)));
    // Get determinate since +- one is allowed.
    let det_bell_basis = bell_basis_unitary.view().into_faer().determinant();
    let m = bell_basis_unitary.t().dot(&bell_basis_unitary);
    let mut m_tr2 = m.diag().sum();
    m_tr2 *= m_tr2;
    // Table II of Ref. 1 or Eq. 28 of Ref. 2.
    let g1 = m_tr2 / (16. * det_bell_basis);
    let g2 = (m_tr2 - m.dot(&m).diag().sum()) / (4. * det_bell_basis);

    // Here we split the real and imag pieces of G1 into two so as
    // to better equate to the Weyl chamber coordinates (c0,c1,c2)
    // and explore the parameter space.
    // Also do a FP trick -0.0 + 0.0 = 0.0
    [g1.re + 0., g1.im + 0., g2.re + 0.]
}

#[pyfunction]
pub fn local_equivalence(weyl: PyReadonlyArray1<f64>) -> PyResult<[f64; 3]> {
    let weyl = weyl.as_array();
    let weyl_2_cos_squared_product: f64 = weyl.iter().map(|x| (x * 2.).cos().powi(2)).product();
    let weyl_2_sin_squared_product: f64 = weyl.iter().map(|x| (x * 2.).sin().powi(2)).product();
    let g0_equiv = weyl_2_cos_squared_product - weyl_2_sin_squared_product;
    let g1_equiv = weyl.iter().map(|x| (x * 4.).sin()).product::<f64>() / 4.;
    let g2_equiv = 4. * weyl_2_cos_squared_product
        - 4. * weyl_2_sin_squared_product
        - weyl.iter().map(|x| (4. * x).cos()).product::<f64>();
    Ok([g0_equiv + 0., g1_equiv + 0., g2_equiv + 0.])
}

/// invert 1q gate sequence
fn invert_1q_gate(
    gate: (StandardGate, SmallVec<[f64; 3]>),
) -> (PackedOperation, SmallVec<[f64; 3]>) {
    let gate_params = gate.1.into_iter().map(Param::Float).collect::<Vec<_>>();
    let inv_gate = gate
        .0
        .inverse(&gate_params)
        .expect("An unexpected standard gate was inverted");
    let inv_gate_params = inv_gate
        .1
        .into_iter()
        .map(|param| match param {
            Param::Float(val) => val,
            _ => unreachable!("Parameterized inverse generated from non-parameterized gate."),
        })
        .collect::<SmallVec<_>>();
    (inv_gate.0.into(), inv_gate_params)
}

#[derive(Clone, Debug, FromPyObject)]
pub enum RXXEquivalent {
    Standard(StandardGate),
    CustomPython(Py<PyType>),
}

impl RXXEquivalent {
    fn matrix(&self, param: f64) -> PyResult<Matrix4<Complex64>> {
        match self {
<<<<<<< HEAD
            Self::Standard(gate) => ndarray_to_matrix4(gate.matrix(&[Param::Float(param)]).unwrap().view()),
            Self::CustomPython(gate_cls) => Python::with_gil(|py: Python| {
=======
            Self::Standard(gate) => Ok(gate.matrix(&[Param::Float(param)]).unwrap()),
            Self::CustomPython(gate_cls) => Python::attach(|py: Python| {
>>>>>>> 8e2be846
                let gate_obj = gate_cls.bind(py).call1((param,))?;
                let raw_matrix = gate_obj
                    .call_method0(intern!(py, "to_matrix"))?
                    .extract::<PyReadonlyArray2<Complex64>>()?;
                Ok(ndarray_to_matrix4(raw_matrix.as_array())?)
            }),
        }
    }
}
impl<'a, 'py> IntoPyObject<'py> for &'a RXXEquivalent {
    type Target = PyAny;
    type Output = Borrowed<'a, 'py, Self::Target>;
    type Error = PyErr;
    fn into_pyobject(self, py: Python<'py>) -> Result<Self::Output, Self::Error> {
        match self {
            RXXEquivalent::Standard(gate) => Ok(gate.get_gate_class(py)?.bind_borrowed(py)),
            RXXEquivalent::CustomPython(gate) => Ok(gate.as_any().bind_borrowed(py)),
        }
    }
}
impl<'py> IntoPyObject<'py> for RXXEquivalent {
    type Target = PyAny;
    type Output = Bound<'py, Self::Target>;
    type Error = PyErr;
    fn into_pyobject(self, py: Python<'py>) -> Result<Self::Output, Self::Error> {
        match self {
            RXXEquivalent::Standard(gate) => Ok(gate.get_gate_class(py)?.bind(py).clone()),
            RXXEquivalent::CustomPython(gate) => Ok(gate.bind(py).clone().into_any()),
        }
    }
}

#[derive(Clone, Debug)]
#[pyclass(module = "qiskit._accelerate.two_qubit_decompose", subclass)]
pub struct TwoQubitControlledUDecomposer {
    rxx_equivalent_gate: RXXEquivalent,
    euler_basis: EulerBasis,
    #[pyo3(get)]
    scale: f64,
}

const DEFAULT_ATOL: f64 = 1e-12;
type InverseReturn = (PackedOperation, SmallVec<[f64; 3]>, SmallVec<[u8; 2]>);

///  Decompose two-qubit unitary in terms of a desired
///  :math:`U \sim U_d(\alpha, 0, 0) \sim \text{Ctrl-U}`
///  gate that is locally equivalent to an :class:`.RXXGate`.
impl TwoQubitControlledUDecomposer {
    /// Compute the number of basis gates needed for a given unitary
    pub fn num_basis_gates_inner(&self, unitary: Matrix4<Complex64>) -> PyResult<usize> {
        let target_decomposed =
            TwoQubitWeylDecomposition::new_inner(unitary, Some(DEFAULT_FIDELITY), None)?;
        let num_basis_gates = (((target_decomposed.a).abs() > DEFAULT_ATOL) as usize)
            + (((target_decomposed.b).abs() > DEFAULT_ATOL) as usize)
            + (((target_decomposed.c).abs() > DEFAULT_ATOL) as usize);
        Ok(num_basis_gates)
    }

    /// invert 2q gate sequence
    fn invert_2q_gate(
        &self,
        gate: (PackedOperation, SmallVec<[f64; 3]>, SmallVec<[u8; 2]>),
    ) -> PyResult<InverseReturn> {
        let (gate, params, qubits) = gate;
        let inv_gate = match gate.view() {
            OperationRef::StandardGate(gate) => {
                let res = gate
                    .inverse(&params.into_iter().map(Param::Float).collect::<Vec<_>>())
                    .unwrap();
                (res.0.into(), res.1)
            }
            OperationRef::Gate(gate) => {
                Python::attach(|py: Python| -> PyResult<(PackedOperation, SmallVec<_>)> {
                    let raw_inverse = gate.gate.call_method0(py, intern!(py, "inverse"))?;
                    let inverse: OperationFromPython = raw_inverse.extract(py)?;
                    Ok((inverse.operation, inverse.params))
                })?
            }
            // UnitaryGate isn't applicable here as the 2q gate here is the parameterized
            // ControlledU equivalent used in the decomposition. This precludes UnitaryGate
            _ => panic!("Only 2q gate objects can be inverted in the decomposer"),
        };
        let inv_gate_params = inv_gate
            .1
            .into_iter()
            .map(|param| match param {
                Param::Float(val) => val,
                _ => {
                    unreachable!("Parameterized inverse generated from non-parameterized gate.")
                }
            })
            .collect::<SmallVec<_>>();
        Ok((inv_gate.0, inv_gate_params, qubits))
    }

    ///  Takes an angle and returns the circuit equivalent to an RXXGate with the
    ///  RXX equivalent gate as the two-qubit unitary.
    ///  Args:
    ///      angle: Rotation angle (in this case one of the Weyl parameters a, b, or c)
    ///  Returns:
    ///      Circuit: Circuit equivalent to an RXXGate.
    ///  Raises:
    ///      QiskitError: If the circuit is not equivalent to an RXXGate.
    fn to_rxx_gate(&self, angle: f64) -> PyResult<TwoQubitGateSequence> {
        // The user-provided RXX equivalent gate may be locally equivalent to the RXX gate
        // but with some scaling in the rotation angle. For example, RXX(angle) has Weyl
        // parameters (angle, 0, 0) for angle in [0, pi/2] but the user provided gate, i.e.
        // :code:`self.rxx_equivalent_gate(angle)` might produce the Weyl parameters
        // (scale * angle, 0, 0) where scale != 1. This is the case for the CPhase gate.

        let mat = self.rxx_equivalent_gate.matrix(self.scale * angle)?;
        let decomposer_inv =
            TwoQubitWeylDecomposition::new_inner(mat, Some(DEFAULT_FIDELITY), None)?;

        let mut target_1q_basis_list = EulerBasisSet::new();
        target_1q_basis_list.add_basis(self.euler_basis);

        // Express the RXX in terms of the user-provided RXX equivalent gate.
        let mut gates = Vec::with_capacity(13);
        let mut global_phase = -decomposer_inv.global_phase;

        let unitary_k1r =
            unitary_to_gate_sequence_inner(matrix2_to_array_view(&decomposer_inv.K1r), &target_1q_basis_list, 0, None, true, None);
        let unitary_k2r =
            unitary_to_gate_sequence_inner(matrix2_to_array_view(&decomposer_inv.K2r), &target_1q_basis_list, 0, None, true, None);
        let unitary_k1l =
            unitary_to_gate_sequence_inner(matrix2_to_array_view(&decomposer_inv.K1l), &target_1q_basis_list, 0, None, true, None);
        let unitary_k2l =
            unitary_to_gate_sequence_inner(matrix2_to_array_view(&decomposer_inv.K2l), &target_1q_basis_list, 0, None, true, None);

        if let Some(unitary_k2r) = unitary_k2r {
            global_phase -= unitary_k2r.global_phase;
            for gate in unitary_k2r.gates.into_iter().rev() {
                let (inv_gate_name, inv_gate_params) = invert_1q_gate(gate);
                gates.push((inv_gate_name, inv_gate_params, smallvec![0]));
            }
        }
        if let Some(unitary_k2l) = unitary_k2l {
            global_phase -= unitary_k2l.global_phase;
            for gate in unitary_k2l.gates.into_iter().rev() {
                let (inv_gate_name, inv_gate_params) = invert_1q_gate(gate);
                gates.push((inv_gate_name, inv_gate_params, smallvec![1]));
            }
        }
        let rxx_op = match &self.rxx_equivalent_gate {
            RXXEquivalent::Standard(gate) => PackedOperation::from_standard_gate(*gate),
            RXXEquivalent::CustomPython(gate_cls) => {
                Python::attach(|py| -> PyResult<PackedOperation> {
                    let op: OperationFromPython =
                        gate_cls.bind(py).call1((self.scale * angle,))?.extract()?;
                    Ok(op.operation)
                })?
            }
        };
        gates.push((rxx_op, smallvec![self.scale * angle], smallvec![0, 1]));

        if let Some(unitary_k1r) = unitary_k1r {
            global_phase -= unitary_k1r.global_phase;
            for gate in unitary_k1r.gates.into_iter().rev() {
                let (inv_gate_name, inv_gate_params) = invert_1q_gate(gate);
                gates.push((inv_gate_name, inv_gate_params, smallvec![0]));
            }
        }
        if let Some(unitary_k1l) = unitary_k1l {
            global_phase -= unitary_k1l.global_phase;
            for gate in unitary_k1l.gates.into_iter().rev() {
                let (inv_gate_name, inv_gate_params) = invert_1q_gate(gate);
                gates.push((inv_gate_name, inv_gate_params, smallvec![1]));
            }
        }

        Ok(TwoQubitGateSequence {
            gates,
            global_phase,
        })
    }

    /// Appends U_d(a, b, c) to the circuit.
    fn weyl_gate(
        &self,
        circ: &mut TwoQubitGateSequence,
        target_decomposed: TwoQubitWeylDecomposition,
        atol: f64,
    ) -> PyResult<()> {
        let circ_a = self.to_rxx_gate(-2.0 * target_decomposed.a)?;
        circ.gates.extend(circ_a.gates);
        let mut global_phase = circ_a.global_phase;

        let mut target_1q_basis_list = EulerBasisSet::new();
        target_1q_basis_list.add_basis(self.euler_basis);

        let s_decomp = unitary_to_gate_sequence_inner(
            aview2(&S_GATE),
            &target_1q_basis_list,
            0,
            None,
            true,
            None,
        );
        let sdg_decomp = unitary_to_gate_sequence_inner(
            aview2(&SDG_GATE),
            &target_1q_basis_list,
            0,
            None,
            true,
            None,
        );
        let h_decomp = unitary_to_gate_sequence_inner(
            aview2(&H_GATE),
            &target_1q_basis_list,
            0,
            None,
            true,
            None,
        );

        // translate RYY(b) into a circuit based on the desired Ctrl-U gate.
        if (target_decomposed.b).abs() > atol {
            let circ_b = self.to_rxx_gate(-2.0 * target_decomposed.b)?;
            global_phase += circ_b.global_phase;
            if let Some(sdg_decomp) = sdg_decomp {
                global_phase += 2.0 * sdg_decomp.global_phase;
                for gate in sdg_decomp.gates.into_iter() {
                    let gate_params = gate.1;
                    circ.gates
                        .push((gate.0.into(), gate_params.clone(), smallvec![0]));
                    circ.gates.push((gate.0.into(), gate_params, smallvec![1]));
                }
            }
            circ.gates.extend(circ_b.gates);
            if let Some(s_decomp) = s_decomp {
                global_phase += 2.0 * s_decomp.global_phase;
                for gate in s_decomp.gates.into_iter() {
                    let gate_params = gate.1;
                    circ.gates
                        .push((gate.0.into(), gate_params.clone(), smallvec![0]));
                    circ.gates.push((gate.0.into(), gate_params, smallvec![1]));
                }
            }
        }

        // translate RZZ(c) into a circuit based on the desired Ctrl-U gate.
        if (target_decomposed.c).abs() > atol {
            // Since the Weyl chamber is here defined as a > b > |c| we may have
            // negative c. This will cause issues in _to_rxx_gate
            // as TwoQubitWeylControlledEquiv will map (c, 0, 0) to (|c|, 0, 0).
            // We therefore produce RZZ(|c|) and append its inverse to the
            // circuit if c < 0.
            let mut gamma = -2.0 * target_decomposed.c;
            if gamma <= 0.0 {
                let circ_c = self.to_rxx_gate(gamma)?;
                global_phase += circ_c.global_phase;

                if let Some(ref h_decomp) = h_decomp {
                    global_phase += 2.0 * h_decomp.global_phase;
                    for gate in h_decomp.gates.clone().into_iter() {
                        let gate_params = gate.1;
                        circ.gates
                            .push((gate.0.into(), gate_params.clone(), smallvec![0]));
                        circ.gates.push((gate.0.into(), gate_params, smallvec![1]));
                    }
                }
                circ.gates.extend(circ_c.gates);
                if let Some(ref h_decomp) = h_decomp {
                    global_phase += 2.0 * h_decomp.global_phase;
                    for gate in h_decomp.gates.clone().into_iter() {
                        let gate_params = gate.1;
                        circ.gates
                            .push((gate.0.into(), gate_params.clone(), smallvec![0]));
                        circ.gates.push((gate.0.into(), gate_params, smallvec![1]));
                    }
                }
            } else {
                // invert the circuit above
                gamma *= -1.0;
                let circ_c = self.to_rxx_gate(gamma)?;
                global_phase -= circ_c.global_phase;
                if let Some(ref h_decomp) = h_decomp {
                    global_phase += 2.0 * h_decomp.global_phase;
                    for gate in h_decomp.gates.clone().into_iter() {
                        let gate_params = gate.1;
                        circ.gates
                            .push((gate.0.into(), gate_params.clone(), smallvec![0]));
                        circ.gates.push((gate.0.into(), gate_params, smallvec![1]));
                    }
                }
                for gate in circ_c.gates.into_iter().rev() {
                    let (inv_gate_name, inv_gate_params, inv_gate_qubits) =
                        self.invert_2q_gate(gate)?;
                    circ.gates
                        .push((inv_gate_name, inv_gate_params, inv_gate_qubits));
                }
                if let Some(ref h_decomp) = h_decomp {
                    global_phase += 2.0 * h_decomp.global_phase;
                    for gate in h_decomp.gates.clone().into_iter() {
                        let gate_params = gate.1;
                        circ.gates
                            .push((gate.0.into(), gate_params.clone(), smallvec![0]));
                        circ.gates.push((gate.0.into(), gate_params, smallvec![1]));
                    }
                }
            }
        }

        circ.global_phase = global_phase;
        Ok(())
    }

    ///  Returns the Weyl decomposition in circuit form.
    ///  Note: atol is passed to OneQubitEulerDecomposer.
    pub fn call_inner(
        &self,
        unitary: Matrix4<Complex64>,
        atol: Option<f64>,
    ) -> PyResult<TwoQubitGateSequence> {
        let target_decomposed =
            TwoQubitWeylDecomposition::new_inner(unitary, Some(DEFAULT_FIDELITY), None)?;

        let mut target_1q_basis_list = EulerBasisSet::new();
        target_1q_basis_list.add_basis(self.euler_basis);

        let unitary_c1r =
            unitary_to_gate_sequence_inner(matrix2_to_array_view(&target_decomposed.K1r), &target_1q_basis_list, 0, None, true, None);
        let unitary_c2r =
            unitary_to_gate_sequence_inner(matrix2_to_array_view(&target_decomposed.K2r), &target_1q_basis_list, 0, None, true, None);
        let unitary_c1l =
            unitary_to_gate_sequence_inner(matrix2_to_array_view(&target_decomposed.K1l), &target_1q_basis_list, 0, None, true, None);
        let unitary_c2l =
            unitary_to_gate_sequence_inner(matrix2_to_array_view(&target_decomposed.K2l), &target_1q_basis_list, 0, None, true, None);

        let mut gates = Vec::with_capacity(59);
        let mut global_phase = target_decomposed.global_phase;

        if let Some(unitary_c2r) = unitary_c2r {
            global_phase += unitary_c2r.global_phase;
            for gate in unitary_c2r.gates.into_iter() {
                gates.push((gate.0.into(), gate.1, smallvec![0]));
            }
        }
        if let Some(unitary_c2l) = unitary_c2l {
            global_phase += unitary_c2l.global_phase;
            for gate in unitary_c2l.gates.into_iter() {
                gates.push((gate.0.into(), gate.1, smallvec![1]));
            }
        }
        let mut gates1 = TwoQubitGateSequence {
            gates,
            global_phase,
        };
        self.weyl_gate(&mut gates1, target_decomposed, atol.unwrap_or(DEFAULT_ATOL))?;
        global_phase += gates1.global_phase;

        if let Some(unitary_c1r) = unitary_c1r {
            global_phase += unitary_c1r.global_phase;
            for gate in unitary_c1r.gates.into_iter() {
                gates1.gates.push((gate.0.into(), gate.1, smallvec![0]));
            }
        }
        if let Some(unitary_c1l) = unitary_c1l {
            global_phase += unitary_c1l.global_phase;
            for gate in unitary_c1l.gates.into_iter() {
                gates1.gates.push((gate.0.into(), gate.1, smallvec![1]));
            }
        }

        gates1.global_phase = global_phase;
        Ok(gates1)
    }

    /// Initialize the KAK decomposition.
    pub fn new_inner(rxx_equivalent_gate: RXXEquivalent, euler_basis: &str) -> PyResult<Self> {
        let atol = DEFAULT_ATOL;
        let test_angles = [0.2, 0.3, PI2];

        let scales: PyResult<Vec<f64>> = test_angles
            .into_iter()
            .map(|test_angle| {
                match &rxx_equivalent_gate {
                    RXXEquivalent::Standard(gate) => {
                        if gate.num_params() != 1 {
                            return Err(QiskitError::new_err(
                                "Equivalent gate needs to take exactly 1 angle parameter.",
                            ));
                        }
                    }
                    RXXEquivalent::CustomPython(gate_cls) => {
                        let takes_param = Python::attach(|py: Python| {
                            gate_cls.bind(py).call1((test_angle,)).ok().is_none()
                        });
                        if takes_param {
                            return Err(QiskitError::new_err(
                                "Equivalent gate needs to take exactly 1 angle parameter.",
                            ));
                        }
                    }
                };
                let mat: nalgebra::Matrix<Complex<f64>, nalgebra::Const<4>, nalgebra::Const<4>, nalgebra::ArrayStorage<Complex<f64>, 4, 4>> = rxx_equivalent_gate.matrix(test_angle)?;
                let decomp =
                    TwoQubitWeylDecomposition::new_inner(mat, Some(DEFAULT_FIDELITY), None)?;
                let mat_rxx = ndarray_to_matrix4(StandardGate::RXX
                    .matrix(&[Param::Float(test_angle)])
                    .unwrap().view())?;
                let decomposer_rxx = TwoQubitWeylDecomposition::new_inner(
                    mat_rxx,
                    None,
                    Some(Specialization::ControlledEquiv),
                )?;
                let decomposer_equiv = TwoQubitWeylDecomposition::new_inner(
                    mat,
                    Some(DEFAULT_FIDELITY),
                    Some(Specialization::ControlledEquiv),
                )?;
                let scale_a = decomposer_rxx.a / decomposer_equiv.a;
                if (decomp.a * 2.0 - test_angle / scale_a).abs() > atol {
                    return Err(QiskitError::new_err(
                        "The provided gate is not equivalent to an RXX.",
                    ));
                }
                Ok(scale_a)
            })
            .collect();
        let scales = scales?;

        let scale = scales[0];

        // Check that all three tested angles give the same scale
        for scale_val in &scales {
            if !abs_diff_eq!(scale_val, &scale, epsilon = atol) {
                return Err(QiskitError::new_err(
                    "Inconsistent scaling parameters in check.",
                ));
            }
        }

        Ok(TwoQubitControlledUDecomposer {
            scale,
            rxx_equivalent_gate,
            euler_basis: EulerBasis::__new__(euler_basis)?,
        })
    }
}

#[pymethods]
impl TwoQubitControlledUDecomposer {
    fn __getnewargs__(&self) -> (&RXXEquivalent, &str) {
        (&self.rxx_equivalent_gate, self.euler_basis.as_str())
    }

    ///  Initialize the KAK decomposition.
    ///  Args:
    ///      rxx_equivalent_gate: Gate that is locally equivalent to an :class:`.RXXGate`:
    ///      :math:`U \sim U_d(\alpha, 0, 0) \sim \text{Ctrl-U}` gate.
    ///     euler_basis: Basis string to be provided to :class:`.OneQubitEulerDecomposer`
    ///     for 1Q synthesis.
    ///  Raises:
    ///      QiskitError: If the gate is not locally equivalent to an :class:`.RXXGate`.
    #[new]
    #[pyo3(signature=(rxx_equivalent_gate, euler_basis="ZXZ"))]
    pub fn new(rxx_equivalent_gate: RXXEquivalent, euler_basis: &str) -> PyResult<Self> {
        TwoQubitControlledUDecomposer::new_inner(rxx_equivalent_gate, euler_basis)
    }

    #[pyo3(signature=(unitary, atol=None))]
    fn __call__(
        &self,
        unitary: PyReadonlyArray2<Complex64>,
        atol: Option<f64>,
    ) -> PyResult<CircuitData> {
        let unitary = ndarray_to_matrix4(unitary.as_array())?;
        let sequence = self.call_inner(unitary, atol)?;
        CircuitData::from_packed_operations(
            2,
            0,
            sequence.gates.into_iter().map(|(gate, params, qubits)| {
                Ok((
                    gate,
                    params.into_iter().map(Param::Float).collect(),
                    qubits.into_iter().map(|x| Qubit(x as u32)).collect(),
                    vec![],
                ))
            }),
            Param::Float(sequence.global_phase),
        )
    }
}

pub fn two_qubit_decompose(m: &Bound<PyModule>) -> PyResult<()> {
    m.add_wrapped(wrap_pyfunction!(_num_basis_gates))?;
    m.add_wrapped(wrap_pyfunction!(py_decompose_two_qubit_product_gate))?;
    m.add_wrapped(wrap_pyfunction!(py_two_qubit_decompose_up_to_diagonal))?;
    m.add_wrapped(wrap_pyfunction!(two_qubit_local_invariants))?;
    m.add_wrapped(wrap_pyfunction!(local_equivalence))?;
    m.add_wrapped(wrap_pyfunction!(py_trace_to_fid))?;
    m.add_wrapped(wrap_pyfunction!(py_ud))?;
    m.add_wrapped(wrap_pyfunction!(weyl_coordinates))?;
    m.add_class::<TwoQubitWeylDecomposition>()?;
    m.add_class::<Specialization>()?;
    m.add_class::<TwoQubitBasisDecomposer>()?;
    m.add_class::<TwoQubitControlledUDecomposer>()?;
    Ok(())
}<|MERGE_RESOLUTION|>--- conflicted
+++ resolved
@@ -26,13 +26,8 @@
 use std::ops::Deref;
 
 use faer::Side::Lower;
-<<<<<<< HEAD
 use faer::{prelude::*, scale, ComplexField, Mat, MatRef, Entity};
 use faer_ext::{IntoFaer, IntoFaerComplex, IntoNdarray, IntoNdarrayComplex};
-=======
-use faer::{prelude::*, Mat, MatRef, Scale};
-use faer_ext::{IntoFaer, IntoNdarray};
->>>>>>> 8e2be846
 use ndarray::linalg::kron;
 use ndarray::prelude::*;
 use ndarray::Zip;
@@ -170,7 +165,6 @@
     }
 }
 
-<<<<<<< HEAD
 // TODO: test, generalize
 fn kron_2q(a: Matrix2<Complex64>, b: Matrix2<Complex64>) -> Matrix4<Complex64> {
     Matrix4::from_fn(|i,j| {
@@ -180,14 +174,6 @@
         let bj = j % 2;
         a[(ai,aj)] * b[(bi,bj)]
     })
-=======
-fn transform_from_magic_basis(u: Mat<c64>) -> Mat<c64> {
-    let unitary: ArrayView2<Complex64> = u.as_ref().into_ndarray();
-    magic_basis_transform(unitary, MagicBasisTransform::OutOf)
-        .view()
-        .into_faer()
-        .to_owned()
->>>>>>> 8e2be846
 }
 
 // TODO: we can remove this?
@@ -283,16 +269,10 @@
 fn py_decompose_two_qubit_product_gate(
     py: Python,
     special_unitary: PyArrayLike2<Complex64>,
-<<<<<<< HEAD
 ) -> PyResult<(PyObject, PyObject, f64)> {
     // let view = special_unitary.as_array();
     // let (l, r, phase) = decompose_two_qubit_product_gate(view)?;
     let (l, r, phase) = decompose_two_qubit_product_gate(ndarray_to_matrix4(special_unitary.as_array())?)?;
-=======
-) -> PyResult<(Py<PyAny>, Py<PyAny>, f64)> {
-    let view = special_unitary.as_array();
-    let (l, r, phase) = decompose_two_qubit_product_gate(view)?;
->>>>>>> 8e2be846
     Ok((
         l.to_pyarray(py).into_any().unbind(),
         r.to_pyarray(py).into_any().unbind(),
@@ -308,22 +288,15 @@
 /// Returns:
 ///     np.ndarray: Array of the 3 Weyl coordinates.
 #[pyfunction]
-<<<<<<< HEAD
 fn weyl_coordinates(py: Python, unitary: PyReadonlyArray2<Complex64>) -> PyObject {
     let array = ndarray_to_matrix4(unitary.as_array()).unwrap();
     __weyl_coordinates(array)
-=======
-fn weyl_coordinates(py: Python, unitary: PyReadonlyArray2<Complex64>) -> PyResult<Py<PyAny>> {
-    let array = unitary.as_array();
-    Ok(__weyl_coordinates(array.into_faer())?
->>>>>>> 8e2be846
         .to_vec()
         .into_pyarray(py)
         .into_any()
         .unbind())
 }
 
-<<<<<<< HEAD
 fn __weyl_coordinates(unitary: Matrix4<Complex64>) -> [f64; 3] {
     let unitary = faer_from_matrix4(unitary);
     let uscaled = scale(C1 / unitary.determinant().powf(0.25)) * unitary;
@@ -331,11 +304,6 @@
     let unscaled = faer_to_matrix4(uscaled.as_ref()).unwrap();
     let uup = magic_basis_transform(unscaled, MagicBasisTransform::OutOf);
     let uup = faer_from_matrix4(uup);
-=======
-fn __weyl_coordinates(unitary: MatRef<c64>) -> PyResult<[f64; 3]> {
-    let uscaled = Scale(C1 / unitary.determinant().powf(0.25)) * unitary;
-    let uup = transform_from_magic_basis(uscaled);
->>>>>>> 8e2be846
     let mut darg: Vec<_> = (uup.transpose() * &uup)
         .eigenvalues()
         .map_err(|e| QiskitError::new_err(format!("{e:?}")))?
@@ -389,7 +357,6 @@
     basis_b: f64,
     basis_fidelity: f64,
     unitary: PyReadonlyArray2<Complex<f64>>,
-<<<<<<< HEAD
 ) -> usize {
     let u = ndarray_to_matrix4(unitary.as_array()).unwrap();
     __num_basis_gates(basis_b, basis_fidelity, u)
@@ -397,15 +364,6 @@
 
 fn __num_basis_gates(basis_b: f64, basis_fidelity: f64, unitary: Matrix4<Complex64>) -> usize {
     let [a, b, c] = __weyl_coordinates(unitary);
-=======
-) -> PyResult<usize> {
-    let u = unitary.as_array().into_faer();
-    __num_basis_gates(basis_b, basis_fidelity, u)
-}
-
-fn __num_basis_gates(basis_b: f64, basis_fidelity: f64, unitary: MatRef<c64>) -> PyResult<usize> {
-    let [a, b, c] = __weyl_coordinates(unitary)?;
->>>>>>> 8e2be846
     let traces = [
         c64::new(
             4.0 * (a.cos() * b.cos() * c.cos()),
@@ -706,13 +664,7 @@
         let ipy = Matrix2::from_row_slice(&IPY.concat());
         let ipx = Matrix2::from_row_slice(&IPX.concat());
 
-<<<<<<< HEAD
         let det_u = unitary_matrix.determinant();
-=======
-        let mut u = unitary_matrix.to_owned();
-        let unitary_matrix = unitary_matrix.to_owned();
-        let det_u = u.view().into_faer().determinant();
->>>>>>> 8e2be846
         let det_pow = det_u.powf(-0.25);
         let u = unitary_matrix.map(|x| x * det_pow);
         let mut global_phase = det_u.arg() / 4.;
@@ -751,7 +703,6 @@
                 rand_a = state.sample(StandardNormal);
                 rand_b = state.sample(StandardNormal);
             }
-<<<<<<< HEAD
             let m2_real = m2.map(|val| rand_a * val.re + rand_b * val.im);
             // TODO: get rid of faer if possible
             let faer_mat: Mat<f64> = Mat::from_fn(4, 4, |i,j| m2_real[(i,j)]);
@@ -765,27 +716,6 @@
             // compare = p_inner * d_inner * p_inner.T
             let compare = Matrix4::from_fn(|i,j| p_inner[(i,j)] * d_inner[j]) * p_inner.transpose();
             found = abs_diff_eq!(compare, m2, epsilon = 1.0e-13);
-=======
-            let m2_real = m2.mapv(|val| rand_a * val.re + rand_b * val.im);
-            let p_inner = m2_real
-                .view()
-                .into_faer()
-                .self_adjoint_eigen(Lower)
-                .map_err(|e| QiskitError::new_err(format!("{e:?}")))?
-                .U()
-                .into_ndarray()
-                .mapv(Complex64::from);
-            let d_inner = p_inner.t().dot(&m2).dot(&p_inner).diag().to_owned();
-            let mut diag_d: Array2<Complex64> = Array2::zeros((4, 4));
-            diag_d
-                .diag_mut()
-                .iter_mut()
-                .enumerate()
-                .for_each(|(index, x)| *x = d_inner[index]);
-
-            let compare = p_inner.dot(&diag_d).dot(&p_inner.t());
-            found = abs_diff_eq!(compare.view(), m2, epsilon = 1.0e-13);
->>>>>>> 8e2be846
             if found {
                 p = p_inner;
                 d = d_inner;
@@ -811,7 +741,6 @@
         (order[0], order[1], order[2]) = (order[1], order[2], order[0]);
         (cs[0], cs[1], cs[2]) = (cs[order[0]], cs[order[1]], cs[order[2]]);
         (d[0], d[1], d[2]) = (d[order[0]], d[order[1]], d[order[2]]);
-<<<<<<< HEAD
 
         // let mut p_orig = p.clone();
         // for (i, item) in order.iter().enumerate().take(3) {
@@ -827,16 +756,6 @@
         ]);
         if permuted_p.determinant().re < 0. {
             permuted_p.column_mut(3).scale_mut(-1.);
-=======
-        let mut p_orig = p.clone();
-        for (i, item) in order.iter().enumerate().take(3) {
-            let slice_a = p.slice_mut(s![.., i]);
-            let slice_b = p_orig.slice_mut(s![.., *item]);
-            Zip::from(slice_a).and(slice_b).for_each(::std::mem::swap);
-        }
-        if p.view().into_faer().determinant().re < 0. {
-            p.slice_mut(s![.., -1]).mapv_inplace(|x| -x);
->>>>>>> 8e2be846
         }
         let temp = Matrix4::from_diagonal(&Vector4::from_fn(|index, _| (IM*d[index]).exp()));
         // let mut temp: Array2<Complex64> = Array2::zeros((4, 4));
@@ -1479,14 +1398,8 @@
     }
 
     /// Compute the number of basis gates needed for a given unitary
-<<<<<<< HEAD
     pub fn num_basis_gates_inner(&self, unitary: Matrix4<Complex64>) -> usize {
         __num_basis_gates(self.basis_decomposer.b, self.basis_fidelity, unitary)
-=======
-    pub fn num_basis_gates_inner(&self, unitary: ArrayView2<Complex64>) -> PyResult<usize> {
-        let u = unitary.into_faer();
-        __num_basis_gates(self.basis_decomposer.b, self.basis_fidelity, u)
->>>>>>> 8e2be846
     }
 
     fn decomp1_inner(
@@ -2418,16 +2331,9 @@
     }
 }
 
-<<<<<<< HEAD
 fn u4_to_su4(u4: Matrix4<Complex64>) -> (Matrix4<Complex64>, f64) {
     let phase_factor = u4.determinant().powf(-0.25).conj();
     let su4 = u4.map(|x| x / phase_factor);
-=======
-fn u4_to_su4(u4: ArrayView2<Complex64>) -> (Array2<Complex64>, f64) {
-    let det_u = u4.into_faer().determinant();
-    let phase_factor = det_u.powf(-0.25).conj();
-    let su4 = u4.mapv(|x| x / phase_factor);
->>>>>>> 8e2be846
     (su4, phase_factor.arg())
 }
 
@@ -2454,26 +2360,11 @@
 fn py_two_qubit_decompose_up_to_diagonal(
     py: Python,
     mat: PyReadonlyArray2<Complex64>,
-<<<<<<< HEAD
 ) -> PyResult<(PyObject, CircuitData)> {
     let mat = ndarray_to_matrix4(mat.as_array())?;
     let (su4, phase) = u4_to_su4(mat);
     let mut real_map = real_trace_transform(&su4);
     let mapped_su4 = real_map * su4;
-=======
-) -> PyResult<(Py<PyAny>, CircuitData)> {
-    let mat_arr: ArrayView2<Complex64> = mat.as_array();
-    let (real_map, circ) = two_qubit_decompose_up_to_diagonal(mat_arr)?;
-    Ok((real_map.into_pyarray(py).into_any().unbind(), circ))
-}
-
-pub fn two_qubit_decompose_up_to_diagonal(
-    mat: ArrayView2<Complex64>,
-) -> PyResult<(Array2<Complex64>, CircuitData)> {
-    let (su4, phase) = u4_to_su4(mat);
-    let mut real_map = real_trace_transform(su4.view());
-    let mapped_su4 = real_map.dot(&su4.view());
->>>>>>> 8e2be846
     let decomp = TwoQubitBasisDecomposer::new_inner(
         StandardGate::CX.into(),
         smallvec![],
@@ -2498,13 +2389,8 @@
             }),
         Param::Float(circ_seq.global_phase + phase),
     )?;
-<<<<<<< HEAD
     let real_map_array = Array2::from_shape_fn((4,4), |(i,j)| real_map[(i,j)].conj());
     Ok((real_map_array.into_pyarray(py).into_any().unbind(), circ))
-=======
-    real_map.mapv_inplace(|x| x.conj());
-    Ok((real_map, circ))
->>>>>>> 8e2be846
 }
 
 static MAGIC: GateArray2Q = [
@@ -2631,13 +2517,8 @@
 impl RXXEquivalent {
     fn matrix(&self, param: f64) -> PyResult<Matrix4<Complex64>> {
         match self {
-<<<<<<< HEAD
             Self::Standard(gate) => ndarray_to_matrix4(gate.matrix(&[Param::Float(param)]).unwrap().view()),
             Self::CustomPython(gate_cls) => Python::with_gil(|py: Python| {
-=======
-            Self::Standard(gate) => Ok(gate.matrix(&[Param::Float(param)]).unwrap()),
-            Self::CustomPython(gate_cls) => Python::attach(|py: Python| {
->>>>>>> 8e2be846
                 let gate_obj = gate_cls.bind(py).call1((param,))?;
                 let raw_matrix = gate_obj
                     .call_method0(intern!(py, "to_matrix"))?
