--- conflicted
+++ resolved
@@ -1438,29 +1438,18 @@
         let mut euler_matrix_q1 = rz_matrix(euler_q1[0][1]).dot(&rx_matrix(euler_q1[0][0]));
         euler_matrix_q1 = rx_matrix(euler_q1[0][2] + euler_q1[1][0]).dot(&euler_matrix_q1);
         self.append_1q_sequence(&mut gates, &mut global_phase, euler_matrix_q1.view(), 1);
-<<<<<<< HEAD
-        gates.push((Some(StandardGate::CX), smallvec![], smallvec![0, 1]));
+        gates.push((StandardGate::CX.into(), smallvec![], smallvec![0, 1]));
         if (euler_q0[1][1] - PI).abs() < ANGLE_ZERO_EPSILON {
-            gates.push((Some(StandardGate::X), smallvec![], smallvec![0]));
+            gates.push((StandardGate::X.into(), smallvec![], smallvec![0]));
         } else {
-            gates.push((Some(StandardGate::SX), smallvec![], smallvec![0]));
+            gates.push((StandardGate::SX.into(), smallvec![], smallvec![0]));
             gates.push((
-                Some(StandardGate::RZ),
+                StandardGate::RZ.into(),
                 smallvec![euler_q0[1][1] - PI],
                 smallvec![0],
             ));
-            gates.push((Some(StandardGate::SX), smallvec![], smallvec![0]));
-        }
-=======
-        gates.push((StandardGate::CX.into(), smallvec![], smallvec![0, 1]));
-        gates.push((StandardGate::SX.into(), smallvec![], smallvec![0]));
-        gates.push((
-            StandardGate::RZ.into(),
-            smallvec![euler_q0[1][1] - PI],
-            smallvec![0],
-        ));
-        gates.push((StandardGate::SX.into(), smallvec![], smallvec![0]));
->>>>>>> 89788919
+            gates.push((StandardGate::SX.into(), smallvec![], smallvec![0]));
+        }
         gates.push((
             StandardGate::RZ.into(),
             smallvec![euler_q1[1][1]],
