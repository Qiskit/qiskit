--- conflicted
+++ resolved
@@ -2266,17 +2266,14 @@
     #[pyo3(signature = (unitary, basis_fidelity=None, approximate=true, _num_basis_uses=None))]
     fn to_circuit(
         &self,
-        py: Python,
         unitary: PyReadonlyArray2<Complex64>,
         basis_fidelity: Option<f64>,
         approximate: bool,
         _num_basis_uses: Option<u8>,
     ) -> PyResult<CircuitData> {
-<<<<<<< HEAD
         let sequence =
             self.generate_sequence(unitary, basis_fidelity, approximate, _num_basis_uses)?;
         CircuitData::from_packed_operations(
-            py,
             2,
             0,
             sequence.gates.into_iter().map(|(gate, params, qubits)| {
@@ -2289,53 +2286,6 @@
             }),
             Param::Float(sequence.global_phase),
         )
-=======
-        let kak_gate = kak_gate.extract::<OperationFromPython>(py)?;
-        let sequence = self.__call__(unitary, basis_fidelity, approximate, _num_basis_uses)?;
-        match kak_gate.operation.try_standard_gate() {
-            Some(std_kak_gate) => CircuitData::from_standard_gates(
-                2,
-                sequence
-                    .gates
-                    .into_iter()
-                    .map(|(gate, params, qubits)| match gate {
-                        Some(gate) => (
-                            gate,
-                            params.into_iter().map(Param::Float).collect(),
-                            qubits.into_iter().map(|x| Qubit(x.into())).collect(),
-                        ),
-                        None => (
-                            std_kak_gate,
-                            kak_gate.params.clone(),
-                            qubits.into_iter().map(|x| Qubit(x.into())).collect(),
-                        ),
-                    }),
-                Param::Float(sequence.global_phase),
-            ),
-            None => CircuitData::from_packed_operations(
-                2,
-                0,
-                sequence
-                    .gates
-                    .into_iter()
-                    .map(|(gate, params, qubits)| match gate {
-                        Some(gate) => Ok((
-                            PackedOperation::from_standard_gate(gate),
-                            params.into_iter().map(Param::Float).collect(),
-                            qubits.into_iter().map(|x| Qubit(x.into())).collect(),
-                            Vec::new(),
-                        )),
-                        None => Ok((
-                            kak_gate.operation.clone(),
-                            kak_gate.params.clone(),
-                            qubits.into_iter().map(|x| Qubit(x.into())).collect(),
-                            Vec::new(),
-                        )),
-                    }),
-                Param::Float(sequence.global_phase),
-            ),
-        }
->>>>>>> d33ef533
     }
 
     fn num_basis_gates(&self, unitary: PyReadonlyArray2<Complex64>) -> usize {
@@ -2387,12 +2337,7 @@
     )?;
 
     let circ_seq = decomp.call_inner(mapped_su4.view(), None, true, None)?;
-<<<<<<< HEAD
     let circ = CircuitData::from_packed_operations(
-        py,
-=======
-    let circ = CircuitData::from_standard_gates(
->>>>>>> d33ef533
         2,
         0,
         circ_seq
@@ -3015,14 +2960,11 @@
     #[pyo3(signature=(unitary, atol=None))]
     fn __call__(
         &self,
-        py: Python,
         unitary: PyReadonlyArray2<Complex64>,
         atol: Option<f64>,
     ) -> PyResult<CircuitData> {
         let sequence = self.call_inner(unitary.as_array(), atol)?;
-<<<<<<< HEAD
         CircuitData::from_packed_operations(
-            py,
             2,
             0,
             sequence.gates.into_iter().map(|(gate, params, qubits)| {
@@ -3035,57 +2977,6 @@
             }),
             Param::Float(sequence.global_phase),
         )
-=======
-        match &self.rxx_equivalent_gate {
-            RXXEquivalent::Standard(rxx_gate) => CircuitData::from_standard_gates(
-                2,
-                sequence
-                    .gates
-                    .into_iter()
-                    .map(|(gate, params, qubits)| match gate {
-                        Some(gate) => (
-                            gate,
-                            params.into_iter().map(Param::Float).collect(),
-                            qubits.into_iter().map(|x| Qubit(x.into())).collect(),
-                        ),
-                        None => (
-                            *rxx_gate,
-                            params.into_iter().map(Param::Float).collect(),
-                            qubits.into_iter().map(|x| Qubit(x.into())).collect(),
-                        ),
-                    }),
-                Param::Float(sequence.global_phase),
-            ),
-            RXXEquivalent::CustomPython(gate_cls) => CircuitData::from_packed_operations(
-                2,
-                0,
-                sequence
-                    .gates
-                    .into_iter()
-                    .map(|(gate, params, qubits)| match gate {
-                        Some(gate) => Ok((
-                            PackedOperation::from_standard_gate(gate),
-                            params.into_iter().map(Param::Float).collect(),
-                            qubits.into_iter().map(|x| Qubit(x.into())).collect(),
-                            Vec::new(),
-                        )),
-                        None => {
-                            let raw_gate_obj =
-                                gate_cls.bind(py).call1(PyTuple::new(py, params)?)?;
-                            let op: OperationFromPython = raw_gate_obj.extract()?;
-
-                            Ok((
-                                op.operation,
-                                op.params,
-                                qubits.into_iter().map(|x| Qubit(x.into())).collect(),
-                                Vec::new(),
-                            ))
-                        }
-                    }),
-                Param::Float(sequence.global_phase),
-            ),
-        }
->>>>>>> d33ef533
     }
 }
 
