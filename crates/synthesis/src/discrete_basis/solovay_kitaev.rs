--- conflicted
+++ resolved
@@ -117,8 +117,8 @@
                 let matrix_nalgebra: Matrix2<Complex64> = Matrix2::from_fn(|i, j| matrix[(i, j)]);
                 self.synthesize_matrix(&matrix_nalgebra, recursion_degree)
             }
-            _ => {
-                let matrix = op.matrix(params);
+            OperationRef::Gate(gate) => {
+                let matrix = gate.matrix();
                 match matrix {
                     Some(matrix) => {
                         let matrix_nalgebra: Matrix2<Complex64> =
@@ -128,6 +128,7 @@
                     None => Err(DiscreteBasisError::NoMatrix),
                 }
             }
+            _ => Err(DiscreteBasisError::NoMatrix),
         }
     }
 
@@ -270,14 +271,7 @@
         gate: OperationFromPython,
         recursion_degree: usize,
     ) -> PyResult<CircuitData> {
-<<<<<<< HEAD
-        self.synthesize_operation(&gate.operation.view(), &gate.params, recursion_degree)
-=======
-        let Some(g) = gate.operation.try_standard_gate() else {
-            return Err(PyValueError::new_err("Only standard gates are supported."));
-        };
-        self.synthesize_gate(&g, gate.params_view(), recursion_degree)
->>>>>>> 3ebfc1d2
+        self.synthesize_operation(&gate.operation.view(), gate.params_view(), recursion_degree)
             .map_err(|err| err.into())
     }
 
