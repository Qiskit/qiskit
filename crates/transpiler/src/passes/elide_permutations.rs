// This code is part of Qiskit.
//
// (C) Copyright IBM 2024
//
// This code is licensed under the Apache License, Version 2.0. You may
// obtain a copy of this license in the LICENSE.txt file in the root directory
// of this source tree or at http://www.apache.org/licenses/LICENSE-2.0.
//
// Any modifications or derivative works of this code must retain this
// copyright notice, and modified files need to carry a notice indicating
// that they have been altered from the originals.

use numpy::PyReadonlyArray1;
use pyo3::prelude::*;

use qiskit_circuit::dag_circuit::{DAGCircuit, NodeType};
use qiskit_circuit::operations::{Operation, OperationRef, Param, StandardGate};
use qiskit_circuit::{BlocksMode, Qubit, VarsMode};

/// Run the ElidePermutations pass on `dag`.
///
/// Args:
///     dag (DAGCircuit): the DAG to be optimized.
/// Returns:
///     An `Option`: the value of `None` indicates that no optimization was
///     performed and the original `dag` should be used, otherwise it's a
///     tuple consisting of the optimized DAG and the induced qubit permutation.
#[pyfunction]
#[pyo3(name = "run")]
pub fn run_elide_permutations(dag: &DAGCircuit) -> PyResult<Option<(DAGCircuit, Vec<usize>)>> {
    let permutation_gate_names = ["swap".to_string(), "permutation".to_string()];
    let op_counts = dag.get_op_counts();
    if !permutation_gate_names
        .iter()
        .any(|name| op_counts.contains_key(name))
    {
        return Ok(None);
    }
    let mut mapping: Vec<usize> = (0..dag.num_qubits()).collect();

    // note that DAGCircuit::copy_empty_like clones the interners
<<<<<<< HEAD
    let mut new_dag = dag.copy_empty_like(VarsMode::Alike)?;
    for node_index in dag.topological_op_nodes(false)? {
=======
    let mut new_dag = dag.copy_empty_like_with_capacity(0, 0, VarsMode::Alike, BlocksMode::Keep)?;
    for node_index in dag.topological_op_nodes()? {
>>>>>>> 53fb0852
        if let NodeType::Operation(inst) = &dag[node_index] {
            match inst.op.view() {
                OperationRef::StandardGate(StandardGate::Swap) => {
                    let qargs = dag.get_qargs(inst.qubits);
                    let index0 = qargs[0].index();
                    let index1 = qargs[1].index();
                    mapping.swap(index0, index1);
                }
                OperationRef::Gate(gate) if gate.name() == "permutation" => {
                    Python::attach(|py| -> PyResult<()> {
                        let params = inst.params_view();
                        if let Param::Obj(ref pyobj) = params[0] {
                            let pyarray: PyReadonlyArray1<i32> = pyobj.extract(py)?;
                            let pattern = pyarray.as_array();

                            let qindices: Vec<usize> = dag
                                .get_qargs(inst.qubits)
                                .iter()
                                .map(|q| q.index())
                                .collect();

                            let new_values: Vec<usize> = (0..qindices.len())
                                .map(|i| mapping[qindices[pattern[i] as usize]])
                                .collect();

                            for i in 0..qindices.len() {
                                mapping[qindices[i]] = new_values[i];
                            }
                        } else {
                            unreachable!();
                        }
                        Ok(())
                    })?;
                }
                _ => {
                    // General instruction
                    let qargs = dag.get_qargs(inst.qubits);
                    let cargs = dag.get_cargs(inst.clbits);
                    let mapped_qargs: Vec<Qubit> = qargs
                        .iter()
                        .map(|q| Qubit::new(mapping[q.index()]))
                        .collect();

                    new_dag.apply_operation_back(
                        inst.op.clone(),
                        &mapped_qargs,
                        cargs,
                        inst.params.as_deref().cloned(),
                        inst.label.as_ref().map(|x| x.as_ref().clone()),
                        #[cfg(feature = "cache_pygates")]
                        None,
                    )?;
                }
            }
        } else {
            unreachable!();
        }
    }
    Ok(Some((new_dag, mapping)))
}

pub fn elide_permutations_mod(m: &Bound<PyModule>) -> PyResult<()> {
    m.add_wrapped(wrap_pyfunction!(run_elide_permutations))?;
    Ok(())
}<|MERGE_RESOLUTION|>--- conflicted
+++ resolved
@@ -39,13 +39,8 @@
     let mut mapping: Vec<usize> = (0..dag.num_qubits()).collect();
 
     // note that DAGCircuit::copy_empty_like clones the interners
-<<<<<<< HEAD
-    let mut new_dag = dag.copy_empty_like(VarsMode::Alike)?;
+    let mut new_dag = dag.copy_empty_like_with_capacity(0, 0, VarsMode::Alike, BlocksMode::Keep)?;
     for node_index in dag.topological_op_nodes(false)? {
-=======
-    let mut new_dag = dag.copy_empty_like_with_capacity(0, 0, VarsMode::Alike, BlocksMode::Keep)?;
-    for node_index in dag.topological_op_nodes()? {
->>>>>>> 53fb0852
         if let NodeType::Operation(inst) = &dag[node_index] {
             match inst.op.view() {
                 OperationRef::StandardGate(StandardGate::Swap) => {
