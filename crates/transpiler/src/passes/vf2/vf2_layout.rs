--- conflicted
+++ resolved
@@ -351,13 +351,8 @@
         for (_, inst) in dag.op_nodes(false) {
             let qubits = dag.get_qargs(inst.qubits);
             if let Some(control_flow) = dag.try_view_control_flow(inst) {
-<<<<<<< HEAD
-                let repeats = if let ControlFlowView::ForLoop { indexset, .. } = control_flow {
-                    repeats * indexset.len().unwrap_or(1)
-=======
                 let repeats = if let ControlFlowView::ForLoop { collection, .. } = control_flow {
                     repeats * collection.len()
->>>>>>> cae0817b
                 } else {
                     repeats
                 };
