// This code is part of Qiskit.
//
// (C) Copyright IBM 2022
//
// This code is licensed under the Apache License, Version 2.0. You may
// obtain a copy of this license in the LICENSE.txt file in the root directory
// of this source tree or at http://www.apache.org/licenses/LICENSE-2.0.
//
// Any modifications or derivative works of this code must retain this
// copyright notice, and modified files need to carry a notice indicating
// that they have been altered from the originals.

use std::convert::Infallible;
use std::time::Instant;

use hashbrown::HashMap;
use indexmap::{IndexMap, IndexSet};
use rand::prelude::*;
use rand_pcg::Pcg64Mcg;
use rayon::prelude::*;
use rustworkx_core::petgraph::data::Create;
use rustworkx_core::petgraph::prelude::*;

use pyo3::prelude::*;
use pyo3::{IntoPyObjectExt, create_exception, wrap_pyfunction};

use qiskit_circuit::dag_circuit::DAGCircuit;
<<<<<<< HEAD
use qiskit_circuit::nlayout::NLayout;
use qiskit_circuit::operations::Operation;
=======
use qiskit_circuit::interner::{Interned, Interner};
use qiskit_circuit::operations::{Operation, OperationRef, Param};
>>>>>>> 80250c25
use qiskit_circuit::packed_instruction::PackedInstruction;
use qiskit_circuit::{PhysicalQubit, VirtualQubit, vf2};

use super::error_map::ErrorMap;
<<<<<<< HEAD
use crate::target::{Qargs, QargsRef, Target};
use qiskit_circuit::operations::ControlFlowView;

const PARALLEL_THRESHOLD: usize = 50;

#[pyclass]
pub struct EdgeList {
    pub edge_list: Vec<([VirtualQubit; 2], i32)>,
}
#[pymethods]
impl EdgeList {
    #[new]
    pub fn new(edge_list: Vec<([VirtualQubit; 2], i32)>) -> Self {
        EdgeList { edge_list }
    }
}
=======
use crate::target::{Qargs, QargsRef, Target, TargetOperation};
>>>>>>> 80250c25

create_exception!(qiskit, MultiQEncountered, pyo3::exceptions::PyException);

#[pyclass(name = "VF2PassConfiguration")]
#[derive(Clone, Debug)]
pub struct Vf2PassConfiguration {
    /// The maximum numbers of times VF2 is allowed to extend the mapping (before, after) the first
    /// match.  In both cases, `None` means "no limit".  Steps taken before the first match is found
    /// still count against the "after" limit.
    pub call_limit: (Option<usize>, Option<usize>),
    /// Time in seconds to spend optimizing.  This is not a tight limit; control only returns to the
    /// iterator to check for the time limit when a successful _improved_ match is found.
    pub time_limit: Option<f64>,
    /// In `max_trials`, `None` means "based on the number of graph edges" and `0` means
    /// "unbounded".
    pub max_trials: Option<usize>,
    /// If set, shuffle the node indices of the input graphs using a specified random seed.  If
    /// `None`, perform no shuffling.  You probably want this to be `None`.
    pub shuffle_seed: Option<u64>,
    /// Whether the initial "trivial" layout should be immediately scored, as used as the base.  If
    /// true, the result will return [Vf2PassReturn::NoImprovement] if the initial layout was the
    /// best-scoring match.  Scoring the initial layout is useful for seeding the tree-pruner
    /// component of the search, if the incoming layout is expected to already be valid.
    pub score_initial_layout: bool,
}
impl Vf2PassConfiguration {
    /// A set of defaults that just runs everything completely unbounded.
    pub fn default_unbounded() -> Self {
        Self {
            call_limit: (None, None),
            time_limit: None,
            max_trials: Some(0),
            shuffle_seed: None,
            score_initial_layout: false,
        }
    }

    /// A set of defaults suitable for calling the VF2 layout passes in "search" mode for a circuit
    /// that has not been lowered to hardware instructions.
    pub fn default_abstract() -> Self {
        Self {
            call_limit: (None, None),
            time_limit: None,
            // There's no need to attempt to improve the layout, since everything's so approximate
            // anyway.
            max_trials: Some(1),
            shuffle_seed: None,
            score_initial_layout: false,
        }
    }

    /// A set of defaults for calling VF2 passes on circuits that are already lowered to hardware,
    /// and we want to find the _best_ layout.
    pub fn default_concrete() -> Self {
        Self {
            call_limit: (None, None),
            time_limit: None,
            // Unbounded trials.
            max_trials: Some(0),
            shuffle_seed: None,
            score_initial_layout: true,
        }
    }
}
#[pymethods]
impl Vf2PassConfiguration {
    #[new]
    #[pyo3(signature = (*, call_limit=(None, None), time_limit=None, max_trials=None, shuffle_seed=None, score_initial_layout=false))]
    fn py_new(
        call_limit: (Option<usize>, Option<usize>),
        time_limit: Option<f64>,
        max_trials: Option<usize>,
        shuffle_seed: Option<u64>,
        score_initial_layout: bool,
    ) -> Self {
        Self {
            call_limit,
            time_limit,
            max_trials,
            shuffle_seed,
            score_initial_layout,
        }
    }

    /// Construct the VF2 configuration from the legacy interface to the Python passes.
    #[staticmethod]
    #[pyo3(signature = (*, call_limit=None, time_limit=None, max_trials=None, shuffle_seed=None, score_initial_layout=false))]
    fn from_legacy_api(
        call_limit: Option<Bound<PyAny>>,
        time_limit: Option<f64>,
        max_trials: Option<isize>,
        shuffle_seed: Option<i64>,
        score_initial_layout: bool,
    ) -> PyResult<Self> {
        let call_limit = match call_limit {
            Some(call_limit) => {
                if let Ok(call_limit) = call_limit.extract::<usize>() {
                    (Some(call_limit), Some(call_limit))
                } else {
                    call_limit.extract()?
                }
            }
            None => (None, None),
        };
        // In the leagcy API, negative `max_trials` means unbounded (which we represent as 0) and
        // `None` means "choose some values based on the size of the graph structures".
        let max_trials = max_trials.map(|value| value.try_into().unwrap_or(0));
        let shuffle_seed = match shuffle_seed {
            None => {
                // In Python space, `None` means "seed with OS entropy" because seeding was expected
                // to be the default.
                Some(Pcg64Mcg::from_os_rng().next_u64())
            }
            Some(-1) => None,
            Some(seed) => {
                // Python accepted negative seeds other than -1.  Since we're working with
                // fixed-size integers, we'll just reinterpret the bits as a `u64`.
                Some(u64::from_ne_bytes(seed.to_ne_bytes()))
            }
        };
        Ok(Self {
            call_limit,
            time_limit,
            max_trials,
            shuffle_seed,
            score_initial_layout,
        })
    }
}

/// The possible success-path returns from a VF2-layout based path.
#[derive(Clone, Debug, PartialEq, Eq)]
pub enum Vf2PassReturn {
    /// No solution could be found.
    NoSolution,
    /// The configuration asked us to score the identity layout, it resulted in a valid mapping, and
    /// it was the best mapping seen (or at least tied for the best).
    NoImprovement,
    /// A solution was found (other than `NoImprovement`, if relevant).
    Solution(HashMap<VirtualQubit, PhysicalQubit>),
}
impl<'py> IntoPyObject<'py> for Vf2PassReturn {
    type Target = VF2PassReturn;
    type Output = <Self::Target as IntoPyObject<'py>>::Output;
    type Error = <Self::Target as IntoPyObject<'py>>::Error;

    fn into_pyobject(self, py: Python<'py>) -> Result<Self::Output, Self::Error> {
        VF2PassReturn(self).into_pyobject(py)
    }
}

#[pyclass]
pub struct VF2PassReturn(Vf2PassReturn);
#[pymethods]
impl VF2PassReturn {
    /// True iff there exists a valid solution.  If ``True``, ``new_mapping`` can still be ``None``
    /// if there was no improvement over the trivial mapping.
    #[getter]
    fn has_solution(&self) -> bool {
        match &self.0 {
            Vf2PassReturn::NoSolution => false,
            Vf2PassReturn::NoImprovement | Vf2PassReturn::Solution(_) => true,
        }
    }
    /// Get the improved mapping, if one exists.  Returns ``None`` if there was no solution or no
    /// improvement.
    fn new_mapping<'py>(&self, py: Python<'py>) -> PyResult<Bound<'py, PyAny>> {
        match &self.0 {
            Vf2PassReturn::NoSolution | Vf2PassReturn::NoImprovement => {
                Ok(py.None().into_bound(py))
            }
            Vf2PassReturn::Solution(mapping) => mapping.into_bound_py_any(py),
        }
    }
}

/// Build an average error map for a given target.
///
/// Returns `None` if there is a global 2q operation to avoid attempting to construct a meaningless
/// all-to-all connectivity graph.
fn build_average_error_map(target: &Target) -> Option<ErrorMap> {
    if let Ok(mut globals) = target.operations_for_qargs(QargsRef::Global) {
        if globals.any(|op| op.operation.num_qubits() == 2) {
            return None;
        }
    }
    let mut error_map = ErrorMap::new(Some(target.num_qargs()));
    let mut target_without_errors = true;
    for qargs in target.qargs()? {
        let Qargs::Concrete(qargs) = qargs else {
            // TODO: limitations in the Rust-space `Target` don't let us handle errors on
            // globally-defined 1q operations well, and we already handled the case of a 2q global,
            // so we can skip from here.
            continue;
        };
        let mut qarg_error: f64 = 0.;
        let mut count: usize = 0;
        for op in target
            .operation_names_for_qargs(QargsRef::Concrete(qargs))
            .expect("these qargs came from `target.qargs()`")
        {
            count += 1;
            // If the `target` has no error recorded for an operation, we treat it as errorless.
            qarg_error += target
                .get_error(op, qargs)
                .inspect(|_| target_without_errors = false)
                .unwrap_or(0.);
        }
        if count > 0 {
            let out_qargs = if qargs.len() == 1 {
                [qargs[0], qargs[0]]
            } else {
                [qargs[0], qargs[1]]
            };
            error_map
                .error_map
                .insert(out_qargs, qarg_error / count as f64);
        }
    }
    if target_without_errors {
        // Legacy back-up condition, which penalises high-degree nodes.  This was originally part of
        // VF2Layout to better support old IBM devices, like the bowties, which were unreliable at
        // reporting their error rates, but typically had significantly worse performance on the
        // high-degree nodes.
        let num_qubits = target.num_qubits.unwrap() as usize;
        // Using an undirected graph because we don't want to double-count neighbors in directed
        // graphs.  Most directed graphs likely have no reversed edges or are totally symmetric, but
        // this avoids making any assumptions.
        let mut coupling =
            Graph::<(), (), Undirected>::with_capacity(num_qubits, error_map.error_map.len());
        for _ in 0..num_qubits {
            coupling.add_node(());
        }
        for qargs in target.qargs()? {
            let QargsRef::Concrete(&[left, right]) = qargs.as_ref() else {
                continue;
            };
            coupling.update_edge(
                NodeIndex::new(left.index()),
                NodeIndex::new(right.index()),
                (),
            );
        }
        for index in coupling.node_indices() {
            let qubit = PhysicalQubit::new(index.index() as u32);
            let degree = coupling.neighbors(index).count();
            error_map
                .error_map
                .entry([qubit, qubit])
                .insert(degree as f64 / num_qubits as f64);
        }
        // We use the `target` here rather than the graph edges because we want the directionality.
        for qargs in target.qargs()? {
            let QargsRef::Concrete(&[left, right]) = qargs.as_ref() else {
                continue;
            };
            let avg =
                0.5 * (error_map.error_map[&[left, left]] + error_map.error_map[&[right, right]]);
            error_map.error_map.entry([left, right]).insert(avg);
        }
    }
    Some(error_map)
}

/// A full set of a virtual interaction graph, and any loose 1q qubits.
#[derive(Default, Debug, Clone)]
struct VirtualInteractions<T> {
    /// The graph of actual interactions.  Nodes each correspond to 1q operations on a single
    /// virtual qubit (the mapping `nodes` stores _which_ qubits), and edges between virtual qubits
    /// correspond to 2q operations.  Edges are always directed, even for when `strict_direction` is
    /// unset; we handle the fuzzy directional matching by setting the edge weights of the coupling
    /// graph appropriately.
    graph: Graph<T, T>,
    /// Map of node index to the qubit it represents.  We could store this on the nodes themselves,
    /// but then all the scorers would need different weight types between the nodes and the edges.
    nodes: IndexSet<VirtualQubit>,
    /// The qubits that have only single-qubit operations on them, mapped to the interaction summary
    /// associated with them.  We iterate through this at the end, so need a consistent order.
    uncoupled: IndexMap<VirtualQubit, T>,
    /// The qubits that have no operations on them at all.
    idle: IndexSet<VirtualQubit>,
}
impl<T: Default> VirtualInteractions<T> {
    /// Create a set of virtual interactions from a DAG, and a weighter function for a single
    /// interaction.  The weighter should return `true` on success, or `false` if no weight could be
    /// created (indicating a necessary failure of the layout pass).
    fn from_dag<W>(dag: &DAGCircuit, weighter: W) -> PyResult<Option<Self>>
    where
        W: Fn(&mut T, &PackedInstruction, usize) -> bool,
    {
        let id_qubit_map = (0..dag.num_qubits())
            .map(|q| VirtualQubit(q as u32))
            .collect::<Vec<_>>();
        let mut out = Self::default();
        if !out.add_interactions_from(dag, &id_qubit_map, 1, &weighter)? {
            return Ok(None);
        }
        out.idle.extend(
            (0..dag.num_qubits() as u32)
                .map(VirtualQubit)
                .filter(|q| !(out.nodes.contains(q) || out.uncoupled.contains_key(q))),
        );
        Ok(Some(out))
    }

    /// Add interactions from a given DAG.  Returns `false` if the weighter ever returned `false`.
    fn add_interactions_from<W>(
        &mut self,
        dag: &DAGCircuit,
        wire_map: &[VirtualQubit],
        repeats: usize,
        weighter: &W,
    ) -> PyResult<bool>
    where
        W: Fn(&mut T, &PackedInstruction, usize) -> bool,
    {
        for (index, inst) in dag.op_nodes(false) {
            let qubits = dag.get_qargs(inst.qubits);
            if let Some(control_flow) = dag.try_view_control_flow(index) {
                let repeats = if let ControlFlowView::ForLoop { indexset, .. } = control_flow {
                    repeats * indexset.len()
                } else {
                    repeats
                };
                let wire_map: Vec<_> = qubits.iter().map(|i| wire_map[i.index()]).collect();
                for block in control_flow.blocks() {
                    if !self.add_interactions_from(block, &wire_map, repeats, weighter)? {
                        return Ok(false);
                    }
                }
                continue;
            }
            match qubits {
                [] => (),
                [q] => {
                    let q = wire_map[q.index()];
                    if let Some(index) = self.nodes.get_index_of(&q) {
                        let weight = self
                            .graph
                            .node_weight_mut(NodeIndex::new(index))
                            .expect("node must be in graph if tracked in 'nodes'");
                        if !weighter(weight, inst, repeats) {
                            return Ok(false);
                        };
                    } else {
                        let weight = self.uncoupled.entry(q).or_default();
                        weighter(weight, inst, repeats);
                    }
                }
                [q0, q1] => {
                    let q0 = wire_map[q0.index()];
                    let q1 = wire_map[q1.index()];
                    let node0 = self.ensure_1q_in_graph(q0);
                    let node1 = self.ensure_1q_in_graph(q1);
                    if let Some(edge) = self.graph.find_edge(node0, node1) {
                        let weight = self
                            .graph
                            .edge_weight_mut(edge)
                            .expect("this index came from a call to 'find_edge'");
                        if !weighter(weight, inst, repeats) {
                            return Ok(false);
                        };
                    } else {
                        let mut weight = T::default();
                        if !weighter(&mut weight, inst, repeats) {
                            return Ok(false);
                        };
                        self.graph.add_edge(node0, node1, weight);
                    }
                }
                _ => return Err(MultiQEncountered::new_err("")),
            }
        }
        Ok(true)
    }

    fn ensure_1q_in_graph(&mut self, q: VirtualQubit) -> NodeIndex {
        if let Some(index) = self.nodes.get_index_of(&q) {
            return NodeIndex::new(index);
        }
        assert!(self.nodes.insert(q));
        self.graph
            .add_node(self.uncoupled.swap_remove(&q).unwrap_or_default())
    }
}
impl<T> VirtualInteractions<T> {
    /// Move all the uncoupled qubits into the graph.
    ///
    /// This is useful for the case that the interaction weights have sufficient semantics that we
    /// wouldn't be able to reliably match them separately to the rest of the interactions.
    fn move_all_uncoupled_to_graph(&mut self) {
        for (qubit, interactions) in self.uncoupled.drain(..) {
            assert!(self.nodes.insert(qubit));
            self.graph.add_node(interactions);
        }
    }
}

fn neg_log_fidelity(error: f64) -> f64 {
    if error.is_nan() || error <= 0. {
        0.0
    } else if error >= 1. {
        f64::INFINITY
    } else {
        -((-error).ln_1p())
    }
}

fn build_average_coupling_map(target: &Target, errors: &ErrorMap) -> Option<Graph<f64, f64>> {
    let num_qubits = target.num_qubits.unwrap_or_default() as usize;
    if target.num_qargs() == 0 {
        return None;
    }
    let mut cm_graph =
        Graph::with_capacity(num_qubits, target.num_qargs().saturating_sub(num_qubits));
    for qubit in 0..num_qubits as u32 {
        let qubit = PhysicalQubit::new(qubit);
        cm_graph.add_node(neg_log_fidelity(
            *errors.error_map.get(&[qubit, qubit]).unwrap_or(&0.0),
        ));
    }
    for qargs in target.qargs()? {
        let QargsRef::Concrete(&[left, right]) = qargs.as_ref() else {
            // We just ignore globals; we're assuming that somewhere else has eagerly terminated in
            // the case of global 2q operations.  We also don't care about non-2q operations in this
            // loop (since we already did the single-qubit bits).
            continue;
        };
        let error = errors.error_map.get(&[left, right]).unwrap_or(&0.0);
        cm_graph.add_edge(
            NodeIndex::new(left.index()),
            NodeIndex::new(right.index()),
            neg_log_fidelity(*error),
        );
    }
    Some(cm_graph)
}

#[allow(clippy::type_complexity)]
fn build_exact_coupling_map(
    target: &Target,
) -> Option<(
    Graph<HashMap<Interned<str>, f64>, HashMap<Interned<str>, f64>>,
    Interner<str>,
)> {
    let num_qubits = target.num_qubits.unwrap_or_default() as usize;
    if target.num_qargs() == 0 {
        return None;
    }
    let mut cm_graph: Graph<HashMap<_, _>, HashMap<_, _>> =
        Graph::with_capacity(num_qubits, target.num_qargs().saturating_sub(num_qubits));
    let mut interner = Interner::new();
    for _ in 0..num_qubits {
        cm_graph.add_node(Default::default());
    }
    // If there's _only_ global operations in the target, then either any mapping is valid (with the
    // same score) or no mapping is valid.  Rather than adding a bunch of extra logic to handle
    // that, we just give up; it doesn't make much sense to call VF2Layout/VF2PostLayout in those
    // situations.
    for qargs in target.qargs()? {
        let QargsRef::Concrete(qargs) = qargs.as_ref() else {
            // We'll handle globals afterwards, so we can match the Python-space version's unusual
            // handling of "global" operations.
            continue;
        };
        let instructions = match qargs {
            [qubit] => cm_graph
                .node_weight_mut(NodeIndex::new(qubit.index()))
                .expect("previous loop added all nodes"),
            [left, right] => {
                let (left, right) = (NodeIndex::new(left.index()), NodeIndex::new(right.index()));
                let edge = cm_graph
                    .find_edge(left, right)
                    .unwrap_or_else(|| cm_graph.add_edge(left, right, Default::default()));
                cm_graph
                    .edge_weight_mut(edge)
                    .expect("edge created in previous statement")
            }
            _ => continue,
        };
        for name in target
            .operation_names_for_qargs(QargsRef::Concrete(qargs))
            .expect("these qargs come from `Target::qargs`")
        {
            instructions.insert(
                interner.insert(name),
                neg_log_fidelity(target.get_error(name, qargs).unwrap_or(0.)),
            );
        }
    }
    for name in target
        .operation_names_for_qargs(QargsRef::Global)
        .into_iter()
        .flatten()
    {
        let TargetOperation::Normal(operation) = target
            .operation_from_name(name)
            .expect("name comes from target")
        else {
            // A variadic that's valid globally on both 1q and 2q would have the same effect on
            // the score even if it had an error, regardless of the isomorphism.
            continue;
        };
        // TODO: the `Target` API currently doesn't let us access the error of a global, assuming
        // that it's ideal.  We treat things the same here for now.
        let score = neg_log_fidelity(0.0);
        match operation.operation.num_qubits() {
            1 => {
                let key = interner.insert(name);
                for weight in cm_graph.node_weights_mut() {
                    weight.insert(key, score);
                }
            }
            2 => {
                // TODO: the Python-space version of `VF2PostLayout` in strict mode has an unusual
                // interpretation of "global" 2q operations; it defines the operation on all 2q
                // links that _also_ have concrete instructions.  For now, we replicate that.
                let key = interner.insert(name);
                for weight in cm_graph.edge_weights_mut() {
                    weight.insert(key, score);
                }
            }
            _ => (),
        }
    }
    Some((cm_graph, interner))
}

/// If an edge does not have a parallel but reversed counterpart, add one with the same weight.
fn loosen_directionality<S, T: Clone>(graph: &mut Graph<S, T>) {
    graph
        .edge_references()
        .filter(|edge| graph.find_edge(edge.target(), edge.source()).is_none())
        .map(|edge| (edge.target(), edge.source(), edge.weight().clone()))
        .collect::<Vec<_>>()
        .into_iter()
        .for_each(|(source, target, weight)| {
            graph.add_edge(source, target, weight);
        })
}

// This function assumes that there's a way of "sorting" the 1q interactions relative to each other,
// so it only really makes sense for the VF2 averaging, not VF2Post exact matching.
/// Assign the free isolated qubits to the physical qubits with the best error rates.
fn map_free_qubits(
    num_physical_qubits: usize,
    interactions: VirtualInteractions<usize>,
    mut partial_layout: HashMap<VirtualQubit, PhysicalQubit>,
    avg_error_map: &ErrorMap,
) -> Option<HashMap<VirtualQubit, PhysicalQubit>> {
    if num_physical_qubits
        < partial_layout.len() + interactions.uncoupled.len() + interactions.idle.len()
    {
        return None;
    }

    let normalize = |err: Option<&f64>| -> f64 {
        let err = err.copied().unwrap_or(f64::INFINITY);
        if err.is_nan() { 0.0 } else { err }
    };

    let mut free_physical = (0..num_physical_qubits)
        .map(|qubit| PhysicalQubit::new(qubit as u32))
        .collect::<IndexSet<_>>();
    partial_layout.values().for_each(|phys| {
        free_physical.swap_remove(phys);
    });
    free_physical.par_sort_by(|a, b| {
        let score_a = normalize(avg_error_map.error_map.get(&[*a, *a]));
        let score_b = normalize(avg_error_map.error_map.get(&[*b, *b]));
        score_a.partial_cmp(&score_b).expect("NaNs treated as zero")
    });

    let mut uncoupled_virtual = interactions.uncoupled.into_iter().collect::<Vec<_>>();
    uncoupled_virtual.par_sort_by_key(|(_, interactions)| *interactions);
    partial_layout.extend(
        uncoupled_virtual
            .into_iter()
            .rev() // We want the most used virtuals to get first pick.
            .map(|(virt, _)| virt)
            .chain(interactions.idle)
            .zip(free_physical),
    );
    Some(partial_layout)
}

fn minimize_vf2<N, H, NG, HG, NO, HO, NS, ES>(
    vf2: vf2::Vf2<N, H, NG, HG, NO, HO, NS, ES>,
    config: &Vf2PassConfiguration,
) -> Option<IndexMap<N::NodeId, H::NodeId, ::ahash::RandomState>>
where
    N: vf2::alias::IntoVf2Graph,
    H: vf2::alias::IntoVf2Graph<EdgeType = N::EdgeType>,
    NG: for<'a> vf2::alias::Vf2Graph<
            'a,
            NodeWeight = N::NodeWeight,
            EdgeWeight = N::EdgeWeight,
            EdgeType = N::EdgeType,
        > + Create,
    HG: for<'a> vf2::alias::Vf2Graph<
            'a,
            NodeWeight = H::NodeWeight,
            EdgeWeight = H::EdgeWeight,
            EdgeType = H::EdgeType,
        > + Create,
    NO: vf2::NodeSorter<N>,
    HO: vf2::NodeSorter<H>,
    NS: vf2::Semantics<N::NodeWeight, H::NodeWeight, Error = Infallible>,
    ES: vf2::Semantics<N::EdgeWeight, H::EdgeWeight, Score = NS::Score, Error = Infallible>,
{
    let start_time = Instant::now();
    let mut times_up = false;
    let mut trials: usize = 0;
    let max_trials = config
        .max_trials
        .unwrap_or_else(|| 15 + vf2.needle().edge_count().max(vf2.haystack().edge_count()));
    let time_limit = config.time_limit.unwrap_or(f64::INFINITY);
    let mut can_continue = || {
        if times_up {
            return false;
        }
        times_up = start_time.elapsed().as_secs_f64() >= time_limit;
        trials += 1;
        max_trials == 0 || trials <= max_trials
    };
    let mut vf2 = vf2.with_call_limit(config.call_limit.0).into_iter();
    let (mut mapping, _score) = vf2.next()?.expect("error is infallible");
    if can_continue() {
        vf2.call_limit = config.call_limit.1;
        if let Some((new_mapping, _score)) = vf2
            .take_while(|_| can_continue())
            .last()
            .map(|v| v.expect("error is infallible"))
        {
            mapping = new_mapping;
        }
    }
    Some(mapping)
}

/// Produce an initial score for the identity mapping of the interaction graph onto the coupling
/// graph.
///
///
/// This assumes that the input graphs are not multigraphs; the results will certainly be incorrect
/// if the virtual-interactions graph is a multigraph.
fn score_identity_layout<S, T, W>(
    interactions: &VirtualInteractions<S>,
    coupling: &Graph<T, T>,
    scorer: W,
) -> Option<W::Score>
where
    W: vf2::Semantics<S, T, Error = Infallible>,
{
    use vf2::Vf2Score;

    // Map from nodes in the interactions graph to the coupling graph.
    let node_map = |node: NodeIndex| -> NodeIndex {
        NodeIndex::new(
            interactions
                .nodes
                .get_index(node.index())
                .expect("all nodes should have an entry")
                .index(),
        )
    };
    let mut score = W::Score::id();
    for node in interactions.graph.node_indices() {
        let needle = interactions.graph.node_weight(node)?;
        let haystack = coupling.node_weight(node_map(node))?;
        score = W::Score::combine(
            &score,
            &scorer
                .score(needle, haystack)
                .expect("error is infallible")?,
        );
    }
    for edge in interactions.graph.edge_references() {
        let needle = edge.weight();
        // Making a strong assumption that the virtual interactions are not a multigraph here.
        let haystack = coupling
            .edges_connecting(node_map(edge.source()), node_map(edge.target()))
            .next()?
            .weight();
        score = W::Score::combine(
            &score,
            &scorer
                .score(needle, haystack)
                .expect("error is infallible")?,
        );
    }
    Some(score)
}

#[pyfunction]
#[pyo3(signature = (dag, target, config, *, strict_direction=false, avg_error_map=None))]
pub fn vf2_layout_pass_average(
    dag: &DAGCircuit,
    target: &Target,
    config: &Vf2PassConfiguration,
    strict_direction: bool,
    avg_error_map: Option<ErrorMap>,
) -> PyResult<Vf2PassReturn> {
    let add_interaction = |count: &mut usize, _: &PackedInstruction, repeats: usize| {
        *count += repeats;
        true
    };
    let interactions = VirtualInteractions::from_dag(dag, add_interaction)?
        .expect("weighting function is infallible");

    let score =
        |count: &usize, err: &f64| -> Result<f64, Infallible> { Ok(*err * (*count as f64)) };
    let Some(avg_error_map) = avg_error_map.or_else(|| build_average_error_map(target)) else {
        return Ok(Vf2PassReturn::NoSolution);
    };
    let Some(mut coupling_graph) = build_average_coupling_map(target, &avg_error_map) else {
        return Ok(Vf2PassReturn::NoSolution);
    };
    if !strict_direction {
        loosen_directionality(&mut coupling_graph);
    }
    let best_score = if config.score_initial_layout {
        score_identity_layout(&interactions, &coupling_graph, vf2::Scorer(score))
    } else {
        None
    };
    let num_physical_qubits = coupling_graph.node_count();
    let mut coupling_qubits = (0..num_physical_qubits)
        .map(|k| PhysicalQubit::new(k as u32))
        .collect::<Vec<_>>();
    if let Some(seed) = config.shuffle_seed {
        coupling_qubits.shuffle(&mut Pcg64Mcg::seed_from_u64(seed));
        let order = coupling_qubits
            .iter()
            .map(|qubit| NodeIndex::new(qubit.index()))
            .collect::<Vec<_>>();
        coupling_graph = vf2::reorder_nodes(&coupling_graph, &order);
    }

    let vf2 = vf2::Vf2::new(&interactions.graph, &coupling_graph, vf2::Problem::Subgraph)
        .with_scoring(score, score)
        .with_restriction(vf2::Restriction::Decreasing(best_score))
        .with_vf2pp_ordering();
    let Some(mapping) = minimize_vf2(vf2, config) else {
        if best_score.is_some() {
            return Ok(Vf2PassReturn::NoImprovement);
        } else {
            return Ok(Vf2PassReturn::NoSolution);
        }
    };
    // Remap node indices back to virtual/physical qubits.
    let mapping = mapping
        .iter()
        .map(|(k, v)| (interactions.nodes[k.index()], coupling_qubits[v.index()]))
        .collect();
    match map_free_qubits(num_physical_qubits, interactions, mapping, &avg_error_map) {
        Some(mapping) => Ok(Vf2PassReturn::Solution(mapping)),
        None => Ok(Vf2PassReturn::NoSolution),
    }
}

#[pyfunction]
#[pyo3(signature = (dag, target, config))]
pub fn vf2_layout_pass_exact(
    dag: &DAGCircuit,
    target: &Target,
    config: &Vf2PassConfiguration,
) -> PyResult<Vf2PassReturn> {
    let Some((mut coupling_graph, interner)) = build_exact_coupling_map(target) else {
        return Ok(Vf2PassReturn::NoSolution);
    };
    let add_interaction =
        |uses: &mut Vec<(Interned<str>, usize)>, inst: &PackedInstruction, repeats: usize| {
            let Some(key) = interner.try_key(inst.op.name()) else {
                return false;
            };
            if let Some((_, count)) = uses.iter_mut().find(|(name, _)| key == *name) {
                *count += repeats;
            } else {
                uses.push((key, repeats));
            }
            true
        };
    let Some(mut interactions) = VirtualInteractions::from_dag(dag, add_interaction)? else {
        return Ok(Vf2PassReturn::NoSolution);
    };

    // The optimisation we have in the "average" case where we assign loose 1q gates after matching
    // the rest of the graph doesn't hold in the "exact" case, so we have to have VF2 match them all
    // at once.  For example, consider a heterogeneous target where only one qubit has `rx`
    // available, but VF2 matches a non-`rx`-using qubit onto that one during the first step,
    // because it isn't aware there's a necessary `rx` gate in the free list.
    if interactions.uncoupled.len() > 1 {
        // ... but if there's too many uncoupled qubits, there's a combinatorial explosion in the
        // matching time, so we just bail out.  It would be nice to deal with this better.
        return Ok(Vf2PassReturn::NoSolution);
    }
    interactions.move_all_uncoupled_to_graph();
    let score = |counts: &Vec<(Interned<str>, usize)>,
                 errs: &HashMap<Interned<str>, f64>|
     -> Result<Option<f64>, Infallible> {
        Ok(counts.iter().try_fold(0.0, |tot, (key, count)| {
            errs.get(key).map(|err| tot + err * *count as f64)
        }))
    };
    let best_score = if config.score_initial_layout {
        score_identity_layout(&interactions, &coupling_graph, score)
    } else {
        None
    };
    let num_physical_qubits = coupling_graph.node_count();
    let mut coupling_qubits = (0..num_physical_qubits)
        .map(|k| PhysicalQubit::new(k as u32))
        .collect::<Vec<_>>();
    if let Some(seed) = config.shuffle_seed {
        coupling_qubits.shuffle(&mut Pcg64Mcg::seed_from_u64(seed));
        let order = coupling_qubits
            .iter()
            .map(|qubit| NodeIndex::new(qubit.index()))
            .collect::<Vec<_>>();
        coupling_graph = vf2::reorder_nodes(&coupling_graph, &order);
    }
    let vf2 = vf2::Vf2::new(&interactions.graph, &coupling_graph, vf2::Problem::Subgraph)
        .with_semantics(score, score)
        .with_restriction(vf2::Restriction::Decreasing(best_score))
        .with_vf2pp_ordering();
    let Some(mapping) = minimize_vf2(vf2, config) else {
        if best_score.is_some() {
            return Ok(Vf2PassReturn::NoImprovement);
        } else {
            return Ok(Vf2PassReturn::NoSolution);
        }
    };
    // Remap node indices back to virtual/physical qubits.
    let mapping = mapping
        .iter()
        .map(|(k, v)| (interactions.nodes[k.index()], coupling_qubits[v.index()]))
        .collect();
    Ok(Vf2PassReturn::Solution(mapping))
}

pub fn vf2_layout_mod(m: &Bound<PyModule>) -> PyResult<()> {
    m.add_wrapped(wrap_pyfunction!(vf2_layout_pass_average))?;
    m.add_wrapped(wrap_pyfunction!(vf2_layout_pass_exact))?;
    m.add("MultiQEncountered", m.py().get_type::<MultiQEncountered>())?;
    m.add(
        "VF2PassConfiguration",
        m.py().get_type::<Vf2PassConfiguration>(),
    )?;
    m.add("VF2PassReturn", m.py().get_type::<VF2PassReturn>())?;
    Ok(())
}<|MERGE_RESOLUTION|>--- conflicted
+++ resolved
@@ -25,37 +25,13 @@
 use pyo3::{IntoPyObjectExt, create_exception, wrap_pyfunction};
 
 use qiskit_circuit::dag_circuit::DAGCircuit;
-<<<<<<< HEAD
-use qiskit_circuit::nlayout::NLayout;
-use qiskit_circuit::operations::Operation;
-=======
 use qiskit_circuit::interner::{Interned, Interner};
-use qiskit_circuit::operations::{Operation, OperationRef, Param};
->>>>>>> 80250c25
+use qiskit_circuit::operations::{ControlFlowView, Operation};
 use qiskit_circuit::packed_instruction::PackedInstruction;
 use qiskit_circuit::{PhysicalQubit, VirtualQubit, vf2};
 
 use super::error_map::ErrorMap;
-<<<<<<< HEAD
-use crate::target::{Qargs, QargsRef, Target};
-use qiskit_circuit::operations::ControlFlowView;
-
-const PARALLEL_THRESHOLD: usize = 50;
-
-#[pyclass]
-pub struct EdgeList {
-    pub edge_list: Vec<([VirtualQubit; 2], i32)>,
-}
-#[pymethods]
-impl EdgeList {
-    #[new]
-    pub fn new(edge_list: Vec<([VirtualQubit; 2], i32)>) -> Self {
-        EdgeList { edge_list }
-    }
-}
-=======
 use crate::target::{Qargs, QargsRef, Target, TargetOperation};
->>>>>>> 80250c25
 
 create_exception!(qiskit, MultiQEncountered, pyo3::exceptions::PyException);
 
