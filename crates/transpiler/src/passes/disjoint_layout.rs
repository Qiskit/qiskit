// This code is part of Qiskit.
//
// (C) Copyright IBM 2025
//
// This code is licensed under the Apache License, Version 2.0. You may
// obtain a copy of this license in the LICENSE.txt file in the root directory
// of this source tree or at http://www.apache.org/licenses/LICENSE-2.0.
//
// Any modifications or derivative works of this code must retain this
// copyright notice, and modified files need to carry a notice indicating
// that they have been altered from the originals.

use std::ops::DerefMut;

use hashbrown::{HashMap, HashSet};

use pyo3::create_exception;
use pyo3::intern;
use pyo3::prelude::*;
use pyo3::types::PyList;
use rustworkx_core::connectivity::connected_components;
use rustworkx_core::petgraph::EdgeType;
use rustworkx_core::petgraph::prelude::*;
use rustworkx_core::petgraph::visit::{IntoEdgeReferences, IntoNodeReferences, NodeFiltered};
use uuid::Uuid;

use crate::TranspilerError;
use crate::target::{Qargs, Target};
use qiskit_circuit::bit::ShareableQubit;
use qiskit_circuit::dag_circuit::DAGCircuit;
use qiskit_circuit::imports::ImportOnceCell;
use qiskit_circuit::operations::{Operation, OperationRef, Param, StandardInstruction};
use qiskit_circuit::packed_instruction::PackedOperation;
use qiskit_circuit::{
    Block, BlockMapper, BlocksMode, Clbit, PhysicalQubit, Qubit, VarsMode, VirtualQubit,
};

create_exception!(qiskit, MultiQEncountered, pyo3::exceptions::PyException);

static COUPLING_MAP: ImportOnceCell =
    ImportOnceCell::new("qiskit.transpiler.coupling", "CouplingMap");

/// An individual disjoint component that provides the mapping of virtual qubits in the
/// original dag to the physical qubits components to run an isolated layout on.
/// The sub dag contains a filtered dag that removes the qubits outside of virtual qubits
/// You will need to map the `ShareableQubits` in `sub_dag` to the original dag's to figure out the
/// final mapping of `VirtualQubit` -> `PhysicalQubit`.
pub struct DisjointComponent {
    pub physical_qubits: Vec<PhysicalQubit>,
    pub sub_dag: DAGCircuit,
    pub virtual_qubits: Vec<VirtualQubit>,
}

/// The possible outcomes when trying to
pub enum DisjointSplit {
    /// There is no disjoint component in the connectivity graph so you don't need to do any
    /// special handling of disjoint components
    NoneNeeded,
    /// The are disjoint components but the entire DAG can fit in a single target component. This
    /// contains a list of the physical qubits that make up that single component to filter the
    /// layout problem to.
    TargetSubset(Vec<PhysicalQubit>),
    /// There are multiple disjoint components in the DAG and the connectivity graph that need to
    /// be mapped and the combined to form a complete initial layout. This contains a list of
    /// [DisjointComponent] objects which outline the isolated layout problems to solve.
    Arbitrary(Vec<DisjointComponent>),
}

type CouplingMap = UnGraph<PhysicalQubit, ()>;

fn subgraph(graph: &CouplingMap, node_set: &HashSet<NodeIndex>) -> CouplingMap {
    let mut node_map: HashMap<NodeIndex, NodeIndex> = HashMap::with_capacity(node_set.len());
    let node_filter = |node: NodeIndex| -> bool { node_set.contains(&node) };
    let mut out_graph = CouplingMap::with_capacity(node_set.len(), node_set.len());
    let filtered = NodeFiltered(&graph, node_filter);
    for node in filtered.node_references() {
        let new_node = out_graph.add_node(*node.1);
        node_map.insert(node.0, new_node);
    }
    for edge in filtered.edge_references() {
        let new_source = *node_map.get(&edge.source()).unwrap();
        let new_target = *node_map.get(&edge.target()).unwrap();
        out_graph.add_edge(new_source, new_target, ());
    }
    out_graph
}

#[pyfunction(name = "run_pass_over_connected_components")]
pub fn py_run_pass_over_connected_components(
    dag: Bound<DAGCircuit>,
    target: &Target,
    run_func: Bound<PyAny>,
) -> PyResult<Option<Vec<Py<PyAny>>>> {
    let py = dag.py();
    let func = |dag: Bound<DAGCircuit>, cmap: &CouplingMap| -> PyResult<Py<PyAny>> {
        let py = run_func.py();
        let coupling_map_cls = COUPLING_MAP.get_bound(py);
        let endpoints: Vec<[usize; 2]> = cmap
            .edge_indices()
            .flat_map(|edge| {
                let endpoints = cmap.edge_endpoints(edge).unwrap();
                // Return bidirectional edges here because the rust space graph is
                // undirected and Python space CouplingMap is explicitly a directed graph.
                // Adding the reverse edge here is to ensure we are representing the coupling
                // map in Python as rust is working with it.
                [
                    [endpoints.0.index(), endpoints.1.index()],
                    [endpoints.1.index(), endpoints.0.index()],
                ]
            })
            .collect();
        let out_list = PyList::new(py, endpoints)?;
        let py_cmap = coupling_map_cls.call1((out_list,))?;
        for node in cmap.node_indices() {
            py_cmap
                .getattr(intern!(py, "graph"))?
                .set_item(node.index(), cmap.node_weight(node).unwrap().index())?;
        }
        Ok(run_func.call1((dag, py_cmap))?.unbind())
    };
    let components = {
        let mut borrowed = dag.borrow_mut();
        distribute_components(borrowed.deref_mut(), target)?
    };
    match components {
        DisjointSplit::NoneNeeded => {
            let coupling_map: CouplingMap = match build_coupling_map(target) {
                Some(map) => map,
                None => return Ok(None),
            };
            Ok(Some(vec![func(dag, &coupling_map)?]))
        }
        DisjointSplit::TargetSubset(qubits) => {
            let coupling_map = build_coupling_map(target).unwrap();
            let cmap = subgraph(
                &coupling_map,
                &qubits.iter().map(|x| NodeIndex::new(x.index())).collect(),
            );
            Ok(Some(vec![func(dag, &cmap)?]))
        }
        DisjointSplit::Arbitrary(components) => Some(
            components
                .into_iter()
                .map(|component| {
                    let coupling_map = build_coupling_map(target).unwrap();
                    let cmap = subgraph(
                        &coupling_map,
                        &component
                            .physical_qubits
                            .iter()
                            .map(|x| NodeIndex::new(x.index()))
                            .collect(),
                    );
                    func(component.sub_dag.into_pyobject(py)?, &cmap)
                })
                .collect::<PyResult<Vec<_>>>(),
        )
        .transpose(),
    }
}

pub fn distribute_components(dag: &mut DAGCircuit, target: &Target) -> PyResult<DisjointSplit> {
    let coupling_map: CouplingMap = match build_coupling_map(target) {
        Some(map) => map,
        None => return Ok(DisjointSplit::NoneNeeded),
    };
    let cmap_components = connected_components(&coupling_map);
    if cmap_components.len() == 1 {
        if dag.num_qubits() > cmap_components[0].len() {
            return Err(TranspilerError::new_err(concat!(
                "A connected component of the DAGCircuit is too large for any of the connected ",
                "components in the coupling map."
            )));
        }
        return Ok(DisjointSplit::NoneNeeded);
    }
    if let Some(largest_component) = cmap_components.iter().max_by_key(|x| x.len()) {
        let num_active_qubits = dag
            .qubit_io_map()
            .iter()
            .filter(|[source, target]| dag.dag().find_edge(*source, *target).is_none())
            .count();
        if largest_component.len() >= num_active_qubits {
            return Ok(DisjointSplit::TargetSubset(
                largest_component
                    .iter()
                    .map(|x| PhysicalQubit(x.index() as u32))
                    .collect(),
            ));
        }
    }
    let dag_components = separate_dag(dag)?;
    let mapped_components = map_components(&dag_components, &cmap_components)?;
    let out_component_pairs: Vec<(DAGCircuit, CouplingMap)> = mapped_components
        .into_iter()
        .enumerate()
        .filter(|(_, dag_indices)| !dag_indices.is_empty())
        .map(|(cmap_index, dag_indices)| {
            let mut out_dag = dag_components[*dag_indices.first().unwrap()].clone();
            for dag_index in &dag_indices[1..] {
                let dag = &dag_components[*dag_index];
                for qubit in dag.qubits().objects() {
                    out_dag.add_qubit_unchecked(qubit.clone())?;
                }
                for clbit in dag.clbits().objects() {
                    out_dag.add_clbit_unchecked(clbit.clone())?;
                }
                for qreg in dag.qregs() {
                    out_dag.add_qreg(qreg.clone())?;
                }
                for creg in dag.cregs() {
                    out_dag.add_creg(creg.clone())?;
                }
                let block_map = dag
                    .iter_blocks()
                    .enumerate()
                    .map(|(index, block)| (Block::new(index), out_dag.add_block(block.clone())))
                    .collect();
                out_dag.compose(
                    dag,
                    Some(dag.qubits().objects()),
                    Some(dag.clbits().objects()),
                    block_map,
                    false,
                )?;
            }
            let subgraph = subgraph(&coupling_map, &cmap_components[cmap_index]);
            Ok((out_dag, subgraph))
        })
        .collect::<PyResult<Vec<_>>>()?;
    if out_component_pairs.len() == 1 {
        return Ok(DisjointSplit::TargetSubset(
            out_component_pairs[0]
                .1
                .node_weights()
                .map(|x| PhysicalQubit::new(x.index() as u32))
                .collect(),
        ));
    }
    Ok(DisjointSplit::Arbitrary(
        out_component_pairs
            .into_iter()
            .map(|(sub_dag, coupling_map)| {
                let physical_qubits = coupling_map
                    .node_weights()
                    .map(|x| PhysicalQubit::new(x.index() as u32))
                    .collect();
                let virtual_qubits = sub_dag
                    .qubits()
                    .objects()
                    .iter()
                    .map(|x| VirtualQubit::new(dag.qubit_locations().get(x).unwrap().index()))
                    .collect();
                DisjointComponent {
                    physical_qubits,
                    sub_dag,
                    virtual_qubits,
                }
            })
            .collect(),
    ))
}

fn map_components(
    dag_components: &[DAGCircuit],
    cmap_components: &[HashSet<NodeIndex>],
) -> PyResult<Vec<Vec<usize>>> {
    let mut free_qubits: Vec<usize> = cmap_components.iter().map(|g| g.len()).collect();
    let mut out_mapping = vec![Vec::new(); cmap_components.len()];
    let mut dag_qubits: Vec<(usize, usize)> = dag_components
        .iter()
        .enumerate()
        .map(|(idx, dag)| (idx, dag.num_qubits()))
        .collect();
    dag_qubits.sort_unstable_by_key(|x| x.1);
    dag_qubits.reverse();
    let mut cmap_indices = (0..cmap_components.len()).collect::<Vec<_>>();
    cmap_indices.sort_unstable_by_key(|x| free_qubits[*x]);
    cmap_indices.reverse();
    for (dag_index, dag_num_qubits) in dag_qubits {
        let mut found = false;
        for cmap_index in &cmap_indices {
            if dag_num_qubits <= free_qubits[*cmap_index] {
                found = true;
                out_mapping[*cmap_index].push(dag_index);
                free_qubits[*cmap_index] -= dag_num_qubits;
                break;
            }
        }
        if !found {
            return Err(TranspilerError::new_err(
                "A connected component of the DAGCircuit is too large for any of the connected components in the coupling map",
            ));
        }
    }
    Ok(out_mapping)
}

fn build_coupling_map(target: &Target) -> Option<UnGraph<PhysicalQubit, ()>> {
    let num_qubits = target.num_qubits.unwrap_or_default() as usize;
    if target.num_qargs() == 0 {
        return None;
    }
    let mut cm_graph = UnGraph::with_capacity(num_qubits, target.num_qargs() - num_qubits);
    for i in 0..num_qubits {
        cm_graph.add_node(PhysicalQubit::new(i as u32));
    }
    let qargs = target.qargs()?;
    for qarg in qargs {
        let Qargs::Concrete(qarg) = qarg else {
            continue;
        };
        if qarg.len() == 2 {
            let edge_index = cm_graph.find_edge(
                NodeIndex::new(qarg[0].index()),
                NodeIndex::new(qarg[1].index()),
            );
            match edge_index {
                Some(_) => {
                    continue;
                }
                None => {
                    cm_graph.add_edge(
                        NodeIndex::new(qarg[0].index()),
                        NodeIndex::new(qarg[1].index()),
                        (),
                    );
                }
            }
        }
    }
    Some(cm_graph)
}

struct InteractionGraphData<Ty: EdgeType> {
    im_graph: Graph<(), (), Ty>,
    reverse_im_graph_node_map: Vec<Option<Qubit>>,
}

fn generate_directed_interaction(dag: &DAGCircuit) -> PyResult<InteractionGraphData<Directed>> {
    let mut im_graph_node_map: Vec<Option<NodeIndex>> = vec![None; dag.num_qubits()];
    let mut reverse_im_graph_node_map: Vec<Option<Qubit>> = vec![None; dag.num_qubits()];
    let wire_map: Vec<Qubit> = (0..dag.num_qubits()).map(Qubit::new).collect();
    let mut im_graph = DiGraph::with_capacity(dag.num_qubits(), dag.num_qubits());
    build_interaction_graph(
        dag,
        &wire_map,
        &mut im_graph,
        &mut im_graph_node_map,
        &mut reverse_im_graph_node_map,
    )?;
    Ok(InteractionGraphData {
        im_graph,
        reverse_im_graph_node_map,
    })
}

fn build_interaction_graph<Ty: EdgeType>(
    dag: &DAGCircuit,
    wire_map: &[Qubit],
    im_graph: &mut Graph<(), (), Ty>,
    im_graph_node_map: &mut [Option<NodeIndex>],
    reverse_im_graph_node_map: &mut [Option<Qubit>],
) -> PyResult<()> {
    for (_, inst) in dag.op_nodes(false) {
        if let Some(control_flow) = dag.try_view_control_flow(inst) {
            for block in control_flow.blocks() {
                let mut inner_wire_map = vec![Qubit(u32::MAX); wire_map.len()];
                let node_qargs = dag.get_qargs(inst.qubits);

                for (outer, inner) in node_qargs.iter().zip(0..inst.op.num_qubits()) {
                    inner_wire_map[inner as usize] = wire_map[outer.index()]
                }
                build_interaction_graph(
                    block,
                    &inner_wire_map,
                    im_graph,
                    im_graph_node_map,
                    reverse_im_graph_node_map,
                )?;
            }
            continue;
        }
        let len_args = inst.op.num_qubits();
        if len_args == 1 {
            let dag_qubits = dag.get_qargs(inst.qubits);
            let qargs = wire_map[dag_qubits[0].index()];
            if im_graph_node_map[qargs.index()].is_none() {
                let new_index = im_graph.add_node(());
                im_graph_node_map[qargs.index()] = Some(new_index);
                reverse_im_graph_node_map[new_index.index()] = Some(qargs);
            }
        } else if len_args == 2 {
            let dag_qubits = dag.get_qargs(inst.qubits);
            let qargs: [Qubit; 2] = [
                wire_map[dag_qubits[0].index()],
                wire_map[dag_qubits[1].index()],
            ];
            if im_graph_node_map[qargs[0].index()].is_none() {
                let new_index = im_graph.add_node(());
                im_graph_node_map[qargs[0].index()] = Some(new_index);
                reverse_im_graph_node_map[new_index.index()] = Some(qargs[0]);
            }
            if im_graph_node_map[qargs[1].index()].is_none() {
                let new_index = im_graph.add_node(());
                im_graph_node_map[qargs[1].index()] = Some(new_index);
                reverse_im_graph_node_map[new_index.index()] = Some(qargs[1]);
            }

            let edge_index = im_graph.find_edge(
                im_graph_node_map[qargs[0].index()].unwrap(),
                im_graph_node_map[qargs[1].index()].unwrap(),
            );
            if edge_index.is_none() {
                im_graph.add_edge(
                    im_graph_node_map[qargs[0].index()].unwrap(),
                    im_graph_node_map[qargs[1].index()].unwrap(),
                    (),
                );
            }
        }
        if len_args > 2 {
            return Err(MultiQEncountered::new_err(""));
        }
    }
    Ok(())
}

fn separate_dag(dag: &mut DAGCircuit) -> PyResult<Vec<DAGCircuit>> {
    split_barriers(dag)?;
    let im_graph_data = generate_directed_interaction(dag)?;
    let connected_components = connected_components(&im_graph_data.im_graph);
    let component_qubits: Vec<HashSet<Qubit>> = connected_components
        .into_iter()
        .map(|component| {
            component
                .into_iter()
                .map(|x| im_graph_data.reverse_im_graph_node_map[x.index()].unwrap())
                .collect::<HashSet<Qubit>>()
        })
        .collect();
    let qubits: HashSet<Qubit> = (0..dag.num_qubits()).map(Qubit::new).collect();
    let decomposed_dags: PyResult<Vec<DAGCircuit>> = component_qubits
        .into_iter()
        .map(|dag_qubits| -> PyResult<DAGCircuit> {
            let mut new_dag = dag.copy_empty_like(VarsMode::Alike, BlocksMode::Drop)?;
            let qubits_to_revmove: Vec<Qubit> = qubits.difference(&dag_qubits).copied().collect();

            new_dag.remove_qubits(qubits_to_revmove)?;
            new_dag.set_global_phase(Param::Float(0.))?;
            let old_qubits = dag.qubits();
<<<<<<< HEAD
            for index in dag.topological_op_nodes(false)? {
=======
            let mut block_map = BlockMapper::new();
            for index in dag.topological_op_nodes()? {
>>>>>>> 53fb0852
                let node = dag[index].unwrap_operation();
                let qargs: HashSet<Qubit> = dag.get_qargs(node.qubits).iter().copied().collect();
                if dag_qubits.is_superset(&qargs) {
                    let qargs = dag.get_qargs(node.qubits);
                    let qarg_bits = old_qubits.map_indices(qargs).cloned();
                    let mapped_qubits: Vec<Qubit> =
                        new_dag.qubits().map_objects(qarg_bits)?.collect();
                    let mapped_clbits: Vec<Clbit> =
                        new_dag.cargs_interner().get(node.clbits).to_vec();
                    let mapped_params = node.params.as_deref().map(|p| {
                        block_map.map_params(p, |b| new_dag.add_block(dag.view_block(b).clone()))
                    });
                    new_dag.apply_operation_back(
                        node.op.clone(),
                        &mapped_qubits,
                        &mapped_clbits,
                        mapped_params,
                        node.label.as_ref().map(|x| *x.clone()),
                        #[cfg(feature = "cache_pygates")]
                        None,
                    )?;
                }
            }

            let idle_clbits: Vec<Clbit> = new_dag
                .clbit_io_map()
                .iter()
                .enumerate()
                .filter_map(|(index, [input, output])| {
                    if new_dag.dag().find_edge(*input, *output).is_some() {
                        Some(Clbit::new(index))
                    } else {
                        None
                    }
                })
                .collect();
            new_dag.remove_clbits(idle_clbits)?;
            combine_barriers(&mut new_dag, true)?;
            Ok(new_dag)
        })
        .collect();
    combine_barriers(dag, false)?;
    decomposed_dags
}

#[pyfunction]
pub fn combine_barriers(dag: &mut DAGCircuit, retain_uuid: bool) -> PyResult<()> {
    let mut uuid_map: HashMap<String, NodeIndex> = HashMap::new();
    let barrier_nodes: Vec<NodeIndex> = dag
        .op_nodes(true)
        .filter_map(|(index, inst)| {
            if let OperationRef::StandardInstruction(op) = inst.op.view() {
                if matches!(op, StandardInstruction::Barrier(_)) {
                    if let Some(label) = inst.label.as_ref() {
                        if label.contains("_uuid=") {
                            return Some(index);
                        }
                    }
                }
            }
            None
        })
        .collect();
    for node_index in barrier_nodes {
        let num_qubits = dag[node_index].unwrap_operation().op.num_qubits();
        let label = dag[node_index].unwrap_operation().label.clone().unwrap();
        match uuid_map.get(label.as_str()) {
            Some(other_index) => {
                let num_qubits = dag[*other_index].unwrap_operation().op.num_qubits() + num_qubits;
                let new_label = if retain_uuid {
                    Some(label.to_string())
                } else if label.starts_with("_none_uuid=") {
                    None
                } else {
                    let len = label.len();
                    let components: Vec<&str> = label.split("_uuid=").collect();
                    Some(components[..len - 1].join("_uuid="))
                };
                let new_op = PackedOperation::from_standard_instruction(
                    StandardInstruction::Barrier(num_qubits),
                );
                let new_node = dag.replace_block(
                    &[*other_index, node_index],
                    new_op,
                    None,
                    new_label.as_deref(),
                    true,
                    &HashMap::new(),
                    &HashMap::new(),
                )?;
                uuid_map.insert(*label, new_node);
            }
            None => {
                uuid_map.insert(*label, node_index);
            }
        }
    }
    Ok(())
}

fn split_barriers(dag: &mut DAGCircuit) -> PyResult<()> {
    for (_index, inst) in dag.op_nodes(true) {
        let OperationRef::StandardInstruction(StandardInstruction::Barrier(num_qubits)) =
            inst.op.view()
        else {
            continue;
        };
        if num_qubits == 1 {
            continue;
        }
        let barrier_uuid = match &inst.label {
            Some(label) => format!("{}_uuid={}", label, Uuid::new_v4()),
            None => format!("_none_uuid={}", Uuid::new_v4()),
        };
        let mut split_dag = DAGCircuit::new();
        for q in 0..num_qubits {
            split_dag.add_qubit_unchecked(ShareableQubit::new_anonymous())?;
            split_dag.apply_operation_back(
                PackedOperation::from_standard_instruction(StandardInstruction::Barrier(1)),
                &[Qubit(q)],
                &[],
                None,
                Some(barrier_uuid.clone()),
                #[cfg(feature = "cache_pygates")]
                None,
            )?;
        }
    }
    Ok(())
}

pub fn disjoint_utils_mod(m: &Bound<PyModule>) -> PyResult<()> {
    m.add_wrapped(wrap_pyfunction!(combine_barriers))?;
    m.add_wrapped(wrap_pyfunction!(py_run_pass_over_connected_components))?;
    Ok(())
}<|MERGE_RESOLUTION|>--- conflicted
+++ resolved
@@ -449,12 +449,8 @@
             new_dag.remove_qubits(qubits_to_revmove)?;
             new_dag.set_global_phase(Param::Float(0.))?;
             let old_qubits = dag.qubits();
-<<<<<<< HEAD
+            let mut block_map = BlockMapper::new();
             for index in dag.topological_op_nodes(false)? {
-=======
-            let mut block_map = BlockMapper::new();
-            for index in dag.topological_op_nodes()? {
->>>>>>> 53fb0852
                 let node = dag[index].unwrap_operation();
                 let qargs: HashSet<Qubit> = dag.get_qargs(node.qubits).iter().copied().collect();
                 if dag_qubits.is_superset(&qargs) {
