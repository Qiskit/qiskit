// This code is part of Qiskit.
//
// (C) Copyright IBM 2024
//
// This code is licensed under the Apache License, Version 2.0. You may
// obtain a copy of this license in the LICENSE.txt file in the root directory
// of this source tree or at http://www.apache.org/licenses/LICENSE-2.0.
//
// Any modifications or derivative works of this code must retain this
// copyright notice, and modified files need to carry a notice indicating
// that they have been altered from the originals.
use num_complex::Complex64;
use num_complex::ComplexFloat;
use pyo3::prelude::*;
use rustworkx_core::petgraph::stable_graph::NodeIndex;

use crate::commutation_checker::try_matrix_with_definition;
use crate::gate_metrics::rotation_trace_and_dim;
use crate::target::Target;
use qiskit_circuit::PhysicalQubit;
use qiskit_circuit::dag_circuit::DAGCircuit;
<<<<<<< HEAD
use qiskit_circuit::imports;
use qiskit_circuit::operations::Operation;
use qiskit_circuit::operations::OperationRef;
=======
>>>>>>> e1dad33f
use qiskit_circuit::operations::Param;
use qiskit_circuit::operations::StandardGate;
use qiskit_circuit::operations::{Operation, OperationRef};
use qiskit_circuit::packed_instruction::PackedInstruction;

const MINIMUM_TOL: f64 = 1e-12;

/// Fidelity-based computation to check whether an operation `G` is equivalent
/// to identity up to a global phase.
///
/// # Arguments
///
/// * `tr_over_dim`: `|Tr(G)| / dim(G)`.
/// * `dim`: `dim(G)`.
/// * `tol`: tolerance.
///
/// # Returns
///
/// * `Some(update to the global phase)` if the operation can be removed.
/// * `None` if the operation cannot be removed.
pub fn average_gate_fidelity_below_tol(tr_over_dim: Complex64, dim: f64, tol: f64) -> Option<f64> {
    let f_pro = tr_over_dim.abs().powi(2);
    let gate_fidelity = (dim * f_pro + 1.) / (dim + 1.);
    if (1. - gate_fidelity).abs() < tol {
        Some(tr_over_dim.arg())
    } else {
        None
    }
}

/// Fidelity-based computation to check whether an operation `inst` is equivalent
/// to identity up to a global phase.
///
/// # Arguments
///
/// * `inst`: the packed instruction
/// * `matrix_from_definition`: if `true`, can call the Python-space `Operator` class to
///   construct the matrix.
/// * `matrix_from_definition_max_qubits`: maximum number of qubits allowed for matrix-based
///    checks.
/// * `error_cutoff_fn`: function to compute the allowed error tolerance.
///
/// # Returns
///
/// * `Some(update to the global phase)` if the operation can be removed.
/// * `None` if the operation cannot be removed.
pub fn is_identity_equiv<F>(
    inst: &PackedInstruction,
    matrix_from_definition: bool,
    matrix_from_definition_max_qubits: Option<u32>,
    error_cutoff_fn: F,
) -> PyResult<Option<f64>>
where
    F: Fn(&PackedInstruction) -> f64,
{
    if inst.is_parameterized() {
        // Skip parameterized gates
        return Ok(None);
    }

    let view = inst.op.view();

    if let OperationRef::StandardGate(gate) = view {
        let (tr_over_dim, dim) = match gate {
            StandardGate::I => {
                return Ok(Some(0.));
            }
            StandardGate::GlobalPhase => {
                if let Param::Float(angle) = inst.params_view()[0] {
                    return Ok(Some(angle));
                } else {
                    // We cannot get here since we skip parameterized gates,
                    // but in theory we could return Ok((true, param)) here.
                    return Ok(None);
                }
            }
            StandardGate::RX
            | StandardGate::RY
            | StandardGate::RZ
            | StandardGate::Phase
            | StandardGate::U1
            | StandardGate::RXX
            | StandardGate::RYY
            | StandardGate::RZX
            | StandardGate::RZZ
            | StandardGate::CRX
            | StandardGate::CRY
            | StandardGate::CRZ
            | StandardGate::CU1
            | StandardGate::CPhase => {
                if let Param::Float(angle) = inst.params_view()[0] {
                    let (tr_over_dim, dim) = rotation_trace_and_dim(gate, angle).expect(
                        "Since only supported rotation gates are given, the result is not None",
                    );
                    (tr_over_dim, dim)
                } else {
                    return Ok(None);
                }
            }
            StandardGate::H
            | StandardGate::X
            | StandardGate::Y
            | StandardGate::Z
            | StandardGate::S
            | StandardGate::Sdg
            | StandardGate::SX
            | StandardGate::SXdg
            | StandardGate::T
            | StandardGate::Tdg
            | StandardGate::CX
            | StandardGate::CY
            | StandardGate::CZ
            | StandardGate::CH
            | StandardGate::DCX
            | StandardGate::ECR
            | StandardGate::Swap
            | StandardGate::ISwap
            | StandardGate::CS
            | StandardGate::CSdg
            | StandardGate::CSX
            | StandardGate::CCX
            | StandardGate::CCZ
            | StandardGate::CSwap
            | StandardGate::RCCX
            | StandardGate::C3X
            | StandardGate::C3SX
            | StandardGate::RC3X => {
                return Ok(None);
            }
            _ => {
                // The remaining standard gates are R, U, U2, U3, CU, CU3, XXMinusYY and XXPlusYY.
                // We could consider extending the function rotation_trace_and_dim to handle
                // these gates, without needing to compute actual matrices.
                if let Some(matrix) = gate.matrix(inst.params_view()) {
                    let dim = matrix.shape()[0] as f64;
                    let tr_over_dim = matrix.diag().iter().sum::<Complex64>() / dim;
                    (tr_over_dim, dim)
                } else {
                    return Ok(None);
                }
            }
        };

        return Ok(average_gate_fidelity_below_tol(
            tr_over_dim,
            dim,
            error_cutoff_fn(inst),
        ));
    }

    // Special handling for large pauli rotation gates.
    if view.name() == "PauliEvolution" {
        if let OperationRef::Gate(py_gate) = view {
            let result = Python::attach(|py| -> PyResult<Option<(Complex64, usize)>> {
                let result = imports::PAULI_ROTATION_TRACE_AND_DIM
                    .get_bound(py)
                    .call1((py_gate.gate.clone_ref(py),))?
                    .extract()?;
                Ok(result)
            })?;

            if let Some((tr_over_dim, dim)) = result {
                return Ok(average_gate_fidelity_below_tol(
                    tr_over_dim,
                    dim as f64,
                    error_cutoff_fn(inst),
                ));
            }
        }
    }

    // If matrix_from_definition is false and view.matrix() returns None, we skip the operation.
    // If matrix_from_definition is true, we also attempt to construct the matrix from the python Operator.
    if let Some(matrix) = match matrix_from_definition {
        false => view.matrix(inst.params_view()),
        true => {
            try_matrix_with_definition(&view, inst.params_view(), matrix_from_definition_max_qubits)
        }
    } {
        let dim = matrix.shape()[0] as f64;
        let tr_over_dim = matrix.diag().iter().sum::<Complex64>() / dim;
        return Ok(average_gate_fidelity_below_tol(
            tr_over_dim,
            dim,
            error_cutoff_fn(inst),
        ));
    }

    Ok(None)
}

#[pyfunction]
#[pyo3(name = "remove_identity_equiv", signature=(dag, approx_degree=Some(1.0), target=None))]
pub fn run_remove_identity_equiv(
    dag: &mut DAGCircuit,
    approx_degree: Option<f64>,
    target: Option<&Target>,
) -> PyResult<()> {
    let mut remove_list: Vec<NodeIndex> = Vec::new();
    let mut global_phase_update: f64 = 0.;
    // Minimum threshold to compare average gate fidelity to 1. This is chosen to account
    // for roundoff errors and to be consistent with other places.

    let get_error_cutoff = |inst: &PackedInstruction| -> f64 {
        match approx_degree {
            Some(degree) => {
                if degree == 1.0 {
                    MINIMUM_TOL
                } else {
                    match target {
                        Some(target) => {
                            let qargs: Vec<PhysicalQubit> = dag
                                .get_qargs(inst.qubits)
                                .iter()
                                .map(|x| PhysicalQubit::new(x.0))
                                .collect();
                            let error_rate = target.get_error(inst.op.name(), &qargs);
                            match error_rate {
                                Some(err) => err * degree,
                                None => MINIMUM_TOL.max(1. - degree),
                            }
                        }
                        None => MINIMUM_TOL.max(1. - degree),
                    }
                }
            }
            None => match target {
                Some(target) => {
                    let qargs: Vec<PhysicalQubit> = dag
                        .get_qargs(inst.qubits)
                        .iter()
                        .map(|x| PhysicalQubit::new(x.0))
                        .collect();
                    let error_rate = target.get_error(inst.op.name(), &qargs);
                    match error_rate {
                        Some(err) => err,
                        None => MINIMUM_TOL,
                    }
                }
                None => MINIMUM_TOL,
            },
        }
    };

    for (op_node, inst) in dag.op_nodes(false) {
<<<<<<< HEAD
        if let Some(phase_update) = is_identity_equiv(inst, false, None, get_error_cutoff)? {
            remove_list.push(op_node);
            global_phase_update += phase_update;
=======
        if inst.is_parameterized() {
            // Skip parameterized gates
            continue;
        }
        match inst.op.view() {
            OperationRef::StandardGate(gate) => {
                let (tr_over_dim, dim) = match gate {
                    StandardGate::RX
                    | StandardGate::RY
                    | StandardGate::RZ
                    | StandardGate::Phase
                    | StandardGate::RXX
                    | StandardGate::RYY
                    | StandardGate::RZX
                    | StandardGate::RZZ
                    | StandardGate::CRX
                    | StandardGate::CRY
                    | StandardGate::CRZ
                    | StandardGate::CPhase => {
                        if let Param::Float(angle) = inst.params_view()[0] {
                            let (tr_over_dim, dim) =
                                rotation_trace_and_dim(gate, angle).expect("Since only supported rotation gates are given, the result is not None");
                            (tr_over_dim, dim)
                        } else {
                            continue;
                        }
                    }
                    _ => {
                        if let Some(matrix) = inst.try_matrix() {
                            let dim = matrix.shape()[0] as f64;
                            let tr_over_dim = matrix.diag().iter().sum::<Complex64>() / dim;
                            (tr_over_dim, dim)
                        } else {
                            continue;
                        }
                    }
                };
                let error = get_error_cutoff(inst);
                let f_pro = tr_over_dim.abs().powi(2);
                let gate_fidelity = (dim * f_pro + 1.) / (dim + 1.);
                if (1. - gate_fidelity).abs() < error {
                    remove_list.push(op_node);
                    global_phase_update += tr_over_dim.arg();
                }
            }
            _ => {
                let matrix = inst.try_matrix();
                // If view.matrix() returns None, then there is no matrix and we skip the operation.
                if let Some(matrix) = matrix {
                    let error = get_error_cutoff(inst);
                    let dim = matrix.shape()[0] as f64;
                    let tr_over_dim = matrix.diag().iter().sum::<Complex64>() / dim;
                    let f_pro = tr_over_dim.abs().powi(2);
                    let gate_fidelity = (dim * f_pro + 1.) / (dim + 1.);
                    if (1. - gate_fidelity).abs() < error {
                        remove_list.push(op_node);
                        global_phase_update += tr_over_dim.arg();
                    }
                }
            }
>>>>>>> e1dad33f
        }
    }
    for node in remove_list {
        dag.remove_op_node(node);
    }

    if global_phase_update != 0. {
        dag.add_global_phase(&Param::Float(global_phase_update))
            .expect("The global phase is guaranteed to be a float");
    }

    Ok(())
}

pub fn remove_identity_equiv_mod(m: &Bound<PyModule>) -> PyResult<()> {
    m.add_wrapped(wrap_pyfunction!(run_remove_identity_equiv))?;
    Ok(())
}<|MERGE_RESOLUTION|>--- conflicted
+++ resolved
@@ -19,12 +19,7 @@
 use crate::target::Target;
 use qiskit_circuit::PhysicalQubit;
 use qiskit_circuit::dag_circuit::DAGCircuit;
-<<<<<<< HEAD
 use qiskit_circuit::imports;
-use qiskit_circuit::operations::Operation;
-use qiskit_circuit::operations::OperationRef;
-=======
->>>>>>> e1dad33f
 use qiskit_circuit::operations::Param;
 use qiskit_circuit::operations::StandardGate;
 use qiskit_circuit::operations::{Operation, OperationRef};
@@ -158,7 +153,7 @@
                 // The remaining standard gates are R, U, U2, U3, CU, CU3, XXMinusYY and XXPlusYY.
                 // We could consider extending the function rotation_trace_and_dim to handle
                 // these gates, without needing to compute actual matrices.
-                if let Some(matrix) = gate.matrix(inst.params_view()) {
+                if let Some(matrix) = inst.try_matrix() {
                     let dim = matrix.shape()[0] as f64;
                     let tr_over_dim = matrix.diag().iter().sum::<Complex64>() / dim;
                     (tr_over_dim, dim)
@@ -199,7 +194,7 @@
     // If matrix_from_definition is false and view.matrix() returns None, we skip the operation.
     // If matrix_from_definition is true, we also attempt to construct the matrix from the python Operator.
     if let Some(matrix) = match matrix_from_definition {
-        false => view.matrix(inst.params_view()),
+        false => inst.try_matrix(),
         true => {
             try_matrix_with_definition(&view, inst.params_view(), matrix_from_definition_max_qubits)
         }
@@ -270,72 +265,9 @@
     };
 
     for (op_node, inst) in dag.op_nodes(false) {
-<<<<<<< HEAD
         if let Some(phase_update) = is_identity_equiv(inst, false, None, get_error_cutoff)? {
             remove_list.push(op_node);
             global_phase_update += phase_update;
-=======
-        if inst.is_parameterized() {
-            // Skip parameterized gates
-            continue;
-        }
-        match inst.op.view() {
-            OperationRef::StandardGate(gate) => {
-                let (tr_over_dim, dim) = match gate {
-                    StandardGate::RX
-                    | StandardGate::RY
-                    | StandardGate::RZ
-                    | StandardGate::Phase
-                    | StandardGate::RXX
-                    | StandardGate::RYY
-                    | StandardGate::RZX
-                    | StandardGate::RZZ
-                    | StandardGate::CRX
-                    | StandardGate::CRY
-                    | StandardGate::CRZ
-                    | StandardGate::CPhase => {
-                        if let Param::Float(angle) = inst.params_view()[0] {
-                            let (tr_over_dim, dim) =
-                                rotation_trace_and_dim(gate, angle).expect("Since only supported rotation gates are given, the result is not None");
-                            (tr_over_dim, dim)
-                        } else {
-                            continue;
-                        }
-                    }
-                    _ => {
-                        if let Some(matrix) = inst.try_matrix() {
-                            let dim = matrix.shape()[0] as f64;
-                            let tr_over_dim = matrix.diag().iter().sum::<Complex64>() / dim;
-                            (tr_over_dim, dim)
-                        } else {
-                            continue;
-                        }
-                    }
-                };
-                let error = get_error_cutoff(inst);
-                let f_pro = tr_over_dim.abs().powi(2);
-                let gate_fidelity = (dim * f_pro + 1.) / (dim + 1.);
-                if (1. - gate_fidelity).abs() < error {
-                    remove_list.push(op_node);
-                    global_phase_update += tr_over_dim.arg();
-                }
-            }
-            _ => {
-                let matrix = inst.try_matrix();
-                // If view.matrix() returns None, then there is no matrix and we skip the operation.
-                if let Some(matrix) = matrix {
-                    let error = get_error_cutoff(inst);
-                    let dim = matrix.shape()[0] as f64;
-                    let tr_over_dim = matrix.diag().iter().sum::<Complex64>() / dim;
-                    let f_pro = tr_over_dim.abs().powi(2);
-                    let gate_fidelity = (dim * f_pro + 1.) / (dim + 1.);
-                    if (1. - gate_fidelity).abs() < error {
-                        remove_list.push(op_node);
-                        global_phase_update += tr_over_dim.arg();
-                    }
-                }
-            }
->>>>>>> e1dad33f
         }
     }
     for node in remove_list {
