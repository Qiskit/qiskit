// This code is part of Qiskit.
//
// (C) Copyright IBM 2024
//
// This code is licensed under the Apache License, Version 2.0. You may
// obtain a copy of this license in the LICENSE.txt file in the root directory
// of this source tree or at http://www.apache.org/licenses/LICENSE-2.0.
//
// Any modifications or derivative works of this code must retain this
// copyright notice, and modified files need to carry a notice indicating
// that they have been altered from the originals.
use num_complex::Complex64;
use num_complex::ComplexFloat;
use pyo3::prelude::*;
use rayon::prelude::*;
use rustworkx_core::petgraph::stable_graph::NodeIndex;

use crate::gate_metrics::rotation_trace_and_dim;
use crate::target::Target;
<<<<<<< HEAD
use qiskit_circuit::dag_circuit::{DAGCircuit, NodeType};
use qiskit_circuit::getenv_use_multiple_threads;
=======
use qiskit_circuit::PhysicalQubit;
use qiskit_circuit::dag_circuit::DAGCircuit;
>>>>>>> 19b7bd32
use qiskit_circuit::operations::Operation;
use qiskit_circuit::operations::OperationRef;
use qiskit_circuit::operations::Param;
use qiskit_circuit::operations::StandardGate;
use qiskit_circuit::packed_instruction::PackedInstruction;

const MINIMUM_TOL: f64 = 1e-12;

#[pyfunction]
#[pyo3(name = "remove_identity_equiv", signature=(dag, approx_degree=Some(1.0), target=None))]
pub fn py_remove_identity_equiv(
    py: Python,
    dag: &mut DAGCircuit,
    approx_degree: Option<f64>,
    target: Option<&Target>,
) {
    // Explicitly release GIL because threads may call Python to get a
    // the matrix for a PyGate
    py.allow_threads(|| run_remove_identity_equiv(dag, approx_degree, target))
}

pub fn run_remove_identity_equiv(
    dag: &mut DAGCircuit,
    approx_degree: Option<f64>,
    target: Option<&Target>,
) {
    // Minimum threshold to compare average gate fidelity to 1. This is chosen to account
    // for roundoff errors and to be consistent with other places.
    let get_error_cutoff = |inst: &PackedInstruction| -> f64 {
        match approx_degree {
            Some(degree) => {
                if degree == 1.0 {
                    MINIMUM_TOL
                } else {
                    match target {
                        Some(target) => {
                            let qargs: Vec<PhysicalQubit> = dag
                                .get_qargs(inst.qubits)
                                .iter()
                                .map(|x| PhysicalQubit::new(x.0))
                                .collect();
                            let error_rate = target.get_error(inst.op.name(), &qargs);
                            match error_rate {
                                Some(err) => err * degree,
                                None => MINIMUM_TOL.max(1. - degree),
                            }
                        }
                        None => MINIMUM_TOL.max(1. - degree),
                    }
                }
            }
            None => match target {
                Some(target) => {
                    let qargs: Vec<PhysicalQubit> = dag
                        .get_qargs(inst.qubits)
                        .iter()
                        .map(|x| PhysicalQubit::new(x.0))
                        .collect();
                    let error_rate = target.get_error(inst.op.name(), &qargs);
                    match error_rate {
                        Some(err) => err,
                        None => MINIMUM_TOL,
                    }
                }
                None => MINIMUM_TOL,
            },
        }
    };

    let process_node = |op_node: NodeIndex, inst: &PackedInstruction| {
        if inst.is_parameterized() {
            // Skip parameterized gates
            return None;
        }
        let view = inst.op.view();
        match view {
            OperationRef::StandardGate(gate) => {
                let (tr_over_dim, dim) = match gate {
                    StandardGate::RX
                    | StandardGate::RY
                    | StandardGate::RZ
                    | StandardGate::Phase
                    | StandardGate::RXX
                    | StandardGate::RYY
                    | StandardGate::RZX
                    | StandardGate::RZZ
                    | StandardGate::CRX
                    | StandardGate::CRY
                    | StandardGate::CRZ
                    | StandardGate::CPhase => {
                        if let Param::Float(angle) = inst.params_view()[0] {
                            let (tr_over_dim, dim) =
                                rotation_trace_and_dim(gate, angle).expect("Since only supported rotation gates are given, the result is not None");
                            (tr_over_dim, dim)
                        } else {
                            return None;
                        }
                    }
                    _ => {
                        if let Some(matrix) = gate.matrix(inst.params_view()) {
                            let dim = matrix.shape()[0] as f64;
                            let tr_over_dim = matrix.diag().iter().sum::<Complex64>() / dim;
                            (tr_over_dim, dim)
                        } else {
                            return None;
                        }
                    }
                };
                let error = get_error_cutoff(inst);
                let f_pro = tr_over_dim.abs().powi(2);
                let gate_fidelity = (dim * f_pro + 1.) / (dim + 1.);
                if (1. - gate_fidelity).abs() < error {
                    return Some((op_node, tr_over_dim.arg()));
                }
            }
            _ => {
                let matrix = view.matrix(inst.params_view());
                // If view.matrix() returns None, then there is no matrix and we skip the operation.
                if let Some(matrix) = matrix {
                    let error = get_error_cutoff(inst);
                    let dim = matrix.shape()[0] as f64;
                    let tr_over_dim = matrix.diag().iter().sum::<Complex64>() / dim;
                    let f_pro = tr_over_dim.abs().powi(2);
                    let gate_fidelity = (dim * f_pro + 1.) / (dim + 1.);
                    if (1. - gate_fidelity).abs() < error {
                        return Some((op_node, tr_over_dim.arg()));
                    }
                }
            }
        }
        None
    };
    let run_in_parallel = getenv_use_multiple_threads();
    let remove_list: Vec<(NodeIndex, f64)> = if dag.num_ops() >= 5e4 as usize && run_in_parallel {
        let node_indices = dag.dag().node_indices().collect::<Vec<_>>();
        node_indices
            .into_par_iter()
            .filter_map(|index| {
                if let NodeType::Operation(ref inst) = dag.dag()[index] {
                    process_node(index, inst)
                } else {
                    None
                }
            })
            .collect()
    } else {
        dag.op_nodes(false)
            .filter_map(|x| process_node(x.0, x.1))
            .collect()
    };

    for (node, phase_update) in remove_list {
        dag.remove_op_node(node);
        dag.add_global_phase(&Param::Float(phase_update))
            .expect("The global phase is guaranteed to be a float");
    }
}

pub fn remove_identity_equiv_mod(m: &Bound<PyModule>) -> PyResult<()> {
    m.add_wrapped(wrap_pyfunction!(py_remove_identity_equiv))?;
    Ok(())
}<|MERGE_RESOLUTION|>--- conflicted
+++ resolved
@@ -17,13 +17,9 @@
 
 use crate::gate_metrics::rotation_trace_and_dim;
 use crate::target::Target;
-<<<<<<< HEAD
 use qiskit_circuit::dag_circuit::{DAGCircuit, NodeType};
 use qiskit_circuit::getenv_use_multiple_threads;
-=======
 use qiskit_circuit::PhysicalQubit;
-use qiskit_circuit::dag_circuit::DAGCircuit;
->>>>>>> 19b7bd32
 use qiskit_circuit::operations::Operation;
 use qiskit_circuit::operations::OperationRef;
 use qiskit_circuit::operations::Param;
@@ -40,9 +36,9 @@
     approx_degree: Option<f64>,
     target: Option<&Target>,
 ) {
-    // Explicitly release GIL because threads may call Python to get a
+    // Explicitly release GIL because threads may call Python to get
     // the matrix for a PyGate
-    py.allow_threads(|| run_remove_identity_equiv(dag, approx_degree, target))
+    py.detach(|| run_remove_identity_equiv(dag, approx_degree, target))
 }
 
 pub fn run_remove_identity_equiv(
