--- conflicted
+++ resolved
@@ -246,24 +246,6 @@
                         let phase_shift = z_phase_shift(node_op_name, node_angle);
                         Ok((node_angle, phase_shift))
                     } else {
-<<<<<<< HEAD
-                        Err(PyRuntimeError::new_err(format!(
-                            "Angle for operation {node_op_name} is not defined"
-                        )))
-                    };
-                    total_angle += node_angle?;
-
-                    let Param::Float(new_phase) = node_op
-                        .op()
-                        .definition(node_op.params_view())
-                        .unwrap()
-                        .global_phase()
-                        .clone()
-                    else {
-                        unreachable!()
-                    };
-                    total_phase += new_phase
-=======
                         match node_op_name {
                             "t" => Ok((FRAC_PI_4, z_phase_shift("p", FRAC_PI_4))),
                             "s" => Ok((FRAC_PI_2, z_phase_shift("p", FRAC_PI_2))),
@@ -276,7 +258,6 @@
                     }?;
                     total_angle += node_angle;
                     total_phase += phase_shift;
->>>>>>> a7764569
                 }
 
                 let new_op = match cancel_key.gate {
