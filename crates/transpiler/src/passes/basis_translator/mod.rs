// This code is part of Qiskit.
//
// (C) Copyright IBM 2024
//
// This code is licensed under the Apache License, Version 2.0. You may
// obtain a copy of this license in the LICENSE.txt file in the root directory
// of this source tree or at http://www.apache.org/licenses/LICENSE-2.0.
//
// Any modifications or derivative works of this code must retain this
// copyright notice, and modified files need to carry a notice indicating
// that they have been altered from the originals.

use compose_transforms::BasisTransformIn;
use compose_transforms::BasisTransformOut;
use compose_transforms::GateIdentifier;

use basis_search::basis_search;
use compose_transforms::compose_transforms;
use errors::BasisTranslatorError;
use hashbrown::{HashMap, HashSet};
use indexmap::{IndexMap, IndexSet};
use pyo3::intern;
use pyo3::prelude::*;

mod basis_search;
mod compose_transforms;
mod errors;

use qiskit_circuit::circuit_instruction::OperationFromPython;
use qiskit_circuit::converters::dag_to_circuit;
use qiskit_circuit::dag_circuit::DAGCircuitBuilder;
use qiskit_circuit::imports::QUANTUM_CIRCUIT;
use qiskit_circuit::operations::Param;
use qiskit_circuit::packed_instruction::PackedInstruction;
use qiskit_circuit::packed_instruction::PackedOperation;
use qiskit_circuit::parameter::parameter_expression::ParameterError;
use qiskit_circuit::parameter::parameter_expression::ParameterExpression;
use qiskit_circuit::parameter::symbol_expr::Symbol;
use qiskit_circuit::parameter::symbol_expr::SymbolExpr;
use qiskit_circuit::parameter::symbol_expr::Value;
use qiskit_circuit::{
    circuit_data::CircuitData,
    dag_circuit::DAGCircuit,
    operations::{Operation, OperationRef, PythonOperation},
};
use qiskit_circuit::{Clbit, PhysicalQubit, Qubit, VarsMode};
use smallvec::SmallVec;

use crate::equivalence::EquivalenceLibrary;
use crate::target::Qargs;
use crate::target::QargsRef;
use crate::target::Target;

type AhashIndexMap<K, V> = IndexMap<K, V, ahash::RandomState>;
type AhashIndexSet<O> = IndexSet<O, ahash::RandomState>;
type InstMap = AhashIndexMap<GateIdentifier, BasisTransformOut>;
type ExtraInstructionMap<'a> = AhashIndexMap<&'a PhysicalQargs, InstMap>;
type PhysicalQargs = SmallVec<[PhysicalQubit; 2]>;

#[pyfunction(name = "base_run", signature = (dag, equiv_lib, min_qubits, target=None, target_basis=None))]
fn py_run_basis_translator(
    dag: &DAGCircuit,
    equiv_lib: &mut EquivalenceLibrary,
    min_qubits: usize,
    target: Option<&Target>,
    target_basis: Option<HashSet<String>>,
) -> PyResult<Option<DAGCircuit>> {
    let target_basis_ref: Option<HashSet<&str>> = target_basis
        .as_ref()
        .map(|set| set.iter().map(|obj| obj.as_str()).collect());
    run_basis_translator(dag, equiv_lib, min_qubits, target, target_basis_ref).map_err(|e| e.into())
}

pub fn run_basis_translator(
    dag: &DAGCircuit,
    equiv_lib: &mut EquivalenceLibrary,
    min_qubits: usize,
    target: Option<&Target>,
    target_basis: Option<HashSet<&str>>,
) -> Result<Option<DAGCircuit>, BasisTranslatorError> {
    if target_basis.is_none() && target.is_none() {
        return Ok(None);
    }

    let (non_global_operations, qargs_with_non_global_operation): (
        Option<AhashIndexSet<&str>>,
        AhashIndexMap<Qargs, AhashIndexSet<&str>>,
    ) = if let Some(target) = target {
        let mut qargs_mapping: AhashIndexMap<Qargs, AhashIndexSet<&str>> = AhashIndexMap::default();
        let global_set: AhashIndexSet<&str> =
            AhashIndexSet::from_iter(target.get_non_global_operation_names(false));
        for name in global_set.iter() {
            for qarg in target[name].keys().cloned() {
                qargs_mapping
                    .entry(qarg)
                    .and_modify(|val| {
                        val.insert(name);
                    })
                    .or_insert(AhashIndexSet::from_iter([*name]));
            }
        }
        (Some(global_set), qargs_mapping)
    } else {
        (None, AhashIndexMap::default())
    };

    let basic_instrs: AhashIndexSet<&str>;
    let mut source_basis: AhashIndexSet<GateIdentifier> = AhashIndexSet::default();
    let mut new_target_basis: AhashIndexSet<&str>;
    let mut qargs_local_source_basis: AhashIndexMap<PhysicalQargs, AhashIndexSet<GateIdentifier>> =
        AhashIndexMap::default();
    if let Some(target) = target.as_ref() {
        basic_instrs = ["barrier", "snapshot", "store"].into_iter().collect();
        let non_global_str: AhashIndexSet<&str> =
            if let Some(operations) = non_global_operations.as_ref() {
                operations.clone()
            } else {
                AhashIndexSet::default()
            };
        let target_keys = target.keys().collect::<AhashIndexSet<_>>();
        new_target_basis = target_keys.difference(&non_global_str).copied().collect();
        extract_basis_target(
            dag,
            &mut source_basis,
            &mut qargs_local_source_basis,
            min_qubits,
            &qargs_with_non_global_operation,
        );
    } else {
        basic_instrs = ["measure", "reset", "barrier", "snapshot", "delay", "store"]
            .into_iter()
            .collect();
        source_basis = extract_basis(dag, min_qubits);
        new_target_basis = target_basis
            .as_ref()
            .unwrap()
            .into_iter()
            .copied()
            .collect();
    }
    new_target_basis = new_target_basis.union(&basic_instrs).copied().collect();
    // If the source basis is a subset of the target basis and we have no circuit
    // instructions on qargs that have non-global operations there is nothing to
    // translate and we can exit early.
    let source_basis_names: AhashIndexSet<&str> =
        source_basis.iter().map(|x| x.0.as_str()).collect();
    if source_basis_names.is_subset(&new_target_basis) && qargs_local_source_basis.is_empty() {
        return Ok(None);
    }
    let basis_transforms = basis_search(equiv_lib, &source_basis, &new_target_basis);
    let mut qarg_local_basis_transforms: AhashIndexMap<
        &PhysicalQargs,
        Vec<(GateIdentifier, BasisTransformIn)>,
    > = AhashIndexMap::default();
    for (qargs, local_source_basis) in qargs_local_source_basis.iter() {
        // For any multiqubit operation that contains a subset of qubits that
        // has a non-local operation, include that non-local operation in the
        // search. This matches with the check we did above to include those
        // subset non-local operations in the check here.
        let mut expanded_target = new_target_basis.clone();
        // Qargs are always guaranteed to be concrete based on `extract_basis_target`.
        if qargs.len() > 1 {
            let qarg_as_set: AhashIndexSet<PhysicalQubit> =
                AhashIndexSet::from_iter(qargs.iter().copied());
            for (non_local_qarg, local_basis) in qargs_with_non_global_operation.iter() {
                if let Qargs::Concrete(non_local_qarg) = non_local_qarg {
                    let non_local_qarg_as_set: AhashIndexSet<PhysicalQubit> =
                        AhashIndexSet::from_iter(non_local_qarg.iter().copied());
                    if qarg_as_set.is_superset(&non_local_qarg_as_set) {
                        expanded_target = expanded_target.union(local_basis).cloned().collect();
                    }
                }
            }
        } else {
            expanded_target = expanded_target
                .union(&qargs_with_non_global_operation[&Qargs::from_iter(qargs.iter().copied())])
                .cloned()
                .collect();
        }
        let local_basis_transforms = basis_search(equiv_lib, local_source_basis, &expanded_target);
        if let Some(local_basis_transforms) = local_basis_transforms {
            qarg_local_basis_transforms.insert(qargs, local_basis_transforms);
        } else {
            return Err(BasisTranslatorError::TargetMissingEquivalence {
                basis: format!("{:?}", local_source_basis),
                expanded: format!("{:?}", expanded_target),
            });
        }
    }

    let Some(basis_transforms) = basis_transforms else {
        return Err(BasisTranslatorError::TargetMissingEquivalence {
            basis: format!("{:?}", source_basis),
            expanded: format!("{:?}", new_target_basis),
        });
    };

    let instr_map: InstMap = compose_transforms(&basis_transforms, &source_basis, dag)?;
    let extra_inst_map: ExtraInstructionMap = qarg_local_basis_transforms
        .iter()
        .map(|(qarg, transform)| -> Result<_, BasisTranslatorError> {
            Ok((
                *qarg,
                compose_transforms(transform, &qargs_local_source_basis[*qarg], dag)?,
            ))
        })
        .collect::<Result<_, BasisTranslatorError>>()?;

    let (out_dag, _) = apply_translation(
        dag,
        &new_target_basis,
        &instr_map,
        &extra_inst_map,
        min_qubits,
        &qargs_with_non_global_operation,
    )?;
    Ok(Some(out_dag))
}

/// Method that extracts all gate instances identifiers from a DAGCircuit.
fn extract_basis(circuit: &DAGCircuit, min_qubits: usize) -> AhashIndexSet<GateIdentifier> {
    let mut basis = AhashIndexSet::default();
    // Recurse for DAGCircuit
    fn recurse_dag(
        circuit: &DAGCircuit,
        basis: &mut AhashIndexSet<GateIdentifier>,
        min_qubits: usize,
    ) {
        for (_node, operation) in circuit.op_nodes(true) {
            if circuit.get_qargs(operation.qubits).len() >= min_qubits {
                basis.insert((
                    operation.op().name().to_string(),
                    operation.op().num_qubits(),
                ));
            }
<<<<<<< HEAD
            if operation.op().control_flow() {
                let OperationRef::Instruction(inst) = operation.op().view() else {
                    unreachable!("Control flow operation is not an instance of PyInstruction.")
                };
                let inst_bound = inst.instruction.bind(py);
                for block in inst_bound.getattr("blocks")?.try_iter()? {
                    recurse_circuit(py, block?, basis, min_qubits)?;
=======
            if operation.op.control_flow() {
                for block in operation.op.blocks() {
                    recurse_circuit(&block, basis, min_qubits);
>>>>>>> ce16e1ac
                }
            }
        }
    }

    // Recurse for CircuitData
    fn recurse_circuit(
        circuit: &CircuitData,
        basis: &mut AhashIndexSet<GateIdentifier>,
        min_qubits: usize,
<<<<<<< HEAD
    ) -> PyResult<()> {
        let circuit_data: PyRef<CircuitData> = circuit
            .getattr(intern!(py, "_data"))?
            .downcast_into()?
            .borrow();
        for (index, inst) in circuit_data.iter().enumerate() {
            let instruction_object = circuit.get_item(index)?;
            if circuit_data.get_qargs(inst.qubits).len() >= min_qubits {
                basis.insert((inst.op().name().to_string(), inst.op().num_qubits()));
            }
            if inst.op().control_flow() {
                let operation_ob = instruction_object.getattr(intern!(py, "operation"))?;
                let blocks = operation_ob.getattr("blocks")?;
                for block in blocks.try_iter()? {
                    recurse_circuit(py, block?, basis, min_qubits)?;
=======
    ) {
        for inst in circuit.iter() {
            if circuit.get_qargs(inst.qubits).len() >= min_qubits {
                basis.insert((inst.op.name().to_string(), inst.op.num_qubits()));
            }
            if inst.op.control_flow() {
                for block in inst.op.blocks() {
                    recurse_circuit(&block, basis, min_qubits);
>>>>>>> ce16e1ac
                }
            }
        }
    }

    recurse_dag(circuit, &mut basis, min_qubits);
    basis
}

/// Method that extracts a mapping of all the qargs in the local_source basis
/// obtained from the [Target], to all gate instances identifiers from a DAGCircuit.
/// When dealing with `ControlFlowOp` instances the function will perform a recursion call
/// to a variant design to handle instances of `QuantumCircuit`.
fn extract_basis_target(
    dag: &DAGCircuit,
    source_basis: &mut AhashIndexSet<GateIdentifier>,
    qargs_local_source_basis: &mut AhashIndexMap<PhysicalQargs, AhashIndexSet<GateIdentifier>>,
    min_qubits: usize,
    qargs_with_non_global_operation: &AhashIndexMap<Qargs, AhashIndexSet<&str>>,
) {
    for (_, node_obj) in dag.op_nodes(true) {
        let qargs: &[Qubit] = dag.get_qargs(node_obj.qubits);
        if qargs.len() < min_qubits {
            continue;
        }
        // Treat the instruction as on an incomplete basis if the qargs are in the
        // qargs_with_non_global_operation dictionary or if any of the qubits in qargs
        // are a superset for a non-local operation. For example, if the qargs
        // are (0, 1) and that's a global (ie no non-local operations on (0, 1)
        // operation but there is a non-local operation on (1,) we need to
        // do an extra non-local search for this op to ensure we include any
        // single qubit operation for (1,) as valid. This pattern also holds
        // true for > 2q ops too (so for 4q operations we need to check for 3q, 2q,
        // and 1q operations in the same manner)
        let physical_qargs: PhysicalQargs = qargs.iter().map(|x| PhysicalQubit(x.0)).collect();
        let physical_qargs_as_set: AhashIndexSet<PhysicalQubit> =
            AhashIndexSet::from_iter(physical_qargs.iter().copied());
        let physical_qargs: Qargs = physical_qargs.into();
        if qargs_with_non_global_operation.contains_key(&physical_qargs)
            || qargs_with_non_global_operation
                .keys()
                .filter_map(|qargs| {
                    if let QargsRef::Concrete(qargs) = qargs.as_ref() {
                        Some(qargs)
                    } else {
                        None
                    }
                })
                .any(|incomplete_qargs| {
                    let incomplete_qargs: AhashIndexSet<PhysicalQubit> =
                        AhashIndexSet::from_iter(incomplete_qargs.iter().copied());
                    physical_qargs_as_set.is_superset(&incomplete_qargs)
                })
        {
            let qargs_from_set: PhysicalQargs = physical_qargs_as_set.into_iter().collect();
            qargs_local_source_basis
                .entry(qargs_from_set)
                .and_modify(|set| {
                    set.insert((node_obj.op().name().to_string(), node_obj.op().num_qubits()));
                })
<<<<<<< HEAD
                .or_insert(IndexSet::from_iter([(
                    node_obj.op().name().to_string(),
                    node_obj.op().num_qubits(),
=======
                .or_insert(AhashIndexSet::from_iter([(
                    node_obj.op.name().to_string(),
                    node_obj.op.num_qubits(),
>>>>>>> ce16e1ac
                )]));
        } else {
            source_basis.insert((node_obj.op().name().to_string(), node_obj.op().num_qubits()));
        }
<<<<<<< HEAD
        if node_obj.op().control_flow() {
            let OperationRef::Instruction(op) = node_obj.op().view() else {
                unreachable!("Control flow op is not a control flow op. But control_flow is `true`")
            };
            let bound_inst = op.instruction.bind(py);
            // TODO: Use Rust method `op.blocks` instead of Python side extraction now that
            // the python-space method `QuantumCircuit.has_calibration_for`
            // has been removed and we don't need to account for it.
            let blocks = bound_inst.getattr("blocks")?.try_iter()?;
            for block in blocks {
=======
        if node_obj.op.control_flow() {
            for block in node_obj.op.blocks() {
>>>>>>> ce16e1ac
                extract_basis_target_circ(
                    &block,
                    source_basis,
                    qargs_local_source_basis,
                    min_qubits,
                    qargs_with_non_global_operation,
                );
            }
        }
    }
}

/// Variant of extract_basis_target that takes an instance of [CircuitData].
fn extract_basis_target_circ(
    circuit: &CircuitData,
    source_basis: &mut AhashIndexSet<GateIdentifier>,
    qargs_local_source_basis: &mut AhashIndexMap<PhysicalQargs, AhashIndexSet<GateIdentifier>>,
    min_qubits: usize,
    qargs_with_non_global_operation: &AhashIndexMap<Qargs, AhashIndexSet<&str>>,
) {
    for node_obj in circuit.iter() {
        let qargs = circuit.get_qargs(node_obj.qubits);
        if qargs.len() < min_qubits {
            continue;
        }
        // Treat the instruction as on an incomplete basis if the qargs are in the
        // qargs_with_non_global_operation dictionary or if any of the qubits in qargs
        // are a superset for a non-local operation. For example, if the qargs
        // are (0, 1) and that's a global (ie no non-local operations on (0, 1)
        // operation but there is a non-local operation on (1,) we need to
        // do an extra non-local search for this op to ensure we include any
        // single qubit operation for (1,) as valid. This pattern also holds
        // true for > 2q ops too (so for 4q operations we need to check for 3q, 2q,
        // and 1q operations in the same manner)
        let physical_qargs: PhysicalQargs = qargs.iter().map(|x| PhysicalQubit(x.0)).collect();
        let physical_qargs_as_set: AhashIndexSet<PhysicalQubit> =
            AhashIndexSet::from_iter(physical_qargs.iter().copied());
        let physical_qargs: Qargs = physical_qargs.into();
        if qargs_with_non_global_operation.contains_key(&physical_qargs)
            || qargs_with_non_global_operation
                .keys()
                .filter_map(|qargs| {
                    if let QargsRef::Concrete(qargs) = qargs.as_ref() {
                        Some(qargs)
                    } else {
                        None
                    }
                })
                .any(|incomplete_qargs| {
                    let incomplete_qargs: AhashIndexSet<PhysicalQubit> =
                        AhashIndexSet::from_iter(incomplete_qargs.iter().copied());
                    physical_qargs_as_set.is_superset(&incomplete_qargs)
                })
        {
            let qargs_from_set: PhysicalQargs = physical_qargs_as_set.into_iter().collect();
            qargs_local_source_basis
                .entry(qargs_from_set)
                .and_modify(|set| {
                    set.insert((node_obj.op().name().to_string(), node_obj.op().num_qubits()));
                })
<<<<<<< HEAD
                .or_insert(IndexSet::from_iter([(
                    node_obj.op().name().to_string(),
                    node_obj.op().num_qubits(),
=======
                .or_insert(AhashIndexSet::from_iter([(
                    node_obj.op.name().to_string(),
                    node_obj.op.num_qubits(),
>>>>>>> ce16e1ac
                )]));
        } else {
            source_basis.insert((node_obj.op().name().to_string(), node_obj.op().num_qubits()));
        }
<<<<<<< HEAD
        if node_obj.op().control_flow() {
            let OperationRef::Instruction(op) = node_obj.op().view() else {
                unreachable!("Control flow op is not a control flow op. But control_flow is `true`")
            };
            let bound_inst = op.instruction.bind(py);
            let blocks = bound_inst.getattr("blocks")?.try_iter()?;
            for block in blocks {
=======
        if node_obj.op.control_flow() {
            for block in node_obj.op.blocks() {
>>>>>>> ce16e1ac
                extract_basis_target_circ(
                    &block,
                    source_basis,
                    qargs_local_source_basis,
                    min_qubits,
                    qargs_with_non_global_operation,
                );
            }
        }
    }
}

fn apply_translation(
    dag: &DAGCircuit,
    target_basis: &AhashIndexSet<&str>,
    instr_map: &InstMap,
    extra_inst_map: &ExtraInstructionMap,
    min_qubits: usize,
    qargs_with_non_global_operation: &AhashIndexMap<Qargs, AhashIndexSet<&str>>,
) -> Result<(DAGCircuit, bool), BasisTranslatorError> {
    let mut is_updated = false;
    let out_dag = dag.copy_empty_like(VarsMode::Alike).map_err(|_| {
        BasisTranslatorError::BasisDAGCircuitError("Error copying DAGCircuit instance".to_string())
    })?;
    let mut out_dag_builder = out_dag.into_builder();
    for node in dag.topological_op_nodes().map_err(|_| {
        BasisTranslatorError::BasisDAGCircuitError("Error retrieving Op nodes from DAG".to_string())
    })? {
        let node_obj = dag[node].unwrap_operation();
        let node_qarg = dag.get_qargs(node_obj.qubits);
        let node_carg = dag.get_cargs(node_obj.clbits);
        let qubit_set: AhashIndexSet<Qubit> = AhashIndexSet::from_iter(node_qarg.iter().copied());
        let mut new_op: Option<OperationFromPython> = None;
<<<<<<< HEAD
        if target_basis.contains(node_obj.op().name()) || node_qarg.len() < min_qubits {
            if node_obj.op().control_flow() {
                let OperationRef::Instruction(control_op) = node_obj.op().view() else {
                    unreachable!("This instruction {} says it is of control flow type, but is not an Instruction instance", node_obj.op().name())
                };
                let mut flow_blocks = vec![];
                let bound_obj = control_op.instruction.bind(py);
                let blocks = bound_obj.getattr("blocks")?;
                for block in blocks.try_iter()? {
                    let block = block?;
                    let dag_block: DAGCircuit = circuit_to_dag(block.extract()?, true, None, None)?;
                    let updated_dag: DAGCircuit;
                    (updated_dag, is_updated) = apply_translation(
                        py,
                        &dag_block,
                        target_basis,
                        instr_map,
                        extra_inst_map,
                        min_qubits,
                        qargs_with_non_global_operation,
                    )?;
                    let flow_circ_block = if is_updated {
                        DAG_TO_CIRCUIT
                            .get_bound(py)
                            .call1((updated_dag,))?
                            .extract()?
                    } else {
                        block
=======
        if target_basis.contains(node_obj.op.name()) || node_qarg.len() < min_qubits {
            if node_obj.op.control_flow() {
                Python::with_gil(|py| -> PyResult<()> {
                    // This part is only executed through python because `ControlFlowOp`
                    // does not exist in Rust space yet, and we need the method `replace_blocks`.
                    // TODO: Refactor this condition block once https://github.com/Qiskit/qiskit/pull/14568 merges.
                    let OperationRef::Instruction(control_op) = node_obj.op.view() else {
                        unreachable!("This instruction {} says it is of control flow type, but is not an Instruction instance", node_obj.op.name())
>>>>>>> ce16e1ac
                    };
                    let mut flow_blocks = vec![];
                    let bound_obj = control_op.instruction.bind(py);
                    for block in node_obj.op.blocks() {
                        let dag_block: DAGCircuit = DAGCircuit::from_circuit_data(&block, true, None, None, None, None)?;
                        let updated_dag: DAGCircuit;
                        (updated_dag, is_updated) = apply_translation(
                            &dag_block,
                            target_basis,
                            instr_map,
                            extra_inst_map,
                            min_qubits,
                            qargs_with_non_global_operation,
                        ).map_err(PyErr::from)?;
                        let flow_circ_block = if is_updated {
                            QUANTUM_CIRCUIT.get_bound(py).call_method1(intern!(py, "_from_circuit_data"), (dag_to_circuit(&updated_dag, true)?,))?
                        } else {
                            QUANTUM_CIRCUIT.get_bound(py).call_method1(intern!(py, "_from_circuit_data"), (block,))?
                        };
                        flow_blocks.push(flow_circ_block);
                    }
                    let replaced_blocks =
                        bound_obj.call_method1("replace_blocks", (flow_blocks,))?;
                    new_op = Some(replaced_blocks.extract()?);
                    Ok(())
                }).map_err(|_| BasisTranslatorError::BasisCircuitError("Error replacing control flow operation blocks".to_string()))?;
            }
            if let Some(new_op) = new_op {
                out_dag_builder
                    .apply_operation_back(
                        new_op.operation,
                        node_qarg,
                        node_carg,
                        if new_op.params.is_empty() {
                            None
                        } else {
                            Some(new_op.params)
                        },
                        new_op.label.as_deref().cloned(),
                        #[cfg(feature = "cache_pygates")]
                        None,
                    )
                    .map_err(|_| {
                        BasisTranslatorError::BasisDAGCircuitError(
                            "Error applying operation to DAGCircuit".to_string(),
                        )
                    })?;
            } else {
<<<<<<< HEAD
                out_dag_builder.apply_operation_back(
                    node_obj.op().clone(),
                    node_qarg,
                    node_carg,
                    node_obj.params_raw().cloned(),
                    node_obj.label().map(|label| label.to_string()),
                    #[cfg(feature = "cache_pygates")]
                    None,
                )?;
=======
                out_dag_builder
                    .apply_operation_back(
                        node_obj.op.clone(),
                        node_qarg,
                        node_carg,
                        node_obj.params.as_ref().map(|x| *x.clone()),
                        node_obj.label.as_deref().cloned(),
                        #[cfg(feature = "cache_pygates")]
                        None,
                    )
                    .map_err(|_| {
                        BasisTranslatorError::BasisDAGCircuitError(
                            "Error applying operation to DAGCircuit".to_string(),
                        )
                    })?;
>>>>>>> ce16e1ac
            }
            continue;
        }
        let node_qarg_as_physical: Qargs = node_qarg.iter().map(|x| PhysicalQubit(x.0)).collect();
        if qargs_with_non_global_operation.contains_key(&node_qarg_as_physical)
            && qargs_with_non_global_operation[&node_qarg_as_physical]
                .contains(node_obj.op().name())
        {
<<<<<<< HEAD
            out_dag_builder.apply_operation_back(
                node_obj.op().clone(),
                node_qarg,
                node_carg,
                node_obj.params_raw().cloned(),
                node_obj.label().map(|label| label.to_string()),
                #[cfg(feature = "cache_pygates")]
                None,
            )?;
=======
            out_dag_builder
                .apply_operation_back(
                    node_obj.op.clone(),
                    node_qarg,
                    node_carg,
                    node_obj.params.as_ref().map(|x| *x.clone()),
                    node_obj.label.as_deref().cloned(),
                    #[cfg(feature = "cache_pygates")]
                    None,
                )
                .map_err(|_| {
                    BasisTranslatorError::BasisDAGCircuitError(
                        "Error applying operation to DAGCircuit".to_string(),
                    )
                })?;
>>>>>>> ce16e1ac
            continue;
        }

        let unique_qargs: PhysicalQargs = qubit_set.iter().map(|x| PhysicalQubit(x.0)).collect();
        if extra_inst_map.contains_key(&unique_qargs) {
            replace_node(
                &mut out_dag_builder,
                node_obj.clone(),
                &extra_inst_map[&unique_qargs],
            )?;
        } else if instr_map
            .contains_key(&(node_obj.op().name().to_string(), node_obj.op().num_qubits()))
        {
            replace_node(&mut out_dag_builder, node_obj.clone(), instr_map)?;
        } else {
<<<<<<< HEAD
            return Err(TranspilerError::new_err(format!(
                "BasisTranslator did not map {}",
                node_obj.op().name()
            )));
=======
            return Err(BasisTranslatorError::ApplyTranslationMappingError(
                node_obj.op.name().to_string(),
            ));
>>>>>>> ce16e1ac
        }
        is_updated = true;
    }
    Ok((out_dag_builder.build(), is_updated))
}

fn replace_node(
    dag: &mut DAGCircuitBuilder,
    node: PackedInstruction,
    instr_map: &AhashIndexMap<GateIdentifier, (SmallVec<[Param; 3]>, DAGCircuit)>,
) -> Result<(), BasisTranslatorError> {
    // Method to check if the operation is Rust native.
    // Should be removed in the future.
    let is_native = |op: &PackedOperation| -> bool {
        op.try_standard_gate().is_some()
            || op.try_standard_instruction().is_some()
            || matches!(op.view(), OperationRef::Unitary(_))
    };
    let (target_params, target_dag) =
        &instr_map[&(node.op().name().to_string(), node.op().num_qubits())];
    if node.params_view().len() != target_params.len() {
<<<<<<< HEAD
        return Err(TranspilerError::new_err(format!(
            "Translation num_params not equal to op num_params. \
            Op: {:?} {} Translation: {:?}\n{:?}",
            node.params_view(),
            node.op().name(),
            &target_params,
            &target_dag
        )));
=======
        return Err(BasisTranslatorError::ReplaceNodeParamMismatch {
            node_params: format!("{:?}", node.params_view()),
            node_name: node.op.name().to_string(),
            target_params: format!("{:?}", target_params),
            target_dag: format!("{:?}", target_dag),
        });
>>>>>>> ce16e1ac
    }
    if node.params_view().is_empty() {
        for inner_index in target_dag.topological_op_nodes().map_err(|_| {
            BasisTranslatorError::BasisDAGCircuitError(
                "Error retrieving Op nodes from DAG".to_string(),
            )
        })? {
            let inner_node = &target_dag[inner_index].unwrap_operation();
            let old_qargs = dag.qargs_interner().get(node.qubits);
            let old_cargs = dag.cargs_interner().get(node.clbits);
            let new_qubits: Vec<Qubit> = target_dag
                .get_qargs(inner_node.qubits)
                .iter()
                .map(|qubit| old_qargs[qubit.0 as usize])
                .collect();
            let new_clbits: Vec<Clbit> = target_dag
                .get_cargs(inner_node.clbits)
                .iter()
                .map(|clbit| old_cargs[clbit.0 as usize])
                .collect();
<<<<<<< HEAD
            let new_op = match inner_node.op().view() {
                OperationRef::Gate(gate) => gate.py_copy(py)?.into(),
                OperationRef::Instruction(instruction) => instruction.py_copy(py)?.into(),
                OperationRef::Operation(operation) => operation.py_copy(py)?.into(),
=======
            let new_op: PackedOperation = match inner_node.op.view() {
                OperationRef::Gate(gate) => {
                    Python::with_gil(|py| gate.py_copy(py).map(|op| op.into()))
                        .expect("Error while copying gate instance.")
                }
                OperationRef::Instruction(instruction) => {
                    Python::with_gil(|py| instruction.py_copy(py).map(|op| op.into()))
                        .expect("Error while copying instruction instance.")
                }
                OperationRef::Operation(operation) => {
                    Python::with_gil(|py| operation.py_copy(py).map(|op| op.into()))
                        .expect("Error while copying operation instance.")
                }
>>>>>>> ce16e1ac
                OperationRef::StandardGate(gate) => gate.into(),
                OperationRef::StandardInstruction(instruction) => instruction.into(),
                OperationRef::Unitary(unitary) => unitary.clone().into(),
            };
            let new_params: SmallVec<[Param; 3]> =
                inner_node.params_view().iter().cloned().collect();
            dag.apply_operation_back(
                new_op,
                &new_qubits,
                &new_clbits,
                if new_params.is_empty() {
                    None
                } else {
                    Some(new_params)
                },
                node.label().map(|label| label.to_string()),
                #[cfg(feature = "cache_pygates")]
                None,
            )
            .map_err(|_| {
                BasisTranslatorError::BasisDAGCircuitError(
                    "Error applying operation to DAGCircuit".to_string(),
                )
            })?;
        }
        dag.add_global_phase(target_dag.global_phase())
            .map_err(|_| {
                BasisTranslatorError::BasisDAGCircuitError(
                    "Error while adding a new global phase".to_string(),
                )
            })?;
    } else {
        let parameter_map: HashMap<Symbol, Param> = HashMap::from_iter(
            target_params
                .iter()
                .zip(node.params_view())
                .filter_map(|(key, val)| match key {
                    Param::ParameterExpression(param) => param
                        .try_to_symbol()
                        .ok()
                        .map(|param| (param.clone(), val.clone())),
                    _ => None,
                }),
        );
        for inner_index in target_dag.topological_op_nodes().map_err(|_| {
            BasisTranslatorError::BasisDAGCircuitError(
                "Error retrieving Op nodes from DAG".to_string(),
            )
        })? {
            let inner_node = &target_dag[inner_index].unwrap_operation();
            let old_qargs = dag.qargs_interner().get(node.qubits);
            let old_cargs = dag.cargs_interner().get(node.clbits);
            let new_qubits: Vec<Qubit> = target_dag
                .get_qargs(inner_node.qubits)
                .iter()
                .map(|qubit| old_qargs[qubit.0 as usize])
                .collect();
            let new_clbits: Vec<Clbit> = target_dag
                .get_cargs(inner_node.clbits)
                .iter()
                .map(|clbit| old_cargs[clbit.0 as usize])
                .collect();
<<<<<<< HEAD
            let new_op: PackedOperation = match inner_node.op().view() {
                OperationRef::Gate(gate) => gate.py_copy(py)?.into(),
                OperationRef::Instruction(instruction) => instruction.py_copy(py)?.into(),
                OperationRef::Operation(operation) => operation.py_copy(py)?.into(),
=======
            let new_op: PackedOperation = match inner_node.op.view() {
                OperationRef::Gate(gate) => Python::with_gil(|py| {
                    gate.py_copy(py).map(|op| op.into())
                })
                .map_err(|err| BasisTranslatorError::BasisDAGCircuitError(err.to_string()))?,
                OperationRef::Instruction(instruction) => {
                    Python::with_gil(|py| instruction.py_copy(py).map(|op| op.into())).map_err(
                        |err| BasisTranslatorError::BasisDAGCircuitError(err.to_string()),
                    )?
                }
                OperationRef::Operation(operation) => {
                    Python::with_gil(|py| operation.py_copy(py).map(|op| op.into())).map_err(
                        |err| BasisTranslatorError::BasisDAGCircuitError(err.to_string()),
                    )?
                }
>>>>>>> ce16e1ac
                OperationRef::StandardGate(gate) => gate.into(),
                OperationRef::StandardInstruction(instruction) => instruction.into(),
                OperationRef::Unitary(unitary) => unitary.clone().into(),
            };

            let mut new_params: SmallVec<[Param; 3]> =
                inner_node.params_view().iter().cloned().collect();
            if inner_node
                .params_view()
                .iter()
                .any(|param| matches!(param, Param::ParameterExpression(_)))
            {
                new_params = inner_node
                    .params_view()
                    .iter()
                    .map(|param| match param {
                        Param::ParameterExpression(parameter_expression) => {
                            param_assignment_expr(parameter_expression, &parameter_map, true)
                        }
                        _ => Ok(param.clone()),
                    })
                    .collect::<Result<_, BasisTranslatorError>>()?;
                if !is_native(&new_op) {
                    // TODO: Remove this.
                    // Acquire the gil if the operation is not native to set the operation parameters in
                    // Python.
                    Python::with_gil(|py| -> Result<(), BasisTranslatorError> {
                        match new_op.view() {
                            OperationRef::Instruction(inst) => inst
                                .instruction
                                .bind(py)
                                .setattr("params", new_params.clone())
                                .map_err(|err| {
                                    BasisTranslatorError::BasisDAGCircuitError(err.to_string())
                                }),
                            OperationRef::Gate(gate) => gate
                                .gate
                                .bind(py)
                                .setattr("params", new_params.clone())
                                .map_err(|err| {
                                    BasisTranslatorError::BasisDAGCircuitError(err.to_string())
                                }),
                            OperationRef::Operation(oper) => oper
                                .operation
                                .bind(py)
                                .setattr("params", new_params.clone())
                                .map_err(|err| {
                                    BasisTranslatorError::BasisDAGCircuitError(err.to_string())
                                }),
                            _ => Ok(()),
                        }
                    })?;
                }
            }
            dag.apply_operation_back(
                new_op,
                &new_qubits,
                &new_clbits,
                if new_params.is_empty() {
                    None
                } else {
                    Some(new_params)
                },
                inner_node.label().map(|label| label.to_string()),
                #[cfg(feature = "cache_pygates")]
                None,
            )
            .map_err(|err| BasisTranslatorError::BasisDAGCircuitError(err.to_string()))?;
        }

        match target_dag.global_phase() {
            Param::ParameterExpression(expr) => {
                let param = param_assignment_expr(expr, &parameter_map, false)?;
                dag.add_global_phase(&param)
                    .map_err(|e| BasisTranslatorError::BasisDAGCircuitError(e.to_string()))
            }
            Param::Float(_) => dag
                .add_global_phase(target_dag.global_phase())
                .map_err(|e| BasisTranslatorError::BasisDAGCircuitError(e.to_string())),
            Param::Obj(_) => Ok(()),
        }?
    }

    Ok(())
}

fn param_expr_assignment(
    param_obj: &ParameterExpression,
    parameter_map: &HashMap<Symbol, Param>,
) -> Result<ParameterExpression, ParameterError> {
    let mut subs_map: HashMap<Symbol, ParameterExpression> = HashMap::new();
    let mut bind_map: HashMap<&Symbol, Value> = HashMap::new();
    for key in param_obj.iter_symbols() {
        match &parameter_map[key].clone() {
            Param::ParameterExpression(val) => {
                subs_map.insert(key.clone(), val.as_ref().clone());
            }
            Param::Float(val) => {
                bind_map.insert(key, Value::Real(*val));
            }
            Param::Obj(val) => {
                let val = Python::with_gil(|py| val.extract::<Value>(py))
                    .map_err(|_| ParameterError::InvalidValue)?;
                bind_map.insert(key, val);
            }
        }
    }
    // Apply substitution and binding in that order.
    let mut new_value: ParameterExpression = param_obj.subs(&subs_map, true)?;
    new_value = new_value.bind(&bind_map, true)?;
    Ok(new_value)
}

fn param_assignment_expr(
    param: &ParameterExpression,
    parameter_map: &HashMap<Symbol, Param>,
    allow_complex: bool,
) -> Result<Param, BasisTranslatorError> {
    let new_value = param_expr_assignment(param, parameter_map)
        .map_err(BasisTranslatorError::BasisParameterError)?;
    match (new_value.try_to_value(true), allow_complex) {
        (Ok(Value::Complex(parsed)), false) => Err(
            BasisTranslatorError::ReplaceNodeGlobalPhaseComplex(parsed.to_string()),
        ),
        (Ok(Value::Real(num)), _) => Ok(Param::Float(num)),
        (Ok(parsed), _) => Ok(Param::ParameterExpression(
            ParameterExpression::from_symbol_expr(SymbolExpr::Value(parsed)).into(),
        )),
        (Err(_), _) => Ok(Param::ParameterExpression(new_value.into())),
    }
}

pub fn basis_translator_mod(m: &Bound<PyModule>) -> PyResult<()> {
    m.add_wrapped(wrap_pyfunction!(py_run_basis_translator))?;
    Ok(())
}<|MERGE_RESOLUTION|>--- conflicted
+++ resolved
@@ -233,19 +233,9 @@
                     operation.op().num_qubits(),
                 ));
             }
-<<<<<<< HEAD
             if operation.op().control_flow() {
-                let OperationRef::Instruction(inst) = operation.op().view() else {
-                    unreachable!("Control flow operation is not an instance of PyInstruction.")
-                };
-                let inst_bound = inst.instruction.bind(py);
-                for block in inst_bound.getattr("blocks")?.try_iter()? {
-                    recurse_circuit(py, block?, basis, min_qubits)?;
-=======
-            if operation.op.control_flow() {
-                for block in operation.op.blocks() {
+                for block in operation.op().blocks() {
                     recurse_circuit(&block, basis, min_qubits);
->>>>>>> ce16e1ac
                 }
             }
         }
@@ -256,32 +246,14 @@
         circuit: &CircuitData,
         basis: &mut AhashIndexSet<GateIdentifier>,
         min_qubits: usize,
-<<<<<<< HEAD
-    ) -> PyResult<()> {
-        let circuit_data: PyRef<CircuitData> = circuit
-            .getattr(intern!(py, "_data"))?
-            .downcast_into()?
-            .borrow();
-        for (index, inst) in circuit_data.iter().enumerate() {
-            let instruction_object = circuit.get_item(index)?;
-            if circuit_data.get_qargs(inst.qubits).len() >= min_qubits {
-                basis.insert((inst.op().name().to_string(), inst.op().num_qubits()));
-            }
-            if inst.op().control_flow() {
-                let operation_ob = instruction_object.getattr(intern!(py, "operation"))?;
-                let blocks = operation_ob.getattr("blocks")?;
-                for block in blocks.try_iter()? {
-                    recurse_circuit(py, block?, basis, min_qubits)?;
-=======
     ) {
         for inst in circuit.iter() {
             if circuit.get_qargs(inst.qubits).len() >= min_qubits {
-                basis.insert((inst.op.name().to_string(), inst.op.num_qubits()));
-            }
-            if inst.op.control_flow() {
-                for block in inst.op.blocks() {
+                basis.insert((inst.op().name().to_string(), inst.op().num_qubits()));
+            }
+            if inst.op().control_flow() {
+                for block in inst.op().blocks() {
                     recurse_circuit(&block, basis, min_qubits);
->>>>>>> ce16e1ac
                 }
             }
         }
@@ -342,34 +314,15 @@
                 .and_modify(|set| {
                     set.insert((node_obj.op().name().to_string(), node_obj.op().num_qubits()));
                 })
-<<<<<<< HEAD
-                .or_insert(IndexSet::from_iter([(
+                .or_insert(AhashIndexSet::from_iter([(
                     node_obj.op().name().to_string(),
                     node_obj.op().num_qubits(),
-=======
-                .or_insert(AhashIndexSet::from_iter([(
-                    node_obj.op.name().to_string(),
-                    node_obj.op.num_qubits(),
->>>>>>> ce16e1ac
                 )]));
         } else {
             source_basis.insert((node_obj.op().name().to_string(), node_obj.op().num_qubits()));
         }
-<<<<<<< HEAD
         if node_obj.op().control_flow() {
-            let OperationRef::Instruction(op) = node_obj.op().view() else {
-                unreachable!("Control flow op is not a control flow op. But control_flow is `true`")
-            };
-            let bound_inst = op.instruction.bind(py);
-            // TODO: Use Rust method `op.blocks` instead of Python side extraction now that
-            // the python-space method `QuantumCircuit.has_calibration_for`
-            // has been removed and we don't need to account for it.
-            let blocks = bound_inst.getattr("blocks")?.try_iter()?;
-            for block in blocks {
-=======
-        if node_obj.op.control_flow() {
-            for block in node_obj.op.blocks() {
->>>>>>> ce16e1ac
+            for block in node_obj.op().blocks() {
                 extract_basis_target_circ(
                     &block,
                     source_basis,
@@ -430,31 +383,15 @@
                 .and_modify(|set| {
                     set.insert((node_obj.op().name().to_string(), node_obj.op().num_qubits()));
                 })
-<<<<<<< HEAD
-                .or_insert(IndexSet::from_iter([(
+                .or_insert(AhashIndexSet::from_iter([(
                     node_obj.op().name().to_string(),
                     node_obj.op().num_qubits(),
-=======
-                .or_insert(AhashIndexSet::from_iter([(
-                    node_obj.op.name().to_string(),
-                    node_obj.op.num_qubits(),
->>>>>>> ce16e1ac
                 )]));
         } else {
             source_basis.insert((node_obj.op().name().to_string(), node_obj.op().num_qubits()));
         }
-<<<<<<< HEAD
         if node_obj.op().control_flow() {
-            let OperationRef::Instruction(op) = node_obj.op().view() else {
-                unreachable!("Control flow op is not a control flow op. But control_flow is `true`")
-            };
-            let bound_inst = op.instruction.bind(py);
-            let blocks = bound_inst.getattr("blocks")?.try_iter()?;
-            for block in blocks {
-=======
-        if node_obj.op.control_flow() {
-            for block in node_obj.op.blocks() {
->>>>>>> ce16e1ac
+            for block in node_obj.op().blocks() {
                 extract_basis_target_circ(
                     &block,
                     source_basis,
@@ -488,49 +425,18 @@
         let node_carg = dag.get_cargs(node_obj.clbits);
         let qubit_set: AhashIndexSet<Qubit> = AhashIndexSet::from_iter(node_qarg.iter().copied());
         let mut new_op: Option<OperationFromPython> = None;
-<<<<<<< HEAD
         if target_basis.contains(node_obj.op().name()) || node_qarg.len() < min_qubits {
             if node_obj.op().control_flow() {
-                let OperationRef::Instruction(control_op) = node_obj.op().view() else {
-                    unreachable!("This instruction {} says it is of control flow type, but is not an Instruction instance", node_obj.op().name())
-                };
-                let mut flow_blocks = vec![];
-                let bound_obj = control_op.instruction.bind(py);
-                let blocks = bound_obj.getattr("blocks")?;
-                for block in blocks.try_iter()? {
-                    let block = block?;
-                    let dag_block: DAGCircuit = circuit_to_dag(block.extract()?, true, None, None)?;
-                    let updated_dag: DAGCircuit;
-                    (updated_dag, is_updated) = apply_translation(
-                        py,
-                        &dag_block,
-                        target_basis,
-                        instr_map,
-                        extra_inst_map,
-                        min_qubits,
-                        qargs_with_non_global_operation,
-                    )?;
-                    let flow_circ_block = if is_updated {
-                        DAG_TO_CIRCUIT
-                            .get_bound(py)
-                            .call1((updated_dag,))?
-                            .extract()?
-                    } else {
-                        block
-=======
-        if target_basis.contains(node_obj.op.name()) || node_qarg.len() < min_qubits {
-            if node_obj.op.control_flow() {
                 Python::with_gil(|py| -> PyResult<()> {
                     // This part is only executed through python because `ControlFlowOp`
                     // does not exist in Rust space yet, and we need the method `replace_blocks`.
                     // TODO: Refactor this condition block once https://github.com/Qiskit/qiskit/pull/14568 merges.
-                    let OperationRef::Instruction(control_op) = node_obj.op.view() else {
-                        unreachable!("This instruction {} says it is of control flow type, but is not an Instruction instance", node_obj.op.name())
->>>>>>> ce16e1ac
+                    let OperationRef::Instruction(control_op) = node_obj.op().view() else {
+                        unreachable!("This instruction {} says it is of control flow type, but is not an Instruction instance", node_obj.op().name())
                     };
                     let mut flow_blocks = vec![];
                     let bound_obj = control_op.instruction.bind(py);
-                    for block in node_obj.op.blocks() {
+                    for block in node_obj.op().blocks() {
                         let dag_block: DAGCircuit = DAGCircuit::from_circuit_data(&block, true, None, None, None, None)?;
                         let updated_dag: DAGCircuit;
                         (updated_dag, is_updated) = apply_translation(
@@ -575,24 +481,13 @@
                         )
                     })?;
             } else {
-<<<<<<< HEAD
-                out_dag_builder.apply_operation_back(
-                    node_obj.op().clone(),
-                    node_qarg,
-                    node_carg,
-                    node_obj.params_raw().cloned(),
-                    node_obj.label().map(|label| label.to_string()),
-                    #[cfg(feature = "cache_pygates")]
-                    None,
-                )?;
-=======
                 out_dag_builder
                     .apply_operation_back(
-                        node_obj.op.clone(),
+                        node_obj.op().clone(),
                         node_qarg,
                         node_carg,
-                        node_obj.params.as_ref().map(|x| *x.clone()),
-                        node_obj.label.as_deref().cloned(),
+                        node_obj.params_raw().cloned(),
+                        node_obj.label().map(|label| label.to_string()),
                         #[cfg(feature = "cache_pygates")]
                         None,
                     )
@@ -601,7 +496,6 @@
                             "Error applying operation to DAGCircuit".to_string(),
                         )
                     })?;
->>>>>>> ce16e1ac
             }
             continue;
         }
@@ -610,24 +504,13 @@
             && qargs_with_non_global_operation[&node_qarg_as_physical]
                 .contains(node_obj.op().name())
         {
-<<<<<<< HEAD
-            out_dag_builder.apply_operation_back(
-                node_obj.op().clone(),
-                node_qarg,
-                node_carg,
-                node_obj.params_raw().cloned(),
-                node_obj.label().map(|label| label.to_string()),
-                #[cfg(feature = "cache_pygates")]
-                None,
-            )?;
-=======
             out_dag_builder
                 .apply_operation_back(
-                    node_obj.op.clone(),
+                    node_obj.op().clone(),
                     node_qarg,
                     node_carg,
-                    node_obj.params.as_ref().map(|x| *x.clone()),
-                    node_obj.label.as_deref().cloned(),
+                    node_obj.params_raw().cloned(),
+                    node_obj.label().map(|label| label.to_string()),
                     #[cfg(feature = "cache_pygates")]
                     None,
                 )
@@ -636,7 +519,6 @@
                         "Error applying operation to DAGCircuit".to_string(),
                     )
                 })?;
->>>>>>> ce16e1ac
             continue;
         }
 
@@ -652,16 +534,9 @@
         {
             replace_node(&mut out_dag_builder, node_obj.clone(), instr_map)?;
         } else {
-<<<<<<< HEAD
-            return Err(TranspilerError::new_err(format!(
-                "BasisTranslator did not map {}",
-                node_obj.op().name()
-            )));
-=======
             return Err(BasisTranslatorError::ApplyTranslationMappingError(
-                node_obj.op.name().to_string(),
+                node_obj.op().name().to_string(),
             ));
->>>>>>> ce16e1ac
         }
         is_updated = true;
     }
@@ -683,23 +558,12 @@
     let (target_params, target_dag) =
         &instr_map[&(node.op().name().to_string(), node.op().num_qubits())];
     if node.params_view().len() != target_params.len() {
-<<<<<<< HEAD
-        return Err(TranspilerError::new_err(format!(
-            "Translation num_params not equal to op num_params. \
-            Op: {:?} {} Translation: {:?}\n{:?}",
-            node.params_view(),
-            node.op().name(),
-            &target_params,
-            &target_dag
-        )));
-=======
         return Err(BasisTranslatorError::ReplaceNodeParamMismatch {
             node_params: format!("{:?}", node.params_view()),
-            node_name: node.op.name().to_string(),
+            node_name: node.op().name().to_string(),
             target_params: format!("{:?}", target_params),
             target_dag: format!("{:?}", target_dag),
         });
->>>>>>> ce16e1ac
     }
     if node.params_view().is_empty() {
         for inner_index in target_dag.topological_op_nodes().map_err(|_| {
@@ -720,13 +584,7 @@
                 .iter()
                 .map(|clbit| old_cargs[clbit.0 as usize])
                 .collect();
-<<<<<<< HEAD
-            let new_op = match inner_node.op().view() {
-                OperationRef::Gate(gate) => gate.py_copy(py)?.into(),
-                OperationRef::Instruction(instruction) => instruction.py_copy(py)?.into(),
-                OperationRef::Operation(operation) => operation.py_copy(py)?.into(),
-=======
-            let new_op: PackedOperation = match inner_node.op.view() {
+            let new_op: PackedOperation = match inner_node.op().view() {
                 OperationRef::Gate(gate) => {
                     Python::with_gil(|py| gate.py_copy(py).map(|op| op.into()))
                         .expect("Error while copying gate instance.")
@@ -739,7 +597,6 @@
                     Python::with_gil(|py| operation.py_copy(py).map(|op| op.into()))
                         .expect("Error while copying operation instance.")
                 }
->>>>>>> ce16e1ac
                 OperationRef::StandardGate(gate) => gate.into(),
                 OperationRef::StandardInstruction(instruction) => instruction.into(),
                 OperationRef::Unitary(unitary) => unitary.clone().into(),
@@ -802,13 +659,7 @@
                 .iter()
                 .map(|clbit| old_cargs[clbit.0 as usize])
                 .collect();
-<<<<<<< HEAD
             let new_op: PackedOperation = match inner_node.op().view() {
-                OperationRef::Gate(gate) => gate.py_copy(py)?.into(),
-                OperationRef::Instruction(instruction) => instruction.py_copy(py)?.into(),
-                OperationRef::Operation(operation) => operation.py_copy(py)?.into(),
-=======
-            let new_op: PackedOperation = match inner_node.op.view() {
                 OperationRef::Gate(gate) => Python::with_gil(|py| {
                     gate.py_copy(py).map(|op| op.into())
                 })
@@ -823,7 +674,6 @@
                         |err| BasisTranslatorError::BasisDAGCircuitError(err.to_string()),
                     )?
                 }
->>>>>>> ce16e1ac
                 OperationRef::StandardGate(gate) => gate.into(),
                 OperationRef::StandardInstruction(instruction) => instruction.into(),
                 OperationRef::Unitary(unitary) => unitary.clone().into(),
