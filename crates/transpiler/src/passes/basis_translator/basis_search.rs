--- conflicted
+++ resolved
@@ -103,13 +103,8 @@
         let edge_data = edge.weight().as_ref().unwrap();
         let mut cost_tot = 0;
         let borrowed_cost = opt_cost_map.borrow();
-<<<<<<< HEAD
-        for instruction in edge_data.rule.circuit.0.iter() {
+        for instruction in edge_data.rule.circuit.iter() {
             let instruction_op = instruction.op().view();
-=======
-        for instruction in edge_data.rule.circuit.iter() {
-            let instruction_op = instruction.op.view();
->>>>>>> ce16e1ac
             cost_tot += borrowed_cost[&(
                 instruction_op.name().to_string(),
                 instruction_op.num_qubits(),
