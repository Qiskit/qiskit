// This code is part of Qiskit.
//
// (C) Copyright IBM 2024
//
// This code is licensed under the Apache License, Version 2.0. You may
// obtain a copy of this license in the LICENSE.txt file in the root directory
// of this source tree or at http://www.apache.org/licenses/LICENSE-2.0.
//
// Any modifications or derivative works of this code must retain this
// copyright notice, and modified files need to carry a notice indicating
// that they have been altered from the originals.

use indexmap::{IndexMap, IndexSet};
use pyo3::prelude::*;
use qiskit_circuit::bit::QuantumRegister;
use qiskit_circuit::circuit_instruction::OperationFromPython;
use qiskit_circuit::imports::{GATE, PARAMETER_VECTOR};
use qiskit_circuit::parameter_table::ParameterUuid;
use qiskit_circuit::Qubit;
use qiskit_circuit::{
    circuit_data::CircuitData,
    dag_circuit::DAGCircuit,
    operations::{Operation, Param},
};
use smallvec::SmallVec;

// Custom types
pub type GateIdentifier = (String, u32);
pub type BasisTransformIn = (SmallVec<[Param; 3]>, CircuitData);
pub type BasisTransformOut = (SmallVec<[Param; 3]>, DAGCircuit);

pub(super) fn compose_transforms<'a>(
    py: Python,
    basis_transforms: &'a [(GateIdentifier, BasisTransformIn)],
    source_basis: &'a IndexSet<GateIdentifier, ahash::RandomState>,
    source_dag: &'a DAGCircuit,
) -> PyResult<IndexMap<GateIdentifier, BasisTransformOut, ahash::RandomState>> {
    let mut gate_param_counts: IndexMap<GateIdentifier, usize, ahash::RandomState> =
        IndexMap::default();
    get_gates_num_params(source_dag, &mut gate_param_counts)?;
    let mut mapped_instructions: IndexMap<GateIdentifier, BasisTransformOut, ahash::RandomState> =
        IndexMap::with_hasher(ahash::RandomState::default());

    for (gate_name, gate_num_qubits) in source_basis.iter().cloned() {
        let num_params = gate_param_counts[&(gate_name.clone(), gate_num_qubits)];

        // TODO: Follow-up by replacing with Param::ParamterExpression(Symbol),
        // as ParameterVector is not exposed in Rust. Maybe we ought to add a function
        // for convenient construction, if it would be useful.
        let placeholder_params: SmallVec<[Param; 3]> = PARAMETER_VECTOR
            .get_bound(py)
            .call1((&gate_name, num_params))?
            .extract()?;

        let mut dag = DAGCircuit::new()?;
        // Create the mock gate and add to the circuit, use Python for this.
        let qubits = QuantumRegister::new_owning("q".to_string(), gate_num_qubits);
        dag.add_qreg(qubits)?;

        let gate = GATE.get_bound(py).call1((
            &gate_name,
            gate_num_qubits,
            placeholder_params
                .iter()
                .map(|x| x.clone_ref(py))
                .collect::<SmallVec<[Param; 3]>>(),
        ))?;
        let gate_obj: OperationFromPython = gate.extract()?;
        let qubits: Vec<Qubit> = (0..dag.num_qubits() as u32).map(Qubit).collect();
        dag.apply_operation_back(
            gate_obj.operation,
            &qubits,
            &[],
            if gate_obj.params.is_empty() {
                None
            } else {
                Some(gate_obj.params)
            },
            gate_obj.label.map(|x| *x),
            #[cfg(feature = "cache_pygates")]
            Some(gate.into()),
        )?;
        mapped_instructions.insert((gate_name, gate_num_qubits), (placeholder_params, dag));

        for ((gate_name, gate_num_qubits), (equiv_params, equiv)) in basis_transforms {
            for (_, dag) in &mut mapped_instructions.values_mut() {
                let nodes_to_replace = dag
                    .op_nodes(true)
                    .filter(|(_, op)| {
                        (op.op.num_qubits() == *gate_num_qubits)
                            && (op.op.name() == gate_name.as_str())
                    })
                    .map(|(node, op)| {
                        (
                            node,
                            op.params_view()
                                .iter()
                                .map(|x| x.clone_ref(py))
                                .collect::<SmallVec<[Param; 3]>>(),
                        )
                    })
                    .collect::<Vec<_>>();
                for (node, params) in nodes_to_replace {
                    let param_mapping: IndexMap<ParameterUuid, Param, ahash::RandomState> =
                        equiv_params
                            .iter()
                            .map(|x| {
                                // extract the Symbol from the Param
                                let symbol = match x {
                                    Param::ParameterExpression(expr) => {
                                        expr.try_to_symbol().unwrap()
                                    }
                                    _ => panic!("Equivalence transform param must be expression."),
                                };
                                ParameterUuid::from_symbol(&symbol)
                            })
                            .zip(params)
                            .map(|(uuid, param)| (uuid, param.clone_ref(py)))
                            .collect();
                    let mut replacement = equiv.clone();
<<<<<<< HEAD
                    replacement
                        .0
                        .assign_parameters_from_mapping(py, param_mapping)?;
                    let replace_dag: DAGCircuit = DAGCircuit::from_circuit_data(
                        &replacement.0,
                        true,
                        None,
                        None,
                        None,
                        None,
                    )?;
=======
                    replacement.assign_parameters_from_mapping(param_mapping)?;
                    let replace_dag: DAGCircuit =
                        DAGCircuit::from_circuit_data(&replacement, true, None, None, None, None)?;
>>>>>>> 9faa7a00
                    dag.substitute_node_with_dag(node, &replace_dag, None, None, None)?;
                }
            }
        }
    }
    Ok(mapped_instructions)
}

/// `DAGCircuit` variant.
///
/// Gets the identifier of a gate instance (name, number of qubits) mapped to the
/// number of parameters it contains currently.
fn get_gates_num_params(
    dag: &DAGCircuit,
    example_gates: &mut IndexMap<GateIdentifier, usize, ahash::RandomState>,
) -> PyResult<()> {
    for (_, inst) in dag.op_nodes(true) {
        example_gates.insert(
            (inst.op.name().to_string(), inst.op.num_qubits()),
            inst.params_view().len(),
        );
        if inst.op.control_flow() {
            let blocks = inst.op.blocks();
            for block in blocks {
                get_gates_num_params_circuit(&block, example_gates)?;
            }
        }
    }
    Ok(())
}

/// `CircuitData` variant.
///
/// Gets the identifier of a gate instance (name, number of qubits) mapped to the
/// number of parameters it contains currently.
fn get_gates_num_params_circuit(
    circuit: &CircuitData,
    example_gates: &mut IndexMap<GateIdentifier, usize, ahash::RandomState>,
) -> PyResult<()> {
    for inst in circuit.iter() {
        example_gates.insert(
            (inst.op.name().to_string(), inst.op.num_qubits()),
            inst.params_view().len(),
        );
        if inst.op.control_flow() {
            let blocks = inst.op.blocks();
            for block in blocks {
                get_gates_num_params_circuit(&block, example_gates)?;
            }
        }
    }
    Ok(())
}<|MERGE_RESOLUTION|>--- conflicted
+++ resolved
@@ -118,23 +118,9 @@
                             .map(|(uuid, param)| (uuid, param.clone_ref(py)))
                             .collect();
                     let mut replacement = equiv.clone();
-<<<<<<< HEAD
-                    replacement
-                        .0
-                        .assign_parameters_from_mapping(py, param_mapping)?;
-                    let replace_dag: DAGCircuit = DAGCircuit::from_circuit_data(
-                        &replacement.0,
-                        true,
-                        None,
-                        None,
-                        None,
-                        None,
-                    )?;
-=======
                     replacement.assign_parameters_from_mapping(param_mapping)?;
                     let replace_dag: DAGCircuit =
                         DAGCircuit::from_circuit_data(&replacement, true, None, None, None, None)?;
->>>>>>> 9faa7a00
                     dag.substitute_node_with_dag(node, &replace_dag, None, None, None)?;
                 }
             }
