--- conflicted
+++ resolved
@@ -105,41 +105,18 @@
         mapped_instructions.insert((gate_name, gate_num_qubits), (placeholder_params, dag));
     }
 
-<<<<<<< HEAD
-        for ((gate_name, gate_num_qubits), (equiv_params, equiv)) in basis_transforms {
-            for (_, dag) in &mut mapped_instructions.values_mut() {
-                let nodes_to_replace = dag
-                    .op_nodes(true)
-                    .filter(|(_, op)| {
-                        (op.op().num_qubits() == *gate_num_qubits)
-                            && (op.op().name() == gate_name.as_str())
-                    })
-                    .map(|(node, op)| {
-                        (
-                            node,
-                            op.params_view()
-                                .iter()
-                                .map(|x| x.clone_ref(py))
-                                .collect::<SmallVec<[Param; 3]>>(),
-                        )
-                    })
-                    .collect::<Vec<_>>();
-                for (node, params) in nodes_to_replace {
-                    let param_mapping: IndexMap<ParameterUuid, Param, ahash::RandomState> =
-                        equiv_params
-=======
     for ((gate_name, gate_num_qubits), (equiv_params, equiv)) in basis_transforms {
         for (_, dag) in &mut mapped_instructions.values_mut() {
             let nodes_to_replace = dag
                 .op_nodes(true)
                 .filter(|(_, op)| {
-                    (op.op.num_qubits() == *gate_num_qubits) && (op.op.name() == gate_name.as_str())
+                    (op.op().num_qubits() == *gate_num_qubits)
+                        && (op.op().name() == gate_name.as_str())
                 })
                 .map(|(node, op)| {
                     (
                         node,
                         op.params_view()
->>>>>>> ce16e1ac
                             .iter()
                             .cloned()
                             .collect::<SmallVec<[Param; 3]>>(),
