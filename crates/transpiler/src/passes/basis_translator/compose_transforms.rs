--- conflicted
+++ resolved
@@ -73,12 +73,7 @@
             })
             .collect();
 
-<<<<<<< HEAD
-        let mut dag = DAGCircuit::new()
-            .map_err(|err| BasisTranslatorError::ComposeTransformsCircuitError(err.to_string()))?;
-=======
         let mut dag = DAGCircuit::new();
->>>>>>> d94af0be
         // Create the mock gate and add to the circuit, use Python for this.
         let qubits = QuantumRegister::new_owning("q".to_string(), gate_num_qubits);
         dag.add_qreg(qubits)
