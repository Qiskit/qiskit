// This code is part of Qiskit.
//
// (C) Copyright IBM 2024
//
// This code is licensed under the Apache License, Version 2.0. You may
// obtain a copy of this license in the LICENSE.txt file in the root directory
// of this source tree or at http://www.apache.org/licenses/LICENSE-2.0.
//
// Any modifications or derivative works of this code must retain this
// copyright notice, and modified files need to carry a notice indicating
// that they have been altered from the originals.

use ahash::RandomState;
use hashbrown::HashSet;
use indexmap::IndexMap;
use pyo3::prelude::*;
use rustworkx_core::petgraph::stable_graph::NodeIndex;

use qiskit_circuit::circuit_instruction::OperationFromPython;
use qiskit_circuit::dag_circuit::{DAGCircuit, NodeType};
use qiskit_circuit::operations::{Operation, OperationRef, StandardGate};
use qiskit_circuit::packed_instruction::PackedInstruction;

fn gate_eq(gate_a: &PackedInstruction, gate_b: &OperationFromPython) -> PyResult<bool> {
    if gate_a.op.name() != gate_b.operation.name() {
        return Ok(false);
    }
    let a_params = gate_a.params_view();
    if a_params.len() != gate_b.params.len() {
        return Ok(false);
    }
    let mut param_eq = true;
    for (a, b) in a_params.iter().zip(&gate_b.params) {
        if !a.is_close(b, 1e-10)? {
            param_eq = false;
            break;
        }
    }
    Ok(param_eq)
}

fn run_on_self_inverse(
    dag: &mut DAGCircuit,
    op_counts: &IndexMap<String, usize, RandomState>,
    self_inverse_gate_names: HashSet<String>,
    self_inverse_gates: Vec<OperationFromPython>,
) -> PyResult<()> {
    if !self_inverse_gate_names
        .iter()
        .any(|name| op_counts.contains_key(name))
    {
        return Ok(());
    }
    for gate in self_inverse_gates {
        let gate_count = op_counts.get(gate.operation.name()).unwrap_or(&0);
        if *gate_count <= 1 {
            continue;
        }
        let mut collect_set: HashSet<String> = HashSet::with_capacity(1);
        collect_set.insert(gate.operation.name().to_string());
        let gate_runs: Vec<Vec<NodeIndex>> = dag.collect_runs(collect_set).collect();
        for gate_cancel_run in gate_runs {
            let mut partitions: Vec<Vec<NodeIndex>> = Vec::new();
            let mut chunk: Vec<NodeIndex> = Vec::new();
            let max_index = gate_cancel_run.len() - 1;
            for (i, cancel_gate) in gate_cancel_run.iter().enumerate() {
                let node = &dag[*cancel_gate];
                if let NodeType::Operation(inst) = node {
                    if gate_eq(inst, &gate)? {
                        chunk.push(*cancel_gate);
                    } else {
                        if !chunk.is_empty() {
                            partitions.push(std::mem::take(&mut chunk));
                        }
                        continue;
                    }
                    if i == max_index {
                        partitions.push(std::mem::take(&mut chunk));
                    } else {
                        let next_qargs =
                            if let NodeType::Operation(next_inst) = &dag[gate_cancel_run[i + 1]] {
                                next_inst.qubits
                            } else {
                                panic!("Not an op node")
                            };
                        if inst.qubits != next_qargs {
                            partitions.push(std::mem::take(&mut chunk));
                        }
                    }
                } else {
                    panic!("Not an op node");
                }
            }
            for chunk in partitions {
                if chunk.len() % 2 == 0 {
                    dag.remove_op_node(chunk[0]);
                }
                for node in &chunk[1..] {
                    dag.remove_op_node(*node);
                }
            }
        }
    }
    Ok(())
}
fn run_on_inverse_pairs(
    dag: &mut DAGCircuit,
    op_counts: &IndexMap<String, usize, RandomState>,
    inverse_gate_names: HashSet<String>,
    inverse_gates: Vec<[OperationFromPython; 2]>,
) -> PyResult<()> {
    if !inverse_gate_names
        .iter()
        .any(|name| op_counts.contains_key(name))
    {
        return Ok(());
    }
    for [gate_0, gate_1] in inverse_gates {
        let gate_0_name = gate_0.operation.name();
        let gate_1_name = gate_1.operation.name();
        if !op_counts.contains_key(gate_0_name) || !op_counts.contains_key(gate_1_name) {
            continue;
        }
        let names: HashSet<String> = [&gate_0, &gate_1]
            .iter()
            .map(|x| x.operation.name().to_string())
            .collect();
        let runs: Vec<Vec<NodeIndex>> = dag.collect_runs(names).collect();
        for nodes in runs {
            let mut i = 0;
            while i < nodes.len() - 1 {
                if let NodeType::Operation(inst) = &dag[nodes[i]] {
                    if let NodeType::Operation(next_inst) = &dag[nodes[i + 1]] {
                        if inst.qubits == next_inst.qubits
                            && ((gate_eq(inst, &gate_0)? && gate_eq(next_inst, &gate_1)?)
                                || (gate_eq(inst, &gate_1)? && gate_eq(next_inst, &gate_0)?))
                        {
                            dag.remove_op_node(nodes[i]);
                            dag.remove_op_node(nodes[i + 1]);
                            i += 2;
                        } else {
                            i += 1;
                        }
                    } else {
                        panic!("Not an op node")
                    }
                } else {
                    panic!("Not an op node")
                }
            }
        }
    }
    Ok(())
}

<<<<<<< HEAD
static SELF_INVERSE_GATES_FOR_CANCELLATION: [StandardGate; 9] = [
=======
static SELF_INVERSE_GATES_FOR_CANCELLATION: [StandardGate; 15] = [
>>>>>>> 7d91c500
    StandardGate::CX,
    StandardGate::ECR,
    StandardGate::CY,
    StandardGate::CZ,
    StandardGate::X,
    StandardGate::Y,
    StandardGate::Z,
    StandardGate::H,
    StandardGate::Swap,
<<<<<<< HEAD
];

static INVERSE_PAIRS_FOR_CANCELLATION: [[StandardGate; 2]; 3] = [
    [StandardGate::T, StandardGate::Tdg],
    [StandardGate::S, StandardGate::Sdg],
    [StandardGate::SX, StandardGate::SXdg],
=======
    StandardGate::CH,
    StandardGate::CCX,
    StandardGate::CCZ,
    StandardGate::RCCX,
    StandardGate::CSwap,
    StandardGate::C3X,
];

static INVERSE_PAIRS_FOR_CANCELLATION: [[StandardGate; 2]; 4] = [
    [StandardGate::T, StandardGate::Tdg],
    [StandardGate::S, StandardGate::Sdg],
    [StandardGate::SX, StandardGate::SXdg],
    [StandardGate::CS, StandardGate::CSdg],
>>>>>>> 7d91c500
];

fn std_self_inverse(dag: &mut DAGCircuit) {
    if !SELF_INVERSE_GATES_FOR_CANCELLATION
        .iter()
        .any(|gate| dag.get_op_counts().contains_key(gate.name()))
    {
        return;
    }
    // Handle self inverse gates
    for self_inv_gate in SELF_INVERSE_GATES_FOR_CANCELLATION {
        if *dag.get_op_counts().get(self_inv_gate.name()).unwrap_or(&0) <= 1 {
            continue;
        }
        let filter = |inst: &PackedInstruction| -> bool {
            match inst.op.view() {
                OperationRef::StandardGate(gate) => gate == self_inv_gate,
                _ => false,
            }
        };
        let run_nodes: Vec<_> = dag.collect_runs_by(filter).collect();
        for gate_cancel_run in run_nodes {
            let mut partitions: Vec<Vec<NodeIndex>> = Vec::new();
            let mut chunk: Vec<NodeIndex> = Vec::new();
            let max_index = gate_cancel_run.len() - 1;
            for (i, cancel_gate) in gate_cancel_run.iter().enumerate() {
                let node = &dag[*cancel_gate];
                let NodeType::Operation(inst) = node else {
                    unreachable!("Not an op node");
                };
                chunk.push(*cancel_gate);
                if i == max_index {
                    partitions.push(std::mem::take(&mut chunk));
                } else {
                    let NodeType::Operation(next_inst) = &dag[gate_cancel_run[i + 1]] else {
                        unreachable!("Not an op node");
                    };
                    let next_qargs = next_inst.qubits;
                    if inst.qubits != next_qargs {
                        partitions.push(std::mem::take(&mut chunk));
                    }
                }
            }
            for chunk in partitions {
                if chunk.len() % 2 == 0 {
                    dag.remove_op_node(chunk[0]);
                }
                for node in &chunk[1..] {
                    dag.remove_op_node(*node);
                }
            }
        }
    }
}

fn std_inverse_pairs(dag: &mut DAGCircuit) {
    if !INVERSE_PAIRS_FOR_CANCELLATION.iter().any(|gate| {
        dag.get_op_counts().contains_key(gate[0].name())
            && dag.get_op_counts().contains_key(gate[1].name())
    }) {
        return;
    }
    // Handle inverse pairs
    for [gate_0, gate_1] in INVERSE_PAIRS_FOR_CANCELLATION {
        if !dag.get_op_counts().contains_key(gate_0.name())
            || !dag.get_op_counts().contains_key(gate_1.name())
        {
            continue;
        }
        let filter = |inst: &PackedInstruction| -> bool {
            match inst.op.view() {
                OperationRef::StandardGate(gate) => gate == gate_0 || gate == gate_1,
                _ => false,
            }
        };
        let run_nodes: Vec<_> = dag.collect_runs_by(filter).collect();
        for nodes in run_nodes {
            let mut i = 0;
            while i < nodes.len() - 1 {
                let NodeType::Operation(inst) = &dag[nodes[i]] else {
                    unreachable!("Not an op node");
                };
                let NodeType::Operation(next_inst) = &dag[nodes[i + 1]] else {
                    unreachable!("Not an op node");
                };
                if inst.qubits == next_inst.qubits
                    && (inst.op.try_standard_gate() == Some(gate_0)
                        && next_inst.op.try_standard_gate() == Some(gate_1))
                    || (inst.op.try_standard_gate() == Some(gate_1)
                        && next_inst.op.try_standard_gate() == Some(gate_0))
                {
                    dag.remove_op_node(nodes[i]);
                    dag.remove_op_node(nodes[i + 1]);
                    i += 2;
                } else {
                    i += 1;
                }
            }
        }
    }
}

#[pyfunction]
pub fn run_inverse_cancellation_standard_gates(dag: &mut DAGCircuit) {
    std_self_inverse(dag);
    std_inverse_pairs(dag);
}

#[pyfunction]
#[pyo3(name = "inverse_cancellation")]
pub fn py_run_inverse_cancellation(
    py: Python,
    dag: &mut DAGCircuit,
    inverse_gates: Vec<[OperationFromPython; 2]>,
    self_inverse_gates: Vec<OperationFromPython>,
    inverse_gate_names: HashSet<String>,
    self_inverse_gate_names: HashSet<String>,
    run_defaults: bool,
) -> PyResult<()> {
    if self_inverse_gate_names.is_empty() && inverse_gate_names.is_empty() {
        return Ok(());
    }
    let op_counts = dag.count_ops(py, true)?;
    if !self_inverse_gate_names.is_empty() {
        run_on_self_inverse(dag, &op_counts, self_inverse_gate_names, self_inverse_gates)?;
    }
    if !inverse_gate_names.is_empty() {
        run_on_inverse_pairs(dag, &op_counts, inverse_gate_names, inverse_gates)?;
    }
    if run_defaults {
        std_self_inverse(dag);
        std_inverse_pairs(dag);
    }
    Ok(())
}

pub fn inverse_cancellation_mod(m: &Bound<PyModule>) -> PyResult<()> {
    m.add_wrapped(wrap_pyfunction!(py_run_inverse_cancellation))?;
    m.add_wrapped(wrap_pyfunction!(run_inverse_cancellation_standard_gates))?;
    Ok(())
}<|MERGE_RESOLUTION|>--- conflicted
+++ resolved
@@ -153,11 +153,7 @@
     Ok(())
 }
 
-<<<<<<< HEAD
-static SELF_INVERSE_GATES_FOR_CANCELLATION: [StandardGate; 9] = [
-=======
 static SELF_INVERSE_GATES_FOR_CANCELLATION: [StandardGate; 15] = [
->>>>>>> 7d91c500
     StandardGate::CX,
     StandardGate::ECR,
     StandardGate::CY,
@@ -167,14 +163,6 @@
     StandardGate::Z,
     StandardGate::H,
     StandardGate::Swap,
-<<<<<<< HEAD
-];
-
-static INVERSE_PAIRS_FOR_CANCELLATION: [[StandardGate; 2]; 3] = [
-    [StandardGate::T, StandardGate::Tdg],
-    [StandardGate::S, StandardGate::Sdg],
-    [StandardGate::SX, StandardGate::SXdg],
-=======
     StandardGate::CH,
     StandardGate::CCX,
     StandardGate::CCZ,
@@ -188,7 +176,6 @@
     [StandardGate::S, StandardGate::Sdg],
     [StandardGate::SX, StandardGate::SXdg],
     [StandardGate::CS, StandardGate::CSdg],
->>>>>>> 7d91c500
 ];
 
 fn std_self_inverse(dag: &mut DAGCircuit) {
