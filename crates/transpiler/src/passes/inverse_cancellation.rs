--- conflicted
+++ resolved
@@ -21,13 +21,8 @@
 use qiskit_circuit::operations::{Operation, OperationRef, StandardGate};
 use qiskit_circuit::packed_instruction::PackedInstruction;
 
-<<<<<<< HEAD
-fn gate_eq(py: Python, gate_a: &PackedInstruction, gate_b: &OperationFromPython) -> PyResult<bool> {
+fn gate_eq(gate_a: &PackedInstruction, gate_b: &OperationFromPython) -> PyResult<bool> {
     if gate_a.op().name() != gate_b.operation.name() {
-=======
-fn gate_eq(gate_a: &PackedInstruction, gate_b: &OperationFromPython) -> PyResult<bool> {
-    if gate_a.op.name() != gate_b.operation.name() {
->>>>>>> ce16e1ac
         return Ok(false);
     }
     let a_params = gate_a.params_view();
@@ -196,7 +191,7 @@
             continue;
         }
         let filter = |inst: &PackedInstruction| -> bool {
-            match inst.op.view() {
+            match inst.op().view() {
                 OperationRef::StandardGate(gate) => gate == self_inv_gate,
                 _ => false,
             }
@@ -251,7 +246,7 @@
             continue;
         }
         let filter = |inst: &PackedInstruction| -> bool {
-            match inst.op.view() {
+            match inst.op().view() {
                 OperationRef::StandardGate(gate) => gate == gate_0 || gate == gate_1,
                 _ => false,
             }
@@ -267,10 +262,10 @@
                     unreachable!("Not an op node");
                 };
                 if inst.qubits == next_inst.qubits
-                    && (inst.op.try_standard_gate() == Some(gate_0)
-                        && next_inst.op.try_standard_gate() == Some(gate_1))
-                    || (inst.op.try_standard_gate() == Some(gate_1)
-                        && next_inst.op.try_standard_gate() == Some(gate_0))
+                    && (inst.op().try_standard_gate() == Some(gate_0)
+                        && next_inst.op().try_standard_gate() == Some(gate_1))
+                    || (inst.op().try_standard_gate() == Some(gate_1)
+                        && next_inst.op().try_standard_gate() == Some(gate_0))
                 {
                     dag.remove_op_node(nodes[i]);
                     dag.remove_op_node(nodes[i + 1]);
