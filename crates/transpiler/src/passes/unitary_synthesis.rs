--- conflicted
+++ resolved
@@ -815,30 +815,6 @@
             .collect();
 
     let mut pi2_basis: Option<&str> = None;
-<<<<<<< HEAD
-    let xx_embodiments: &Bound<'_, PyAny> = imports::XX_EMBODIMENTS.get_bound(py);
-    // The Python XXDecomposer args are the interaction strength (f64), basis_2q_fidelity (f64),
-    // and embodiments (Bound<'_, PyAny>).
-    let xx_decomposer_args = controlled_basis.iter().map(
-        |(name, (op, props))| -> PyResult<(f64, f64, pyo3::Bound<'_, pyo3::PyAny>)> {
-            let strength = 2.0
-                * TwoQubitWeylDecomposition::new_inner(
-                    ndarray_to_matrix4(op.operation.matrix(&op.params).unwrap().view())?,
-                    None,
-                    None,
-                )
-                .unwrap()
-                .a();
-            let mut fidelity_value = match props {
-                Some(error) => 1.0 - error,
-                None => 1.0,
-            };
-            if let Some(approx_degree) = approximation_degree {
-                fidelity_value *= approx_degree;
-            }
-            let mut embodiment =
-                xx_embodiments.get_item(op.into_pyobject(py)?.getattr("base_class")?)?;
-=======
     Python::attach(|py| -> PyResult<()> {
         let xx_embodiments: &Bound<'_, PyAny> = imports::XX_EMBODIMENTS.get_bound(py);
         // The Python XXDecomposer args are the interaction strength (f64), basis_2q_fidelity (f64),
@@ -847,7 +823,7 @@
             |(name, (op, props))| -> PyResult<(f64, f64, pyo3::Bound<'_, pyo3::PyAny>)> {
                 let strength = 2.0
                     * TwoQubitWeylDecomposition::new_inner(
-                        op.operation.matrix(&op.params).unwrap().view(),
+                        ndarray_to_matrix4(op.operation.matrix(&op.params).unwrap().view())?,
                         None,
                         None,
                     )
@@ -862,7 +838,6 @@
                 }
                 let mut embodiment =
                     xx_embodiments.get_item(op.into_pyobject(py)?.getattr("base_class")?)?;
->>>>>>> 8e2be846
 
                 if embodiment.getattr("parameters")?.len()? == 1 {
                     embodiment = embodiment.call_method1("assign_parameters", (vec![strength],))?;
