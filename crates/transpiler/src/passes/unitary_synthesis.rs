--- conflicted
+++ resolved
@@ -316,16 +316,7 @@
             out_dag.push_back(packed_instr)?;
             continue;
         }
-<<<<<<< HEAD
-        let unitary: Array<Complex<f64>, Dim<[usize; 2]>> =
-            match packed_instr.op().matrix(packed_instr.params_view()) {
-                Some(unitary) => unitary,
-                None => return Err(QiskitError::new_err("Unitary not found")),
-            };
-        match unitary.shape() {
-=======
-        match packed_instr.op.num_qubits() {
->>>>>>> 2ce6863a
+        match packed_instr.op().num_qubits() {
             // Run 1q synthesis
             1 => {
                 let qubit = dag.get_qargs(packed_instr.qubits)[0];
@@ -337,7 +328,7 @@
                         get_euler_basis_set(basis_gates)
                     }
                 };
-                let sequence = match packed_instr.op.view() {
+                let sequence = match packed_instr.op().view() {
                     OperationRef::Unitary(gate) => unitary_to_gate_sequence_inner(
                         gate.matrix_view(),
                         &target_basis_set,
@@ -346,7 +337,7 @@
                         true,
                         None,
                     ),
-                    _ => match packed_instr.op.matrix(packed_instr.params_view()) {
+                    _ => match packed_instr.op().matrix(packed_instr.params_view()) {
                         Some(matrix) => unitary_to_gate_sequence_inner(
                             matrix.view(),
                             &target_basis_set,
@@ -393,7 +384,7 @@
                     out_dag.push_back(packed_instr.clone())?;
                     Ok(())
                 };
-                match packed_instr.op.view() {
+                match packed_instr.op().view() {
                     OperationRef::Unitary(gate) => {
                         run_2q_unitary_synthesis(
                             py,
@@ -410,7 +401,7 @@
                             apply_original_op,
                         )?;
                     }
-                    _ => match packed_instr.op.matrix(packed_instr.params_view()) {
+                    _ => match packed_instr.op().matrix(packed_instr.params_view()) {
                         Some(matrix) => {
                             run_2q_unitary_synthesis(
                                 py,
@@ -438,11 +429,11 @@
                 } else {
                     let qs_decomposition: &Bound<'_, PyAny> =
                         imports::QS_DECOMPOSITION.get_bound(py);
-                    let synth_circ = match packed_instr.op.view() {
+                    let synth_circ = match packed_instr.op().view() {
                         OperationRef::Unitary(gate) => {
                             qs_decomposition.call1((gate.matrix_view().to_pyarray(py),))?
                         }
-                        _ => match packed_instr.op.matrix(packed_instr.params_view()) {
+                        _ => match packed_instr.op().matrix(packed_instr.params_view()) {
                             Some(matrix) => qs_decomposition.call1((matrix.into_pyarray(py),))?,
                             _ => return Err(QiskitError::new_err("Unitary not found")),
                         },
