// This code is part of Qiskit.
//
// (C) Copyright IBM 2024
//
// This code is licensed under the Apache License, Version 2.0. You may
// obtain a copy of this license in the LICENSE.txt file in the root directory
// of this source tree or at http://www.apache.org/licenses/LICENSE-2.0.
//
// Any modifications or derivative works of this code must retain this
// copyright notice, and modified files need to carry a notice indicating
// that they have been altered from the originals.
#![allow(clippy::too_many_arguments)]

use std::f64::consts::PI;

use approx::relative_eq;
use hashbrown::{HashMap, HashSet};
use indexmap::{IndexMap, IndexSet};
use itertools::Itertools;
use nalgebra::{DMatrix, Matrix2};
use ndarray::prelude::*;
use num_complex::Complex64;
use numpy::PyReadonlyArray2;
use numpy::{IntoPyArray, ToPyArray};
use smallvec::SmallVec;

use pyo3::Python;
use pyo3::intern;
use pyo3::prelude::*;
use pyo3::types::{IntoPyDict, PyDict, PyString, PyType};
use pyo3::wrap_pyfunction;

use qiskit_circuit::bit::QuantumRegister;
use qiskit_circuit::dag_circuit::{DAGCircuit, DAGCircuitBuilder, NodeType};
use qiskit_circuit::instruction::{Instruction, Parameters};
use qiskit_circuit::operations::{Operation, OperationRef, Param, PythonOperation, StandardGate};
use qiskit_circuit::packed_instruction::{PackedInstruction, PackedOperation};
use qiskit_circuit::{BlocksMode, Qubit, VarsMode, imports};

use crate::QiskitError;
use crate::passes::optimize_clifford_t::CLIFFORD_T_GATE_NAMES;
use crate::target::{NormalOperation, Target, TargetOperation};
use crate::target::{Qargs, QargsRef};
use qiskit_circuit::PhysicalQubit;
use qiskit_synthesis::discrete_basis::solovay_kitaev::SolovayKitaevSynthesis;
use qiskit_synthesis::euler_one_qubit_decomposer::{
    EULER_BASES, EULER_BASIS_NAMES, EulerBasis, EulerBasisSet, unitary_to_gate_sequence_inner,
};
use qiskit_synthesis::qsd::quantum_shannon_decomposition;
use qiskit_synthesis::two_qubit_decompose::{
    RXXEquivalent, TwoQubitBasisDecomposer, TwoQubitControlledUDecomposer, TwoQubitGateSequence,
    TwoQubitWeylDecomposition,
};

const PI2: f64 = PI / 2.;
const PI4: f64 = PI / 4.;

/// The matcher for the set of standard gates that the TwoQubitControlledUDecomposer
/// supports
macro_rules! PARAM_SET {
    // Make sure that this is kept in sync with the static array PARAM_GATES below
    () => {
        StandardGate::RXX
            | StandardGate::RYY
            | StandardGate::RZZ
            | StandardGate::RZX
            | StandardGate::CRX
            | StandardGate::CRY
            | StandardGate::CRZ
            | StandardGate::CPhase
    };
}

// Make sure that this is kept in sync with the macro PARAM_SET above
static PARAM_SET_BASIS_GATES: [StandardGate; 8] = [
    StandardGate::RXX,
    StandardGate::RYY,
    StandardGate::RZZ,
    StandardGate::RZX,
    StandardGate::CRX,
    StandardGate::CRY,
    StandardGate::CRZ,
    StandardGate::CPhase,
];

/// The matcher for the set of standard gates that the TwoQubitBasisDecomposer
/// supports
macro_rules! TWO_QUBIT_BASIS_SET {
    // Make sure that this is kept in sync with the static array TWO_QUBIT_BASIS_SET_GATES below
    () => {
        StandardGate::CX
            | StandardGate::CY
            | StandardGate::CZ
            | StandardGate::CH
            | StandardGate::DCX
            | StandardGate::ISwap
            | StandardGate::ECR
    };
}

// Make sure this is kept in sync with the macro TWO_QUBIT_BASIS_SET above
static TWO_QUBIT_BASIS_SET_GATES: [StandardGate; 7] = [
    StandardGate::CX,
    StandardGate::CY,
    StandardGate::CZ,
    StandardGate::CH,
    StandardGate::DCX,
    StandardGate::ISwap,
    StandardGate::ECR,
];

pub(crate) use {PARAM_SET, TWO_QUBIT_BASIS_SET};

#[derive(Clone, Debug)]
enum DecomposerType {
    TwoQubitBasis(Box<TwoQubitBasisDecomposer>),
    TwoQubitControlledU(Box<TwoQubitControlledUDecomposer>),
    XX(Py<PyAny>),
}

#[derive(Clone, Debug)]
struct DecomposerElement {
    decomposer: DecomposerType,
    packed_op: PackedOperation,
}

#[derive(Clone, Debug)]
struct TwoQubitUnitarySequence {
    gate_sequence: TwoQubitGateSequence,
}

/// Stores unitary synthesis cache, to avoid recomputing the same information for
/// every synthesized gate. (In particular, we want to compute the basic approximations
/// used in the Solovay-Kitaev algorithm at most once).
struct UnitarySynthesisCache {
    solovay_kitaev: Option<SolovayKitaevSynthesis>,
}

impl UnitarySynthesisCache {
    fn new() -> Self {
        UnitarySynthesisCache {
            solovay_kitaev: None,
        }
    }

    fn get_solovay_kitaev(&mut self) -> &SolovayKitaevSynthesis {
        if self.solovay_kitaev.is_none() {
            self.solovay_kitaev = Some(
                SolovayKitaevSynthesis::new(
                    &[StandardGate::T, StandardGate::Tdg, StandardGate::H],
                    12,
                    None,
                    false,
                )
                .unwrap(),
            )
        }
        self.solovay_kitaev.as_ref().unwrap()
    }
}

/// Given a list of basis gates, find a corresponding euler basis to use.
/// This will determine the available 1q synthesis basis for different decomposers.
fn get_euler_basis_set(basis_list: &IndexSet<&str, ::ahash::RandomState>) -> EulerBasisSet {
    let mut euler_basis_set: EulerBasisSet = EulerBasisSet::new();
    EULER_BASES
        .iter()
        .enumerate()
        .filter_map(|(idx, gates)| {
            if !gates.iter().all(|gate| basis_list.contains(gate)) {
                return None;
            }
            let basis = EULER_BASIS_NAMES[idx];
            Some(basis)
        })
        .for_each(|basis| euler_basis_set.add_basis(basis));

    if euler_basis_set.basis_supported(EulerBasis::U3)
        && euler_basis_set.basis_supported(EulerBasis::U321)
    {
        euler_basis_set.remove(EulerBasis::U3);
    }
    if euler_basis_set.basis_supported(EulerBasis::ZSX)
        && euler_basis_set.basis_supported(EulerBasis::ZSXX)
    {
        euler_basis_set.remove(EulerBasis::ZSX);
    }
    euler_basis_set
}

/// Given a `Target`, find an euler basis that is supported for a specific `PhysicalQubit`.
/// This will determine the available 1q synthesis basis for different decomposers.
fn get_target_basis_set(target: &Target, qubit: PhysicalQubit) -> EulerBasisSet {
    let mut target_basis_set: EulerBasisSet = EulerBasisSet::new();
    let target_basis_list = target.operation_names_for_qargs(&[qubit]);
    match target_basis_list {
        Ok(basis_list) => {
            target_basis_set = get_euler_basis_set(&basis_list.into_iter().collect());
        }
        Err(_) => {
            target_basis_set.support_all();
            target_basis_set.remove(EulerBasis::U3);
            target_basis_set.remove(EulerBasis::ZSX);
        }
    }
    target_basis_set
}

static SKIP_NAMES_FOR_CLIFFORD_T: [&str; 9] = [
    "for_loop",
    "while_loop",
    "if_else",
    "switch_case",
    "box",
    "delay",
    "barrier",
    "reset",
    "measure",
];

/// Find whether the basis supported for a specific `PhysicalQubit` is is of the form Clifford+T.
fn is_clifford_t_basis_set(
    target: Option<&Target>,
    basis_gates: &HashSet<String>,
    qubit: PhysicalQubit,
) -> bool {
    match target {
        // If the target is specified, it is used.
        Some(target) => {
            let target_basis_list = target.operation_names_for_qargs(&[qubit]);
            match target_basis_list {
                Ok(basis_list) => basis_list.into_iter().all(|k| {
                    CLIFFORD_T_GATE_NAMES.contains(&k) || SKIP_NAMES_FOR_CLIFFORD_T.contains(&k)
                }),
                Err(_) => false,
            }
        }
        // Otherwise, basis_gates is used.
        None => basis_gates.into_iter().all(|k| {
            CLIFFORD_T_GATE_NAMES.contains(&k.as_str())
                || SKIP_NAMES_FOR_CLIFFORD_T.contains(&k.as_str())
        }),
    }
}

/// Apply synthesis output (`synth_dag`) to final `DAGCircuit` (`out_dag`).
/// `synth_dag` is a subgraph, and the `qubit_ids` are relative to the subgraph
///  size/orientation, so `out_qargs` is used to track the final qubit ids where
/// it should be applied.
fn apply_synth_dag(
    out_dag: &mut DAGCircuitBuilder,
    out_qargs: &[Qubit],
    synth_dag: &DAGCircuit,
) -> PyResult<()> {
    for out_node in synth_dag.topological_op_nodes(false)? {
        let mut out_packed_instr = synth_dag[out_node].unwrap_operation().clone();
        let synth_qargs = synth_dag.get_qargs(out_packed_instr.qubits);
        let mapped_qargs: Vec<Qubit> = synth_qargs
            .iter()
            .map(|qarg| out_qargs[qarg.0 as usize])
            .collect();
        out_packed_instr.qubits = out_dag.insert_qargs(&mapped_qargs);
        out_dag.push_back(out_packed_instr)?;
    }
    out_dag.add_global_phase(&synth_dag.get_global_phase())?;
    Ok(())
}

/// Apply synthesis output (`sequence`) to final `DAGCircuit` (`out_dag`).
/// `sequence` contains a representation of gates to be applied to a subgraph,
/// and the `qubit_ids` are relative to the subgraph size/orientation,
/// so `out_qargs` is used to track the final qubit ids where they should be applied.
fn apply_synth_sequence(
    out_dag: &mut DAGCircuitBuilder,
    out_qargs: &[Qubit],
    sequence: &TwoQubitUnitarySequence,
) -> PyResult<()> {
    for (gate, params, qubit_ids) in sequence.gate_sequence.gates() {
        let packed_op = gate;
        let mapped_qargs: Vec<Qubit> = qubit_ids.iter().map(|id| out_qargs[*id as usize]).collect();

        let new_op: PackedOperation = match packed_op.view() {
            OperationRef::Gate(gate) => Python::attach(|py| -> PyResult<PackedOperation> {
                let new_gate = gate.py_copy(py)?;
                new_gate.gate.setattr(py, "params", params)?;
                Ok(Box::new(new_gate).into())
            })?,
            OperationRef::StandardGate(_) => packed_op.clone(),
            _ => {
                return Err(QiskitError::new_err(
                    "Decomposed gate sequence contains unexpected operations.",
                ));
            }
        };

        out_dag.apply_operation_back(
            new_op,
            &mapped_qargs,
            &[],
            Some(Parameters::Params(
                params.iter().map(|x| Param::Float(*x)).collect(),
            )),
            None,
            #[cfg(feature = "cache_pygates")]
            None,
        )?;
    }
    out_dag.add_global_phase(&Param::Float(sequence.gate_sequence.global_phase()))?;
    Ok(())
}

/// Iterate over `DAGCircuit` to perform unitary synthesis.
/// For each eligible gate: find decomposers, select the synthesis
/// method with the highest fidelity score and apply decompositions. The available methods are:
///     * 1q synthesis: OneQubitEulerDecomposer, SolovayKitaevSynthesis
///     * 2q synthesis: TwoQubitBasisDecomposer, TwoQubitControlledUDecomposer, XXDecomposer (Python, only if target is provided)
///     * 3q+ synthesis: QuantumShannonDecomposer
/// This function is currently used in the Python `UnitarySynthesis`` transpiler pass as a replacement for the `_run_main_loop` method.
/// It returns a new `DAGCircuit` with the different synthesized gates.
#[pyfunction]
#[pyo3(name = "run_main_loop", signature=(dag, qubit_indices, min_qubits, target, basis_gates, synth_gates, coupling_edges, approximation_degree=None, natural_direction=None, pulse_optimize=None))]
pub fn py_unitary_synthesis(
    dag: &mut DAGCircuit,
    qubit_indices: Vec<usize>,
    min_qubits: usize,
    target: Option<&Target>,
    basis_gates: HashSet<String>,
    synth_gates: HashSet<String>,
    coupling_edges: HashSet<[PhysicalQubit; 2]>,
    approximation_degree: Option<f64>,
    natural_direction: Option<bool>,
    pulse_optimize: Option<bool>,
) -> PyResult<DAGCircuit> {
    run_unitary_synthesis(
        dag,
        qubit_indices,
        min_qubits,
        target,
        basis_gates,
        synth_gates,
        coupling_edges,
        approximation_degree,
        natural_direction,
        pulse_optimize,
        true,
    )
}

/// Synthesize a unitary matrix
fn synthesize_unitary_matrix(
    matrix: CowArray<Complex64, Ix2>,
    num_qubits: u32,
    qubit_indices: &[usize],
    coupling_edges: &HashSet<[PhysicalQubit; 2]>,
    target: Option<&Target>,
    basis_gates: &HashSet<String>,
    approximation_degree: Option<f64>,
    natural_direction: Option<bool>,
    pulse_optimize: Option<bool>,
    out_dag: &mut DAGCircuitBuilder,
    out_qargs: &[Qubit],
    run_python_decomposers: bool,
<<<<<<< HEAD
) -> PyResult<DAGCircuit> {
    let out_dag = dag.copy_empty_like(VarsMode::Alike)?;
    let mut out_dag = out_dag.into_builder();

    // Iterate over dag nodes and determine unitary synthesis approach
    for node in dag.topological_op_nodes(false)? {
        let mut packed_instr = dag[node].unwrap_operation().clone();
=======
    mut apply_original_op: impl FnMut(&mut DAGCircuitBuilder) -> PyResult<()>,
    unitary_synthesis_cache: &mut UnitarySynthesisCache,
) -> PyResult<()> {
    match num_qubits {
        // Run 1q synthesis
        1 => {
            let qubit = out_qargs[0];

            // Special case when the basis set is of the form Clifford+T.
            if is_clifford_t_basis_set(target, basis_gates, PhysicalQubit::new(qubit.0)) {
                let solovay_kitaev = unitary_synthesis_cache.get_solovay_kitaev();
                let matrix_nalgebra = Matrix2::from_fn(|i, j| matrix[[i, j]]);
                let circuit = solovay_kitaev.synthesize_matrix(&matrix_nalgebra, 5);

                match circuit {
                    Ok(circuit) => {
                        for inst in circuit.data() {
                            let new_params: SmallVec<[Param; 3]> =
                                inst.params_view().iter().cloned().collect();
>>>>>>> 53fb0852

                            out_dag.apply_operation_back(
                                inst.op.clone(),
                                &[qubit],
                                &[],
                                Some(Parameters::Params(new_params)),
                                None,
                                #[cfg(feature = "cache_pygates")]
                                None,
                            )?;
                        }
                        out_dag.add_global_phase(circuit.global_phase())?;
                    }
                    Err(_) => {
                        apply_original_op(out_dag)?;
                    }
                }
            } else {
                let target_basis_set = match target {
                    Some(target) => get_target_basis_set(target, PhysicalQubit::new(qubit.0)),
                    None => {
                        let basis_gates: IndexSet<&str, ::ahash::RandomState> =
                            basis_gates.iter().map(String::as_str).collect();
                        get_euler_basis_set(&basis_gates)
                    }
                };

                let sequence = unitary_to_gate_sequence_inner(
                    matrix.view(),
                    &target_basis_set,
                    qubit.0 as usize,
                    None,
                    true,
                    None,
                );

                match sequence {
                    Some(sequence) => {
                        for (gate, params) in sequence.gates {
                            let new_params: SmallVec<[Param; 3]> =
                                params.iter().map(|p| Param::Float(*p)).collect();
                            out_dag.apply_operation_back(
                                gate.into(),
                                &[qubit],
                                &[],
                                Some(Parameters::Params(new_params)),
                                None,
                                #[cfg(feature = "cache_pygates")]
                                None,
                            )?;
                        }
                        out_dag.add_global_phase(&Param::Float(sequence.global_phase))?;
                    }
                    None => {
                        apply_original_op(out_dag)?;
                    }
                }
            }
        }
        // Run 2q synthesis
        2 => {
            // "ref_qubits" is used to access properties in the target. It accounts for control flow mapping.
            let ref_qubits: &[PhysicalQubit; 2] = &[
                PhysicalQubit::new(qubit_indices[out_qargs[0].0 as usize] as u32),
                PhysicalQubit::new(qubit_indices[out_qargs[1].0 as usize] as u32),
            ];

            run_2q_unitary_synthesis(
                matrix.view(),
                ref_qubits,
                coupling_edges,
                target,
                basis_gates,
                approximation_degree,
                natural_direction,
                pulse_optimize,
                out_dag,
                out_qargs,
                apply_original_op,
                run_python_decomposers,
            )?;
        }
        // Run 3q+ synthesis
        _ => {
            if basis_gates.is_empty() && target.is_none() {
                apply_original_op(out_dag)?;
            } else {
                let array = matrix.view();
                let shape = array.shape();
                let matrix_nalgebra = DMatrix::from_fn(shape[0], shape[1], |i, j| array[[i, j]]);
                let synth_circ =
                    quantum_shannon_decomposition(&matrix_nalgebra, None, None, None, None)?;
                let synth_dag =
                    DAGCircuit::from_circuit_data(&synth_circ, false, None, None, None, None)?;
                apply_synth_dag(out_dag, out_qargs, &synth_dag)?;
            }
        }
    }
    Ok(())
}

pub fn run_unitary_synthesis(
    dag: &mut DAGCircuit,
    qubit_indices: Vec<usize>,
    min_qubits: usize,
    target: Option<&Target>,
    basis_gates: HashSet<String>,
    synth_gates: HashSet<String>,
    coupling_edges: HashSet<[PhysicalQubit; 2]>,
    approximation_degree: Option<f64>,
    natural_direction: Option<bool>,
    pulse_optimize: Option<bool>,
    run_python_decomposers: bool,
) -> PyResult<DAGCircuit> {
    let out_dag = dag.copy_empty_like(VarsMode::Alike, BlocksMode::Keep)?;
    let mut out_dag = out_dag.into_builder();
    let mut unitary_synthesis_cache = UnitarySynthesisCache::new();

    // Iterate over dag nodes and determine unitary synthesis approach
    for node in dag.topological_op_nodes()? {
        let packed_instr = dag[node].unwrap_operation();
        let packed_instr = if let Some(control_flow) = dag.try_view_control_flow(packed_instr) {
            let blocks = control_flow.blocks();
            let mut new_blocks = Vec::with_capacity(blocks.len());
            for block in blocks {
                let new_ids = dag
                    .get_qargs(packed_instr.qubits)
                    .iter()
                    .map(|qarg| qubit_indices[qarg.0 as usize])
                    .collect_vec();
                let res = run_unitary_synthesis(
                    &mut block.clone(),
                    new_ids,
                    min_qubits,
                    target,
                    basis_gates.clone(),
                    synth_gates.clone(),
                    coupling_edges.clone(),
                    approximation_degree,
                    natural_direction,
                    pulse_optimize,
                    run_python_decomposers,
                )?;
                new_blocks.push(out_dag.add_block(res));
            }
            PackedInstruction::from_control_flow(
                packed_instr.op.control_flow().clone(),
                new_blocks,
                packed_instr.qubits,
                packed_instr.clbits,
                packed_instr.label.as_deref().cloned(),
            )
        } else {
            packed_instr.clone()
        };
        if !(synth_gates.contains(packed_instr.op.name())
            && packed_instr.op.num_qubits() >= min_qubits as u32)
        {
            out_dag.push_back(packed_instr)?;
            continue;
        }

        let matrix = match packed_instr.op.view() {
            OperationRef::Unitary(gate) => CowArray::from(gate.matrix_view()),
            _ => packed_instr
                .try_matrix()
                .map(CowArray::from)
                .ok_or_else(|| QiskitError::new_err("Unitary not found"))?,
        };

        // "out_qargs" is used to append the synthesized instructions to the output dag
        let out_qargs = dag.get_qargs(packed_instr.qubits);

        let apply_original_op = |out_dag: &mut DAGCircuitBuilder| -> PyResult<()> {
            out_dag.push_back(packed_instr.clone())?;
            Ok(())
        };

        synthesize_unitary_matrix(
            matrix,
            packed_instr.op.num_qubits(),
            &qubit_indices,
            &coupling_edges,
            target,
            &basis_gates,
            approximation_degree,
            natural_direction,
            pulse_optimize,
            &mut out_dag,
            out_qargs,
            run_python_decomposers,
            apply_original_op,
            &mut unitary_synthesis_cache,
        )?;
    }
    Ok(out_dag.build())
}

/// Return a single decomposer for the given `basis_gates`. If no decomposer is found,
/// return `None``. If a decomposer is found, the return type will be either
/// `DecomposerElement::TwoQubitBasis` or `DecomposerElement::TwoQubitControlledU`.
fn get_2q_decomposer_from_basis(
    basis_gates: IndexSet<&str, ::ahash::RandomState>,
    approximation_degree: Option<f64>,
    pulse_optimize: Option<bool>,
) -> PyResult<Option<DecomposerElement>> {
    // Non-parametrized 2q basis candidates (TwoQubitBasisDecomposer)
    let basis_names: IndexMap<&str, StandardGate, ::ahash::RandomState> = TWO_QUBIT_BASIS_SET_GATES
        .iter()
        .map(|x| (x.name(), *x))
        .collect();
    // Parametrized 2q basis candidates (TwoQubitControlledUDecomposer)
    let param_basis_names: IndexMap<&str, StandardGate, ::ahash::RandomState> =
        PARAM_SET_BASIS_GATES
            .iter()
            .map(|x| (x.name(), *x))
            .collect();
    // 1q basis (both decomposers)
    let euler_basis = match get_euler_basis_set(&basis_gates)
        .get_bases()
        .map(|basis| basis.as_str())
        .next()
    {
        Some(basis) => basis,
        None => return Ok(None),
    };

    // Try TwoQubitControlledUDecomposer first.
    let kak_gates: Vec<&str> = param_basis_names
        .keys()
        .copied()
        .collect::<IndexSet<&str, ::ahash::RandomState>>()
        .intersection(&basis_gates)
        .copied()
        .collect();
    if !kak_gates.is_empty() {
        let std_gate = *param_basis_names.get(kak_gates[0]).unwrap();
        let rxx_equivalent_gate = RXXEquivalent::Standard(std_gate);
        if let Ok(decomposer) =
            TwoQubitControlledUDecomposer::new_inner(rxx_equivalent_gate, euler_basis)
        {
            return Ok(Some(DecomposerElement {
                decomposer: DecomposerType::TwoQubitControlledU(Box::new(decomposer)),
                packed_op: PackedOperation::from_standard_gate(std_gate),
            }));
        };
    };

    // If there is no suitable TwoQubitControlledUDecomposer, try TwoQubitBasisDecomposer.
    let kak_gates: Vec<&str> = basis_names
        .keys()
        .copied()
        .collect::<IndexSet<&str, ::ahash::RandomState>>()
        .intersection(&basis_gates)
        .copied()
        .collect();
    if !kak_gates.is_empty() {
        let std_gate = *basis_names.get(kak_gates[0]).unwrap();
        let decomposer = TwoQubitBasisDecomposer::new_inner(
            std_gate.into(),
            SmallVec::new(),
            std_gate.matrix(&[]).unwrap().view(),
            approximation_degree.unwrap_or(1.0),
            euler_basis,
            pulse_optimize,
        )?;
        return Ok(Some(DecomposerElement {
            decomposer: DecomposerType::TwoQubitBasis(Box::new(decomposer)),
            packed_op: PackedOperation::from_standard_gate(std_gate),
        }));
    }
    Ok(None)
}

/// Return a list of decomposers for the given `target`. If no decomposer is found,
/// return `None``. The list can contain any `DecomposerElement`. This function
/// will exit early if an ideal decomposition is found.
fn get_2q_decomposers_from_target(
    target: &Target,
    qubits: &[PhysicalQubit; 2],
    approximation_degree: Option<f64>,
    pulse_optimize: Option<bool>,
    run_python_decomposers: bool,
) -> PyResult<Option<Vec<DecomposerElement>>> {
    // Store elegible basis gates (1q and 2q) with corresponding qargs (PhysicalQubit)
    let qargs: Qargs = Qargs::from_iter(*qubits);
    let reverse_qargs: Qargs = qubits.iter().rev().copied().collect();
    let mut qubit_gate_map: IndexMap<&Qargs, HashSet<&str>, ::ahash::RandomState> =
        IndexMap::default();
    match target.operation_names_for_qargs(&qargs) {
        Ok(direct_keys) => {
            qubit_gate_map.insert(&qargs, direct_keys);
            if let Ok(reverse_keys) = target.operation_names_for_qargs(&reverse_qargs) {
                qubit_gate_map.insert(&reverse_qargs, reverse_keys);
            }
        }
        Err(_) => {
            if let Ok(reverse_keys) = target.operation_names_for_qargs(&reverse_qargs) {
                qubit_gate_map.insert(&reverse_qargs, reverse_keys);
            } else {
                return Err(QiskitError::new_err(
                    "Target has no gates available on qubits to synthesize over.",
                ));
            }
        }
    }

    // Define available 1q basis
    let available_1q_basis: IndexSet<&str, ::ahash::RandomState> = IndexSet::from_iter(
        get_target_basis_set(target, qubits[0])
            .get_bases()
            .map(|basis| basis.as_str()),
    );

    // Define available 2q basis (setting apart parametrized 2q gates)
    let mut available_2q_basis: IndexMap<
        &str,
        (NormalOperation, Option<f64>),
        ::ahash::RandomState,
    > = IndexMap::default();
    let mut available_2q_param_basis: IndexMap<
        &str,
        (NormalOperation, Option<f64>),
        ::ahash::RandomState,
    > = IndexMap::default();
    for (q_pair, gates) in qubit_gate_map {
        for key in gates {
            let Some(TargetOperation::Normal(op)) = target.operation_from_name(key) else {
                continue;
            };
            match op.operation.view() {
                OperationRef::Gate(_) => (),
                OperationRef::StandardGate(_) => (),
                _ => continue,
            }
            // Filter out non-2q-gate candidates
            if op.operation.num_qubits() != 2 {
                continue;
            }
            // Add to param_basis if the gate parameters aren't bound (not Float)
            if !op
                .params_view()
                .iter()
                .all(|p| matches!(p, Param::Float(_)))
            {
                available_2q_param_basis.insert(
                    key,
                    (
                        op.clone(),
                        match &target[key].get(q_pair) {
                            Some(Some(props)) => props.error,
                            _ => None,
                        },
                    ),
                );
            }
            available_2q_basis.insert(
                key,
                (
                    op.clone(),
                    match &target[key].get(q_pair) {
                        Some(Some(props)) => props.error,
                        _ => None,
                    },
                ),
            );
        }
    }
    if available_2q_basis.is_empty() && available_2q_param_basis.is_empty() {
        return Err(QiskitError::new_err(
            "Target has no gates available on qubits to synthesize over.",
        ));
    }

    // If there are available 2q gates, start search for decomposers:
    let mut decomposers: Vec<DecomposerElement> = Vec::new();

    // Step 1: Try TwoQubitControlledUDecomposers
    for basis_1q in &available_1q_basis {
        for (_, (gate, _)) in available_2q_param_basis.iter() {
            let rxx_equivalent_gate = if let Some(std_gate) = gate.operation.try_standard_gate() {
                RXXEquivalent::Standard(std_gate)
            } else {
                let gate_type: Py<PyType> = Python::attach(|py| -> PyResult<Py<PyType>> {
                    let module = PyModule::import(py, "builtins")?;
                    let py_type = module.getattr("type")?;
                    Ok(py_type
                        .call1((gate.clone().into_pyobject(py)?,))?
                        .cast_into::<PyType>()?
                        .unbind())
                })?;
                RXXEquivalent::CustomPython(gate_type)
            };

            match TwoQubitControlledUDecomposer::new_inner(rxx_equivalent_gate, basis_1q) {
                Ok(decomposer) => {
                    decomposers.push(DecomposerElement {
                        decomposer: DecomposerType::TwoQubitControlledU(Box::new(decomposer)),
                        packed_op: gate.operation.clone(),
                    });
                }
                Err(_) => continue,
            };
        }
    }
    if available_2q_param_basis
        .values()
        .all(|(gate, _props)| matches!(gate.operation.try_standard_gate(), Some(PARAM_SET!())))
        && !available_2q_param_basis.is_empty()
    {
        return Ok(Some(decomposers));
    }

    // Step 2: Try TwoQubitBasisDecomposers
    #[inline]
    fn is_supercontrolled(op: &NormalOperation) -> bool {
        match op.try_matrix() {
            None => false,
            Some(unitary_matrix) => {
                let kak = TwoQubitWeylDecomposition::new_inner(unitary_matrix.view(), None, None)
                    .unwrap();
                relative_eq!(kak.a(), PI4) && relative_eq!(kak.c(), 0.0)
            }
        }
    }
    let supercontrolled_basis: IndexMap<
        &str,
        (NormalOperation, Option<f64>),
        ::ahash::RandomState,
    > = available_2q_basis
        .iter()
        .filter_map(|(k, (gate, props))| {
            if matches!(
                gate.operation.try_standard_gate(),
                Some(TWO_QUBIT_BASIS_SET!())
            ) || is_supercontrolled(gate)
            {
                Some((*k, (gate.clone(), *props)))
            } else {
                None
            }
        })
        .collect();
    for basis_1q in &available_1q_basis {
        for (_, (gate, props)) in supercontrolled_basis.iter() {
            let mut basis_2q_fidelity: f64 = match props {
                Some(error) => 1.0 - error,
                _ => 1.0,
            };
            if let Some(approx_degree) = approximation_degree {
                basis_2q_fidelity *= approx_degree;
            }
            let decomposer = TwoQubitBasisDecomposer::new_inner(
                gate.operation.clone(),
                gate.params_view()
                    .iter()
                    .map(|x| match x {
                        Param::Float(angle) => *angle,
                        _ => unreachable!(),
                    })
                    .collect(),
                gate.try_matrix().unwrap().view(),
                basis_2q_fidelity,
                basis_1q,
                pulse_optimize,
            )?;

            decomposers.push(DecomposerElement {
                decomposer: DecomposerType::TwoQubitBasis(Box::new(decomposer)),
                packed_op: gate.operation.clone(),
            });
        }
    }
    // If the 2q basis gates are a subset of KAK_STANDARD_GATE_SET, exit here.
    if available_2q_basis.values().all(|(gate, _props)| {
        matches!(
            gate.operation.try_standard_gate(),
            Some(TWO_QUBIT_BASIS_SET!())
        )
    }) && !available_2q_basis.is_empty()
    {
        return Ok(Some(decomposers));
    }

    // Step 3: Try XXDecomposers (Python)
    if !run_python_decomposers {
        if !decomposers.is_empty() {
            return Ok(Some(decomposers));
        } else {
            return Err(QiskitError::new_err(
                "Target has no gates available on qubits to synthesize over without Python",
            ));
        }
    }
    #[inline]
    fn is_controlled(op: &NormalOperation) -> bool {
        match op.try_matrix() {
            None => false,
            Some(unitary_matrix) => {
                let kak = TwoQubitWeylDecomposition::new_inner(unitary_matrix.view(), None, None)
                    .unwrap();
                relative_eq!(kak.b(), 0.0) && relative_eq!(kak.c(), 0.0)
            }
        }
    }
    let controlled_basis: IndexMap<&str, (NormalOperation, Option<f64>), ::ahash::RandomState> =
        available_2q_basis
            .iter()
            .filter(|(_, (gate, _))| is_controlled(gate))
            .map(|(k, (gate, props))| (*k, (gate.clone(), *props)))
            .collect();

    let mut pi2_basis: Option<&str> = None;
    Python::attach(|py| -> PyResult<()> {
        let xx_embodiments: &Bound<'_, PyAny> = imports::XX_EMBODIMENTS.get_bound(py);
        // The Python XXDecomposer args are the interaction strength (f64), basis_2q_fidelity (f64),
        // and embodiments (Bound<'_, PyAny>).
        let xx_decomposer_args = controlled_basis.iter().map(
            |(name, (op, props))| -> PyResult<(f64, f64, pyo3::Bound<'_, pyo3::PyAny>)> {
                let strength = 2.0
                    * TwoQubitWeylDecomposition::new_inner(
                        op.try_matrix().unwrap().view(),
                        None,
                        None,
                    )
                    .unwrap()
                    .a();
                let mut fidelity_value = match props {
                    Some(error) => 1.0 - error,
                    None => 1.0,
                };
                if let Some(approx_degree) = approximation_degree {
                    fidelity_value *= approx_degree;
                }
                let mut embodiment =
                    xx_embodiments.get_item(op.into_pyobject(py)?.getattr("base_class")?)?;

                if embodiment.getattr("parameters")?.len()? == 1 {
                    embodiment = embodiment.call_method1("assign_parameters", (vec![strength],))?;
                }
                // basis equivalent to CX are well optimized so use for the pi/2 angle if available
                if relative_eq!(strength, PI2) && supercontrolled_basis.contains_key(name) {
                    pi2_basis = Some(op.operation.name());
                }
                Ok((strength, fidelity_value, embodiment))
            },
        );
        let basis_2q_fidelity_dict = PyDict::new(py);
        let embodiments_dict = PyDict::new(py);
        for (strength, fidelity, embodiment) in xx_decomposer_args.flatten() {
            basis_2q_fidelity_dict.set_item(strength, fidelity)?;
            embodiments_dict.set_item(strength, embodiment)?;
        }
        if basis_2q_fidelity_dict.len() > 0 {
            let xx_decomposer: &Bound<'_, PyAny> = imports::XX_DECOMPOSER.get_bound(py);
            for basis_1q in available_1q_basis {
                let pi2_decomposer = if let Some(pi_2_basis) = pi2_basis {
                    if pi_2_basis == "cx" && basis_1q == "ZSX" {
                        let fidelity = match approximation_degree {
                            Some(approx_degree) => approx_degree,
                            None => match &target["cx"][&qargs] {
                                Some(props) => 1.0 - props.error.unwrap_or_default(),
                                None => 1.0,
                            },
                        };
                        Some(TwoQubitBasisDecomposer::new_inner(
                            StandardGate::CX.into(),
                            SmallVec::new(),
                            StandardGate::CX.matrix(&[]).unwrap().view(),
                            fidelity,
                            basis_1q,
                            Some(true),
                        )?)
                    } else {
                        None
                    }
                } else {
                    None
                };

                let decomposer = xx_decomposer.call1((
                    &basis_2q_fidelity_dict,
                    PyString::new(py, basis_1q),
                    &embodiments_dict,
                    pi2_decomposer,
                ))?;
                let decomposer_gate = decomposer
                    .getattr(intern!(py, "gate"))?
                    .extract::<NormalOperation>()?;

                decomposers.push(DecomposerElement {
                    decomposer: DecomposerType::XX(decomposer.into()),
                    packed_op: decomposer_gate.operation,
                });
            }
        }
        Ok(())
    })?;
    Ok(Some(decomposers))
}

/// Function to evaluate hardware-native direction, this allows to correct
/// the synthesis output to match the target constraints.
/// Returns:
///     * `true` if gate qubits are in the hardware-native direction
///     * `false` if gate qubits must be flipped to match hardware-native direction
fn preferred_direction(
    ref_qubits: &[PhysicalQubit; 2],
    natural_direction: Option<bool>,
    coupling_edges: &HashSet<[PhysicalQubit; 2]>,
    target: Option<&Target>,
    decomposer: &DecomposerElement,
) -> PyResult<Option<bool>> {
    let qubits: [PhysicalQubit; 2] = *ref_qubits;
    let mut reverse_qubits: [PhysicalQubit; 2] = qubits;
    reverse_qubits.reverse();

    let preferred_direction = match natural_direction {
        Some(false) => None,
        _ => {
            // None or Some(true)
            let zero_one = coupling_edges.contains(&qubits);
            let one_zero = coupling_edges.contains(&[qubits[1], qubits[0]]);

            match (zero_one, one_zero) {
                (true, false) => Some(true),
                (false, true) => Some(false),
                _ => {
                    match target {
                        Some(target) => {
                            let mut cost_0_1: f64 = f64::INFINITY;
                            let mut cost_1_0: f64 = f64::INFINITY;

                            let compute_cost = |lengths: bool,
                                                q_tuple: [PhysicalQubit; 2],
                                                in_cost: f64|
                             -> PyResult<f64> {
                                let cost = match target
                                    .qargs_for_operation_name(decomposer.packed_op.name())
                                {
                                    Ok(_) => match target[decomposer.packed_op.name()]
                                        .get(&Qargs::from(q_tuple))
                                    {
                                        Some(Some(_props)) => {
                                            if lengths {
                                                _props.duration.unwrap_or(in_cost)
                                            } else {
                                                _props.error.unwrap_or(in_cost)
                                            }
                                        }
                                        _ => in_cost,
                                    },
                                    Err(_) => in_cost,
                                };
                                Ok(cost)
                            };
                            // Try to find the cost in gate_lengths
                            cost_0_1 = compute_cost(true, qubits, cost_0_1)?;
                            cost_1_0 = compute_cost(true, reverse_qubits, cost_1_0)?;

                            // If no valid cost was found in gate_lengths, check gate_errors
                            if !(cost_0_1 < f64::INFINITY || cost_1_0 < f64::INFINITY) {
                                cost_0_1 = compute_cost(false, qubits, cost_0_1)?;
                                cost_1_0 = compute_cost(false, reverse_qubits, cost_1_0)?;
                            }

                            if cost_0_1 < cost_1_0 {
                                Some(true)
                            } else if cost_1_0 < cost_0_1 {
                                Some(false)
                            } else {
                                None
                            }
                        }
                        None => None,
                    }
                }
            }
        }
    };
    if natural_direction == Some(true) && preferred_direction.is_none() {
        return Err(QiskitError::new_err(format!(
            concat!(
                "No preferred direction of gate on qubits {:?} ",
                "could be determined from coupling map or gate lengths / gate errors."
            ),
            qubits
        )));
    }
    Ok(preferred_direction)
}

/// Apply synthesis for decomposers that return a SEQUENCE (TwoQubitBasis and TwoQubitControlledU).
fn synth_su4_sequence(
    su4_mat: ArrayView2<Complex64>,
    decomposer_2q: &DecomposerElement,
    preferred_direction: Option<bool>,
    approximation_degree: Option<f64>,
) -> PyResult<TwoQubitUnitarySequence> {
    let is_approximate = approximation_degree.is_none() || approximation_degree.unwrap() != 1.0;
    let synth = if let DecomposerType::TwoQubitBasis(decomp) = &decomposer_2q.decomposer {
        decomp.call_inner(su4_mat.view(), None, is_approximate, None)?
    } else if let DecomposerType::TwoQubitControlledU(decomp) = &decomposer_2q.decomposer {
        decomp.call_inner(su4_mat.view(), None)?
    } else {
        unreachable!("synth_su4_sequence should only be called for TwoQubitBasisDecomposer.")
    };
    let sequence = TwoQubitUnitarySequence {
        gate_sequence: synth,
    };
    match preferred_direction {
        None => Ok(sequence),
        Some(preferred_dir) => {
            let mut synth_direction: Option<SmallVec<[u8; 2]>> = None;
            // if the gates in synthesis are in the opposite direction of the preferred direction
            // resynthesize a new operator which is the original conjugated by swaps.
            // this new operator is doubly mirrored from the original and is locally equivalent.
            for (gate, _, qubits) in sequence.gate_sequence.gates() {
                if gate.num_qubits() == 2 {
                    synth_direction = Some(qubits.clone());
                }
            }
            match synth_direction {
                None => Ok(sequence),
                Some(synth_direction) => {
                    let synth_dir = match synth_direction.as_slice() {
                        [0, 1] => true,
                        [1, 0] => false,
                        _ => unreachable!(),
                    };
                    if synth_dir != preferred_dir {
                        reversed_synth_su4_sequence(
                            su4_mat.to_owned(),
                            decomposer_2q,
                            approximation_degree,
                        )
                    } else {
                        Ok(sequence)
                    }
                }
            }
        }
    }
}

/// Apply reverse synthesis for decomposers that return a SEQUENCE (TwoQubitBasis and TwoQubitControlledU).
/// This function is called by `synth_su4_sequence`` if the "direct" synthesis
/// doesn't match the hardware restrictions.
fn reversed_synth_su4_sequence(
    mut su4_mat: Array2<Complex64>,
    decomposer_2q: &DecomposerElement,
    approximation_degree: Option<f64>,
) -> PyResult<TwoQubitUnitarySequence> {
    let is_approximate = approximation_degree.is_none() || approximation_degree.unwrap() != 1.0;
    // Swap rows 1 and 2
    let (mut row_1, mut row_2) = su4_mat.multi_slice_mut((s![1, ..], s![2, ..]));
    azip!((x in &mut row_1, y in &mut row_2) (*x, *y) = (*y, *x));

    // Swap columns 1 and 2
    let (mut col_1, mut col_2) = su4_mat.multi_slice_mut((s![.., 1], s![.., 2]));
    azip!((x in &mut col_1, y in &mut col_2) (*x, *y) = (*y, *x));

    let synth = if let DecomposerType::TwoQubitBasis(decomp) = &decomposer_2q.decomposer {
        decomp.call_inner(su4_mat.view(), None, is_approximate, None)?
    } else if let DecomposerType::TwoQubitControlledU(decomp) = &decomposer_2q.decomposer {
        decomp.call_inner(su4_mat.view(), None)?
    } else {
        unreachable!(
            "reversed_synth_su4_sequence should only be called for TwoQubitBasisDecomposer."
        )
    };
    let flip_bits: [u8; 2] = [1, 0];
    let mut reversed_gates = Vec::with_capacity(synth.gates().len());
    for (gate, params, qubit_ids) in synth.gates() {
        let new_qubit_ids = qubit_ids
            .into_iter()
            .map(|x| flip_bits[*x as usize])
            .collect::<SmallVec<[u8; 2]>>();
        reversed_gates.push((gate.clone(), params.clone(), new_qubit_ids.clone()));
    }
    let mut reversed_synth: TwoQubitGateSequence = TwoQubitGateSequence::new();
    reversed_synth.set_state((reversed_gates, synth.global_phase()));
    let sequence = TwoQubitUnitarySequence {
        gate_sequence: reversed_synth,
    };
    Ok(sequence)
}

/// Apply synthesis for decomposers that return a DAG (XX).
fn synth_su4_xx_decomposer(
    py: Python,
    su4_mat: ArrayView2<Complex64>,
    decomposer_2q: &Py<PyAny>,
    preferred_direction: Option<bool>,
    approximation_degree: Option<f64>,
    packed_op: PackedOperation,
) -> PyResult<DAGCircuit> {
    let is_approximate = approximation_degree.is_none() || approximation_degree.unwrap() != 1.0;
    let kwargs: HashMap<&str, bool> = [("approximate", is_approximate), ("use_dag", true)]
        .into_iter()
        .collect();
    let synth_dag = decomposer_2q
        .call(
            py,
            (su4_mat.to_pyarray(py),),
            Some(&kwargs.into_py_dict(py)?),
        )?
        .extract::<DAGCircuit>(py)?;
    match preferred_direction {
        None => Ok(synth_dag),
        Some(preferred_dir) => {
            let mut synth_direction: Option<Vec<u32>> = None;
            for node in synth_dag.topological_op_nodes(false)? {
                let inst = &synth_dag[node].unwrap_operation();
                if inst.op.num_qubits() == 2 {
                    let qargs = synth_dag.get_qargs(inst.qubits);
                    synth_direction = Some(vec![qargs[0].0, qargs[1].0]);
                }
            }
            match synth_direction {
                None => Ok(synth_dag),
                Some(synth_direction) => {
                    let synth_dir = match synth_direction.as_slice() {
                        [0, 1] => true,
                        [1, 0] => false,
                        _ => unreachable!("There are no more than 2 possible synth directions."),
                    };
                    let new_elem = DecomposerElement {
                        decomposer: DecomposerType::XX(decomposer_2q.clone_ref(py)),
                        packed_op,
                    };
                    if synth_dir != preferred_dir {
                        reversed_synth_su4_dag(
                            py,
                            su4_mat.to_owned(),
                            &new_elem,
                            approximation_degree,
                        )
                    } else {
                        Ok(synth_dag)
                    }
                }
            }
        }
    }
}

/// Apply reverse synthesis for decomposers that return a DAG (XX).
/// This function is called by `synth_su4_xx_decomposer` if the "direct" synthesis
/// doesn't match the hardware restrictions.
fn reversed_synth_su4_dag(
    py: Python<'_>,
    mut su4_mat: Array2<Complex64>,
    decomposer_2q: &DecomposerElement,
    approximation_degree: Option<f64>,
) -> PyResult<DAGCircuit> {
    let is_approximate = approximation_degree.is_none() || approximation_degree.unwrap() != 1.0;

    // Swap rows 1 and 2
    let (mut row_1, mut row_2) = su4_mat.multi_slice_mut((s![1, ..], s![2, ..]));
    azip!((x in &mut row_1, y in &mut row_2) (*x, *y) = (*y, *x));

    // Swap columns 1 and 2
    let (mut col_1, mut col_2) = su4_mat.multi_slice_mut((s![.., 1], s![.., 2]));
    azip!((x in &mut col_1, y in &mut col_2) (*x, *y) = (*y, *x));

    let synth_dag = if let DecomposerType::XX(decomposer) = &decomposer_2q.decomposer {
        let kwargs: HashMap<&str, bool> = [("approximate", is_approximate), ("use_dag", true)]
            .into_iter()
            .collect();
        decomposer
            .call(
                py,
                (su4_mat.clone().into_pyarray(py),),
                Some(&kwargs.into_py_dict(py)?),
            )?
            .extract::<DAGCircuit>(py)?
    } else {
        unreachable!("reversed_synth_su4_dag should only be called for XXDecomposer")
    };

    let target_dag = synth_dag.copy_empty_like(VarsMode::Alike, BlocksMode::Keep)?;
    let flip_bits: [Qubit; 2] = [Qubit(1), Qubit(0)];
    let mut target_dag_builder = target_dag.into_builder();
    for node in synth_dag.topological_op_nodes(false)? {
        let mut inst = synth_dag[node].unwrap_operation().clone();
        let qubits: Vec<Qubit> = synth_dag
            .qargs_interner()
            .get(inst.qubits)
            .iter()
            .map(|x| flip_bits[x.0 as usize])
            .collect();
        inst.qubits = target_dag_builder.insert_qargs(&qubits);
        target_dag_builder.push_back(inst)?;
    }
    Ok(target_dag_builder.build())
}

/// Score the synthesis output (DAG or sequence) based on the expected gate fidelity/error score.
fn synth_error(
    synth_circuit: impl Iterator<
        Item = (
            String,
            Option<SmallVec<[Param; 3]>>,
            SmallVec<[PhysicalQubit; 2]>,
        ),
    >,
    target: &Target,
) -> f64 {
    let (lower_bound, upper_bound) = synth_circuit.size_hint();
    let mut gate_fidelities = match upper_bound {
        Some(bound) => Vec::with_capacity(bound),
        None => Vec::with_capacity(lower_bound),
    };
    let mut score_instruction =
        |inst_name: &str,
         inst_params: &Option<SmallVec<[Param; 3]>>,
         inst_qubits: &SmallVec<[PhysicalQubit; 2]>| {
            if let Ok(names) = target.operation_names_for_qargs(inst_qubits) {
                for name in names {
                    let Some(TargetOperation::Normal(target_op)) = target.operation_from_name(name)
                    else {
                        continue;
                    };
                    let are_params_close = if let Some(params) = inst_params {
                        params
                            .iter()
                            .zip(target_op.params_view().iter())
                            .all(|(p1, p2)| {
                                p1.is_close(p2, 1e-10)
                                    .expect("Unexpected parameter expression error.")
                            })
                    } else {
                        false
                    };
                    let is_parametrized = target_op
                        .params_view()
                        .iter()
                        .any(|param| matches!(param, Param::ParameterExpression(_)));
                    if target_op.operation.name() == inst_name
                        && (is_parametrized || are_params_close)
                    {
                        match target[name].get(&QargsRef::from(inst_qubits)) {
                            Some(Some(props)) => {
                                gate_fidelities.push(1.0 - props.error.unwrap_or(0.0))
                            }
                            _ => gate_fidelities.push(1.0),
                        }
                        break;
                    }
                }
            }
        };

    for (inst_name, inst_params, inst_qubits) in synth_circuit {
        score_instruction(&inst_name, &inst_params, &inst_qubits);
    }
    1.0 - gate_fidelities.into_iter().product::<f64>()
}

/// Perform 2q unitary synthesis for a given `unitary`. If some `target` is provided,
/// the decomposition will be hardware-aware and take into the account the reported
/// gate errors to select the best method among the options. If `target` is `None``,
/// the decomposition will use the given `basis_gates` and the first valid decomposition
/// will be returned (no selection).
fn run_2q_unitary_synthesis(
    unitary: ArrayView2<Complex64>,
    ref_qubits: &[PhysicalQubit; 2],
    coupling_edges: &HashSet<[PhysicalQubit; 2]>,
    target: Option<&Target>,
    basis_gates: &HashSet<String>,
    approximation_degree: Option<f64>,
    natural_direction: Option<bool>,
    pulse_optimize: Option<bool>,
    out_dag: &mut DAGCircuitBuilder,
    out_qargs: &[Qubit],
    mut apply_original_op: impl FnMut(&mut DAGCircuitBuilder) -> PyResult<()>,
    run_python_decomposers: bool,
) -> PyResult<()> {
    // Find decomposer candidates
    let decomposers = match target {
        Some(target) => {
            let decomposers_2q = get_2q_decomposers_from_target(
                target,
                ref_qubits,
                approximation_degree,
                pulse_optimize,
                run_python_decomposers,
            )?;
            decomposers_2q.unwrap_or_default()
        }
        None => {
            let basis_gates: IndexSet<&str, ::ahash::RandomState> =
                basis_gates.iter().map(String::as_str).collect();
            let decomposer_item: Option<DecomposerElement> =
                get_2q_decomposer_from_basis(basis_gates, approximation_degree, pulse_optimize)?;
            if decomposer_item.is_none() {
                apply_original_op(out_dag)?;
                return Ok(());
            };
            vec![decomposer_item.unwrap()]
        }
    };

    // If there's a single decomposer candidate, avoid computing synthesis score.
    // This will ALWAYS be the path if the `target` is `None` (`basis_gates` used).
    if decomposers.len() == 1 {
        let decomposer_item = decomposers.first().unwrap();
        let preferred_dir = preferred_direction(
            ref_qubits,
            natural_direction,
            coupling_edges,
            target,
            decomposer_item,
        )?;

        match &decomposer_item.decomposer {
            DecomposerType::TwoQubitBasis(_) => {
                let synth = synth_su4_sequence(
                    unitary,
                    decomposer_item,
                    preferred_dir,
                    approximation_degree,
                )?;
                apply_synth_sequence(out_dag, out_qargs, &synth)?;
            }
            DecomposerType::TwoQubitControlledU(_) => {
                let synth = synth_su4_sequence(
                    unitary,
                    decomposer_item,
                    preferred_dir,
                    approximation_degree,
                )?;
                apply_synth_sequence(out_dag, out_qargs, &synth)?;
            }
            DecomposerType::XX(xx_decomposer) => {
                if !run_python_decomposers {
                    return Err(QiskitError::new_err(
                        "No valid decomposer is present without Python",
                    ));
                }
                Python::attach(|py| -> PyResult<()> {
                    let synth = synth_su4_xx_decomposer(
                        py,
                        unitary,
                        xx_decomposer,
                        preferred_dir,
                        approximation_degree,
                        decomposer_item.packed_op.clone(),
                    )?;
                    apply_synth_dag(out_dag, out_qargs, &synth)?;
                    Ok(())
                })?;
            }
        }
        return Ok(());
    }

    // If there is more than one available decomposer, select the one with the best synthesis score.
    // This will only happen if `target` is not `None`, so we can assume that there is some target from
    // this point onwards. The scored SEQUENCEs and DAGs are stored in independent vectors to avoid defining
    // yet another custom type.
    let mut synth_errors_sequence = Vec::new();
    let mut synth_errors_dag = Vec::new();

    // The sequence synthesis logic can be shared between TwoQubitBasis and TwoQubitControlledU,
    // but the DAG logic needs to stay independent.
    let synth_sequence = |decomposer, preferred_dir| -> PyResult<(TwoQubitUnitarySequence, f64)> {
        let sequence =
            synth_su4_sequence(unitary, decomposer, preferred_dir, approximation_degree)?;
        let scoring_info =
            sequence
                .gate_sequence
                .gates()
                .iter()
                .map(|(gate, params, qubit_ids)| {
                    let inst_qubits = qubit_ids.iter().map(|q| ref_qubits[*q as usize]).collect();
                    (
                        gate.name().to_string(),
                        Some(params.iter().map(|p| Param::Float(*p)).collect()),
                        inst_qubits,
                    )
                });
        let score = synth_error(scoring_info, target.unwrap());
        Ok((sequence, score))
    };

    for decomposer in &decomposers {
        let preferred_dir = preferred_direction(
            ref_qubits,
            natural_direction,
            coupling_edges,
            target,
            decomposer,
        )?;
        match &decomposer.decomposer {
            DecomposerType::TwoQubitBasis(_) => {
                synth_errors_sequence.push(synth_sequence(decomposer, preferred_dir)?);
            }
            DecomposerType::TwoQubitControlledU(_) => {
                synth_errors_sequence.push(synth_sequence(decomposer, preferred_dir)?);
            }
            DecomposerType::XX(xx_decomposer) => {
                Python::attach(|py| -> PyResult<()> {
                    let synth_dag = synth_su4_xx_decomposer(
                        py,
                        unitary,
                        xx_decomposer,
                        preferred_dir,
                        approximation_degree,
                        decomposer.packed_op.clone(),
                    )?;
                    let scoring_info = synth_dag
                        .topological_op_nodes(false)
                        .expect("Unexpected error in dag.topological_op_nodes()")
                        .map(|node| {
                            let NodeType::Operation(inst) = &synth_dag[node] else {
                                unreachable!("DAG node must be an instruction")
                            };
                            let params = inst.params_view();
                            let inst_qubits = synth_dag
                                .get_qargs(inst.qubits)
                                .iter()
                                .map(|q| ref_qubits[q.0 as usize])
                                .collect();
                            (
                                inst.op.name().to_string(),
                                (!params.is_empty()).then(|| {
                                    params.iter().cloned().collect::<SmallVec<[Param; 3]>>()
                                }),
                                inst_qubits,
                            )
                        });
                    let score = synth_error(scoring_info, target.unwrap());
                    synth_errors_dag.push((synth_dag, score));
                    Ok(())
                })?;
            }
        }
    }

    // Resolve synthesis scores between sequence and DAG.
    let synth_sequence = synth_errors_sequence
        .iter()
        .enumerate()
        .min_by(|error1, error2| error1.1.1.partial_cmp(&error2.1.1).unwrap())
        .map(|(index, _)| &synth_errors_sequence[index]);

    let synth_dag = synth_errors_dag
        .iter()
        .enumerate()
        .min_by(|error1, error2| error1.1.1.partial_cmp(&error2.1.1).unwrap())
        .map(|(index, _)| &synth_errors_dag[index]);

    match (synth_sequence, synth_dag) {
        (None, None) => apply_original_op(out_dag)?,
        (Some((sequence, _)), None) => apply_synth_sequence(out_dag, out_qargs, sequence)?,
        (None, Some((dag, _))) => apply_synth_dag(out_dag, out_qargs, dag)?,
        (Some((sequence, sequence_error)), Some((dag, dag_error))) => {
            if sequence_error > dag_error {
                apply_synth_dag(out_dag, out_qargs, dag)?
            } else {
                apply_synth_sequence(out_dag, out_qargs, sequence)?
            }
        }
    };
    Ok(())
}

#[pyfunction]
#[pyo3(name = "synthesize_unitary_matrix", signature=(unitary, qubit_indices, target, basis_gates, coupling_edges, approximation_degree=None, natural_direction=None, pulse_optimize=None))]
pub fn py_synthesize_unitary_matrix(
    unitary: PyReadonlyArray2<Complex64>,
    qubit_indices: Vec<usize>,
    target: Option<&Target>,
    basis_gates: HashSet<String>,
    coupling_edges: HashSet<[PhysicalQubit; 2]>,
    approximation_degree: Option<f64>,
    natural_direction: Option<bool>,
    pulse_optimize: Option<bool>,
) -> PyResult<DAGCircuit> {
    let mat = unitary.as_array();

    let shape = mat.shape();
    let num_qubits = shape[0].trailing_zeros();

    let mut out_dag = DAGCircuit::new();
    let qubits = QuantumRegister::new_owning("q", num_qubits);
    out_dag.add_qreg(qubits)?;
    let mut out_dag = out_dag.into_builder();

    let out_qargs: Vec<Qubit> = (0..num_qubits).map(Qubit).collect();

    let apply_original_op = |_: &mut DAGCircuitBuilder| -> PyResult<()> {
        Err(QiskitError::new_err(
            "Did not succeed to decompose unitary.",
        ))
    };

    let mut unitary_synthesis_cache = UnitarySynthesisCache::new();

    synthesize_unitary_matrix(
        CowArray::from(mat.view()),
        num_qubits,
        &qubit_indices,
        &coupling_edges,
        target,
        &basis_gates,
        approximation_degree,
        natural_direction,
        pulse_optimize,
        &mut out_dag,
        &out_qargs,
        true,
        apply_original_op,
        &mut unitary_synthesis_cache,
    )?;

    Ok(out_dag.build())
}

pub fn unitary_synthesis_mod(m: &Bound<PyModule>) -> PyResult<()> {
    m.add_wrapped(wrap_pyfunction!(py_unitary_synthesis))?;
    m.add_wrapped(wrap_pyfunction!(py_synthesize_unitary_matrix))?;

    Ok(())
}<|MERGE_RESOLUTION|>--- conflicted
+++ resolved
@@ -360,15 +360,6 @@
     out_dag: &mut DAGCircuitBuilder,
     out_qargs: &[Qubit],
     run_python_decomposers: bool,
-<<<<<<< HEAD
-) -> PyResult<DAGCircuit> {
-    let out_dag = dag.copy_empty_like(VarsMode::Alike)?;
-    let mut out_dag = out_dag.into_builder();
-
-    // Iterate over dag nodes and determine unitary synthesis approach
-    for node in dag.topological_op_nodes(false)? {
-        let mut packed_instr = dag[node].unwrap_operation().clone();
-=======
     mut apply_original_op: impl FnMut(&mut DAGCircuitBuilder) -> PyResult<()>,
     unitary_synthesis_cache: &mut UnitarySynthesisCache,
 ) -> PyResult<()> {
@@ -388,7 +379,6 @@
                         for inst in circuit.data() {
                             let new_params: SmallVec<[Param; 3]> =
                                 inst.params_view().iter().cloned().collect();
->>>>>>> 53fb0852
 
                             out_dag.apply_operation_back(
                                 inst.op.clone(),
@@ -508,7 +498,7 @@
     let mut unitary_synthesis_cache = UnitarySynthesisCache::new();
 
     // Iterate over dag nodes and determine unitary synthesis approach
-    for node in dag.topological_op_nodes()? {
+    for node in dag.topological_op_nodes(false)? {
         let packed_instr = dag[node].unwrap_operation();
         let packed_instr = if let Some(control_flow) = dag.try_view_control_flow(packed_instr) {
             let blocks = control_flow.blocks();
