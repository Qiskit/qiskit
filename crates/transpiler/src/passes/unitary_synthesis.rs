// This code is part of Qiskit.
//
// (C) Copyright IBM 2024
//
// This code is licensed under the Apache License, Version 2.0. You may
// obtain a copy of this license in the LICENSE.txt file in the root directory
// of this source tree or at http://www.apache.org/licenses/LICENSE-2.0.
//
// Any modifications or derivative works of this code must retain this
// copyright notice, and modified files need to carry a notice indicating
// that they have been altered from the originals.
#![allow(clippy::too_many_arguments)]

use std::f64::consts::PI;

use approx::relative_eq;
use hashbrown::{HashMap, HashSet};
use indexmap::{IndexMap, IndexSet};
use itertools::Itertools;
use nalgebra::DMatrix;
use ndarray::prelude::*;
use num_complex::Complex64;
use numpy::{IntoPyArray, ToPyArray};
use qiskit_circuit::circuit_instruction::OperationFromPython;
use smallvec::SmallVec;

use pyo3::intern;
use pyo3::prelude::*;
use pyo3::types::{IntoPyDict, PyDict, PyString, PyType};
use pyo3::wrap_pyfunction;
use pyo3::Python;

use qiskit_circuit::converters::{circuit_to_dag, QuantumCircuitData};
use qiskit_circuit::dag_circuit::{DAGCircuit, DAGCircuitBuilder, NodeType};
use qiskit_circuit::operations::{Operation, OperationRef, Param, PythonOperation, StandardGate};
use qiskit_circuit::packed_instruction::{PackedInstruction, PackedOperation};
use qiskit_circuit::{imports, Qubit, VarsMode};

use crate::target::{NormalOperation, Target, TargetOperation};
use crate::target::{Qargs, QargsRef};
use crate::QiskitError;
use qiskit_circuit::PhysicalQubit;
use qiskit_synthesis::euler_one_qubit_decomposer::{
    unitary_to_gate_sequence_inner, EulerBasis, EulerBasisSet, EULER_BASES, EULER_BASIS_NAMES,
};
use qiskit_synthesis::qsd::quantum_shannon_decomposition;
use qiskit_synthesis::two_qubit_decompose::{
    RXXEquivalent, TwoQubitBasisDecomposer, TwoQubitControlledUDecomposer, TwoQubitGateSequence,
    TwoQubitWeylDecomposition,
};

#[cfg(feature = "cache_pygates")]
use std::sync::OnceLock;

const PI2: f64 = PI / 2.;
const PI4: f64 = PI / 4.;

/// The matcher for the set of standard gates that the TwoQubitControlledUDecomposer
/// supports
macro_rules! PARAM_SET {
    // Make sure that this is kept in sync with the static array PARAM_GATES below
    () => {
        StandardGate::RXX
            | StandardGate::RYY
            | StandardGate::RZZ
            | StandardGate::RZX
            | StandardGate::CRX
            | StandardGate::CRY
            | StandardGate::CRZ
            | StandardGate::CPhase
    };
}

// Make sure that this is kept in sync with the macro PARAM_SET above
static PARAM_SET_BASIS_GATES: [StandardGate; 8] = [
    StandardGate::RXX,
    StandardGate::RYY,
    StandardGate::RZZ,
    StandardGate::RZX,
    StandardGate::CRX,
    StandardGate::CRY,
    StandardGate::CRZ,
    StandardGate::CPhase,
];

/// The matcher for the set of standard gates that the TwoQubitBasisDecomposer
/// supports
macro_rules! TWO_QUBIT_BASIS_SET {
    // Make sure that this is kept in sync with the static array TWO_QUBIT_BASIS_SET_GATES below
    () => {
        StandardGate::CX
            | StandardGate::CY
            | StandardGate::CZ
            | StandardGate::CH
            | StandardGate::DCX
            | StandardGate::ISwap
            | StandardGate::ECR
    };
}

// Make sure this is kept in sync with the macro TWO_QUBIT_BASIS_SET above
static TWO_QUBIT_BASIS_SET_GATES: [StandardGate; 7] = [
    StandardGate::CX,
    StandardGate::CY,
    StandardGate::CZ,
    StandardGate::CH,
    StandardGate::DCX,
    StandardGate::ISwap,
    StandardGate::ECR,
];

pub(crate) use {PARAM_SET, TWO_QUBIT_BASIS_SET};

#[derive(Clone, Debug)]
enum DecomposerType {
    TwoQubitBasis(Box<TwoQubitBasisDecomposer>),
    TwoQubitControlledU(Box<TwoQubitControlledUDecomposer>),
    XX(Py<PyAny>),
}

#[derive(Clone, Debug)]
struct DecomposerElement {
    decomposer: DecomposerType,
    packed_op: PackedOperation,
}

#[derive(Clone, Debug)]
struct TwoQubitUnitarySequence {
    gate_sequence: TwoQubitGateSequence,
}

/// Given a list of basis gates, find a corresponding euler basis to use.
/// This will determine the available 1q synthesis basis for different decomposers.
fn get_euler_basis_set(basis_list: IndexSet<&str, ::ahash::RandomState>) -> EulerBasisSet {
    let mut euler_basis_set: EulerBasisSet = EulerBasisSet::new();
    EULER_BASES
        .iter()
        .enumerate()
        .filter_map(|(idx, gates)| {
            if !gates.iter().all(|gate| basis_list.contains(gate)) {
                return None;
            }
            let basis = EULER_BASIS_NAMES[idx];
            Some(basis)
        })
        .for_each(|basis| euler_basis_set.add_basis(basis));

    if euler_basis_set.basis_supported(EulerBasis::U3)
        && euler_basis_set.basis_supported(EulerBasis::U321)
    {
        euler_basis_set.remove(EulerBasis::U3);
    }
    if euler_basis_set.basis_supported(EulerBasis::ZSX)
        && euler_basis_set.basis_supported(EulerBasis::ZSXX)
    {
        euler_basis_set.remove(EulerBasis::ZSX);
    }
    euler_basis_set
}

/// Given a `Target`, find an euler basis that is supported for a specific `PhysicalQubit`.
/// This will determine the available 1q synthesis basis for different decomposers.
fn get_target_basis_set(target: &Target, qubit: PhysicalQubit) -> EulerBasisSet {
    let mut target_basis_set: EulerBasisSet = EulerBasisSet::new();
    let target_basis_list = target.operation_names_for_qargs(&[qubit]);
    match target_basis_list {
        Ok(basis_list) => {
            target_basis_set = get_euler_basis_set(basis_list.into_iter().collect());
        }
        Err(_) => {
            target_basis_set.support_all();
            target_basis_set.remove(EulerBasis::U3);
            target_basis_set.remove(EulerBasis::ZSX);
        }
    }
    target_basis_set
}

/// Apply synthesis output (`synth_dag`) to final `DAGCircuit` (`out_dag`).
/// `synth_dag` is a subgraph, and the `qubit_ids` are relative to the subgraph
///  size/orientation, so `out_qargs` is used to track the final qubit ids where
/// it should be applied.
fn apply_synth_dag(
    out_dag: &mut DAGCircuitBuilder,
    out_qargs: &[Qubit],
    synth_dag: &DAGCircuit,
) -> PyResult<()> {
    for out_node in synth_dag.topological_op_nodes()? {
        let mut out_packed_instr = synth_dag[out_node].unwrap_operation().clone();
        let synth_qargs = synth_dag.get_qargs(out_packed_instr.qubits);
        let mapped_qargs: Vec<Qubit> = synth_qargs
            .iter()
            .map(|qarg| out_qargs[qarg.0 as usize])
            .collect();
        out_packed_instr.qubits = out_dag.insert_qargs(&mapped_qargs);
        out_dag.push_back(out_packed_instr)?;
    }
    out_dag.add_global_phase(&synth_dag.get_global_phase())?;
    Ok(())
}

/// Apply synthesis output (`sequence`) to final `DAGCircuit` (`out_dag`).
/// `sequence` contains a representation of gates to be applied to a subgraph,
/// and the `qubit_ids` are relative to the subgraph size/orientation,
/// so `out_qargs` is used to track the final qubit ids where they should be applied.
fn apply_synth_sequence(
    out_dag: &mut DAGCircuitBuilder,
    out_qargs: &[Qubit],
    sequence: &TwoQubitUnitarySequence,
) -> PyResult<()> {
    for (gate, params, qubit_ids) in sequence.gate_sequence.gates() {
        let packed_op = gate;
        let mapped_qargs: Vec<Qubit> = qubit_ids.iter().map(|id| out_qargs[*id as usize]).collect();

        let new_op: PackedOperation = match packed_op.view() {
            OperationRef::Gate(gate) => Python::attach(|py| -> PyResult<PackedOperation> {
                let new_gate = gate.py_copy(py)?;
                new_gate.gate.setattr(py, "params", params)?;
                Ok(Box::new(new_gate).into())
            })?,
            OperationRef::StandardGate(_) => packed_op.clone(),
            _ => {
                return Err(QiskitError::new_err(
                    "Decomposed gate sequence contains unexpected operations.",
                ))
            }
        };

        out_dag.apply_operation_back(
            new_op,
            &mapped_qargs,
            &[],
            Some(params.iter().map(|x| Param::Float(*x)).collect()),
            None,
            #[cfg(feature = "cache_pygates")]
            None,
        )?;
    }
    out_dag.add_global_phase(&Param::Float(sequence.gate_sequence.global_phase()))?;
    Ok(())
}

/// Iterate over `DAGCircuit` to perform unitary synthesis.
/// For each eligible gate: find decomposers, select the synthesis
/// method with the highest fidelity score and apply decompositions. The available methods are:
///     * 1q synthesis: OneQubitEulerDecomposer
///     * 2q synthesis: TwoQubitBasisDecomposer, TwoQubitControlledUDecomposer, XXDecomposer (Python, only if target is provided)
///     * 3q+ synthesis: QuantumShannonDecomposer (Python)
/// This function is currently used in the Python `UnitarySynthesis`` transpiler pass as a replacement for the `_run_main_loop` method.
/// It returns a new `DAGCircuit` with the different synthesized gates.
#[pyfunction]
#[pyo3(name = "run_main_loop", signature=(dag, qubit_indices, min_qubits, target, basis_gates, synth_gates, coupling_edges, approximation_degree=None, natural_direction=None, pulse_optimize=None))]
pub fn py_unitary_synthesis(
    dag: &mut DAGCircuit,
    qubit_indices: Vec<usize>,
    min_qubits: usize,
    target: Option<&Target>,
    basis_gates: HashSet<String>,
    synth_gates: HashSet<String>,
    coupling_edges: HashSet<[PhysicalQubit; 2]>,
    approximation_degree: Option<f64>,
    natural_direction: Option<bool>,
    pulse_optimize: Option<bool>,
) -> PyResult<DAGCircuit> {
    run_unitary_synthesis(
        dag,
        qubit_indices,
        min_qubits,
        target,
        basis_gates,
        synth_gates,
        coupling_edges,
        approximation_degree,
        natural_direction,
        pulse_optimize,
        true,
    )
}

pub fn run_unitary_synthesis(
    dag: &mut DAGCircuit,
    qubit_indices: Vec<usize>,
    min_qubits: usize,
    target: Option<&Target>,
    basis_gates: HashSet<String>,
    synth_gates: HashSet<String>,
    coupling_edges: HashSet<[PhysicalQubit; 2]>,
    approximation_degree: Option<f64>,
    natural_direction: Option<bool>,
    pulse_optimize: Option<bool>,
    run_python_decomposers: bool,
) -> PyResult<DAGCircuit> {
    let out_dag = dag.copy_empty_like(VarsMode::Alike)?;
    let mut out_dag = out_dag.into_builder();

    // Iterate over dag nodes and determine unitary synthesis approach
    for node in dag.topological_op_nodes()? {
        let mut packed_instr = dag[node].unwrap_operation().clone();

        if packed_instr.op.control_flow() {
            let OperationRef::Instruction(py_instr) = packed_instr.op.view() else {
                unreachable!("Control flow op must be an instruction")
            };
            let new_node_op: OperationFromPython = Python::attach(|py| {
                let raw_blocks: Vec<PyResult<Bound<PyAny>>> = py_instr
                    .instruction
                    .getattr(py, "blocks")?
                    .bind(py)
                    .try_iter()?
                    .collect();
                let mut new_blocks = Vec::with_capacity(raw_blocks.len());
                // We need to use the python converter because the currently available Rust conversion
                // is lossy. We need `QuantumCircuit` instances to be used in `replace_blocks`.
                let dag_to_circuit = imports::DAG_TO_CIRCUIT.get_bound(py);
                for raw_block in raw_blocks {
                    let new_ids = dag
                        .get_qargs(packed_instr.qubits)
                        .iter()
                        .map(|qarg| qubit_indices[qarg.0 as usize])
                        .collect_vec();
                    let res = run_unitary_synthesis(
                        &mut circuit_to_dag(
                            QuantumCircuitData::extract_bound(&raw_block?)?,
                            false,
                            None,
                            None,
                        )?,
                        new_ids,
                        min_qubits,
                        target,
                        basis_gates.clone(),
                        synth_gates.clone(),
                        coupling_edges.clone(),
                        approximation_degree,
                        natural_direction,
                        pulse_optimize,
                        run_python_decomposers,
                    )?;
                    new_blocks.push(dag_to_circuit.call1((res,))?);
                }
                let new_node = py_instr
                    .instruction
                    .bind(py)
                    .call_method1("replace_blocks", (new_blocks,))?;
                new_node.extract()
            })?;
            packed_instr = PackedInstruction {
                op: new_node_op.operation,
                qubits: packed_instr.qubits,
                clbits: packed_instr.clbits,
                params: (!new_node_op.params.is_empty()).then(|| Box::new(new_node_op.params)),
                label: new_node_op.label,
                #[cfg(feature = "cache_pygates")]
                py_op: OnceLock::new(),
            };
        }
        if !(synth_gates.contains(packed_instr.op.name())
            && packed_instr.op.num_qubits() >= min_qubits as u32)
        {
            out_dag.push_back(packed_instr)?;
            continue;
        }
        match packed_instr.op.num_qubits() {
            // Run 1q synthesis
            1 => {
                let qubit = dag.get_qargs(packed_instr.qubits)[0];
                let target_basis_set = match target {
                    Some(target) => get_target_basis_set(target, PhysicalQubit::new(qubit.0)),
                    None => {
                        let basis_gates: IndexSet<&str, ::ahash::RandomState> =
                            basis_gates.iter().map(String::as_str).collect();
                        get_euler_basis_set(basis_gates)
                    }
                };
                let sequence = match packed_instr.op.view() {
                    OperationRef::Unitary(gate) => unitary_to_gate_sequence_inner(
                        gate.matrix_view(),
                        &target_basis_set,
                        qubit.0 as usize,
                        None,
                        true,
                        None,
                    ),
                    _ => match packed_instr.op.matrix(packed_instr.params_view()) {
                        Some(matrix) => unitary_to_gate_sequence_inner(
                            matrix.view(),
                            &target_basis_set,
                            qubit.0 as usize,
                            None,
                            true,
                            None,
                        ),
                        None => return Err(QiskitError::new_err("Unitary not found")),
                    },
                };
                match sequence {
                    Some(sequence) => {
                        for (gate, params) in sequence.gates {
                            let new_params: SmallVec<[Param; 3]> =
                                params.iter().map(|p| Param::Float(*p)).collect();
                            out_dag.apply_operation_back(
                                gate.into(),
                                &[qubit],
                                &[],
                                Some(new_params),
                                None,
                                #[cfg(feature = "cache_pygates")]
                                None,
                            )?;
                        }
                        out_dag.add_global_phase(&Param::Float(sequence.global_phase))?;
                    }
                    None => {
                        out_dag.push_back(packed_instr)?;
                    }
                }
            }
            // Run 2q synthesis
            2 => {
                // "out_qargs" is used to append the synthesized instructions to the output dag
                let out_qargs = dag.get_qargs(packed_instr.qubits);
                // "ref_qubits" is used to access properties in the target. It accounts for control flow mapping.
                let ref_qubits: &[PhysicalQubit; 2] = &[
                    PhysicalQubit::new(qubit_indices[out_qargs[0].0 as usize] as u32),
                    PhysicalQubit::new(qubit_indices[out_qargs[1].0 as usize] as u32),
                ];
                let apply_original_op = |out_dag: &mut DAGCircuitBuilder| -> PyResult<()> {
                    out_dag.push_back(packed_instr.clone())?;
                    Ok(())
                };
                match packed_instr.op.view() {
                    OperationRef::Unitary(gate) => {
                        run_2q_unitary_synthesis(
                            gate.matrix_view(),
                            ref_qubits,
                            &coupling_edges,
                            target,
                            basis_gates.clone(),
                            approximation_degree,
                            natural_direction,
                            pulse_optimize,
                            &mut out_dag,
                            out_qargs,
                            apply_original_op,
                            run_python_decomposers,
                        )?;
                    }
                    _ => match packed_instr.op.matrix(packed_instr.params_view()) {
                        Some(matrix) => {
                            run_2q_unitary_synthesis(
                                matrix.view(),
                                ref_qubits,
                                &coupling_edges,
                                target,
                                basis_gates.clone(),
                                approximation_degree,
                                natural_direction,
                                pulse_optimize,
                                &mut out_dag,
                                out_qargs,
                                apply_original_op,
                                run_python_decomposers,
                            )?;
                        }
                        None => return Err(QiskitError::new_err("Unitary not found")),
                    },
                }
            }
            // Run 3q+ synthesis
            _ => {
                if basis_gates.is_empty() && target.is_none() {
                    out_dag.push_back(packed_instr.clone())?;
                } else {
<<<<<<< HEAD
                    let matrix = match packed_instr.op.view() {
                        OperationRef::Unitary(gate) => {
                            let array = gate.matrix_view();
                            let shape = array.shape();
                            DMatrix::from_fn(shape[0], shape[1], |i, j| array[[i, j]])
                        }
                        _ => match packed_instr.op.matrix(packed_instr.params_view()) {
                            Some(array) => {
                                let shape = array.shape();
                                DMatrix::from_fn(shape[0], shape[1], |i, j| array[[i, j]])
=======
                    let synth_dag = Python::attach(|py| {
                        let qs_decomposition: &Bound<'_, PyAny> =
                            imports::QS_DECOMPOSITION.get_bound(py);
                        let synth_circ = match packed_instr.op.view() {
                            OperationRef::Unitary(gate) => {
                                qs_decomposition.call1((gate.matrix_view().to_pyarray(py),))?
>>>>>>> 1a51f054
                            }
                            _ => return Err(QiskitError::new_err("Unitary not found")),
                        },
                    };
                    let synth_circ =
                        quantum_shannon_decomposition(&matrix, None, None, None, None)?;
                    let synth_dag =
                        DAGCircuit::from_circuit_data(&synth_circ, false, None, None, None, None)?;
                    let out_qargs = dag.get_qargs(packed_instr.qubits);
                    apply_synth_dag(&mut out_dag, out_qargs, &synth_dag)?;
                }
            }
        }
    }
    Ok(out_dag.build())
}

/// Return a single decomposer for the given `basis_gates`. If no decomposer is found,
/// return `None``. If a decomposer is found, the return type will be either
/// `DecomposerElement::TwoQubitBasis` or `DecomposerElement::TwoQubitControlledU`.
fn get_2q_decomposer_from_basis(
    basis_gates: IndexSet<&str, ::ahash::RandomState>,
    approximation_degree: Option<f64>,
    pulse_optimize: Option<bool>,
) -> PyResult<Option<DecomposerElement>> {
    // Non-parametrized 2q basis candidates (TwoQubitBasisDecomposer)
    let basis_names: IndexMap<&str, StandardGate, ::ahash::RandomState> = TWO_QUBIT_BASIS_SET_GATES
        .iter()
        .map(|x| (x.name(), *x))
        .collect();
    // Parametrized 2q basis candidates (TwoQubitControlledUDecomposer)
    let param_basis_names: IndexMap<&str, StandardGate, ::ahash::RandomState> =
        PARAM_SET_BASIS_GATES
            .iter()
            .map(|x| (x.name(), *x))
            .collect();
    // 1q basis (both decomposers)
    let euler_basis = match get_euler_basis_set(basis_gates.clone())
        .get_bases()
        .map(|basis| basis.as_str())
        .next()
    {
        Some(basis) => basis,
        None => return Ok(None),
    };

    // Try TwoQubitControlledUDecomposer first.
    let kak_gates: Vec<&str> = param_basis_names
        .keys()
        .copied()
        .collect::<IndexSet<&str, ::ahash::RandomState>>()
        .intersection(&basis_gates)
        .copied()
        .collect();
    if !kak_gates.is_empty() {
        let std_gate = *param_basis_names.get(kak_gates[0]).unwrap();
        let rxx_equivalent_gate = RXXEquivalent::Standard(std_gate);
        if let Ok(decomposer) =
            TwoQubitControlledUDecomposer::new_inner(rxx_equivalent_gate, euler_basis)
        {
            return Ok(Some(DecomposerElement {
                decomposer: DecomposerType::TwoQubitControlledU(Box::new(decomposer)),
                packed_op: PackedOperation::from_standard_gate(std_gate),
            }));
        };
    };

    // If there is no suitable TwoQubitControlledUDecomposer, try TwoQubitBasisDecomposer.
    let kak_gates: Vec<&str> = basis_names
        .keys()
        .copied()
        .collect::<IndexSet<&str, ::ahash::RandomState>>()
        .intersection(&basis_gates)
        .copied()
        .collect();
    if !kak_gates.is_empty() {
        let std_gate = *basis_names.get(kak_gates[0]).unwrap();
        let decomposer = TwoQubitBasisDecomposer::new_inner(
            std_gate.into(),
            SmallVec::new(),
            std_gate.matrix(&[]).unwrap().view(),
            approximation_degree.unwrap_or(1.0),
            euler_basis,
            pulse_optimize,
        )?;
        return Ok(Some(DecomposerElement {
            decomposer: DecomposerType::TwoQubitBasis(Box::new(decomposer)),
            packed_op: PackedOperation::from_standard_gate(std_gate),
        }));
    }
    Ok(None)
}

/// Return a list of decomposers for the given `target`. If no decomposer is found,
/// return `None``. The list can contain any `DecomposerElement`. This function
/// will exit early if an ideal decomposition is found.
fn get_2q_decomposers_from_target(
    target: &Target,
    qubits: &[PhysicalQubit; 2],
    approximation_degree: Option<f64>,
    pulse_optimize: Option<bool>,
    run_python_decomposers: bool,
) -> PyResult<Option<Vec<DecomposerElement>>> {
    // Store elegible basis gates (1q and 2q) with corresponding qargs (PhysicalQubit)
    let qargs: Qargs = Qargs::from_iter(*qubits);
    let reverse_qargs: Qargs = qubits.iter().rev().copied().collect();
    let mut qubit_gate_map: IndexMap<&Qargs, HashSet<&str>, ::ahash::RandomState> =
        IndexMap::default();
    match target.operation_names_for_qargs(&qargs) {
        Ok(direct_keys) => {
            qubit_gate_map.insert(&qargs, direct_keys);
            if let Ok(reverse_keys) = target.operation_names_for_qargs(&reverse_qargs) {
                qubit_gate_map.insert(&reverse_qargs, reverse_keys);
            }
        }
        Err(_) => {
            if let Ok(reverse_keys) = target.operation_names_for_qargs(&reverse_qargs) {
                qubit_gate_map.insert(&reverse_qargs, reverse_keys);
            } else {
                return Err(QiskitError::new_err(
                    "Target has no gates available on qubits to synthesize over.",
                ));
            }
        }
    }

    // Define available 1q basis
    let available_1q_basis: IndexSet<&str, ::ahash::RandomState> = IndexSet::from_iter(
        get_target_basis_set(target, qubits[0])
            .get_bases()
            .map(|basis| basis.as_str()),
    );

    // Define available 2q basis (setting apart parametrized 2q gates)
    let mut available_2q_basis: IndexMap<
        &str,
        (NormalOperation, Option<f64>),
        ::ahash::RandomState,
    > = IndexMap::default();
    let mut available_2q_param_basis: IndexMap<
        &str,
        (NormalOperation, Option<f64>),
        ::ahash::RandomState,
    > = IndexMap::default();
    for (q_pair, gates) in qubit_gate_map {
        for key in gates {
            let Some(TargetOperation::Normal(op)) = target.operation_from_name(key) else {
                continue;
            };
            match op.operation.view() {
                OperationRef::Gate(_) => (),
                OperationRef::StandardGate(_) => (),
                _ => continue,
            }
            // Filter out non-2q-gate candidates
            if op.operation.num_qubits() != 2 {
                continue;
            }
            // Add to param_basis if the gate parameters aren't bound (not Float)
            if !op.params.iter().all(|p| matches!(p, Param::Float(_))) {
                available_2q_param_basis.insert(
                    key,
                    (
                        op.clone(),
                        match &target[key].get(q_pair) {
                            Some(Some(props)) => props.error,
                            _ => None,
                        },
                    ),
                );
            }
            available_2q_basis.insert(
                key,
                (
                    op.clone(),
                    match &target[key].get(q_pair) {
                        Some(Some(props)) => props.error,
                        _ => None,
                    },
                ),
            );
        }
    }
    if available_2q_basis.is_empty() && available_2q_param_basis.is_empty() {
        return Err(QiskitError::new_err(
            "Target has no gates available on qubits to synthesize over.",
        ));
    }

    // If there are available 2q gates, start search for decomposers:
    let mut decomposers: Vec<DecomposerElement> = Vec::new();

    // Step 1: Try TwoQubitControlledUDecomposers
    for basis_1q in &available_1q_basis {
        for (_, (gate, _)) in available_2q_param_basis.iter() {
            let rxx_equivalent_gate = if let Some(std_gate) = gate.operation.try_standard_gate() {
                RXXEquivalent::Standard(std_gate)
            } else {
                let gate_type: Py<PyType> = Python::attach(|py| -> PyResult<Py<PyType>> {
                    let module = PyModule::import(py, "builtins")?;
                    let py_type = module.getattr("type")?;
                    Ok(py_type
                        .call1((gate.clone().into_pyobject(py)?,))?
                        .downcast_into::<PyType>()?
                        .unbind())
                })?;
                RXXEquivalent::CustomPython(gate_type)
            };

            match TwoQubitControlledUDecomposer::new_inner(rxx_equivalent_gate, basis_1q) {
                Ok(decomposer) => {
                    decomposers.push(DecomposerElement {
                        decomposer: DecomposerType::TwoQubitControlledU(Box::new(decomposer)),
                        packed_op: gate.operation.clone(),
                    });
                }
                Err(_) => continue,
            };
        }
    }
    if available_2q_param_basis
        .values()
        .all(|(gate, _props)| matches!(gate.operation.try_standard_gate(), Some(PARAM_SET!())))
        && !available_2q_param_basis.is_empty()
    {
        return Ok(Some(decomposers));
    }

    // Step 2: Try TwoQubitBasisDecomposers
    #[inline]
    fn is_supercontrolled(op: &NormalOperation) -> bool {
        match op.operation.matrix(&op.params) {
            None => false,
            Some(unitary_matrix) => {
                let kak = TwoQubitWeylDecomposition::new_inner(unitary_matrix.view(), None, None)
                    .unwrap();
                relative_eq!(kak.a(), PI4) && relative_eq!(kak.c(), 0.0)
            }
        }
    }
    let supercontrolled_basis: IndexMap<
        &str,
        (NormalOperation, Option<f64>),
        ::ahash::RandomState,
    > = available_2q_basis
        .iter()
        .filter_map(|(k, (gate, props))| {
            if matches!(
                gate.operation.try_standard_gate(),
                Some(TWO_QUBIT_BASIS_SET!())
            ) || is_supercontrolled(gate)
            {
                Some((*k, (gate.clone(), *props)))
            } else {
                None
            }
        })
        .collect();
    for basis_1q in &available_1q_basis {
        for (_, (gate, props)) in supercontrolled_basis.iter() {
            let mut basis_2q_fidelity: f64 = match props {
                Some(error) => 1.0 - error,
                _ => 1.0,
            };
            if let Some(approx_degree) = approximation_degree {
                basis_2q_fidelity *= approx_degree;
            }
            let decomposer = TwoQubitBasisDecomposer::new_inner(
                gate.operation.clone(),
                gate.params
                    .iter()
                    .map(|x| match x {
                        Param::Float(angle) => *angle,
                        _ => unreachable!(),
                    })
                    .collect(),
                gate.operation.matrix(&gate.params).unwrap().view(),
                basis_2q_fidelity,
                basis_1q,
                pulse_optimize,
            )?;

            decomposers.push(DecomposerElement {
                decomposer: DecomposerType::TwoQubitBasis(Box::new(decomposer)),
                packed_op: gate.operation.clone(),
            });
        }
    }
    // If the 2q basis gates are a subset of KAK_STANDARD_GATE_SET, exit here.
    if available_2q_basis.values().all(|(gate, _props)| {
        matches!(
            gate.operation.try_standard_gate(),
            Some(TWO_QUBIT_BASIS_SET!())
        )
    }) && !available_2q_basis.is_empty()
    {
        return Ok(Some(decomposers));
    }

    // Step 3: Try XXDecomposers (Python)
    if !run_python_decomposers {
        if !decomposers.is_empty() {
            return Ok(Some(decomposers));
        } else {
            return Err(QiskitError::new_err(
                "Target has no gates available on qubits to synthesize over without Python",
            ));
        }
    }
    #[inline]
    fn is_controlled(op: &NormalOperation) -> bool {
        match op.operation.matrix(&op.params) {
            None => false,
            Some(unitary_matrix) => {
                let kak = TwoQubitWeylDecomposition::new_inner(unitary_matrix.view(), None, None)
                    .unwrap();
                relative_eq!(kak.b(), 0.0) && relative_eq!(kak.c(), 0.0)
            }
        }
    }
    let controlled_basis: IndexMap<&str, (NormalOperation, Option<f64>), ::ahash::RandomState> =
        available_2q_basis
            .iter()
            .filter(|(_, (gate, _))| is_controlled(gate))
            .map(|(k, (gate, props))| (*k, (gate.clone(), *props)))
            .collect();

    let mut pi2_basis: Option<&str> = None;
    Python::attach(|py| -> PyResult<()> {
        let xx_embodiments: &Bound<'_, PyAny> = imports::XX_EMBODIMENTS.get_bound(py);
        // The Python XXDecomposer args are the interaction strength (f64), basis_2q_fidelity (f64),
        // and embodiments (Bound<'_, PyAny>).
        let xx_decomposer_args = controlled_basis.iter().map(
            |(name, (op, props))| -> PyResult<(f64, f64, pyo3::Bound<'_, pyo3::PyAny>)> {
                let strength = 2.0
                    * TwoQubitWeylDecomposition::new_inner(
                        op.operation.matrix(&op.params).unwrap().view(),
                        None,
                        None,
                    )
                    .unwrap()
                    .a();
                let mut fidelity_value = match props {
                    Some(error) => 1.0 - error,
                    None => 1.0,
                };
                if let Some(approx_degree) = approximation_degree {
                    fidelity_value *= approx_degree;
                }
                let mut embodiment =
                    xx_embodiments.get_item(op.into_pyobject(py)?.getattr("base_class")?)?;

                if embodiment.getattr("parameters")?.len()? == 1 {
                    embodiment = embodiment.call_method1("assign_parameters", (vec![strength],))?;
                }
                // basis equivalent to CX are well optimized so use for the pi/2 angle if available
                if relative_eq!(strength, PI2) && supercontrolled_basis.contains_key(name) {
                    pi2_basis = Some(op.operation.name());
                }
                Ok((strength, fidelity_value, embodiment))
            },
        );
        let basis_2q_fidelity_dict = PyDict::new(py);
        let embodiments_dict = PyDict::new(py);
        for (strength, fidelity, embodiment) in xx_decomposer_args.flatten() {
            basis_2q_fidelity_dict.set_item(strength, fidelity)?;
            embodiments_dict.set_item(strength, embodiment)?;
        }
        if basis_2q_fidelity_dict.len() > 0 {
            let xx_decomposer: &Bound<'_, PyAny> = imports::XX_DECOMPOSER.get_bound(py);
            for basis_1q in available_1q_basis {
                let pi2_decomposer = if let Some(pi_2_basis) = pi2_basis {
                    if pi_2_basis == "cx" && basis_1q == "ZSX" {
                        let fidelity = match approximation_degree {
                            Some(approx_degree) => approx_degree,
                            None => match &target["cx"][&qargs] {
                                Some(props) => 1.0 - props.error.unwrap_or_default(),
                                None => 1.0,
                            },
                        };
                        Some(TwoQubitBasisDecomposer::new_inner(
                            StandardGate::CX.into(),
                            SmallVec::new(),
                            StandardGate::CX.matrix(&[]).unwrap().view(),
                            fidelity,
                            basis_1q,
                            Some(true),
                        )?)
                    } else {
                        None
                    }
                } else {
                    None
                };

                let decomposer = xx_decomposer.call1((
                    &basis_2q_fidelity_dict,
                    PyString::new(py, basis_1q),
                    &embodiments_dict,
                    pi2_decomposer,
                ))?;
                let decomposer_gate = decomposer
                    .getattr(intern!(py, "gate"))?
                    .extract::<NormalOperation>()?;

                decomposers.push(DecomposerElement {
                    decomposer: DecomposerType::XX(decomposer.into()),
                    packed_op: decomposer_gate.operation,
                });
            }
        }
        Ok(())
    })?;
    Ok(Some(decomposers))
}

/// Function to evaluate hardware-native direction, this allows to correct
/// the synthesis output to match the target constraints.
/// Returns:
///     * `true` if gate qubits are in the hardware-native direction
///     * `false` if gate qubits must be flipped to match hardware-native direction
fn preferred_direction(
    ref_qubits: &[PhysicalQubit; 2],
    natural_direction: Option<bool>,
    coupling_edges: &HashSet<[PhysicalQubit; 2]>,
    target: Option<&Target>,
    decomposer: &DecomposerElement,
) -> PyResult<Option<bool>> {
    let qubits: [PhysicalQubit; 2] = *ref_qubits;
    let mut reverse_qubits: [PhysicalQubit; 2] = qubits;
    reverse_qubits.reverse();

    let preferred_direction = match natural_direction {
        Some(false) => None,
        _ => {
            // None or Some(true)
            let zero_one = coupling_edges.contains(&qubits);
            let one_zero = coupling_edges.contains(&[qubits[1], qubits[0]]);

            match (zero_one, one_zero) {
                (true, false) => Some(true),
                (false, true) => Some(false),
                _ => {
                    match target {
                        Some(target) => {
                            let mut cost_0_1: f64 = f64::INFINITY;
                            let mut cost_1_0: f64 = f64::INFINITY;

                            let compute_cost = |lengths: bool,
                                                q_tuple: [PhysicalQubit; 2],
                                                in_cost: f64|
                             -> PyResult<f64> {
                                let cost = match target
                                    .qargs_for_operation_name(decomposer.packed_op.name())
                                {
                                    Ok(_) => match target[decomposer.packed_op.name()]
                                        .get(&Qargs::from(q_tuple))
                                    {
                                        Some(Some(_props)) => {
                                            if lengths {
                                                _props.duration.unwrap_or(in_cost)
                                            } else {
                                                _props.error.unwrap_or(in_cost)
                                            }
                                        }
                                        _ => in_cost,
                                    },
                                    Err(_) => in_cost,
                                };
                                Ok(cost)
                            };
                            // Try to find the cost in gate_lengths
                            cost_0_1 = compute_cost(true, qubits, cost_0_1)?;
                            cost_1_0 = compute_cost(true, reverse_qubits, cost_1_0)?;

                            // If no valid cost was found in gate_lengths, check gate_errors
                            if !(cost_0_1 < f64::INFINITY || cost_1_0 < f64::INFINITY) {
                                cost_0_1 = compute_cost(false, qubits, cost_0_1)?;
                                cost_1_0 = compute_cost(false, reverse_qubits, cost_1_0)?;
                            }

                            if cost_0_1 < cost_1_0 {
                                Some(true)
                            } else if cost_1_0 < cost_0_1 {
                                Some(false)
                            } else {
                                None
                            }
                        }
                        None => None,
                    }
                }
            }
        }
    };
    if natural_direction == Some(true) && preferred_direction.is_none() {
        return Err(QiskitError::new_err(format!(
            concat!(
                "No preferred direction of gate on qubits {:?} ",
                "could be determined from coupling map or gate lengths / gate errors."
            ),
            qubits
        )));
    }
    Ok(preferred_direction)
}

/// Apply synthesis for decomposers that return a SEQUENCE (TwoQubitBasis and TwoQubitControlledU).
fn synth_su4_sequence(
    su4_mat: ArrayView2<Complex64>,
    decomposer_2q: &DecomposerElement,
    preferred_direction: Option<bool>,
    approximation_degree: Option<f64>,
) -> PyResult<TwoQubitUnitarySequence> {
    let is_approximate = approximation_degree.is_none() || approximation_degree.unwrap() != 1.0;
    let synth = if let DecomposerType::TwoQubitBasis(decomp) = &decomposer_2q.decomposer {
        decomp.call_inner(su4_mat.view(), None, is_approximate, None)?
    } else if let DecomposerType::TwoQubitControlledU(decomp) = &decomposer_2q.decomposer {
        decomp.call_inner(su4_mat.view(), None)?
    } else {
        unreachable!("synth_su4_sequence should only be called for TwoQubitBasisDecomposer.")
    };
    let sequence = TwoQubitUnitarySequence {
        gate_sequence: synth,
    };
    match preferred_direction {
        None => Ok(sequence),
        Some(preferred_dir) => {
            let mut synth_direction: Option<SmallVec<[u8; 2]>> = None;
            // if the gates in synthesis are in the opposite direction of the preferred direction
            // resynthesize a new operator which is the original conjugated by swaps.
            // this new operator is doubly mirrored from the original and is locally equivalent.
            for (gate, _, qubits) in sequence.gate_sequence.gates() {
                if gate.num_qubits() == 2 {
                    synth_direction = Some(qubits.clone());
                }
            }
            match synth_direction {
                None => Ok(sequence),
                Some(synth_direction) => {
                    let synth_dir = match synth_direction.as_slice() {
                        [0, 1] => true,
                        [1, 0] => false,
                        _ => unreachable!(),
                    };
                    if synth_dir != preferred_dir {
                        reversed_synth_su4_sequence(
                            su4_mat.to_owned(),
                            decomposer_2q,
                            approximation_degree,
                        )
                    } else {
                        Ok(sequence)
                    }
                }
            }
        }
    }
}

/// Apply reverse synthesis for decomposers that return a SEQUENCE (TwoQubitBasis and TwoQubitControlledU).
/// This function is called by `synth_su4_sequence`` if the "direct" synthesis
/// doesn't match the hardware restrictions.
fn reversed_synth_su4_sequence(
    mut su4_mat: Array2<Complex64>,
    decomposer_2q: &DecomposerElement,
    approximation_degree: Option<f64>,
) -> PyResult<TwoQubitUnitarySequence> {
    let is_approximate = approximation_degree.is_none() || approximation_degree.unwrap() != 1.0;
    // Swap rows 1 and 2
    let (mut row_1, mut row_2) = su4_mat.multi_slice_mut((s![1, ..], s![2, ..]));
    azip!((x in &mut row_1, y in &mut row_2) (*x, *y) = (*y, *x));

    // Swap columns 1 and 2
    let (mut col_1, mut col_2) = su4_mat.multi_slice_mut((s![.., 1], s![.., 2]));
    azip!((x in &mut col_1, y in &mut col_2) (*x, *y) = (*y, *x));

    let synth = if let DecomposerType::TwoQubitBasis(decomp) = &decomposer_2q.decomposer {
        decomp.call_inner(su4_mat.view(), None, is_approximate, None)?
    } else if let DecomposerType::TwoQubitControlledU(decomp) = &decomposer_2q.decomposer {
        decomp.call_inner(su4_mat.view(), None)?
    } else {
        unreachable!(
            "reversed_synth_su4_sequence should only be called for TwoQubitBasisDecomposer."
        )
    };
    let flip_bits: [u8; 2] = [1, 0];
    let mut reversed_gates = Vec::with_capacity(synth.gates().len());
    for (gate, params, qubit_ids) in synth.gates() {
        let new_qubit_ids = qubit_ids
            .into_iter()
            .map(|x| flip_bits[*x as usize])
            .collect::<SmallVec<[u8; 2]>>();
        reversed_gates.push((gate.clone(), params.clone(), new_qubit_ids.clone()));
    }
    let mut reversed_synth: TwoQubitGateSequence = TwoQubitGateSequence::new();
    reversed_synth.set_state((reversed_gates, synth.global_phase()));
    let sequence = TwoQubitUnitarySequence {
        gate_sequence: reversed_synth,
    };
    Ok(sequence)
}

/// Apply synthesis for decomposers that return a DAG (XX).
fn synth_su4_xx_decomposer(
    py: Python,
    su4_mat: ArrayView2<Complex64>,
    decomposer_2q: &Py<PyAny>,
    preferred_direction: Option<bool>,
    approximation_degree: Option<f64>,
    packed_op: PackedOperation,
) -> PyResult<DAGCircuit> {
    let is_approximate = approximation_degree.is_none() || approximation_degree.unwrap() != 1.0;
    let kwargs: HashMap<&str, bool> = [("approximate", is_approximate), ("use_dag", true)]
        .into_iter()
        .collect();
    let synth_dag = decomposer_2q
        .call(
            py,
            (su4_mat.to_pyarray(py),),
            Some(&kwargs.into_py_dict(py)?),
        )?
        .extract::<DAGCircuit>(py)?;
    match preferred_direction {
        None => Ok(synth_dag),
        Some(preferred_dir) => {
            let mut synth_direction: Option<Vec<u32>> = None;
            for node in synth_dag.topological_op_nodes()? {
                let inst = &synth_dag[node].unwrap_operation();
                if inst.op.num_qubits() == 2 {
                    let qargs = synth_dag.get_qargs(inst.qubits);
                    synth_direction = Some(vec![qargs[0].0, qargs[1].0]);
                }
            }
            match synth_direction {
                None => Ok(synth_dag),
                Some(synth_direction) => {
                    let synth_dir = match synth_direction.as_slice() {
                        [0, 1] => true,
                        [1, 0] => false,
                        _ => unreachable!("There are no more than 2 possible synth directions."),
                    };
                    let new_elem = DecomposerElement {
                        decomposer: DecomposerType::XX(decomposer_2q.clone_ref(py)),
                        packed_op,
                    };
                    if synth_dir != preferred_dir {
                        reversed_synth_su4_dag(
                            py,
                            su4_mat.to_owned(),
                            &new_elem,
                            approximation_degree,
                        )
                    } else {
                        Ok(synth_dag)
                    }
                }
            }
        }
    }
}

/// Apply reverse synthesis for decomposers that return a DAG (XX).
/// This function is called by `synth_su4_xx_decomposer` if the "direct" synthesis
/// doesn't match the hardware restrictions.
fn reversed_synth_su4_dag(
    py: Python<'_>,
    mut su4_mat: Array2<Complex64>,
    decomposer_2q: &DecomposerElement,
    approximation_degree: Option<f64>,
) -> PyResult<DAGCircuit> {
    let is_approximate = approximation_degree.is_none() || approximation_degree.unwrap() != 1.0;

    // Swap rows 1 and 2
    let (mut row_1, mut row_2) = su4_mat.multi_slice_mut((s![1, ..], s![2, ..]));
    azip!((x in &mut row_1, y in &mut row_2) (*x, *y) = (*y, *x));

    // Swap columns 1 and 2
    let (mut col_1, mut col_2) = su4_mat.multi_slice_mut((s![.., 1], s![.., 2]));
    azip!((x in &mut col_1, y in &mut col_2) (*x, *y) = (*y, *x));

    let synth_dag = if let DecomposerType::XX(decomposer) = &decomposer_2q.decomposer {
        let kwargs: HashMap<&str, bool> = [("approximate", is_approximate), ("use_dag", true)]
            .into_iter()
            .collect();
        decomposer
            .call(
                py,
                (su4_mat.clone().into_pyarray(py),),
                Some(&kwargs.into_py_dict(py)?),
            )?
            .extract::<DAGCircuit>(py)?
    } else {
        unreachable!("reversed_synth_su4_dag should only be called for XXDecomposer")
    };

    let target_dag = synth_dag.copy_empty_like(VarsMode::Alike)?;
    let flip_bits: [Qubit; 2] = [Qubit(1), Qubit(0)];
    let mut target_dag_builder = target_dag.into_builder();
    for node in synth_dag.topological_op_nodes()? {
        let mut inst = synth_dag[node].unwrap_operation().clone();
        let qubits: Vec<Qubit> = synth_dag
            .qargs_interner()
            .get(inst.qubits)
            .iter()
            .map(|x| flip_bits[x.0 as usize])
            .collect();
        inst.qubits = target_dag_builder.insert_qargs(&qubits);
        target_dag_builder.push_back(inst)?;
    }
    Ok(target_dag_builder.build())
}

/// Score the synthesis output (DAG or sequence) based on the expected gate fidelity/error score.
fn synth_error(
    synth_circuit: impl Iterator<
        Item = (
            String,
            Option<SmallVec<[Param; 3]>>,
            SmallVec<[PhysicalQubit; 2]>,
        ),
    >,
    target: &Target,
) -> f64 {
    let (lower_bound, upper_bound) = synth_circuit.size_hint();
    let mut gate_fidelities = match upper_bound {
        Some(bound) => Vec::with_capacity(bound),
        None => Vec::with_capacity(lower_bound),
    };
    let mut score_instruction =
        |inst_name: &str,
         inst_params: &Option<SmallVec<[Param; 3]>>,
         inst_qubits: &SmallVec<[PhysicalQubit; 2]>| {
            if let Ok(names) = target.operation_names_for_qargs(inst_qubits) {
                for name in names {
                    let Some(TargetOperation::Normal(target_op)) = target.operation_from_name(name)
                    else {
                        continue;
                    };
                    let are_params_close = if let Some(params) = inst_params {
                        params.iter().zip(target_op.params.iter()).all(|(p1, p2)| {
                            p1.is_close(p2, 1e-10)
                                .expect("Unexpected parameter expression error.")
                        })
                    } else {
                        false
                    };
                    let is_parametrized = target_op
                        .params
                        .iter()
                        .any(|param| matches!(param, Param::ParameterExpression(_)));
                    if target_op.operation.name() == inst_name
                        && (is_parametrized || are_params_close)
                    {
                        match target[name].get(&QargsRef::from(inst_qubits)) {
                            Some(Some(props)) => {
                                gate_fidelities.push(1.0 - props.error.unwrap_or(0.0))
                            }
                            _ => gate_fidelities.push(1.0),
                        }
                        break;
                    }
                }
            }
        };

    for (inst_name, inst_params, inst_qubits) in synth_circuit {
        score_instruction(&inst_name, &inst_params, &inst_qubits);
    }
    1.0 - gate_fidelities.into_iter().product::<f64>()
}

/// Perform 2q unitary synthesis for a given `unitary`. If some `target` is provided,
/// the decomposition will be hardware-aware and take into the account the reported
/// gate errors to select the best method among the options. If `target` is `None``,
/// the decomposition will use the given `basis_gates` and the first valid decomposition
/// will be returned (no selection).
fn run_2q_unitary_synthesis(
    unitary: ArrayView2<Complex64>,
    ref_qubits: &[PhysicalQubit; 2],
    coupling_edges: &HashSet<[PhysicalQubit; 2]>,
    target: Option<&Target>,
    basis_gates: HashSet<String>,
    approximation_degree: Option<f64>,
    natural_direction: Option<bool>,
    pulse_optimize: Option<bool>,
    out_dag: &mut DAGCircuitBuilder,
    out_qargs: &[Qubit],
    mut apply_original_op: impl FnMut(&mut DAGCircuitBuilder) -> PyResult<()>,
    run_python_decomposers: bool,
) -> PyResult<()> {
    // Find decomposer candidates
    let decomposers = match target {
        Some(target) => {
            let decomposers_2q = get_2q_decomposers_from_target(
                target,
                ref_qubits,
                approximation_degree,
                pulse_optimize,
                run_python_decomposers,
            )?;
            decomposers_2q.unwrap_or_default()
        }
        None => {
            let basis_gates: IndexSet<&str, ::ahash::RandomState> =
                basis_gates.iter().map(String::as_str).collect();
            let decomposer_item: Option<DecomposerElement> =
                get_2q_decomposer_from_basis(basis_gates, approximation_degree, pulse_optimize)?;
            if decomposer_item.is_none() {
                apply_original_op(out_dag)?;
                return Ok(());
            };
            vec![decomposer_item.unwrap()]
        }
    };

    // If there's a single decomposer candidate, avoid computing synthesis score.
    // This will ALWAYS be the path if the `target` is `None` (`basis_gates` used).
    if decomposers.len() == 1 {
        let decomposer_item = decomposers.first().unwrap();
        let preferred_dir = preferred_direction(
            ref_qubits,
            natural_direction,
            coupling_edges,
            target,
            decomposer_item,
        )?;

        match &decomposer_item.decomposer {
            DecomposerType::TwoQubitBasis(_) => {
                let synth = synth_su4_sequence(
                    unitary,
                    decomposer_item,
                    preferred_dir,
                    approximation_degree,
                )?;
                apply_synth_sequence(out_dag, out_qargs, &synth)?;
            }
            DecomposerType::TwoQubitControlledU(_) => {
                let synth = synth_su4_sequence(
                    unitary,
                    decomposer_item,
                    preferred_dir,
                    approximation_degree,
                )?;
                apply_synth_sequence(out_dag, out_qargs, &synth)?;
            }
            DecomposerType::XX(xx_decomposer) => {
                if !run_python_decomposers {
                    return Err(QiskitError::new_err(
                        "No valid decomposer is present without Python",
                    ));
                }
                Python::attach(|py| -> PyResult<()> {
                    let synth = synth_su4_xx_decomposer(
                        py,
                        unitary,
                        xx_decomposer,
                        preferred_dir,
                        approximation_degree,
                        decomposer_item.packed_op.clone(),
                    )?;
                    apply_synth_dag(out_dag, out_qargs, &synth)?;
                    Ok(())
                })?;
            }
        }
        return Ok(());
    }

    // If there is more than one available decomposer, select the one with the best synthesis score.
    // This will only happen if `target` is not `None`, so we can assume that there is some target from
    // this point onwards. The scored SEQUENCEs and DAGs are stored in independent vectors to avoid defining
    // yet another custom type.
    let mut synth_errors_sequence = Vec::new();
    let mut synth_errors_dag = Vec::new();

    // The sequence synthesis logic can be shared between TwoQubitBasis and TwoQubitControlledU,
    // but the DAG logic needs to stay independent.
    let synth_sequence = |decomposer, preferred_dir| -> PyResult<(TwoQubitUnitarySequence, f64)> {
        let sequence =
            synth_su4_sequence(unitary, decomposer, preferred_dir, approximation_degree)?;
        let scoring_info =
            sequence
                .gate_sequence
                .gates()
                .iter()
                .map(|(gate, params, qubit_ids)| {
                    let inst_qubits = qubit_ids.iter().map(|q| ref_qubits[*q as usize]).collect();
                    (
                        gate.name().to_string(),
                        Some(params.iter().map(|p| Param::Float(*p)).collect()),
                        inst_qubits,
                    )
                });
        let score = synth_error(scoring_info, target.unwrap());
        Ok((sequence, score))
    };

    for decomposer in &decomposers {
        let preferred_dir = preferred_direction(
            ref_qubits,
            natural_direction,
            coupling_edges,
            target,
            decomposer,
        )?;
        match &decomposer.decomposer {
            DecomposerType::TwoQubitBasis(_) => {
                synth_errors_sequence.push(synth_sequence(decomposer, preferred_dir)?);
            }
            DecomposerType::TwoQubitControlledU(_) => {
                synth_errors_sequence.push(synth_sequence(decomposer, preferred_dir)?);
            }
            DecomposerType::XX(xx_decomposer) => {
                Python::attach(|py| -> PyResult<()> {
                    let synth_dag = synth_su4_xx_decomposer(
                        py,
                        unitary,
                        xx_decomposer,
                        preferred_dir,
                        approximation_degree,
                        decomposer.packed_op.clone(),
                    )?;
                    let scoring_info = synth_dag
                        .topological_op_nodes()
                        .expect("Unexpected error in dag.topological_op_nodes()")
                        .map(|node| {
                            let NodeType::Operation(inst) = &synth_dag[node] else {
                                unreachable!("DAG node must be an instruction")
                            };
                            let inst_qubits = synth_dag
                                .get_qargs(inst.qubits)
                                .iter()
                                .map(|q| ref_qubits[q.0 as usize])
                                .collect();
                            (
                                inst.op.name().to_string(),
                                inst.params.clone().map(|boxed| *boxed),
                                inst_qubits,
                            )
                        });
                    let score = synth_error(scoring_info, target.unwrap());
                    synth_errors_dag.push((synth_dag, score));
                    Ok(())
                })?;
            }
        }
    }

    // Resolve synthesis scores between sequence and DAG.
    let synth_sequence = synth_errors_sequence
        .iter()
        .enumerate()
        .min_by(|error1, error2| error1.1 .1.partial_cmp(&error2.1 .1).unwrap())
        .map(|(index, _)| &synth_errors_sequence[index]);

    let synth_dag = synth_errors_dag
        .iter()
        .enumerate()
        .min_by(|error1, error2| error1.1 .1.partial_cmp(&error2.1 .1).unwrap())
        .map(|(index, _)| &synth_errors_dag[index]);

    match (synth_sequence, synth_dag) {
        (None, None) => apply_original_op(out_dag)?,
        (Some((sequence, _)), None) => apply_synth_sequence(out_dag, out_qargs, sequence)?,
        (None, Some((dag, _))) => apply_synth_dag(out_dag, out_qargs, dag)?,
        (Some((sequence, sequence_error)), Some((dag, dag_error))) => {
            if sequence_error > dag_error {
                apply_synth_dag(out_dag, out_qargs, dag)?
            } else {
                apply_synth_sequence(out_dag, out_qargs, sequence)?
            }
        }
    };
    Ok(())
}

pub fn unitary_synthesis_mod(m: &Bound<PyModule>) -> PyResult<()> {
    m.add_wrapped(wrap_pyfunction!(py_unitary_synthesis))?;
    Ok(())
}<|MERGE_RESOLUTION|>--- conflicted
+++ resolved
@@ -471,7 +471,6 @@
                 if basis_gates.is_empty() && target.is_none() {
                     out_dag.push_back(packed_instr.clone())?;
                 } else {
-<<<<<<< HEAD
                     let matrix = match packed_instr.op.view() {
                         OperationRef::Unitary(gate) => {
                             let array = gate.matrix_view();
@@ -482,14 +481,6 @@
                             Some(array) => {
                                 let shape = array.shape();
                                 DMatrix::from_fn(shape[0], shape[1], |i, j| array[[i, j]])
-=======
-                    let synth_dag = Python::attach(|py| {
-                        let qs_decomposition: &Bound<'_, PyAny> =
-                            imports::QS_DECOMPOSITION.get_bound(py);
-                        let synth_circ = match packed_instr.op.view() {
-                            OperationRef::Unitary(gate) => {
-                                qs_decomposition.call1((gate.matrix_view().to_pyarray(py),))?
->>>>>>> 1a51f054
                             }
                             _ => return Err(QiskitError::new_err("Unitary not found")),
                         },
