--- conflicted
+++ resolved
@@ -83,11 +83,7 @@
                     TwoQubitControlledUDecomposer::new(RXXEquivalent::Standard(gate), "ZXZ")
                         .unwrap_or_else(|_| {
                             panic!(
-<<<<<<< HEAD
-                                "Error while creating Controlled U decomposer using a {} gate.",
-=======
                                 "Error while creating TwoQubitControlledUDecomposer using a {} gate.",
->>>>>>> 09ecf138
                                 gate.name()
                             )
                         }),
@@ -112,11 +108,7 @@
                     )
                     .unwrap_or_else(|_| {
                         panic!(
-<<<<<<< HEAD
-                            "Error while creating Basis Decomposer using a {} gate.",
-=======
                             "Error while creating TwoQubitBasisDecomposer using a {} gate.",
->>>>>>> 09ecf138
                             gate.name()
                         )
                     }),
@@ -136,11 +128,7 @@
                 "U",
                 None,
             )
-<<<<<<< HEAD
-            .expect("Error while creating Basis Decomposer using a 'cx' gate."),
-=======
             .expect("Error while creating TwoQubitBasisDecomposer using a 'cx' gate."),
->>>>>>> 09ecf138
         ),
         gate,
     )
@@ -494,25 +482,12 @@
 
 #[cfg(all(test, not(miri)))]
 mod test_consolidate_blocks {
-<<<<<<< HEAD
-    use std::sync::Arc;
-
-    use indexmap::IndexMap;
-    use qiskit_circuit::{
-        circuit_data::CircuitData,
-        converters::dag_to_circuit,
-        dag_circuit::DAGCircuit,
-        operations::{Operation, Param, StandardGate},
-        parameter::{parameter_expression::ParameterExpression, symbol_expr::Symbol},
-        PhysicalQubit, Qubit,
-=======
 
     use indexmap::IndexMap;
 
     use qiskit_circuit::{
         circuit_data::CircuitData, converters::dag_to_circuit, dag_circuit::DAGCircuit,
         operations::StandardGate, PhysicalQubit, Qubit,
->>>>>>> 09ecf138
     };
     use smallvec::smallvec;
 
@@ -521,33 +496,6 @@
     use super::run_consolidate_blocks;
 
     #[test]
-<<<<<<< HEAD
-    fn test_consolidate_blocks_non_cx_target() {
-        let circuit: CircuitData = CircuitData::from_standard_gates(
-            2,
-            [
-                (StandardGate::CZ, smallvec![], smallvec![Qubit(0), Qubit(1)]),
-                (StandardGate::X, smallvec![], smallvec![Qubit(0)]),
-                (StandardGate::H, smallvec![], smallvec![Qubit(1)]),
-                (StandardGate::Z, smallvec![], smallvec![Qubit(1)]),
-                (StandardGate::T, smallvec![], smallvec![Qubit(1)]),
-                (StandardGate::H, smallvec![], smallvec![Qubit(0)]),
-                (StandardGate::T, smallvec![], smallvec![Qubit(0)]),
-                (StandardGate::CZ, smallvec![], smallvec![Qubit(0), Qubit(1)]),
-                (StandardGate::SX, smallvec![], smallvec![Qubit(0)]),
-                (StandardGate::SX, smallvec![], smallvec![Qubit(1)]),
-                (StandardGate::CZ, smallvec![], smallvec![Qubit(0), Qubit(1)]),
-                (StandardGate::SX, smallvec![], smallvec![Qubit(0)]),
-                (StandardGate::SX, smallvec![], smallvec![Qubit(1)]),
-                (StandardGate::CZ, smallvec![], smallvec![Qubit(0), Qubit(1)]),
-                (StandardGate::X, smallvec![], smallvec![Qubit(0)]),
-                (StandardGate::H, smallvec![], smallvec![Qubit(1)]),
-                (StandardGate::Z, smallvec![], smallvec![Qubit(1)]),
-                (StandardGate::T, smallvec![], smallvec![Qubit(1)]),
-                (StandardGate::H, smallvec![], smallvec![Qubit(0)]),
-                (StandardGate::T, smallvec![], smallvec![Qubit(0)]),
-                (StandardGate::CZ, smallvec![], smallvec![Qubit(0), Qubit(1)]),
-=======
     fn test_identity_unitary_is_removed() {
         let circuit: CircuitData = CircuitData::from_standard_gates(
             2,
@@ -556,20 +504,15 @@
                 (StandardGate::CX, smallvec![], smallvec![Qubit(0), Qubit(1)]),
                 (StandardGate::CX, smallvec![], smallvec![Qubit(0), Qubit(1)]),
                 (StandardGate::H, smallvec![], smallvec![Qubit(0)]),
->>>>>>> 09ecf138
             ],
             0.0.into(),
         )
         .expect("Error while creating the circuit");
 
-<<<<<<< HEAD
-        let phi = Arc::new(ParameterExpression::from_symbol(Symbol::new(
-            "phi", None, None,
-        )));
         let mut target = Target::default();
         target
             .add_instruction(
-                StandardGate::SX.into(),
+                StandardGate::H.into(),
                 &[],
                 None,
                 Some(IndexMap::from_iter([
@@ -583,57 +526,10 @@
                     ),
                 ])),
             )
-            .expect("Error while adding SXGate to target");
-        target
-            .add_instruction(
-                StandardGate::X.into(),
-=======
-        let mut target = Target::default();
-        target
-            .add_instruction(
-                StandardGate::H.into(),
->>>>>>> 09ecf138
-                &[],
-                None,
-                Some(IndexMap::from_iter([
-                    (
-                        Qargs::Concrete(smallvec![PhysicalQubit(0)]).to_owned(),
-                        None,
-                    ),
-                    (
-                        Qargs::Concrete(smallvec![PhysicalQubit(1)]).to_owned(),
-                        None,
-                    ),
-                ])),
-            )
-<<<<<<< HEAD
-            .expect("Error while adding XGate to target");
-        target
-            .add_instruction(
-                StandardGate::RZ.into(),
-                &[Param::ParameterExpression(phi)],
-                None,
-                Some(IndexMap::from_iter([
-                    (
-                        Qargs::Concrete(smallvec![PhysicalQubit(0)]).to_owned(),
-                        None,
-                    ),
-                    (
-                        Qargs::Concrete(smallvec![PhysicalQubit(1)]).to_owned(),
-                        None,
-                    ),
-                ])),
-            )
-            .expect("Error while adding RXGate to target");
-        target
-            .add_instruction(
-                StandardGate::CZ.into(),
-=======
             .expect("Error while adding HGate to target");
         target
             .add_instruction(
                 StandardGate::CX.into(),
->>>>>>> 09ecf138
                 &[],
                 None,
                 Some(IndexMap::from_iter([
@@ -647,45 +543,22 @@
                     ),
                 ])),
             )
-<<<<<<< HEAD
-            .expect("Error while adding CZGate to target");
-=======
             .expect("Error while adding CXGate to target");
->>>>>>> 09ecf138
 
         // Convert the circuit to a DAG.
         let mut circ_as_dag =
             DAGCircuit::from_circuit_data(&circuit, false, None, None, None, None)
                 .expect("Error converting circuit to DAG.");
         // Run the pass
-<<<<<<< HEAD
-        run_consolidate_blocks(&mut circ_as_dag, true, None, Some(&target))
-=======
         run_consolidate_blocks(&mut circ_as_dag, false, None, Some(&target))
->>>>>>> 09ecf138
             .expect("Error while running the consolidate blocks pass.");
 
         let circ_result = dag_to_circuit(&circ_as_dag, false)
             .expect("Error while converting the DAG to a circuit.");
 
-<<<<<<< HEAD
-        if let Some(op) = circ_result.iter().next() {
-            if op.op.name() != "unitary" {
-                panic!("The pass did not correctly extract into a unitary");
-            }
-            if circ_result.__len__() != 1 {
-                panic!(
-                    "The resulting circuit from our run did not result in one single unitary gate."
-                );
-            }
-        } else {
-            panic!("The resulting circuit was unexpectedly empty.");
-        };
-=======
         let data = circ_result.data();
         if !data.is_empty() {
             panic!("The output circuit had {} instructions but all instruction should have cancelled out", data.len());
         }
->>>>>>> 09ecf138
     }
 }