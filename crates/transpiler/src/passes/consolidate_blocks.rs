--- conflicted
+++ resolved
@@ -315,11 +315,7 @@
             if let Some(matrix) = matrix {
                 let num_basis_gates = match decomposer {
                     DecomposerType::TwoQubitBasis(ref decomp) => {
-<<<<<<< HEAD
                         decomp.num_basis_gates_inner(ndarray_to_matrix4(matrix.view())?)
-=======
-                        decomp.num_basis_gates_inner(matrix.view())?
->>>>>>> 8e2be846
                     }
                     DecomposerType::TwoQubitControlledU(ref decomp) => {
                         decomp.num_basis_gates_inner(ndarray_to_matrix4(matrix.view())?)?
