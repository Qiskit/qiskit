// This code is part of Qiskit.
//
// (C) Copyright IBM 2024
//
// This code is licensed under the Apache License, Version 2.0. You may
// obtain a copy of this license in the LICENSE.txt file in the root directory
// of this source tree or at http://www.apache.org/licenses/LICENSE-2.0.
//
// Any modifications or derivative works of this code must retain this
// copyright notice, and modified files need to carry a notice indicating
// that they have been altered from the originals.

use crate::target::{Qargs, Target};
use hashbrown::{HashMap, HashSet};
use pyo3::prelude::*;
use qiskit_circuit::PhysicalQubit;
use qiskit_circuit::Qubit;
use qiskit_circuit::dag_circuit::DAGCircuit;
use qiskit_circuit::operations::Operation;
use qiskit_circuit::packed_instruction::PackedInstruction;
use rustworkx_core::petgraph::prelude::NodeIndex;

#[pyfunction]
#[pyo3(name = "any_gate_missing_from_target")]
pub fn gates_missing_from_target(dag: &DAGCircuit, target: &Target) -> PyResult<bool> {
    #[inline]
    fn is_universal(gate: &PackedInstruction) -> bool {
        matches!(gate.op.name(), "barrier" | "store")
    }

    fn visit_gate(
        circuit: &DAGCircuit,
        target: &Target,
        gate_node: NodeIndex,
        qargs: &[Qubit],
        wire_map: &HashMap<Qubit, PhysicalQubit>,
    ) -> PyResult<bool> {
        let gate = circuit
            .dag()
            .node_weight(gate_node)
            .unwrap()
            .unwrap_operation();
        let qargs_mapped: Qargs = qargs.iter().map(|q| wire_map[q]).collect();
        // Skip parameter checking if the gate is control flow.
        if !target.instruction_supported(
            gate.op.name(),
            &qargs_mapped,
            (!gate.op.control_flow())
                .then_some(gate.params_view())
                .unwrap_or_default(),
            !gate.is_parameterized() && !gate.op.control_flow(),
        ) {
            return Ok(true);
        }
<<<<<<< HEAD
        if target.has_angle_bounds()
            && target.gate_has_angle_bounds(gate.op.name())
            && !gate.is_parameterized()
        {
            let params: Vec<f64> = gate
                .params_view()
                .iter()
                .map(|x| {
                    let Param::Float(val) = x else { unreachable!() };
                    *val
                })
                .collect();
            if !target.gate_supported_angle_bound(gate.op.name(), &params) {
                return Ok(true);
            }
        }

        if let Some(control_flow) = circuit.try_view_control_flow(gate_node) {
            for block in control_flow.blocks() {
=======
        if gate.op.control_flow() {
            for block in gate.op.blocks() {
>>>>>>> 80250c25
                let block_qubits = (0..block.num_qubits()).map(Qubit::new);
                let inner_wire_map = qargs
                    .iter()
                    .zip(block_qubits)
                    .map(|(outer, inner)| (inner, wire_map[outer]))
                    .collect();
                if visit_circuit(target, block, &inner_wire_map)? {
                    return Ok(true);
                }
            }
        }
        Ok(false)
    }

    fn visit_circuit(
        target: &Target,
        circuit: &DAGCircuit,
        wire_map: &HashMap<Qubit, PhysicalQubit>,
    ) -> PyResult<bool> {
        for (gate_node, gate) in circuit.op_nodes(true) {
            if is_universal(gate) {
                continue;
            }
            let qargs = circuit.qargs_interner().get(gate.qubits);
            if visit_gate(circuit, target, gate_node, qargs, wire_map)? {
                return Ok(true);
            }
        }
        Ok(false)
    }

    // In the outer DAG, virtual and physical bits are the same thing.
    let wire_map: HashMap<Qubit, PhysicalQubit> = HashMap::from_iter(
        (0..dag.num_qubits()).map(|i| (Qubit::new(i), PhysicalQubit::new(i.try_into().unwrap()))),
    );

    // Process the DAG.
    for (gate_node, gate) in dag.op_nodes(true) {
        if is_universal(gate) {
            continue;
        }
        let qargs = dag.qargs_interner().get(gate.qubits);
        if visit_gate(dag, target, gate_node, qargs, &wire_map)? {
            return Ok(true);
        }
    }
    Ok(false)
}

#[pyfunction]
#[pyo3(name = "any_gate_missing_from_basis")]
pub fn gates_missing_from_basis(dag: &DAGCircuit, basis: HashSet<String>) -> PyResult<bool> {
    for (gate, _) in dag.count_ops(true)? {
        if !basis.contains(gate.as_str()) {
            return Ok(true);
        }
    }
    Ok(false)
}

pub fn gates_in_basis_mod(m: &Bound<PyModule>) -> PyResult<()> {
    m.add_wrapped(wrap_pyfunction!(gates_missing_from_target))?;
    m.add_wrapped(wrap_pyfunction!(gates_missing_from_basis))?;
    Ok(())
}<|MERGE_RESOLUTION|>--- conflicted
+++ resolved
@@ -45,37 +45,17 @@
         if !target.instruction_supported(
             gate.op.name(),
             &qargs_mapped,
-            (!gate.op.control_flow())
+            gate.op
+                .try_control_flow()
+                .is_none()
                 .then_some(gate.params_view())
                 .unwrap_or_default(),
-            !gate.is_parameterized() && !gate.op.control_flow(),
+            !gate.is_parameterized() && gate.op.try_control_flow().is_none(),
         ) {
             return Ok(true);
         }
-<<<<<<< HEAD
-        if target.has_angle_bounds()
-            && target.gate_has_angle_bounds(gate.op.name())
-            && !gate.is_parameterized()
-        {
-            let params: Vec<f64> = gate
-                .params_view()
-                .iter()
-                .map(|x| {
-                    let Param::Float(val) = x else { unreachable!() };
-                    *val
-                })
-                .collect();
-            if !target.gate_supported_angle_bound(gate.op.name(), &params) {
-                return Ok(true);
-            }
-        }
-
         if let Some(control_flow) = circuit.try_view_control_flow(gate_node) {
             for block in control_flow.blocks() {
-=======
-        if gate.op.control_flow() {
-            for block in gate.op.blocks() {
->>>>>>> 80250c25
                 let block_qubits = (0..block.num_qubits()).map(Qubit::new);
                 let inner_wire_map = qargs
                     .iter()
