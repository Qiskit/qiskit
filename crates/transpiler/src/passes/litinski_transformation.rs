--- conflicted
+++ resolved
@@ -14,16 +14,17 @@
 
 use qiskit_circuit::dag_circuit::{DAGCircuit, NodeType};
 use qiskit_circuit::imports::PAULI_EVOLUTION_GATE;
-use qiskit_circuit::interner::{Interned, Interner};
 use qiskit_circuit::operations::{
-    Operation, OperationRef, Param, PauliProductMeasurement, PyGate, StandardGate, multiply_param,
+    Operation, OperationRef, Param, PauliProductMeasurement, PyGate, StandardGate,
+    StandardInstruction, multiply_param,
 };
 use qiskit_circuit::packed_instruction::PackedInstruction;
-use qiskit_circuit::{Clbit, Qubit, VarsMode};
+use qiskit_circuit::{Clbit, VarsMode};
 
 use qiskit_quantum_info::clifford::Clifford;
-use qiskit_quantum_info::sparse_observable::PySparseObservable;
-
+use qiskit_quantum_info::sparse_observable::{BitTerm, SparseObservable};
+
+use num_complex::Complex64;
 use smallvec::smallvec;
 use std::f64::consts::PI;
 
@@ -36,75 +37,9 @@
     "dcx", "t", "tdg", "rz", "measure",
 ];
 
-<<<<<<< HEAD
-// List of rotation gate names: the pass is skipped if the circuit contains
-// no gate names in this list.
-const ROTATION_GATE_NAMES: &[&str; 3] = &["t", "tdg", "rz"];
-
-/// Expresses a given circuit as a sequence of Pauli rotations followed by a final Clifford operator.
-/// Returns the list of rotations in the sparse format: (sign, paulis, indices).
-fn extract_rotations(
-    gate: StandardGate,
-    qbits: &Interned<[Qubit]>,
-    interner: &Interner<[Qubit]>,
-    clifford: &mut Clifford,
-) -> Option<(bool, String, Vec<Qubit>)> {
-    match gate {
-        StandardGate::I => {}
-        StandardGate::X => clifford.append_x(interner.get(*qbits)[0].index()),
-        StandardGate::Y => clifford.append_y(interner.get(*qbits)[0].index()),
-        StandardGate::Z => clifford.append_z(interner.get(*qbits)[0].index()),
-        StandardGate::H => clifford.append_h(interner.get(*qbits)[0].index()),
-        StandardGate::S => clifford.append_s(interner.get(*qbits)[0].index()),
-        StandardGate::Sdg => clifford.append_sdg(interner.get(*qbits)[0].index()),
-        StandardGate::SX => clifford.append_sx(interner.get(*qbits)[0].index()),
-        StandardGate::SXdg => clifford.append_sxdg(interner.get(*qbits)[0].index()),
-        StandardGate::CX => clifford.append_cx(
-            interner.get(*qbits)[0].index(),
-            interner.get(*qbits)[1].index(),
-        ),
-        StandardGate::CZ => clifford.append_cz(
-            interner.get(*qbits)[0].index(),
-            interner.get(*qbits)[1].index(),
-        ),
-        StandardGate::CY => clifford.append_cy(
-            interner.get(*qbits)[0].index(),
-            interner.get(*qbits)[1].index(),
-        ),
-        StandardGate::Swap => clifford.append_swap(
-            interner.get(*qbits)[0].index(),
-            interner.get(*qbits)[1].index(),
-        ),
-        StandardGate::ISwap => clifford.append_iswap(
-            interner.get(*qbits)[0].index(),
-            interner.get(*qbits)[1].index(),
-        ),
-        StandardGate::ECR => clifford.append_ecr(
-            interner.get(*qbits)[0].index(),
-            interner.get(*qbits)[1].index(),
-        ),
-        StandardGate::DCX => clifford.append_dcx(
-            interner.get(*qbits)[0].index(),
-            interner.get(*qbits)[1].index(),
-        ),
-        StandardGate::RZ => {
-            return Some(clifford.get_inverse_z(interner.get(*qbits)[0].index()));
-        }
-        _ => panic!("Unsupported gate {}", gate.name()),
-    };
-    None
-}
-=======
-// List of supported Clifford gate names.
-static SUPPORTED_CLIFFORD_NAMES: [&str; 16] = [
-    "id", "x", "y", "z", "h", "s", "sdg", "sx", "sxdg", "cx", "cz", "cy", "swap", "iswap", "ecr",
-    "dcx",
-];
-
 // List of instruction names which are modified by the pass: the pass is skipped if the circuit
 // contains no instructions with names in this list.
 static HANDLED_INSTRUCTION_NAMES: [&str; 4] = ["t", "tdg", "rz", "measure"];
->>>>>>> 9a851f34
 
 #[pyfunction]
 #[pyo3(signature = (dag, fix_clifford=true))]
@@ -138,10 +73,10 @@
             unsupported
         )));
     }
-    let rotation_count = op_counts
+    let rotation_count: usize = op_counts
         .iter()
         .filter_map(|(k, v)| {
-            if ROTATION_GATE_NAMES.contains(&k.as_str()) {
+            if HANDLED_INSTRUCTION_NAMES.contains(&k.as_str()) {
                 Some(v)
             } else {
                 None
@@ -150,7 +85,8 @@
         .sum();
     let clifford_count = dag.size(false)? - rotation_count;
 
-    let mut new_dag = dag.copy_empty_like(VarsMode::Alike)?;
+    let new_dag = dag.copy_empty_like_with_same_capacity(VarsMode::Alike)?;
+    let mut new_dag = new_dag.into_builder();
 
     let py_evo_cls = PAULI_EVOLUTION_GATE.get_bound(py);
     let no_clbits: Vec<Clbit> = Vec::new();
@@ -158,99 +94,12 @@
     let num_qubits = dag.num_qubits();
     let mut clifford = Clifford::identity(num_qubits);
 
-<<<<<<< HEAD
-    // Turn the Qiskit circuit into a vector of (gate name, qubit indices).
-    // Additionally, keep track of the rotation angles, an update to the global phase (produced when
-    // converting T/Tdg gates to RZ-rotations), and Clifford gates in the circuit.
-    let mut angles: Vec<Param> = Vec::with_capacity(rotation_count);
-    let mut global_phase_update = 0.;
-    let mut clifford_ops: Vec<&PackedInstruction> = Vec::with_capacity(clifford_count);
-    let mut clifford = Clifford::identity(num_qubits);
-    let rotations: Vec<_> = dag
-        .topological_op_nodes()?
-        .filter_map(|node_index| {
-            let NodeType::Operation(inst) = &dag[node_index] else {
-                unreachable!(
-                    "Gate instructions should be either Clifford or T/Tdg/RZ at this point."
-                );
-            };
-            let (gate, angle, phase_update) = match inst.op.view() {
-                OperationRef::StandardGate(StandardGate::T) => {
-                    (StandardGate::RZ, Some(Param::Float(PI / 8.)), PI / 8.)
-                }
-                OperationRef::StandardGate(StandardGate::Tdg) => {
-                    (StandardGate::RZ, Some(Param::Float(-PI / 8.0)), -PI / 8.)
-                }
-                OperationRef::StandardGate(StandardGate::RZ) => {
-                    let param = &inst.params_view()[0];
-                    (StandardGate::RZ, Some(multiply_param(param, 0.5)), 0.)
-                }
-                _ => (inst.op.try_standard_gate().unwrap(), None, 0.),
-            };
-
-            global_phase_update += phase_update;
-
-            if let Some(angle) = angle {
-                // This is a rotation, save the angle.
-                angles.push(angle);
-            } else {
-                // This is a Clifford operation, save it.
-                clifford_ops.push(inst);
-            }
-            extract_rotations(gate, &inst.qubits, dag.qargs_interner(), &mut clifford)
-        })
-        .collect();
-
-    // Apply the Litinski transformation.
-    // This returns a list of rotations with +1/-1 signs. Since we aim to preserve the
-    // global phase of the circuit, we ignore the final Clifford operator, and instead
-    // append the Clifford gates from the original circuit.
-
-    let py_evo_cls = PAULI_EVOLUTION_GATE.get_bound(py);
-    let no_clbits: Vec<Clbit> = Vec::new();
-
-    let new_dag = dag.copy_empty_like(VarsMode::Alike)?;
-    let mut new_dag = new_dag.into_builder();
-    new_dag.add_global_phase(&Param::Float(global_phase_update))?;
-
-    // Add Pauli rotation gates to the Qiskit circuit.
-    for ((sign, paulis, qubits), angle) in rotations.iter().zip(angles) {
-        let py_pauli =
-            PySparseObservable::from_label(paulis.chars().rev().collect::<String>().as_str())?;
-
-        let time = if *sign {
-            multiply_param(&angle, -1.)
-        } else {
-            angle
-        };
-        let py_evo = py_evo_cls.call1((py_pauli, time.clone()))?;
-        let py_gate = PyGate {
-            qubits: qubits.len() as u32,
-            clbits: 0,
-            params: 1,
-            op_name: "PauliEvolution".to_string(),
-            gate: py_evo.into(),
-        };
-
-        new_dag.apply_operation_back(
-            py_gate.into(),
-            qubits,
-            &no_clbits,
-            Some(smallvec![time]),
-            None,
-            #[cfg(feature = "cache_pygates")]
-            None,
-        )?;
-    }
-
-=======
     // Keep track of the update to the global phase (produced when converting T/Tdg gates
     // to RZ-rotations).
     let mut global_phase_update = 0.;
 
     // Keep track of the clifford operations in the circuit.
-    let mut clifford_ops: Vec<PackedInstruction> = Vec::new();
-
+    let mut clifford_ops: Vec<&PackedInstruction> = Vec::with_capacity(clifford_count);
     // Apply the Litinski transformation: that is, express a given circuit as a sequence of Pauli
     // product rotations and Pauli product measurements, followed by a final Clifford operator.
     for node_index in dag.topological_op_nodes()? {
@@ -258,30 +107,126 @@
         if let NodeType::Operation(inst) = &dag[node_index] {
             let name = inst.op.name();
 
-            let qubits: Vec<usize> = dag
-                .get_qargs(inst.qubits)
-                .iter()
-                .map(|q| q.index())
-                .collect();
-
-            match name {
-                "id" => {}
-                "x" => clifford.append_x(qubits[0]),
-                "y" => clifford.append_y(qubits[0]),
-                "z" => clifford.append_z(qubits[0]),
-                "h" => clifford.append_h(qubits[0]),
-                "s" => clifford.append_s(qubits[0]),
-                "sdg" => clifford.append_sdg(qubits[0]),
-                "sx" => clifford.append_sx(qubits[0]),
-                "sxdg" => clifford.append_sxdg(qubits[0]),
-                "cx" => clifford.append_cx(qubits[0], qubits[1]),
-                "cz" => clifford.append_cz(qubits[0], qubits[1]),
-                "cy" => clifford.append_cy(qubits[0], qubits[1]),
-                "swap" => clifford.append_swap(qubits[0], qubits[1]),
-                "iswap" => clifford.append_iswap(qubits[0], qubits[1]),
-                "ecr" => clifford.append_ecr(qubits[0], qubits[1]),
-                "dcx" => clifford.append_dcx(qubits[0], qubits[1]),
-                "t" | "tdg" | "rz" => {
+            match inst.op.view() {
+                OperationRef::StandardGate(StandardGate::I) => {
+                    if fix_clifford {
+                        clifford_ops.push(inst);
+                    }
+                }
+                OperationRef::StandardGate(StandardGate::X) => {
+                    if fix_clifford {
+                        clifford_ops.push(inst);
+                    }
+                    clifford.append_x(dag.get_qargs(inst.qubits)[0].index())
+                }
+                OperationRef::StandardGate(StandardGate::Y) => {
+                    if fix_clifford {
+                        clifford_ops.push(inst);
+                    }
+                    clifford.append_y(dag.get_qargs(inst.qubits)[0].index())
+                }
+                OperationRef::StandardGate(StandardGate::Z) => {
+                    if fix_clifford {
+                        clifford_ops.push(inst);
+                    }
+                    clifford.append_z(dag.get_qargs(inst.qubits)[0].index())
+                }
+                OperationRef::StandardGate(StandardGate::H) => {
+                    if fix_clifford {
+                        clifford_ops.push(inst);
+                    }
+                    clifford.append_h(dag.get_qargs(inst.qubits)[0].index())
+                }
+                OperationRef::StandardGate(StandardGate::S) => {
+                    if fix_clifford {
+                        clifford_ops.push(inst);
+                    }
+                    clifford.append_s(dag.get_qargs(inst.qubits)[0].index())
+                }
+                OperationRef::StandardGate(StandardGate::Sdg) => {
+                    if fix_clifford {
+                        clifford_ops.push(inst);
+                    }
+                    clifford.append_sdg(dag.get_qargs(inst.qubits)[0].index())
+                }
+                OperationRef::StandardGate(StandardGate::SX) => {
+                    if fix_clifford {
+                        clifford_ops.push(inst);
+                    }
+                    clifford.append_sx(dag.get_qargs(inst.qubits)[0].index())
+                }
+                OperationRef::StandardGate(StandardGate::SXdg) => {
+                    if fix_clifford {
+                        clifford_ops.push(inst);
+                    }
+                    clifford.append_sxdg(dag.get_qargs(inst.qubits)[0].index())
+                }
+                OperationRef::StandardGate(StandardGate::CX) => {
+                    if fix_clifford {
+                        clifford_ops.push(inst);
+                    }
+                    clifford.append_cx(
+                        dag.get_qargs(inst.qubits)[0].index(),
+                        dag.get_qargs(inst.qubits)[1].index(),
+                    )
+                }
+                OperationRef::StandardGate(StandardGate::CZ) => {
+                    if fix_clifford {
+                        clifford_ops.push(inst);
+                    }
+                    clifford.append_cz(
+                        dag.get_qargs(inst.qubits)[0].index(),
+                        dag.get_qargs(inst.qubits)[1].index(),
+                    )
+                }
+                OperationRef::StandardGate(StandardGate::CY) => {
+                    if fix_clifford {
+                        clifford_ops.push(inst);
+                    }
+                    clifford.append_cy(
+                        dag.get_qargs(inst.qubits)[0].index(),
+                        dag.get_qargs(inst.qubits)[1].index(),
+                    )
+                }
+                OperationRef::StandardGate(StandardGate::Swap) => {
+                    if fix_clifford {
+                        clifford_ops.push(inst);
+                    }
+                    clifford.append_swap(
+                        dag.get_qargs(inst.qubits)[0].index(),
+                        dag.get_qargs(inst.qubits)[1].index(),
+                    )
+                }
+                OperationRef::StandardGate(StandardGate::ISwap) => {
+                    if fix_clifford {
+                        clifford_ops.push(inst);
+                    }
+                    clifford.append_iswap(
+                        dag.get_qargs(inst.qubits)[0].index(),
+                        dag.get_qargs(inst.qubits)[1].index(),
+                    )
+                }
+                OperationRef::StandardGate(StandardGate::ECR) => {
+                    if fix_clifford {
+                        clifford_ops.push(inst);
+                    }
+                    clifford.append_ecr(
+                        dag.get_qargs(inst.qubits)[0].index(),
+                        dag.get_qargs(inst.qubits)[1].index(),
+                    )
+                }
+                OperationRef::StandardGate(StandardGate::DCX) => {
+                    if fix_clifford {
+                        clifford_ops.push(inst);
+                    }
+                    clifford.append_dcx(
+                        dag.get_qargs(inst.qubits)[0].index(),
+                        dag.get_qargs(inst.qubits)[1].index(),
+                    )
+                }
+                OperationRef::StandardGate(StandardGate::T)
+                | OperationRef::StandardGate(StandardGate::Tdg)
+                | OperationRef::StandardGate(StandardGate::RZ) => {
                     // Convert T and Tdg gates to RZ rotations
                     let (angle, phase_update) = match inst.op.view() {
                         OperationRef::StandardGate(StandardGate::T) => {
@@ -303,35 +248,31 @@
                     // Evolve the single-qubit Pauli-Z with Z on the given qubit.
                     // Returns the evolved Pauli in the sparse format: (sign, pauli z, pauli x, indices),
                     // where signs `true` and `false` correspond to coefficients `-1` and `+1` respectively.
-                    let (sign, z, x, indices) = clifford.get_inverse_z(qubits[0]);
-
-                    let evo_qubits: Vec<Qubit> =
-                        indices.iter().map(|index| Qubit(*index)).collect();
-
-                    let label = z
-                        .iter()
-                        .rev()
-                        .zip(x.iter().rev())
-                        .map(|(z, x)| match (z, x) {
-                            (false, true) => 'X',
-                            (true, false) => 'Z',
-                            (true, true) => 'Y',
-                            (false, false) => {
-                                unreachable!("We do not produce 'I' paulis in the sparse format.");
-                            }
-                        })
-                        .collect::<String>();
-
-                    let py_pauli = PySparseObservable::from_label(label.as_str())?;
+                    let (sign, terms, indices) =
+                        clifford.get_inverse_z(dag.get_qargs(inst.qubits)[0].index());
+                    let coeffs = vec![Complex64::new(1., 0.)];
+                    let terms_len = terms.len() as u32;
+                    let boundaries = vec![0, terms_len as usize];
+                    // SAFETY: This is computed from the clifford and has a known size based on
+                    // the returned terms that is always valid.
+                    let obs = unsafe {
+                        SparseObservable::new_unchecked(
+                            terms_len,
+                            coeffs,
+                            terms,
+                            (0..terms_len).collect(),
+                            boundaries,
+                        )
+                    };
 
                     let time = if sign {
                         multiply_param(&angle, -0.5)
                     } else {
                         multiply_param(&angle, 0.5)
                     };
-                    let py_evo = py_evo_cls.call1((py_pauli, time.clone()))?;
+                    let py_evo = py_evo_cls.call1((obs, time.clone()))?;
                     let py_gate = PyGate {
-                        qubits: evo_qubits.len() as u32,
+                        qubits: indices.len() as u32,
                         clbits: 0,
                         params: 1,
                         op_name: "PauliEvolution".to_string(),
@@ -340,7 +281,7 @@
 
                     new_dag.apply_operation_back(
                         py_gate.into(),
-                        &evo_qubits,
+                        &indices,
                         &no_clbits,
                         Some(smallvec![time]),
                         None,
@@ -348,21 +289,40 @@
                         None,
                     )?;
                 }
-                "measure" => {
+                OperationRef::StandardInstruction(StandardInstruction::Measure) => {
                     // Returns the evolved Pauli in the sparse format: (sign, pauli z, pauli x, indices),
                     // where signs `true` and `false` correspond to coefficients `-1` and `+1` respectively.
-                    let (sign, z, x, indices) = clifford.get_inverse_z(qubits[0]);
+                    let (sign, terms, indices) =
+                        clifford.get_inverse_z(dag.get_qargs(inst.qubits)[0].index());
+                    let mut z: Vec<bool> = Vec::with_capacity(terms.len());
+                    let x: Vec<bool> = terms
+                        .into_iter()
+                        .map(|term| match term {
+                            BitTerm::X => {
+                                z.push(false);
+                                true
+                            }
+                            BitTerm::Y => {
+                                z.push(true);
+                                true
+                            }
+                            BitTerm::Z => {
+                                z.push(true);
+                                false
+                            }
+                            _ => {
+                                unreachable!("Only X, Y, Z terms returned by get_inverse_z");
+                            }
+                        })
+                        .collect();
 
                     let ppm = PauliProductMeasurement { z, x, neg: sign };
-
-                    let ppm_qubits: Vec<Qubit> =
-                        indices.iter().map(|index| Qubit(*index)).collect();
 
                     let ppm_clbits = dag.get_cargs(inst.clbits);
 
                     new_dag.apply_operation_back(
                         ppm.into(),
-                        &ppm_qubits,
+                        &indices,
                         ppm_clbits,
                         None,
                         None,
@@ -375,17 +335,11 @@
                     name
                 ),
             }
-
-            // Also save the Clifford operation
-            if fix_clifford && SUPPORTED_CLIFFORD_NAMES.contains(&name) {
-                clifford_ops.push(inst.clone());
-            }
         }
     }
 
     new_dag.add_global_phase(&Param::Float(global_phase_update))?;
 
->>>>>>> 9a851f34
     // Add Clifford gates to the Qiskit circuit (when required).
     // Since we aim to preserve the global phase of the circuit, we add the Clifford operations from
     // the original circuit (and not the final Clifford operator).
