--- conflicted
+++ resolved
@@ -92,15 +92,11 @@
 
     // Keep track of the clifford operations in the circuit.
     let mut clifford_ops: Vec<PackedInstruction> = Vec::new();
-<<<<<<< HEAD
-    for node_index in dag.topological_op_nodes(false)? {
-=======
 
     // Apply the Litinski transformation: that is, express a given circuit as a sequence of Pauli
     // product rotations and Pauli product measurements, followed by a final Clifford operator.
-    for node_index in dag.topological_op_nodes()? {
+    for node_index in dag.topological_op_nodes(false)? {
         // Convert T and Tdg gates to RZ rotations.
->>>>>>> f1ce7450
         if let NodeType::Operation(inst) = &dag[node_index] {
             let name = inst.op.name();
 
