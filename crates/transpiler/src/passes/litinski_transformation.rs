// This code is part of Qiskit.
//
// (C) Copyright IBM 2025
//
// This code is licensed under the Apache License, Version 2.0. You may
// obtain a copy of this license in the LICENSE.txt file in the root directory
// of this source tree or at http://www.apache.org/licenses/LICENSE-2.0.
//
// Any modifications or derivative works of this code must retain this
// copyright notice, and modified files need to carry a notice indicating
// that they have been altered from the originals.

use pyo3::prelude::*;

use qiskit_circuit::dag_circuit::{DAGCircuit, NodeType};
use qiskit_circuit::imports::PAULI_EVOLUTION_GATE;
use qiskit_circuit::operations::{
    Operation, OperationRef, Param, PauliProductMeasurement, PyGate, StandardGate, multiply_param,
};
use qiskit_circuit::{Clbit, Qubit, VarsMode};

use qiskit_quantum_info::clifford::Clifford;
use qiskit_quantum_info::sparse_observable::PySparseObservable;

use crate::TranspilerError;
use qiskit_circuit::instruction::Parameters;
use qiskit_circuit::packed_instruction::PackedInstruction;
use smallvec::smallvec;
use std::f64::consts::PI;

<<<<<<< HEAD
// List of gate names supported by the pass: the pass is skipped if the circuit
// contains gate names outside of this list.
const SUPPORTED_GATE_NAMES: &[&str; 19] = &[
=======
use crate::TranspilerError;

// List of gate/instruction names supported by the pass: the pass raises an error if the circuit
// contains instruction with names outside of this list.
static SUPPORTED_INSTRUCTION_NAMES: [&str; 20] = [
>>>>>>> 80250c25
    "id", "x", "y", "z", "h", "s", "sdg", "sx", "sxdg", "cx", "cz", "cy", "swap", "iswap", "ecr",
    "dcx", "t", "tdg", "rz", "measure",
];

// List of supported Clifford gate names.
static SUPPORTED_CLIFFORD_NAMES: [&str; 16] = [
    "id", "x", "y", "z", "h", "s", "sdg", "sx", "sxdg", "cx", "cz", "cy", "swap", "iswap", "ecr",
    "dcx",
];

// List of instruction names which are modified by the pass: the pass is skipped if the circuit
// contains no instructions with names in this list.
static HANDLED_INSTRUCTION_NAMES: [&str; 4] = ["t", "tdg", "rz", "measure"];

#[pyfunction]
#[pyo3(signature = (dag, fix_clifford=true))]
pub fn run_litinski_transformation(
    py: Python,
    dag: &DAGCircuit,
    fix_clifford: bool,
) -> PyResult<Option<DAGCircuit>> {
    let op_counts = dag.get_op_counts();

    // Skip the pass if there are no rotation gates.
    if op_counts
        .keys()
        .all(|k| !HANDLED_INSTRUCTION_NAMES.contains(&k.as_str()))
    {
        return Ok(None);
    }

    // Skip the pass if there are unsupported gates.
    if !op_counts
        .keys()
        .all(|k| SUPPORTED_INSTRUCTION_NAMES.contains(&k.as_str()))
    {
        let unsupported: Vec<_> = op_counts
            .keys()
            .filter(|k| !SUPPORTED_INSTRUCTION_NAMES.contains(&k.as_str()))
            .collect();

        return Err(TranspilerError::new_err(format!(
            "Unable to run Litinski tranformation as the circuit contains instructions not supported by the pass: {:?}",
            unsupported
        )));
    }

    let mut new_dag = dag.copy_empty_like(VarsMode::Alike)?;

    let py_evo_cls = PAULI_EVOLUTION_GATE.get_bound(py);
    let no_clbits: Vec<Clbit> = Vec::new();

    let num_qubits = dag.num_qubits();
    let mut clifford = Clifford::identity(num_qubits);

    // Keep track of the update to the global phase (produced when converting T/Tdg gates
    // to RZ-rotations).
    let mut global_phase_update = 0.;

    // Keep track of the clifford operations in the circuit.
    let mut clifford_ops: Vec<PackedInstruction> = Vec::new();

    // Apply the Litinski transformation: that is, express a given circuit as a sequence of Pauli
    // product rotations and Pauli product measurements, followed by a final Clifford operator.
    for node_index in dag.topological_op_nodes()? {
        // Convert T and Tdg gates to RZ rotations.
        if let NodeType::Operation(inst) = &dag[node_index] {
            let name = inst.op.name();

            let qubits: Vec<usize> = dag
                .get_qargs(inst.qubits)
                .iter()
                .map(|q| q.index())
                .collect();

            match name {
                "id" => {}
                "x" => clifford.append_x(qubits[0]),
                "y" => clifford.append_y(qubits[0]),
                "z" => clifford.append_z(qubits[0]),
                "h" => clifford.append_h(qubits[0]),
                "s" => clifford.append_s(qubits[0]),
                "sdg" => clifford.append_sdg(qubits[0]),
                "sx" => clifford.append_sx(qubits[0]),
                "sxdg" => clifford.append_sxdg(qubits[0]),
                "cx" => clifford.append_cx(qubits[0], qubits[1]),
                "cz" => clifford.append_cz(qubits[0], qubits[1]),
                "cy" => clifford.append_cy(qubits[0], qubits[1]),
                "swap" => clifford.append_swap(qubits[0], qubits[1]),
                "iswap" => clifford.append_iswap(qubits[0], qubits[1]),
                "ecr" => clifford.append_ecr(qubits[0], qubits[1]),
                "dcx" => clifford.append_dcx(qubits[0], qubits[1]),
                "t" | "tdg" | "rz" => {
                    // Convert T and Tdg gates to RZ rotations
                    let (angle, phase_update) = match inst.op.view() {
                        OperationRef::StandardGate(StandardGate::T) => {
                            (Param::Float(PI / 4.), PI / 8.)
                        }
                        OperationRef::StandardGate(StandardGate::Tdg) => {
                            (Param::Float(-PI / 4.0), -PI / 8.)
                        }
                        OperationRef::StandardGate(StandardGate::RZ) => {
                            let param = &inst.params_view()[0];
                            (param.clone(), 0.)
                        }
                        _ => {
                            unreachable!("We cannot have gates other than T/Tdg/RZ at this point.");
                        }
                    };
                    global_phase_update += phase_update;

                    // Evolve the single-qubit Pauli-Z with Z on the given qubit.
                    // Returns the evolved Pauli in the sparse format: (sign, pauli z, pauli x, indices),
                    // where signs `true` and `false` correspond to coefficients `-1` and `+1` respectively.
                    let (sign, z, x, indices) = clifford.get_inverse_z(qubits[0]);

                    let evo_qubits: Vec<Qubit> =
                        indices.iter().map(|index| Qubit(*index)).collect();

                    let label = z
                        .iter()
                        .rev()
                        .zip(x.iter().rev())
                        .map(|(z, x)| match (z, x) {
                            (false, true) => 'X',
                            (true, false) => 'Z',
                            (true, true) => 'Y',
                            (false, false) => {
                                unreachable!("We do not produce 'I' paulis in the sparse format.");
                            }
                        })
                        .collect::<String>();

                    let py_pauli = PySparseObservable::from_label(label.as_str())?;

                    let time = if sign {
                        multiply_param(&angle, -0.5)
                    } else {
                        multiply_param(&angle, 0.5)
                    };
                    let py_evo = py_evo_cls.call1((py_pauli, time.clone()))?;
                    let py_gate = PyGate {
                        qubits: evo_qubits.len() as u32,
                        clbits: 0,
                        params: 1,
                        op_name: "PauliEvolution".to_string(),
                        gate: py_evo.into(),
                    };

                    new_dag.apply_operation_back(
                        py_gate.into(),
                        &evo_qubits,
                        &no_clbits,
                        Some(smallvec![time]),
                        None,
                        #[cfg(feature = "cache_pygates")]
                        None,
                    )?;
                }
                "measure" => {
                    // Returns the evolved Pauli in the sparse format: (sign, pauli z, pauli x, indices),
                    // where signs `true` and `false` correspond to coefficients `-1` and `+1` respectively.
                    let (sign, z, x, indices) = clifford.get_inverse_z(qubits[0]);

                    let ppm = PauliProductMeasurement { z, x, neg: sign };

                    let ppm_qubits: Vec<Qubit> =
                        indices.iter().map(|index| Qubit(*index)).collect();

                    let ppm_clbits = dag.get_cargs(inst.clbits);

                    new_dag.apply_operation_back(
                        ppm.into(),
                        &ppm_qubits,
                        ppm_clbits,
                        None,
                        None,
                        #[cfg(feature = "cache_pygates")]
                        None,
                    )?;
                }
                _ => unreachable!(
                    "We cannot have unsupported names at this step of Litinski Transformation: {}",
                    name
                ),
            }

            // Also save the Clifford operation
            if fix_clifford && SUPPORTED_CLIFFORD_NAMES.contains(&name) {
                clifford_ops.push(inst.clone());
            }
        }
    }

    new_dag.add_global_phase(&Param::Float(global_phase_update))?;

<<<<<<< HEAD
    // Add Pauli rotation gates to the Qiskit circuit.
    for ((sign, paulis, indices), angle) in rotations.iter().zip(angles) {
        let qubits: Vec<Qubit> = indices.iter().map(|index| Qubit(*index)).collect();

        let py_pauli =
            PySparseObservable::from_label(paulis.chars().rev().collect::<String>().as_str())?;

        let time = if *sign {
            multiply_param(&angle, -1.)
        } else {
            angle
        };
        let py_evo = py_evo_cls.call1((py_pauli, time.clone()))?;
        let py_gate = PyGate {
            qubits: qubits.len() as u32,
            clbits: 0,
            params: 1,
            op_name: "PauliEvolution".to_string(),
            gate: py_evo.into(),
        };

        new_dag.apply_operation_back(
            py_gate.into(),
            &qubits,
            &no_clbits,
            Some(Parameters::Params(smallvec![time])),
            None,
            #[cfg(feature = "cache_pygates")]
            None,
        )?;
    }

=======
>>>>>>> 80250c25
    // Add Clifford gates to the Qiskit circuit (when required).
    // Since we aim to preserve the global phase of the circuit, we add the Clifford operations from
    // the original circuit (and not the final Clifford operator).
    if fix_clifford {
        for inst in clifford_ops {
            new_dag.apply_operation_back(
                inst.op,
                dag.get_qargs(inst.qubits),
                dag.get_cargs(inst.clbits),
                inst.params.as_deref().cloned(),
                inst.label.as_ref().map(|x| x.as_ref().clone()),
                #[cfg(feature = "cache_pygates")]
                inst.py_op.get().map(|x| x.clone_ref(py)),
            )?;
        }
    }

    Ok(Some(new_dag))
}

pub fn litinski_transformation_mod(m: &Bound<PyModule>) -> PyResult<()> {
    m.add_wrapped(wrap_pyfunction!(run_litinski_transformation))?;
    Ok(())
}<|MERGE_RESOLUTION|>--- conflicted
+++ resolved
@@ -14,31 +14,23 @@
 
 use qiskit_circuit::dag_circuit::{DAGCircuit, NodeType};
 use qiskit_circuit::imports::PAULI_EVOLUTION_GATE;
+use qiskit_circuit::instruction::Parameters;
 use qiskit_circuit::operations::{
     Operation, OperationRef, Param, PauliProductMeasurement, PyGate, StandardGate, multiply_param,
 };
+use qiskit_circuit::packed_instruction::PackedInstruction;
 use qiskit_circuit::{Clbit, Qubit, VarsMode};
 
 use qiskit_quantum_info::clifford::Clifford;
 use qiskit_quantum_info::sparse_observable::PySparseObservable;
 
 use crate::TranspilerError;
-use qiskit_circuit::instruction::Parameters;
-use qiskit_circuit::packed_instruction::PackedInstruction;
 use smallvec::smallvec;
 use std::f64::consts::PI;
-
-<<<<<<< HEAD
-// List of gate names supported by the pass: the pass is skipped if the circuit
-// contains gate names outside of this list.
-const SUPPORTED_GATE_NAMES: &[&str; 19] = &[
-=======
-use crate::TranspilerError;
 
 // List of gate/instruction names supported by the pass: the pass raises an error if the circuit
 // contains instruction with names outside of this list.
 static SUPPORTED_INSTRUCTION_NAMES: [&str; 20] = [
->>>>>>> 80250c25
     "id", "x", "y", "z", "h", "s", "sdg", "sx", "sxdg", "cx", "cz", "cy", "swap", "iswap", "ecr",
     "dcx", "t", "tdg", "rz", "measure",
 ];
@@ -192,7 +184,7 @@
                         py_gate.into(),
                         &evo_qubits,
                         &no_clbits,
-                        Some(smallvec![time]),
+                        Some(Parameters::Params(smallvec![time])),
                         None,
                         #[cfg(feature = "cache_pygates")]
                         None,
@@ -235,41 +227,6 @@
 
     new_dag.add_global_phase(&Param::Float(global_phase_update))?;
 
-<<<<<<< HEAD
-    // Add Pauli rotation gates to the Qiskit circuit.
-    for ((sign, paulis, indices), angle) in rotations.iter().zip(angles) {
-        let qubits: Vec<Qubit> = indices.iter().map(|index| Qubit(*index)).collect();
-
-        let py_pauli =
-            PySparseObservable::from_label(paulis.chars().rev().collect::<String>().as_str())?;
-
-        let time = if *sign {
-            multiply_param(&angle, -1.)
-        } else {
-            angle
-        };
-        let py_evo = py_evo_cls.call1((py_pauli, time.clone()))?;
-        let py_gate = PyGate {
-            qubits: qubits.len() as u32,
-            clbits: 0,
-            params: 1,
-            op_name: "PauliEvolution".to_string(),
-            gate: py_evo.into(),
-        };
-
-        new_dag.apply_operation_back(
-            py_gate.into(),
-            &qubits,
-            &no_clbits,
-            Some(Parameters::Params(smallvec![time])),
-            None,
-            #[cfg(feature = "cache_pygates")]
-            None,
-        )?;
-    }
-
-=======
->>>>>>> 80250c25
     // Add Clifford gates to the Qiskit circuit (when required).
     // Since we aim to preserve the global phase of the circuit, we add the Clifford operations from
     // the original circuit (and not the final Clifford operator).
