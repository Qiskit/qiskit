--- conflicted
+++ resolved
@@ -482,37 +482,22 @@
         // In the future, we can also consider other possible optimizations, e.g.:
         //   - improved qubit tracking after a SWAP gate
         //   - automatically simplify control gates with control at 0.
-<<<<<<< HEAD
         if ["id", "delay", "barrier"].contains(&inst.op().name()) {
-            output_circuit.push(py, inst.clone())?;
-=======
-        if ["id", "delay", "barrier"].contains(&inst.op.name()) {
             output_circuit.push(inst.clone())?;
->>>>>>> e0a75a69
             // tracker is not updated, these are no-ops
             continue;
         }
 
-<<<<<<< HEAD
         if inst.op().name() == "reset" {
-            output_circuit.push(py, inst.clone())?;
-=======
-        if inst.op.name() == "reset" {
             output_circuit.push(inst.clone())?;
->>>>>>> e0a75a69
             tracker.set_clean(op_qubits);
             continue;
         }
 
         // Check if synthesis for this operation can be skipped
         let op_qargs: Vec<Qubit> = op_qubits.iter().map(|q| Qubit::new(*q)).collect();
-<<<<<<< HEAD
         if definitely_skip_op(py, data, inst.op(), &op_qargs) {
-            output_circuit.push(py, inst.clone())?;
-=======
-        if definitely_skip_op(py, data, &inst.op, &op_qargs) {
             output_circuit.push(inst.clone())?;
->>>>>>> e0a75a69
             tracker.set_dirty(op_qubits);
             continue;
         }
@@ -567,7 +552,6 @@
                     .call_method1(intern!(py, "replace_blocks"), (new_blocks_py,))?;
 
                 let synthesized_op: OperationFromPython = replaced_blocks.extract()?;
-<<<<<<< HEAD
                 let mut packed_instruction =
                     PackedInstruction::new(synthesized_op.operation, inst.qubits, inst.clbits);
                 if let Some(params) = inst.params_raw() {
@@ -576,19 +560,7 @@
                 if let Some(label) = inst.label() {
                     packed_instruction = packed_instruction.with_label(label.to_string());
                 }
-                output_circuit.push(py, packed_instruction)?;
-=======
-                let packed_instruction = PackedInstruction {
-                    op: synthesized_op.operation,
-                    qubits: inst.qubits,
-                    clbits: inst.clbits,
-                    params: inst.params.clone(),
-                    label: inst.label.clone(),
-                    #[cfg(feature = "cache_pygates")]
-                    py_op: std::sync::OnceLock::new(),
-                };
                 output_circuit.push(packed_instruction)?;
->>>>>>> e0a75a69
                 tracker.set_dirty(op_qubits);
                 continue;
             }
@@ -1023,38 +995,6 @@
     }
 }
 
-<<<<<<< HEAD
-/// Converts circuit to DAGCircuit, while taking the missing python data from dag.
-fn convert_circuit_to_dag_with_data(
-    dag: &DAGCircuit,
-    circuit: &CircuitData,
-) -> PyResult<DAGCircuit> {
-    // Calling copy_empty_like makes sure that all the python-space information (qregs, cregs, input variables)
-    // get copied correctly.
-    let mut new_dag = dag.copy_empty_like(VarsMode::Alike)?;
-    new_dag.set_global_phase(circuit.global_phase().clone())?;
-    let qarg_map = new_dag.merge_qargs(circuit.qargs_interner(), |bit| Some(*bit));
-    let carg_map = new_dag.merge_cargs(circuit.cargs_interner(), |bit: &Clbit| Some(*bit));
-
-    new_dag.try_extend(circuit.iter().map(|instr| -> PyResult<PackedInstruction> {
-        let mut packed = PackedInstruction::new(
-            instr.op().clone(),
-            qarg_map[instr.qubits],
-            carg_map[instr.clbits],
-        );
-        if let Some(params) = instr.params_raw() {
-            packed = packed.with_params(params.clone());
-        }
-        if let Some(label) = instr.label() {
-            packed = packed.with_label(label.to_string());
-        }
-        Ok(packed)
-    }))?;
-    Ok(new_dag)
-}
-
-=======
->>>>>>> e0a75a69
 pub fn high_level_synthesis_mod(m: &Bound<PyModule>) -> PyResult<()> {
     m.add_wrapped(wrap_pyfunction!(run_high_level_synthesis))?;
     m.add_wrapped(wrap_pyfunction!(py_synthesize_operation))?;
