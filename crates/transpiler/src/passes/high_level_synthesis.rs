// This code is part of Qiskit.
//
// (C) Copyright IBM 2024
//
// This code is licensed under the Apache License, Version 2.0. You may
// obtain a copy of this license in the LICENSE.txt file in the root directory
// of this source tree or at http://www.apache.org/licenses/LICENSE-2.0.
//
// Any modifications or derivative works of this code must retain this
// copyright notice, and modified files need to carry a notice indicating
// that they have been altered from the originals.

use hashbrown::HashMap;
use hashbrown::HashSet;
use ndarray::prelude::*;
use num_complex::Complex;
use numpy::IntoPyArray;
use pyo3::Bound;
use pyo3::IntoPyObjectExt;
use pyo3::intern;
use pyo3::prelude::*;
use pyo3::types::PyAny;
use qiskit_circuit::bit::ShareableQubit;
use qiskit_circuit::circuit_data::CircuitData;
use qiskit_circuit::circuit_instruction::OperationFromPython;
use qiskit_circuit::converters::QuantumCircuitData;
use qiskit_circuit::converters::dag_to_circuit;
use qiskit_circuit::dag_circuit::DAGCircuit;
use qiskit_circuit::gate_matrix::CX_GATE;
use qiskit_circuit::imports::{HLS_SYNTHESIZE_OP_USING_PLUGINS, QS_DECOMPOSITION, QUANTUM_CIRCUIT};
use qiskit_circuit::operations::StandardGate;
use qiskit_circuit::operations::{Operation, OperationRef};
use qiskit_circuit::operations::{Param, radd_param};
use qiskit_circuit::packed_instruction::PackedInstruction;
use qiskit_circuit::packed_instruction::PackedOperation;
<<<<<<< HEAD
use qiskit_circuit::{BlocksMode, Clbit, Qubit, VarsMode};
=======
use qiskit_circuit::{Clbit, Qubit, VarsMode};
use qiskit_synthesis::pauli_product_measurement::synthesize_ppm;
>>>>>>> 80250c25
use smallvec::SmallVec;

use crate::TranspilerError;
use crate::equivalence::EquivalenceLibrary;
use crate::target::Qargs;
use crate::target::Target;
use qiskit_circuit::PhysicalQubit;
use qiskit_synthesis::euler_one_qubit_decomposer::EulerBasis;
use qiskit_synthesis::euler_one_qubit_decomposer::angles_from_unitary;
use qiskit_synthesis::two_qubit_decompose::TwoQubitBasisDecomposer;

use qiskit_circuit::instruction::{Instruction, Parameters};

/// Track global qubits by their state.
/// The global qubits are numbered by consecutive integers starting at `0`,
/// and the states are distinguished into clean (:math:`|0\rangle`)
/// and dirty (unknown).
#[pyclass]
#[derive(Clone, Debug)]
struct QubitTracker {
    /// The total number of global qubits
    num_qubits: usize,
    /// Stores the state for each qubit: `true` means clean, `false` means dirty
    state: Vec<bool>,
    /// Stores whether qubits are allowed be used
    enabled: Vec<bool>,
    /// Used internally for keeping the computations in `O(n)`
    ignored: Vec<bool>,
}

impl QubitTracker {
    /// Sets state of the given qubits to dirty
    fn set_dirty(&mut self, qubits: &[Qubit]) {
        for q in qubits {
            self.state[q.index()] = false;
        }
    }

    /// Sets state of the given qubits to clean
    fn set_clean(&mut self, qubits: &[Qubit]) {
        for q in qubits {
            self.state[q.index()] = true;
        }
    }

    /// Disables using the given qubits
    fn disable<T: Iterator<Item = Qubit>>(&mut self, qubits: T) {
        for q in qubits {
            self.enabled[q.index()] = false;
        }
    }

    /// Enable using the given qubits
    fn enable(&mut self, qubits: &[Qubit]) {
        for q in qubits {
            self.enabled[q.index()] = true;
        }
    }

    /// Returns the number of enabled clean qubits, ignoring the given qubits
    fn num_clean(&mut self, ignored_qubits: &[Qubit]) -> usize {
        // TODO: check if it's faster to avoid using ignored
        for q in ignored_qubits {
            self.ignored[q.index()] = true;
        }

        let count = (0..self.num_qubits)
            .filter(|q| !self.ignored[*q] && self.enabled[*q] && self.state[*q])
            .count();

        for q in ignored_qubits {
            self.ignored[q.index()] = false;
        }

        count
    }

    /// Returns the number of enabled dirty qubits, ignoring the given qubits
    fn num_dirty(&mut self, ignored_qubits: &[Qubit]) -> usize {
        // TODO: check if it's faster to avoid using ignored
        for q in ignored_qubits {
            self.ignored[q.index()] = true;
        }

        let count = (0..self.num_qubits)
            .filter(|q| !self.ignored[*q] && self.enabled[*q] && !self.state[*q])
            .count();

        for q in ignored_qubits {
            self.ignored[q.index()] = false;
        }

        count
    }

    /// Get `num_qubits` enabled qubits, excluding `ignored_qubits`, and returning the
    /// clean qubits first.
    fn borrow(&mut self, num_qubits: usize, ignored_qubits: &[Qubit]) -> Vec<Qubit> {
        // TODO: check if it's faster to avoid using ignored
        for q in ignored_qubits {
            self.ignored[q.index()] = true;
        }

        let clean_ancillas = (0..self.num_qubits)
            .filter(|q| !self.ignored[*q] && self.enabled[*q] && self.state[*q])
            .map(Qubit::new);
        let dirty_ancillas = (0..self.num_qubits)
            .filter(|q| !self.ignored[*q] && self.enabled[*q] && !self.state[*q])
            .map(Qubit::new);
        let out: Vec<Qubit> = clean_ancillas
            .chain(dirty_ancillas)
            .take(num_qubits)
            .collect();

        for q in ignored_qubits {
            self.ignored[q.index()] = false;
        }
        out
    }

    /// Replaces the state of the given qubits by their state in the `other` tracker
    fn replace_state<T: Iterator<Item = Qubit>>(&mut self, other: &QubitTracker, qubits: T) {
        for q in qubits {
            self.state[q.index()] = other.state[q.index()]
        }
    }
}

#[pymethods]
impl QubitTracker {
    #[new]
    fn new(num_qubits: usize, qubits_initially_zero: bool) -> Self {
        QubitTracker {
            num_qubits,
            state: vec![qubits_initially_zero; num_qubits],
            enabled: vec![true; num_qubits],
            ignored: vec![false; num_qubits],
        }
    }

    /// Returns the number of enabled dirty qubits, ignoring the given qubits
    #[pyo3(name = "num_dirty")]
    fn py_num_dirty(&mut self, ignored_qubits: Vec<Qubit>) -> usize {
        self.num_dirty(&ignored_qubits)
    }

    /// Returns the number of enabled clean qubits, ignoring the given qubits
    #[pyo3(name = "num_clean")]
    fn py_num_clean(&mut self, ignored_qubits: Vec<Qubit>) -> usize {
        self.num_clean(&ignored_qubits)
    }

    /// enable using the given qubits
    #[pyo3(name = "enable")]
    fn py_enable(&mut self, qubits: Vec<Qubit>) {
        self.enable(&qubits)
    }

    /// Disables using the given qubits
    #[pyo3(name = "disable")]
    fn py_disable(&mut self, qubits: Vec<Qubit>) {
        self.disable(qubits.into_iter())
    }

    /// Sets state of the given qubits to dirty
    #[pyo3(name = "set_dirty")]
    fn py_set_dirty(&mut self, qubits: Vec<Qubit>) {
        self.set_dirty(&qubits)
    }

    /// Sets state of the given qubits to clean
    #[pyo3(name = "set_clean")]
    fn py_set_clean(&mut self, qubits: Vec<Qubit>) {
        self.set_clean(&qubits)
    }

    /// Get `num_qubits` enabled qubits, excluding `ignored_qubits`, and returning the
    /// clean qubits first.
    #[pyo3(name = "borrow")]
    fn py_borrow(&mut self, num_qubits: usize, ignored_qubits: Vec<Qubit>) -> Vec<usize> {
        self.borrow(num_qubits, &ignored_qubits)
            .into_iter()
            .map(|q| q.index())
            .collect()
    }

    /// Replaces the state of the given qubits by their state in the `other` tracker
    #[pyo3(name = "replace_state")]
    fn py_replace_state(&mut self, other: &QubitTracker, qubits: Vec<Qubit>) {
        self.replace_state(other, qubits.into_iter())
    }

    fn num_qubits(&self) -> usize {
        self.num_qubits
    }

    /// Copies the contents
    fn copy(&self) -> Self {
        QubitTracker {
            num_qubits: self.num_qubits,
            state: self.state.clone(),
            enabled: self.enabled.clone(),
            ignored: self.ignored.clone(),
        }
    }

    /// Pretty-prints
    fn __str__(&self) -> String {
        let mut out = String::from("QubitTracker(");
        for q in 0..self.num_qubits {
            out.push_str(&q.to_string());
            out.push(':');
            out.push(' ');
            if !self.enabled[q] {
                out.push('_');
            } else if self.state[q] {
                out.push('0');
            } else {
                out.push('*');
            }
            if q != self.num_qubits - 1 {
                out.push(';');
                out.push(' ');
            } else {
                out.push(')');
            }
        }
        out
    }
}

/// Internal class that encapsulates immutable data required by the HighLevelSynthesis transpiler pass.
#[pyclass(module = "qiskit._accelerate.high_level_synthesis")]
#[derive(Clone, Debug)]
pub struct HighLevelSynthesisData {
    // The high-level-synthesis config that specifies the synthesis methods
    // to use for high-level-objects in the circuit.
    // This is only accessed from the Python space.
    #[pyo3(get)]
    hls_config: Py<PyAny>,

    // The high-level-synthesis plugin manager that specifies the synthesis methods
    // available for various high-level-objects.
    // This is only accessed from the Python space.
    #[pyo3(get)]
    hls_plugin_manager: Py<PyAny>,

    // The names of high-level objects with available synthesis plugins.
    // This is an optimization to avoid calling python when an object has no
    // synthesis plugins.
    #[pyo3(get)]
    hls_op_names: HashSet<String>,

    // Optional, directed graph represented as a coupling map.
    // This is only accessedfrom the Python space (when passing the coupling map to
    // high-level synthesis plugins).
    #[pyo3(get)]
    coupling_map: Py<PyAny>,

    // Optional, the backend target to use for this pass. If it is specified,
    // it will be used instead of the coupling map.
    // It needs to be used both from python and rust, and hence is represented
    // as Py<Target> to avoid cloning.
    #[pyo3(get)]
    target: Option<Py<Target>>,

    // The equivalence library used (instructions in this library will not
    // be unrolled by this pass).
    #[pyo3(get)]
    equivalence_library: Option<Py<EquivalenceLibrary>>,

    // Supported instructions in case that target is not specified.
    #[pyo3(get)]
    device_insts: HashSet<String>,

    // A flag indicating whether the qubit indices of high-level-objects in the
    // circuit correspond to qubit indices on the target backend.
    #[pyo3(get)]
    use_physical_indices: bool,

    // The minimum number of qubits for operations in the input dag to translate.
    #[pyo3(get)]
    min_qubits: usize,

    // Indicates whether to use custom definitions.
    #[pyo3(get)]
    unroll_definitions: bool,

    // Indicates whether default synthesis methods for high-level-objects should
    // prioritize methods for Clifford+T basis set.
    #[pyo3(get)]
    optimize_clifford_t: bool,
}

#[pymethods]
impl HighLevelSynthesisData {
    #[new]
    #[allow(clippy::too_many_arguments)]
    fn __new__(
        hls_config: Py<PyAny>,
        hls_plugin_manager: Py<PyAny>,
        hls_op_names: HashSet<String>,
        coupling_map: Py<PyAny>,
        target: Option<Py<Target>>,
        equivalence_library: Option<Py<EquivalenceLibrary>>,
        device_insts: HashSet<String>,
        use_physical_indices: bool,
        min_qubits: usize,
        unroll_definitions: bool,
        optimize_clifford_t: bool,
    ) -> Self {
        Self {
            hls_config,
            hls_plugin_manager,
            hls_op_names,
            coupling_map,
            target,
            equivalence_library,
            device_insts,
            use_physical_indices,
            min_qubits,
            unroll_definitions,
            optimize_clifford_t,
        }
    }

    fn __getnewargs__(&self, py: Python) -> PyResult<Py<PyAny>> {
        (
            self.hls_config.clone_ref(py),
            self.hls_plugin_manager.clone_ref(py),
            self.hls_op_names.clone(),
            self.coupling_map.clone_ref(py),
            self.target.clone(),
            self.equivalence_library.clone(),
            self.device_insts.clone(),
            self.use_physical_indices,
            self.min_qubits,
            self.unroll_definitions,
            self.optimize_clifford_t,
        )
            .into_py_any(py)
    }

    fn __str__(&self) -> String {
        format!(
            "HighLevelSynthesisData(hls_config: {:?}, hls_plugin_manager: {:?}, hls_op_names: {:?}, coupling_map: {:?}, target: {:?},  equivalence_library: {:?}, device_insts: {:?}, use_physical_indices: {:?}, min_qubits: {:?}, unroll_definitions: {:?}, optimize_clifford_t: {:?})",
            self.hls_config,
            self.hls_plugin_manager,
            self.hls_op_names,
            self.coupling_map,
            self.target,
            self.equivalence_library,
            self.device_insts,
            self.use_physical_indices,
            self.min_qubits,
            self.unroll_definitions,
            self.optimize_clifford_t,
        )
    }
}

/// A super-fast check whether all operations in `op_names` are natively supported.
/// This check is based only on the names of the operations in the circuit.
fn all_instructions_supported(
    py: Python,
    data: &Bound<HighLevelSynthesisData>,
    dag: &DAGCircuit,
) -> PyResult<bool> {
    let ops = dag.count_ops(true)?;
    let mut op_keys = ops.keys();

    let borrowed_data = data.borrow();

    match &borrowed_data.target {
        Some(target) => {
            let target = target.borrow(py);
            if target.num_qubits.is_some() {
                // If we have the target and HighLevelSynthesis runs pre-routing,
                // we check whether every operation name in op_names is supported
                // by the target.
                if borrowed_data.use_physical_indices {
                    return Ok(false);
                }
                Ok(op_keys
                    .all(|name| target.instruction_supported(name, &Qargs::Global, &[], false)))
            } else {
                // If we do not have the target, we check whether every operation
                // in op_names is inside the basis gates.
                Ok(op_keys.all(|name| borrowed_data.device_insts.contains(name)))
            }
        }
        None => Ok(op_keys.all(|name| borrowed_data.device_insts.contains(name))),
    }
}

/// Check whether an operation is natively supported.
fn instruction_supported(
    py: Python,
    data: &Bound<HighLevelSynthesisData>,
    name: &str,
    qubits: &[Qubit],
) -> bool {
    let borrowed_data = data.borrow();
    match &borrowed_data.target {
        Some(target) => {
            let target = target.borrow(py);
            if target.num_qubits.is_some() {
                if borrowed_data.use_physical_indices {
                    let physical_qubits: Qargs =
                        qubits.iter().map(|q| PhysicalQubit(q.0)).collect();
                    target.instruction_supported(name, &physical_qubits, &[], false)
                } else {
                    target.instruction_supported(name, &Qargs::Global, &[], false)
                }
            } else {
                borrowed_data.device_insts.contains(name)
            }
        }
        None => borrowed_data.device_insts.contains(name),
    }
}

/// Check whether an operation does not need to be synthesized.
fn definitely_skip_op(
    py: Python,
    data: &Bound<HighLevelSynthesisData>,
    op: &PackedOperation,
    qubits: &[Qubit],
) -> bool {
    let borrowed_data: PyRef<'_, HighLevelSynthesisData> = data.borrow();

    if qubits.len() < borrowed_data.min_qubits {
        return true;
    }

    if op.directive() {
        return true;
    }

    if op.try_control_flow().is_some() {
        return false;
    }

    // If the operation is natively supported, we can skip it.
    if instruction_supported(py, data, op.name(), qubits) {
        return true;
    }

    // If there are available plugins for this operation, we should try them
    // before checking the equivalence library.
    if borrowed_data.hls_op_names.iter().any(|s| s == op.name()) {
        return false;
    }

    if let Some(equiv_lib) = &borrowed_data.equivalence_library {
        if equiv_lib.borrow(py).has_entry(op) {
            return true;
        }
    }

    false
}

/// Recursively synthesizes a circuit. This circuit is either the original circuit,
/// the definition circuit for one of the gates, or a circuit returned by a plugin.
///
/// The input to this function is the circuit to be synthesized and the global
/// qubits over which it is defined.
///
/// The output is the synthesized circuit and the global qubits over which it is
/// defined. Note that by using auxiliary qubits, the output circuit may be defined
/// over more qubits than the input circuit.
///
/// The function also updates in-place the qubit tracker, which keeps track of the
/// state of each global qubits (whether it's clean, dirty, or cannot be used).
fn run_on_circuitdata(
    py: Python,
    input_circuit: &CircuitData,
    input_qubits: &[Qubit],
    data: &Bound<HighLevelSynthesisData>,
    tracker: &mut QubitTracker,
) -> PyResult<(CircuitData, Vec<Qubit>)> {
    if input_circuit.num_qubits() != input_qubits.len() {
        return Err(TranspilerError::new_err(format!(
            "HighLevelSynthesis: number of input qubits ({}) does not match the circuit size ({})",
            input_qubits.len(),
            input_circuit.num_qubits()
        )));
    }

    // We iteratively process circuit instructions in the order they appear in the input circuit,
    // and add the synthesized instructions to the output circuit. Note that in the process the
    // output circuit may need to be extended with additional qubits. In addition, we keep track
    // of the state of the global qubits using the qubits tracker.
    //
    // Note: This is a first version of a potentially more elaborate approach to find
    // good operation/ancilla allocations. The current approach is greedy and just gives
    // all available ancilla qubits to the current operation ("the-first-takes-all" approach).
    // It does not distribute ancilla qubits between different operations present in the circuit.

    let mut output_circuit: CircuitData =
        CircuitData::copy_empty_like(input_circuit, VarsMode::Alike, BlocksMode::Drop)?;
    let mut output_qubits = input_qubits.to_vec();

    // The "inverse" map from the global qubits to the output circuit's qubits.
    // This map may be extended if additional auxiliary qubits get used.
    let mut global_to_local: HashMap<Qubit, Qubit> = output_qubits
        .iter()
        .enumerate()
        .map(|(i, j)| (*j, Qubit::new(i)))
        .collect();

    for inst in input_circuit.iter() {
        // op's qubits as viewed globally
        let op_qubits = input_circuit
            .get_qargs(inst.qubits)
            .iter()
            .map(|q| input_qubits[q.index()])
            .collect::<Vec<_>>();
        let op_clbits = input_circuit.get_cargs(inst.clbits);

        // Start by handling special operations.
        // In the future, we can also consider other possible optimizations, e.g.:
        //   - improved qubit tracking after a SWAP gate
        //   - automatically simplify control gates with control at 0.
        if ["id", "delay", "barrier"].contains(&inst.op.name()) {
            output_circuit.push(inst.clone())?;
            // tracker is not updated, these are no-ops
            continue;
        }

        if inst.op.name() == "reset" {
            output_circuit.push(inst.clone())?;
            tracker.set_clean(&op_qubits);
            continue;
        }

        // Check if synthesis for this operation can be skipped
        if definitely_skip_op(py, data, &inst.op, &op_qubits) {
            if let Some(cf) = input_circuit.try_view_control_flow(inst) {
                let blocks: Vec<_> = Python::attach(|py| {
                    cf.blocks()
                        .into_iter()
                        .map(|b| output_circuit.register_block(b.bind(py)))
                        .collect()
                });
                output_circuit.push(PackedInstruction {
                    params: (!blocks.is_empty()).then(|| Box::new(Parameters::Blocks(blocks))),
                    ..inst.clone()
                })?;
            } else {
                output_circuit.push(inst.clone())?;
            }
            tracker.set_dirty(&op_qubits);
            continue;
        }

        // Recursively handle control-flow.
        // Currently we do not allow subcircuits within the control flow to use auxiliary qubits
        // and mark all the usable qubits as dirty. This is done in order to avoid complications
        // that different subcircuits may choose to use different auxiliary global qubits, and to
        // avoid complications related to tracking qubit status for while- loops.
        // In the future, this handling can potentially be improved.
        if let Some(control_flow) = input_circuit.try_view_control_flow(inst) {
            let quantum_circuit_cls = QUANTUM_CIRCUIT.get_bound(py);

            // old_blocks_py keeps the original QuantumCircuit's appearing within control-flow ops
            // new_blocks_py keeps the recursively synthesized circuits
            let old_blocks_py: Vec<Bound<PyAny>> = control_flow
                .blocks()
                .into_iter()
                .map(|b| b.bind(py).clone())
                .collect();
            let mut new_blocks_py: Vec<Bound<PyAny>> = Vec::with_capacity(old_blocks_py.len());

            // We do not allow using any additional qubits outside of the block.
            let mut block_tracker = tracker.clone();
            let to_disable = (0..tracker.num_qubits())
                .map(Qubit::new)
                .filter(|q| !op_qubits.contains(q));
            block_tracker.disable(to_disable);
            block_tracker.set_dirty(&op_qubits);

            for block_py in old_blocks_py {
                let old_block_py: QuantumCircuitData = block_py.extract()?;
                let (new_block, _) = run_on_circuitdata(
                    py,
                    &old_block_py.data,
                    &op_qubits,
                    data,
                    &mut block_tracker,
                )?;
                let new_block = new_block.into_bound_py_any(py)?;

                // We create the new quantum circuit by calling copy_empty_like on the old quantum circuit
                // and manually set the circuit data to the (recursively synthesized) data.
                // This makes sure that all the python-space information (qregs, cregs, input variables)
                // get copied correctly.
                let new_block_py: Bound<'_, PyAny> = quantum_circuit_cls
                    .call_method1(intern!(py, "copy_empty_like"), (block_py,))?;
                new_block_py.setattr(intern!(py, "_data"), &new_block)?;
                new_blocks_py.push(new_block_py);
            }

            let blocks = new_blocks_py
                .into_iter()
                .map(|b| output_circuit.register_block(&b))
                .collect();
            let packed_instruction = PackedInstruction::from_control_flow(
                inst.op.control_flow().clone(),
                blocks,
                inst.qubits,
                inst.clbits,
                inst.label.as_deref().cloned(),
            );
            output_circuit.push(packed_instruction)?;
            tracker.set_dirty(&op_qubits);
            continue;
        }

        // Now we synthesize the operation.
        // The function synthesize_operation returns either None if the operation does not need to be
        // synthesized, or returns a quantum circuit together with the global qubits on which this
        // circuit is defined. Note that the synthesized circuit may involve auxiliary
        // global qubits not used by the input circuit.
        let synthesize_operation_result = synthesize_operation(
            py,
            data,
            tracker,
            &op_qubits,
            &inst.op,
            inst.params
                .as_deref()
                .map(|p| match p {
                    Parameters::Params(params) => params.as_slice(),
                    Parameters::Blocks(_) => panic!("control flow should not be present"),
                })
                .unwrap_or_default(),
            inst.label.as_deref().map(|l| l.as_str()),
        )?;

        match synthesize_operation_result {
            None => {
                // If the synthesis did not change anything, we add the operation to the output circuit
                // and update the qubit tracker.
                output_circuit.push(inst.clone())?;
                tracker.set_dirty(&op_qubits);
            }
            Some((synthesized_circuit, synthesized_circuit_qubits)) => {
                // This pedantic check can possibly be removed.
                if synthesized_circuit.num_qubits() != synthesized_circuit_qubits.len() {
                    return Err(TranspilerError::new_err(format!(
                        "HighLevelSynthesis: number of output qubits ({}) does not match the circuit size ({})",
                        synthesized_circuit_qubits.len(),
                        synthesized_circuit.num_qubits()
                    )));
                }

                // If the synthesized circuit uses (auxiliary) global qubits that are not in the output circuit,
                // we add these qubits to the output circuit.
                if synthesized_circuit_qubits.len() > op_qubits.len() {
                    for q in &synthesized_circuit_qubits {
                        if !global_to_local.contains_key(q) {
                            global_to_local.insert(*q, Qubit::new(output_qubits.len()));
                            output_qubits.push(*q);
                            output_circuit.add_qubit(ShareableQubit::new_anonymous(), false)?;
                        }
                    }
                }

                // Add the operations from the circuit synthesized for the current operation to the output circuit.
                // The correspondence between qubits is:
                // qubit index in the synthesized circuit -> corresponding global qubit -> corresponding qubit in the output circuit
                let qubit_map: HashMap<Qubit, Qubit> = synthesized_circuit_qubits
                    .iter()
                    .enumerate()
                    .map(|(i, q)| (Qubit::new(i), global_to_local[q]))
                    .collect();

                for inst_inner in synthesized_circuit.iter() {
                    let inst_inner_qubits = synthesized_circuit.get_qargs(inst_inner.qubits);
                    let inst_inner_clbits = synthesized_circuit.get_cargs(inst_inner.clbits);

                    let inst_outer_qubits: Vec<Qubit> =
                        inst_inner_qubits.iter().map(|q| qubit_map[q]).collect();
                    let inst_outer_clbits: Vec<Clbit> = inst_inner_clbits
                        .iter()
                        .map(|c| op_clbits[c.index()])
                        .collect();

                    output_circuit.push_packed_operation(
                        inst_inner.op.clone(),
                        inst_inner.params.as_deref().cloned(),
                        &inst_outer_qubits,
                        &inst_outer_clbits,
                    )?;
                }

                let updated_global_phase = radd_param(
                    output_circuit.global_phase().clone(),
                    synthesized_circuit.global_phase().clone(),
                );
                output_circuit.set_global_phase(updated_global_phase)?;
            }
        }
    }

    // Another pedantic check that can possibly be removed.
    if output_circuit.num_qubits() != output_qubits.len() {
        return Err(TranspilerError::new_err(format!(
            "HighLevelSynthesis: number of output qubits ({}) does not match the circuit size ({})",
            output_qubits.len(),
            output_circuit.num_qubits()
        )));
    }

    Ok((output_circuit, output_qubits))
}

/// Produces a definition circuit for an operation.
///
/// Essentially this function constructs a default definition for a unitary gate, in which case
/// ``op.definition`` purposefully returns ``None``.
/// For all other operation types, it simply calls ``op.definition``.
fn extract_definition(
    py: Python,
    op: &PackedOperation,
    params: &[Param],
) -> PyResult<Option<CircuitData>> {
    match op.view() {
        OperationRef::Unitary(unitary) => {
            let unitary: Array<Complex<f64>, Dim<[usize; 2]>> = match unitary.matrix() {
                Some(unitary) => unitary,
                None => return Err(TranspilerError::new_err("Unitary not found")),
            };
            match unitary.shape() {
                // Run 1q synthesis
                [2, 2] => {
                    let [theta, phi, lam, phase] =
                        angles_from_unitary(unitary.view(), EulerBasis::U);
                    let mut circuit_data: CircuitData =
                        CircuitData::with_capacity(1, 0, 1, Param::Float(phase))?;
                    circuit_data.push_standard_gate(
                        StandardGate::U,
                        &[Param::Float(theta), Param::Float(phi), Param::Float(lam)],
                        &[Qubit(0)],
                    )?;
                    Ok(Some(circuit_data))
                }
                // Run 2q synthesis
                [4, 4] => {
                    let decomposer = TwoQubitBasisDecomposer::new_inner(
                        StandardGate::CX.into(),
                        SmallVec::new(),
                        aview2(&CX_GATE),
                        1.0,
                        "U",
                        None,
                    )?;
                    let two_qubit_sequence =
                        decomposer.call_inner(unitary.view(), None, false, None)?;
                    let circuit_data = CircuitData::from_packed_operations(
                        2,
                        0,
                        two_qubit_sequence.gates().iter().map(
                            |(gate, params_floats, qubit_indices)| {
                                let params: SmallVec<[Param; 3]> =
                                    params_floats.iter().map(|p| Param::Float(*p)).collect();
                                let qubits =
                                    qubit_indices.iter().map(|q| Qubit(*q as u32)).collect();
                                Ok((gate.clone(), params, qubits, vec![]))
                            },
                        ),
                        Param::Float(two_qubit_sequence.global_phase()),
                    )?;
                    Ok(Some(circuit_data))
                }
                // Run 3q+ synthesis
                _ => {
                    let qs_decomposition: &Bound<'_, PyAny> = QS_DECOMPOSITION.get_bound(py);
                    let synthesized_circuit_py =
                        qs_decomposition.call1((unitary.into_pyarray(py),))?;
                    let circuit_data: QuantumCircuitData = synthesized_circuit_py.extract()?;
                    Ok(Some(circuit_data.data))
                }
            }
        }
<<<<<<< HEAD
        OperationRef::StandardGate(g) => Ok(g.definition(params)),
        OperationRef::Gate(g) => Ok(g.definition()),
        OperationRef::Instruction(i) => Ok(i.definition()),
        _ => Ok(None),
=======
        OperationRef::PauliProductMeasurement(ppm) => Ok(Some(synthesize_ppm(ppm)?)),
        _ => Ok(op.definition(params)),
>>>>>>> 80250c25
    }
}

/// Recursively synthesizes a single operation.
///
/// The input to this function is the operation to be synthesized (consisting of a
/// packed operation, params and extra attributes) and a list of global qubits over
/// which this operation is defined.
///
/// The function returns the synthesized circuit and the global qubits over which this
/// synthesized circuit is defined. Note that by using auxiliary qubits, the output circuit
/// may be defined over more qubits than the input operation. In addition, the output
/// circuit may be ``None``, which means that the operation should remain as it is.
///
/// The function also updates in-place the qubit tracker which keeps track of the state of
/// each global qubit (whether it's clean, dirty, or cannot be used).
fn synthesize_operation(
    py: Python,
    data: &Bound<HighLevelSynthesisData>,
    tracker: &mut QubitTracker,
    input_qubits: &[Qubit],
    op: &PackedOperation,
    params: &[Param],
    label: Option<&str>,
) -> PyResult<Option<(CircuitData, Vec<Qubit>)>> {
    if op.num_qubits() != input_qubits.len() as u32 {
        return Err(TranspilerError::new_err(format!(
            "HighLevelSynthesis: number of operation's qubits ({}) does not match the circuit size ({})",
            op.num_qubits(),
            input_qubits.len()
        )));
    }

    let borrowed_data: PyRef<'_, HighLevelSynthesisData> = data.borrow();

    let mut output_circuit_and_qubits: Option<(CircuitData, Vec<Qubit>)> = None;

    // If this function is called, the operation is not supported by the target, however may have
    // high-level synthesis plugins, and/or be in the equivalence library, and/or have a definition
    // circuit. The priorities are as follows:
    // - First, we try running the battery of high-level synthesis plugins.
    // - Second, we check if the operation is present in the equivalence library.
    // - Third, we unroll custom definitions.
    //
    // If we obtain a new quantum circuit, it needs to be recursively synthesized, so
    // that the final result only consists of supported operations. If there is no
    // change, we return None.

    // Try to synthesize using plugins.
    if borrowed_data.hls_op_names.iter().any(|s| s == op.name()) {
        output_circuit_and_qubits = synthesize_op_using_plugins(
            py,
            data,
            tracker,
            input_qubits,
            &op.view(),
            params,
            label,
        )?;
    }

    // Check if present in the equivalent library.
    if output_circuit_and_qubits.is_none() {
        if let Some(equiv_lib) = &borrowed_data.equivalence_library {
            if equiv_lib.borrow(py).has_entry(op) {
                return Ok(None);
            }
        }
    }

    // Extract definition.
    if output_circuit_and_qubits.is_none() && borrowed_data.unroll_definitions {
        let definition_circuit = extract_definition(py, op, params)?;
        match definition_circuit {
            Some(definition_circuit) => {
                output_circuit_and_qubits = Some((definition_circuit, input_qubits.to_vec()));
            }
            None => {
                return Err(TranspilerError::new_err(format!(
                    "HighLevelSynthesis is unable to synthesize {:?}",
                    op.name()
                )));
            }
        }
    }

    // Output circuit is a quantum circuit which we want to process recursively.
    // Currently, neither 'synthesize_op_using_plugins' nor 'get_custom_definition'
    // update the tracker (we might want to change this in the future), which makes
    // sense because we have not synthesized the output circuit yet.
    // So we pass the tracker to 'run_on_circuitdata' but make sure to restore the status of
    // clean ancilla qubits after the circuit is synthesized. In order to do that,
    // we save the current state of the tracker.
    if let Some((current_circuit, current_qubits)) = output_circuit_and_qubits {
        let saved_tracker = tracker.copy();
        let (synthesized_circuit, synthesized_qubits) =
            run_on_circuitdata(py, &current_circuit, &current_qubits, data, tracker)?;

        if synthesized_qubits.len() > input_qubits.len() {
            tracker.replace_state(
                &saved_tracker,
                (input_qubits.len()..synthesized_qubits.len()).map(Qubit::new),
            );
        }

        output_circuit_and_qubits = Some((synthesized_circuit, synthesized_qubits));
    }

    Ok(output_circuit_and_qubits)
}

/// Attempts to synthesize an operation using available plugins.
///
/// The input to this function is the operation to be synthesized and a list of global
/// qubits over which this operation is defined.
///
/// The function returns either the synthesized quantum circuit and the global qubits over
/// which it's defined, or ``None`` in the case that no synthesis methods are available or
/// applicable (for instance, when there is an insufficient number of auxiliary qubits).
///
/// Internally, this function calls the Python function.
///
/// Currently, this function does not update the qubit tracker, which is handled upstream.
fn synthesize_op_using_plugins(
    py: Python,
    data: &Bound<HighLevelSynthesisData>,
    tracker: &mut QubitTracker,
    input_qubits: &[Qubit],
    op: &OperationRef,
    params: &[Param],
    label: Option<&str>,
) -> PyResult<Option<(CircuitData, Vec<Qubit>)>> {
    let mut output_circuit_and_qubits: Option<(CircuitData, Vec<Qubit>)> = None;

    let op_py = match op {
        OperationRef::ControlFlow(_) => panic!("control flow should not be present"),
        OperationRef::StandardGate(standard) => standard
            .create_py_op(py, Some(params.iter().cloned().collect()), label)?
            .into_any(),
        OperationRef::StandardInstruction(instruction) => instruction
            .create_py_op(py, Some(params.iter().cloned().collect()), label)?
            .into_any(),
        OperationRef::Gate(gate) => gate.gate.clone_ref(py),
        OperationRef::Instruction(instruction) => instruction.instruction.clone_ref(py),
        OperationRef::Operation(operation) => operation.operation.clone_ref(py),
        OperationRef::Unitary(unitary) => unitary.create_py_op(py, label)?.into_any(),
        OperationRef::PauliProductMeasurement(ppm) => ppm.create_py_op(py, label)?.into_any(),
    };

    let res = HLS_SYNTHESIZE_OP_USING_PLUGINS
        .get_bound(py)
        .call1((
            op_py,
            input_qubits.iter().map(|x| x.0).collect::<Vec<_>>(),
            data,
            tracker.clone(),
        ))?
        .extract::<Option<(QuantumCircuitData, Vec<Qubit>)>>()?;

    if let Some((quantum_circuit_data, qubits)) = res {
        output_circuit_and_qubits = Some((quantum_circuit_data.data, qubits));
    }

    Ok(output_circuit_and_qubits)
}

/// Synthesizes an operation.
///
/// This function is currently called by the default plugin for annotated operations to
/// synthesize the base operation. Here `py_op` is a subclass of `Operation` (on the Python
/// side).
#[pyfunction]
#[pyo3(name = "synthesize_operation", signature = (py_op, input_qubits, data, tracker))]
fn py_synthesize_operation(
    py: Python,
    py_op: Bound<PyAny>,
    input_qubits: Vec<Qubit>,
    data: &Bound<HighLevelSynthesisData>,
    tracker: &mut QubitTracker,
) -> PyResult<Option<(CircuitData, Vec<usize>)>> {
    let op: OperationFromPython = py_op.extract()?;

    // Check if the operation can be skipped.
    if definitely_skip_op(py, data, &op.operation, &input_qubits) {
        return Ok(None);
    }

    let result = synthesize_operation(
        py,
        data,
        tracker,
        &input_qubits,
        &op.operation,
        op.params_view(),
        op.label.as_deref().map(|l| l.as_str()),
    )?;

    Ok(result.map(|res| (res.0, res.1.iter().map(|x| x.index()).collect())))
}

/// Runs HighLevelSynthesis transpiler pass.
///
/// This is the main function called from the Python space. If the pass does not need
/// to do anything, it returns None, meaning that the DAG should remain unchanged.
/// Otherwise, the new DAG is returned.
#[pyfunction]
#[pyo3(name = "run_on_dag", signature = (dag, data, qubits_initially_zero))]
pub fn run_high_level_synthesis(
    py: Python,
    dag: &DAGCircuit,
    data: &Bound<HighLevelSynthesisData>,
    qubits_initially_zero: bool,
) -> PyResult<Option<DAGCircuit>> {
    // Fast-path: check if HighLevelSynthesis can be skipped altogether. This is only
    // done at the top-level since this does not track the qubit states.

    // First, we apply a super-fast (but incomplete) check to see if all the operations
    // present in the circuit are suported by the target / are in the basis.
    if all_instructions_supported(py, data, dag)? {
        return Ok(None);
    }

    // Second, we apply a slightly slower (but still fast) that considers each operation
    // one-by-one.
    let mut fast_path: bool = true;

    for (_, inst) in dag.op_nodes(false) {
        let qubits = dag.get_qargs(inst.qubits);
        if !definitely_skip_op(py, data, &inst.op, qubits) {
            fast_path = false;
            break;
        }
    }

    if fast_path {
        Ok(None)
    } else {
        // Regular-path: we synthesize the circuit recursively. Except for
        // this conversion from DAGCircuit to CircuitData and back, all
        // the recursive functions work with CircuitData objects only.
        let circuit = dag_to_circuit(dag, false)?;

        let num_qubits = circuit.num_qubits();
        let input_qubits: Vec<Qubit> = (0..num_qubits).map(Qubit::new).collect();
        let mut tracker = QubitTracker::new(num_qubits, qubits_initially_zero);

        let (output_circuit, _) =
            run_on_circuitdata(py, &circuit, &input_qubits, data, &mut tracker)?;

        // Using this constructor so name and metadata are not lost
        let new_dag = DAGCircuit::from_circuit(
            QuantumCircuitData {
                data: output_circuit,
                name: dag.get_name().cloned(),
                metadata: dag.get_metadata().map(|m| m.bind(py)).cloned(),
            },
            false,
            None,
            None,
        )?;

        Ok(Some(new_dag))
    }
}

pub fn high_level_synthesis_mod(m: &Bound<PyModule>) -> PyResult<()> {
    m.add_wrapped(wrap_pyfunction!(run_high_level_synthesis))?;
    m.add_wrapped(wrap_pyfunction!(py_synthesize_operation))?;

    m.add_class::<QubitTracker>()?;
    m.add_class::<HighLevelSynthesisData>()?;
    Ok(())
}<|MERGE_RESOLUTION|>--- conflicted
+++ resolved
@@ -28,17 +28,13 @@
 use qiskit_circuit::dag_circuit::DAGCircuit;
 use qiskit_circuit::gate_matrix::CX_GATE;
 use qiskit_circuit::imports::{HLS_SYNTHESIZE_OP_USING_PLUGINS, QS_DECOMPOSITION, QUANTUM_CIRCUIT};
-use qiskit_circuit::operations::StandardGate;
-use qiskit_circuit::operations::{Operation, OperationRef};
-use qiskit_circuit::operations::{Param, radd_param};
+use qiskit_circuit::operations::{
+    Operation, OperationRef, Param, StandardGate, StandardInstruction, radd_param,
+};
 use qiskit_circuit::packed_instruction::PackedInstruction;
 use qiskit_circuit::packed_instruction::PackedOperation;
-<<<<<<< HEAD
 use qiskit_circuit::{BlocksMode, Clbit, Qubit, VarsMode};
-=======
-use qiskit_circuit::{Clbit, Qubit, VarsMode};
 use qiskit_synthesis::pauli_product_measurement::synthesize_ppm;
->>>>>>> 80250c25
 use smallvec::SmallVec;
 
 use crate::TranspilerError;
@@ -826,15 +822,17 @@
                 }
             }
         }
-<<<<<<< HEAD
         OperationRef::StandardGate(g) => Ok(g.definition(params)),
         OperationRef::Gate(g) => Ok(g.definition()),
         OperationRef::Instruction(i) => Ok(i.definition()),
-        _ => Ok(None),
-=======
         OperationRef::PauliProductMeasurement(ppm) => Ok(Some(synthesize_ppm(ppm)?)),
-        _ => Ok(op.definition(params)),
->>>>>>> 80250c25
+        OperationRef::StandardInstruction(i) => match i {
+            StandardInstruction::Measure
+            | StandardInstruction::Reset
+            | StandardInstruction::Barrier(_)
+            | StandardInstruction::Delay(_) => Ok(None),
+        },
+        OperationRef::ControlFlow(_) | OperationRef::Operation(_) => Ok(None),
     }
 }
 
