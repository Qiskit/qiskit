// This code is part of Qiskit.
//
// (C) Copyright IBM 2024
//
// This code is licensed under the Apache License, Version 2.0. You may
// obtain a copy of this license in the LICENSE.txt file in the root directory
// of this source tree or at http://www.apache.org/licenses/LICENSE-2.0.
//
// Any modifications or derivative works of this code must retain this
// copyright notice, and modified files need to carry a notice indicating
// that they have been altered from the originals.

use hashbrown::HashMap;
use hashbrown::HashSet;
use ndarray::prelude::*;
use num_complex::Complex;
use numpy::IntoPyArray;
use pyo3::intern;
use pyo3::prelude::*;
use pyo3::types::PyAny;
use pyo3::types::PyTuple;
use pyo3::Bound;
use pyo3::IntoPyObjectExt;
use qiskit_circuit::bit::ShareableQubit;
use qiskit_circuit::circuit_data::{CircuitData, VarsCopyMode};
use qiskit_circuit::circuit_instruction::OperationFromPython;
use qiskit_circuit::converters::dag_to_circuit;
use qiskit_circuit::converters::QuantumCircuitData;
use qiskit_circuit::dag_circuit::{DAGCircuit, VarsMode};
use qiskit_circuit::gate_matrix::CX_GATE;
use qiskit_circuit::imports::{HLS_SYNTHESIZE_OP_USING_PLUGINS, QS_DECOMPOSITION, QUANTUM_CIRCUIT};
use qiskit_circuit::operations::Operation;
use qiskit_circuit::operations::OperationRef;
use qiskit_circuit::operations::StandardGate;
use qiskit_circuit::operations::{radd_param, Param};
use qiskit_circuit::packed_instruction::PackedInstruction;
use qiskit_circuit::packed_instruction::PackedOperation;
use qiskit_circuit::Clbit;
use qiskit_circuit::Qubit;
use smallvec::SmallVec;

use crate::equivalence::EquivalenceLibrary;
use crate::target::Qargs;
use crate::target::Target;
use crate::TranspilerError;
use qiskit_circuit::PhysicalQubit;
use qiskit_synthesis::euler_one_qubit_decomposer::angles_from_unitary;
use qiskit_synthesis::euler_one_qubit_decomposer::EulerBasis;
use qiskit_synthesis::two_qubit_decompose::TwoQubitBasisDecomposer;

#[cfg(feature = "cache_pygates")]
use std::sync::OnceLock;

/// Track global qubits by their state.
/// The global qubits are numbered by consecutive integers starting at `0`,
/// and the states are distinguished into clean (:math:`|0\rangle`)
/// and dirty (unknown).
#[pyclass]
#[derive(Clone, Debug)]
struct QubitTracker {
    /// The total number of global qubits
    num_qubits: usize,
    /// Stores the state for each qubit: `true` means clean, `false` means dirty
    state: Vec<bool>,
    /// Stores whether qubits are allowed be used
    enabled: Vec<bool>,
    /// Used internally for keeping the computations in `O(n)`
    ignored: Vec<bool>,
}

#[pymethods]
impl QubitTracker {
    #[new]
    fn new(num_qubits: usize, qubits_initially_zero: bool) -> Self {
        QubitTracker {
            num_qubits,
            state: vec![qubits_initially_zero; num_qubits],
            enabled: vec![true; num_qubits],
            ignored: vec![false; num_qubits],
        }
    }

    fn num_qubits(&self) -> usize {
        self.num_qubits
    }

    /// Sets state of the given qubits to dirty
    fn set_dirty(&mut self, qubits: Vec<usize>) {
        for q in qubits {
            self.state[q] = false;
        }
    }

    /// Sets state of the given qubits to clean
    fn set_clean(&mut self, qubits: Vec<usize>) {
        for q in qubits {
            self.state[q] = true;
        }
    }

    /// Disables using the given qubits
    fn disable(&mut self, qubits: Vec<usize>) {
        for q in qubits {
            self.enabled[q] = false;
        }
    }

    /// Enable using the given qubits
    fn enable(&mut self, qubits: Vec<usize>) {
        for q in qubits {
            self.enabled[q] = true;
        }
    }

    /// Returns the number of enabled clean qubits, ignoring the given qubits
    /// ToDo: check if it's faster to avoid using ignored
    fn num_clean(&mut self, ignored_qubits: Vec<usize>) -> usize {
        for q in &ignored_qubits {
            self.ignored[*q] = true;
        }

        let count = (0..self.num_qubits)
            .filter(|q| !self.ignored[*q] && self.enabled[*q] && self.state[*q])
            .count();

        for q in &ignored_qubits {
            self.ignored[*q] = false;
        }

        count
    }

    /// Returns the number of enabled dirty qubits, ignoring the given qubits
    /// ToDo: check if it's faster to avoid using ignored
    fn num_dirty(&mut self, ignored_qubits: Vec<usize>) -> usize {
        for q in &ignored_qubits {
            self.ignored[*q] = true;
        }

        let count = (0..self.num_qubits)
            .filter(|q| !self.ignored[*q] && self.enabled[*q] && !self.state[*q])
            .count();

        for q in &ignored_qubits {
            self.ignored[*q] = false;
        }

        count
    }

    /// Get `num_qubits` enabled qubits, excluding `ignored_qubits`, and returning the
    /// clean qubits first.
    /// ToDo: check if it's faster to avoid using ignored
    fn borrow(&mut self, num_qubits: usize, ignored_qubits: Vec<usize>) -> Vec<usize> {
        for q in &ignored_qubits {
            self.ignored[*q] = true;
        }

        let clean_ancillas = (0..self.num_qubits)
            .filter(|q| !self.ignored[*q] && self.enabled[*q] && self.state[*q]);
        let dirty_ancillas = (0..self.num_qubits)
            .filter(|q| !self.ignored[*q] && self.enabled[*q] && !self.state[*q]);
        let out: Vec<usize> = clean_ancillas
            .chain(dirty_ancillas)
            .take(num_qubits)
            .collect();

        for q in &ignored_qubits {
            self.ignored[*q] = false;
        }
        out
    }

    /// Copies the contents
    fn copy(&self) -> Self {
        QubitTracker {
            num_qubits: self.num_qubits,
            state: self.state.clone(),
            enabled: self.enabled.clone(),
            ignored: self.ignored.clone(),
        }
    }

    /// Replaces the state of the given qubits by their state in the `other` tracker
    fn replace_state(&mut self, other: &QubitTracker, qubits: Vec<usize>) {
        for q in qubits {
            self.state[q] = other.state[q]
        }
    }

    /// Pretty-prints
    fn __str__(&self) -> String {
        let mut out = String::from("QubitTracker(");
        for q in 0..self.num_qubits {
            out.push_str(&q.to_string());
            out.push(':');
            out.push(' ');
            if !self.enabled[q] {
                out.push('_');
            } else if self.state[q] {
                out.push('0');
            } else {
                out.push('*');
            }
            if q != self.num_qubits - 1 {
                out.push(';');
                out.push(' ');
            } else {
                out.push(')');
            }
        }
        out
    }
}

/// Internal class that encapsulates immutable data required by the HighLevelSynthesis transpiler pass.
#[pyclass(module = "qiskit._accelerate.high_level_synthesis")]
#[derive(Clone, Debug)]
pub struct HighLevelSynthesisData {
    // The high-level-synthesis config that specifies the synthesis methods
    // to use for high-level-objects in the circuit.
    // This is only accessed from the Python space.
    #[pyo3(get)]
    hls_config: Py<PyAny>,

    // The high-level-synthesis plugin manager that specifies the synthesis methods
    // available for various high-level-objects.
    // This is only accessed from the Python space.
    #[pyo3(get)]
    hls_plugin_manager: Py<PyAny>,

    // The names of high-level objects with available synthesis plugins.
    // This is an optimization to avoid calling python when an object has no
    // synthesis plugins.
    #[pyo3(get)]
    hls_op_names: HashSet<String>,

    // Optional, directed graph represented as a coupling map.
    // This is only accessedfrom the Python space (when passing the coupling map to
    // high-level synthesis plugins).
    #[pyo3(get)]
    coupling_map: Py<PyAny>,

    // Optional, the backend target to use for this pass. If it is specified,
    // it will be used instead of the coupling map.
    // It needs to be used both from python and rust, and hence is represented
    // as Py<Target> to avoid cloning.
    #[pyo3(get)]
    target: Option<Py<Target>>,

    // The equivalence library used (instructions in this library will not
    // be unrolled by this pass).
    #[pyo3(get)]
    equivalence_library: Option<Py<EquivalenceLibrary>>,

    // Supported instructions in case that target is not specified.
    #[pyo3(get)]
    device_insts: HashSet<String>,

    // A flag indicating whether the qubit indices of high-level-objects in the
    // circuit correspond to qubit indices on the target backend.
    #[pyo3(get)]
    use_physical_indices: bool,

    // The minimum number of qubits for operations in the input dag to translate.
    #[pyo3(get)]
    min_qubits: usize,

    // Indicates whether to use custom definitions.
    #[pyo3(get)]
    unroll_definitions: bool,
}

#[pymethods]
impl HighLevelSynthesisData {
    #[new]
    #[pyo3(signature=(/, hls_config, hls_plugin_manager, hls_op_names, coupling_map, target, equivalence_library, device_insts, use_physical_indices, min_qubits, unroll_definitions))]
    #[allow(clippy::too_many_arguments)]
    fn __new__(
        hls_config: Py<PyAny>,
        hls_plugin_manager: Py<PyAny>,
        hls_op_names: HashSet<String>,
        coupling_map: Py<PyAny>,
        target: Option<Py<Target>>,
        equivalence_library: Option<Py<EquivalenceLibrary>>,
        device_insts: HashSet<String>,
        use_physical_indices: bool,
        min_qubits: usize,
        unroll_definitions: bool,
    ) -> Self {
        Self {
            hls_config,
            hls_plugin_manager,
            hls_op_names,
            coupling_map,
            target,
            equivalence_library,
            device_insts,
            use_physical_indices,
            min_qubits,
            unroll_definitions,
        }
    }

    fn __getnewargs__(&self, py: Python) -> PyResult<Py<PyAny>> {
        (
            self.hls_config.clone_ref(py),
            self.hls_plugin_manager.clone_ref(py),
            self.hls_op_names.clone(),
            self.coupling_map.clone_ref(py),
            self.target.clone(),
            self.equivalence_library.clone(),
            self.device_insts.clone(),
            self.use_physical_indices,
            self.min_qubits,
            self.unroll_definitions,
        )
            .into_py_any(py)
    }

    fn __str__(&self) -> String {
        format!(
            "HighLevelSynthesisData(hls_config: {:?}, hls_plugin_manager: {:?}, hls_op_names: {:?}, coupling_map: {:?}, target: {:?},  equivalence_library: {:?}, device_insts: {:?}, use_physical_indices: {:?}, min_qubits: {:?}, unroll_definitions: {:?})",
            self.hls_config, self.hls_plugin_manager, self.hls_op_names, self.coupling_map, self.target, self.equivalence_library, self.device_insts,  self.use_physical_indices, self.min_qubits, self.unroll_definitions
        )
    }
}

/// A super-fast check whether all operations in `op_names` are natively supported.
/// This check is based only on the names of the operations in the circuit.
fn all_instructions_supported(
    py: Python,
    data: &Bound<HighLevelSynthesisData>,
    dag: &DAGCircuit,
) -> PyResult<bool> {
    let ops = dag.count_ops(py, true)?;
    let mut op_keys = ops.keys();

    let borrowed_data = data.borrow();

    match &borrowed_data.target {
        Some(target) => {
            let target = target.borrow(py);
            if target.num_qubits.is_some() {
                // If we have the target and HighLevelSynthesis runs pre-routing,
                // we check whether every operation name in op_names is supported
                // by the target.
                if borrowed_data.use_physical_indices {
                    return Ok(false);
                }
                Ok(op_keys.all(|name| target.instruction_supported(name, &Qargs::Global)))
            } else {
                // If we do not have the target, we check whether every operation
                // in op_names is inside the basis gates.
                Ok(op_keys.all(|name| borrowed_data.device_insts.contains(name)))
            }
        }
        None => Ok(op_keys.all(|name| borrowed_data.device_insts.contains(name))),
    }
}

/// Check whether an operation is natively supported.
fn instruction_supported(
    py: Python,
    data: &Bound<HighLevelSynthesisData>,
    name: &str,
    qubits: &[Qubit],
) -> bool {
    let borrowed_data = data.borrow();
    match &borrowed_data.target {
        Some(target) => {
            let target = target.borrow(py);
            if target.num_qubits.is_some() {
                if borrowed_data.use_physical_indices {
                    let physical_qubits: Qargs =
                        qubits.iter().map(|q| PhysicalQubit(q.0)).collect();
                    target.instruction_supported(name, &physical_qubits)
                } else {
                    target.instruction_supported(name, &Qargs::Global)
                }
            } else {
                borrowed_data.device_insts.contains(name)
            }
        }
        None => borrowed_data.device_insts.contains(name),
    }
}

/// Check whether an operation does not need to be synthesized.
fn definitely_skip_op(
    py: Python,
    data: &Bound<HighLevelSynthesisData>,
    op: &PackedOperation,
    qubits: &[Qubit],
) -> bool {
    let borrowed_data: PyRef<'_, HighLevelSynthesisData> = data.borrow();

    if qubits.len() < borrowed_data.min_qubits {
        return true;
    }

    if op.directive() {
        return true;
    }

    if op.control_flow() {
        return false;
    }

    // If the operation is natively supported, we can skip it.
    if instruction_supported(py, data, op.name(), qubits) {
        return true;
    }

    // If there are available plugins for this operation, we should try them
    // before checking the equivalence library.
    if borrowed_data.hls_op_names.iter().any(|s| s == op.name()) {
        return false;
    }

    if let Some(equiv_lib) = &borrowed_data.equivalence_library {
        if equiv_lib.borrow(py).has_entry(op) {
            return true;
        }
    }

    false
}

/// Recursively synthesizes a circuit. This circuit is either the original circuit,
/// the definition circuit for one of the gates, or a circuit returned by a plugin.
///
/// The input to this function is the circuit to be synthesized and the global
/// qubits over which it is defined.
///
/// The output is the synthesized circuit and the global qubits over which it is
/// defined. Note that by using auxiliary qubits, the output circuit may be defined
/// over more qubits than the input circuit.
///
/// The function also updates in-place the qubit tracker, which keeps track of the
/// state of each global qubits (whether it's clean, dirty, or cannot be used).
fn run_on_circuitdata(
    py: Python,
    input_circuit: &CircuitData,
    input_qubits: &[usize],
    data: &Bound<HighLevelSynthesisData>,
    tracker: &mut QubitTracker,
) -> PyResult<(CircuitData, Vec<usize>)> {
    if input_circuit.num_qubits() != input_qubits.len() {
        return Err(TranspilerError::new_err(format!(
            "HighLevelSynthesis: number of input qubits ({}) does not match the circuit size ({})",
            input_qubits.len(),
            input_circuit.num_qubits()
        )));
    }

    // We iteratively process circuit instructions in the order they appear in the input circuit,
    // and add the synthesized instructions to the output circuit. Note that in the process the
    // output circuit may need to be extended with additional qubits. In addition, we keep track
    // of the state of the global qubits using the qubits tracker.
    //
    // Note: This is a first version of a potentially more elaborate approach to find
    // good operation/ancilla allocations. The current approach is greedy and just gives
    // all available ancilla qubits to the current operation ("the-first-takes-all" approach).
    // It does not distribute ancilla qubits between different operations present in the circuit.

    let mut output_circuit: CircuitData =
        CircuitData::copy_empty_like(input_circuit, VarsCopyMode::Alike)?;
    let mut output_qubits = input_qubits.to_vec();

    // The "inverse" map from the global qubits to the output circuit's qubits.
    // This map may be extended if additional auxiliary qubits get used.
    let mut global_to_local: HashMap<usize, usize> =
        HashMap::from_iter(output_qubits.iter().enumerate().map(|(i, j)| (*j, i)));

    for inst in input_circuit.iter() {
        // op's qubits as viewed globally
        let op_qubits = input_circuit
            .get_qargs(inst.qubits)
            .iter()
            .map(|q| input_qubits[q.index()])
            .collect::<Vec<usize>>();

        // Start by handling special operations.
        // In the future, we can also consider other possible optimizations, e.g.:
        //   - improved qubit tracking after a SWAP gate
        //   - automatically simplify control gates with control at 0.
        if ["id", "delay", "barrier"].contains(&inst.op.name()) {
            output_circuit.push(py, inst.clone())?;
            // tracker is not updated, these are no-ops
            continue;
        }

        if inst.op.name() == "reset" {
            output_circuit.push(py, inst.clone())?;
            tracker.set_clean(op_qubits);
            continue;
        }

        // Check if synthesis for this operation can be skipped
        let op_qargs: Vec<Qubit> = op_qubits.iter().map(|q| Qubit::new(*q)).collect();
        if definitely_skip_op(py, data, &inst.op, &op_qargs) {
            output_circuit.push(py, inst.clone())?;
            tracker.set_dirty(op_qubits);
            continue;
        }

        // Recursively handle control-flow.
        // Currently we do not allow subcircuits within the control flow to use auxiliary qubits
        // and mark all the usable qubits as dirty. This is done in order to avoid complications
        // that different subcircuits may choose to use different auxiliary global qubits, and to
        // avoid complications related to tracking qubit status for while- loops.
        // In the future, this handling can potentially be improved.
        if inst.op.control_flow() {
            let quantum_circuit_cls = QUANTUM_CIRCUIT.get_bound(py);
            if let OperationRef::Instruction(py_inst) = inst.op.view() {
                let old_blocks_as_bound_obj = py_inst.instruction.bind(py);

                // old_blocks_py keeps the original QuantumCircuit's appearing within control-flow ops
                // new_blocks_py keeps the recursively synthesized circuits
                let old_blocks_py = old_blocks_as_bound_obj.getattr(intern!(py, "blocks"))?;
                let old_blocks_py = old_blocks_py.downcast::<PyTuple>()?;
                let mut new_blocks_py: Vec<Bound<PyAny>> = Vec::with_capacity(old_blocks_py.len());

                // We do not allow using any additional qubits outside of the block.
                let mut block_tracker = tracker.clone();
                let to_disable: Vec<usize> = (0..tracker.num_qubits())
                    .filter(|q| !op_qubits.contains(q))
                    .collect();
                block_tracker.disable(to_disable);
                block_tracker.set_dirty(op_qubits.clone());

                for block_py in old_blocks_py {
                    let old_block_py: QuantumCircuitData = block_py.extract()?;
                    let (new_block, _) = run_on_circuitdata(
                        py,
                        &old_block_py.data,
                        &op_qubits,
                        data,
                        &mut block_tracker,
                    )?;
                    let new_block = new_block.into_bound_py_any(py)?;

                    // We create the new quantum circuit by calling copy_empty_like on the old quantum circuit
                    // and manually set the circuit data to the (recursively synthesized) data.
                    // This makes sure that all the python-space information (qregs, cregs, input variables)
                    // get copied correctly.
                    let new_block_py: Bound<'_, PyAny> = quantum_circuit_cls
                        .call_method1(intern!(py, "copy_empty_like"), (block_py,))?;
                    new_block_py.setattr(intern!(py, "_data"), &new_block)?;
                    new_blocks_py.push(new_block_py);
                }

                let replaced_blocks = old_blocks_as_bound_obj
                    .call_method1(intern!(py, "replace_blocks"), (new_blocks_py,))?;

                let synthesized_op: OperationFromPython = replaced_blocks.extract()?;
                let packed_instruction = PackedInstruction {
                    op: synthesized_op.operation,
                    qubits: inst.qubits,
                    clbits: inst.clbits,
                    params: inst.params.clone(),
                    label: inst.label.clone(),
                    #[cfg(feature = "cache_pygates")]
                    py_op: std::sync::OnceLock::new(),
                };
                output_circuit.push(py, packed_instruction)?;
                tracker.set_dirty(op_qubits);
                continue;
            }
        }

        // Now we synthesize the operation.
        // The function synthesize_operation returns either None if the operation does not need to be
        // synthesized, or returns a quantum circuit together with the global qubits on which this
        // circuit is defined. Note that the synthesized circuit may involve auxiliary
        // global qubits not used by the input circuit.
        let synthesize_operation_result = synthesize_operation(
            py,
            data,
            tracker,
            &op_qubits,
            &inst.op,
            inst.params_view(),
            inst.label.as_ref().map(|x| x.as_str()),
        )?;

        match synthesize_operation_result {
            None => {
                // If the synthesis did not change anything, we add the operation to the output circuit
                // and update the qubit tracker.
                output_circuit.push(py, inst.clone())?;
                tracker.set_dirty(op_qubits);
            }
            Some((synthesized_circuit, synthesized_circuit_qubits)) => {
                // This pedantic check can possibly be removed.
                if synthesized_circuit.num_qubits() != synthesized_circuit_qubits.len() {
                    return Err(TranspilerError::new_err(format!(
                        "HighLevelSynthesis: number of output qubits ({}) does not match the circuit size ({})",
                        synthesized_circuit_qubits.len(),
                        synthesized_circuit.num_qubits()
                    )));
                }

                // If the synthesized circuit uses (auxiliary) global qubits that are not in the output circuit,
                // we add these qubits to the output circuit.
                if synthesized_circuit_qubits.len() > op_qubits.len() {
                    for q in &synthesized_circuit_qubits {
                        if !global_to_local.contains_key(q) {
                            global_to_local.insert(*q, output_qubits.len());
                            output_qubits.push(*q);
                            output_circuit.add_qubit(ShareableQubit::new_anonymous(), false)?;
                        }
                    }
                }

                // Add the operations from the circuit synthesized for the current operation to the output circuit.
                // The correspondence between qubits is:
                // qubit index in the synthesized circuit -> corresponding global qubit -> corresponding qubit in the output circuit
                let qubit_map: HashMap<usize, usize> = HashMap::from_iter(
                    synthesized_circuit_qubits
                        .iter()
                        .enumerate()
                        .map(|(i, q)| (i, global_to_local[q])),
                );

                for inst_inner in synthesized_circuit.iter() {
                    let inst_inner_qubits = synthesized_circuit.get_qargs(inst_inner.qubits);
                    let inst_inner_clbits = synthesized_circuit.get_cargs(inst_inner.clbits);

                    let inst_outer_qubits: Vec<Qubit> = inst_inner_qubits
                        .iter()
                        .map(|q| Qubit::new(qubit_map[&q.index()]))
                        .collect();
                    let inst_outer_clbits: Vec<Clbit> =
                        inst_inner_clbits.iter().map(|c| Clbit(c.0)).collect();

                    output_circuit.push_packed_operation(
                        inst_inner.op.clone(),
                        inst_inner.params_view(),
                        &inst_outer_qubits,
                        &inst_outer_clbits,
                    );
                }

                let updated_global_phase = radd_param(
                    output_circuit.global_phase().clone(),
                    synthesized_circuit.global_phase().clone(),
                    py,
                );
                output_circuit.set_global_phase(updated_global_phase)?;
            }
        }
    }

    // Another pedantic check that can possibly be removed.
    if output_circuit.num_qubits() != output_qubits.len() {
        return Err(TranspilerError::new_err(format!(
            "HighLevelSynthesis: number of output qubits ({}) does not match the circuit size ({})",
            output_qubits.len(),
            output_circuit.num_qubits()
        )));
    }

    Ok((output_circuit, output_qubits))
}

/// Produces a definition circuit for an operation.
///
/// Essentially this function constructs a default definition for a unitary gate, in which case
/// ``op.definition`` purposefully returns ``None``.
/// For all other operation types, it simply calls ``op.definition``.
fn extract_definition(
    py: Python,
    op: &PackedOperation,
    params: &[Param],
) -> PyResult<Option<CircuitData>> {
    match op.view() {
        OperationRef::Unitary(unitary) => {
            let unitary: Array<Complex<f64>, Dim<[usize; 2]>> = match unitary.matrix(&[]) {
                Some(unitary) => unitary,
                None => return Err(TranspilerError::new_err("Unitary not found")),
            };
            match unitary.shape() {
                // Run 1q synthesis
                [2, 2] => {
                    let [theta, phi, lam, phase] =
                        angles_from_unitary(unitary.view(), EulerBasis::U);
                    let mut circuit_data: CircuitData =
                        CircuitData::with_capacity(1, 0, 1, Param::Float(phase))?;
                    circuit_data.push_standard_gate(
                        StandardGate::U,
                        &[Param::Float(theta), Param::Float(phi), Param::Float(lam)],
                        &[Qubit(0)],
                    );
                    Ok(Some(circuit_data))
                }
                // Run 2q synthesis
                [4, 4] => {
                    let decomposer = TwoQubitBasisDecomposer::new_inner(
                        "cx".to_string(),
                        aview2(&CX_GATE),
                        1.0,
                        "U",
                        None,
                    )?;
                    let two_qubit_sequence =
                        decomposer.call_inner(unitary.view(), None, false, None)?;
                    let circuit_data = CircuitData::from_standard_gates(
                        py,
                        2,
                        two_qubit_sequence.gates().iter().map(
                            |(gate, params_floats, qubit_indices)| {
                                let unwrapped_gate = gate.unwrap_or(StandardGate::CX);
                                let params: SmallVec<[Param; 3]> =
                                    params_floats.iter().map(|p| Param::Float(*p)).collect();
                                let qubits =
                                    qubit_indices.iter().map(|q| Qubit(*q as u32)).collect();
                                (unwrapped_gate, params, qubits)
                            },
                        ),
                        Param::Float(two_qubit_sequence.global_phase()),
                    )?;
                    Ok(Some(circuit_data))
                }
                // Run 3q+ synthesis
                _ => {
                    let qs_decomposition: &Bound<'_, PyAny> = QS_DECOMPOSITION.get_bound(py);
                    let synthesized_circuit_py =
                        qs_decomposition.call1((unitary.into_pyarray(py),))?;
                    let circuit_data: QuantumCircuitData = synthesized_circuit_py.extract()?;
                    Ok(Some(circuit_data.data))
                }
            }
        }
        _ => Ok(op.definition(params)),
    }
}

/// Recursively synthesizes a single operation.
///
/// The input to this function is the operation to be synthesized (consisting of a
/// packed operation, params and extra attributes) and a list of global qubits over
/// which this operation is defined.
///
/// The function returns the synthesized circuit and the global qubits over which this
/// synthesized circuit is defined. Note that by using auxiliary qubits, the output circuit
/// may be defined over more qubits than the input operation. In addition, the output
/// circuit may be ``None``, which means that the operation should remain as it is.
///
/// The function also updates in-place the qubit tracker which keeps track of the state of
/// each global qubit (whether it's clean, dirty, or cannot be used).
fn synthesize_operation(
    py: Python,
    data: &Bound<HighLevelSynthesisData>,
    tracker: &mut QubitTracker,
    input_qubits: &[usize],
    op: &PackedOperation,
    params: &[Param],
    label: Option<&str>,
) -> PyResult<Option<(CircuitData, Vec<usize>)>> {
    if op.num_qubits() != input_qubits.len() as u32 {
        return Err(TranspilerError::new_err(format!(
            "HighLevelSynthesis: number of operation's qubits ({}) does not match the circuit size ({})",
            op.num_qubits(),
            input_qubits.len()
        )));
    }

    let borrowed_data: PyRef<'_, HighLevelSynthesisData> = data.borrow();

    let mut output_circuit_and_qubits: Option<(CircuitData, Vec<usize>)> = None;

    // If this function is called, the operation is not supported by the target, however may have
    // high-level synthesis plugins, and/or be in the equivalence library, and/or have a definition
    // circuit. The priorities are as follows:
    // - First, we try running the battery of high-level synthesis plugins.
    // - Second, we check if the operation is present in the equivalence library.
    // - Third, we unroll custom definitions.
    //
    // If we obtain a new quantum circuit, it needs to be recursively synthesized, so
    // that the final result only consists of supported operations. If there is no
    // change, we return None.

    // Try to synthesize using plugins.
    if borrowed_data.hls_op_names.iter().any(|s| s == op.name()) {
        output_circuit_and_qubits = synthesize_op_using_plugins(
            py,
            data,
            tracker,
            input_qubits,
            &op.view(),
            params,
            label,
        )?;
    }

    // Check if present in the equivalent library.
    if output_circuit_and_qubits.is_none() {
        if let Some(equiv_lib) = &borrowed_data.equivalence_library {
            if equiv_lib.borrow(py).has_entry(op) {
                return Ok(None);
            }
        }
    }

    // Extract definition.
    if output_circuit_and_qubits.is_none() && borrowed_data.unroll_definitions {
        let definition_circuit = extract_definition(py, op, params)?;
        match definition_circuit {
            Some(definition_circuit) => {
                output_circuit_and_qubits = Some((definition_circuit, input_qubits.to_vec()));
            }
            None => {
                return Err(TranspilerError::new_err(format!(
                    "HighLevelSynthesis is unable to synthesize {:?}",
                    op.name()
                )));
            }
        }
    }

    // Output circuit is a quantum circuit which we want to process recursively.
    // Currently, neither 'synthesize_op_using_plugins' nor 'get_custom_definition'
    // update the tracker (we might want to change this in the future), which makes
    // sense because we have not synthesized the output circuit yet.
    // So we pass the tracker to 'run_on_circuitdata' but make sure to restore the status of
    // clean ancilla qubits after the circuit is synthesized. In order to do that,
    // we save the current state of the tracker.
    if let Some((current_circuit, current_qubits)) = output_circuit_and_qubits {
        let saved_tracker = tracker.copy();
        let (synthesized_circuit, synthesized_qubits) =
            run_on_circuitdata(py, &current_circuit, &current_qubits, data, tracker)?;

        if synthesized_qubits.len() > input_qubits.len() {
            let qubits_to_replace: Vec<usize> =
                (input_qubits.len()..synthesized_qubits.len()).collect();
            tracker.replace_state(&saved_tracker, qubits_to_replace);
        }

        output_circuit_and_qubits = Some((synthesized_circuit, synthesized_qubits));
    }

    Ok(output_circuit_and_qubits)
}

/// Attempts to synthesize an operation using available plugins.
///
/// The input to this function is the operation to be synthesized and a list of global
/// qubits over which this operation is defined.
///
/// The function returns either the synthesized quantum circuit and the global qubits over
/// which it's defined, or ``None`` in the case that no synthesis methods are available or
/// applicable (for instance, when there is an insufficient number of auxiliary qubits).
///
/// Internally, this function calls the Python function.
///
/// Currently, this function does not update the qubit tracker, which is handled upstream.
fn synthesize_op_using_plugins(
    py: Python,
    data: &Bound<HighLevelSynthesisData>,
    tracker: &mut QubitTracker,
    input_qubits: &[usize],
    op: &OperationRef,
    params: &[Param],
    label: Option<&str>,
) -> PyResult<Option<(CircuitData, Vec<usize>)>> {
    let mut output_circuit_and_qubits: Option<(CircuitData, Vec<usize>)> = None;

    let op_py = match op {
        OperationRef::StandardGate(standard) => {
            standard.create_py_op(py, Some(params), label)?.into_any()
        }
        OperationRef::StandardInstruction(instruction) => instruction
            .create_py_op(py, Some(params), label)?
            .into_any(),
        OperationRef::Gate(gate) => gate.gate.clone_ref(py),
        OperationRef::Instruction(instruction) => instruction.instruction.clone_ref(py),
        OperationRef::Operation(operation) => operation.operation.clone_ref(py),
        OperationRef::Unitary(unitary) => unitary.create_py_op(py, label)?.into_any(),
    };

    let res = HLS_SYNTHESIZE_OP_USING_PLUGINS
        .get_bound(py)
        .call1((op_py, input_qubits, data, tracker.clone()))?
        .extract::<Option<(QuantumCircuitData, Vec<usize>)>>()?;

    if let Some((quantum_circuit_data, qubits)) = res {
        output_circuit_and_qubits = Some((quantum_circuit_data.data, qubits));
    }

    Ok(output_circuit_and_qubits)
}

/// Synthesizes an operation.
///
/// This function is currently called by the default plugin for annotated operations to
/// synthesize the base operation. Here `py_op` is a subclass of `Operation` (on the Python
/// side).
#[pyfunction]
#[pyo3(name = "synthesize_operation", signature = (py_op, input_qubits, data, tracker))]
fn py_synthesize_operation(
    py: Python,
    py_op: Bound<PyAny>,
    input_qubits: Vec<usize>,
    data: &Bound<HighLevelSynthesisData>,
    tracker: &mut QubitTracker,
) -> PyResult<Option<(CircuitData, Vec<usize>)>> {
    let op: OperationFromPython = py_op.extract()?;

    // Check if the operation can be skipped.
    if definitely_skip_op(
        py,
        data,
        &op.operation,
        &input_qubits
            .iter()
            .map(|q| Qubit::new(*q))
            .collect::<Vec<Qubit>>(),
    ) {
        return Ok(None);
    }

    synthesize_operation(
        py,
        data,
        tracker,
        &input_qubits,
        &op.operation,
        &op.params,
        op.label.as_ref().map(|x| x.as_str()),
    )
}

/// Runs HighLevelSynthesis transpiler pass.
///
/// This is the main function called from the Python space. If the pass does not need
/// to do anything, it returns None, meaning that the DAG should remain unchanged.
/// Otherwise, the new DAG is returned.
#[pyfunction]
#[pyo3(name = "run_on_dag", signature = (dag, data, qubits_initially_zero))]
pub fn run_high_level_synthesis(
    py: Python,
    dag: &DAGCircuit,
    data: &Bound<HighLevelSynthesisData>,
    qubits_initially_zero: bool,
) -> PyResult<Option<DAGCircuit>> {
    // Fast-path: check if HighLevelSynthesis can be skipped altogether. This is only
    // done at the top-level since this does not track the qubit states.

    // First, we apply a super-fast (but incomplete) check to see if all the operations
    // present in the circuit are suported by the target / are in the basis.
    if all_instructions_supported(py, data, dag)? {
        return Ok(None);
    }

    // Second, we apply a slightly slower (but still fast) that considers each operation
    // one-by-one.
    let mut fast_path: bool = true;

    for (_, inst) in dag.op_nodes(false) {
        let qubits = dag.get_qargs(inst.qubits);
        if !definitely_skip_op(py, data, &inst.op, qubits) {
            fast_path = false;
            break;
        }
    }

    if fast_path {
        Ok(None)
    } else {
        // Regular-path: we synthesize the circuit recursively. Except for
        // this conversion from DAGCircuit to CircuitData and back, all
        // the recursive functions work with CircuitData objects only.
        let circuit = dag_to_circuit(py, dag, false)?;

        let num_qubits = circuit.num_qubits();
        let input_qubits: Vec<usize> = (0..num_qubits).collect();
        let mut tracker = QubitTracker::new(num_qubits, qubits_initially_zero);

        let (output_circuit, _) =
            run_on_circuitdata(py, &circuit, &input_qubits, data, &mut tracker)?;

        // Using this constructor so name and metadata are not lost
        let new_dag = DAGCircuit::from_circuit(
            py,
            QuantumCircuitData {
                data: output_circuit,
                name: dag.get_name().cloned(),
                metadata: dag.get_metadata().map(|m| m.bind(py)).cloned(),
            },
            false,
            None,
            None,
        )?;

        Ok(Some(new_dag))
    }
}

<<<<<<< HEAD
=======
/// Converts circuit to DAGCircuit, while taking the missing python data from dag.
fn convert_circuit_to_dag_with_data(
    dag: &DAGCircuit,
    circuit: &CircuitData,
) -> PyResult<DAGCircuit> {
    // Calling copy_empty_like makes sure that all the python-space information (qregs, cregs, input variables)
    // get copied correctly.
    let mut new_dag = dag.copy_empty_like(VarsMode::Alike)?;
    new_dag.set_global_phase(circuit.global_phase().clone())?;
    let qarg_map = new_dag.merge_qargs(circuit.qargs_interner(), |bit| Some(*bit));
    let carg_map = new_dag.merge_cargs(circuit.cargs_interner(), |bit: &Clbit| Some(*bit));

    new_dag.try_extend(circuit.iter().map(|instr| -> PyResult<PackedInstruction> {
        Ok(PackedInstruction {
            // SHould this be: op: instr.op.py_deepcopy(py, None)?,
            op: instr.op.clone(),
            qubits: qarg_map[instr.qubits],
            clbits: carg_map[instr.clbits],
            params: instr.params.clone(),
            label: instr.label.clone(),
            #[cfg(feature = "cache_pygates")]
            py_op: OnceLock::new(),
        })
    }))?;
    Ok(new_dag)
}

>>>>>>> 4d7d46eb
pub fn high_level_synthesis_mod(m: &Bound<PyModule>) -> PyResult<()> {
    m.add_wrapped(wrap_pyfunction!(run_high_level_synthesis))?;
    m.add_wrapped(wrap_pyfunction!(py_synthesize_operation))?;

    m.add_class::<QubitTracker>()?;
    m.add_class::<HighLevelSynthesisData>()?;
    Ok(())
}<|MERGE_RESOLUTION|>--- conflicted
+++ resolved
@@ -998,36 +998,6 @@
     }
 }
 
-<<<<<<< HEAD
-=======
-/// Converts circuit to DAGCircuit, while taking the missing python data from dag.
-fn convert_circuit_to_dag_with_data(
-    dag: &DAGCircuit,
-    circuit: &CircuitData,
-) -> PyResult<DAGCircuit> {
-    // Calling copy_empty_like makes sure that all the python-space information (qregs, cregs, input variables)
-    // get copied correctly.
-    let mut new_dag = dag.copy_empty_like(VarsMode::Alike)?;
-    new_dag.set_global_phase(circuit.global_phase().clone())?;
-    let qarg_map = new_dag.merge_qargs(circuit.qargs_interner(), |bit| Some(*bit));
-    let carg_map = new_dag.merge_cargs(circuit.cargs_interner(), |bit: &Clbit| Some(*bit));
-
-    new_dag.try_extend(circuit.iter().map(|instr| -> PyResult<PackedInstruction> {
-        Ok(PackedInstruction {
-            // SHould this be: op: instr.op.py_deepcopy(py, None)?,
-            op: instr.op.clone(),
-            qubits: qarg_map[instr.qubits],
-            clbits: carg_map[instr.clbits],
-            params: instr.params.clone(),
-            label: instr.label.clone(),
-            #[cfg(feature = "cache_pygates")]
-            py_op: OnceLock::new(),
-        })
-    }))?;
-    Ok(new_dag)
-}
-
->>>>>>> 4d7d46eb
 pub fn high_level_synthesis_mod(m: &Bound<PyModule>) -> PyResult<()> {
     m.add_wrapped(wrap_pyfunction!(run_high_level_synthesis))?;
     m.add_wrapped(wrap_pyfunction!(py_synthesize_operation))?;
