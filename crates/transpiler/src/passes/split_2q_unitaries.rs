// This code is part of Qiskit.
//
// (C) Copyright IBM 2024
//
// This code is licensed under the Apache License, Version 2.0. You may
// obtain a copy of this license in the LICENSE.txt file in the root directory
// of this source tree or at http://www.apache.org/licenses/LICENSE-2.0.
//
// Any modifications or derivative works of this code must retain this
// copyright notice, and modified files need to carry a notice indicating
// that they have been altered from the originals.
use std::f64::consts::PI;
const PI4: f64 = PI / 4.;

use nalgebra::Matrix2;
use num_complex::Complex64;
use pyo3::prelude::*;
use rustworkx_core::petgraph::stable_graph::NodeIndex;
use smallvec::{smallvec, SmallVec};

use qiskit_circuit::dag_circuit::{DAGCircuit, NodeType, Wire};
use qiskit_circuit::operations::{ArrayType, Operation, OperationRef, Param, UnitaryGate};
use qiskit_circuit::packed_instruction::PackedOperation;
use qiskit_circuit::{Qubit, VarsMode};

use qiskit_synthesis::two_qubit_decompose::{Specialization, TwoQubitWeylDecomposition};

#[pyfunction]
#[pyo3(name = "split_2q_unitaries")]
pub fn run_split_2q_unitaries(
    dag: &mut DAGCircuit,
    requested_fidelity: f64,
    split_swaps: bool,
) -> PyResult<Option<(DAGCircuit, Vec<usize>)>> {
    if !dag.get_op_counts().contains_key("unitary") {
        return Ok(None);
    }
    let nodes: Vec<NodeIndex> = dag.op_node_indices(false).collect();
    let mut has_swaps = false;
    for node in nodes {
        if let NodeType::Operation(inst) = &dag[node] {
            // We only attempt to split UnitaryGate objects, but this could be extended in future
            // -- however we need to ensure that we can compile the resulting single-qubit unitaries
            // to the supported basis gate set.
            let OperationRef::Unitary(unitary_gate) = inst.op.view() else {
                continue;
            };
            if unitary_gate.num_qubits() != 2 {
                continue;
            }
            let temp = dag.get_qargs(inst.qubits);
            let qubits: [Qubit; 2] = [temp[0], temp[1]];
            let matrix = unitary_gate.matrix_view();
            let decomp =
                TwoQubitWeylDecomposition::new_inner(matrix, Some(requested_fidelity), None)?;
            if matches!(decomp.specialization, Specialization::SWAPEquiv) {
                has_swaps = true;
            }
            if matches!(decomp.specialization, Specialization::IdEquiv) {
                let k1r_arr = decomp.k1r_view();
                let k1l_arr = decomp.k1l_view();

                let insert_fn = |edge: Wire| -> (PackedOperation, SmallVec<[Param; 3]>) {
                    let Wire::Qubit(qubit) = edge else {
                        panic!("must only be called on ops with no classical wires");
                    };
                    if qubit == qubits[0] {
                        let mat: Matrix2<Complex64> = [
                            [k1r_arr[[0, 0]], k1r_arr[[1, 0]]],
                            [k1r_arr[[0, 1]], k1r_arr[[1, 1]]],
                        ]
                        .into();
                        let k1r_gate = Box::new(UnitaryGate {
                            array: ArrayType::OneQ(mat),
                        });
                        (PackedOperation::from_unitary(k1r_gate), smallvec![])
                    } else {
                        let mat: Matrix2<Complex64> = [
                            [k1l_arr[[0, 0]], k1l_arr[[1, 0]]],
                            [k1l_arr[[0, 1]], k1l_arr[[1, 1]]],
                        ]
                        .into();

                        let k1l_gate = Box::new(UnitaryGate {
                            array: ArrayType::OneQ(mat),
                        });

                        (PackedOperation::from_unitary(k1l_gate), smallvec![])
                    }
                };
<<<<<<< HEAD
                dag.replace_node_with_1q_ops(node, insert_fn)?;
=======
                dag.replace_node_with_1q_ops(py, node, insert_fn);
>>>>>>> d94af0be
                dag.add_global_phase(&Param::Float(decomp.global_phase))?;
            }
        }
    }
    if !split_swaps || !has_swaps {
        return Ok(None);
    }
    // We have swap-like unitaries, so we create a new DAG in a manner similar to
    // The Elide Permutations pass, while also splitting the unitaries to 1-qubit gates
    let mut mapping: Vec<usize> = (0..dag.num_qubits()).collect();
    let new_dag = dag.copy_empty_like(VarsMode::Alike)?;
    let mut new_dag = new_dag.into_builder();
    for node in dag.topological_op_nodes()? {
        let NodeType::Operation(inst) = &dag.dag()[node] else {
            unreachable!("Op nodes contain a non-operation");
        };
        if let OperationRef::Unitary(unitary_gate) = inst.op.view() {
            if unitary_gate.num_qubits() == 2 {
                let decomp = TwoQubitWeylDecomposition::new_inner(
                    unitary_gate.matrix_view(),
                    Some(requested_fidelity),
                    None,
                )?;
                if matches!(decomp.specialization, Specialization::SWAPEquiv) {
                    let k1r_arr = decomp.k1r_view();
                    let k1r_mat: Matrix2<Complex64> = [
                        [k1r_arr[[0, 0]], k1r_arr[[1, 0]]],
                        [k1r_arr[[0, 1]], k1r_arr[[1, 1]]],
                    ]
                    .into();
                    let k1r_gate = Box::new(UnitaryGate {
                        array: ArrayType::OneQ(k1r_mat),
                    });
                    let k1l_arr = decomp.k1l_view();
                    let k1l_mat: Matrix2<Complex64> = [
                        [k1l_arr[[0, 0]], k1l_arr[[1, 0]]],
                        [k1l_arr[[0, 1]], k1l_arr[[1, 1]]],
                    ]
                    .into();
                    let k1l_gate = Box::new(UnitaryGate {
                        array: ArrayType::OneQ(k1l_mat),
                    });
                    // perform the virtual swap
                    let qargs = dag.get_qargs(inst.qubits);
                    let index0 = qargs[0].index();
                    let index1 = qargs[1].index();
                    mapping.swap(index0, index1);
                    // now add the two 1-qubit gates
                    new_dag.apply_operation_back(
                        PackedOperation::from_unitary(k1r_gate),
                        &[Qubit::new(mapping[index0])],
                        &[],
                        None,
                        None,
                        #[cfg(feature = "cache_pygates")]
                        None,
                    )?;
                    new_dag.apply_operation_back(
                        PackedOperation::from_unitary(k1l_gate),
                        &[Qubit::new(mapping[index1])],
                        &[],
                        None,
                        None,
                        #[cfg(feature = "cache_pygates")]
                        None,
                    )?;
                    new_dag.add_global_phase(&Param::Float(decomp.global_phase + PI4))?;
                    continue; // skip the general instruction handling code
                }
            }
        }
        // General instruction
        let qargs = dag.get_qargs(inst.qubits);
        let cargs = dag.get_cargs(inst.clbits);
        let mapped_qargs: Vec<Qubit> = qargs
            .iter()
            .map(|q| Qubit::new(mapping[q.index()]))
            .collect();

        new_dag.apply_operation_back(
            inst.op.clone(),
            &mapped_qargs,
            cargs,
            inst.params.as_deref().cloned(),
            inst.label.as_ref().map(|x| x.to_string()),
            #[cfg(feature = "cache_pygates")]
            inst.py_op.get().map(|x| x.clone()),
        )?;
    }
    Ok(Some((new_dag.build(), mapping)))
}

pub fn split_2q_unitaries_mod(m: &Bound<PyModule>) -> PyResult<()> {
    m.add_wrapped(wrap_pyfunction!(run_split_2q_unitaries))?;
    Ok(())
}<|MERGE_RESOLUTION|>--- conflicted
+++ resolved
@@ -88,11 +88,7 @@
                         (PackedOperation::from_unitary(k1l_gate), smallvec![])
                     }
                 };
-<<<<<<< HEAD
-                dag.replace_node_with_1q_ops(node, insert_fn)?;
-=======
-                dag.replace_node_with_1q_ops(py, node, insert_fn);
->>>>>>> d94af0be
+                dag.replace_node_with_1q_ops(node, insert_fn);
                 dag.add_global_phase(&Param::Float(decomp.global_phase))?;
             }
         }
