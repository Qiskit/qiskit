--- conflicted
+++ resolved
@@ -21,12 +21,8 @@
 use qiskit_circuit::packed_instruction::PackedOperation;
 use qiskit_circuit::PhysicalQubit;
 use qiskit_circuit::{
-    dag_circuit::DAGCircuit,
-    operations::Operation,
-    operations::Param,
-    operations::StandardGate,
-    packed_instruction::PackedInstruction,
-    Qubit,
+    dag_circuit::DAGCircuit, operations::Operation, operations::Param, operations::StandardGate,
+    packed_instruction::PackedInstruction, Qubit,
 };
 use rustworkx_core::petgraph::stable_graph::NodeIndex;
 use smallvec::{smallvec, SmallVec};
@@ -199,11 +195,7 @@
                 StandardGate::RXX | StandardGate::RYY | StandardGate::RZZ | StandardGate::RZX => {
                     return target
                         .py_instruction_supported(
-<<<<<<< HEAD
                             Some(std_gate.get_name().to_string()),
-=======
-                            None,
->>>>>>> 1e49fbdd
                             qargs.into(),
                             None,
                             Some(inst.params_view().to_vec()),
@@ -219,7 +211,7 @@
     fix_gate_direction(dag, &target_check, None).cloned()
 }
 
-// The main routine for fixing gate direction. Same parameters are check_gate_direction
+// The main routine for fixing gate direction. Same parameters as check_gate_direction
 fn fix_gate_direction<'a, T>(
     dag: &'a mut DAGCircuit,
     gate_complies: &T,
