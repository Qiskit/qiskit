--- conflicted
+++ resolved
@@ -98,28 +98,6 @@
 }
 
 impl NormalOperation {
-<<<<<<< HEAD
-=======
-    // Creates a python Operation type based on the operation's internal data.
-    #[inline]
-    fn create_py_op(&self, py: Python, label: Option<&str>) -> PyResult<Py<PyAny>> {
-        let obj = match self.operation.view() {
-            OperationRef::StandardGate(standard_gate) => {
-                standard_gate.create_py_op(py, Some(&self.params), label)?
-            }
-            OperationRef::StandardInstruction(standard_instruction) => {
-                standard_instruction.create_py_op(py, Some(&self.params), label)?
-            }
-            OperationRef::Gate(gate) => gate.gate.clone_ref(py),
-            OperationRef::Instruction(instruction) => instruction.instruction.clone_ref(py),
-            OperationRef::Operation(operation) => operation.operation.clone_ref(py),
-            OperationRef::Unitary(unitary) => unitary.create_py_op(py, label)?,
-            OperationRef::PauliProductMeasurement(ppm) => ppm.create_py_op(py, label)?,
-        };
-        Ok(obj)
-    }
-
->>>>>>> 80250c25
     /// Creates a of [TargetOperation] from an instance of [PackedOperation]
     pub fn from_packed_operation(
         operation: PackedOperation,
@@ -621,74 +599,12 @@
             }
             Ok(false)
         } else if let Some(operation_name) = operation_name {
-<<<<<<< HEAD
-            if let Some(parameters) = parameters {
-                if let Some(obj) = self._gate_name_map.get(&operation_name) {
-                    if matches!(obj, TargetOperation::Variadic(_)) {
-                        if let Qargs::Concrete(qargs_vec) = qargs {
-                            let qarg_set: HashSet<PhysicalQubit> =
-                                qargs_vec.iter().cloned().collect();
-                            return Ok(qargs_vec
-                                .iter()
-                                .all(|qarg| qarg.0 <= self.num_qubits.unwrap_or_default())
-                                && qarg_set.len() == qargs_vec.len());
-                        } else {
-                            return Ok(true);
-                        }
-                    }
-
-                    let obj_params = match obj {
-                        TargetOperation::Normal(n) => n.params_view(),
-                        TargetOperation::Variadic(_) => {
-                            unreachable!("only normal operation expected")
-                        }
-                    };
-                    if parameters.len() != obj_params.len() {
-                        return Ok(false);
-                    }
-
-                    for (index, params) in parameters.iter().enumerate() {
-                        let obj_at_index = &obj_params[index];
-                        let matching_params = match (obj_at_index, params) {
-                            (Param::Float(obj_f), Param::Float(param_f)) => obj_f == param_f,
-                            (Param::ParameterExpression(_), _) => true,
-                            _ => {
-                                Python::attach(|py| python_compare(py, params, &obj_params[index]))?
-                            }
-                        };
-
-                        if !matching_params {
-                            return Ok(false);
-                        }
-                    }
-                    if check_angle_bounds
-                        && self.has_angle_bounds()
-                        && parameters.iter().all(|x| matches!(x, Param::Float(_)))
-                    {
-                        let params: Vec<f64> = parameters
-                            .iter()
-                            .map(|x| {
-                                let Param::Float(val) = x else { unreachable!() };
-                                *val
-                            })
-                            .collect();
-                        if self.angle_bounds.contains_key(&operation_name)
-                            && !self.gate_supported_angle_bound(&operation_name, &params)
-                        {
-                            return Ok(false);
-                        }
-                    }
-                }
-            }
-            Ok(self.instruction_supported(&operation_name, &qargs))
-=======
             Ok(self.instruction_supported(
                 &operation_name,
                 &qargs,
                 parameters.as_deref().unwrap_or_default(),
                 check_angle_bounds,
             ))
->>>>>>> 80250c25
         } else {
             Ok(false)
         }
@@ -820,27 +736,9 @@
         let list = PyList::empty(py);
         for (inst, qargs) in self._instructions() {
             let out_inst = match inst {
-<<<<<<< HEAD
                 TargetOperation::Normal(op) => {
                     create_py_op(py, op.op(), op.parameters().cloned(), op.label())?
                 }
-=======
-                TargetOperation::Normal(op) => match op.operation.view() {
-                    OperationRef::StandardGate(standard) => standard
-                        .create_py_op(py, Some(&op.params), None)?
-                        .into_any(),
-                    OperationRef::StandardInstruction(standard) => standard
-                        .create_py_op(py, Some(&op.params), None)?
-                        .into_any(),
-                    OperationRef::Gate(gate) => gate.gate.clone_ref(py),
-                    OperationRef::Instruction(instruction) => instruction.instruction.clone_ref(py),
-                    OperationRef::Operation(operation) => operation.operation.clone_ref(py),
-                    OperationRef::Unitary(unitary) => unitary.create_py_op(py, None)?.into_any(),
-                    OperationRef::PauliProductMeasurement(ppm) => {
-                        ppm.create_py_op(py, None)?.into_any()
-                    }
-                },
->>>>>>> 80250c25
                 TargetOperation::Variadic(op_cls) => op_cls.clone_ref(py),
             };
             list.append((out_inst, qargs))?;
@@ -1457,15 +1355,22 @@
         };
         if let Some(obj) = self._gate_name_map.get(operation_name) {
             if !parameters.is_empty() {
-                if matches!(obj, TargetOperation::Variadic(_)) {
-                    if let QargsRef::Concrete(qargs_vec) = qargs {
-                        return qargs_vec.iter().all(|qarg| qarg.0 <= num_qubits);
-                    } else {
-                        return true;
+                let obj_params = match obj {
+                    TargetOperation::Variadic(_) => {
+                        return match qargs {
+                            QargsRef::Concrete(qargs) => {
+                                qargs.iter().all(|qarg| qarg.0 <= num_qubits)
+                            }
+                            QargsRef::Global => true,
+                        };
                     }
-                }
-
-                let obj_params = obj.params();
+                    TargetOperation::Normal(normal) => normal.parameters(),
+                };
+                let Some(Parameters::Params(obj_params)) = obj_params else {
+                    // We've either got parameters incident to the method, but the operation we've
+                    // got stored doesn't take any, or the parameters we have stored are irregular.
+                    return false;
+                };
                 if parameters.len() != obj_params.len() {
                     return false;
                 }
