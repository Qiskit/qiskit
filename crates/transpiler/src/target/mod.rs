// This code is part of Qiskit.
//
// (C) Copyright IBM 2024
//
// This code is licensed under the Apache License, Version 2.0. You may
// obtain a copy of this license in the LICENSE.txt file in the root directory
// of this source tree or at http://www.apache.org/licenses/LICENSE-2.0.
//
// Any modifications or derivative works of this code must retain this
// copyright notice, and modified files need to carry a notice indicating
// that they have been altered from the originals.

#![allow(clippy::too_many_arguments)]

mod bounds;
mod errors;
mod instruction_properties;
mod qargs;
mod qubit_properties;

pub use errors::TargetError;
pub use instruction_properties::InstructionProperties;
pub use qargs::{Qargs, QargsRef};
pub use qubit_properties::QubitProperties;

use std::{ops::Index, sync::OnceLock};

use ahash::RandomState;
<<<<<<< HEAD
use hashbrown::HashMap;
use hashbrown::HashSet;
use indexmap::IndexMap;
use itertools::Itertools;
use smallvec::SmallVec;

use pyo3::exceptions::{PyAttributeError, PyIndexError, PyKeyError, PyValueError};
use pyo3::prelude::*;
use pyo3::pyclass;
use pyo3::types::{PyDict, PyList, PySet};
use pyo3::IntoPyObjectExt;
=======
use hashbrown::HashSet;
use indexmap::IndexMap;
use itertools::Itertools;
use pyo3::{
    exceptions::{PyAttributeError, PyIndexError, PyKeyError, PyValueError},
    prelude::*,
    pyclass,
    types::{PyDict, PyList, PySet},
    IntoPyObjectExt,
};
use rustworkx_core::petgraph::prelude::*;
use smallvec::SmallVec;
use thiserror::Error;
>>>>>>> 50523425

use qiskit_circuit::circuit_instruction::OperationFromPython;
use qiskit_circuit::operations::{Operation, OperationRef, Param};
use qiskit_circuit::packed_instruction::PackedOperation;
<<<<<<< HEAD
=======

>>>>>>> 50523425
use qiskit_circuit::PhysicalQubit;

use crate::TranspilerError;
use bounds::AngleBound;

// Custom types
type GateMap = IndexMap<String, PropsMap, RandomState>;
type PropsMap = IndexMap<Qargs, Option<InstructionProperties>, RandomState>;

/// Represents a Qiskit `Gate` object or a Variadic instruction.
/// Keeps a reference to its Python instance for caching purposes.
#[derive(FromPyObject, Debug, Clone, IntoPyObjectRef)]
pub enum TargetOperation {
    Normal(NormalOperation),
    Variadic(PyObject),
}

impl TargetOperation {
    /// Gets the number of qubits of a [TargetOperation], will panic if the operation is [TargetOperation::Variadic].
    pub fn num_qubits(&self) -> u32 {
        match &self {
            Self::Normal(normal) => normal.operation.num_qubits(),
            Self::Variadic(_) => {
                panic!("'num_qubits' property doesn't exist for Variadic operations")
            }
        }
    }

    /// Gets the parameters of a [TargetOperation], will panic if the operation is [TargetOperation::Variadic].
    pub fn params(&self) -> &[Param] {
        match &self {
            TargetOperation::Normal(normal) => normal.params.as_slice(),
            TargetOperation::Variadic(_) => {
                panic!("'parameters' property doesn't exist for Variadic operations")
            }
        }
    }

    /// Creates a [TargetOperation] from an instance of [PackedOperation]
    pub fn from_packed_operation(operation: PackedOperation, params: SmallVec<[Param; 3]>) -> Self {
        NormalOperation::from_packed_operation(operation, params).into()
    }
}

impl From<NormalOperation> for TargetOperation {
    fn from(value: NormalOperation) -> Self {
        TargetOperation::Normal(value)
    }
}

/// Represents a Qiskit `Gate` object, keeps a reference to its Python
/// instance for caching purposes.
#[derive(Debug)]
pub struct NormalOperation {
    pub operation: PackedOperation,
    pub params: SmallVec<[Param; 3]>,
    op_object: OnceLock<PyResult<PyObject>>,
}

impl NormalOperation {
    // Creates a python Operation type based on the operation's internal data.
    #[inline]
    fn create_py_op(&self, py: Python, label: Option<&str>) -> PyResult<PyObject> {
        let obj = match self.operation.view() {
            OperationRef::StandardGate(standard_gate) => {
                standard_gate.create_py_op(py, Some(&self.params), label)?
            }
            OperationRef::StandardInstruction(standard_instruction) => {
                standard_instruction.create_py_op(py, Some(&self.params), label)?
            }
            OperationRef::Gate(gate) => gate.gate.clone_ref(py),
            OperationRef::Instruction(instruction) => instruction.instruction.clone_ref(py),
            OperationRef::Operation(operation) => operation.operation.clone_ref(py),
            OperationRef::Unitary(unitary) => unitary.create_py_op(py, label)?,
        };
        Ok(obj)
    }

    /// Creates a of [TargetOperation] from an instance of [PackedOperation]
    pub fn from_packed_operation(operation: PackedOperation, params: SmallVec<[Param; 3]>) -> Self {
        Self {
            operation,
            params,
            op_object: OnceLock::new(),
        }
    }
}

impl<'py> IntoPyObject<'py> for NormalOperation {
    type Target = PyAny;
    type Output = Bound<'py, Self::Target>;
    type Error = PyErr;

    fn into_pyobject(self, py: Python<'py>) -> Result<Self::Output, Self::Error> {
        match self.op_object.get_or_init(|| self.create_py_op(py, None)) {
            Ok(op) => Ok(op.bind(py).clone()),
            Err(err) => Err(err.clone_ref(py)),
        }
    }
}

impl<'a, 'py> IntoPyObject<'py> for &'a NormalOperation {
    type Target = PyAny;
    type Output = Borrowed<'a, 'py, Self::Target>;
    type Error = PyErr;

    fn into_pyobject(self, py: Python<'py>) -> Result<Self::Output, Self::Error> {
        match self.op_object.get_or_init(|| self.create_py_op(py, None)) {
            Ok(op) => Ok(op.bind_borrowed(py)),
            Err(err) => Err(err.clone_ref(py)),
        }
    }
}

impl<'py> FromPyObject<'py> for NormalOperation {
    fn extract_bound(ob: &Bound<'py, PyAny>) -> PyResult<Self> {
        let operation: OperationFromPython = ob.extract()?;
        Ok(Self {
            operation: operation.operation,
            params: operation.params,
            op_object: Ok(ob.clone().unbind()).into(),
        })
    }
}

// Custom impl for Clone to avoid cloning the `OnceLock`.
impl Clone for NormalOperation {
    fn clone(&self) -> Self {
        Self {
            operation: self.operation.clone(),
            params: self.params.clone(),
            op_object: OnceLock::new(),
        }
    }
}

/**
The base class for a Python ``Target`` object. Contains data representing the
constraints of a particular backend.

The intent of this struct is to contain data that can be representable and
accessible through both Rust and Python, so it can be used for rust-based
transpiler processes.

This structure contains duplicates of every element in the Python counterpart of
`gate_map`. Which improves access for Python while sacrificing a small amount of
memory.
 */
#[pyclass(
    mapping,
    subclass,
    name = "BaseTarget",
    module = "qiskit._accelerate.target"
)]
#[derive(Clone, Debug)]
pub struct Target {
    #[pyo3(get, set)]
    pub description: Option<String>,
    #[pyo3(get)]
    pub num_qubits: Option<u32>,
    pub dt: Option<f64>,
    #[pyo3(get, set)]
    pub granularity: u32,
    #[pyo3(get, set)]
    pub min_length: u32,
    #[pyo3(get, set)]
    pub pulse_alignment: u32,
    #[pyo3(get, set)]
    pub acquire_alignment: u32,
    #[pyo3(get, set)]
    pub qubit_properties: Option<Vec<QubitProperties>>,
    #[pyo3(get, set)]
    pub concurrent_measurements: Option<Vec<Vec<PhysicalQubit>>>,
    gate_map: GateMap,
    #[pyo3(get)]
    _gate_name_map: IndexMap<String, TargetOperation, RandomState>,
    global_operations: IndexMap<u32, HashSet<String>, RandomState>,
    qarg_gate_map: IndexMap<Qargs, Option<HashSet<String>>, RandomState>,
    non_global_strict_basis: Option<Vec<String>>,
    non_global_basis: Option<Vec<String>>,
    angle_bounds: HashMap<String, AngleBound>,
}

#[pymethods]
impl Target {
    /// Create a new ``Target`` object
    ///
    ///Args:
    ///    description (str): An optional string to describe the Target.
    ///    num_qubits (int): An optional int to specify the number of qubits
    ///        the backend target has. If not set it will be implicitly set
    ///        based on the qargs when :meth:`~qiskit.Target.add_instruction`
    ///        is called. Note this must be set if the backend target is for a
    ///        noiseless simulator that doesn't have constraints on the
    ///        instructions so the transpiler knows how many qubits are
    ///        available.
    ///    dt (float): The system time resolution of input signals in seconds
    ///    granularity (int): An integer value representing minimum pulse gate
    ///        resolution in units of ``dt``. A user-defined pulse gate should
    ///        have duration of a multiple of this granularity value.
    ///    min_length (int): An integer value representing minimum pulse gate
    ///        length in units of ``dt``. A user-defined pulse gate should be
    ///        longer than this length.
    ///    pulse_alignment (int): An integer value representing a time
    ///        resolution of gate instruction starting time. Gate instruction
    ///        should start at time which is a multiple of the alignment
    ///        value.
    ///    acquire_alignment (int): An integer value representing a time
    ///        resolution of measure instruction starting time. Measure
    ///        instruction should start at time which is a multiple of the
    ///        alignment value.
    ///    qubit_properties (list): A list of :class:`~.QubitProperties`
    ///        objects defining the characteristics of each qubit on the
    ///        target device. If specified the length of this list must match
    ///        the number of qubits in the target, where the index in the list
    ///        matches the qubit number the properties are defined for. If some
    ///        qubits don't have properties available you can set that entry to
    ///        ``None``
    ///    concurrent_measurements(list): A list of sets of qubits that must be
    ///        measured together. This must be provided
    ///        as a nested list like ``[[0, 1], [2, 3, 4]]``.
    ///Raises:
    ///    ValueError: If both ``num_qubits`` and ``qubit_properties`` are both
    ///        defined and the value of ``num_qubits`` differs from the length of
    ///        ``qubit_properties``.
    #[new]
    #[pyo3(signature = (
        description = None,
        num_qubits = 0,
        dt = None,
        granularity = 1,
        min_length = 1,
        pulse_alignment = 1,
        acquire_alignment = 1,
        qubit_properties = None,
        concurrent_measurements = None,
    ))]
    pub fn new(
        description: Option<String>,
        mut num_qubits: Option<u32>,
        dt: Option<f64>,
        granularity: Option<u32>,
        min_length: Option<u32>,
        pulse_alignment: Option<u32>,
        acquire_alignment: Option<u32>,
        qubit_properties: Option<Vec<QubitProperties>>,
        concurrent_measurements: Option<Vec<Vec<PhysicalQubit>>>,
    ) -> PyResult<Self> {
        if let Some(qubit_properties) = qubit_properties.as_ref() {
            if num_qubits.is_some_and(|num_qubits| num_qubits > 0) {
                if num_qubits.unwrap() as usize != qubit_properties.len() {
                    return Err(PyValueError::new_err(
                        "The value of num_qubits specified does not match the \
                            length of the input qubit_properties list",
                    ));
                }
            } else {
                num_qubits = Some(qubit_properties.len() as u32)
            }
        }
        Ok(Target {
            description,
            num_qubits,
            dt,
            granularity: granularity.unwrap_or(1),
            min_length: min_length.unwrap_or(1),
            pulse_alignment: pulse_alignment.unwrap_or(1),
            acquire_alignment: acquire_alignment.unwrap_or(1),
            qubit_properties,
            concurrent_measurements,
            gate_map: GateMap::default(),
            _gate_name_map: IndexMap::default(),
            global_operations: IndexMap::default(),
            qarg_gate_map: IndexMap::default(),
            non_global_basis: None,
            non_global_strict_basis: None,
            angle_bounds: HashMap::new(),
        })
    }

    /// Add a new instruction to the `Target` after it has been processed in python.
    ///
    /// Args:
    ///     instruction: An instance of `Instruction` or the class representing said instructionm
    ///         if representing a variadic.
    ///     properties: A mapping of qargs and ``InstructionProperties``.
    ///     name: A name assigned to the provided gate.
    ///     bound_list: The bounds on the parameters for a given gate. This is specified by a list
    ///         of tuples (low, high) which represent the low and high bound (inclusively) on what
    ///         float values are allowed for the parameter in that position. If a parameter
    ///         doesn't have an angle bound you can use ``None`` to represent that. For example if
    ///         a 3 parameter gate only had a bound on the second parameter you would represent
    ///         that with: ``[None, [0, 3.14], None]`` which means the first and third parameter
    ///         allow any value but the second parameter only accepts values between 0 and 3.14.
    /// Raises:
    ///     AttributeError: If gate is already in map
    ///     TranspilerError: If an operation class is passed in for ``instruction`` and no name
    ///         is specified or ``properties`` is set.
    #[pyo3(name="add_instruction", signature = (instruction, name, properties=None, *, angle_bounds=None))]
    fn py_add_instruction(
        &mut self,
        instruction: TargetOperation,
        name: String,
        properties: Option<PropsMap>,
        angle_bounds: Option<SmallVec<[Option<[f64; 2]>; 3]>>,
    ) -> PyResult<()> {
        if self.gate_map.contains_key(&name) {
            return Err(PyAttributeError::new_err(format!(
                "Instruction {name} is already in the target"
            )));
        }
        let props_map = if let Some(props_map) = properties {
            props_map
        } else {
            IndexMap::from_iter([(Qargs::Global, None)])
        };

        self.inner_add_instruction(instruction, name.clone(), props_map)
            .map_err(|err| TranspilerError::new_err(err.to_string()))?;

        if let Some(bounds) = angle_bounds {
            self.add_owned_angle_bound(name, bounds)
                .map_err(|err| TranspilerError::new_err(err.to_string()))?;
        }
        Ok(())
    }

    /// Update the property object for an instruction qarg pair already in the `Target`
    ///
    /// Args:
    ///     instruction (str): The instruction name to update
    ///     qargs (tuple): The qargs to update the properties of
    ///     properties (InstructionProperties): The properties to set for this instruction
    /// Raises:
    ///     KeyError: If ``instruction`` or ``qarg`` are not in the target
    #[pyo3(name = "update_instruction_properties", signature = (instruction, qargs, properties))]
    fn py_update_instruction_properties(
        &mut self,
        instruction: String,
        qargs: Qargs,
        properties: Option<InstructionProperties>,
    ) -> PyResult<()> {
        self.update_instruction_properties(&instruction, &qargs, properties)
            .map_err(|err| PyKeyError::new_err(err.to_string()))
    }

    /// Get the qargs for a given operation name
    ///
    /// Args:
    ///     operation (str): The operation name to get qargs for
    /// Returns:
    ///     list: The list of qargs the gate instance applies to.
    #[pyo3(name = "qargs_for_operation_name")]
    pub fn py_qargs_for_operation_name(&self, operation: &str) -> PyResult<Option<Vec<&Qargs>>> {
        match self.qargs_for_operation_name(operation) {
            Ok(option_set) => Ok(option_set.map(|qargs| qargs.collect())),
            Err(e) => Err(PyKeyError::new_err(e.to_string())),
        }
    }

    /// Get the operation class object for a given name
    ///
    /// Args:
    ///     instruction (str): The instruction name to get the
    ///         :class:`~qiskit.circuit.Instruction` instance for
    /// Returns:
    ///     qiskit.circuit.Instruction: The Instruction instance corresponding to the
    ///     name. This also can also be the class for globally defined variable with
    ///     operations.
    #[pyo3(name = "operation_from_name")]
    pub fn py_operation_from_name<'py>(
        &'py self,
        py: Python<'py>,
        instruction: &str,
    ) -> PyResult<Bound<'py, PyAny>> {
        match self.operation_from_name(instruction) {
            Some(op) => op.into_bound_py_any(py),
            None => Err(PyKeyError::new_err(format!(
                "Instruction {instruction} not in target"
            ))),
        }
    }

    /// Get the operation class object for a specified qargs tuple
    ///
    /// Args:
    ///     qargs (tuple): A qargs tuple of the qubits to get the gates that apply
    ///         to it. For example, ``(0,)`` will return the set of all
    ///         instructions that apply to qubit 0. If set to ``None`` this will
    ///         return any globally defined operations in the target.
    /// Returns:
    ///     list: The list of :class:`~qiskit.circuit.Instruction` instances
    ///     that apply to the specified qarg. This may also be a class if
    ///     a variable width operation is globally defined.
    ///
    /// Raises:
    ///     KeyError: If qargs is not in target
    #[pyo3(name = "operations_for_qargs", signature=(qargs, /))]
    pub fn py_operations_for_qargs(&self, py: Python, qargs: Qargs) -> PyResult<Vec<PyObject>> {
        // Move to rust native once Gates are in rust
        Ok(self
            .py_operation_names_for_qargs(qargs)?
            .into_iter()
            .map(|x| {
                self._gate_name_map[x]
                    .into_pyobject(py)
                    .as_ref()
                    .unwrap()
                    .clone()
                    .unbind()
            })
            .collect())
    }

    /// Get the operation names for a specified qargs tuple
    ///
    /// Args:
    ///     qargs (tuple): A ``qargs`` tuple of the qubits to get the gates that apply
    ///         to it. For example, ``(0,)`` will return the set of all
    ///         instructions that apply to qubit 0. If set to ``None`` this will
    ///         return the names for any globally defined operations in the target.
    /// Returns:
    ///     set: The set of operation names that apply to the specified ``qargs``.
    ///
    /// Raises:
    ///     KeyError: If ``qargs`` is not in target
    #[pyo3(name = "operation_names_for_qargs", signature=(qargs, /))]
    pub fn py_operation_names_for_qargs(&self, qargs: Qargs) -> PyResult<HashSet<&str>> {
        match self.operation_names_for_qargs(&qargs) {
            Ok(set) => Ok(set),
            Err(e) => Err(PyKeyError::new_err(e.to_string())),
        }
    }

    /// Return whether the instruction (operation + qubits) is supported by the target
    ///
    /// Args:
    ///     operation_name (str): The name of the operation for the instruction. Either
    ///         this or ``operation_class`` must be specified, if both are specified
    ///         ``operation_class`` will take priority and this argument will be ignored.
    ///     qargs (tuple): The tuple of qubit indices for the instruction. If this is
    ///         not specified then this method will return ``True`` if the specified
    ///         operation is supported on any qubits. The typical application will
    ///         always have this set (otherwise it's the same as just checking if the
    ///         target contains the operation). Normally you would not set this argument
    ///         if you wanted to check more generally that the target supports an operation
    ///         with the ``parameters`` on any qubits.
    ///     operation_class (Type[qiskit.circuit.Instruction]): The operation class to check whether
    ///         the target supports a particular operation by class rather
    ///         than by name. This lookup is more expensive as it needs to
    ///         iterate over all operations in the target instead of just a
    ///         single lookup. If this is specified it will supersede the
    ///         ``operation_name`` argument. The typical use case for this
    ///         operation is to check whether a specific variant of an operation
    ///         is supported on the backend. For example, if you wanted to
    ///         check whether a :class:`~.RXGate` was supported on a specific
    ///         qubit with a fixed angle. That fixed angle variant will
    ///         typically have a name different from the object's
    ///         :attr:`~.Instruction.name` attribute (``"rx"``) in the target.
    ///         This can be used to check if any instances of the class are
    ///         available in such a case.
    ///     parameters (list): A list of parameters to check if the target
    ///         supports them on the specified qubits. If the instruction
    ///         supports the parameter values specified in the list on the
    ///         operation and qargs specified this will return ``True`` but
    ///         if the parameters are not supported on the specified
    ///         instruction it will return ``False``. If this argument is not
    ///         specified this method will return ``True`` if the instruction
    ///         is supported independent of the instruction parameters. If
    ///         specified with any :class:`~.Parameter` objects in the list,
    ///         that entry will be treated as supporting any value, however parameter names
    ///         will not be checked (for example if an operation in the target
    ///         is listed as parameterized with ``"theta"`` and ``"phi"`` is
    ///         passed into this function that will return ``True``). For
    ///         example, if called with::
    ///
    ///             parameters = [Parameter("theta")]
    ///             target.instruction_supported("rx", (0,), parameters=parameters)
    ///
    ///         will return ``True`` if an :class:`~.RXGate` is supported on qubit 0
    ///         that will accept any parameter. If you need to check for a fixed numeric
    ///         value parameter this argument is typically paired with the ``operation_class``
    ///         argument. For example::
    ///
    ///             target.instruction_supported("rx", (0,), RXGate, parameters=[pi / 4])
    ///
    ///         will return ``True`` if an RXGate(pi/4) exists on qubit 0.
    ///     check_angle_bounds (bool): If set to True (the default) the value of ``parameters`` will
    ///         be validated against any angle bounds set in the target.
    ///         If any of the values in ``parameters`` are set to be :class:`.ParameterExpression`
    ///         instances this flag will have no effect as angle bounds only impact
    ///         non-parameterized operations in the circuit.
    ///
    /// Returns:
    ///     bool: Returns ``True`` if the instruction is supported and ``False`` if it isn't.
    #[pyo3(
        name = "instruction_supported",
        signature = (operation_name=None, qargs=Qargs::Global, operation_class=None, parameters=None, check_angle_bounds=true)
    )]
    pub fn py_instruction_supported(
        &self,
        py: Python,
        operation_name: Option<String>,
        qargs: Qargs,
        operation_class: Option<&Bound<PyAny>>,
        parameters: Option<Vec<Param>>,
        check_angle_bounds: bool,
    ) -> PyResult<bool> {
        let mut qargs = qargs;
        if self.num_qubits.is_none() {
            qargs = Qargs::Global;
        }
        if let Some(_operation_class) = operation_class {
            for (op_name, obj) in self._gate_name_map.iter() {
                match obj {
                    TargetOperation::Variadic(variable) => {
                        if !_operation_class.eq(variable)? {
                            continue;
                        }
                        // If no qargs operation class is supported
                        if let Qargs::Concrete(qargs) = &qargs {
                            let qarg_set: HashSet<PhysicalQubit> = qargs.iter().cloned().collect();
                            // If qargs set then validate no duplicates and all indices are valid on device
                            return Ok(qargs
                                .iter()
                                .all(|qarg| qarg.0 <= self.num_qubits.unwrap_or_default())
                                && qarg_set.len() == qargs.len());
                        } else {
                            return Ok(true);
                        }
                    }
                    TargetOperation::Normal(normal) => {
                        if normal.into_pyobject(py)?.is_instance(_operation_class)? {
                            if let Some(parameters) = &parameters {
                                if parameters.len() != normal.params.len() {
                                    continue;
                                }
                                if !check_obj_params(parameters, normal) {
                                    continue;
                                }
                            }
                            if let Qargs::Concrete(qargs_as_vec) = &qargs {
                                if self.gate_map.contains_key(op_name) {
                                    let gate_map_name = &self.gate_map[op_name];
                                    if gate_map_name.contains_key(&qargs.as_ref()) {
                                        return Ok(true);
                                    }
                                    if gate_map_name.contains_key(&Qargs::Global) {
                                        let qubit_comparison =
                                            self._gate_name_map[op_name].num_qubits();
                                        return Ok(qubit_comparison == qargs_as_vec.len() as u32
                                            && qargs_as_vec.iter().all(|x| {
                                                x.0 < self.num_qubits.unwrap_or_default()
                                            }));
                                    }
                                } else {
                                    let qubit_comparison = obj.num_qubits();
                                    return Ok(qubit_comparison == qargs_as_vec.len() as u32
                                        && qargs_as_vec
                                            .iter()
                                            .all(|x| x.0 < self.num_qubits.unwrap_or_default()));
                                }
                            } else {
                                return Ok(true);
                            }
                        }
                    }
                }
            }
            Ok(false)
        } else if let Some(operation_name) = operation_name {
            if let Some(parameters) = parameters {
                if let Some(obj) = self._gate_name_map.get(&operation_name) {
                    if matches!(obj, TargetOperation::Variadic(_)) {
                        if let Qargs::Concrete(qargs_vec) = qargs {
                            let qarg_set: HashSet<PhysicalQubit> =
                                qargs_vec.iter().cloned().collect();
                            return Ok(qargs_vec
                                .iter()
                                .all(|qarg| qarg.0 <= self.num_qubits.unwrap_or_default())
                                && qarg_set.len() == qargs_vec.len());
                        } else {
                            return Ok(true);
                        }
                    }

                    let obj_params = obj.params();
                    if parameters.len() != obj_params.len() {
                        return Ok(false);
                    }
                    for (index, params) in parameters.iter().enumerate() {
                        let mut matching_params = false;
                        let obj_at_index = &obj_params[index];
                        if matches!(obj_at_index, Param::ParameterExpression(_))
                            || python_compare(py, params, &obj_params[index])?
                        {
                            matching_params = true;
                        }
                        if !matching_params {
                            return Ok(false);
                        }
                    }
                    if check_angle_bounds
                        && self.has_angle_bounds()
                        && parameters.iter().all(|x| matches!(x, Param::Float(_)))
                    {
                        let params: Vec<f64> = parameters
                            .iter()
                            .map(|x| {
                                let Param::Float(val) = x else { unreachable!() };
                                *val
                            })
                            .collect();
                        if self.angle_bounds.contains_key(&operation_name)
                            && !self.gate_supported_angle_bound(&operation_name, &params)
                        {
                            return Ok(false);
                        }
                    }
                    return Ok(true);
                }
            }
            Ok(self.instruction_supported(&operation_name, &qargs))
        } else {
            Ok(false)
        }
    }

    /// Get the instruction properties for a specific instruction tuple
    ///
    /// This method is to be used in conjunction with the
    /// :attr:`~qiskit.transpiler.Target.instructions` attribute of a
    /// :class:`~qiskit.transpiler.Target` object. You can use this method to quickly
    /// get the instruction properties for an element of
    /// :attr:`~qiskit.transpiler.Target.instructions` by using the index in that list.
    /// However, if you're not working with :attr:`~qiskit.transpiler.Target.instructions`
    /// directly it is likely more efficient to access the target directly via the name
    /// and qubits to get the instruction properties. For example, if
    /// :attr:`~qiskit.transpiler.Target.instructions` returned::
    ///
    ///     [(XGate(), (0,)), (XGate(), (1,))]
    ///
    /// you could get the properties of the ``XGate`` on qubit 1 with::
    ///
    ///     props = target.instruction_properties(1)
    ///
    /// but just accessing it directly via the name would be more efficient::
    ///
    ///     props = target['x'][(1,)]
    ///
    /// (assuming the ``XGate``'s canonical name in the target is ``'x'``)
    /// This is especially true for larger targets as this will scale worse with the number
    /// of instruction tuples in a target.
    ///
    /// Args:
    ///     index (int): The index of the instruction tuple from the
    ///         :attr:`~qiskit.transpiler.Target.instructions` attribute. For, example
    ///         if you want the properties from the third element in
    ///         :attr:`~qiskit.transpiler.Target.instructions` you would set this to be ``2``.
    /// Returns:
    ///     InstructionProperties: The instruction properties for the specified instruction tuple
    pub fn instruction_properties(&self, index: usize) -> PyResult<Option<InstructionProperties>> {
        let mut index_counter = 0;
        for (_operation, props_map) in self.gate_map.iter() {
            let gate_map_oper = props_map.values();
            for inst_props in gate_map_oper {
                if index_counter == index {
                    return Ok(inst_props.clone());
                }
                index_counter += 1;
            }
        }
        Err(PyIndexError::new_err(format!(
            "Index: {index:?} is out of range."
        )))
    }

    /// Return the non-global operation names for the target
    ///
    /// The non-global operations are those in the target which don't apply
    /// on all qubits (for single qubit operations) or all multi-qubit qargs
    /// (for multi-qubit operations).
    ///
    /// Args:
    ///     strict_direction (bool): If set to ``True`` the multi-qubit
    ///         operations considered as non-global respect the strict
    ///         direction (or order of qubits in the qargs is significant). For
    ///         example, if ``cx`` is defined on ``(0, 1)`` and ``ecr`` is
    ///         defined over ``(1, 0)`` by default neither would be considered
    ///         non-global, but if ``strict_direction`` is set ``True`` both
    ///         ``cx`` and ``ecr`` would be returned.
    ///
    /// Returns:
    ///     List[str]: A list of operation names for operations that aren't global in this target
    #[pyo3(name = "get_non_global_operation_names", signature = (/, strict_direction=false,))]
    fn py_get_non_global_operation_names(
        &mut self,
        py: Python<'_>,
        strict_direction: bool,
    ) -> PyResult<PyObject> {
        Ok(self
            .get_non_global_operation_names(strict_direction)
            .into_pyobject(py)?
            .unbind())
    }

    // TODO: Add flag for custom tests
    /// Private method for development purposes only
    fn _raw_operation_from_name(&self, py: Python, name: &str) -> PyResult<Py<PyAny>> {
        if let Some(gate) = self._gate_name_map.get(name) {
            match gate {
                TargetOperation::Normal(normal_operation) => {
                    normal_operation.create_py_op(py, None)
                }
                TargetOperation::Variadic(py_op) => Ok(py_op.clone_ref(py)),
            }
        } else {
            Ok(py.None())
        }
    }

    // Instance attributes

    /// The dt attribute.
    #[getter(_dt)]
    fn get_dt(&self) -> Option<f64> {
        self.dt
    }

    #[setter(_dt)]
    fn set_dt(&mut self, dt: Option<f64>) {
        self.dt = dt
    }

    /// The set of qargs in the target.
    #[getter]
    #[pyo3(name = "qargs")]
    fn py_qargs(&self, py: Python) -> PyResult<PyObject> {
        if let Some(qargs) = self.qargs() {
            let set = PySet::new(py, qargs)?;
            Ok(set.into_any().unbind())
        } else {
            Ok(py.None())
        }
    }

    /// Get the list of tuples ``(:class:`~qiskit.circuit.Instruction`, (qargs))``
    /// for the target
    ///
    /// For globally defined variable width operations the tuple will be of the form
    /// ``(class, None)`` where class is the actual operation class that
    /// is globally defined.
    #[getter]
    #[pyo3(name = "instructions")]
    pub fn py_instructions(&self, py: Python<'_>) -> PyResult<Py<PyList>> {
        let list = PyList::empty(py);
        for (inst, qargs) in self._instructions() {
            let out_inst = match inst {
                TargetOperation::Normal(op) => match op.operation.view() {
                    OperationRef::StandardGate(standard) => standard
                        .create_py_op(py, Some(&op.params), None)?
                        .into_any(),
                    OperationRef::StandardInstruction(standard) => standard
                        .create_py_op(py, Some(&op.params), None)?
                        .into_any(),
                    OperationRef::Gate(gate) => gate.gate.clone_ref(py),
                    OperationRef::Instruction(instruction) => instruction.instruction.clone_ref(py),
                    OperationRef::Operation(operation) => operation.operation.clone_ref(py),
                    OperationRef::Unitary(unitary) => unitary.create_py_op(py, None)?.into_any(),
                },
                TargetOperation::Variadic(op_cls) => op_cls.clone_ref(py),
            };
            list.append((out_inst, qargs))?;
        }
        Ok(list.unbind())
    }
    /// Get the operation names in the target.
    #[getter]
    #[pyo3(name = "operation_names")]
    fn py_operation_names(&self, py: Python<'_>) -> PyResult<Py<PyList>> {
        Ok(PyList::new(py, self.operation_names())?.unbind())
    }

    /// Get the operation objects in the target.
    #[getter]
    #[pyo3(name = "operations")]
    fn py_operations(&self, py: Python<'_>) -> PyResult<Py<PyList>> {
        Ok(PyList::new(py, self._gate_name_map.values())?.unbind())
    }

    /// Returns a sorted list of physical qubits.
    #[getter]
    #[pyo3(name = "physical_qubits")]
    fn py_physical_qubits(&self, py: Python<'_>) -> PyResult<Py<PyList>> {
        Ok(PyList::new(py, self.physical_qubits())?.unbind())
    }

    // Magic methods:

    fn __len__(&self) -> PyResult<usize> {
        Ok(self.gate_map.len())
    }

    fn __getstate__(&self, py: Python<'_>) -> PyResult<Py<PyDict>> {
        let result_list = PyDict::new(py);
        result_list.set_item("description", self.description.clone())?;
        result_list.set_item("num_qubits", self.num_qubits)?;
        result_list.set_item("dt", self.dt)?;
        result_list.set_item("granularity", self.granularity)?;
        result_list.set_item("min_length", self.min_length)?;
        result_list.set_item("pulse_alignment", self.pulse_alignment)?;
        result_list.set_item("acquire_alignment", self.acquire_alignment)?;
        result_list.set_item("qubit_properties", self.qubit_properties.clone())?;
        result_list.set_item(
            "concurrent_measurements",
            self.concurrent_measurements.clone(),
        )?;
        result_list.set_item("gate_map", self.gate_map.clone())?;
        result_list.set_item("gate_name_map", self._gate_name_map.into_pyobject(py)?)?;
        result_list.set_item("global_operations", self.global_operations.clone())?;
        result_list.set_item(
            "qarg_gate_map",
            self.qarg_gate_map.clone().into_iter().collect_vec(),
        )?;
        result_list.set_item("non_global_basis", self.non_global_basis.clone())?;
        result_list.set_item(
            "non_global_strict_basis",
            self.non_global_strict_basis.clone(),
        )?;
        let bounds_dict = PyDict::new(py);
        for (gate, bounds) in self.angle_bounds.iter() {
            bounds_dict.set_item(gate, bounds.bounds().to_vec())?;
        }
        result_list.set_item("angle_bounds", bounds_dict)?;
        Ok(result_list.unbind())
    }

    fn __setstate__(&mut self, state: Bound<PyDict>) -> PyResult<()> {
        self.description = state
            .get_item("description")?
            .unwrap()
            .extract::<Option<String>>()?;
        self.num_qubits = state
            .get_item("num_qubits")?
            .unwrap()
            .extract::<Option<u32>>()?;
        self.dt = state.get_item("dt")?.unwrap().extract::<Option<f64>>()?;
        self.granularity = state.get_item("granularity")?.unwrap().extract::<u32>()?;
        self.min_length = state.get_item("min_length")?.unwrap().extract::<u32>()?;
        self.pulse_alignment = state
            .get_item("pulse_alignment")?
            .unwrap()
            .extract::<u32>()?;
        self.acquire_alignment = state
            .get_item("acquire_alignment")?
            .unwrap()
            .extract::<u32>()?;
        self.qubit_properties = state
            .get_item("qubit_properties")?
            .unwrap()
            .extract::<Option<Vec<QubitProperties>>>()?;
        self.concurrent_measurements = state
            .get_item("concurrent_measurements")?
            .unwrap()
            .extract::<Option<Vec<Vec<PhysicalQubit>>>>()?;
        self.gate_map = state.get_item("gate_map")?.unwrap().extract::<GateMap>()?;
        self._gate_name_map = state
            .get_item("gate_name_map")?
            .unwrap()
            .extract::<IndexMap<String, TargetOperation, RandomState>>()?;
        self.global_operations = state
            .get_item("global_operations")?
            .unwrap()
            .extract::<IndexMap<u32, HashSet<String>, RandomState>>()?;
        self.qarg_gate_map = IndexMap::from_iter(
            state
                .get_item("qarg_gate_map")?
                .unwrap()
                .extract::<Vec<(Qargs, Option<HashSet<String>>)>>()?,
        );
        self.non_global_basis = state
            .get_item("non_global_basis")?
            .unwrap()
            .extract::<Option<Vec<String>>>()?;
        self.non_global_strict_basis = state
            .get_item("non_global_strict_basis")?
            .unwrap()
            .extract::<Option<Vec<String>>>()?;
        let angle_bounds_raw = state.get_item("angle_bounds")?.unwrap();
        let angle_bounds_dict = angle_bounds_raw.downcast::<PyDict>()?;
        type AngleBoundIterList = Vec<(String, SmallVec<[Option<[f64; 2]>; 3]>)>;
        let angle_bounds_list: AngleBoundIterList = angle_bounds_dict.items().extract()?;
        for (gate, bounds) in angle_bounds_list {
            self.add_owned_angle_bound(gate, bounds)
                .map_err(|err| TranspilerError::new_err(err.to_string()))?;
        }
        Ok(())
    }

    /// Check if there are any angle bounds set in the target
    ///
    /// Returns:
    ///     bool: This will return ``True`` if there are angle bounds set on any instructions in
    ///     the circuit
    pub fn has_angle_bounds(&self) -> bool {
        !self.angle_bounds.is_empty()
    }

    /// Check if a specific gate gate has an angle bound set
    ///
    /// Args:
    ///     name (str): The instruction name to check if it has an angle bound set
    ///
    /// Returns:
    ///     bool: This will return ``True`` if the gate is in the target and has angle bounds
    ///     defined. It will return ``False`` if the gate does not have angle bounds defined
    ///     or is not in the target.
    pub fn gate_has_angle_bounds(&self, name: &str) -> bool {
        self.angle_bounds.contains_key(name)
    }

    /// Check that parameters on a specific gate conform to the angle bounds
    ///
    /// Args:
    ///     name (str): The instruction name to check the angle bounds of
    ///     angles (list): A list of float parameter values for ``name``
    ///         to see if they conform to the defined angle bounds.
    ///
    /// Returns:
    ///     bool: Returns ``True`` if the parameter values specified are compatible with the
    ///     angle bounds. ``False`` is returned if the any of the parameters
    ///     are outside the defined bounds.
    ///
    /// Raises:
    ///     TranspilerError: If ``name`` is not in the target or does not
    ///     have angle bounds defined.
    ///
    pub fn supported_angle_bound(&self, name: &str, angles: Vec<f64>) -> PyResult<bool> {
        if !self.gate_has_angle_bounds(name) {
            Err(TranspilerError::new_err(format!(
                "The specified gate {name} does not have angle bounds defined or is not in the Target"
            )))
        } else {
            Ok(self.angle_bounds[name].angles_supported(&angles))
        }
    }
}

// Rust native methods
impl Target {
    /// Adds a [PackedOperation] to the [Target].
    ///
    /// Said addition results in a [NormalOperation] in the [Target] as variadics
    /// are not yet supported natively. If no properties are specified the operation
    /// is believed to be `Global` with properties `{Qargs::Global: None}`.
    ///
    /// # Arguments
    ///
    /// * `operation` - The [PackedOperation] to be added.
    /// * `params` - The collection of [Param] assigned to the instruction.
    /// * `name` - The name of the instruction if differs from the [PackedOperation]
    ///   instance. If set to `None` it defaults to the string returned by [`Operation::name`] for `operation`.
    /// * `props_map`: The optional property mapping between [Qargs] and
    ///   [InstructionProperties]. If set to `None` the instruction is treated as a global ideal instruction.
    ///
    /// # Returns
    ///
    /// * `Ok`: if the instruction property is successfully added.
    /// * `Err`: (if the instruction already exists or any of the qargs do not match
    ///   the instruction's number of qubits) [TargetError].
    ///
    /// # Examples
    ///
    /// ```rust
    /// use qiskit_transpiler::target::Target;
    /// use qiskit_circuit::operations::StandardGate;
    ///
    /// let mut target = Target::default();
    /// let result = target.add_instruction(
    ///     StandardGate::X.into(),
    ///     &[],
    ///     None,
    ///     None,
    /// );
    ///
    /// assert!(matches!(result, Ok(())));
    /// ```
    pub fn add_instruction(
        &mut self,
        operation: PackedOperation,
        params: &[Param],
        name: Option<&str>,
        props_map: Option<PropsMap>,
    ) -> Result<(), TargetError> {
        let parsed_name = if let Some(name) = name {
            name.to_string()
        } else {
            operation.name().to_string()
        };
        if self.gate_map.contains_key(&parsed_name) {
            return Err(TargetError::AlreadyExists(parsed_name));
        }
        let operation = TargetOperation::from_packed_operation(operation, params.into());
        let props_map = if let Some(props_map) = props_map {
            props_map
        } else {
            IndexMap::from_iter([(Qargs::Global, None)])
        };

        self.inner_add_instruction(operation, parsed_name, props_map)
    }

    fn inner_add_instruction(
        &mut self,
        instruction: TargetOperation,
        name: String,
        mut props_map: PropsMap,
    ) -> Result<(), TargetError> {
        match &instruction {
            TargetOperation::Variadic(_) => {
                props_map = IndexMap::from_iter([(Qargs::Global, None)]);
            }
            TargetOperation::Normal(_) => {
                if props_map.contains_key(&Qargs::Global) {
                    self.global_operations
                        .entry(instruction.num_qubits())
                        .and_modify(|e| {
                            e.insert(name.to_string());
                        })
                        .or_insert(HashSet::from_iter([name.to_string()]));
                }
                for qarg in props_map.keys() {
                    if let QargsRef::Concrete(qarg_slice) = qarg.as_ref() {
                        if qarg_slice.len() != instruction.num_qubits() as usize {
                            return Err(TargetError::QargsMismatch {
                                instruction: name,
                                arguments: format!("{qarg:?}"),
                            });
                        }
                        self.num_qubits =
                            Some(self.num_qubits.unwrap_or_default().max(
                                qarg_slice.iter().fold(
                                    0,
                                    |acc, x| {
                                        if acc > x.0 {
                                            acc
                                        } else {
                                            x.0
                                        }
                                    },
                                ) + 1,
                            ));
                    }
                    if let Some(Some(value)) = self.qarg_gate_map.get_mut(&qarg.as_ref()) {
                        value.insert(name.to_string());
                    } else {
                        self.qarg_gate_map
                            .insert(qarg.clone(), Some(HashSet::from_iter([name.to_string()])));
                    }
                }
            }
        }
        self._gate_name_map.insert(name.to_string(), instruction);
        self.gate_map.insert(name.to_string(), props_map);
        self.non_global_basis = None;
        self.non_global_strict_basis = None;
        Ok(())
    }

    /// Update the property object for an instruction qarg pair already in the [Target].
    ///
    /// # Arguments
    ///
    /// * `instruction` - The instruction's name within this instance.
    /// * `qargs` - A collection of [PhysicalQubit] or an instance of [Qargs::Global]
    ///   that the instruction operated on.
    /// * `properties` - The properties to use for updating the specified instruction in the target.
    ///
    /// # Returns
    ///
    /// * `Ok`: if the instruction property is successfully updated.
    /// * `Err`: (if neither the instruction name or qarg aren't found) [TargetError].
    ///
    /// # Examples
    ///
    /// ```rust
    /// use qiskit_transpiler::target::{Target, InstructionProperties, Qargs};
    /// use qiskit_circuit::operations::StandardGate;
    /// use qiskit_circuit::PhysicalQubit;
    /// use indexmap::IndexMap;
    ///
    /// let mut target = Target::default();
    /// target.add_instruction(
    ///     StandardGate::X.into(),
    ///     &[],
    ///     None,
    ///     Some(IndexMap::from_iter([([PhysicalQubit(0)].into(), None)])),
    /// );
    /// let result = target.update_instruction_properties("x", &[PhysicalQubit(0)], Some(InstructionProperties::new(Some(0.0001), Some(0.0002))));
    ///
    /// assert!(matches!(result, Ok(())));
    /// ```
    pub fn update_instruction_properties<'a, T>(
        &mut self,
        instruction: &'a str,
        qargs: T,
        properties: Option<InstructionProperties>,
    ) -> Result<(), TargetError>
    where
        T: Into<QargsRef<'a>>,
    {
        if !self.contains_key(instruction) {
            return Err(TargetError::InvalidKey(instruction.to_string()));
        };
        let qargs: QargsRef = qargs.into();
        let prop_map = self.gate_map.get_mut(instruction).unwrap();
        if !prop_map.contains_key(&qargs) {
            return Err(TargetError::InvalidQargsKey {
                instruction: instruction.to_string(),
                arguments: format!("{qargs:?}"),
            });
        }
        if let Some(e) = prop_map.get_mut(&qargs) {
            *e = properties;
        }
        Ok(())
    }

    /// Returns an iterator over all the instructions present in the `Target`
    /// as pair of `&OperationType`, `&SmallVec<[Param; 3]>` and `Option<&Qargs>`.
    // TODO: Remove once `Target` is being consumed.
    #[allow(dead_code)]
    pub fn instructions(&self) -> impl Iterator<Item = (&NormalOperation, &Qargs)> {
        self._instructions()
            .filter_map(|(operation, qargs)| match &operation {
                TargetOperation::Normal(oper) => Some((oper, qargs)),
                _ => None,
            })
    }

    /// Returns an iterator over all the instructions present in the `Target`
    /// as pair of `&TargetOperation` and `Option<&Qargs>`.
    fn _instructions(&self) -> impl Iterator<Item = (&TargetOperation, &Qargs)> {
        self.gate_map.iter().flat_map(move |(op, props_map)| {
            props_map
                .keys()
                .map(move |qargs| (&self._gate_name_map[op], qargs))
        })
    }

    /// Returns an iterator over the operation names in the target.
    // TODO: Remove once `Target` is being consumed.
    #[allow(dead_code)]
    pub fn operation_names(&self) -> impl ExactSizeIterator<Item = &str> {
        self.gate_map.keys().map(|x| x.as_str())
    }

    /// Get the `OperationType` objects present in the target.
    // TODO: Remove once `Target` is being consumed.
    #[allow(dead_code)]
    pub fn operations(&self) -> impl Iterator<Item = &NormalOperation> {
        self._gate_name_map.values().filter_map(|oper| match oper {
            TargetOperation::Normal(oper) => Some(oper),
            _ => None,
        })
    }

    /// Get the error rate of a given instruction in the target
    pub fn get_error<'a, T>(&self, name: &str, qargs: T) -> Option<f64>
    where
        T: Into<QargsRef<'a>>,
    {
        self.gate_map
            .get(name)
            .and_then(|gate_props| match gate_props.get(&qargs.into()) {
                Some(props) => props.as_ref().and_then(|inst_props| inst_props.error),
                None => None,
            })
    }

    /// Get the duration of a given instruction in the target
    pub fn get_duration<'a, T>(&self, name: &str, qargs: T) -> Option<f64>
    where
        T: Into<QargsRef<'a>>,
    {
        self.gate_map
            .get(name)
            .and_then(|gate_props| match gate_props.get(&qargs.into()) {
                Some(props) => props.as_ref().and_then(|inst_props| inst_props.duration),
                None => None,
            })
    }

    /// Get an iterator over the indices of all physical qubits of the target
    pub fn physical_qubits(&self) -> impl ExactSizeIterator<Item = PhysicalQubit> {
        (0..self.num_qubits.unwrap_or_default()).map(PhysicalQubit)
    }

    /// Generate non global operations if missing
    fn generate_non_global_op_names(&mut self, strict_direction: bool) -> &[String] {
        let mut search_set: HashSet<SmallVec<[PhysicalQubit; 2]>> = HashSet::default();
        if strict_direction {
            // Build search set
            search_set = self
                .qarg_gate_map
                .keys()
                .filter_map(|qargs| match qargs {
                    Qargs::Global => None,
                    Qargs::Concrete(vec) => Some(vec.clone()),
                })
                .collect();
        } else {
            for qarg_key in self
                .qarg_gate_map
                .keys()
                .filter_map(|qargs| match qargs {
                    Qargs::Global => None,
                    Qargs::Concrete(vec) => Some(vec),
                })
                .cloned()
            {
                if qarg_key.len() != 1 {
                    let mut vec = qarg_key;
                    vec.sort_unstable();
                    search_set.insert(vec);
                }
            }
        }
        let mut incomplete_basis_gates: Vec<String> = vec![];
        let mut size_dict: IndexMap<u32, u32, RandomState> = IndexMap::default();
        *size_dict
            .entry(1)
            .or_insert(self.num_qubits.unwrap_or_default()) = self.num_qubits.unwrap_or_default();
        for qarg in &search_set {
            if qarg.len() == 1 {
                continue;
            }
            *size_dict.entry(qarg.len() as u32).or_insert(0) += 1;
        }
        for (inst, qargs_props) in self.gate_map.iter() {
            let mut qarg_len = qargs_props.len() as u32;
            let mut qargs_keys = qargs_props.keys().peekable();
            let qarg_sample = qargs_keys.peek().cloned();
            if let Some(qarg_sample) = qarg_sample {
                if qarg_sample.is_global() {
                    continue;
                }
                if !strict_direction {
                    let mut deduplicated_qargs: HashSet<SmallVec<[PhysicalQubit; 2]>> =
                        HashSet::default();
                    for qarg in qargs_keys.filter_map(|qargs| match qargs {
                        Qargs::Global => None,
                        Qargs::Concrete(qargs) => Some(qargs),
                    }) {
                        let mut ordered_qargs = qarg.clone();
                        ordered_qargs.sort_unstable();
                        deduplicated_qargs.insert(ordered_qargs);
                    }
                    qarg_len = deduplicated_qargs.len() as u32;
                }
                if let Qargs::Concrete(qarg_sample) = qarg_sample {
                    if qarg_len != *size_dict.entry(qarg_sample.len() as u32).or_insert(0) {
                        incomplete_basis_gates.push(inst.clone());
                    }
                }
            }
        }
        if strict_direction {
            self.non_global_strict_basis = Some(incomplete_basis_gates);
            self.non_global_strict_basis.as_ref().unwrap()
        } else {
            self.non_global_basis = Some(incomplete_basis_gates.clone());
            self.non_global_basis.as_ref().unwrap()
        }
    }

    /// Get all non_global operation names.
    pub fn get_non_global_operation_names(&mut self, strict_direction: bool) -> Option<&[String]> {
        if strict_direction {
            if self.non_global_strict_basis.is_some() {
                return self.non_global_strict_basis.as_deref();
            }
        } else if self.non_global_basis.is_some() {
            return self.non_global_basis.as_deref();
        }
        Some(self.generate_non_global_op_names(strict_direction))
    }

    /// Gets all the operation names that use these qargs. Rust native equivalent of ``BaseTarget.operation_names_for_qargs()``
    pub fn operation_names_for_qargs<'a, T>(&self, qargs: T) -> Result<HashSet<&str>, TargetError>
    where
        T: Into<QargsRef<'a>>,
    {
        // When num_qubits == 0 we return globally defined operators
        let mut res: HashSet<&str> = HashSet::default();
        let mut qargs: QargsRef = qargs.into();
        if self.num_qubits.unwrap_or_default() == 0 || self.num_qubits.is_none() {
            qargs = QargsRef::Global;
        }
        if let QargsRef::Concrete(qargs) = qargs {
            if qargs
                .iter()
                .any(|x| !(0..self.num_qubits.unwrap_or_default()).contains(&x.0))
            {
                return Err(TargetError::QargsWithoutInstruction(format!("{qargs:?}")));
            }
        }
        if let Some(Some(qarg_gate_map_arg)) = self.qarg_gate_map.get(&qargs).as_ref() {
            res.extend(qarg_gate_map_arg.iter().map(|key| key.as_str()));
        }
        for (name, obj) in self._gate_name_map.iter() {
            if matches!(obj, TargetOperation::Variadic(_)) {
                res.insert(name);
            }
        }
        if let QargsRef::Concrete(qargs) = qargs {
            if let Some(global_gates) = self.global_operations.get(&(qargs.len() as u32)) {
                res.extend(global_gates.iter().map(|key| key.as_str()))
            }
        }
        if res.is_empty() {
            return Err(TargetError::QargsWithoutInstruction(format!("{qargs:?}")));
        }
        Ok(res)
    }

    /// Returns an iterator of `OperationType` instances and parameters present in the Target that affect the provided qargs.
    // TODO: Remove once `Target` is being consumed.
    #[allow(dead_code)]
    pub fn operations_for_qargs<'a, T>(
        &self,
        qargs: T,
    ) -> Result<impl Iterator<Item = &NormalOperation>, TargetError>
    where
        T: Into<QargsRef<'a>>,
    {
        self.operation_names_for_qargs(qargs).map(|operations| {
            operations
                .into_iter()
                .filter_map(|oper| match &self._gate_name_map[oper] {
                    TargetOperation::Normal(normal) => Some(normal),
                    _ => None,
                })
        })
    }

    pub fn num_qargs(&self) -> usize {
        self.qarg_gate_map.len()
    }

    /// Gets an iterator with all the qargs used by the specified operation name.
    ///
    /// Rust native equivalent of ``BaseTarget.qargs_for_operation_name()``
    pub fn qargs_for_operation_name(
        &self,
        operation: &str,
    ) -> Result<Option<impl Iterator<Item = &Qargs>>, TargetError> {
        if let Some(gate_map_oper) = self.gate_map.get(operation) {
            if gate_map_oper.contains_key(&Qargs::Global) {
                return Ok(None);
            }
            let qargs = gate_map_oper.keys().filter(|qargs| qargs.is_concrete());
            Ok(Some(qargs))
        } else {
            Err(TargetError::InvalidKey(operation.to_string()))
        }
    }

    /// Retrieve the backing representation of an operation name in the target, if it exists.
    pub fn operation_from_name(&self, instruction: &str) -> Option<&TargetOperation> {
        self._gate_name_map.get(instruction)
    }

    /// Returns an iterator over all the qargs of a specific Target object
    pub fn qargs(&self) -> Option<impl Iterator<Item = &Qargs>> {
        let qargs = self.qarg_gate_map.keys();
        if qargs.len() == 1 && self.qarg_gate_map.contains_key(&Qargs::Global) {
            return None;
        }
        Some(qargs)
    }

    /// Checks whether an instruction is supported by the Target based on instruction name and qargs.
    pub fn instruction_supported<'a, T>(&self, operation_name: &str, qargs: T) -> bool
    where
        T: Into<QargsRef<'a>>,
    {
        // Handle case where num_qubits is None by checking globally supported operations
        let qargs: QargsRef = if self.num_qubits.is_none() {
            QargsRef::Global
        } else {
            qargs.into()
        };
        if self.gate_map.contains_key(operation_name) {
            let QargsRef::Concrete(qargs_as_vec) = qargs else {
                return true;
            };
            let qarg_set: HashSet<&PhysicalQubit> = qargs_as_vec.iter().collect();
            if let Some(gate_prop_name) = self.gate_map.get(operation_name) {
                if gate_prop_name.contains_key(&qargs) {
                    return true;
                }
                if gate_prop_name.contains_key(&Qargs::Global) {
                    let obj = &self._gate_name_map[operation_name];
                    match obj {
                        TargetOperation::Variadic(_) => {
                            return qargs_as_vec
                                .iter()
                                .all(|qarg| qarg.0 <= self.num_qubits.unwrap_or_default())
                                && qarg_set.len() == qargs_as_vec.len();
                        }
                        TargetOperation::Normal(obj) => {
                            let qubit_comparison = obj.operation.num_qubits();
                            return qubit_comparison == qargs_as_vec.len() as u32
                                && qargs_as_vec
                                    .iter()
                                    .all(|qarg| qarg.0 < self.num_qubits.unwrap_or_default());
                        }
                    }
                }
            } else {
                // Duplicate case is if it contains none
                let obj = &self._gate_name_map[operation_name];
                match obj {
                    TargetOperation::Variadic(_) => {
                        return qargs.is_global()
                            || qargs_as_vec
                                .iter()
                                .all(|qarg| qarg.0 <= self.num_qubits.unwrap_or_default())
                                && qarg_set.len() == qargs_as_vec.len();
                    }
                    TargetOperation::Normal(obj) => {
                        let qubit_comparison = obj.operation.num_qubits();
                        return qubit_comparison == qargs_as_vec.len() as u32
                            && qargs_as_vec
                                .iter()
                                .all(|qarg| qarg.0 < self.num_qubits.unwrap_or_default());
                    }
                }
            }
        }
        false
    }

    /// Get a directionless coupling-graph representation of the target connectivity.
    ///
    /// This only makes sense for targets without all-to-all connectivity, and that do not have any
    /// interactions that are more than 2q.  In either of these cases, the relevant error state is
    /// returned.
    ///
    /// Since information about the actual instructions is erased, it does not make sense to attempt
    /// to preserve directionality.
    pub fn coupling_graph(&self) -> Result<Graph<(), (), Undirected>, TargetCouplingError> {
        let Some(num_qubits) = self.num_qubits else {
            // Actually, this mostly means that nothing has set it yet, so there's no explicit
            // number given, and the only possible operations are all-to-all.  It doesn't matter a
            // lot, though, because `None` mostly just means that nothing has initialised it, so
            // construction of the object isn't complete.
            return Err(TargetCouplingError::AllToAll);
        };
        let num_qubits = num_qubits as usize;
        let mut coupling = Graph::with_capacity(num_qubits, num_qubits);
        for _ in 0..num_qubits {
            coupling.add_node(());
        }
        let Some(qargs) = self.qargs() else {
            return Err(TargetCouplingError::AllToAll);
        };
        for qargs in qargs {
            let Qargs::Concrete(qargs) = qargs else {
                return Err(TargetCouplingError::AllToAll);
            };
            match qargs.as_slice() {
                &[] | &[_] => (),
                &[a, b] => {
                    coupling.update_edge(NodeIndex::new(a.index()), NodeIndex::new(b.index()), ());
                }
                _ => return Err(TargetCouplingError::MultiQ),
            }
        }
        Ok(coupling)
    }

    // IndexMap methods

    /// Retreive all the gate names in the Target
    // TODO: Remove once `Target` is being consumed.
    #[allow(dead_code)]
    pub fn keys(&self) -> impl Iterator<Item = &str> {
        self.gate_map.keys().map(|x| x.as_str())
    }

    /// Retrieves an iterator over the property maps stored within the Target
    // TODO: Remove once `Target` is being consumed.
    #[allow(dead_code)]
    pub fn values(&self) -> impl Iterator<Item = &PropsMap> {
        self.gate_map.values()
    }

    /// Checks if a key exists in the Target
    pub fn contains_key(&self, key: &str) -> bool {
        self.gate_map.contains_key(key)
    }

    pub fn len(&self) -> usize {
        self.gate_map.len()
    }

    pub fn is_empty(&self) -> bool {
        self.gate_map.is_empty()
    }

    fn check_bounds_inputs(
        &self,
        name: &str,
        bounds: &[Option<[f64; 2]>],
    ) -> Result<(), TargetError> {
        let num_bounds = bounds.len();
        let operation = self.operation_from_name(name);
        let num_params = match operation {
            Some(op) => {
                let params = op.params();
                if params
                    .iter()
                    .zip(bounds)
                    .any(|(param, bound)| bound.is_some() && matches!(param, Param::Float(_)))
                {
                    return Err(TargetError::InvalidKey(
                        "Angle bound set on a fixed value".to_string(),
                    ));
                }
                params.len()
            }
            None => {
                return Err(TargetError::InvalidKey(format!(
                    "{} is not an instruction in the target.",
                    name
                )))
            }
        };
        if num_bounds != num_params {
            return Err(TargetError::InvalidKey(format!(
                "The number of bounds {} doesn't match the gate's {}",
                num_bounds, num_params
            )));
        }
        Ok(())
    }

    /// Add an angle bound to the parameter of a gate in the target
    pub fn add_angle_bound(
        &mut self,
        name: String,
        bounds: &[Option<[f64; 2]>],
    ) -> Result<(), TargetError> {
        self.check_bounds_inputs(&name, bounds)?;
        let new_bound = AngleBound::new(bounds.iter().copied().collect())?;
        self.angle_bounds.insert(name, new_bound);
        Ok(())
    }

    /// Add an owned angle bound constraint on gate.
    fn add_owned_angle_bound(
        &mut self,
        name: String,
        bounds: SmallVec<[Option<[f64; 2]>; 3]>,
    ) -> Result<(), TargetError> {
        self.check_bounds_inputs(&name, &bounds)?;
        let new_bound = AngleBound::new(bounds)?;
        self.angle_bounds.insert(name, new_bound);
        Ok(())
    }

    /// Check that a gates angle bounds are supported
    pub fn gate_supported_angle_bound(&self, name: &str, angles: &[f64]) -> bool {
        self.angle_bounds[name].angles_supported(angles)
    }
}

// To access the Target's gate map by gate name.
impl Index<&str> for Target {
    type Output = PropsMap;
    fn index(&self, index: &str) -> &Self::Output {
        self.gate_map.index(index)
    }
}

impl Default for Target {
    fn default() -> Self {
        Self {
            description: None,
            num_qubits: Default::default(),
            dt: None,
            granularity: 1,
            min_length: 1,
            pulse_alignment: 1,
            acquire_alignment: 1,
            qubit_properties: None,
            concurrent_measurements: None,
            gate_map: Default::default(),
            _gate_name_map: Default::default(),
            global_operations: Default::default(),
            qarg_gate_map: Default::default(),
            non_global_strict_basis: None,
            non_global_basis: None,
            angle_bounds: Default::default(),
        }
    }
}

#[derive(Error, Debug)]
pub enum TargetCouplingError {
    #[error("target contains short-hand all-to-all connectivity")]
    AllToAll,
    #[error("target contains multi-qubit operations")]
    MultiQ,
}

// For instruction_supported
fn check_obj_params(parameters: &[Param], obj: &NormalOperation) -> bool {
    for (index, param) in parameters.iter().enumerate() {
        let param_at_index = &obj.params[index];
        match (param, param_at_index) {
            (Param::Float(p1), Param::Float(p2)) => {
                if p1 != p2 {
                    return false;
                }
            }
            (&Param::ParameterExpression(_), Param::Float(_)) => return false,
            (&Param::ParameterExpression(_), Param::Obj(_)) => return false,
            _ => continue,
        }
    }
    true
}

pub fn python_compare<'a, T, U>(py: Python<'a>, obj: T, other: U) -> PyResult<bool>
where
    T: IntoPyObject<'a>,
    U: IntoPyObject<'a>,
{
    let obj = obj.into_bound_py_any(py)?;
    obj.eq(other.into_bound_py_any(py)?)
}

pub fn target(m: &Bound<PyModule>) -> PyResult<()> {
    m.add_class::<InstructionProperties>()?;
    m.add_class::<Target>()?;
    m.add_class::<QubitProperties>()?;
    Ok(())
}

#[cfg(test)]
mod test {
    use std::f64::consts::PI;

    use qiskit_circuit::operations::{
        get_standard_gate_names, Operation, Param, StandardGate, STANDARD_GATE_SIZE,
    };
    use smallvec::SmallVec;

    use crate::target::QargsRef;
    use qiskit_circuit::PhysicalQubit;

    use super::{instruction_properties::InstructionProperties, Qargs, Target};

    #[test]
    fn test_add_invalid_qargs_insruction() {
        let qargs: SmallVec<[PhysicalQubit; 2]> = (0..4).map(PhysicalQubit).collect();
        let inst_prop: Option<InstructionProperties> = None;

        let mut target = Target::default();
        let result = target.add_instruction(
            StandardGate::CZ.into(),
            &[],
            None,
            Some([(qargs.clone().into(), inst_prop)].into_iter().collect()),
        );
        let Err(res) = result else {
            panic!("The operation did not fail as expected.");
        };
        let expected_message = format!("The number of qubits for cz does not match the number of qubits in the properties dictionary: {:?}.", Qargs::Concrete(qargs));
        assert_eq!(res.to_string(), expected_message);
    }

    #[test]
    fn test_add_invalid_repeated_insruction() {
        let mut target = Target::default();
        let result = target.add_instruction(StandardGate::CX.into(), &[], None, None);
        assert!(result.is_ok());

        let result = target.add_instruction(StandardGate::CX.into(), &[], None, None);
        // Re-add instruction
        let Err(res) = result else {
            panic!("The operation did not fail as expected.");
        };
        let expected_message = "Instruction 'cx' is already in the target.".to_string();
        assert_eq!(res.to_string(), expected_message);
    }

    #[test]
    fn test_add_all_standard_gates() {
        let mut all_standard_target = Target::default();
        // Update this if any standard gates are added.

        for gate in 0..STANDARD_GATE_SIZE {
            // Safety: `STANDARD_GATE_SIZE` will always be in range for StandardGate.
            let gate: StandardGate = unsafe { std::mem::transmute(gate as u8) };
            let num_qubits = gate.num_qubits();
            let num_params = gate.num_params();

            let qargs: Qargs = (0..num_qubits).map(PhysicalQubit).collect();
            let params: SmallVec<[Param; 3]> = (0..num_params)
                .map(|val| Param::from(PI / (val as f64)))
                .collect();

            let res = all_standard_target.add_instruction(
                gate.into(),
                &params,
                None,
                Some([(qargs, None)].into_iter().collect()),
            );
            assert!(res.is_ok())
        }

        let std_gate_names: Vec<&str> = get_standard_gate_names().to_vec();
        let operation_names: Vec<&str> = all_standard_target.operation_names().collect();

        assert_eq!(std_gate_names, operation_names)
    }

    #[test]
    fn test_update_inst_properties() {
        let mut test_target = Target::default();
        let qargs: Qargs = (0..2).map(PhysicalQubit).collect();
        // Add instruction with None as property
        let result = test_target.add_instruction(
            StandardGate::CX.into(),
            &[],
            None,
            Some([(qargs.clone(), None)].into_iter().collect()),
        );
        assert!(result.is_ok(), "Error message: {result:?}");

        assert_eq!(test_target["cx"][&qargs], None);

        // Modify instruction property to a concrete value.
        let result = test_target.update_instruction_properties(
            "cx",
            &qargs,
            Some(InstructionProperties::new(Some(0.00122), Some(0.00001023))),
        );
        assert!(result.is_ok(), "Error message: {result:?}");

        assert_eq!(
            test_target["cx"][&qargs],
            Some(InstructionProperties::new(Some(0.00122), Some(0.00001023)))
        );

        // Modify instruction property back to None.
        let result = test_target.update_instruction_properties("cx", &qargs, None);
        assert!(result.is_ok(), "Error message: {result:?}");
        assert_eq!(test_target["cx"][&qargs], None);
    }

    #[test]
    fn test_update_inst_properties_invalid_inst() {
        let mut test_target = Target::default();
        let qargs: SmallVec<[PhysicalQubit; 2]> = (0..2).map(PhysicalQubit).collect();
        // Add instruction with None as property
        let result = test_target.add_instruction(
            StandardGate::CX.into(),
            &[],
            None,
            Some([(qargs.clone().into(), None)].into_iter().collect()),
        );
        assert!(result.is_ok(), "Error message: {result:?}");

        assert_eq!(test_target["cx"][&QargsRef::from(&qargs)], None);

        // Try to update instruction property that is not present in the circuit.
        let result = test_target.update_instruction_properties(
            "cy",
            &qargs,
            Some(InstructionProperties::new(Some(0.00122), Some(0.00001023))),
        );
        // Check error message.
        let Err(res) = result else {
            panic!("The operation did not fail as expected.");
        };
        let expected_message = "Provided instruction: 'cy' not in this Target.".to_string();
        assert_eq!(res.to_string(), expected_message);
        // Check that no changes were made.
        assert_eq!(test_target["cx"][&QargsRef::from(&qargs)], None);

        let reverse_qargs: SmallVec<[PhysicalQubit; 2]> = qargs.iter().rev().copied().collect();
        // Try to update instruction property with qargs that are not present in the circuit.
        let result = test_target.update_instruction_properties(
            "cx",
            &reverse_qargs,
            Some(InstructionProperties::new(Some(0.00122), Some(0.00001023))),
        );
        // Check error message.
        let Err(res) = result else {
            panic!("The operation did not fail as expected.");
        };
        let expected_message = format!(
            "Provided qarg {:?} not in this Target for '{}'.",
            QargsRef::from(&reverse_qargs),
            "cx"
        );
        assert_eq!(res.to_string(), expected_message);
        // Check that no changes were made.
        assert_eq!(test_target["cx"][&QargsRef::from(&qargs)], None);
    }

    #[test]
    fn test_set_and_get_qubit_properties() {
        use super::QubitProperties;
        let props = vec![
            QubitProperties {
                t1: Some(10.0),
                t2: Some(20.0),
                frequency: Some(5.0),
            },
            QubitProperties {
                t1: Some(11.0),
                t2: Some(21.0),
                frequency: Some(6.0),
            },
        ];
        let target = Target {
            qubit_properties: Some(props.clone()),
            num_qubits: Some(2),
            ..Default::default()
        };
        assert_eq!(target.qubit_properties.as_ref().unwrap().len(), 2);
        assert_eq!(target.qubit_properties.as_ref().unwrap()[0].t1, Some(10.0));
        assert_eq!(
            target.qubit_properties.as_ref().unwrap()[1].frequency,
            Some(6.0)
        );
    }

    #[test]
    fn test_qubit_properties_num_qubits_mismatch() {
        use super::QubitProperties;
        let props = vec![QubitProperties {
            t1: Some(10.0),
            t2: Some(20.0),
            frequency: Some(5.0),
        }];
        // num_qubits is 2, but only 1 qubit_properties
        let result = Target::new(
            None,
            Some(2),
            None,
            Some(1),
            Some(1),
            Some(1),
            Some(1),
            Some(props),
            None,
        );
        assert!(result.is_err());
    }
}<|MERGE_RESOLUTION|>--- conflicted
+++ resolved
@@ -26,19 +26,7 @@
 use std::{ops::Index, sync::OnceLock};
 
 use ahash::RandomState;
-<<<<<<< HEAD
 use hashbrown::HashMap;
-use hashbrown::HashSet;
-use indexmap::IndexMap;
-use itertools::Itertools;
-use smallvec::SmallVec;
-
-use pyo3::exceptions::{PyAttributeError, PyIndexError, PyKeyError, PyValueError};
-use pyo3::prelude::*;
-use pyo3::pyclass;
-use pyo3::types::{PyDict, PyList, PySet};
-use pyo3::IntoPyObjectExt;
-=======
 use hashbrown::HashSet;
 use indexmap::IndexMap;
 use itertools::Itertools;
@@ -52,15 +40,11 @@
 use rustworkx_core::petgraph::prelude::*;
 use smallvec::SmallVec;
 use thiserror::Error;
->>>>>>> 50523425
 
 use qiskit_circuit::circuit_instruction::OperationFromPython;
 use qiskit_circuit::operations::{Operation, OperationRef, Param};
 use qiskit_circuit::packed_instruction::PackedOperation;
-<<<<<<< HEAD
-=======
-
->>>>>>> 50523425
+
 use qiskit_circuit::PhysicalQubit;
 
 use crate::TranspilerError;
@@ -1596,15 +1580,13 @@
             }
             None => {
                 return Err(TargetError::InvalidKey(format!(
-                    "{} is not an instruction in the target.",
-                    name
+                    "{name} is not an instruction in the target."
                 )))
             }
         };
         if num_bounds != num_params {
             return Err(TargetError::InvalidKey(format!(
-                "The number of bounds {} doesn't match the gate's {}",
-                num_bounds, num_params
+                "The number of bounds {num_bounds} doesn't match the gate's {num_params}"
             )));
         }
         Ok(())
