// This code is part of Qiskit.
//
// (C) Copyright IBM 2024
//
// This code is licensed under the Apache License, Version 2.0. You may
// obtain a copy of this license in the LICENSE.txt file in the root directory
// of this source tree or at http://www.apache.org/licenses/LICENSE-2.0.
//
// Any modifications or derivative works of this code must retain this
// copyright notice, and modified files need to carry a notice indicating
// that they have been altered from the originals.

#![allow(clippy::too_many_arguments)]

mod bounds;
mod errors;
mod instruction_properties;
mod qargs;
mod qubit_properties;

pub use errors::TargetError;
pub use instruction_properties::InstructionProperties;
pub use qargs::{Qargs, QargsRef};
pub use qubit_properties::QubitProperties;

use std::{ops::Index, sync::OnceLock};

use ahash::RandomState;
use hashbrown::HashMap;
use hashbrown::HashSet;
use indexmap::IndexMap;
use itertools::Itertools;
use pyo3::{
    exceptions::{PyAttributeError, PyIndexError, PyKeyError, PyValueError},
    prelude::*,
    pyclass,
    types::{PyDict, PyList, PySet},
    IntoPyObjectExt,
};
use rustworkx_core::petgraph::prelude::*;
use smallvec::SmallVec;
use thiserror::Error;

use qiskit_circuit::circuit_instruction::OperationFromPython;
use qiskit_circuit::operations::{Operation, OperationRef, Param};
use qiskit_circuit::packed_instruction::PackedOperation;

use qiskit_circuit::PhysicalQubit;

use crate::TranspilerError;
use bounds::AngleBound;

// Custom types
type GateMap = IndexMap<String, PropsMap, RandomState>;
type PropsMap = IndexMap<Qargs, Option<InstructionProperties>, RandomState>;

/// Represents a Qiskit `Gate` object or a Variadic instruction.
/// Keeps a reference to its Python instance for caching purposes.
#[derive(FromPyObject, Debug, Clone, IntoPyObjectRef)]
pub enum TargetOperation {
    Normal(NormalOperation),
    Variadic(PyObject),
}

impl TargetOperation {
    /// Gets the number of qubits of a [TargetOperation], will panic if the operation is [TargetOperation::Variadic].
    pub fn num_qubits(&self) -> u32 {
        match &self {
            Self::Normal(normal) => normal.operation.num_qubits(),
            Self::Variadic(_) => {
                panic!("'num_qubits' property doesn't exist for Variadic operations")
            }
        }
    }

    /// Gets the parameters of a [TargetOperation], will panic if the operation is [TargetOperation::Variadic].
    pub fn params(&self) -> &[Param] {
        match &self {
            TargetOperation::Normal(normal) => normal.params.as_slice(),
            TargetOperation::Variadic(_) => {
                panic!("'parameters' property doesn't exist for Variadic operations")
            }
        }
    }

    /// Creates a [TargetOperation] from an instance of [PackedOperation]
    pub fn from_packed_operation(operation: PackedOperation, params: SmallVec<[Param; 3]>) -> Self {
        NormalOperation::from_packed_operation(operation, params).into()
    }
}

impl From<NormalOperation> for TargetOperation {
    fn from(value: NormalOperation) -> Self {
        TargetOperation::Normal(value)
    }
}

/// Represents a Qiskit `Gate` object, keeps a reference to its Python
/// instance for caching purposes.
#[derive(Debug)]
pub struct NormalOperation {
    pub operation: PackedOperation,
    pub params: SmallVec<[Param; 3]>,
    op_object: OnceLock<PyResult<PyObject>>,
}

impl NormalOperation {
    // Creates a python Operation type based on the operation's internal data.
    #[inline]
    fn create_py_op(&self, py: Python, label: Option<&str>) -> PyResult<PyObject> {
        let obj = match self.operation.view() {
            OperationRef::StandardGate(standard_gate) => {
                standard_gate.create_py_op(py, Some(&self.params), label)?
            }
            OperationRef::StandardInstruction(standard_instruction) => {
                standard_instruction.create_py_op(py, Some(&self.params), label)?
            }
            OperationRef::Gate(gate) => gate.gate.clone_ref(py),
            OperationRef::Instruction(instruction) => instruction.instruction.clone_ref(py),
            OperationRef::Operation(operation) => operation.operation.clone_ref(py),
            OperationRef::Unitary(unitary) => unitary.create_py_op(py, label)?,
        };
        Ok(obj)
    }

    /// Creates a of [TargetOperation] from an instance of [PackedOperation]
    pub fn from_packed_operation(operation: PackedOperation, params: SmallVec<[Param; 3]>) -> Self {
        Self {
            operation,
            params,
            op_object: OnceLock::new(),
        }
    }
}

impl<'py> IntoPyObject<'py> for NormalOperation {
    type Target = PyAny;
    type Output = Bound<'py, Self::Target>;
    type Error = PyErr;

    fn into_pyobject(self, py: Python<'py>) -> Result<Self::Output, Self::Error> {
        match self.op_object.get_or_init(|| self.create_py_op(py, None)) {
            Ok(op) => Ok(op.bind(py).clone()),
            Err(err) => Err(err.clone_ref(py)),
        }
    }
}

impl<'a, 'py> IntoPyObject<'py> for &'a NormalOperation {
    type Target = PyAny;
    type Output = Borrowed<'a, 'py, Self::Target>;
    type Error = PyErr;

    fn into_pyobject(self, py: Python<'py>) -> Result<Self::Output, Self::Error> {
        match self.op_object.get_or_init(|| self.create_py_op(py, None)) {
            Ok(op) => Ok(op.bind_borrowed(py)),
            Err(err) => Err(err.clone_ref(py)),
        }
    }
}

impl<'py> FromPyObject<'py> for NormalOperation {
    fn extract_bound(ob: &Bound<'py, PyAny>) -> PyResult<Self> {
        let operation: OperationFromPython = ob.extract()?;
        Ok(Self {
            operation: operation.operation,
            params: operation.params,
            op_object: Ok(ob.clone().unbind()).into(),
        })
    }
}

// Custom impl for Clone to avoid cloning the `OnceLock`.
impl Clone for NormalOperation {
    fn clone(&self) -> Self {
        Self {
            operation: self.operation.clone(),
            params: self.params.clone(),
            op_object: OnceLock::new(),
        }
    }
}

/**
The base class for a Python ``Target`` object. Contains data representing the
constraints of a particular backend.

The intent of this struct is to contain data that can be representable and
accessible through both Rust and Python, so it can be used for rust-based
transpiler processes.

This structure contains duplicates of every element in the Python counterpart of
`gate_map`. Which improves access for Python while sacrificing a small amount of
memory.
 */
#[pyclass(
    mapping,
    subclass,
    name = "BaseTarget",
    module = "qiskit._accelerate.target"
)]
#[derive(Clone, Debug)]
pub struct Target {
    #[pyo3(get, set)]
    pub description: Option<String>,
    #[pyo3(get)]
    pub num_qubits: Option<u32>,
    pub dt: Option<f64>,
    #[pyo3(get, set)]
    pub granularity: u32,
    #[pyo3(get, set)]
    pub min_length: u32,
    #[pyo3(get, set)]
    pub pulse_alignment: u32,
    #[pyo3(get, set)]
    pub acquire_alignment: u32,
    #[pyo3(get, set)]
    pub qubit_properties: Option<Vec<QubitProperties>>,
    #[pyo3(get, set)]
    pub concurrent_measurements: Option<Vec<Vec<PhysicalQubit>>>,
    gate_map: GateMap,
    #[pyo3(get)]
    _gate_name_map: IndexMap<String, TargetOperation, RandomState>,
    global_operations: IndexMap<u32, HashSet<String>, RandomState>,
    qarg_gate_map: IndexMap<Qargs, Option<HashSet<String>>, RandomState>,
<<<<<<< HEAD
    non_global_strict_basis: Option<Vec<String>>,
    non_global_basis: Option<Vec<String>>,
    angle_bounds: HashMap<String, AngleBound>,
=======
>>>>>>> 4b6c45d6
}

#[pymethods]
impl Target {
    /// Create a new ``Target`` object
    ///
    ///Args:
    ///    description (str): An optional string to describe the Target.
    ///    num_qubits (int): An optional int to specify the number of qubits
    ///        the backend target has. If not set it will be implicitly set
    ///        based on the qargs when :meth:`~qiskit.Target.add_instruction`
    ///        is called. Note this must be set if the backend target is for a
    ///        noiseless simulator that doesn't have constraints on the
    ///        instructions so the transpiler knows how many qubits are
    ///        available.
    ///    dt (float): The system time resolution of input signals in seconds
    ///    granularity (int): An integer value representing minimum pulse gate
    ///        resolution in units of ``dt``. A user-defined pulse gate should
    ///        have duration of a multiple of this granularity value.
    ///    min_length (int): An integer value representing minimum pulse gate
    ///        length in units of ``dt``. A user-defined pulse gate should be
    ///        longer than this length.
    ///    pulse_alignment (int): An integer value representing a time
    ///        resolution of gate instruction starting time. Gate instruction
    ///        should start at time which is a multiple of the alignment
    ///        value.
    ///    acquire_alignment (int): An integer value representing a time
    ///        resolution of measure instruction starting time. Measure
    ///        instruction should start at time which is a multiple of the
    ///        alignment value.
    ///    qubit_properties (list): A list of :class:`~.QubitProperties`
    ///        objects defining the characteristics of each qubit on the
    ///        target device. If specified the length of this list must match
    ///        the number of qubits in the target, where the index in the list
    ///        matches the qubit number the properties are defined for. If some
    ///        qubits don't have properties available you can set that entry to
    ///        ``None``
    ///    concurrent_measurements(list): A list of sets of qubits that must be
    ///        measured together. This must be provided
    ///        as a nested list like ``[[0, 1], [2, 3, 4]]``.
    ///Raises:
    ///    ValueError: If both ``num_qubits`` and ``qubit_properties`` are both
    ///        defined and the value of ``num_qubits`` differs from the length of
    ///        ``qubit_properties``.
    #[new]
    #[pyo3(signature = (
        description = None,
        num_qubits = 0,
        dt = None,
        granularity = 1,
        min_length = 1,
        pulse_alignment = 1,
        acquire_alignment = 1,
        qubit_properties = None,
        concurrent_measurements = None,
    ))]
    pub fn new(
        description: Option<String>,
        mut num_qubits: Option<u32>,
        dt: Option<f64>,
        granularity: Option<u32>,
        min_length: Option<u32>,
        pulse_alignment: Option<u32>,
        acquire_alignment: Option<u32>,
        qubit_properties: Option<Vec<QubitProperties>>,
        concurrent_measurements: Option<Vec<Vec<PhysicalQubit>>>,
    ) -> PyResult<Self> {
        if let Some(qubit_properties) = qubit_properties.as_ref() {
            if num_qubits.is_some_and(|num_qubits| num_qubits > 0) {
                if num_qubits.unwrap() as usize != qubit_properties.len() {
                    return Err(PyValueError::new_err(
                        "The value of num_qubits specified does not match the \
                            length of the input qubit_properties list",
                    ));
                }
            } else {
                num_qubits = Some(qubit_properties.len() as u32)
            }
        }
        Ok(Target {
            description,
            num_qubits,
            dt,
            granularity: granularity.unwrap_or(1),
            min_length: min_length.unwrap_or(1),
            pulse_alignment: pulse_alignment.unwrap_or(1),
            acquire_alignment: acquire_alignment.unwrap_or(1),
            qubit_properties,
            concurrent_measurements,
            gate_map: GateMap::default(),
            _gate_name_map: IndexMap::default(),
            global_operations: IndexMap::default(),
            qarg_gate_map: IndexMap::default(),
<<<<<<< HEAD
            non_global_basis: None,
            non_global_strict_basis: None,
            angle_bounds: HashMap::new(),
=======
>>>>>>> 4b6c45d6
        })
    }

    /// Add a new instruction to the `Target` after it has been processed in python.
    ///
    /// Args:
    ///     instruction: An instance of `Instruction` or the class representing said instructionm
    ///         if representing a variadic.
    ///     properties: A mapping of qargs and ``InstructionProperties``.
    ///     name: A name assigned to the provided gate.
    ///     bound_list: The bounds on the parameters for a given gate. This is specified by a list
    ///         of tuples (low, high) which represent the low and high bound (inclusively) on what
    ///         float values are allowed for the parameter in that position. If a parameter
    ///         doesn't have an angle bound you can use ``None`` to represent that. For example if
    ///         a 3 parameter gate only had a bound on the second parameter you would represent
    ///         that with: ``[None, [0, 3.14], None]`` which means the first and third parameter
    ///         allow any value but the second parameter only accepts values between 0 and 3.14.
    /// Raises:
    ///     AttributeError: If gate is already in map
    ///     TranspilerError: If an operation class is passed in for ``instruction`` and no name
    ///         is specified or ``properties`` is set.
    #[pyo3(name="add_instruction", signature = (instruction, name, properties=None, *, angle_bounds=None))]
    fn py_add_instruction(
        &mut self,
        instruction: TargetOperation,
        name: String,
        properties: Option<PropsMap>,
        angle_bounds: Option<SmallVec<[Option<[f64; 2]>; 3]>>,
    ) -> PyResult<()> {
        if self.gate_map.contains_key(&name) {
            return Err(PyAttributeError::new_err(format!(
                "Instruction {name} is already in the target"
            )));
        }
        let props_map = if let Some(props_map) = properties {
            props_map
        } else {
            IndexMap::from_iter([(Qargs::Global, None)])
        };

        self.inner_add_instruction(instruction, name.clone(), props_map)
            .map_err(|err| TranspilerError::new_err(err.to_string()))?;

        if let Some(bounds) = angle_bounds {
            self.add_owned_angle_bound(name, bounds)
                .map_err(|err| TranspilerError::new_err(err.to_string()))?;
        }
        Ok(())
    }

    /// Update the property object for an instruction qarg pair already in the `Target`
    ///
    /// Args:
    ///     instruction (str): The instruction name to update
    ///     qargs (tuple): The qargs to update the properties of
    ///     properties (InstructionProperties): The properties to set for this instruction
    /// Raises:
    ///     KeyError: If ``instruction`` or ``qarg`` are not in the target
    #[pyo3(name = "update_instruction_properties", signature = (instruction, qargs, properties))]
    fn py_update_instruction_properties(
        &mut self,
        instruction: String,
        qargs: Qargs,
        properties: Option<InstructionProperties>,
    ) -> PyResult<()> {
        self.update_instruction_properties(&instruction, &qargs, properties)
            .map_err(|err| PyKeyError::new_err(err.to_string()))
    }

    /// Get the qargs for a given operation name
    ///
    /// Args:
    ///     operation (str): The operation name to get qargs for
    /// Returns:
    ///     list: The list of qargs the gate instance applies to.
    #[pyo3(name = "qargs_for_operation_name")]
    pub fn py_qargs_for_operation_name(&self, operation: &str) -> PyResult<Option<Vec<&Qargs>>> {
        match self.qargs_for_operation_name(operation) {
            Ok(option_set) => Ok(option_set.map(|qargs| qargs.collect())),
            Err(e) => Err(PyKeyError::new_err(e.to_string())),
        }
    }

    /// Get the operation class object for a given name
    ///
    /// Args:
    ///     instruction (str): The instruction name to get the
    ///         :class:`~qiskit.circuit.Instruction` instance for
    /// Returns:
    ///     qiskit.circuit.Instruction: The Instruction instance corresponding to the
    ///     name. This also can also be the class for globally defined variable with
    ///     operations.
    #[pyo3(name = "operation_from_name")]
    pub fn py_operation_from_name<'py>(
        &'py self,
        py: Python<'py>,
        instruction: &str,
    ) -> PyResult<Bound<'py, PyAny>> {
        match self.operation_from_name(instruction) {
            Some(op) => op.into_bound_py_any(py),
            None => Err(PyKeyError::new_err(format!(
                "Instruction {instruction} not in target"
            ))),
        }
    }

    /// Get the operation class object for a specified qargs tuple
    ///
    /// Args:
    ///     qargs (tuple): A qargs tuple of the qubits to get the gates that apply
    ///         to it. For example, ``(0,)`` will return the set of all
    ///         instructions that apply to qubit 0. If set to ``None`` this will
    ///         return any globally defined operations in the target.
    /// Returns:
    ///     list: The list of :class:`~qiskit.circuit.Instruction` instances
    ///     that apply to the specified qarg. This may also be a class if
    ///     a variable width operation is globally defined.
    ///
    /// Raises:
    ///     KeyError: If qargs is not in target
    #[pyo3(name = "operations_for_qargs", signature=(qargs, /))]
    pub fn py_operations_for_qargs(&self, py: Python, qargs: Qargs) -> PyResult<Vec<PyObject>> {
        // Move to rust native once Gates are in rust
        Ok(self
            .py_operation_names_for_qargs(qargs)?
            .into_iter()
            .map(|x| {
                self._gate_name_map[x]
                    .into_pyobject(py)
                    .as_ref()
                    .unwrap()
                    .clone()
                    .unbind()
            })
            .collect())
    }

    /// Get the operation names for a specified qargs tuple
    ///
    /// Args:
    ///     qargs (tuple): A ``qargs`` tuple of the qubits to get the gates that apply
    ///         to it. For example, ``(0,)`` will return the set of all
    ///         instructions that apply to qubit 0. If set to ``None`` this will
    ///         return the names for any globally defined operations in the target.
    /// Returns:
    ///     set: The set of operation names that apply to the specified ``qargs``.
    ///
    /// Raises:
    ///     KeyError: If ``qargs`` is not in target
    #[pyo3(name = "operation_names_for_qargs", signature=(qargs, /))]
    pub fn py_operation_names_for_qargs(&self, qargs: Qargs) -> PyResult<HashSet<&str>> {
        match self.operation_names_for_qargs(&qargs) {
            Ok(set) => Ok(set),
            Err(e) => Err(PyKeyError::new_err(e.to_string())),
        }
    }

    /// Return whether the instruction (operation + qubits) is supported by the target
    ///
    /// Args:
    ///     operation_name (str): The name of the operation for the instruction. Either
    ///         this or ``operation_class`` must be specified, if both are specified
    ///         ``operation_class`` will take priority and this argument will be ignored.
    ///     qargs (tuple): The tuple of qubit indices for the instruction. If this is
    ///         not specified then this method will return ``True`` if the specified
    ///         operation is supported on any qubits. The typical application will
    ///         always have this set (otherwise it's the same as just checking if the
    ///         target contains the operation). Normally you would not set this argument
    ///         if you wanted to check more generally that the target supports an operation
    ///         with the ``parameters`` on any qubits.
    ///     operation_class (Type[qiskit.circuit.Instruction]): The operation class to check whether
    ///         the target supports a particular operation by class rather
    ///         than by name. This lookup is more expensive as it needs to
    ///         iterate over all operations in the target instead of just a
    ///         single lookup. If this is specified it will supersede the
    ///         ``operation_name`` argument. The typical use case for this
    ///         operation is to check whether a specific variant of an operation
    ///         is supported on the backend. For example, if you wanted to
    ///         check whether a :class:`~.RXGate` was supported on a specific
    ///         qubit with a fixed angle. That fixed angle variant will
    ///         typically have a name different from the object's
    ///         :attr:`~.Instruction.name` attribute (``"rx"``) in the target.
    ///         This can be used to check if any instances of the class are
    ///         available in such a case.
    ///     parameters (list): A list of parameters to check if the target
    ///         supports them on the specified qubits. If the instruction
    ///         supports the parameter values specified in the list on the
    ///         operation and qargs specified this will return ``True`` but
    ///         if the parameters are not supported on the specified
    ///         instruction it will return ``False``. If this argument is not
    ///         specified this method will return ``True`` if the instruction
    ///         is supported independent of the instruction parameters. If
    ///         specified with any :class:`~.Parameter` objects in the list,
    ///         that entry will be treated as supporting any value, however parameter names
    ///         will not be checked (for example if an operation in the target
    ///         is listed as parameterized with ``"theta"`` and ``"phi"`` is
    ///         passed into this function that will return ``True``). For
    ///         example, if called with::
    ///
    ///             parameters = [Parameter("theta")]
    ///             target.instruction_supported("rx", (0,), parameters=parameters)
    ///
    ///         will return ``True`` if an :class:`~.RXGate` is supported on qubit 0
    ///         that will accept any parameter. If you need to check for a fixed numeric
    ///         value parameter this argument is typically paired with the ``operation_class``
    ///         argument. For example::
    ///
    ///             target.instruction_supported("rx", (0,), RXGate, parameters=[pi / 4])
    ///
    ///         will return ``True`` if an RXGate(pi/4) exists on qubit 0.
    ///     check_angle_bounds (bool): If set to True (the default) the value of ``parameters`` will
    ///         be validated against any angle bounds set in the target.
    ///         If any of the values in ``parameters`` are set to be :class:`.ParameterExpression`
    ///         instances this flag will have no effect as angle bounds only impact
    ///         non-parameterized operations in the circuit.
    ///
    /// Returns:
    ///     bool: Returns ``True`` if the instruction is supported and ``False`` if it isn't.
    #[pyo3(
        name = "instruction_supported",
        signature = (operation_name=None, qargs=Qargs::Global, operation_class=None, parameters=None, check_angle_bounds=true)
    )]
    pub fn py_instruction_supported(
        &self,
        operation_name: Option<String>,
        qargs: Qargs,
        operation_class: Option<&Bound<PyAny>>,
        parameters: Option<Vec<Param>>,
        check_angle_bounds: bool,
    ) -> PyResult<bool> {
        let mut qargs = qargs;
        if self.num_qubits.is_none() {
            qargs = Qargs::Global;
        }
        if let Some(_operation_class) = operation_class {
            for (op_name, obj) in self._gate_name_map.iter() {
                match obj {
                    TargetOperation::Variadic(variable) => {
                        if !_operation_class.eq(variable)? {
                            continue;
                        }
                        // If no qargs operation class is supported
                        if let Qargs::Concrete(qargs) = &qargs {
                            let qarg_set: HashSet<PhysicalQubit> = qargs.iter().cloned().collect();
                            // If qargs set then validate no duplicates and all indices are valid on device
                            return Ok(qargs
                                .iter()
                                .all(|qarg| qarg.0 <= self.num_qubits.unwrap_or_default())
                                && qarg_set.len() == qargs.len());
                        } else {
                            return Ok(true);
                        }
                    }
                    TargetOperation::Normal(normal) => {
                        let py = _operation_class.py();
                        if normal.into_pyobject(py)?.is_instance(_operation_class)? {
                            if let Some(parameters) = &parameters {
                                if parameters.len() != normal.params.len() {
                                    continue;
                                }
                                if !check_obj_params(parameters, normal) {
                                    continue;
                                }
                            }
                            if let Qargs::Concrete(qargs_as_vec) = &qargs {
                                if self.gate_map.contains_key(op_name) {
                                    let gate_map_name = &self.gate_map[op_name];
                                    if gate_map_name.contains_key(&qargs.as_ref()) {
                                        return Ok(true);
                                    }
                                    if gate_map_name.contains_key(&Qargs::Global) {
                                        let qubit_comparison =
                                            self._gate_name_map[op_name].num_qubits();
                                        return Ok(qubit_comparison == qargs_as_vec.len() as u32
                                            && qargs_as_vec.iter().all(|x| {
                                                x.0 < self.num_qubits.unwrap_or_default()
                                            }));
                                    }
                                } else {
                                    let qubit_comparison = obj.num_qubits();
                                    return Ok(qubit_comparison == qargs_as_vec.len() as u32
                                        && qargs_as_vec
                                            .iter()
                                            .all(|x| x.0 < self.num_qubits.unwrap_or_default()));
                                }
                            } else {
                                return Ok(true);
                            }
                        }
                    }
                }
            }
            Ok(false)
        } else if let Some(operation_name) = operation_name {
            if let Some(parameters) = parameters {
                if let Some(obj) = self._gate_name_map.get(&operation_name) {
                    if matches!(obj, TargetOperation::Variadic(_)) {
                        if let Qargs::Concrete(qargs_vec) = qargs {
                            let qarg_set: HashSet<PhysicalQubit> =
                                qargs_vec.iter().cloned().collect();
                            return Ok(qargs_vec
                                .iter()
                                .all(|qarg| qarg.0 <= self.num_qubits.unwrap_or_default())
                                && qarg_set.len() == qargs_vec.len());
                        } else {
                            return Ok(true);
                        }
                    }

                    let obj_params = obj.params();
                    if parameters.len() != obj_params.len() {
                        return Ok(false);
                    }

                    for (index, params) in parameters.iter().enumerate() {
                        let obj_at_index = &obj_params[index];
                        let matching_params = match (obj_at_index, params) {
                            (Param::Float(obj_f), Param::Float(param_f)) => obj_f == param_f,
                            (Param::ParameterExpression(_), _) => true,
                            _ => Python::with_gil(|py| {
                                python_compare(py, params, &obj_params[index])
                            })?,
                        };

                        if !matching_params {
                            return Ok(false);
                        }
                    }
                    if check_angle_bounds
                        && self.has_angle_bounds()
                        && parameters.iter().all(|x| matches!(x, Param::Float(_)))
                    {
                        let params: Vec<f64> = parameters
                            .iter()
                            .map(|x| {
                                let Param::Float(val) = x else { unreachable!() };
                                *val
                            })
                            .collect();
                        if self.angle_bounds.contains_key(&operation_name)
                            && !self.gate_supported_angle_bound(&operation_name, &params)
                        {
                            return Ok(false);
                        }
                    }
                }
            }
            Ok(self.instruction_supported(&operation_name, &qargs))
        } else {
            Ok(false)
        }
    }

    /// Get the instruction properties for a specific instruction tuple
    ///
    /// This method is to be used in conjunction with the
    /// :attr:`~qiskit.transpiler.Target.instructions` attribute of a
    /// :class:`~qiskit.transpiler.Target` object. You can use this method to quickly
    /// get the instruction properties for an element of
    /// :attr:`~qiskit.transpiler.Target.instructions` by using the index in that list.
    /// However, if you're not working with :attr:`~qiskit.transpiler.Target.instructions`
    /// directly it is likely more efficient to access the target directly via the name
    /// and qubits to get the instruction properties. For example, if
    /// :attr:`~qiskit.transpiler.Target.instructions` returned::
    ///
    ///     [(XGate(), (0,)), (XGate(), (1,))]
    ///
    /// you could get the properties of the ``XGate`` on qubit 1 with::
    ///
    ///     props = target.instruction_properties(1)
    ///
    /// but just accessing it directly via the name would be more efficient::
    ///
    ///     props = target['x'][(1,)]
    ///
    /// (assuming the ``XGate``'s canonical name in the target is ``'x'``)
    /// This is especially true for larger targets as this will scale worse with the number
    /// of instruction tuples in a target.
    ///
    /// Args:
    ///     index (int): The index of the instruction tuple from the
    ///         :attr:`~qiskit.transpiler.Target.instructions` attribute. For, example
    ///         if you want the properties from the third element in
    ///         :attr:`~qiskit.transpiler.Target.instructions` you would set this to be ``2``.
    /// Returns:
    ///     InstructionProperties: The instruction properties for the specified instruction tuple
    pub fn instruction_properties(&self, index: usize) -> PyResult<Option<InstructionProperties>> {
        let mut index_counter = 0;
        for (_operation, props_map) in self.gate_map.iter() {
            let gate_map_oper = props_map.values();
            for inst_props in gate_map_oper {
                if index_counter == index {
                    return Ok(inst_props.clone());
                }
                index_counter += 1;
            }
        }
        Err(PyIndexError::new_err(format!(
            "Index: {index:?} is out of range."
        )))
    }

    /// Return the non-global operation names for the target
    ///
    /// The non-global operations are those in the target which don't apply
    /// on all qubits (for single qubit operations) or all multi-qubit qargs
    /// (for multi-qubit operations).
    ///
    /// Args:
    ///     strict_direction (bool): If set to ``True`` the multi-qubit
    ///         operations considered as non-global respect the strict
    ///         direction (or order of qubits in the qargs is significant). For
    ///         example, if ``cx`` is defined on ``(0, 1)`` and ``ecr`` is
    ///         defined over ``(1, 0)`` by default neither would be considered
    ///         non-global, but if ``strict_direction`` is set ``True`` both
    ///         ``cx`` and ``ecr`` would be returned.
    ///
    /// Returns:
    ///     List[str]: A list of operation names for operations that aren't global in this target
    #[pyo3(name = "_get_non_global_operation_names", signature = (/, strict_direction=false,))]
    fn py_get_non_global_operation_names(&self, strict_direction: bool) -> Vec<&str> {
        self.get_non_global_operation_names(strict_direction)
    }

    // TODO: Add flag for custom tests
    /// Private method for development purposes only
    fn _raw_operation_from_name(&self, py: Python, name: &str) -> PyResult<Py<PyAny>> {
        if let Some(gate) = self._gate_name_map.get(name) {
            match gate {
                TargetOperation::Normal(normal_operation) => {
                    normal_operation.create_py_op(py, None)
                }
                TargetOperation::Variadic(py_op) => Ok(py_op.clone_ref(py)),
            }
        } else {
            Ok(py.None())
        }
    }

    // Instance attributes

    /// The dt attribute.
    #[getter(_dt)]
    fn get_dt(&self) -> Option<f64> {
        self.dt
    }

    #[setter(_dt)]
    fn set_dt(&mut self, dt: Option<f64>) {
        self.dt = dt
    }

    /// The set of qargs in the target.
    #[getter]
    #[pyo3(name = "qargs")]
    fn py_qargs(&self, py: Python) -> PyResult<PyObject> {
        if let Some(qargs) = self.qargs() {
            let set = PySet::new(py, qargs)?;
            Ok(set.into_any().unbind())
        } else {
            Ok(py.None())
        }
    }

    /// Get the list of tuples ``(:class:`~qiskit.circuit.Instruction`, (qargs))``
    /// for the target
    ///
    /// For globally defined variable width operations the tuple will be of the form
    /// ``(class, None)`` where class is the actual operation class that
    /// is globally defined.
    #[getter]
    #[pyo3(name = "instructions")]
    pub fn py_instructions(&self, py: Python<'_>) -> PyResult<Py<PyList>> {
        let list = PyList::empty(py);
        for (inst, qargs) in self._instructions() {
            let out_inst = match inst {
                TargetOperation::Normal(op) => match op.operation.view() {
                    OperationRef::StandardGate(standard) => standard
                        .create_py_op(py, Some(&op.params), None)?
                        .into_any(),
                    OperationRef::StandardInstruction(standard) => standard
                        .create_py_op(py, Some(&op.params), None)?
                        .into_any(),
                    OperationRef::Gate(gate) => gate.gate.clone_ref(py),
                    OperationRef::Instruction(instruction) => instruction.instruction.clone_ref(py),
                    OperationRef::Operation(operation) => operation.operation.clone_ref(py),
                    OperationRef::Unitary(unitary) => unitary.create_py_op(py, None)?.into_any(),
                },
                TargetOperation::Variadic(op_cls) => op_cls.clone_ref(py),
            };
            list.append((out_inst, qargs))?;
        }
        Ok(list.unbind())
    }
    /// Get the operation names in the target.
    #[getter]
    #[pyo3(name = "operation_names")]
    fn py_operation_names(&self, py: Python<'_>) -> PyResult<Py<PyList>> {
        Ok(PyList::new(py, self.operation_names())?.unbind())
    }

    /// Get the operation objects in the target.
    #[getter]
    #[pyo3(name = "operations")]
    fn py_operations(&self, py: Python<'_>) -> PyResult<Py<PyList>> {
        Ok(PyList::new(py, self._gate_name_map.values())?.unbind())
    }

    /// Returns a sorted list of physical qubits.
    #[getter]
    #[pyo3(name = "physical_qubits")]
    fn py_physical_qubits(&self, py: Python<'_>) -> PyResult<Py<PyList>> {
        Ok(PyList::new(py, self.physical_qubits())?.unbind())
    }

    // Magic methods:

    fn __len__(&self) -> PyResult<usize> {
        Ok(self.gate_map.len())
    }

    fn __getstate__(&self, py: Python<'_>) -> PyResult<Py<PyDict>> {
        let result_list = PyDict::new(py);
        result_list.set_item("description", self.description.clone())?;
        result_list.set_item("num_qubits", self.num_qubits)?;
        result_list.set_item("dt", self.dt)?;
        result_list.set_item("granularity", self.granularity)?;
        result_list.set_item("min_length", self.min_length)?;
        result_list.set_item("pulse_alignment", self.pulse_alignment)?;
        result_list.set_item("acquire_alignment", self.acquire_alignment)?;
        result_list.set_item("qubit_properties", self.qubit_properties.clone())?;
        result_list.set_item(
            "concurrent_measurements",
            self.concurrent_measurements.clone(),
        )?;
        result_list.set_item("gate_map", self.gate_map.clone())?;
        result_list.set_item("gate_name_map", self._gate_name_map.into_pyobject(py)?)?;
        result_list.set_item("global_operations", self.global_operations.clone())?;
        result_list.set_item(
            "qarg_gate_map",
            self.qarg_gate_map.clone().into_iter().collect_vec(),
        )?;
<<<<<<< HEAD
        result_list.set_item("non_global_basis", self.non_global_basis.clone())?;
        result_list.set_item(
            "non_global_strict_basis",
            self.non_global_strict_basis.clone(),
        )?;
        let bounds_dict = PyDict::new(py);
        for (gate, bounds) in self.angle_bounds.iter() {
            bounds_dict.set_item(gate, bounds.bounds().to_vec())?;
        }
        result_list.set_item("angle_bounds", bounds_dict)?;
=======
>>>>>>> 4b6c45d6
        Ok(result_list.unbind())
    }

    fn __setstate__(&mut self, state: Bound<PyDict>) -> PyResult<()> {
        self.description = state
            .get_item("description")?
            .unwrap()
            .extract::<Option<String>>()?;
        self.num_qubits = state
            .get_item("num_qubits")?
            .unwrap()
            .extract::<Option<u32>>()?;
        self.dt = state.get_item("dt")?.unwrap().extract::<Option<f64>>()?;
        self.granularity = state.get_item("granularity")?.unwrap().extract::<u32>()?;
        self.min_length = state.get_item("min_length")?.unwrap().extract::<u32>()?;
        self.pulse_alignment = state
            .get_item("pulse_alignment")?
            .unwrap()
            .extract::<u32>()?;
        self.acquire_alignment = state
            .get_item("acquire_alignment")?
            .unwrap()
            .extract::<u32>()?;
        self.qubit_properties = state
            .get_item("qubit_properties")?
            .unwrap()
            .extract::<Option<Vec<QubitProperties>>>()?;
        self.concurrent_measurements = state
            .get_item("concurrent_measurements")?
            .unwrap()
            .extract::<Option<Vec<Vec<PhysicalQubit>>>>()?;
        self.gate_map = state.get_item("gate_map")?.unwrap().extract::<GateMap>()?;
        self._gate_name_map = state
            .get_item("gate_name_map")?
            .unwrap()
            .extract::<IndexMap<String, TargetOperation, RandomState>>()?;
        self.global_operations = state
            .get_item("global_operations")?
            .unwrap()
            .extract::<IndexMap<u32, HashSet<String>, RandomState>>()?;
        self.qarg_gate_map = IndexMap::from_iter(
            state
                .get_item("qarg_gate_map")?
                .unwrap()
                .extract::<Vec<(Qargs, Option<HashSet<String>>)>>()?,
        );
<<<<<<< HEAD
        self.non_global_basis = state
            .get_item("non_global_basis")?
            .unwrap()
            .extract::<Option<Vec<String>>>()?;
        self.non_global_strict_basis = state
            .get_item("non_global_strict_basis")?
            .unwrap()
            .extract::<Option<Vec<String>>>()?;
        let angle_bounds_raw = state.get_item("angle_bounds")?.unwrap();
        let angle_bounds_dict = angle_bounds_raw.downcast::<PyDict>()?;
        type AngleBoundIterList = Vec<(String, SmallVec<[Option<[f64; 2]>; 3]>)>;
        let angle_bounds_list: AngleBoundIterList = angle_bounds_dict.items().extract()?;
        for (gate, bounds) in angle_bounds_list {
            self.add_owned_angle_bound(gate, bounds)
                .map_err(|err| TranspilerError::new_err(err.to_string()))?;
        }
=======
>>>>>>> 4b6c45d6
        Ok(())
    }

    /// Check if there are any angle bounds set in the target
    ///
    /// Returns:
    ///     bool: This will return ``True`` if there are angle bounds set on any instructions in
    ///     the circuit
    pub fn has_angle_bounds(&self) -> bool {
        !self.angle_bounds.is_empty()
    }

    /// Check if a specific gate gate has an angle bound set
    ///
    /// Args:
    ///     name (str): The instruction name to check if it has an angle bound set
    ///
    /// Returns:
    ///     bool: This will return ``True`` if the gate is in the target and has angle bounds
    ///     defined. It will return ``False`` if the gate does not have angle bounds defined
    ///     or is not in the target.
    pub fn gate_has_angle_bounds(&self, name: &str) -> bool {
        self.angle_bounds.contains_key(name)
    }

    /// Check that parameters on a specific gate conform to the angle bounds
    ///
    /// Args:
    ///     name (str): The instruction name to check the angle bounds of
    ///     angles (list): A list of float parameter values for ``name``
    ///         to see if they conform to the defined angle bounds.
    ///
    /// Returns:
    ///     bool: Returns ``True`` if the parameter values specified are compatible with the
    ///     angle bounds. ``False`` is returned if the any of the parameters
    ///     are outside the defined bounds.
    ///
    /// Raises:
    ///     TranspilerError: If ``name`` is not in the target or does not
    ///     have angle bounds defined.
    ///
    pub fn supported_angle_bound(&self, name: &str, angles: Vec<f64>) -> PyResult<bool> {
        if !self.gate_has_angle_bounds(name) {
            Err(TranspilerError::new_err(format!(
                "The specified gate {name} does not have angle bounds defined or is not in the Target"
            )))
        } else {
            Ok(self.angle_bounds[name].angles_supported(&angles))
        }
    }
}

// Rust native methods
impl Target {
    /// Adds a [PackedOperation] to the [Target].
    ///
    /// Said addition results in a [NormalOperation] in the [Target] as variadics
    /// are not yet supported natively. If no properties are specified the operation
    /// is believed to be `Global` with properties `{Qargs::Global: None}`.
    ///
    /// # Arguments
    ///
    /// * `operation` - The [PackedOperation] to be added.
    /// * `params` - The collection of [Param] assigned to the instruction.
    /// * `name` - The name of the instruction if differs from the [PackedOperation]
    ///   instance. If set to `None` it defaults to the string returned by [`Operation::name`] for `operation`.
    /// * `props_map`: The optional property mapping between [Qargs] and
    ///   [InstructionProperties]. If set to `None` the instruction is treated as a global ideal instruction.
    ///
    /// # Returns
    ///
    /// * `Ok`: if the instruction property is successfully added.
    /// * `Err`: (if the instruction already exists or any of the qargs do not match
    ///   the instruction's number of qubits) [TargetError].
    ///
    /// # Examples
    ///
    /// ```rust
    /// use qiskit_transpiler::target::Target;
    /// use qiskit_circuit::operations::StandardGate;
    ///
    /// let mut target = Target::default();
    /// let result = target.add_instruction(
    ///     StandardGate::X.into(),
    ///     &[],
    ///     None,
    ///     None,
    /// );
    ///
    /// assert!(matches!(result, Ok(())));
    /// ```
    pub fn add_instruction(
        &mut self,
        operation: PackedOperation,
        params: &[Param],
        name: Option<&str>,
        props_map: Option<PropsMap>,
    ) -> Result<(), TargetError> {
        let parsed_name = if let Some(name) = name {
            name.to_string()
        } else {
            operation.name().to_string()
        };
        if params.len() != operation.num_params() as usize {
            return Err(TargetError::ParamsMismatch {
                instruction: parsed_name,
                instruction_num: operation.num_params() as usize,
                argument_num: params.len(),
            });
        }

        if self.gate_map.contains_key(&parsed_name) {
            return Err(TargetError::AlreadyExists(parsed_name));
        }
        let operation = TargetOperation::from_packed_operation(operation, params.into());
        let props_map = if let Some(props_map) = props_map {
            props_map
        } else {
            IndexMap::from_iter([(Qargs::Global, None)])
        };

        self.inner_add_instruction(operation, parsed_name, props_map)
    }

    fn inner_add_instruction(
        &mut self,
        instruction: TargetOperation,
        name: String,
        mut props_map: PropsMap,
    ) -> Result<(), TargetError> {
        match &instruction {
            TargetOperation::Variadic(_) => {
                props_map = IndexMap::from_iter([(Qargs::Global, None)]);
            }
            TargetOperation::Normal(_) => {
                if props_map.contains_key(&Qargs::Global) {
                    self.global_operations
                        .entry(instruction.num_qubits())
                        .and_modify(|e| {
                            e.insert(name.to_string());
                        })
                        .or_insert(HashSet::from_iter([name.to_string()]));
                }
                for qarg in props_map.keys() {
                    if let QargsRef::Concrete(qarg_slice) = qarg.as_ref() {
                        if qarg_slice.len() != instruction.num_qubits() as usize {
                            return Err(TargetError::QargsMismatch {
                                instruction: name,
                                arguments: format!("{qarg:?}"),
                            });
                        }
                        self.num_qubits =
                            Some(self.num_qubits.unwrap_or_default().max(
                                qarg_slice.iter().fold(
                                    0,
                                    |acc, x| {
                                        if acc > x.0 {
                                            acc
                                        } else {
                                            x.0
                                        }
                                    },
                                ) + 1,
                            ));
                    }
                    if let Some(Some(value)) = self.qarg_gate_map.get_mut(&qarg.as_ref()) {
                        value.insert(name.to_string());
                    } else {
                        self.qarg_gate_map
                            .insert(qarg.clone(), Some(HashSet::from_iter([name.to_string()])));
                    }
                }
            }
        }
        self._gate_name_map.insert(name.to_string(), instruction);
        self.gate_map.insert(name.to_string(), props_map);
        Ok(())
    }

    /// Update the property object for an instruction qarg pair already in the [Target].
    ///
    /// # Arguments
    ///
    /// * `instruction` - The instruction's name within this instance.
    /// * `qargs` - A collection of [PhysicalQubit] or an instance of [Qargs::Global]
    ///   that the instruction operated on.
    /// * `properties` - The properties to use for updating the specified instruction in the target.
    ///
    /// # Returns
    ///
    /// * `Ok`: if the instruction property is successfully updated.
    /// * `Err`: (if neither the instruction name or qarg aren't found) [TargetError].
    ///
    /// # Examples
    ///
    /// ```rust
    /// use qiskit_transpiler::target::{Target, InstructionProperties, Qargs};
    /// use qiskit_circuit::operations::StandardGate;
    /// use qiskit_circuit::PhysicalQubit;
    /// use indexmap::IndexMap;
    ///
    /// let mut target = Target::default();
    /// target.add_instruction(
    ///     StandardGate::X.into(),
    ///     &[],
    ///     None,
    ///     Some(IndexMap::from_iter([([PhysicalQubit(0)].into(), None)])),
    /// );
    /// let result = target.update_instruction_properties("x", &[PhysicalQubit(0)], Some(InstructionProperties::new(Some(0.0001), Some(0.0002))));
    ///
    /// assert!(matches!(result, Ok(())));
    /// ```
    pub fn update_instruction_properties<'a, T>(
        &mut self,
        instruction: &'a str,
        qargs: T,
        properties: Option<InstructionProperties>,
    ) -> Result<(), TargetError>
    where
        T: Into<QargsRef<'a>>,
    {
        if !self.contains_key(instruction) {
            return Err(TargetError::InvalidKey(instruction.to_string()));
        };
        let qargs: QargsRef = qargs.into();
        let prop_map = self.gate_map.get_mut(instruction).unwrap();
        if !prop_map.contains_key(&qargs) {
            return Err(TargetError::InvalidQargsKey {
                instruction: instruction.to_string(),
                arguments: format!("{qargs:?}"),
            });
        }
        if let Some(e) = prop_map.get_mut(&qargs) {
            *e = properties;
        }
        Ok(())
    }

    /// Returns an iterator over all the instructions present in the `Target`
    /// as pair of `&OperationType`, `&SmallVec<[Param; 3]>` and `Option<&Qargs>`.
    // TODO: Remove once `Target` is being consumed.
    #[allow(dead_code)]
    pub fn instructions(&self) -> impl Iterator<Item = (&NormalOperation, &Qargs)> {
        self._instructions()
            .filter_map(|(operation, qargs)| match &operation {
                TargetOperation::Normal(oper) => Some((oper, qargs)),
                _ => None,
            })
    }

    /// Returns an iterator over all the instructions present in the `Target`
    /// as pair of `&TargetOperation` and `Option<&Qargs>`.
    fn _instructions(&self) -> impl Iterator<Item = (&TargetOperation, &Qargs)> {
        self.gate_map.iter().flat_map(move |(op, props_map)| {
            props_map
                .keys()
                .map(move |qargs| (&self._gate_name_map[op], qargs))
        })
    }

    /// Returns an iterator over the operation names in the target.
    // TODO: Remove once `Target` is being consumed.
    #[allow(dead_code)]
    pub fn operation_names(&self) -> impl ExactSizeIterator<Item = &str> {
        self.gate_map.keys().map(|x| x.as_str())
    }

    /// Get the `OperationType` objects present in the target.
    // TODO: Remove once `Target` is being consumed.
    #[allow(dead_code)]
    pub fn operations(&self) -> impl Iterator<Item = &NormalOperation> {
        self._gate_name_map.values().filter_map(|oper| match oper {
            TargetOperation::Normal(oper) => Some(oper),
            _ => None,
        })
    }

    /// Get the error rate of a given instruction in the target
    pub fn get_error<'a, T>(&self, name: &str, qargs: T) -> Option<f64>
    where
        T: Into<QargsRef<'a>>,
    {
        self.gate_map
            .get(name)
            .and_then(|gate_props| match gate_props.get(&qargs.into()) {
                Some(props) => props.as_ref().and_then(|inst_props| inst_props.error),
                None => None,
            })
    }

    /// Get the duration of a given instruction in the target
    pub fn get_duration<'a, T>(&self, name: &str, qargs: T) -> Option<f64>
    where
        T: Into<QargsRef<'a>>,
    {
        self.gate_map
            .get(name)
            .and_then(|gate_props| match gate_props.get(&qargs.into()) {
                Some(props) => props.as_ref().and_then(|inst_props| inst_props.duration),
                None => None,
            })
    }

    /// Get an iterator over the indices of all physical qubits of the target
    pub fn physical_qubits(&self) -> impl ExactSizeIterator<Item = PhysicalQubit> {
        (0..self.num_qubits.unwrap_or_default()).map(PhysicalQubit)
    }

    /// Get all non_global operation names.
    pub fn get_non_global_operation_names(&self, strict_direction: bool) -> Vec<&str> {
        let mut search_set: HashSet<SmallVec<[PhysicalQubit; 2]>> = HashSet::default();
        if strict_direction {
            // Build search set
            search_set = self
                .qarg_gate_map
                .keys()
                .filter_map(|qargs| match qargs {
                    Qargs::Global => None,
                    Qargs::Concrete(vec) => Some(vec.clone()),
                })
                .collect();
        } else {
            for qarg_key in self
                .qarg_gate_map
                .keys()
                .filter_map(|qargs| match qargs {
                    Qargs::Global => None,
                    Qargs::Concrete(vec) => Some(vec),
                })
                .cloned()
            {
                if qarg_key.len() != 1 {
                    let mut vec = qarg_key;
                    vec.sort_unstable();
                    search_set.insert(vec);
                }
            }
        }
        let mut incomplete_basis_gates: Vec<&str> = Vec::new();
        let mut size_dict: IndexMap<u32, u32, RandomState> = IndexMap::default();
        *size_dict
            .entry(1)
            .or_insert(self.num_qubits.unwrap_or_default()) = self.num_qubits.unwrap_or_default();
        for qarg in &search_set {
            if qarg.len() == 1 {
                continue;
            }
            *size_dict.entry(qarg.len() as u32).or_insert(0) += 1;
        }
        for (inst, qargs_props) in self.gate_map.iter() {
            let mut qarg_len = qargs_props.len() as u32;
            let mut qargs_keys = qargs_props.keys().peekable();
            let qarg_sample = qargs_keys.peek().cloned();
            if let Some(qarg_sample) = qarg_sample {
                if qarg_sample.is_global() {
                    continue;
                }
                if !strict_direction {
                    let mut deduplicated_qargs: HashSet<SmallVec<[PhysicalQubit; 2]>> =
                        HashSet::default();
                    for qarg in qargs_keys.filter_map(|qargs| match qargs {
                        Qargs::Global => None,
                        Qargs::Concrete(qargs) => Some(qargs),
                    }) {
                        let mut ordered_qargs = qarg.clone();
                        ordered_qargs.sort_unstable();
                        deduplicated_qargs.insert(ordered_qargs);
                    }
                    qarg_len = deduplicated_qargs.len() as u32;
                }
                if let Qargs::Concrete(qarg_sample) = qarg_sample {
                    if qarg_len != *size_dict.entry(qarg_sample.len() as u32).or_insert(0) {
                        incomplete_basis_gates.push(inst.as_str());
                    }
                }
            }
        }
        incomplete_basis_gates
    }

    /// Gets all the operation names that use these qargs. Rust native equivalent of ``BaseTarget.operation_names_for_qargs()``
    pub fn operation_names_for_qargs<'a, T>(&self, qargs: T) -> Result<HashSet<&str>, TargetError>
    where
        T: Into<QargsRef<'a>>,
    {
        // When num_qubits == 0 we return globally defined operators
        let mut res: HashSet<&str> = HashSet::default();
        let mut qargs: QargsRef = qargs.into();
        if self.num_qubits.unwrap_or_default() == 0 || self.num_qubits.is_none() {
            qargs = QargsRef::Global;
        }
        if let QargsRef::Concrete(qargs) = qargs {
            if qargs
                .iter()
                .any(|x| !(0..self.num_qubits.unwrap_or_default()).contains(&x.0))
            {
                return Err(TargetError::QargsWithoutInstruction(format!("{qargs:?}")));
            }
        }
        if let Some(Some(qarg_gate_map_arg)) = self.qarg_gate_map.get(&qargs).as_ref() {
            res.extend(qarg_gate_map_arg.iter().map(|key| key.as_str()));
        }
        for (name, obj) in self._gate_name_map.iter() {
            if matches!(obj, TargetOperation::Variadic(_)) {
                res.insert(name);
            }
        }
        if let QargsRef::Concrete(qargs) = qargs {
            if let Some(global_gates) = self.global_operations.get(&(qargs.len() as u32)) {
                res.extend(global_gates.iter().map(|key| key.as_str()))
            }
        }
        if res.is_empty() {
            return Err(TargetError::QargsWithoutInstruction(format!("{qargs:?}")));
        }
        Ok(res)
    }

    /// Returns an iterator of `OperationType` instances and parameters present in the Target that affect the provided qargs.
    // TODO: Remove once `Target` is being consumed.
    #[allow(dead_code)]
    pub fn operations_for_qargs<'a, T>(
        &self,
        qargs: T,
    ) -> Result<impl Iterator<Item = &NormalOperation>, TargetError>
    where
        T: Into<QargsRef<'a>>,
    {
        self.operation_names_for_qargs(qargs).map(|operations| {
            operations
                .into_iter()
                .filter_map(|oper| match &self._gate_name_map[oper] {
                    TargetOperation::Normal(normal) => Some(normal),
                    _ => None,
                })
        })
    }

    pub fn num_qargs(&self) -> usize {
        self.qarg_gate_map.len()
    }

    /// Gets an iterator with all the qargs used by the specified operation name.
    ///
    /// Rust native equivalent of ``BaseTarget.qargs_for_operation_name()``
    pub fn qargs_for_operation_name(
        &self,
        operation: &str,
    ) -> Result<Option<impl Iterator<Item = &Qargs>>, TargetError> {
        if let Some(gate_map_oper) = self.gate_map.get(operation) {
            if gate_map_oper.contains_key(&Qargs::Global) {
                return Ok(None);
            }
            let qargs = gate_map_oper.keys().filter(|qargs| qargs.is_concrete());
            Ok(Some(qargs))
        } else {
            Err(TargetError::InvalidKey(operation.to_string()))
        }
    }

    /// Retrieve the backing representation of an operation name in the target, if it exists.
    pub fn operation_from_name(&self, instruction: &str) -> Option<&TargetOperation> {
        self._gate_name_map.get(instruction)
    }

    /// Returns an iterator over all the qargs of a specific Target object
    pub fn qargs(&self) -> Option<impl Iterator<Item = &Qargs>> {
        let qargs = self.qarg_gate_map.keys();
        if qargs.len() == 1 && self.qarg_gate_map.contains_key(&Qargs::Global) {
            return None;
        }
        Some(qargs)
    }

    /// Checks whether an instruction is supported by the Target based on instruction name and qargs.
    pub fn instruction_supported<'a, T>(&self, operation_name: &str, qargs: T) -> bool
    where
        T: Into<QargsRef<'a>>,
    {
        // Handle case where num_qubits is None by checking globally supported operations
        let qargs: QargsRef = if self.num_qubits.is_none() {
            QargsRef::Global
        } else {
            qargs.into()
        };
        if self.gate_map.contains_key(operation_name) {
            let QargsRef::Concrete(qargs_as_vec) = qargs else {
                return true;
            };
            let qarg_set: HashSet<&PhysicalQubit> = qargs_as_vec.iter().collect();
            if let Some(gate_prop_name) = self.gate_map.get(operation_name) {
                if gate_prop_name.contains_key(&qargs) {
                    return true;
                }
                if gate_prop_name.contains_key(&Qargs::Global) {
                    let obj = &self._gate_name_map[operation_name];
                    match obj {
                        TargetOperation::Variadic(_) => {
                            return qargs_as_vec
                                .iter()
                                .all(|qarg| qarg.0 <= self.num_qubits.unwrap_or_default())
                                && qarg_set.len() == qargs_as_vec.len();
                        }
                        TargetOperation::Normal(obj) => {
                            let qubit_comparison = obj.operation.num_qubits();
                            return qubit_comparison == qargs_as_vec.len() as u32
                                && qargs_as_vec
                                    .iter()
                                    .all(|qarg| qarg.0 < self.num_qubits.unwrap_or_default());
                        }
                    }
                }
            } else {
                // Duplicate case is if it contains none
                let obj = &self._gate_name_map[operation_name];
                match obj {
                    TargetOperation::Variadic(_) => {
                        return qargs.is_global()
                            || qargs_as_vec
                                .iter()
                                .all(|qarg| qarg.0 <= self.num_qubits.unwrap_or_default())
                                && qarg_set.len() == qargs_as_vec.len();
                    }
                    TargetOperation::Normal(obj) => {
                        let qubit_comparison = obj.operation.num_qubits();
                        return qubit_comparison == qargs_as_vec.len() as u32
                            && qargs_as_vec
                                .iter()
                                .all(|qarg| qarg.0 < self.num_qubits.unwrap_or_default());
                    }
                }
            }
        }
        false
    }

    /// Get a directionless coupling-graph representation of the target connectivity.
    ///
    /// This only makes sense for targets without all-to-all connectivity, and that do not have any
    /// interactions that are more than 2q.  In either of these cases, the relevant error state is
    /// returned.
    ///
    /// Since information about the actual instructions is erased, it does not make sense to attempt
    /// to preserve directionality.
    pub fn coupling_graph(&self) -> Result<Graph<(), (), Undirected>, TargetCouplingError> {
        let Some(num_qubits) = self.num_qubits else {
            // Actually, this mostly means that nothing has set it yet, so there's no explicit
            // number given, and the only possible operations are all-to-all.  It doesn't matter a
            // lot, though, because `None` mostly just means that nothing has initialised it, so
            // construction of the object isn't complete.
            return Err(TargetCouplingError::AllToAll);
        };
        let num_qubits = num_qubits as usize;
        let mut coupling = Graph::with_capacity(num_qubits, num_qubits);
        for _ in 0..num_qubits {
            coupling.add_node(());
        }
        let Some(qargs) = self.qargs() else {
            return Err(TargetCouplingError::AllToAll);
        };
        let mut multi_q = false;
        for qargs in qargs {
            let Qargs::Concrete(qargs) = qargs else {
                if self.global_operations.keys().any(|x| *x == 2) {
                    return Err(TargetCouplingError::AllToAll);
                }
                if self.global_operations.keys().any(|x| *x > 2) {
                    multi_q = true;
                }
                continue;
            };
            match qargs.as_slice() {
                &[] | &[_] => (),
                &[a, b] => {
                    coupling.update_edge(NodeIndex::new(a.index()), NodeIndex::new(b.index()), ());
                }
                _ => {
                    multi_q = true;
                }
            }
        }
        if multi_q {
            Err(TargetCouplingError::MultiQ(coupling))
        } else {
            Ok(coupling)
        }
    }

    // IndexMap methods

    /// Retreive all the gate names in the Target
    // TODO: Remove once `Target` is being consumed.
    #[allow(dead_code)]
    pub fn keys(&self) -> impl Iterator<Item = &str> {
        self.gate_map.keys().map(|x| x.as_str())
    }

    /// Retrieves an iterator over the property maps stored within the Target
    // TODO: Remove once `Target` is being consumed.
    #[allow(dead_code)]
    pub fn values(&self) -> impl Iterator<Item = &PropsMap> {
        self.gate_map.values()
    }

    /// Checks if a key exists in the Target
    pub fn contains_key(&self, key: &str) -> bool {
        self.gate_map.contains_key(key)
    }

    pub fn len(&self) -> usize {
        self.gate_map.len()
    }

    pub fn is_empty(&self) -> bool {
        self.gate_map.is_empty()
    }

<<<<<<< HEAD
    fn check_bounds_inputs(
        &self,
        name: &str,
        bounds: &[Option<[f64; 2]>],
    ) -> Result<(), TargetError> {
        let num_bounds = bounds.len();
        let operation = self.operation_from_name(name);
        let num_params = match operation {
            Some(op) => {
                let params = op.params();
                if params
                    .iter()
                    .zip(bounds)
                    .any(|(param, bound)| bound.is_some() && matches!(param, Param::Float(_)))
                {
                    return Err(TargetError::InvalidKey(
                        "Angle bound set on a fixed value".to_string(),
                    ));
                }
                params.len()
            }
            None => {
                return Err(TargetError::InvalidKey(format!(
                    "{name} is not an instruction in the target."
                )))
            }
        };
        if num_bounds != num_params {
            return Err(TargetError::InvalidKey(format!(
                "The number of bounds {num_bounds} doesn't match the gate's {num_params}"
            )));
        }
        Ok(())
    }

    /// Add an angle bound to the parameter of a gate in the target
    pub fn add_angle_bound(
        &mut self,
        name: String,
        bounds: &[Option<[f64; 2]>],
    ) -> Result<(), TargetError> {
        self.check_bounds_inputs(&name, bounds)?;
        let new_bound = AngleBound::new(bounds.iter().copied().collect())?;
        self.angle_bounds.insert(name, new_bound);
        Ok(())
    }

    /// Add an owned angle bound constraint on gate.
    fn add_owned_angle_bound(
        &mut self,
        name: String,
        bounds: SmallVec<[Option<[f64; 2]>; 3]>,
    ) -> Result<(), TargetError> {
        self.check_bounds_inputs(&name, &bounds)?;
        let new_bound = AngleBound::new(bounds)?;
        self.angle_bounds.insert(name, new_bound);
        Ok(())
    }

    /// Check that a gates angle bounds are supported
    pub fn gate_supported_angle_bound(&self, name: &str, angles: &[f64]) -> bool {
        self.angle_bounds[name].angles_supported(angles)
=======
    /// Check that a given qargs is present in the target
    pub fn contains_qargs<'a, T: Into<QargsRef<'a>>>(&self, qargs: T) -> bool {
        self.qarg_gate_map.contains_key(&qargs.into())
>>>>>>> 4b6c45d6
    }
}

// To access the Target's gate map by gate name.
impl Index<&str> for Target {
    type Output = PropsMap;
    fn index(&self, index: &str) -> &Self::Output {
        self.gate_map.index(index)
    }
}

impl Default for Target {
    fn default() -> Self {
        Self {
            description: None,
            num_qubits: Default::default(),
            dt: None,
            granularity: 1,
            min_length: 1,
            pulse_alignment: 1,
            acquire_alignment: 1,
            qubit_properties: None,
            concurrent_measurements: None,
            gate_map: Default::default(),
            _gate_name_map: Default::default(),
            global_operations: Default::default(),
            qarg_gate_map: Default::default(),
<<<<<<< HEAD
            non_global_strict_basis: None,
            non_global_basis: None,
            angle_bounds: Default::default(),
=======
>>>>>>> 4b6c45d6
        }
    }
}

#[derive(Error, Debug)]
pub enum TargetCouplingError {
    #[error("target contains short-hand all-to-all connectivity")]
    AllToAll,
    #[error("target contains multi-qubit operations")]
    MultiQ(Graph<(), (), Undirected>),
}

// For instruction_supported
fn check_obj_params(parameters: &[Param], obj: &NormalOperation) -> bool {
    for (index, param) in parameters.iter().enumerate() {
        let param_at_index = &obj.params[index];
        match (param, param_at_index) {
            (Param::Float(p1), Param::Float(p2)) => {
                if p1 != p2 {
                    return false;
                }
            }
            (&Param::ParameterExpression(_), Param::Float(_)) => return false,
            (&Param::ParameterExpression(_), Param::Obj(_)) => return false,
            _ => continue,
        }
    }
    true
}

pub fn python_compare<'a, T, U>(py: Python<'a>, obj: T, other: U) -> PyResult<bool>
where
    T: IntoPyObject<'a>,
    U: IntoPyObject<'a>,
{
    let obj = obj.into_bound_py_any(py)?;
    obj.eq(other.into_bound_py_any(py)?)
}

pub fn target(m: &Bound<PyModule>) -> PyResult<()> {
    m.add_class::<InstructionProperties>()?;
    m.add_class::<Target>()?;
    m.add_class::<QubitProperties>()?;
    Ok(())
}

#[cfg(test)]
mod test {
    use std::f64::consts::PI;
    use std::sync::Arc;

    use qiskit_circuit::operations::{
        get_standard_gate_names, Operation, Param, StandardGate, STANDARD_GATE_SIZE,
    };
    use qiskit_circuit::packed_instruction::PackedOperation;
    use qiskit_circuit::parameter::parameter_expression::ParameterExpression;
    use qiskit_circuit::parameter::symbol_expr::Symbol;
    use smallvec::SmallVec;

    use crate::target::QargsRef;
    use qiskit_circuit::PhysicalQubit;

    use super::{instruction_properties::InstructionProperties, Qargs, Target, TargetError};

    #[test]
    fn test_invalid_params_instruction() {
        let params: [Param; 3] = [
            Param::ParameterExpression(Arc::new(ParameterExpression::from_symbol(Symbol::new(
                "ϴ", None, None,
            )))),
            Param::ParameterExpression(Arc::new(ParameterExpression::from_symbol(Symbol::new(
                "φ", None, None,
            )))),
            Param::ParameterExpression(Arc::new(ParameterExpression::from_symbol(Symbol::new(
                "λ", None, None,
            )))),
        ];
        let mut target = Target::default();
        let result = target.add_instruction(
            PackedOperation::from_standard_gate(StandardGate::CX),
            &params,
            None,
            None,
        );
        let Err(res) = result else {
            panic!("The operation was unexpectedly successful");
        };
        if !matches!(res, TargetError::ParamsMismatch { .. }) {
            panic!("Returned an unexpected error type");
        }
        assert_eq!(
            res.to_string(),
            "The number of parameters for cx: 0 does not match the provided number of parameters: 3.",
        );
    }

    #[test]
    fn test_mismatch_params_count_instruction() {
        let params: [Param; 3] = [
            Param::ParameterExpression(Arc::new(ParameterExpression::from_symbol(Symbol::new(
                "ϴ", None, None,
            )))),
            Param::ParameterExpression(Arc::new(ParameterExpression::from_symbol(Symbol::new(
                "φ", None, None,
            )))),
            Param::ParameterExpression(Arc::new(ParameterExpression::from_symbol(Symbol::new(
                "λ", None, None,
            )))),
        ];
        let mut target = Target::default();
        let result = target.add_instruction(
            PackedOperation::from_standard_gate(StandardGate::RZ),
            &params,
            None,
            None,
        );
        let Err(res) = result else {
            panic!("The operation was unexpectedly successful");
        };
        if !matches!(res, TargetError::ParamsMismatch { .. }) {
            panic!("Returned an unexpected error type");
        }
        assert_eq!(
            res.to_string(),
            "The number of parameters for rz: 1 does not match the provided number of parameters: 3.",
        );
    }

    #[test]
    fn test_add_invalid_qargs_insruction() {
        let qargs: SmallVec<[PhysicalQubit; 2]> = (0..4).map(PhysicalQubit).collect();
        let inst_prop: Option<InstructionProperties> = None;

        let mut target = Target::default();
        let result = target.add_instruction(
            StandardGate::CZ.into(),
            &[],
            None,
            Some([(qargs.clone().into(), inst_prop)].into_iter().collect()),
        );
        let Err(res) = result else {
            panic!("The operation did not fail as expected.");
        };
        let expected_message = format!("The number of qubits for cz does not match the number of qubits in the properties dictionary: {:?}.", Qargs::Concrete(qargs));
        assert_eq!(res.to_string(), expected_message);
    }

    #[test]
    fn test_add_invalid_repeated_insruction() {
        let mut target = Target::default();
        let result = target.add_instruction(StandardGate::CX.into(), &[], None, None);
        assert!(result.is_ok());

        let result = target.add_instruction(StandardGate::CX.into(), &[], None, None);
        // Re-add instruction
        let Err(res) = result else {
            panic!("The operation did not fail as expected.");
        };
        let expected_message = "Instruction 'cx' is already in the target.".to_string();
        assert_eq!(res.to_string(), expected_message);
    }

    #[test]
    fn test_add_all_standard_gates() {
        let mut all_standard_target = Target::default();
        // Update this if any standard gates are added.

        for gate in 0..STANDARD_GATE_SIZE {
            // Safety: `STANDARD_GATE_SIZE` will always be in range for StandardGate.
            let gate: StandardGate = unsafe { std::mem::transmute(gate as u8) };
            let num_qubits = gate.num_qubits();
            let num_params = gate.num_params();

            let qargs: Qargs = (0..num_qubits).map(PhysicalQubit).collect();
            let params: SmallVec<[Param; 3]> = (0..num_params)
                .map(|val| Param::from(PI / (val as f64)))
                .collect();

            let res = all_standard_target.add_instruction(
                gate.into(),
                &params,
                None,
                Some([(qargs, None)].into_iter().collect()),
            );
            assert!(res.is_ok())
        }

        let std_gate_names: Vec<&str> = get_standard_gate_names().to_vec();
        let operation_names: Vec<&str> = all_standard_target.operation_names().collect();

        assert_eq!(std_gate_names, operation_names)
    }

    #[test]
    fn test_update_inst_properties() {
        let mut test_target = Target::default();
        let qargs: Qargs = (0..2).map(PhysicalQubit).collect();
        // Add instruction with None as property
        let result = test_target.add_instruction(
            StandardGate::CX.into(),
            &[],
            None,
            Some([(qargs.clone(), None)].into_iter().collect()),
        );
        assert!(result.is_ok(), "Error message: {result:?}");

        assert_eq!(test_target["cx"][&qargs], None);

        // Modify instruction property to a concrete value.
        let result = test_target.update_instruction_properties(
            "cx",
            &qargs,
            Some(InstructionProperties::new(Some(0.00122), Some(0.00001023))),
        );
        assert!(result.is_ok(), "Error message: {result:?}");

        assert_eq!(
            test_target["cx"][&qargs],
            Some(InstructionProperties::new(Some(0.00122), Some(0.00001023)))
        );

        // Modify instruction property back to None.
        let result = test_target.update_instruction_properties("cx", &qargs, None);
        assert!(result.is_ok(), "Error message: {result:?}");
        assert_eq!(test_target["cx"][&qargs], None);
    }

    #[test]
    fn test_update_inst_properties_invalid_inst() {
        let mut test_target = Target::default();
        let qargs: SmallVec<[PhysicalQubit; 2]> = (0..2).map(PhysicalQubit).collect();
        // Add instruction with None as property
        let result = test_target.add_instruction(
            StandardGate::CX.into(),
            &[],
            None,
            Some([(qargs.clone().into(), None)].into_iter().collect()),
        );
        assert!(result.is_ok(), "Error message: {result:?}");

        assert_eq!(test_target["cx"][&QargsRef::from(&qargs)], None);

        // Try to update instruction property that is not present in the circuit.
        let result = test_target.update_instruction_properties(
            "cy",
            &qargs,
            Some(InstructionProperties::new(Some(0.00122), Some(0.00001023))),
        );
        // Check error message.
        let Err(res) = result else {
            panic!("The operation did not fail as expected.");
        };
        let expected_message = "Provided instruction: 'cy' not in this Target.".to_string();
        assert_eq!(res.to_string(), expected_message);
        // Check that no changes were made.
        assert_eq!(test_target["cx"][&QargsRef::from(&qargs)], None);

        let reverse_qargs: SmallVec<[PhysicalQubit; 2]> = qargs.iter().rev().copied().collect();
        // Try to update instruction property with qargs that are not present in the circuit.
        let result = test_target.update_instruction_properties(
            "cx",
            &reverse_qargs,
            Some(InstructionProperties::new(Some(0.00122), Some(0.00001023))),
        );
        // Check error message.
        let Err(res) = result else {
            panic!("The operation did not fail as expected.");
        };
        let expected_message = format!(
            "Provided qarg {:?} not in this Target for '{}'.",
            QargsRef::from(&reverse_qargs),
            "cx"
        );
        assert_eq!(res.to_string(), expected_message);
        // Check that no changes were made.
        assert_eq!(test_target["cx"][&QargsRef::from(&qargs)], None);
    }

    #[test]
    fn test_set_and_get_qubit_properties() {
        use super::QubitProperties;
        let props = vec![
            QubitProperties {
                t1: Some(10.0),
                t2: Some(20.0),
                frequency: Some(5.0),
            },
            QubitProperties {
                t1: Some(11.0),
                t2: Some(21.0),
                frequency: Some(6.0),
            },
        ];
        let target = Target {
            qubit_properties: Some(props.clone()),
            num_qubits: Some(2),
            ..Default::default()
        };
        assert_eq!(target.qubit_properties.as_ref().unwrap().len(), 2);
        assert_eq!(target.qubit_properties.as_ref().unwrap()[0].t1, Some(10.0));
        assert_eq!(
            target.qubit_properties.as_ref().unwrap()[1].frequency,
            Some(6.0)
        );
    }

    #[test]
    fn test_qubit_properties_num_qubits_mismatch() {
        use super::QubitProperties;
        let props = vec![QubitProperties {
            t1: Some(10.0),
            t2: Some(20.0),
            frequency: Some(5.0),
        }];
        // num_qubits is 2, but only 1 qubit_properties
        let result = Target::new(
            None,
            Some(2),
            None,
            Some(1),
            Some(1),
            Some(1),
            Some(1),
            Some(props),
            None,
        );
        assert!(result.is_err());
    }
}<|MERGE_RESOLUTION|>--- conflicted
+++ resolved
@@ -223,12 +223,7 @@
     _gate_name_map: IndexMap<String, TargetOperation, RandomState>,
     global_operations: IndexMap<u32, HashSet<String>, RandomState>,
     qarg_gate_map: IndexMap<Qargs, Option<HashSet<String>>, RandomState>,
-<<<<<<< HEAD
-    non_global_strict_basis: Option<Vec<String>>,
-    non_global_basis: Option<Vec<String>>,
     angle_bounds: HashMap<String, AngleBound>,
-=======
->>>>>>> 4b6c45d6
 }
 
 #[pymethods]
@@ -322,12 +317,7 @@
             _gate_name_map: IndexMap::default(),
             global_operations: IndexMap::default(),
             qarg_gate_map: IndexMap::default(),
-<<<<<<< HEAD
-            non_global_basis: None,
-            non_global_strict_basis: None,
             angle_bounds: HashMap::new(),
-=======
->>>>>>> 4b6c45d6
         })
     }
 
@@ -870,19 +860,11 @@
             "qarg_gate_map",
             self.qarg_gate_map.clone().into_iter().collect_vec(),
         )?;
-<<<<<<< HEAD
-        result_list.set_item("non_global_basis", self.non_global_basis.clone())?;
-        result_list.set_item(
-            "non_global_strict_basis",
-            self.non_global_strict_basis.clone(),
-        )?;
         let bounds_dict = PyDict::new(py);
         for (gate, bounds) in self.angle_bounds.iter() {
             bounds_dict.set_item(gate, bounds.bounds().to_vec())?;
         }
         result_list.set_item("angle_bounds", bounds_dict)?;
-=======
->>>>>>> 4b6c45d6
         Ok(result_list.unbind())
     }
 
@@ -929,15 +911,6 @@
                 .unwrap()
                 .extract::<Vec<(Qargs, Option<HashSet<String>>)>>()?,
         );
-<<<<<<< HEAD
-        self.non_global_basis = state
-            .get_item("non_global_basis")?
-            .unwrap()
-            .extract::<Option<Vec<String>>>()?;
-        self.non_global_strict_basis = state
-            .get_item("non_global_strict_basis")?
-            .unwrap()
-            .extract::<Option<Vec<String>>>()?;
         let angle_bounds_raw = state.get_item("angle_bounds")?.unwrap();
         let angle_bounds_dict = angle_bounds_raw.downcast::<PyDict>()?;
         type AngleBoundIterList = Vec<(String, SmallVec<[Option<[f64; 2]>; 3]>)>;
@@ -946,8 +919,6 @@
             self.add_owned_angle_bound(gate, bounds)
                 .map_err(|err| TranspilerError::new_err(err.to_string()))?;
         }
-=======
->>>>>>> 4b6c45d6
         Ok(())
     }
 
@@ -1565,7 +1536,6 @@
         self.gate_map.is_empty()
     }
 
-<<<<<<< HEAD
     fn check_bounds_inputs(
         &self,
         name: &str,
@@ -1628,11 +1598,11 @@
     /// Check that a gates angle bounds are supported
     pub fn gate_supported_angle_bound(&self, name: &str, angles: &[f64]) -> bool {
         self.angle_bounds[name].angles_supported(angles)
-=======
+    }
+
     /// Check that a given qargs is present in the target
     pub fn contains_qargs<'a, T: Into<QargsRef<'a>>>(&self, qargs: T) -> bool {
         self.qarg_gate_map.contains_key(&qargs.into())
->>>>>>> 4b6c45d6
     }
 }
 
@@ -1660,12 +1630,7 @@
             _gate_name_map: Default::default(),
             global_operations: Default::default(),
             qarg_gate_map: Default::default(),
-<<<<<<< HEAD
-            non_global_strict_basis: None,
-            non_global_basis: None,
             angle_bounds: Default::default(),
-=======
->>>>>>> 4b6c45d6
         }
     }
 }
