--- conflicted
+++ resolved
@@ -222,12 +222,8 @@
     #[pyo3(get)]
     _gate_name_map: IndexMap<String, TargetOperation, RandomState>,
     global_operations: IndexMap<u32, HashSet<String>, RandomState>,
-<<<<<<< HEAD
-    qarg_gate_map: IndexMap<Qargs, Option<HashSet<String>>, RandomState>,
+    qarg_gate_map: IndexMap<Qargs, HashSet<String>, RandomState>,
     angle_bounds: HashMap<String, AngleBound>,
-=======
-    qarg_gate_map: IndexMap<Qargs, HashSet<String>, RandomState>,
->>>>>>> 7e90e42d
 }
 
 #[pymethods]
