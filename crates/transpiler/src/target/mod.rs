--- conflicted
+++ resolved
@@ -1193,29 +1193,7 @@
                 }
             }
         }
-<<<<<<< HEAD
-        if strict_direction {
-            self.non_global_strict_basis = Some(incomplete_basis_gates);
-            self.non_global_strict_basis.as_ref().unwrap()
-        } else {
-            self.non_global_basis = Some(incomplete_basis_gates.clone());
-            self.non_global_basis.as_ref().unwrap()
-        }
-    }
-
-    /// Get all non_global operation names.
-    pub fn get_non_global_operation_names(&mut self, strict_direction: bool) -> &[String] {
-        if strict_direction {
-            if self.non_global_strict_basis.is_some() {
-                return self.non_global_strict_basis.as_deref().unwrap();
-            }
-        } else if self.non_global_basis.is_some() {
-            return self.non_global_basis.as_deref().unwrap();
-        }
-        self.generate_non_global_op_names(strict_direction)
-=======
         incomplete_basis_gates
->>>>>>> 25c8a931
     }
 
     /// Gets all the operation names that use these qargs. Rust native equivalent of ``BaseTarget.operation_names_for_qargs()``
