--- conflicted
+++ resolved
@@ -157,11 +157,7 @@
                 PhysicalQubit(x.0)
             });
         } else if let vf2::Vf2PassReturn::Solution(layout) =
-<<<<<<< HEAD
-            vf2_layout_pass_average(&dag, target, &vf2_config, false, None)?
-=======
-            vf2_layout_pass(dag, target, &vf2_config, false, None)?
->>>>>>> 06ff960c
+            vf2_layout_pass_average(dag, target, &vf2_config, false, None)?
         {
             apply_layout(dag, transpile_layout, target.num_qubits.unwrap(), |x| {
                 layout[&x]
@@ -184,11 +180,7 @@
         }
     } else if optimization_level == OptimizationLevel::Level2 {
         if let vf2::Vf2PassReturn::Solution(layout) =
-<<<<<<< HEAD
-            vf2_layout_pass_average(&dag, target, &vf2_config, false, None)?
-=======
-            vf2_layout_pass(dag, target, &vf2_config, false, None)?
->>>>>>> 06ff960c
+            vf2_layout_pass_average(dag, target, &vf2_config, false, None)?
         {
             apply_layout(dag, transpile_layout, target.num_qubits.unwrap(), |x| {
                 layout[&x]
@@ -210,11 +202,7 @@
                 layout_from_sabre_result(dag, initial_layout, &final_layout, transpile_layout);
         }
     } else if let vf2::Vf2PassReturn::Solution(layout) =
-<<<<<<< HEAD
-        vf2_layout_pass_average(&dag, target, &vf2_config, false, None)?
-=======
-        vf2_layout_pass(dag, target, &vf2_config, false, None)?
->>>>>>> 06ff960c
+        vf2_layout_pass_average(dag, target, &vf2_config, false, None)?
     {
         apply_layout(dag, transpile_layout, target.num_qubits.unwrap(), |x| {
             layout[&x]
