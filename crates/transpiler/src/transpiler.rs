// This code is part of Qiskit.
//
// (C) Copyright IBM 2025
//
// This code is licensed under the Apache License, Version 2.0. You may
// obtain a copy of this license in the LICENSE.txt file in the root directory
// of this source tree or at http://www.apache.org/licenses/LICENSE-2.0.
//
// Any modifications or derivative works of this code must retain this
// copyright notice, and modified files need to carry a notice indicating
// that they have been altered from the originals.

use hashbrown::HashSet;

use anyhow::Result;

use crate::commutation_checker::CommutationChecker;
use crate::commutation_checker::get_standard_commutation_checker;
use crate::equivalence::EquivalenceLibrary;
use crate::passes::sabre::route::PyRoutingTarget;
use crate::passes::*;
use crate::standard_equivalence_library::generate_standard_equivalence_library;
use crate::target::Target;
use crate::transpile_layout::TranspileLayout;
use qiskit_circuit::circuit_data::CircuitData;
use qiskit_circuit::converters::dag_to_circuit;
use qiskit_circuit::dag_circuit::DAGCircuit;
use qiskit_circuit::nlayout::NLayout;
use qiskit_circuit::{PhysicalQubit, Qubit, VirtualQubit};

#[derive(Copy, Eq, PartialEq, Debug, Clone)]
#[repr(u8)]
pub enum OptimizationLevel {
    Level0 = 0,
    Level1 = 1,
    Level2 = 2,
    Level3 = 3,
}

impl From<u8> for OptimizationLevel {
    fn from(value: u8) -> Self {
        match value {
            0 => Self::Level0,
            1 => Self::Level1,
            2 => Self::Level2,
            3 => Self::Level3,
            _ => panic!("Invalid optimization level specified {value}"),
        }
    }
}

fn unroll_3q_or_more(
    dag: &mut DAGCircuit,
    target: &Target,
    approximation_degree: Option<f64>,
) -> Result<()> {
    let mut out_dag = run_unitary_synthesis(
        dag,
        (0..dag.num_qubits()).collect(),
        3,
        Some(target),
        HashSet::new(),
        ["unitary".to_string(), "swap".to_string()]
            .into_iter()
            .collect(),
        HashSet::new(),
        approximation_degree,
        None,
        None,
        false,
    )?;
    run_unroll_3q_or_more(&mut out_dag, Some(target))?;
    *dag = out_dag;
    Ok(())
}

#[inline]
pub fn init_stage(
    dag: &mut DAGCircuit,
    target: &Target,
    optimization_level: OptimizationLevel,
    approximation_degree: Option<f64>,
    transpile_layout: &mut TranspileLayout,
    commutation_checker: &mut CommutationChecker,
) -> Result<()> {
    // Init stage
    unroll_3q_or_more(dag, target, approximation_degree)?;
    if optimization_level == OptimizationLevel::Level1 {
        run_inverse_cancellation_standard_gates(dag);
    } else if matches!(
        optimization_level,
        OptimizationLevel::Level2 | OptimizationLevel::Level3
    ) {
        if let Some((new_dag, permutation)) = run_elide_permutations(dag)? {
            *dag = new_dag;
            transpile_layout.add_permutation_inside(|q| Qubit::new(permutation[q.index()]));
        };
        run_remove_diagonal_before_measure(dag);
        run_remove_identity_equiv(dag, approximation_degree, Some(target));
        run_inverse_cancellation_standard_gates(dag);
        cancel_commutations(dag, commutation_checker, None, 1.0)?;
        run_consolidate_blocks(dag, false, approximation_degree, None)?;
        let result = run_split_2q_unitaries(
            dag,
            approximation_degree
                .unwrap_or(1.0 - f64::EPSILON)
                .min(1.0 - f64::EPSILON),
            true,
        )?;
        if let Some(result) = result {
            *dag = result.0;
            let permutation = result.1;
            transpile_layout.add_permutation_inside(|q| Qubit::new(permutation[q.index()]));
        }
    }
    Ok(())
}

<<<<<<< HEAD
#[inline]
pub fn layout_stage(
    dag: &mut DAGCircuit,
    target: &Target,
    optimization_level: OptimizationLevel,
    seed: Option<u64>,
    sabre_heuristic: &sabre::Heuristic,
    transpile_layout: &mut TranspileLayout,
) -> Result<()> {
=======
    let vf2_config = match optimization_level {
        OptimizationLevel::Level0 => vf2::Vf2PassConfiguration::default_abstract(), // Not used.
        OptimizationLevel::Level1 | OptimizationLevel::Level2 => vf2::Vf2PassConfiguration {
            call_limit: Some(5_000_000),
            time_limit: None,
            max_trials: Some(2_500),
            shuffle_seed: None,
        },
        OptimizationLevel::Level3 => vf2::Vf2PassConfiguration {
            call_limit: Some(30_000_000),
            time_limit: None,
            max_trials: Some(250_000),
            shuffle_seed: None,
        },
    };

>>>>>>> 7b6c2206
    if optimization_level == OptimizationLevel::Level0 {
        // Apply a trivial layout
        apply_layout(dag, transpile_layout, target.num_qubits.unwrap(), |x| {
            PhysicalQubit(x.0)
        });
    } else if optimization_level == OptimizationLevel::Level1 {
        // run_check_map returns Some((gate, qargs)) if the circuit violates the connectivity
        // constraints in the target and returns None if the circuit conforms to the undirected
        // connectivity constraints
<<<<<<< HEAD
        if run_check_map(dag, target).is_none() {
            apply_layout(dag, transpile_layout, target.num_qubits.unwrap(), |x| {
                PhysicalQubit(x.0)
            });
        } else if let Some(vf2_result) = vf2_layout_pass(
            dag,
            target,
            false,
            Some(5_000_000),
            None,
            Some(2500),
            None,
            None,
        )? {
            apply_layout(dag, transpile_layout, target.num_qubits.unwrap(), |x| {
                vf2_result[&x]
            });
=======
        if run_check_map(&dag, target).is_none() {
            apply_layout(
                &mut dag,
                &mut transpile_layout,
                target.num_qubits.unwrap(),
                |x| PhysicalQubit(x.0),
            );
        } else if let vf2::Vf2PassReturn::Solution(layout) =
            vf2_layout_pass(&dag, target, &vf2_config, false, None)?
        {
            apply_layout(
                &mut dag,
                &mut transpile_layout,
                target.num_qubits.unwrap(),
                |x| layout[&x],
            );
>>>>>>> 7b6c2206
        } else {
            let (result, initial_layout, final_layout) = sabre::sabre_layout_and_routing(
                dag,
                target,
                sabre_heuristic,
                2,
                20,
                20,
                seed,
                Vec::new(),
                false,
            )?;
            *dag = result;
            *transpile_layout =
                layout_from_sabre_result(dag, initial_layout, &final_layout, transpile_layout);
        }
    } else if optimization_level == OptimizationLevel::Level2 {
<<<<<<< HEAD
        if let Some(vf2_result) = vf2_layout_pass(
            dag,
            target,
            false,
            Some(5_000_000),
            None,
            Some(2500),
            None,
            None,
        )? {
            apply_layout(dag, transpile_layout, target.num_qubits.unwrap(), |x| {
                vf2_result[&x]
            });
=======
        if let vf2::Vf2PassReturn::Solution(layout) =
            vf2_layout_pass(&dag, target, &vf2_config, false, None)?
        {
            apply_layout(
                &mut dag,
                &mut transpile_layout,
                target.num_qubits.unwrap(),
                |x| layout[&x],
            );
>>>>>>> 7b6c2206
        } else {
            let (result, initial_layout, final_layout) = sabre::sabre_layout_and_routing(
                dag,
                target,
                sabre_heuristic,
                2,
                20,
                20,
                seed,
                Vec::new(),
                false,
            )?;
            *dag = result;
            *transpile_layout =
                layout_from_sabre_result(dag, initial_layout, &final_layout, transpile_layout);
        }
<<<<<<< HEAD
    } else if let Some(vf2_result) = vf2_layout_pass(
        dag,
        target,
        false,
        Some(30_000_000),
        None,
        Some(250_000),
        None,
        None,
    )? {
        apply_layout(dag, transpile_layout, target.num_qubits.unwrap(), |x| {
            vf2_result[&x]
        });
=======
    } else if let vf2::Vf2PassReturn::Solution(layout) =
        vf2_layout_pass(&dag, target, &vf2_config, false, None)?
    {
        apply_layout(
            &mut dag,
            &mut transpile_layout,
            target.num_qubits.unwrap(),
            |x| layout[&x],
        );
>>>>>>> 7b6c2206
    } else {
        let (result, initial_layout, final_layout) = sabre::sabre_layout_and_routing(
            dag,
            target,
            sabre_heuristic,
            4,
            20,
            20,
            seed,
            Vec::new(),
            false,
        )?;
        *dag = result;
        *transpile_layout =
            layout_from_sabre_result(dag, initial_layout, &final_layout, transpile_layout);
    }
    Ok(())
}

#[inline]
pub fn routing_stage(
    dag: &mut DAGCircuit,
    target: &Target,
    optimization_level: OptimizationLevel,
    seed: Option<u64>,
    sabre_heuristic: &sabre::Heuristic,
    transpile_layout: &mut TranspileLayout,
) -> Result<()> {
    if optimization_level == OptimizationLevel::Level0 {
        let routing_target = PyRoutingTarget::from_target(target)?;
        // run_check_map returns Some((gate, qargs)) if the circuit violates the connectivity
        // constraints in the target and returns None if the circuit conforms to the undirected
        // connectivity constraints
        if run_check_map(dag, target).is_some() {
            let initial_layout = transpile_layout
                .initial_layout()
                .expect("a layout pass was already called");
            let (out_dag, final_layout) = sabre::sabre_routing(
                dag,
                &routing_target,
                sabre_heuristic,
                initial_layout,
                5,
                seed,
                Some(true),
            )?;
            *dag = out_dag;
            let routing_permutation =
                TranspileLayout::permutation_from_layouts(initial_layout, &final_layout);
            transpile_layout.add_permutation_inside(|q| routing_permutation[q.index()]);
        }
    }
    Ok(())
}

#[inline]
pub fn translation_stage(
    dag: &mut DAGCircuit,
    target: &Target,
    approximation_degree: Option<f64>,
    equiv_lib: &mut EquivalenceLibrary,
) -> Result<()> {
    let num_qubits = dag.num_qubits();
    *dag = run_unitary_synthesis(
        dag,
        (0..num_qubits).collect(),
        0,
        Some(target),
        HashSet::new(),
        ["unitary".to_string()].into_iter().collect(),
        HashSet::new(),
        approximation_degree,
        None,
        None,
        false,
    )?;
    if let Some(out_dag) = run_basis_translator(dag, equiv_lib, 0, Some(target), None)? {
        *dag = out_dag;
    }
    if !check_direction_target(dag, target)? {
        fix_direction_target(dag, target)?;
        if gates_missing_from_target(dag, target)? {
            if let Some(out_dag) =
                run_basis_translator(dag, equiv_lib, 0, Some(target), None).unwrap()
            {
                *dag = out_dag;
            }
        }
    }
    Ok(())
}

#[inline]
pub fn optimization_stage(
    dag: &mut DAGCircuit,
    target: &Target,
    optimization_level: OptimizationLevel,
    approximation_degree: Option<f64>,
    commutation_checker: &mut CommutationChecker,
    equivalence_library: &mut EquivalenceLibrary,
) -> Result<()> {
    let mut depth: Option<usize> = None;
    let mut size: Option<usize> = None;
    let mut new_depth;
    let mut new_size;
    if optimization_level == OptimizationLevel::Level1 {
        new_depth = Some(dag.depth(false)?);
        new_size = Some(dag.size(false)?);
        while new_depth != depth || new_size != size {
            depth = new_depth;
            size = new_size;
            run_optimize_1q_gates_decomposition(dag, Some(target), None, None)?;
            run_inverse_cancellation_standard_gates(dag);
            if gates_missing_from_target(dag, target)? {
                translation_stage(dag, target, approximation_degree, equivalence_library)?;
            }
            new_depth = Some(dag.depth(false)?);
            new_size = Some(dag.size(false)?);
        }
    } else if optimization_level == OptimizationLevel::Level2 {
        run_consolidate_blocks(dag, false, approximation_degree, Some(target))?;
        let num_qubits = dag.num_qubits();
        *dag = run_unitary_synthesis(
            dag,
            (0..num_qubits).collect(),
            0,
            Some(target),
            HashSet::new(),
            ["unitary".to_string()].into_iter().collect(),
            HashSet::new(),
            approximation_degree,
            None,
            None,
            false,
        )?;
        new_depth = Some(dag.depth(false)?);
        new_size = Some(dag.size(false)?);
        while new_depth != depth || new_size != size {
            depth = new_depth;
            size = new_size;
            run_remove_identity_equiv(dag, approximation_degree, Some(target));
            run_optimize_1q_gates_decomposition(dag, Some(target), None, None)?;
            cancel_commutations(dag, commutation_checker, None, 1.0)?;
            if gates_missing_from_target(dag, target)? {
                translation_stage(dag, target, approximation_degree, equivalence_library)?;
            }
            new_depth = Some(dag.depth(false)?);
            new_size = Some(dag.size(false)?);
        }
    } else if optimization_level == OptimizationLevel::Level3 {
        let mut continue_loop: bool = true;
        let mut min_state = MinPointState::new(dag);

        while continue_loop {
            run_consolidate_blocks(dag, false, approximation_degree, Some(target))?;
            let num_qubits = dag.num_qubits();
            *dag = run_unitary_synthesis(
                dag,
                (0..num_qubits).collect(),
                0,
                Some(target),
                HashSet::new(),
                ["unitary"].into_iter().map(|x| x.to_string()).collect(),
                HashSet::new(),
                approximation_degree,
                None,
                None,
                false,
            )?;
            run_remove_identity_equiv(dag, approximation_degree, Some(target));
            run_optimize_1q_gates_decomposition(dag, Some(target), None, None)?;
            cancel_commutations(dag, commutation_checker, None, 1.0)?;
            if gates_missing_from_target(dag, target)? {
                translation_stage(dag, target, approximation_degree, equivalence_library)?;
            }
            continue_loop = min_state.update_with(dag);
        }
        *dag = min_state.best_dag;
    }
    Ok(())
}

/// A transpilation function for Rust native circuits for use in the C API. This will not cover
/// things that only exist in the Python API such as custom gates or control flow. When those
/// concepts exist in the rust data model this function must be expanded before adding them to the
/// C API.
pub fn transpile(
    circuit: &CircuitData,
    target: &Target,
    optimization_level: OptimizationLevel,
    approximation_degree: Option<f64>,
    seed: Option<u64>,
) -> Result<(CircuitData, TranspileLayout)> {
    let mut dag = DAGCircuit::from_circuit_data(circuit, false, None, None, None, None)?;
    let mut commutation_checker = get_standard_commutation_checker();
    let mut equivalence_library = generate_standard_equivalence_library();
    let sabre_heuristic = sabre::Heuristic::new(
        None,
        None,
        None,
        target.num_qubits.map(|x| (x * 10) as usize),
        1e-10,
    )
    .with_basic(1.0, sabre::SetScaling::Constant)
    .with_lookahead(0.5, 20, sabre::SetScaling::Size)
    .with_decay(0.001, 5)?;

    let mut transpile_layout: TranspileLayout = TranspileLayout::new(
        None,
        None,
        dag.qubits().objects().to_owned(),
        dag.num_qubits() as u32,
        dag.qregs().to_vec(),
    );

    // Init stage
    init_stage(
        &mut dag,
        target,
        optimization_level,
        approximation_degree,
        &mut transpile_layout,
        &mut commutation_checker,
    )?;
    // layout stage
    layout_stage(
        &mut dag,
        target,
        optimization_level,
        seed,
        &sabre_heuristic,
        &mut transpile_layout,
    )?;
    // Routing stage
    routing_stage(
        &mut dag,
        target,
        optimization_level,
        seed,
        &sabre_heuristic,
        &mut transpile_layout,
    )?;
    // Translation Stage
    translation_stage(
        &mut dag,
        target,
        approximation_degree,
        &mut equivalence_library,
    )?;
    // optimization stage
    optimization_stage(
        &mut dag,
        target,
        optimization_level,
        approximation_degree,
        &mut commutation_checker,
        &mut equivalence_library,
    )?;
    Ok((dag_to_circuit(&dag, false)?, transpile_layout))
}

struct MinPointState {
    best_depth: Option<usize>,
    best_size: Option<usize>,
    count: usize,
    best_dag: DAGCircuit,
}

impl MinPointState {
    fn new(dag: &DAGCircuit) -> Self {
        MinPointState {
            best_depth: None,
            best_size: None,
            count: 0,
            best_dag: dag.clone(),
        }
    }

    fn update_with(&mut self, dag: &DAGCircuit) -> bool {
        let new_depth = Some(dag.depth(false).unwrap());
        let new_size = Some(dag.size(false).unwrap());
        if self.best_depth.is_none() || self.best_size.is_none() {
            self.best_depth = new_depth;
            self.best_size = new_size;
            self.best_dag = dag.clone();
            true
        } else if (new_depth, new_size) > (self.best_depth, self.best_size) {
            self.count += 1;
            true
        } else if (new_depth, new_size) < (self.best_depth, self.best_size) {
            self.count = 1;
            self.best_depth = new_depth;
            self.best_size = new_size;
            true
        } else {
            (new_depth, new_size) != (self.best_depth, self.best_size)
        }
    }
}

fn layout_from_sabre_result(
    dag: &DAGCircuit,
    initial_layout: NLayout,
    final_layout: &NLayout,
    old_transpile_layout: &TranspileLayout,
) -> TranspileLayout {
    let mut new_transpile_layout = TranspileLayout::from_layouts(
        initial_layout,
        final_layout,
        dag.qubits().objects().clone(),
        old_transpile_layout.num_input_qubits(),
        dag.qregs().to_vec(),
    );
    if let Some(old_permutation) = old_transpile_layout.output_permutation() {
        new_transpile_layout
            .add_permutation_outside(|q| VirtualQubit(old_permutation[q.index()].0));
    }
    new_transpile_layout
}

#[cfg(all(test, not(miri)))]
mod tests {
    use super::*;
    use crate::target::InstructionProperties;
    use crate::target::Target;
    use qiskit_circuit::circuit_data::CircuitData;
    use qiskit_circuit::operations::{Operation, Param, StandardGate, StandardInstruction};
    use qiskit_circuit::parameter::parameter_expression::ParameterExpression;
    use qiskit_circuit::parameter::symbol_expr::Symbol;
    use qiskit_circuit::{Clbit, PhysicalQubit, Qubit};
    use smallvec::smallvec;
    use std::sync::Arc;

    fn build_universal_star_target() -> Target {
        let mut target = Target::default();
        let u_params = [
            Param::ParameterExpression(Arc::new(ParameterExpression::from_symbol(Symbol::new(
                "a", None, None,
            )))),
            Param::ParameterExpression(Arc::new(ParameterExpression::from_symbol(Symbol::new(
                "b", None, None,
            )))),
            Param::ParameterExpression(Arc::new(ParameterExpression::from_symbol(Symbol::new(
                "c", None, None,
            )))),
        ];

        let props = (0..5)
            .map(|i| {
                (
                    [PhysicalQubit(i)].into(),
                    Some(InstructionProperties::new(
                        Some(i as f64 * 1.2e-6),
                        Some(i as f64 * 2.3e-5),
                    )),
                )
            })
            .collect();
        target
            .add_instruction(StandardGate::U.into(), &u_params, None, Some(props))
            .unwrap();
        let props = (0..5)
            .map(|i| {
                (
                    [PhysicalQubit(i)].into(),
                    Some(InstructionProperties::new(
                        Some(i as f64 * 1.2e-4),
                        Some(i as f64 * 2.3e-3),
                    )),
                )
            })
            .collect();
        target
            .add_instruction(StandardInstruction::Measure.into(), &[], None, Some(props))
            .unwrap();
        let props = (1..5)
            .map(|i| {
                (
                    [PhysicalQubit(0), PhysicalQubit(i)].into(),
                    Some(InstructionProperties::new(
                        Some(i as f64 * 2.4e-6),
                        Some(i as f64 * 6.2e-4),
                    )),
                )
            })
            .collect();
        target
            .add_instruction(StandardGate::ECR.into(), &[], None, Some(props))
            .unwrap();
        target
    }

    #[test]
    fn test_bell_basic() {
        let target = build_universal_star_target();
        let qc = CircuitData::from_packed_operations(
            2,
            2,
            [
                Ok((StandardGate::H.into(), smallvec![], vec![Qubit(0)], vec![])),
                Ok((
                    StandardGate::CX.into(),
                    smallvec![],
                    vec![Qubit(0), Qubit(1)],
                    vec![],
                )),
                Ok((
                    StandardInstruction::Measure.into(),
                    smallvec![],
                    vec![Qubit(0)],
                    vec![Clbit(0)],
                )),
                Ok((
                    StandardInstruction::Measure.into(),
                    smallvec![],
                    vec![Qubit(1)],
                    vec![Clbit(1)],
                )),
            ],
            Param::Float(0.),
        )
        .unwrap();
        for opt_level in 0..=3 {
            let result = match transpile(&qc, &target, opt_level.into(), Some(1.0), Some(42)) {
                Ok(res) => res,
                Err(e) => panic!("Error: {}", e.backtrace()),
            };
            for inst in result.0.data() {
                if inst.op.num_qubits() == 2 {
                    assert_eq!("ecr", inst.op.name());
                    target.contains_qargs(
                        &result
                            .0
                            .get_qargs(inst.qubits)
                            .iter()
                            .map(|x| PhysicalQubit(x.0))
                            .collect::<Vec<_>>(),
                    );
                } else if inst.op.num_clbits() == 1 {
                    assert_eq!("measure", inst.op.name());
                } else {
                    assert_eq!("u", inst.op.name());
                }
            }
            assert!(result.1.output_permutation().is_none());
        }
    }

    #[test]
    fn test_routing_circuit() {
        let target = build_universal_star_target();
        let qc = CircuitData::from_packed_operations(
            5,
            5,
            [
                Ok((StandardGate::H.into(), smallvec![], vec![Qubit(0)], vec![])),
                Ok((
                    StandardGate::CX.into(),
                    smallvec![],
                    vec![Qubit(0), Qubit(1)],
                    vec![],
                )),
                Ok((
                    StandardGate::CX.into(),
                    smallvec![],
                    vec![Qubit(0), Qubit(2)],
                    vec![],
                )),
                Ok((
                    StandardGate::CX.into(),
                    smallvec![],
                    vec![Qubit(0), Qubit(3)],
                    vec![],
                )),
                Ok((
                    StandardGate::CX.into(),
                    smallvec![],
                    vec![Qubit(0), Qubit(4)],
                    vec![],
                )),
                Ok((
                    StandardGate::CX.into(),
                    smallvec![],
                    vec![Qubit(4), Qubit(1)],
                    vec![],
                )),
                Ok((
                    StandardGate::CX.into(),
                    smallvec![],
                    vec![Qubit(4), Qubit(2)],
                    vec![],
                )),
                Ok((
                    StandardGate::CX.into(),
                    smallvec![],
                    vec![Qubit(4), Qubit(3)],
                    vec![],
                )),
                Ok((
                    StandardGate::CX.into(),
                    smallvec![],
                    vec![Qubit(4), Qubit(0)],
                    vec![],
                )),
                Ok((
                    StandardInstruction::Measure.into(),
                    smallvec![],
                    vec![Qubit(0)],
                    vec![Clbit(0)],
                )),
                Ok((
                    StandardInstruction::Measure.into(),
                    smallvec![],
                    vec![Qubit(1)],
                    vec![Clbit(1)],
                )),
                Ok((
                    StandardInstruction::Measure.into(),
                    smallvec![],
                    vec![Qubit(2)],
                    vec![Clbit(2)],
                )),
                Ok((
                    StandardInstruction::Measure.into(),
                    smallvec![],
                    vec![Qubit(3)],
                    vec![Clbit(3)],
                )),
                Ok((
                    StandardInstruction::Measure.into(),
                    smallvec![],
                    vec![Qubit(4)],
                    vec![Clbit(4)],
                )),
            ],
            Param::Float(0.),
        )
        .unwrap();
        for opt_level in 0..=3 {
            let result = match transpile(&qc, &target, opt_level.into(), Some(1.0), Some(42)) {
                Ok(res) => res,
                Err(e) => panic!("Error: {}", e.backtrace()),
            };
            for inst in result.0.data() {
                if inst.op.num_qubits() == 2 {
                    assert_eq!("ecr", inst.op.name());
                    target.contains_qargs(
                        &result
                            .0
                            .get_qargs(inst.qubits)
                            .iter()
                            .map(|x| PhysicalQubit(x.0))
                            .collect::<Vec<_>>(),
                    );
                } else if inst.op.num_clbits() == 1 {
                    assert_eq!("measure", inst.op.name());
                } else {
                    assert_eq!("u", inst.op.name());
                }
            }
            assert!(result.1.output_permutation().is_some());
        }
    }
}<|MERGE_RESOLUTION|>--- conflicted
+++ resolved
@@ -116,7 +116,6 @@
     Ok(())
 }
 
-<<<<<<< HEAD
 #[inline]
 pub fn layout_stage(
     dag: &mut DAGCircuit,
@@ -126,7 +125,6 @@
     sabre_heuristic: &sabre::Heuristic,
     transpile_layout: &mut TranspileLayout,
 ) -> Result<()> {
-=======
     let vf2_config = match optimization_level {
         OptimizationLevel::Level0 => vf2::Vf2PassConfiguration::default_abstract(), // Not used.
         OptimizationLevel::Level1 | OptimizationLevel::Level2 => vf2::Vf2PassConfiguration {
@@ -143,7 +141,6 @@
         },
     };
 
->>>>>>> 7b6c2206
     if optimization_level == OptimizationLevel::Level0 {
         // Apply a trivial layout
         apply_layout(dag, transpile_layout, target.num_qubits.unwrap(), |x| {
@@ -153,29 +150,10 @@
         // run_check_map returns Some((gate, qargs)) if the circuit violates the connectivity
         // constraints in the target and returns None if the circuit conforms to the undirected
         // connectivity constraints
-<<<<<<< HEAD
-        if run_check_map(dag, target).is_none() {
-            apply_layout(dag, transpile_layout, target.num_qubits.unwrap(), |x| {
-                PhysicalQubit(x.0)
-            });
-        } else if let Some(vf2_result) = vf2_layout_pass(
-            dag,
-            target,
-            false,
-            Some(5_000_000),
-            None,
-            Some(2500),
-            None,
-            None,
-        )? {
-            apply_layout(dag, transpile_layout, target.num_qubits.unwrap(), |x| {
-                vf2_result[&x]
-            });
-=======
         if run_check_map(&dag, target).is_none() {
             apply_layout(
-                &mut dag,
-                &mut transpile_layout,
+                dag,
+                transpile_layout,
                 target.num_qubits.unwrap(),
                 |x| PhysicalQubit(x.0),
             );
@@ -183,12 +161,11 @@
             vf2_layout_pass(&dag, target, &vf2_config, false, None)?
         {
             apply_layout(
-                &mut dag,
-                &mut transpile_layout,
+                dag,
+                transpile_layout,
                 target.num_qubits.unwrap(),
                 |x| layout[&x],
             );
->>>>>>> 7b6c2206
         } else {
             let (result, initial_layout, final_layout) = sabre::sabre_layout_and_routing(
                 dag,
@@ -206,31 +183,15 @@
                 layout_from_sabre_result(dag, initial_layout, &final_layout, transpile_layout);
         }
     } else if optimization_level == OptimizationLevel::Level2 {
-<<<<<<< HEAD
-        if let Some(vf2_result) = vf2_layout_pass(
-            dag,
-            target,
-            false,
-            Some(5_000_000),
-            None,
-            Some(2500),
-            None,
-            None,
-        )? {
-            apply_layout(dag, transpile_layout, target.num_qubits.unwrap(), |x| {
-                vf2_result[&x]
-            });
-=======
         if let vf2::Vf2PassReturn::Solution(layout) =
             vf2_layout_pass(&dag, target, &vf2_config, false, None)?
         {
             apply_layout(
-                &mut dag,
-                &mut transpile_layout,
+                dag,
+                transpile_layout,
                 target.num_qubits.unwrap(),
                 |x| layout[&x],
             );
->>>>>>> 7b6c2206
         } else {
             let (result, initial_layout, final_layout) = sabre::sabre_layout_and_routing(
                 dag,
@@ -247,31 +208,15 @@
             *transpile_layout =
                 layout_from_sabre_result(dag, initial_layout, &final_layout, transpile_layout);
         }
-<<<<<<< HEAD
-    } else if let Some(vf2_result) = vf2_layout_pass(
-        dag,
-        target,
-        false,
-        Some(30_000_000),
-        None,
-        Some(250_000),
-        None,
-        None,
-    )? {
-        apply_layout(dag, transpile_layout, target.num_qubits.unwrap(), |x| {
-            vf2_result[&x]
-        });
-=======
     } else if let vf2::Vf2PassReturn::Solution(layout) =
         vf2_layout_pass(&dag, target, &vf2_config, false, None)?
     {
         apply_layout(
-            &mut dag,
-            &mut transpile_layout,
+            dag,
+            transpile_layout,
             target.num_qubits.unwrap(),
             |x| layout[&x],
         );
->>>>>>> 7b6c2206
     } else {
         let (result, initial_layout, final_layout) = sabre::sabre_layout_and_routing(
             dag,
