--- conflicted
+++ resolved
@@ -11,6 +11,7 @@
 // that they have been altered from the originals.
 use std::fmt;
 
+use crate::sparse_observable::BitTerm;
 use ndarray::{Array2, azip, s};
 use qiskit_circuit::Qubit;
 
@@ -226,30 +227,28 @@
     }
 
     /// Evolving the single-qubit Pauli-Z with Z on qubit qbit.
-<<<<<<< HEAD
-    /// Returns the evolved Pauli in the sparse format: (sign, paulis, indices).
-    pub fn get_inverse_z(&self, qbit: usize) -> (bool, String, Vec<Qubit>) {
-        let mut string = String::new();
+    pub fn get_inverse_z(&self, qbit: usize) -> (bool, Vec<BitTerm>, Vec<Qubit>) {
+        let mut bit_terms = Vec::with_capacity(self.num_qubits);
         let mut pauli = vec![false; 2 * self.num_qubits];
 
         let indices = (0..self.num_qubits)
             .filter_map(|i| {
+                let z_bit = self.tableau[[i, qbit]];
                 let x_bit = self.tableau[[i + self.num_qubits, qbit]];
-                let z_bit = self.tableau[[i, qbit]];
-                match (x_bit, z_bit) {
+                match (z_bit, x_bit) {
                     (false, false) => None,
-                    (true, false) => {
-                        string.push('X');
+                    (false, true) => {
+                        bit_terms.push(BitTerm::X);
                         pauli[i] = true;
                         Some(Qubit::new(i))
                     }
-                    (false, true) => {
-                        string.push('Z');
+                    (true, false) => {
+                        bit_terms.push(BitTerm::Z);
                         pauli[i + self.num_qubits] = true;
                         Some(Qubit::new(i))
                     }
                     (true, true) => {
-                        string.push('Y');
+                        bit_terms.push(BitTerm::Y);
                         pauli[i] = true;
                         pauli[i + self.num_qubits] = true;
                         Some(Qubit::new(i))
@@ -257,42 +256,9 @@
                 }
             })
             .collect();
-
-=======
-    /// Returns the evolved Pauli in the sparse format: (sign, pauli_z, pauli_x, indices).
-    pub fn get_inverse_z(&self, qbit: usize) -> (bool, Vec<bool>, Vec<bool>, Vec<u32>) {
-        let mut z = Vec::<bool>::new();
-        let mut x = Vec::<bool>::new();
-        let mut indices = Vec::<u32>::new();
-        let mut pauli = vec![false; 2 * self.num_qubits];
-
-        for i in 0..self.num_qubits {
-            let z_bit = self.tableau[[i, qbit]];
-            let x_bit = self.tableau[[i + self.num_qubits, qbit]];
-            if z_bit || x_bit {
-                z.push(z_bit);
-                x.push(x_bit);
-                indices.push(i as u32);
-            }
-
-            match (z_bit, x_bit) {
-                (false, false) => {}
-                (false, true) => {
-                    pauli[i] = true;
-                }
-                (true, false) => {
-                    pauli[i + self.num_qubits] = true;
-                }
-                (true, true) => {
-                    pauli[i] = true;
-                    pauli[i + self.num_qubits] = true;
-                }
-            }
-        }
->>>>>>> 9a851f34
         let phase = compute_phase_product_pauli(self, &pauli);
 
-        (phase, z, x, indices)
+        (phase, bit_terms, indices)
     }
 }
 
