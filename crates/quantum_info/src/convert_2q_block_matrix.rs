--- conflicted
+++ resolved
@@ -10,14 +10,18 @@
 // copyright notice, and modified files need to carry a notice indicating
 // that they have been altered from the originals.
 
+use pyo3::intern;
 use pyo3::prelude::*;
+use pyo3::Python;
 
 use num_complex::Complex64;
 use numpy::ndarray::{arr2, aview2, Array2, ArrayView2, ArrayViewMut2};
+use numpy::PyReadonlyArray2;
 use rustworkx_core::petgraph::stable_graph::NodeIndex;
 
 use qiskit_circuit::dag_circuit::DAGCircuit;
 use qiskit_circuit::gate_matrix::TWO_QUBIT_IDENTITY;
+use qiskit_circuit::imports::QI_OPERATOR;
 use qiskit_circuit::operations::{ArrayType, Operation, OperationRef};
 use qiskit_circuit::packed_instruction::PackedInstruction;
 use qiskit_circuit::Qubit;
@@ -34,10 +38,6 @@
             "Parameterized gates can't be consolidated",
         ))
     } else if let OperationRef::Gate(gate) = inst.op.view() {
-<<<<<<< HEAD
-        gate.matrix(&[])
-            .ok_or(QiskitError::new_err("Failed getting the matrix."))
-=======
         // If the operation is a custom python gate, we will acquire the gil
         // and use an Operator. Otherwise, using op.matrix() should work.
         // A user should not be able to reach this condition in Rust standalone
@@ -51,7 +51,6 @@
                 .as_array()
                 .to_owned())
         })
->>>>>>> 0fbaee3d
     } else {
         Err(QiskitError::new_err(
             "Can't compute matrix of non-unitary op",
