--- conflicted
+++ resolved
@@ -4,11 +4,7 @@
 edition.workspace = true
 rust-version.workspace = true
 license.workspace = true
-<<<<<<< HEAD
-build = "build_header.rs"
-=======
 build = "build.rs"
->>>>>>> 00c47566
 
 [lib]
 name = "qiskit_cext"
