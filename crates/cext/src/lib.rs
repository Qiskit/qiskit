--- conflicted
+++ resolved
@@ -13,11 +13,7 @@
 mod pointers;
 
 pub mod circuit;
+pub mod commutation_checker;
 pub mod exit_codes;
 pub mod sparse_observable;
-<<<<<<< HEAD
-// pub mod transpiler;
-pub mod commutation_checker;
-=======
-pub mod transpiler;
->>>>>>> d3ffc294
+pub mod transpiler;