--- conflicted
+++ resolved
@@ -60,17 +60,12 @@
     TargetInvalidInstKey = 304,
     /// Transpilation failed
     TranspilerError = 400,
-<<<<<<< HEAD
-    /// DAG related error,
-    DAGError = 500,
-    /// The DAGs have mismatching qubit/clbit amounts during compose.
-    DAGComposeMismatch = 501,
-    /// One or more bit indices were not found during compose.
-    DAGComposeMissingBit = 502,
-=======
     /// QkDag operation error
     DagError = 500,
->>>>>>> ace6eff1
+    /// The DAGs have mismatching qubit/clbit amounts during compose.
+    DagComposeMismatch = 501,
+    /// One or more bit indices were not found during compose.
+    DagComposeMissingBit = 502,
 }
 
 impl From<ArithmeticError> for ExitCode {
