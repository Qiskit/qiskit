// This code is part of Qiskit.
//
// (C) Copyright IBM 2024
//
// This code is licensed under the Apache License, Version 2.0. You may
// obtain a copy of this license in the LICENSE.txt file in the root directory
// of this source tree or at http://www.apache.org/licenses/LICENSE-2.0.
//
// Any modifications or derivative works of this code must retain this
// copyright notice, and modified files need to carry a notice indicating
// that they have been altered from the originals.

use qiskit_quantum_info::sparse_observable::ArithmeticError;
use qiskit_transpiler::target::TargetError;
use thiserror::Error;

/// Errors related to C input.
#[derive(Error, Debug)]
pub enum CInputError {
    #[error("Unexpected null pointer.")]
    NullPointerError,
    #[error("Non-aligned memory.")]
    AlignmentError,
    #[error("Index out of bounds.")]
    IndexError,
}

/// Integer exit codes returned to C.
#[repr(u32)]
pub enum ExitCode {
    /// Success.
    Success = 0,
    /// Error related to data input.
    CInputError = 100,
    /// Unexpected null pointer.
    NullPointerError = 101,
    /// Pointer is not aligned to expected data.
    AlignmentError = 102,
    /// Index out of bounds.
    IndexError = 103,
    /// Error related to arithmetic operations or similar.
    ArithmeticError = 200,
    /// Mismatching number of qubits.
    MismatchedQubits = 201,
<<<<<<< HEAD
    /// Target related error
    TargetError = 300,
    /// Instruction already exists in the Target
    TargetInstAlreadyExists = 301,
    /// Properties with incorrect qargs was added
    TargetQargMismatch = 302,
    /// Trying to query into the target with non-existent qargs.
    TargetInvalidQargsKey = 303,
    /// Querying an operation that doesn't exist in the Target.
    TargetInvalidInstKey = 304,
    /// An attempt to add a parametric gate without fixed parameters.
    TargetNonFixedParametricGate = 305,
    /// An attempt to add a non-parametric gate with parametric methods
    TargetNonParametricError = 306,
=======
    /// Matrix is not unitary.
    ExpectedUnitary = 202,
>>>>>>> 985bd7a8
}

impl From<ArithmeticError> for ExitCode {
    fn from(value: ArithmeticError) -> Self {
        match value {
            ArithmeticError::MismatchedQubits { left: _, right: _ } => ExitCode::MismatchedQubits,
        }
    }
}

impl From<CInputError> for ExitCode {
    fn from(value: CInputError) -> Self {
        match value {
            CInputError::AlignmentError => ExitCode::AlignmentError,
            CInputError::NullPointerError => ExitCode::NullPointerError,
            CInputError::IndexError => ExitCode::IndexError,
        }
    }
}

impl From<TargetError> for ExitCode {
    fn from(value: TargetError) -> Self {
        match value {
            TargetError::InvalidKey(_) => ExitCode::TargetInvalidInstKey,
            TargetError::AlreadyExists(_) => ExitCode::TargetInstAlreadyExists,
            TargetError::QargsMismatch {
                instruction: _,
                arguments: _,
            } => ExitCode::TargetQargMismatch,
            TargetError::InvalidQargsKey {
                instruction: _,
                arguments: _,
            } => ExitCode::TargetInvalidQargsKey,
            _ => ExitCode::TargetError,
        }
    }
}<|MERGE_RESOLUTION|>--- conflicted
+++ resolved
@@ -42,7 +42,8 @@
     ArithmeticError = 200,
     /// Mismatching number of qubits.
     MismatchedQubits = 201,
-<<<<<<< HEAD
+    /// Matrix is not unitary.
+    ExpectedUnitary = 202,
     /// Target related error
     TargetError = 300,
     /// Instruction already exists in the Target
@@ -57,10 +58,6 @@
     TargetNonFixedParametricGate = 305,
     /// An attempt to add a non-parametric gate with parametric methods
     TargetNonParametricError = 306,
-=======
-    /// Matrix is not unitary.
-    ExpectedUnitary = 202,
->>>>>>> 985bd7a8
 }
 
 impl From<ArithmeticError> for ExitCode {
