// This code is part of Qiskit.
//
// (C) Copyright IBM 2025
//
// This code is licensed under the Apache License, Version 2.0. You may
// obtain a copy of this license in the LICENSE.txt file in the root directory
// of this source tree or at http://www.apache.org/licenses/LICENSE-2.0.
//
// Any modifications or derivative works of this code must retain this
// copyright notice, and modified files need to carry a notice indicating
// that they have been altered from the originals.

use std::ffi::{c_char, CStr, CString};

use crate::exit_codes::ExitCode;
use crate::pointers::{const_ptr_as_ref, mut_ptr_as_ref};

use qiskit_circuit::bit::{ShareableClbit, ShareableQubit};
use qiskit_circuit::circuit_data::CircuitData;
use qiskit_circuit::operations::{DelayUnit, Operation, Param, StandardGate, StandardInstruction};
use qiskit_circuit::packed_instruction::PackedOperation;
use qiskit_circuit::{Clbit, Qubit};

#[cfg(feature = "python_binding")]
use pyo3::ffi::PyObject;
#[cfg(feature = "python_binding")]
use pyo3::types::PyAnyMethods;
#[cfg(feature = "python_binding")]
use pyo3::{intern, Python};
#[cfg(feature = "python_binding")]
use qiskit_circuit::imports::QUANTUM_CIRCUIT;

/// @ingroup QkCircuit
/// Construct a new circuit with the given number of qubits and clbits.
///
/// @param num_qubits The number of qubits the circuit contains.
/// @param num_clbits The number of clbits the circuit contains.
///
/// @return A pointer to the created circuit.
///
/// # Example
///
///     QkCircuit *empty = qk_circuit_new(100, 100);
///
#[no_mangle]
#[cfg(feature = "cbinding")]
pub extern "C" fn qk_circuit_new(num_qubits: u32, num_clbits: u32) -> *mut CircuitData {
    let qubits = if num_qubits > 0 {
        Some(
            (0..num_qubits)
                .map(|_| ShareableQubit::new_anonymous())
                .collect::<Vec<_>>(),
        )
    } else {
        None
    };
    let clbits = if num_clbits > 0 {
        Some(
            (0..num_clbits)
                .map(|_| ShareableClbit::new_anonymous())
                .collect::<Vec<_>>(),
        )
    } else {
        None
    };

    let circuit = CircuitData::new(qubits, clbits, None, 0, (0.).into()).unwrap();
    Box::into_raw(Box::new(circuit))
}

/// @ingroup QkCircuit
/// Create a copy of a ``QkCircuit``.
///
/// @param circuit A pointer to the circuit to copy.
///
/// @return A new pointer to a copy of the input ``circuit``.
///
/// # Example
///
///     QkCircuit *qc = qk_circuit_new(100, 100);
///     QkCircuit *copy = qk_circuit_copy(qc);
///
/// # Safety
///
/// Behavior is undefined if ``circuit`` is not a valid, non-null pointer to a ``QkCircuit``.
#[no_mangle]
#[cfg(feature = "cbinding")]
pub unsafe extern "C" fn qk_circuit_copy(circuit: *const CircuitData) -> *mut CircuitData {
    // SAFETY: Per documentation, the pointer is non-null and aligned.
    let circuit = unsafe { const_ptr_as_ref(circuit) };
    Box::into_raw(Box::new(circuit.clone()))
}

/// @ingroup QkCircuit
/// Get the number of qubits the circuit contains.
///
/// @param circuit A pointer to the circuit.
///
/// @return The number of qubits the circuit is defined on.
///
/// # Example
///
///     QkCircuit *qc = qk_circuit_new(100, 100);
///     uint32_t num_qubits = qk_circuit_num_qubits(qc);  // num_qubits==100
///
/// # Safety
///
/// Behavior is undefined if ``circuit`` is not a valid, non-null pointer to a ``QkCircuit``.
#[no_mangle]
#[cfg(feature = "cbinding")]
pub unsafe extern "C" fn qk_circuit_num_qubits(circuit: *const CircuitData) -> u32 {
    // SAFETY: Per documentation, the pointer is non-null and aligned.
    let circuit = unsafe { const_ptr_as_ref(circuit) };

    circuit.num_qubits() as u32
}

/// @ingroup QkCircuit
/// Get the number of clbits the circuit contains.
///
/// @param circuit A pointer to the circuit.
///
/// @return The number of qubits the circuit is defined on.
///
/// # Example
///
///     QkCircuit *qc = qk_circuit_new(100, 50);
///     uint32_t num_clbits = qk_circuit_num_clbits(qc);  // num_clbits==50
///
/// # Safety
///
/// Behavior is undefined if ``circuit`` is not a valid, non-null pointer to a ``QkCircuit``.
#[no_mangle]
#[cfg(feature = "cbinding")]
pub unsafe extern "C" fn qk_circuit_num_clbits(circuit: *const CircuitData) -> u32 {
    // SAFETY: Per documentation, the pointer is non-null and aligned.
    let circuit = unsafe { const_ptr_as_ref(circuit) };

    circuit.num_clbits() as u32
}

/// @ingroup QkCircuit
/// Free the circuit.
///
/// @param circuit A pointer to the circuit to free.
///
/// # Example
///
///     QkCircuit *qc = qk_circuit_new(100, 100);
///     qk_circuit_free(qc);
///
/// # Safety
///
/// Behavior is undefined if ``circuit`` is not either null or a valid pointer to a
/// ``QkCircuit``.
#[no_mangle]
#[cfg(feature = "cbinding")]
pub unsafe extern "C" fn qk_circuit_free(circuit: *mut CircuitData) {
    if !circuit.is_null() {
        if !circuit.is_aligned() {
            panic!("Attempted to free a non-aligned pointer.")
        }

        // SAFETY: We have verified the pointer is non-null and aligned, so it should be
        // readable by Box.
        unsafe {
            let _ = Box::from_raw(circuit);
        }
    }
}

/// @ingroup QkCircuit
/// Append a standard gate to the circuit.
///
/// @param circuit A pointer to the circuit to add the gate to.
/// @param gate The StandardGate to add to the circuit.
/// @param qubits The pointer to the array of ``uint32_t`` qubit indices to add the gate on. This
///     can be a null pointer if there are no qubits for ``gate`` (e.g. ``QkGate_GlobalPhase``).
/// @param params The pointer to the array of ``double`` values to use for the gate parameters.
///     This can be a null pointer if there are no parameters for ``gate`` (e.g. ``QkGate_H``).
///
/// @return An exit code.
///
/// # Example
///
///     QkCircuit *qc = qk_circuit_new(100, 0);
///     uint32_t qubit[1] = {0};
///     qk_circuit_gate(qc, QkGate_H, qubit, NULL);
///
/// # Safety
///
/// The ``qubits`` and ``params`` types are expected to be a pointer to an array of ``uint32_t``
/// and ``double`` respectively where the length is matching the expectations for the standard
/// gate. If the array is insufficently long the behavior of this function is undefined as this
/// will read outside the bounds of the array. It can be a null pointer if there are no qubits
/// or params for a given gate. You can check ``qk_gate_num_qubits`` and ``qk_gate_num_params`` to
/// determine how many qubits and params are required for a given gate.
///
/// Behavior is undefined if ``circuit`` is not a valid, non-null pointer to a ``QkCircuit``.
#[no_mangle]
#[cfg(feature = "cbinding")]
pub unsafe extern "C" fn qk_circuit_gate(
    circuit: *mut CircuitData,
    gate: StandardGate,
    qubits: *const u32,
    params: *const f64,
) -> ExitCode {
    // SAFETY: Per documentation, the pointer is non-null and aligned.
    let circuit = unsafe { mut_ptr_as_ref(circuit) };
    // SAFETY: Per the documentation the qubits and params pointers are arrays of num_qubits()
    // and num_params() elements respectively.
    unsafe {
        let qargs: &[Qubit] = match gate.num_qubits() {
            0 => &[],
            1 => &[Qubit(*qubits.wrapping_add(0))],
            2 => &[
                Qubit(*qubits.wrapping_add(0)),
                Qubit(*qubits.wrapping_add(1)),
            ],
            3 => &[
                Qubit(*qubits.wrapping_add(0)),
                Qubit(*qubits.wrapping_add(1)),
                Qubit(*qubits.wrapping_add(2)),
            ],
            4 => &[
                Qubit(*qubits.wrapping_add(0)),
                Qubit(*qubits.wrapping_add(1)),
                Qubit(*qubits.wrapping_add(2)),
                Qubit(*qubits.wrapping_add(3)),
            ],
            // There are no standard gates > 4 qubits
            _ => unreachable!(),
        };
        let params: &[Param] = match gate.num_params() {
            0 => &[],
            1 => &[(*params.wrapping_add(0)).into()],
            2 => &[
                (*params.wrapping_add(0)).into(),
                (*params.wrapping_add(1)).into(),
            ],
            3 => &[
                (*params.wrapping_add(0)).into(),
                (*params.wrapping_add(1)).into(),
                (*params.wrapping_add(2)).into(),
            ],
            4 => &[
                (*params.wrapping_add(0)).into(),
                (*params.wrapping_add(1)).into(),
                (*params.wrapping_add(2)).into(),
                (*params.wrapping_add(3)).into(),
            ],
            // There are no standard gates that take > 4 params
            _ => unreachable!(),
        };
        circuit.push_standard_gate(gate, params, qargs);
    }
    ExitCode::Success
}

/// @ingroup QkCircuit
/// Get the number of qubits for a ``QkGate``.
///
/// @param gate The standard gate to get the number of qubits for.
///
/// @return The number of qubits the gate acts on.
///
/// # Example
///
///     uint32_t num_qubits = qk_gate_num_qubits(QkGate_CCX);
///
#[no_mangle]
#[cfg(feature = "cbinding")]
pub extern "C" fn qk_gate_num_qubits(gate: StandardGate) -> u32 {
    gate.num_qubits()
}

/// @ingroup QkCircuit
/// Get the number of parameters for a ``QkGate``.
///
/// @param gate The standard gate to get the number of qubits for.
///
/// @return The number of parameters the gate has.
///
/// # Example
///
///     uint32_t num_params = qk_gate_num_params(QkGate_R);
///
#[no_mangle]
#[cfg(feature = "cbinding")]
pub extern "C" fn qk_gate_num_params(gate: StandardGate) -> u32 {
    gate.num_params()
}

/// @ingroup QkCircuit
/// Append a measurement to the circuit
///
/// @param circuit A pointer to the circuit to add the measurement to
/// @param qubit The ``uint32_t`` for the qubit to measure
/// @param clbit The ``uint32_t`` for the clbit to store the measurement outcome in
///
/// @return An exit code.
///
/// # Example
///
///     QkCircuit *qc = qk_circuit_new(100, 1);
///     qk_circuit_measure(qc, 0, 0);
///
/// # Safety
///
/// Behavior is undefined if ``circuit`` is not a valid, non-null pointer to a ``QkCircuit``.
#[no_mangle]
#[cfg(feature = "cbinding")]
pub unsafe extern "C" fn qk_circuit_measure(
    circuit: *mut CircuitData,
    qubit: u32,
    clbit: u32,
) -> ExitCode {
    // SAFETY: Per documentation, the pointer is non-null and aligned.
    let circuit = unsafe { mut_ptr_as_ref(circuit) };
    circuit.push_packed_operation(
        PackedOperation::from_standard_instruction(StandardInstruction::Measure),
        &[],
        &[Qubit(qubit)],
        &[Clbit(clbit)],
    );
    ExitCode::Success
}

/// @ingroup QkCircuit
/// Append a reset to the circuit
///
/// @param circuit A pointer to the circuit to add the reset to
/// @param qubit The ``uint32_t`` for the qubit to reset
///
/// @return An exit code.
///
/// # Example
///
///     QkCircuit *qc = qk_circuit_new(100, 0);
///     qk_circuit_reset(qc, 0);
///
/// # Safety
///
/// Behavior is undefined if ``circuit`` is not a valid, non-null pointer to a ``QkCircuit``.
#[no_mangle]
#[cfg(feature = "cbinding")]
pub unsafe extern "C" fn qk_circuit_reset(circuit: *mut CircuitData, qubit: u32) -> ExitCode {
    // SAFETY: Per documentation, the pointer is non-null and aligned.
    let circuit = unsafe { mut_ptr_as_ref(circuit) };
    circuit.push_packed_operation(
        PackedOperation::from_standard_instruction(StandardInstruction::Reset),
        &[],
        &[Qubit(qubit)],
        &[],
    );
    ExitCode::Success
}

/// @ingroup QkCircuit
/// Append a barrier to the circuit.
///
/// @param circuit A pointer to the circuit to add the barrier to.
/// @param num_qubits The number of qubits wide the barrier is.
/// @param qubits The pointer to the array of ``uint32_t`` qubit indices to add the barrier on.
///
/// @return An exit code.
///
/// # Example
///
///     QkCircuit *qc = qk_circuit_new(100, 1);
///     uint32_t qubits[5] = {0, 1, 2, 3, 4};
///     qk_circuit_barrier(qc, qubits, 5);
///
/// # Safety
///
/// The length of the array ``qubits`` points to must be ``num_qubits``. If there is
/// a mismatch the behavior is undefined.
///
/// Behavior is undefined if ``circuit`` is not a valid, non-null pointer to a ``QkCircuit``.
#[no_mangle]
#[cfg(feature = "cbinding")]
pub unsafe extern "C" fn qk_circuit_barrier(
    circuit: *mut CircuitData,
    qubits: *const u32,
    num_qubits: u32,
) -> ExitCode {
    // SAFETY: Per documentation, the pointer is non-null and aligned.
    let circuit = unsafe { mut_ptr_as_ref(circuit) };
    // SAFETY: Per the documentation the qubits pointer is an array of num_qubits elements
    let qubits: Vec<Qubit> = unsafe {
        (0..num_qubits)
            .map(|idx| Qubit(*qubits.wrapping_add(idx as usize)))
            .collect()
    };
    circuit.push_packed_operation(
        PackedOperation::from_standard_instruction(StandardInstruction::Barrier(num_qubits)),
        &[],
        &qubits,
        &[],
    );
    ExitCode::Success
}

/// An individual operation count represented by the operation name
/// and the number of instances in the circuit.
#[repr(C)]
pub struct OpCount {
    /// A nul terminated string representing the operation name
    name: *const c_char,
    /// The number of instances of this operation in the circuit
    count: usize,
}

/// An array of ``OpCount`` objects representing the total counts of all
/// the operation types in a circuit.
#[repr(C)]
pub struct OpCounts {
    /// A array of size ``len`` containing ``OpCount`` objects for each
    /// type of operation in the circuit
    data: *mut OpCount,
    /// The number of elements in ``data``
    len: usize,
}

/// @ingroup QkCircuit
/// Return a list of string names for instructions in a circuit and their counts.
///
/// @param circuit A pointer to the circuit to get the counts for.
///
/// @return An ``OpCounts`` struct containing the circuit operation counts.
///
/// # Example
///
///     QkCircuit *qc = qk_circuit_new(100, 0);
///     uint32_t qubit[1] = {0};
///     qk_circuit_gate(qc, QkGate_H, qubits, NULL);
///     QkOpCounts counts = qk_circuit_count_ops(qc);
///
/// # Safety
///
/// Behavior is undefined if ``circuit`` is not a valid, non-null pointer to a ``QkCircuit``.
#[no_mangle]
#[cfg(feature = "cbinding")]
pub unsafe extern "C" fn qk_circuit_count_ops(circuit: *const CircuitData) -> OpCounts {
    // SAFETY: Per documentation, the pointer is non-null and aligned.
    let circuit = unsafe { const_ptr_as_ref(circuit) };
    let count_ops = circuit.count_ops();
    let mut output: Vec<OpCount> = count_ops
        .into_iter()
        .map(|(name, count)| OpCount {
            name: CString::new(name).unwrap().into_raw(),
            count,
        })
        .collect();
    let data = output.as_mut_ptr();
    let len = output.len();
    std::mem::forget(output);
    OpCounts { data, len }
}

/// @ingroup QkCircuit
/// Return the total number of instructions in the circuit.
///
/// @param circuit A pointer to the circuit to get the total number of instructions for.
///
/// @return The total number of instructions in the circuit.
///
/// # Example
///
///     QkCircuit *qc = qk_circuit_new(100, 0);
///     uint32_t qubit[1] = {0};
///     qk_circuit_gate(qc, QkGate_H, qubit, NULL);
///     size_t num = qk_circuit_num_instructions(qc); // 1
///
/// # Safety
///
/// Behavior is undefined if ``circuit`` is not a valid, non-null pointer to a ``QkCircuit``.
#[no_mangle]
#[cfg(feature = "cbinding")]
pub unsafe extern "C" fn qk_circuit_num_instructions(circuit: *const CircuitData) -> usize {
    // SAFETY: Per documentation, the pointer is non-null and aligned.
    let circuit = unsafe { const_ptr_as_ref(circuit) };
    circuit.__len__()
}

/// A circuit instruction representation.
///
/// This struct represents the data contained in an individual instruction in a ``QkCircuit``.
/// It is not a pointer to the underlying object, but contains a copy of the properties of the
/// instruction for inspection.
#[repr(C)]
pub struct CInstruction {
    /// The instruction name
    name: *const c_char,
    /// A pointer to an array of qubit indices this instruction operates on.
    qubits: *mut u32,
    /// A pointer to an array of clbit indices this instruction operates on.
    clbits: *mut u32,
    /// A pointer to an array of parameter values for this instruction.
    params: *mut f64,
    /// The number of qubits for this instruction.
    num_qubits: u32,
    /// The number of clbits for this instruction.
    num_clbits: u32,
    /// The number of parameters for this instruction.
    num_params: u32,
}

/// @ingroup QkCircuit
/// Return the instruction details for an instruction in the circuit.
///
/// This function is used to get the instruction details for a given instruction in
/// the circuit.
///
/// @param circuit A pointer to the circuit to get the instruction details for.
/// @param index The instruction index to get the instruction details of.
/// @param instruction A pointer to where to write out the ``QKCircuitInstruction``
///
///
/// @return The instruction details for the specified instructions.
///
/// # Example
///
///     QkCircuitInstruction *inst = malloc(sizeof(QkCircuitInstruction));
///     QkCircuit *qc = qk_circuit_new(100);
<<<<<<< HEAD
///     qk_circuit_gate(qc, QkGate_H, *[0], *[]);
///     qk_circuit_get_instruction(qc, 0, inst);
///
=======
///     uint32_t qubit[1] = {0};
///     qk_circuit_gate(qc, QkGate_H, qubit, NULL);
///     QkCircuitInstruction inst = qk_circuit_get_instruction(qc, 0);
>>>>>>> 2ce6863a
///
/// # Safety
///
/// Behavior is undefined if ``circuit`` is not a valid, non-null pointer to a ``QkCircuit``. The
<<<<<<< HEAD
/// value for ``index`` must be less than the value returned by `qk_circuit_num_instructions`
/// otherwise this function will panic. Behavior is undefined if ``instruction`` is not a valid,
/// non-null pointer to a memory allocation with sufficient space for a ``QkCircuitInstruction``.
=======
/// value for ``index`` must be less than the value returned by ``qk_circuit_num_instructions``
/// otherwise this function will panic.
>>>>>>> 2ce6863a
#[no_mangle]
#[cfg(feature = "cbinding")]
pub unsafe extern "C" fn qk_circuit_get_instruction(
    circuit: *const CircuitData,
    index: usize,
    instruction: *mut CInstruction,
) {
    // SAFETY: Per documentation, the pointer is non-null and aligned.
    let circuit = unsafe { const_ptr_as_ref(circuit) };
    if index >= circuit.__len__() {
        panic!("Invalid index")
    }
    let packed_inst = &circuit.data()[index];
    let qargs = circuit.get_qargs(packed_inst.qubits);
    let mut qargs_vec: Vec<u32> = qargs.iter().map(|x| x.0).collect();
    let cargs = circuit.get_cargs(packed_inst.clbits);
    let mut cargs_vec: Vec<u32> = cargs.iter().map(|x| x.0).collect();
    let params = packed_inst.params_view();
    let mut params_vec: Vec<f64> = params
        .iter()
        .map(|x| match x {
            Param::Float(val) => *val,
            _ => unreachable!("Invalid parameter on instruction"),
        })
        .collect();
    let out_qargs = qargs_vec.as_mut_ptr();
    std::mem::forget(qargs_vec);
    let out_cargs = cargs_vec.as_mut_ptr();
    std::mem::forget(cargs_vec);
    let out_params = params_vec.as_mut_ptr();
    std::mem::forget(params_vec);

    unsafe {
        *instruction = CInstruction {
            name: CString::new(packed_inst.op.name()).unwrap().into_raw(),
            num_qubits: qargs.len() as u32,
            qubits: out_qargs,
            num_clbits: cargs.len() as u32,
            clbits: out_cargs,
            num_params: params.len() as u32,
            params: out_params,
        }
    }
}

/// @ingroup QkCircuit
/// Free a circuit instruction object.
<<<<<<< HEAD
///
/// This function doesn't free the allocation for the provided ``QkInstruction`` pointer, it
/// only free the internal allocations for the data contained in the instruction. You are
/// responsible for allocating and freeing the actually allocation used to store a
/// ``QkCircuitInstruction``.
=======
>>>>>>> 2ce6863a
///
/// @param inst The instruction to free.
///
/// # Example
///
///     QkCircuitInstruction *inst = malloc(sizeof(QkCircuitInstruction));
///     QkCircuit *qc = qk_circuit_new(100);
///     qk_circuit_gate(qc, QkGate_H, *[0], *[]);
///     qk_circuit_get_instruction(qc, 0, inst);
///     qk_circuit_free(inst);
///     free(inst)
///
/// # Safety
///
/// Behavior is undefined if ``inst`` is not an object returned by ``qk_circuit_get_instruction``.
#[no_mangle]
#[cfg(feature = "cbinding")]
pub unsafe extern "C" fn qk_circuit_instruction_free(inst: *const CInstruction) {
    // SAFETY: Loading the data from pointers contained in a CInstruction. These should only be
    // created by rust code and are constructed from Vecs internally or CStrings.
    unsafe {
        let inst = const_ptr_as_ref(inst);
        if inst.num_qubits > 0 {
            let qubits = std::slice::from_raw_parts_mut(inst.qubits, inst.num_qubits as usize);
            let _ = Box::from_raw(qubits.as_mut_ptr());
        }
        if inst.num_clbits > 0 {
            let clbits = std::slice::from_raw_parts_mut(inst.clbits, inst.num_clbits as usize);
            let _ = Box::from_raw(clbits.as_mut_ptr());
        }
        if inst.num_params > 0 {
            let params = std::slice::from_raw_parts_mut(inst.params, inst.num_params as usize);
            let _ = Box::from_raw(params.as_mut_ptr());
        }
        let _: Box<CStr> = Box::from(CStr::from_ptr(inst.name));
    }
}

/// @ingroup QkCircuit
/// Free a circuit op count list.
///
/// @param op_counts The returned op count list from ``qk_circuit_count_ops``.
///
/// # Safety
///
/// Behavior is undefined if ``op_counts`` is not the object returned by ``qk_circuit_count_ops``.
#[no_mangle]
#[cfg(feature = "cbinding")]
pub unsafe extern "C" fn qk_opcounts_free(op_counts: OpCounts) {
    // SAFETY: Loading data contained in OpCounts as a slice which was constructed from a Vec
    let data = unsafe { std::slice::from_raw_parts_mut(op_counts.data, op_counts.len) };
    let data = data.as_mut_ptr();
    // SAFETY: Loading a box from the slice pointer created above
    unsafe {
        let _ = Box::from_raw(data);
    }
}

/// @ingroup QkCircuit
/// Convert to a Python-space ``QuantumCircuit``.
///
/// This function takes ownership of the pointer and gives it to Python. Using
/// the input ``circuit`` pointer after it's passed to this function is
/// undefined behavior. In particular, ``qk_circuit_free`` should not be called
/// on this pointer anymore.
///
/// @param circuit The C-space ``QkCircuit`` pointer.
///
/// @return A Python ``QuantumCircuit`` object.
///
/// # Safety
///
/// Behavior is undefined if ``circuit`` is not a valid, non-null pointer to
/// a ``QkCircuit``
///
/// It is assumed that the thread currently executing this function holds the
/// Python GIL. This is required to create the Python object returned by this
/// function.
#[no_mangle]
#[cfg(feature = "python_binding")]
#[cfg(feature = "cbinding")]
pub unsafe extern "C" fn qk_circuit_to_python(circuit: *mut CircuitData) -> *mut PyObject {
    unsafe {
        let circuit = Box::from_raw(mut_ptr_as_ref(circuit));
        let py = Python::assume_gil_acquired();
        QUANTUM_CIRCUIT
            .get_bound(py)
            .call_method1(intern!(py, "_from_circuit_data"), (*circuit,))
            .expect("Unabled to create a Python circuit")
            .into_ptr()
    }
}

/// @ingroup QkCircuit
///
/// Units for circuit delays.
#[repr(u8)]
pub enum QkDelayUnit {
    /// Seconds.
    S = 0,
    /// Milliseconds.
    MS = 1,
    /// Microseconds.
    US = 2,
    /// Nanoseconds.
    NS = 3,
    /// Picoseconds.
    PS = 4,
}

/// @ingroup QkCircuit
/// Append a delay instruction to the circuit.
///
/// @param circuit A pointer to the circuit to add the delay to.
/// @param qubit The ``uint32_t`` index of the qubit to apply the delay to.
/// @param duration The duration of the delay.
/// @param unit An enum representing the unit of the duration.
///
/// @return An exit code.
///
/// # Example
///
///     QkCircuit *qc = qk_circuit_new(1, 0);
///     qk_circuit_delay(qc, 0, 100.0, QkDelayUnit_NS);
///
/// # Safety
///
/// Behavior is undefined if ``circuit`` is not a valid, non-null pointer to a ``QkCircuit``.
#[no_mangle]
#[cfg(feature = "cbinding")]
pub unsafe extern "C" fn qk_circuit_delay(
    circuit: *mut CircuitData,
    qubit: u32,
    duration: f64,
    unit: QkDelayUnit,
) -> ExitCode {
    // SAFETY: Per documentation, the pointer is non-null and aligned.
    let circuit = unsafe { mut_ptr_as_ref(circuit) };

    let delay_unit_variant = match unit {
        QkDelayUnit::S => DelayUnit::S,
        QkDelayUnit::MS => DelayUnit::MS,
        QkDelayUnit::US => DelayUnit::US,
        QkDelayUnit::NS => DelayUnit::NS,
        QkDelayUnit::PS => DelayUnit::PS,
    };

    let duration_param: Param = duration.into();
    let delay_instruction = StandardInstruction::Delay(delay_unit_variant);

    circuit.push_packed_operation(
        PackedOperation::from_standard_instruction(delay_instruction),
        &[duration_param],
        &[Qubit(qubit)],
        &[],
    );

    ExitCode::Success
}<|MERGE_RESOLUTION|>--- conflicted
+++ resolved
@@ -523,27 +523,16 @@
 ///
 ///     QkCircuitInstruction *inst = malloc(sizeof(QkCircuitInstruction));
 ///     QkCircuit *qc = qk_circuit_new(100);
-<<<<<<< HEAD
-///     qk_circuit_gate(qc, QkGate_H, *[0], *[]);
-///     qk_circuit_get_instruction(qc, 0, inst);
-///
-=======
 ///     uint32_t qubit[1] = {0};
 ///     qk_circuit_gate(qc, QkGate_H, qubit, NULL);
 ///     QkCircuitInstruction inst = qk_circuit_get_instruction(qc, 0);
->>>>>>> 2ce6863a
 ///
 /// # Safety
 ///
 /// Behavior is undefined if ``circuit`` is not a valid, non-null pointer to a ``QkCircuit``. The
-<<<<<<< HEAD
-/// value for ``index`` must be less than the value returned by `qk_circuit_num_instructions`
+/// value for ``index`` must be less than the value returned by ``qk_circuit_num_instructions``
 /// otherwise this function will panic. Behavior is undefined if ``instruction`` is not a valid,
 /// non-null pointer to a memory allocation with sufficient space for a ``QkCircuitInstruction``.
-=======
-/// value for ``index`` must be less than the value returned by ``qk_circuit_num_instructions``
-/// otherwise this function will panic.
->>>>>>> 2ce6863a
 #[no_mangle]
 #[cfg(feature = "cbinding")]
 pub unsafe extern "C" fn qk_circuit_get_instruction(
@@ -591,14 +580,11 @@
 
 /// @ingroup QkCircuit
 /// Free a circuit instruction object.
-<<<<<<< HEAD
 ///
 /// This function doesn't free the allocation for the provided ``QkInstruction`` pointer, it
 /// only free the internal allocations for the data contained in the instruction. You are
 /// responsible for allocating and freeing the actually allocation used to store a
 /// ``QkCircuitInstruction``.
-=======
->>>>>>> 2ce6863a
 ///
 /// @param inst The instruction to free.
 ///
