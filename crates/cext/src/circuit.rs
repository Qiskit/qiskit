// This code is part of Qiskit.
//
// (C) Copyright IBM 2025
//
// This code is licensed under the Apache License, Version 2.0. You may
// obtain a copy of this license in the LICENSE.txt file in the root directory
// of this source tree or at http://www.apache.org/licenses/LICENSE-2.0.
//
// Any modifications or derivative works of this code must retain this
// copyright notice, and modified files need to carry a notice indicating
// that they have been altered from the originals.

use std::ffi::{CStr, CString, c_char};

use crate::exit_codes::ExitCode;
use crate::pointers::{const_ptr_as_ref, mut_ptr_as_ref};

use nalgebra::{Matrix2, Matrix4};
use ndarray::{Array2, ArrayView2};
use num_complex::{Complex64, ComplexFloat};

use qiskit_circuit::bit::{ClassicalRegister, QuantumRegister};
use qiskit_circuit::bit::{ShareableClbit, ShareableQubit};
use qiskit_circuit::circuit_data::CircuitData;
use qiskit_circuit::dag_circuit::DAGCircuit;
use qiskit_circuit::instruction::Parameters;
use qiskit_circuit::interner::Interner;
use qiskit_circuit::operations::{
    ArrayType, DelayUnit, Operation, Param, StandardGate, StandardInstruction, UnitaryGate,
};
<<<<<<< HEAD
use qiskit_circuit::packed_instruction::PackedOperation;
use qiskit_circuit::{Clbit, Qubit, VarsMode};
=======
use qiskit_circuit::packed_instruction::{PackedInstruction, PackedOperation};
use qiskit_circuit::{Clbit, Qubit};
>>>>>>> 3ebfc1d2

#[cfg(feature = "python_binding")]
use pyo3::ffi::PyObject;
#[cfg(feature = "python_binding")]
use pyo3::types::PyAnyMethods;
#[cfg(feature = "python_binding")]
use pyo3::{Python, intern};
#[cfg(feature = "python_binding")]
use qiskit_circuit::imports::QUANTUM_CIRCUIT;
use smallvec::smallvec;

/// @ingroup QkCircuit
/// Construct a new circuit with the given number of qubits and clbits.
///
/// @param num_qubits The number of qubits the circuit contains.
/// @param num_clbits The number of clbits the circuit contains.
///
/// @return A pointer to the created circuit.
///
/// # Example
///
///     QkCircuit *empty = qk_circuit_new(100, 100);
///
#[unsafe(no_mangle)]
#[cfg(feature = "cbinding")]
pub extern "C" fn qk_circuit_new(num_qubits: u32, num_clbits: u32) -> *mut CircuitData {
    let qubits = if num_qubits > 0 {
        Some(
            (0..num_qubits)
                .map(|_| ShareableQubit::new_anonymous())
                .collect::<Vec<_>>(),
        )
    } else {
        None
    };
    let clbits = if num_clbits > 0 {
        Some(
            (0..num_clbits)
                .map(|_| ShareableClbit::new_anonymous())
                .collect::<Vec<_>>(),
        )
    } else {
        None
    };

    let circuit = CircuitData::new(qubits, clbits, None, 0, (0.).into()).unwrap();
    Box::into_raw(Box::new(circuit))
}

/// @ingroup QkQuantumRegister
/// Construct a new owning quantum register with a given number of qubits and name
///
/// @param num_qubits The number of qubits to create the register for
/// @param name The name string for the created register. The name must be comprised of
/// valid UTF-8 characters.
///
/// @return A pointer to the created register
///
/// # Example
/// ```c
///     QkQuantumRegister *qr = qk_quantum_register_new(5, "five_qubits");
/// ```
///
/// # Safety
///
/// The `name` parameter must be a pointer to memory that contains a valid
/// nul terminator at the end of the string. It also must be valid for reads of
/// bytes up to and including the nul terminator.
#[unsafe(no_mangle)]
#[cfg(feature = "cbinding")]
pub unsafe extern "C" fn qk_quantum_register_new(
    num_qubits: u32,
    name: *const c_char,
) -> *mut QuantumRegister {
    let name = unsafe {
        CStr::from_ptr(name)
            .to_str()
            .expect("Invalid UTF-8 character")
            .to_string()
    };
    // SAFETY: Per documentation the pointer for name is a valid CStr pointer
    let reg = QuantumRegister::new_owning(name, num_qubits);
    Box::into_raw(Box::new(reg))
}

/// @ingroup QkQuantumRegister
/// Free a quantum register.
///
/// @param reg A pointer to the register to free.
///
/// # Example
/// ```c
///     QkQuantumRegister *qr = qk_quantum_register_new(1024, "qreg");
///     qk_quantum_register_free(qr);
/// ```
///
/// # Safety
///
/// Behavior is undefined if ``reg`` is not either null or a valid pointer to a
/// ``QkQuantumRegister``.
#[unsafe(no_mangle)]
#[cfg(feature = "cbinding")]
pub unsafe extern "C" fn qk_quantum_register_free(reg: *mut QuantumRegister) {
    if !reg.is_null() {
        if !reg.is_aligned() {
            panic!("Attempted to free a non-aligned pointer.")
        }

        // SAFETY: We have verified the pointer is non-null and aligned, so it should be
        // readable by Box.
        unsafe {
            let _ = Box::from_raw(reg);
        }
    }
}

/// @ingroup QkClassicalRegister
/// Free a classical register.
///
/// @param reg A pointer to the register to free.
///
/// # Example
/// ```c
///     QkClassicalRegister *cr = qk_classical_register_new(1024, "creg");
///     qk_classical_register_free(cr);
/// ```
///
/// # Safety
///
/// Behavior is undefined if ``reg`` is not either null or a valid pointer to a
/// ``QkClassicalRegister``.
#[unsafe(no_mangle)]
#[cfg(feature = "cbinding")]
pub unsafe extern "C" fn qk_classical_register_free(reg: *mut ClassicalRegister) {
    if !reg.is_null() {
        if !reg.is_aligned() {
            panic!("Attempted to free a non-aligned pointer.")
        }

        // SAFETY: We have verified the pointer is non-null and aligned, so it should be
        // readable by Box.
        unsafe {
            let _ = Box::from_raw(reg);
        }
    }
}

/// @ingroup QkClassicalRegister
/// Construct a new owning classical register with a given number of clbits and name
///
/// @param num_clbits The number of clbits to create the register for
/// @param name The name string for the created register. The name must be comprised of
/// valid UTF-8 characters.
///
/// @return A pointer to the created register
///
/// # Example
/// ```c
///     QkClassicalRegister *cr = qk_classical_register_new(5, "five_qubits");
/// ```
///
/// # Safety
///
/// The `name` parameter must be a pointer to memory that contains a valid
/// nul terminator at the end of the string. It also must be valid for reads of
/// bytes up to and including the nul terminator.
#[unsafe(no_mangle)]
#[cfg(feature = "cbinding")]
pub unsafe extern "C" fn qk_classical_register_new(
    num_clbits: u32,
    name: *const c_char,
) -> *mut ClassicalRegister {
    // SAFETY: Per documentation the pointer for name is a valid CStr pointer
    let name = unsafe {
        CStr::from_ptr(name)
            .to_str()
            .expect("Invalid UTF-8 character")
            .to_string()
    };
    let reg = ClassicalRegister::new_owning(name, num_clbits);
    Box::into_raw(Box::new(reg))
}

/// @ingroup QkCircuit
/// Add a quantum register to a given quantum circuit
///
/// @param circuit A pointer to the circuit.
/// @param reg A pointer to the quantum register
///
/// # Example
/// ```c
///     QkCircuit *qc = qk_circuit_new(0, 0);
///     QkQuantumRegister *qr = qk_quantum_register_new(1024, "my_little_register");
///     qk_circuit_add_quantum_register(qc, qr);
///     qk_quantum_register_free(qr);
///     qk_circuit_free(qc);
/// ```
///
/// # Safety
///
/// Behavior is undefined if ``circuit`` is not a valid, non-null pointer to a ``QkCircuit`` and
/// if ``reg`` is not a valid, non-null pointer to a ``QkQuantumRegister``.
#[unsafe(no_mangle)]
#[cfg(feature = "cbinding")]
pub unsafe extern "C" fn qk_circuit_add_quantum_register(
    circuit: *mut CircuitData,
    reg: *const QuantumRegister,
) {
    // SAFETY: Per documentation, the pointer is non-null and aligned.
    let circuit = unsafe { mut_ptr_as_ref(circuit) };
    let qreg = unsafe { const_ptr_as_ref(reg) };

    circuit
        .add_qreg(qreg.clone(), true)
        .expect("Invalid register unable to be added to circuit");
}

/// @ingroup QkCircuit
/// Add a classical register to a given quantum circuit
///
/// @param circuit A pointer to the circuit.
/// @param reg A pointer to the classical register
///
/// # Example
/// ```c
///     QkCircuit *qc = qk_circuit_new(0, 0);
///     QkClassicalRegister *cr = qk_classical_register_new(24, "my_big_register");
///     qk_circuit_add_classical_register(qc, cr);
///     qk_classical_register_free(cr);
///     qk_circuit_free(qc);
/// ```
///
/// # Safety
///
/// Behavior is undefined if ``circuit`` is not a valid, non-null pointer to a ``QkCircuit`` and
/// if ``reg`` is not a valid, non-null pointer to a ``QkClassicalRegister``.
#[unsafe(no_mangle)]
#[cfg(feature = "cbinding")]
pub unsafe extern "C" fn qk_circuit_add_classical_register(
    circuit: *mut CircuitData,
    reg: *const ClassicalRegister,
) {
    // SAFETY: Per documentation, the pointer is non-null and aligned.
    let circuit = unsafe { mut_ptr_as_ref(circuit) };
    let creg = unsafe { const_ptr_as_ref(reg) };

    circuit
        .add_creg(creg.clone(), true)
        .expect("Invalid register unable to be added to circuit");
}

/// @ingroup QkCircuit
/// Create a copy of a ``QkCircuit``.
///
/// @param circuit A pointer to the circuit to copy.
///
/// @return A new pointer to a copy of the input ``circuit``.
///
/// # Example
/// ```c
///     QkCircuit *qc = qk_circuit_new(100, 100);
///     QkCircuit *copy = qk_circuit_copy(qc);
/// ```
///
/// # Safety
///
/// Behavior is undefined if ``circuit`` is not a valid, non-null pointer to a ``QkCircuit``.
#[unsafe(no_mangle)]
#[cfg(feature = "cbinding")]
pub unsafe extern "C" fn qk_circuit_copy(circuit: *const CircuitData) -> *mut CircuitData {
    // SAFETY: Per documentation, the pointer is non-null and aligned.
    let circuit = unsafe { const_ptr_as_ref(circuit) };
    Box::into_raw(Box::new(circuit.clone()))
}

/// @ingroup QkCircuit
/// Get the number of qubits the circuit contains.
///
/// @param circuit A pointer to the circuit.
///
/// @return The number of qubits the circuit is defined on.
///
/// # Example
/// ```c
///     QkCircuit *qc = qk_circuit_new(100, 100);
///     uint32_t num_qubits = qk_circuit_num_qubits(qc);  // num_qubits==100
/// ```
///
/// # Safety
///
/// Behavior is undefined if ``circuit`` is not a valid, non-null pointer to a ``QkCircuit``.
#[unsafe(no_mangle)]
#[cfg(feature = "cbinding")]
pub unsafe extern "C" fn qk_circuit_num_qubits(circuit: *const CircuitData) -> u32 {
    // SAFETY: Per documentation, the pointer is non-null and aligned.
    let circuit = unsafe { const_ptr_as_ref(circuit) };

    circuit.num_qubits() as u32
}

/// @ingroup QkCircuit
/// Get the number of clbits the circuit contains.
///
/// @param circuit A pointer to the circuit.
///
/// @return The number of qubits the circuit is defined on.
///
/// # Example
/// ```c
///     QkCircuit *qc = qk_circuit_new(100, 50);
///     uint32_t num_clbits = qk_circuit_num_clbits(qc);  // num_clbits==50
/// ```
///
/// # Safety
///
/// Behavior is undefined if ``circuit`` is not a valid, non-null pointer to a ``QkCircuit``.
#[unsafe(no_mangle)]
#[cfg(feature = "cbinding")]
pub unsafe extern "C" fn qk_circuit_num_clbits(circuit: *const CircuitData) -> u32 {
    // SAFETY: Per documentation, the pointer is non-null and aligned.
    let circuit = unsafe { const_ptr_as_ref(circuit) };

    circuit.num_clbits() as u32
}

/// @ingroup QkCircuit
/// Free the circuit.
///
/// @param circuit A pointer to the circuit to free.
///
/// # Example
/// ```c
///     QkCircuit *qc = qk_circuit_new(100, 100);
///     qk_circuit_free(qc);
/// ```
///
/// # Safety
///
/// Behavior is undefined if ``circuit`` is not either null or a valid pointer to a
/// ``QkCircuit``.
#[unsafe(no_mangle)]
#[cfg(feature = "cbinding")]
pub unsafe extern "C" fn qk_circuit_free(circuit: *mut CircuitData) {
    if !circuit.is_null() {
        if !circuit.is_aligned() {
            panic!("Attempted to free a non-aligned pointer.")
        }

        // SAFETY: We have verified the pointer is non-null and aligned, so it should be
        // readable by Box.
        unsafe {
            let _ = Box::from_raw(circuit);
        }
    }
}

/// @ingroup QkCircuit
/// Append a ``QkGate`` to the circuit.
///
/// @param circuit A pointer to the circuit to add the gate to.
/// @param gate The StandardGate to add to the circuit.
/// @param qubits The pointer to the array of ``uint32_t`` qubit indices to add the gate on. This
///     can be a null pointer if there are no qubits for ``gate`` (e.g. ``QkGate_GlobalPhase``).
/// @param params The pointer to the array of ``double`` values to use for the gate parameters.
///     This can be a null pointer if there are no parameters for ``gate`` (e.g. ``QkGate_H``).
///
/// @return An exit code.
///
/// # Example
/// ```c
///     QkCircuit *qc = qk_circuit_new(100, 0);
///     uint32_t qubit[1] = {0};
///     qk_circuit_gate(qc, QkGate_H, qubit, NULL);
/// ```
///
/// # Safety
///
/// The ``qubits`` and ``params`` types are expected to be a pointer to an array of ``uint32_t``
/// and ``double`` respectively where the length is matching the expectations for the standard
/// gate. If the array is insufficiently long the behavior of this function is undefined as this
/// will read outside the bounds of the array. It can be a null pointer if there are no qubits
/// or params for a given gate. You can check ``qk_gate_num_qubits`` and ``qk_gate_num_params`` to
/// determine how many qubits and params are required for a given gate.
///
/// Behavior is undefined if ``circuit`` is not a valid, non-null pointer to a ``QkCircuit``.
#[unsafe(no_mangle)]
#[cfg(feature = "cbinding")]
pub unsafe extern "C" fn qk_circuit_gate(
    circuit: *mut CircuitData,
    gate: StandardGate,
    qubits: *const u32,
    params: *const f64,
) -> ExitCode {
    // SAFETY: Per documentation, the pointer is non-null and aligned.
    let circuit = unsafe { mut_ptr_as_ref(circuit) };
    // SAFETY: Per the documentation the qubits and params pointers are arrays of num_qubits()
    // and num_params() elements respectively.
    unsafe {
        let qargs: &[Qubit] = match gate.num_qubits() {
            0 => &[],
            1 => &[Qubit(*qubits.wrapping_add(0))],
            2 => &[
                Qubit(*qubits.wrapping_add(0)),
                Qubit(*qubits.wrapping_add(1)),
            ],
            3 => &[
                Qubit(*qubits.wrapping_add(0)),
                Qubit(*qubits.wrapping_add(1)),
                Qubit(*qubits.wrapping_add(2)),
            ],
            4 => &[
                Qubit(*qubits.wrapping_add(0)),
                Qubit(*qubits.wrapping_add(1)),
                Qubit(*qubits.wrapping_add(2)),
                Qubit(*qubits.wrapping_add(3)),
            ],
            // There are no ``QkGate``s > 4 qubits
            _ => unreachable!(),
        };
        let params: &[Param] = match gate.num_params() {
            0 => &[],
            1 => &[(*params.wrapping_add(0)).into()],
            2 => &[
                (*params.wrapping_add(0)).into(),
                (*params.wrapping_add(1)).into(),
            ],
            3 => &[
                (*params.wrapping_add(0)).into(),
                (*params.wrapping_add(1)).into(),
                (*params.wrapping_add(2)).into(),
            ],
            4 => &[
                (*params.wrapping_add(0)).into(),
                (*params.wrapping_add(1)).into(),
                (*params.wrapping_add(2)).into(),
                (*params.wrapping_add(3)).into(),
            ],
            // There are no ``QkGate``s that take > 4 params
            _ => unreachable!(),
        };
        circuit.push_standard_gate(gate, params, qargs).unwrap()
    }
    ExitCode::Success
}

/// @ingroup QkCircuit
/// Get the number of qubits for a ``QkGate``.
///
/// @param gate The ``QkGate`` to get the number of qubits for.
///
/// @return The number of qubits the gate acts on.
///
/// # Example
/// ```c
///     uint32_t num_qubits = qk_gate_num_qubits(QkGate_CCX);
/// ```
///
#[unsafe(no_mangle)]
#[cfg(feature = "cbinding")]
pub extern "C" fn qk_gate_num_qubits(gate: StandardGate) -> u32 {
    gate.num_qubits()
}

/// @ingroup QkCircuit
/// Get the number of parameters for a ``QkGate``.
///
/// @param gate The ``QkGate`` to get the number of qubits for.
///
/// @return The number of parameters the gate has.
///
/// # Example
/// ```c
///     uint32_t num_params = qk_gate_num_params(QkGate_R);
/// ```
///
#[unsafe(no_mangle)]
#[cfg(feature = "cbinding")]
pub extern "C" fn qk_gate_num_params(gate: StandardGate) -> u32 {
    gate.num_params()
}

/// @ingroup QkCircuit
/// Append a measurement to the circuit
///
/// @param circuit A pointer to the circuit to add the measurement to
/// @param qubit The ``uint32_t`` for the qubit to measure
/// @param clbit The ``uint32_t`` for the clbit to store the measurement outcome in
///
/// @return An exit code.
///
/// # Example
/// ```c
///     QkCircuit *qc = qk_circuit_new(100, 1);
///     qk_circuit_measure(qc, 0, 0);
/// ```
///
/// # Safety
///
/// Behavior is undefined if ``circuit`` is not a valid, non-null pointer to a ``QkCircuit``.
#[unsafe(no_mangle)]
#[cfg(feature = "cbinding")]
pub unsafe extern "C" fn qk_circuit_measure(
    circuit: *mut CircuitData,
    qubit: u32,
    clbit: u32,
) -> ExitCode {
    // SAFETY: Per documentation, the pointer is non-null and aligned.
    let circuit = unsafe { mut_ptr_as_ref(circuit) };
    circuit
        .push_packed_operation(
            PackedOperation::from_standard_instruction(StandardInstruction::Measure),
            None,
            &[Qubit(qubit)],
            &[Clbit(clbit)],
        )
        .unwrap();
    ExitCode::Success
}

/// @ingroup QkCircuit
/// Append a reset to the circuit
///
/// @param circuit A pointer to the circuit to add the reset to
/// @param qubit The ``uint32_t`` for the qubit to reset
///
/// @return An exit code.
///
/// # Example
/// ```c
///     QkCircuit *qc = qk_circuit_new(100, 0);
///     qk_circuit_reset(qc, 0);
/// ```
///
/// # Safety
///
/// Behavior is undefined if ``circuit`` is not a valid, non-null pointer to a ``QkCircuit``.
#[unsafe(no_mangle)]
#[cfg(feature = "cbinding")]
pub unsafe extern "C" fn qk_circuit_reset(circuit: *mut CircuitData, qubit: u32) -> ExitCode {
    // SAFETY: Per documentation, the pointer is non-null and aligned.
    let circuit = unsafe { mut_ptr_as_ref(circuit) };
    circuit
        .push_packed_operation(
            PackedOperation::from_standard_instruction(StandardInstruction::Reset),
            None,
            &[Qubit(qubit)],
            &[],
        )
        .unwrap();
    ExitCode::Success
}

/// @ingroup QkCircuit
/// Append a barrier to the circuit.
///
/// @param circuit A pointer to the circuit to add the barrier to.
/// @param num_qubits The number of qubits wide the barrier is.
/// @param qubits The pointer to the array of ``uint32_t`` qubit indices to add the barrier on.
///
/// @return An exit code.
///
/// # Example
/// ```c
///     QkCircuit *qc = qk_circuit_new(100, 1);
///     uint32_t qubits[5] = {0, 1, 2, 3, 4};
///     qk_circuit_barrier(qc, qubits, 5);
/// ```
///
/// # Safety
///
/// The length of the array ``qubits`` points to must be ``num_qubits``. If there is
/// a mismatch the behavior is undefined.
///
/// Behavior is undefined if ``circuit`` is not a valid, non-null pointer to a ``QkCircuit``.
#[unsafe(no_mangle)]
#[cfg(feature = "cbinding")]
pub unsafe extern "C" fn qk_circuit_barrier(
    circuit: *mut CircuitData,
    qubits: *const u32,
    num_qubits: u32,
) -> ExitCode {
    // SAFETY: Per documentation, the pointer is non-null and aligned.
    let circuit = unsafe { mut_ptr_as_ref(circuit) };
    // SAFETY: Per the documentation the qubits pointer is an array of num_qubits elements
    let qubits: Vec<Qubit> = unsafe {
        (0..num_qubits)
            .map(|idx| Qubit(*qubits.wrapping_add(idx as usize)))
            .collect()
    };
    circuit
        .push_packed_operation(
            PackedOperation::from_standard_instruction(StandardInstruction::Barrier(num_qubits)),
            None,
            &qubits,
            &[],
        )
        .unwrap();
    ExitCode::Success
}

/// An individual operation count represented by the operation name
/// and the number of instances in the circuit.
#[repr(C)]
pub struct OpCount {
    /// A nul terminated string representing the operation name
    name: *const c_char,
    /// The number of instances of this operation in the circuit
    count: usize,
}

/// An array of ``OpCount`` objects representing the total counts of all
/// the operation types in a circuit.
#[repr(C)]
pub struct OpCounts {
    /// A array of size ``len`` containing ``OpCount`` objects for each
    /// type of operation in the circuit
    data: *mut OpCount,
    /// The number of elements in ``data``
    len: usize,
}

#[inline]
fn conjugate(matrix: ArrayView2<Complex64>) -> Array2<Complex64> {
    Array2::from_shape_fn((matrix.nrows(), matrix.ncols()), |(i, j)| {
        matrix[(j, i)].conj()
    })
}

/// Check an [ArrayType] represents a unitary matrix. Uses an element-wise check; if
/// any element in ``conjugate(matrix) * matrix`` differs from the identity by more than ``tol``
/// (in magnitude), the matrix is not considered unitary.
fn is_unitary(matrix: &ArrayType, tol: f64) -> bool {
    let not_unitary = match matrix {
        ArrayType::OneQ(mat) => (mat.adjoint() * mat - Matrix2::identity())
            .iter()
            .any(|val| val.abs() > tol),
        ArrayType::TwoQ(mat) => (mat.adjoint() * mat - Matrix4::identity())
            .iter()
            .any(|val| val.abs() > tol),
        ArrayType::NDArray(mat) => {
            let product = mat.dot(&conjugate(mat.view()));
            product.indexed_iter().any(|((row, col), value)| {
                if row == col {
                    (value - Complex64::ONE).abs() > tol
                } else {
                    value.abs() > tol
                }
            })
        }
    };
    !not_unitary // using double negation to use ``any`` (faster) instead of ``all``
}

/// Create a unitary matrix `ArrayType` from a pointer to a row-major contiguous matrix of the
/// correct dimensions.
///
/// If `tol` is `Some`, the unitary matrix is checked for tolerance against the given value.  If the
/// tolerance check fails, no array is returned.
///
/// The data is copied out of `matrix`.
///
/// # Safety
///
/// `matrix` must be aligned and valid for `4 ** num_qubits` reads.
pub(crate) unsafe fn unitary_from_pointer(
    matrix: *const Complex64,
    num_qubits: u32,
    tol: Option<f64>,
) -> Option<ArrayType> {
    let dim = 1 << num_qubits;
    // SAFETY: per documentation, `matrix` is aligned and valid for `4**num_qubits` reads.
    let raw = unsafe { ::std::slice::from_raw_parts(matrix, dim * dim) };
    let mat = match num_qubits {
        1 => ArrayType::OneQ(Matrix2::from_fn(|i, j| raw[i * dim + j])),
        2 => ArrayType::TwoQ(Matrix4::from_fn(|i, j| raw[i * dim + j])),
        _ => ArrayType::NDArray(Array2::from_shape_fn((dim, dim), |(i, j)| raw[i * dim + j])),
    };
    match tol {
        Some(tol) => is_unitary(&mat, tol).then_some(mat),
        None => Some(mat),
    }
}

/// @ingroup QkCircuit
/// Append an arbitrary unitary matrix to the circuit.
///
/// @param circuit A pointer to the circuit to append the unitary to.
/// @param matrix A pointer to the ``QkComplex64`` array representing the unitary matrix.
///     This must be a row-major, unitary matrix of dimension ``2 ^ num_qubits x 2 ^ num_qubits``.
///     More explicitly: the ``(i, j)``-th element is given by ``matrix[i * 2^n + j]``.
///     The contents of ``matrix`` are copied inside this function before being added to the circuit,
///     so caller keeps ownership of the original memory that ``matrix`` points to and can reuse it
///     after the call and the caller is responsible for freeing it.
/// @param qubits A pointer to array of qubit indices, of length ``num_qubits``.
/// @param num_qubits The number of qubits the unitary acts on.
/// @param check_input When true, the function verifies that the matrix is unitary.
///     If set to False the caller is responsible for ensuring the matrix is unitary, if
///     the matrix is not unitary this is undefined behavior and will result in a corrupt
///     circuit.
///
/// @return An exit code.
///
/// # Example
/// ```c
/// QkComplex64 c0 = {0, 0};  // 0+0i
/// QkComplex64 c1 = {1, 0};  // 1+0i
///
/// const uint32_t num_qubits = 1;
/// QkComplex64 unitary[2*2] = {c0, c1,  // row 0
///                             c1, c0}; // row 1
///
/// QkCircuit *circuit = qk_circuit_new(1, 0);  // 1 qubit circuit
/// uint32_t qubit[1] = {0};  // qubit to apply the unitary on
/// qk_circuit_unitary(circuit, unitary, qubit, num_qubits, true);
/// ```
///
/// # Safety
///
/// Behavior is undefined if any of the following is violated:
///
/// * ``circuit`` is a valid, non-null pointer to a ``QkCircuit``
/// * ``matrix`` is an aligned pointer to ``4**num_qubits`` initialized ``QkComplex64`` values
/// * ``qubits`` is an aligned pointer to ``num_qubits`` initialized ``uint32_t`` values
#[unsafe(no_mangle)]
#[cfg(feature = "cbinding")]
pub unsafe extern "C" fn qk_circuit_unitary(
    circuit: *mut CircuitData,
    matrix: *const Complex64,
    qubits: *const u32,
    num_qubits: u32,
    check_input: bool,
) -> ExitCode {
    // SAFETY: Caller quarantees pointer validation, alignment
    let circuit = unsafe { mut_ptr_as_ref(circuit) };
    let mat = unsafe { unitary_from_pointer(matrix, num_qubits, check_input.then_some(1e-12)) };
    let Some(mat) = mat else {
        return ExitCode::ExpectedUnitary;
    };
    let qubits = if num_qubits == 0 {
        // This handles the case of C passing us a null pointer for the qubits; Rust slices
        // can't be backed by the null pointer even when empty.
        &[]
    } else {
        // SAFETY: per documentation, `qubits` is aligned and valid for `num_qubits` reads.  Per
        // previous check, `num_qubits` is nonzero so `qubits` cannot be null.
        unsafe { ::std::slice::from_raw_parts(qubits as *const Qubit, num_qubits as usize) }
    };

    // Create PackedOperation -> push to circuit_data
    let u_gate = Box::new(UnitaryGate { array: mat });
    let op = PackedOperation::from_unitary(u_gate);
    circuit
        .push_packed_operation(op, None, qubits, &[])
        .unwrap();
    // Return success
    ExitCode::Success
}

/// @ingroup QkCircuit
/// Return a list of string names for instructions in a circuit and their counts.
///
/// To properly free the memory allocated by the struct, you should call ``qk_opcounts_clear``.
/// Dropping the ``QkOpCounts`` struct without doing so will leave the stored array of ``QkOpCount``
/// allocated and produce a memory leak.
///
/// @param circuit A pointer to the circuit to get the counts for.
///
/// @return An ``QkOpCounts`` struct containing the circuit operation counts.
///
/// # Example
/// ```c
///     QkCircuit *qc = qk_circuit_new(100, 0);
///     uint32_t qubits[1] = {0};
///     qk_circuit_gate(qc, QkGate_H, qubits, NULL);
///     QkOpCounts counts = qk_circuit_count_ops(qc);
///     // .. once done
///     qk_opcounts_clear(&counts);
/// ```
///
/// # Safety
///
/// Behavior is undefined if ``circuit`` is not a valid, non-null pointer to a ``QkCircuit``.
#[unsafe(no_mangle)]
#[cfg(feature = "cbinding")]
pub unsafe extern "C" fn qk_circuit_count_ops(circuit: *const CircuitData) -> OpCounts {
    // SAFETY: Per documentation, the pointer is non-null and aligned.
    let circuit = unsafe { const_ptr_as_ref(circuit) };
    let count_ops = circuit.count_ops();
    let output = {
        let vec: Vec<OpCount> = count_ops
            .into_iter()
            .map(|(name, count)| OpCount {
                name: CString::new(name).unwrap().into_raw(),
                count,
            })
            .collect();
        vec.into_boxed_slice()
    };
    let len = output.len();
    let data = Box::into_raw(output) as *mut OpCount;
    OpCounts { data, len }
}

/// @ingroup QkCircuit
/// Return the total number of instructions in the circuit.
///
/// @param circuit A pointer to the circuit to get the total number of instructions for.
///
/// @return The total number of instructions in the circuit.
///
/// # Example
/// ```c
///     QkCircuit *qc = qk_circuit_new(100, 0);
///     uint32_t qubit[1] = {0};
///     qk_circuit_gate(qc, QkGate_H, qubit, NULL);
///     size_t num = qk_circuit_num_instructions(qc); // 1
/// ```
///
/// # Safety
///
/// Behavior is undefined if ``circuit`` is not a valid, non-null pointer to a ``QkCircuit``.
#[unsafe(no_mangle)]
#[cfg(feature = "cbinding")]
pub unsafe extern "C" fn qk_circuit_num_instructions(circuit: *const CircuitData) -> usize {
    // SAFETY: Per documentation, the pointer is non-null and aligned.
    let circuit = unsafe { const_ptr_as_ref(circuit) };
    circuit.__len__()
}

/// A circuit instruction representation.
///
/// This struct represents the data contained in an individual instruction in a ``QkCircuit``.
/// It is not a pointer to the underlying object, but contains a copy of the properties of the
/// instruction for inspection.
#[repr(C)]
pub struct CInstruction {
    /// The instruction name
    name: *mut c_char,
    /// A pointer to an array of qubit indices this instruction operates on.
    qubits: *mut u32,
    /// A pointer to an array of clbit indices this instruction operates on.
    clbits: *mut u32,
    /// A pointer to an array of parameter values for this instruction.
    params: *mut f64,
    /// The number of qubits for this instruction.
    num_qubits: u32,
    /// The number of clbits for this instruction.
    num_clbits: u32,
    /// The number of parameters for this instruction.
    num_params: u32,
}
impl CInstruction {
    /// Create a `CInstruction` that owns pointers to copies of the information in the given
    /// `PackedInstruction`.
    ///
    /// This must be cleared by a call to `qk_circuit_instruction_clear` to avoid leaking its
    /// allocations.
    ///
    /// Panics if the operation name contains a nul, or if the instruction has non-float parameters.
    pub(crate) fn from_packed_instruction_with_floats(
        packed: &PackedInstruction,
        qargs_interner: &Interner<[Qubit]>,
        cargs_interner: &Interner<[Clbit]>,
    ) -> Self {
        let name = CString::new(packed.op.name())
            .expect("names do not contain nul")
            .into_raw();
        let qargs = qargs_interner.get(packed.qubits);
        let cargs = cargs_interner.get(packed.clbits);
        let params = packed
            .params_view()
            .iter()
            .map(|p| match p {
                Param::Float(p) => Some(*p),
                _ => None,
            })
            .collect::<Option<Box<[f64]>>>()
            .expect("caller is responsible for ensuring all parameters are floats");
        Self {
            name,
            num_qubits: qargs.len() as u32,
            qubits: Box::leak(qargs.iter().map(|q| q.0).collect::<Box<[u32]>>()).as_mut_ptr(),
            num_clbits: cargs.len() as u32,
            clbits: Box::leak(cargs.iter().map(|c| c.0).collect::<Box<[u32]>>()).as_mut_ptr(),
            num_params: params.len() as u32,
            params: Box::leak(params).as_mut_ptr(),
        }
    }
}

/// @ingroup QkCircuit
/// Return the instruction details for an instruction in the circuit.
///
/// This function is used to get the instruction details for a given instruction in
/// the circuit.
///
/// This function allocates memory internally for the provided ``QkCircuitInstruction``
/// and thus you are responsible for calling ``qk_circuit_instruction_clear`` to
/// free it.
///
/// @param circuit A pointer to the circuit to get the instruction details for.
/// @param index The instruction index to get the instruction details of.
/// @param instruction A pointer to where to write out the ``QkCircuitInstruction``
///
///
/// # Example
/// ```c
///     QkCircuitInstruction inst;
///     QkCircuit *qc = qk_circuit_new(100, 0);
///     uint32_t qubit[1] = {0};
///     qk_circuit_gate(qc, QkGate_H, qubit, NULL);
///     qk_circuit_get_instruction(qc, 0, &inst);
///     qk_circuit_instruction_clear(&inst);
/// ```
///
/// # Safety
///
/// Behavior is undefined if ``circuit`` is not a valid, non-null pointer to a ``QkCircuit``. The
/// value for ``index`` must be less than the value returned by ``qk_circuit_num_instructions``
/// otherwise this function will panic. Behavior is undefined if ``instruction`` is not a valid,
/// non-null pointer to a memory allocation with sufficient space for a ``QkCircuitInstruction``.
#[unsafe(no_mangle)]
#[cfg(feature = "cbinding")]
pub unsafe extern "C" fn qk_circuit_get_instruction(
    circuit: *const CircuitData,
    index: usize,
    instruction: *mut CInstruction,
) {
    // SAFETY: Per documentation, `circuit` is a pointer to valid data.
    let circuit = unsafe { const_ptr_as_ref(circuit) };
    let inst = CInstruction::from_packed_instruction_with_floats(
        &circuit.data()[index],
        circuit.qargs_interner(),
        circuit.cargs_interner(),
    );
    // SAFETY: per documentation, `instruction` is a pointer to a sufficient allocation.
    unsafe { instruction.write(inst) };
}

/// @ingroup QkCircuit
/// Clear the data in circuit instruction object.
///
/// This function doesn't free the allocation for the provided ``QkCircuitInstruction`` pointer, it
/// only frees the internal allocations for the data contained in the instruction. You are
/// responsible for allocating and freeing the actual allocation used to store a
/// ``QkCircuitInstruction``.
///
/// @param inst A pointer to the instruction to free.
///
/// # Example
/// ```c
///     QkCircuitInstruction *inst = malloc(sizeof(QkCircuitInstruction));
///     QkCircuit *qc = qk_circuit_new(100, 0);
///     uint32_t q0[1] = {0};
///     qk_circuit_gate(qc, QkGate_H, q0, NULL);
///     qk_circuit_get_instruction(qc, 0, inst);
///     qk_circuit_instruction_clear(inst); // clear internal allocations
///     free(inst); // free struct
///     qk_circuit_free(qc); // free the circuit
/// ```
///
/// # Safety
///
/// Behavior is undefined if ``inst`` is not a valid, non-null pointer to a ``QkCircuitInstruction``.
#[unsafe(no_mangle)]
#[cfg(feature = "cbinding")]
pub unsafe extern "C" fn qk_circuit_instruction_clear(inst: *mut CInstruction) {
    // SAFETY: Loading the data from pointers contained in a CInstruction. These should only be
    // created by rust code and are constructed from Vecs internally or CStrings.
    unsafe {
        let inst = mut_ptr_as_ref(inst);
        if inst.num_qubits > 0 && !inst.qubits.is_null() {
            let qubits = std::slice::from_raw_parts_mut(inst.qubits, inst.num_qubits as usize);
            let _: Box<[u32]> = Box::from_raw(qubits as *mut [u32]);
            inst.qubits = std::ptr::null_mut();
        }
        inst.num_qubits = 0;
        if inst.num_clbits > 0 && !inst.clbits.is_null() {
            let clbits = std::slice::from_raw_parts_mut(inst.clbits, inst.num_clbits as usize);
            let _: Box<[u32]> = Box::from_raw(clbits as *mut [u32]);
            inst.clbits = std::ptr::null_mut();
        }
        inst.num_clbits = 0;
        if inst.num_params > 0 && !inst.params.is_null() {
            let params = std::slice::from_raw_parts_mut(inst.params, inst.num_params as usize);
            let _ = Box::from_raw(params as *mut [f64]);
            inst.params = std::ptr::null_mut();
        }
        inst.num_params = 0;
        if !inst.name.is_null() {
            let _ = CString::from_raw(inst.name);
            inst.name = std::ptr::null_mut();
        }
    }
}

/// @ingroup QkCircuit
/// Clear the content in a circuit operation count list.
///
/// @param op_counts The returned op count list from ``qk_circuit_count_ops``.
///
/// # Safety
///
/// Behavior is undefined if ``op_counts`` is not the object returned by ``qk_circuit_count_ops``.
#[unsafe(no_mangle)]
#[cfg(feature = "cbinding")]
pub unsafe extern "C" fn qk_opcounts_clear(op_counts: *mut OpCounts) {
    // SAFETY: The user guarantees the input is a valid OpCounts pointer.
    let op_counts = unsafe { mut_ptr_as_ref(op_counts) };

    if op_counts.len > 0 && !op_counts.data.is_null() {
        // SAFETY: We load the box from a slice pointer created from
        // the raw parts from the OpCounts::data attribute.
        unsafe {
            let slice: Box<[OpCount]> = Box::from_raw(std::ptr::slice_from_raw_parts_mut(
                op_counts.data,
                op_counts.len,
            ));
            // free the allocated strings in each OpCount
            for count in slice.iter() {
                if !count.name.is_null() {
                    let _ = CString::from_raw(count.name as *mut c_char);
                }
            }
            // the variable vec goes out of bounds and is freed too
        }
    }
    op_counts.len = 0;
    op_counts.data = std::ptr::null_mut();
}

/// @ingroup QkCircuit
/// Convert to a Python-space ``QuantumCircuit``.
///
/// This function takes ownership of the pointer and gives it to Python. Using
/// the input ``circuit`` pointer after it's passed to this function is
/// undefined behavior. In particular, ``qk_circuit_free`` should not be called
/// on this pointer anymore.
///
/// @param circuit The C-space ``QkCircuit`` pointer.
///
/// @return A Python ``QuantumCircuit`` object.
///
/// # Safety
///
/// Behavior is undefined if ``circuit`` is not a valid, non-null pointer to
/// a ``QkCircuit``
///
/// It is assumed that the thread currently executing this function holds the
/// Python GIL. This is required to create the Python object returned by this
/// function.
#[unsafe(no_mangle)]
#[cfg(feature = "python_binding")]
#[cfg(feature = "cbinding")]
pub unsafe extern "C" fn qk_circuit_to_python(circuit: *mut CircuitData) -> *mut PyObject {
    unsafe {
        let circuit = Box::from_raw(mut_ptr_as_ref(circuit));
        let py = Python::assume_attached();
        QUANTUM_CIRCUIT
            .get_bound(py)
            .call_method1(intern!(py, "_from_circuit_data"), (*circuit,))
            .expect("Unable to create a Python circuit")
            .into_ptr()
    }
}

/// @ingroup QkCircuit
///
/// Units for circuit delays.
#[repr(u8)]
pub enum CDelayUnit {
    /// Seconds.
    S = 0,
    /// Milliseconds.
    MS = 1,
    /// Microseconds.
    US = 2,
    /// Nanoseconds.
    NS = 3,
    /// Picoseconds.
    PS = 4,
}

impl From<CDelayUnit> for DelayUnit {
    fn from(value: CDelayUnit) -> Self {
        match value {
            CDelayUnit::S => DelayUnit::S,
            CDelayUnit::MS => DelayUnit::MS,
            CDelayUnit::US => DelayUnit::US,
            CDelayUnit::NS => DelayUnit::NS,
            CDelayUnit::PS => DelayUnit::PS,
        }
    }
}

/// @ingroup QkCircuit
/// Append a delay instruction to the circuit.
///
/// @param circuit A pointer to the circuit to add the delay to.
/// @param qubit The ``uint32_t`` index of the qubit to apply the delay to.
/// @param duration The duration of the delay.
/// @param unit An enum representing the unit of the duration.
///
/// @return An exit code.
///
/// # Example
/// ```c
///     QkCircuit *qc = qk_circuit_new(1, 0);
///     qk_circuit_delay(qc, 0, 100.0, QkDelayUnit_NS);
/// ```
///
/// # Safety
///
/// Behavior is undefined if ``circuit`` is not a valid, non-null pointer to a ``QkCircuit``.
#[unsafe(no_mangle)]
#[cfg(feature = "cbinding")]
pub unsafe extern "C" fn qk_circuit_delay(
    circuit: *mut CircuitData,
    qubit: u32,
    duration: f64,
    unit: CDelayUnit,
) -> ExitCode {
    // SAFETY: Per documentation, the pointer is non-null and aligned.
    let circuit = unsafe { mut_ptr_as_ref(circuit) };

    let delay_unit_variant = unit.into();

    let duration_param: Param = duration.into();
    let delay_instruction = StandardInstruction::Delay(delay_unit_variant);

    let params = Parameters::Params(smallvec![duration_param]);
    circuit
        .push_packed_operation(
            PackedOperation::from_standard_instruction(delay_instruction),
            Some(params),
            &[Qubit(qubit)],
            &[],
        )
        .unwrap();

    ExitCode::Success
}

/// @ingroup QkCircuit
<<<<<<< HEAD
/// Return a copy of self with the same structure but empty.
///
/// That structure includes:
/// * name and other metadata
/// * global phase
/// * duration
/// * all the qubits and clbits, including the registers.
///
/// @param circuit A pointer to the circuit to copy.
///
/// @return The pointer to the copied circuit.
///
/// # Example
/// ```c
/// QkCircuit *qc = qk_circuit_new(10, 10);
/// for (int i = 0; i < 10; i++) {
///     qk_circuit_measure(qc, i, i);
///     uint32_t qubits[1] = {i};
///     qk_circuit_gate(qc, QkGate_H, qubits, NULL);
/// }
/// QkCircuit *copy = qk_circuit_copy_empty_like(qc);
///
/// size_t num_copy_instructions = qk_circuit_num_instructions(copy); // 0
///
/// // do something with the copy
///
/// qk_circuit_free(qc);
/// qk_circuit_free(copy);
=======
/// Convert a given circuit to a DAG.
///
/// The new DAG is copied from the circuit; the original ``circuit`` reference is still owned by the
/// caller and still required to be freed with `qk_circuit_free`.  You must free the returned DAG
/// with ``qk_dag_free`` when done with it.
///
/// @param circuit A pointer to the circuit from which to create the DAG.
///
/// @return A pointer to the new DAG.
///
/// # Example
/// ```c
///     QkCircuit *qc = qk_circuit_new(0, 0);
///     QkQuantumRegister *qr = qk_quantum_register_new(3, "qr");
///     qk_circuit_add_quantum_register(qc, qr);
///     qk_quantum_register_free(qr);
///     
///     QkDag *dag = qk_circuit_to_dag(qc);
///     
///     qk_dag_free(dag);
///     qk_circuit_free(qc);
>>>>>>> 3ebfc1d2
/// ```
///
/// # Safety
///
<<<<<<< HEAD
/// Behavior is undefined if ``circuit`` is not a valid, non-null pointer to a ``QkCircuit``.
#[unsafe(no_mangle)]
#[cfg(feature = "cbinding")]
pub unsafe extern "C" fn qk_circuit_copy_empty_like(
    circuit: *const CircuitData,
) -> *mut CircuitData {
    // SAFETY: Per documentation, the pointer is to valid data.
    let circuit = unsafe { const_ptr_as_ref(circuit) };

    let copied_circuit = circuit
        .copy_empty_like(VarsMode::Alike)
        .expect("Failed to copy the circuit.");
    Box::into_raw(Box::new(copied_circuit))
=======
/// Behavior is undefined if ``circuit`` is not a valid, non-null pointer to a ``QkCircuit``.  
#[unsafe(no_mangle)]
#[cfg(feature = "cbinding")]
pub unsafe extern "C" fn qk_circuit_to_dag(circuit: *const CircuitData) -> *mut DAGCircuit {
    // SAFETY: Per documentation, the pointer is non-null and aligned.
    let circuit = unsafe { const_ptr_as_ref(circuit) };

    let dag = DAGCircuit::from_circuit_data(circuit, true, None, None, None, None)
        .expect("Error occurred while converting CircuitData to DAGCircuit");

    Box::into_raw(Box::new(dag))
>>>>>>> 3ebfc1d2
}<|MERGE_RESOLUTION|>--- conflicted
+++ resolved
@@ -28,13 +28,8 @@
 use qiskit_circuit::operations::{
     ArrayType, DelayUnit, Operation, Param, StandardGate, StandardInstruction, UnitaryGate,
 };
-<<<<<<< HEAD
-use qiskit_circuit::packed_instruction::PackedOperation;
-use qiskit_circuit::{Clbit, Qubit, VarsMode};
-=======
 use qiskit_circuit::packed_instruction::{PackedInstruction, PackedOperation};
-use qiskit_circuit::{Clbit, Qubit};
->>>>>>> 3ebfc1d2
+use qiskit_circuit::{BlocksMode, Clbit, Qubit, VarsMode};
 
 #[cfg(feature = "python_binding")]
 use pyo3::ffi::PyObject;
@@ -1179,36 +1174,6 @@
 }
 
 /// @ingroup QkCircuit
-<<<<<<< HEAD
-/// Return a copy of self with the same structure but empty.
-///
-/// That structure includes:
-/// * name and other metadata
-/// * global phase
-/// * duration
-/// * all the qubits and clbits, including the registers.
-///
-/// @param circuit A pointer to the circuit to copy.
-///
-/// @return The pointer to the copied circuit.
-///
-/// # Example
-/// ```c
-/// QkCircuit *qc = qk_circuit_new(10, 10);
-/// for (int i = 0; i < 10; i++) {
-///     qk_circuit_measure(qc, i, i);
-///     uint32_t qubits[1] = {i};
-///     qk_circuit_gate(qc, QkGate_H, qubits, NULL);
-/// }
-/// QkCircuit *copy = qk_circuit_copy_empty_like(qc);
-///
-/// size_t num_copy_instructions = qk_circuit_num_instructions(copy); // 0
-///
-/// // do something with the copy
-///
-/// qk_circuit_free(qc);
-/// qk_circuit_free(copy);
-=======
 /// Convert a given circuit to a DAG.
 ///
 /// The new DAG is copied from the circuit; the original ``circuit`` reference is still owned by the
@@ -1230,12 +1195,54 @@
 ///     
 ///     qk_dag_free(dag);
 ///     qk_circuit_free(qc);
->>>>>>> 3ebfc1d2
-/// ```
-///
-/// # Safety
-///
-<<<<<<< HEAD
+/// ```
+///
+/// # Safety
+///
+/// Behavior is undefined if ``circuit`` is not a valid, non-null pointer to a ``QkCircuit``.  
+#[unsafe(no_mangle)]
+#[cfg(feature = "cbinding")]
+pub unsafe extern "C" fn qk_circuit_to_dag(circuit: *const CircuitData) -> *mut DAGCircuit {
+    // SAFETY: Per documentation, the pointer is non-null and aligned.
+    let circuit = unsafe { const_ptr_as_ref(circuit) };
+
+    let dag = DAGCircuit::from_circuit_data(circuit, true, None, None, None, None)
+        .expect("Error occurred while converting CircuitData to DAGCircuit");
+
+    Box::into_raw(Box::new(dag))
+}
+
+/// @ingroup QkCircuit
+/// Return a copy of self with the same structure but empty.
+///
+/// That structure includes:
+/// * global phase
+/// * all the qubits and clbits, including the registers.
+///
+/// @param circuit A pointer to the circuit to copy.
+///
+/// @return The pointer to the copied circuit.
+///
+/// # Example
+/// ```c
+/// QkCircuit *qc = qk_circuit_new(10, 10);
+/// for (int i = 0; i < 10; i++) {
+///     qk_circuit_measure(qc, i, i);
+///     uint32_t qubits[1] = {i};
+///     qk_circuit_gate(qc, QkGate_H, qubits, NULL);
+/// }
+/// QkCircuit *copy = qk_circuit_copy_empty_like(qc);
+///
+/// size_t num_copy_instructions = qk_circuit_num_instructions(copy); // 0
+///
+/// // do something with the copy
+///
+/// qk_circuit_free(qc);
+/// qk_circuit_free(copy);
+/// ```
+///
+/// # Safety
+///
 /// Behavior is undefined if ``circuit`` is not a valid, non-null pointer to a ``QkCircuit``.
 #[unsafe(no_mangle)]
 #[cfg(feature = "cbinding")]
@@ -1246,20 +1253,7 @@
     let circuit = unsafe { const_ptr_as_ref(circuit) };
 
     let copied_circuit = circuit
-        .copy_empty_like(VarsMode::Alike)
+        .copy_empty_like(VarsMode::Alike, BlocksMode::Drop)
         .expect("Failed to copy the circuit.");
     Box::into_raw(Box::new(copied_circuit))
-=======
-/// Behavior is undefined if ``circuit`` is not a valid, non-null pointer to a ``QkCircuit``.  
-#[unsafe(no_mangle)]
-#[cfg(feature = "cbinding")]
-pub unsafe extern "C" fn qk_circuit_to_dag(circuit: *const CircuitData) -> *mut DAGCircuit {
-    // SAFETY: Per documentation, the pointer is non-null and aligned.
-    let circuit = unsafe { const_ptr_as_ref(circuit) };
-
-    let dag = DAGCircuit::from_circuit_data(circuit, true, None, None, None, None)
-        .expect("Error occurred while converting CircuitData to DAGCircuit");
-
-    Box::into_raw(Box::new(dag))
->>>>>>> 3ebfc1d2
 }