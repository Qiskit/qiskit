// This code is part of Qiskit.
//
// (C) Copyright IBM 2025
//
// This code is licensed under the Apache License, Version 2.0. You may
// obtain a copy of this license in the LICENSE.txt file in the root directory
// of this source tree or at http://www.apache.org/licenses/LICENSE-2.0.
//
// Any modifications or derivative works of this code must retain this
// copyright notice, and modified files need to carry a notice indicating
// that they have been altered from the originals.

use std::ffi::{c_char, CStr, CString};

use crate::exit_codes::ExitCode;
use crate::pointers::{const_ptr_as_ref, mut_ptr_as_ref};

use nalgebra::{Matrix2, Matrix4};
use ndarray::{Array2, ArrayView2};
use num_complex::{Complex64, ComplexFloat};

use qiskit_circuit::bit::{ClassicalRegister, QuantumRegister};
use qiskit_circuit::bit::{ShareableClbit, ShareableQubit};
use qiskit_circuit::circuit_data::CircuitData;
use qiskit_circuit::operations::{
    ArrayType, DelayUnit, Operation, Param, StandardGate, StandardInstruction, UnitaryGate,
};
use qiskit_circuit::packed_instruction::PackedOperation;
use qiskit_circuit::{Clbit, Qubit};

#[cfg(feature = "python_binding")]
use pyo3::ffi::PyObject;
#[cfg(feature = "python_binding")]
use pyo3::types::PyAnyMethods;
#[cfg(feature = "python_binding")]
use pyo3::{intern, Python};
#[cfg(feature = "python_binding")]
use qiskit_circuit::imports::QUANTUM_CIRCUIT;

/// @ingroup QkCircuit
/// Construct a new circuit with the given number of qubits and clbits.
///
/// @param num_qubits The number of qubits the circuit contains.
/// @param num_clbits The number of clbits the circuit contains.
///
/// @return A pointer to the created circuit.
///
/// # Example
///
///     QkCircuit *empty = qk_circuit_new(100, 100);
///
#[no_mangle]
#[cfg(feature = "cbinding")]
pub extern "C" fn qk_circuit_new(num_qubits: u32, num_clbits: u32) -> *mut CircuitData {
    let qubits = if num_qubits > 0 {
        Some(
            (0..num_qubits)
                .map(|_| ShareableQubit::new_anonymous())
                .collect::<Vec<_>>(),
        )
    } else {
        None
    };
    let clbits = if num_clbits > 0 {
        Some(
            (0..num_clbits)
                .map(|_| ShareableClbit::new_anonymous())
                .collect::<Vec<_>>(),
        )
    } else {
        None
    };

    let circuit = CircuitData::new(qubits, clbits, None, 0, (0.).into()).unwrap();
    Box::into_raw(Box::new(circuit))
}

/// @ingroup QkQuantumRegister
/// Construct a new owning quantum register with a given number of qubits and name
///
/// @param num_qubits The number of qubits to create the register for
/// @param name The name string for the created register. The name must be comprised of
/// valid UTF-8 characters.
///
/// @return A pointer to the created register
///
/// # Example
/// ```c
///     QkQuantumRegister *qr = qk_quantum_register_new(5, "five_qubits");
/// ```
///
/// # Safety
///
/// The `name` parameter must be a pointer to memory that contains a valid
/// nul terminator at the end of the string. It also must be valid for reads of
/// bytes up to and including the nul terminator.
#[no_mangle]
#[cfg(feature = "cbinding")]
pub unsafe extern "C" fn qk_quantum_register_new(
    num_qubits: u32,
    name: *const c_char,
) -> *mut QuantumRegister {
    let name = unsafe {
        CStr::from_ptr(name)
            .to_str()
            .expect("Invalid UTF-8 character")
            .to_string()
    };
    // SAFETY: Per documentation the pointer for name is a valid CStr pointer
    let reg = QuantumRegister::new_owning(name, num_qubits);
    Box::into_raw(Box::new(reg))
}

/// @ingroup QkQuantumRegister
/// Free a quantum register.
///
/// @param reg A pointer to the register to free.
///
/// # Example
/// ```c
///     QkQuantumRegister *qr = qk_quantum_register_new(1024, "qreg");
///     qk_quantum_register_free(qr);
/// ```
///
/// # Safety
///
/// Behavior is undefined if ``reg`` is not either null or a valid pointer to a
/// ``QkQuantumRegister``.
#[no_mangle]
#[cfg(feature = "cbinding")]
pub unsafe extern "C" fn qk_quantum_register_free(reg: *mut QuantumRegister) {
    if !reg.is_null() {
        if !reg.is_aligned() {
            panic!("Attempted to free a non-aligned pointer.")
        }

        // SAFETY: We have verified the pointer is non-null and aligned, so it should be
        // readable by Box.
        unsafe {
            let _ = Box::from_raw(reg);
        }
    }
}

/// @ingroup QkClassicalRegister
/// Free a classical register.
///
/// @param reg A pointer to the register to free.
///
/// # Example
/// ```c
///     QkClassicalRegister *cr = qk_classical_register_new(1024, "creg");
///     qk_classical_register_free(cr);
/// ```
///
/// # Safety
///
/// Behavior is undefined if ``reg`` is not either null or a valid pointer to a
/// ``QkClassicalRegister``.
#[no_mangle]
#[cfg(feature = "cbinding")]
pub unsafe extern "C" fn qk_classical_register_free(reg: *mut ClassicalRegister) {
    if !reg.is_null() {
        if !reg.is_aligned() {
            panic!("Attempted to free a non-aligned pointer.")
        }

        // SAFETY: We have verified the pointer is non-null and aligned, so it should be
        // readable by Box.
        unsafe {
            let _ = Box::from_raw(reg);
        }
    }
}

/// @ingroup QkClassicalRegister
/// Construct a new owning classical register with a given number of clbits and name
///
/// @param num_clbits The number of clbits to create the register for
/// @param name The name string for the created register. The name must be comprised of
/// valid UTF-8 characters.
///
/// @return A pointer to the created register
///
/// # Example
/// ```c
///     QkClassicalRegister *cr = qk_classical_register_new(5, "five_qubits");
/// ```
///
/// # Safety
///
/// The `name` parameter must be a pointer to memory that contains a valid
/// nul terminator at the end of the string. It also must be valid for reads of
/// bytes up to and including the nul terminator.
#[no_mangle]
#[cfg(feature = "cbinding")]
pub unsafe extern "C" fn qk_classical_register_new(
    num_clbits: u32,
    name: *const c_char,
) -> *mut ClassicalRegister {
    // SAFETY: Per documentation the pointer for name is a valid CStr pointer
    let name = unsafe {
        CStr::from_ptr(name)
            .to_str()
            .expect("Invalid UTF-8 character")
            .to_string()
    };
    let reg = ClassicalRegister::new_owning(name, num_clbits);
    Box::into_raw(Box::new(reg))
}

/// @ingroup QkCircuit
/// Add a quantum register to a given quantum circuit
///
/// @param circuit A pointer to the circuit.
/// @param reg A pointer to the quantum register
///
/// # Example
/// ```c
///     QkCircuit *qc = qk_circuit_new(0, 0);
///     QkQuantumRegister *qr = qk_quantum_register_new(1024, "my_little_register");
///     qk_circuit_add_quantum_register(qc, qr);
///     qk_quantum_register_free(qr);
///     qk_circuit_free(qc);
/// ```
///
/// # Safety
///
/// Behavior is undefined if ``circuit`` is not a valid, non-null pointer to a ``QkCircuit`` and
/// if ``reg`` is not a valid, non-null pointer to a ``QkQuantumRegister``.
#[no_mangle]
#[cfg(feature = "cbinding")]
pub unsafe extern "C" fn qk_circuit_add_quantum_register(
    circuit: *mut CircuitData,
    reg: *const QuantumRegister,
) {
    // SAFETY: Per documentation, the pointer is non-null and aligned.
    let circuit = unsafe { mut_ptr_as_ref(circuit) };
    let qreg = unsafe { const_ptr_as_ref(reg) };

    circuit
        .add_qreg(qreg.clone(), true)
        .expect("Invalid register unable to be added to circuit");
}

/// @ingroup QkCircuit
/// Add a classical register to a given quantum circuit
///
/// @param circuit A pointer to the circuit.
/// @param reg A pointer to the classical register
///
/// # Example
/// ```c
///     QkCircuit *qc = qk_circuit_new(0, 0);
///     QkClassicalRegister *cr = qk_classical_register_new(24, "my_big_register");
///     qk_circuit_add_classical_register(qc, cr);
///     qk_classical_register_free(cr);
///     qk_circuit_free(qc);
/// ```
///
/// # Safety
///
/// Behavior is undefined if ``circuit`` is not a valid, non-null pointer to a ``QkCircuit`` and
/// if ``reg`` is not a valid, non-null pointer to a ``QkClassicalRegister``.
#[no_mangle]
#[cfg(feature = "cbinding")]
pub unsafe extern "C" fn qk_circuit_add_classical_register(
    circuit: *mut CircuitData,
    reg: *const ClassicalRegister,
) {
    // SAFETY: Per documentation, the pointer is non-null and aligned.
    let circuit = unsafe { mut_ptr_as_ref(circuit) };
    let creg = unsafe { const_ptr_as_ref(reg) };

    circuit
        .add_creg(creg.clone(), true)
        .expect("Invalid register unable to be added to circuit");
}

/// @ingroup QkCircuit
/// Create a copy of a ``QkCircuit``.
///
/// @param circuit A pointer to the circuit to copy.
///
/// @return A new pointer to a copy of the input ``circuit``.
///
/// # Example
/// ```c
///     QkCircuit *qc = qk_circuit_new(100, 100);
///     QkCircuit *copy = qk_circuit_copy(qc);
/// ```
///
/// # Safety
///
/// Behavior is undefined if ``circuit`` is not a valid, non-null pointer to a ``QkCircuit``.
#[no_mangle]
#[cfg(feature = "cbinding")]
pub unsafe extern "C" fn qk_circuit_copy(circuit: *const CircuitData) -> *mut CircuitData {
    // SAFETY: Per documentation, the pointer is non-null and aligned.
    let circuit = unsafe { const_ptr_as_ref(circuit) };
    Box::into_raw(Box::new(circuit.clone()))
}

/// @ingroup QkCircuit
/// Get the number of qubits the circuit contains.
///
/// @param circuit A pointer to the circuit.
///
/// @return The number of qubits the circuit is defined on.
///
/// # Example
/// ```c
///     QkCircuit *qc = qk_circuit_new(100, 100);
///     uint32_t num_qubits = qk_circuit_num_qubits(qc);  // num_qubits==100
/// ```
///
/// # Safety
///
/// Behavior is undefined if ``circuit`` is not a valid, non-null pointer to a ``QkCircuit``.
#[no_mangle]
#[cfg(feature = "cbinding")]
pub unsafe extern "C" fn qk_circuit_num_qubits(circuit: *const CircuitData) -> u32 {
    // SAFETY: Per documentation, the pointer is non-null and aligned.
    let circuit = unsafe { const_ptr_as_ref(circuit) };

    circuit.num_qubits() as u32
}

/// @ingroup QkCircuit
/// Get the number of clbits the circuit contains.
///
/// @param circuit A pointer to the circuit.
///
/// @return The number of qubits the circuit is defined on.
///
/// # Example
/// ```c
///     QkCircuit *qc = qk_circuit_new(100, 50);
///     uint32_t num_clbits = qk_circuit_num_clbits(qc);  // num_clbits==50
/// ```
///
/// # Safety
///
/// Behavior is undefined if ``circuit`` is not a valid, non-null pointer to a ``QkCircuit``.
#[no_mangle]
#[cfg(feature = "cbinding")]
pub unsafe extern "C" fn qk_circuit_num_clbits(circuit: *const CircuitData) -> u32 {
    // SAFETY: Per documentation, the pointer is non-null and aligned.
    let circuit = unsafe { const_ptr_as_ref(circuit) };

    circuit.num_clbits() as u32
}

/// @ingroup QkCircuit
/// Free the circuit.
///
/// @param circuit A pointer to the circuit to free.
///
/// # Example
/// ```c
///     QkCircuit *qc = qk_circuit_new(100, 100);
///     qk_circuit_free(qc);
/// ```
///
/// # Safety
///
/// Behavior is undefined if ``circuit`` is not either null or a valid pointer to a
/// ``QkCircuit``.
#[no_mangle]
#[cfg(feature = "cbinding")]
pub unsafe extern "C" fn qk_circuit_free(circuit: *mut CircuitData) {
    if !circuit.is_null() {
        if !circuit.is_aligned() {
            panic!("Attempted to free a non-aligned pointer.")
        }

        // SAFETY: We have verified the pointer is non-null and aligned, so it should be
        // readable by Box.
        unsafe {
            let _ = Box::from_raw(circuit);
        }
    }
}

/// @ingroup QkCircuit
/// Append a ``QkGate`` to the circuit.
///
/// @param circuit A pointer to the circuit to add the gate to.
/// @param gate The StandardGate to add to the circuit.
/// @param qubits The pointer to the array of ``uint32_t`` qubit indices to add the gate on. This
///     can be a null pointer if there are no qubits for ``gate`` (e.g. ``QkGate_GlobalPhase``).
/// @param params The pointer to the array of ``double`` values to use for the gate parameters.
///     This can be a null pointer if there are no parameters for ``gate`` (e.g. ``QkGate_H``).
///
/// @return An exit code.
///
/// # Example
/// ```c
///     QkCircuit *qc = qk_circuit_new(100, 0);
///     uint32_t qubit[1] = {0};
///     qk_circuit_gate(qc, QkGate_H, qubit, NULL);
/// ```
///
/// # Safety
///
/// The ``qubits`` and ``params`` types are expected to be a pointer to an array of ``uint32_t``
/// and ``double`` respectively where the length is matching the expectations for the standard
/// gate. If the array is insufficiently long the behavior of this function is undefined as this
/// will read outside the bounds of the array. It can be a null pointer if there are no qubits
/// or params for a given gate. You can check ``qk_gate_num_qubits`` and ``qk_gate_num_params`` to
/// determine how many qubits and params are required for a given gate.
///
/// Behavior is undefined if ``circuit`` is not a valid, non-null pointer to a ``QkCircuit``.
#[no_mangle]
#[cfg(feature = "cbinding")]
pub unsafe extern "C" fn qk_circuit_gate(
    circuit: *mut CircuitData,
    gate: StandardGate,
    qubits: *const u32,
    params: *const f64,
) -> ExitCode {
    // SAFETY: Per documentation, the pointer is non-null and aligned.
    let circuit = unsafe { mut_ptr_as_ref(circuit) };
    // SAFETY: Per the documentation the qubits and params pointers are arrays of num_qubits()
    // and num_params() elements respectively.
    unsafe {
        let qargs: &[Qubit] = match gate.num_qubits() {
            0 => &[],
            1 => &[Qubit(*qubits.wrapping_add(0))],
            2 => &[
                Qubit(*qubits.wrapping_add(0)),
                Qubit(*qubits.wrapping_add(1)),
            ],
            3 => &[
                Qubit(*qubits.wrapping_add(0)),
                Qubit(*qubits.wrapping_add(1)),
                Qubit(*qubits.wrapping_add(2)),
            ],
            4 => &[
                Qubit(*qubits.wrapping_add(0)),
                Qubit(*qubits.wrapping_add(1)),
                Qubit(*qubits.wrapping_add(2)),
                Qubit(*qubits.wrapping_add(3)),
            ],
            // There are no ``QkGate``s > 4 qubits
            _ => unreachable!(),
        };
        let params: &[Param] = match gate.num_params() {
            0 => &[],
            1 => &[(*params.wrapping_add(0)).into()],
            2 => &[
                (*params.wrapping_add(0)).into(),
                (*params.wrapping_add(1)).into(),
            ],
            3 => &[
                (*params.wrapping_add(0)).into(),
                (*params.wrapping_add(1)).into(),
                (*params.wrapping_add(2)).into(),
            ],
            4 => &[
                (*params.wrapping_add(0)).into(),
                (*params.wrapping_add(1)).into(),
                (*params.wrapping_add(2)).into(),
                (*params.wrapping_add(3)).into(),
            ],
            // There are no ``QkGate``s that take > 4 params
            _ => unreachable!(),
        };
        circuit.push_standard_gate(gate, params, qargs).unwrap()
    }
    ExitCode::Success
}

/// @ingroup QkCircuit
/// Get the number of qubits for a ``QkGate``.
///
/// @param gate The ``QkGate`` to get the number of qubits for.
///
/// @return The number of qubits the gate acts on.
///
/// # Example
/// ```c
///     uint32_t num_qubits = qk_gate_num_qubits(QkGate_CCX);
/// ```
///
#[no_mangle]
#[cfg(feature = "cbinding")]
pub extern "C" fn qk_gate_num_qubits(gate: StandardGate) -> u32 {
    gate.num_qubits()
}

/// @ingroup QkCircuit
/// Get the number of parameters for a ``QkGate``.
///
/// @param gate The ``QkGate`` to get the number of qubits for.
///
/// @return The number of parameters the gate has.
///
/// # Example
/// ```c
///     uint32_t num_params = qk_gate_num_params(QkGate_R);
/// ```
///
#[no_mangle]
#[cfg(feature = "cbinding")]
pub extern "C" fn qk_gate_num_params(gate: StandardGate) -> u32 {
    gate.num_params()
}

/// @ingroup QkCircuit
/// Append a measurement to the circuit
///
/// @param circuit A pointer to the circuit to add the measurement to
/// @param qubit The ``uint32_t`` for the qubit to measure
/// @param clbit The ``uint32_t`` for the clbit to store the measurement outcome in
///
/// @return An exit code.
///
/// # Example
/// ```c
///     QkCircuit *qc = qk_circuit_new(100, 1);
///     qk_circuit_measure(qc, 0, 0);
/// ```
///
/// # Safety
///
/// Behavior is undefined if ``circuit`` is not a valid, non-null pointer to a ``QkCircuit``.
#[no_mangle]
#[cfg(feature = "cbinding")]
pub unsafe extern "C" fn qk_circuit_measure(
    circuit: *mut CircuitData,
    qubit: u32,
    clbit: u32,
) -> ExitCode {
    // SAFETY: Per documentation, the pointer is non-null and aligned.
    let circuit = unsafe { mut_ptr_as_ref(circuit) };
    circuit
        .push_packed_operation(
            PackedOperation::from_standard_instruction(StandardInstruction::Measure),
            &[],
            &[Qubit(qubit)],
            &[Clbit(clbit)],
        )
        .unwrap();
    ExitCode::Success
}

/// @ingroup QkCircuit
/// Append a reset to the circuit
///
/// @param circuit A pointer to the circuit to add the reset to
/// @param qubit The ``uint32_t`` for the qubit to reset
///
/// @return An exit code.
///
/// # Example
/// ```c
///     QkCircuit *qc = qk_circuit_new(100, 0);
///     qk_circuit_reset(qc, 0);
/// ```
///
/// # Safety
///
/// Behavior is undefined if ``circuit`` is not a valid, non-null pointer to a ``QkCircuit``.
#[no_mangle]
#[cfg(feature = "cbinding")]
pub unsafe extern "C" fn qk_circuit_reset(circuit: *mut CircuitData, qubit: u32) -> ExitCode {
    // SAFETY: Per documentation, the pointer is non-null and aligned.
    let circuit = unsafe { mut_ptr_as_ref(circuit) };
    circuit
        .push_packed_operation(
            PackedOperation::from_standard_instruction(StandardInstruction::Reset),
            &[],
            &[Qubit(qubit)],
            &[],
        )
        .unwrap();
    ExitCode::Success
}

/// @ingroup QkCircuit
/// Append a barrier to the circuit.
///
/// @param circuit A pointer to the circuit to add the barrier to.
/// @param num_qubits The number of qubits wide the barrier is.
/// @param qubits The pointer to the array of ``uint32_t`` qubit indices to add the barrier on.
///
/// @return An exit code.
///
/// # Example
/// ```c
///     QkCircuit *qc = qk_circuit_new(100, 1);
///     uint32_t qubits[5] = {0, 1, 2, 3, 4};
///     qk_circuit_barrier(qc, qubits, 5);
/// ```
///
/// # Safety
///
/// The length of the array ``qubits`` points to must be ``num_qubits``. If there is
/// a mismatch the behavior is undefined.
///
/// Behavior is undefined if ``circuit`` is not a valid, non-null pointer to a ``QkCircuit``.
#[no_mangle]
#[cfg(feature = "cbinding")]
pub unsafe extern "C" fn qk_circuit_barrier(
    circuit: *mut CircuitData,
    qubits: *const u32,
    num_qubits: u32,
) -> ExitCode {
    // SAFETY: Per documentation, the pointer is non-null and aligned.
    let circuit = unsafe { mut_ptr_as_ref(circuit) };
    // SAFETY: Per the documentation the qubits pointer is an array of num_qubits elements
    let qubits: Vec<Qubit> = unsafe {
        (0..num_qubits)
            .map(|idx| Qubit(*qubits.wrapping_add(idx as usize)))
            .collect()
    };
    circuit
        .push_packed_operation(
            PackedOperation::from_standard_instruction(StandardInstruction::Barrier(num_qubits)),
            &[],
            &qubits,
            &[],
        )
        .unwrap();
    ExitCode::Success
}

/// An individual operation count represented by the operation name
/// and the number of instances in the circuit.
#[repr(C)]
pub struct OpCount {
    /// A nul terminated string representing the operation name
    name: *const c_char,
    /// The number of instances of this operation in the circuit
    count: usize,
}

/// An array of ``OpCount`` objects representing the total counts of all
/// the operation types in a circuit.
#[repr(C)]
pub struct OpCounts {
    /// A array of size ``len`` containing ``OpCount`` objects for each
    /// type of operation in the circuit
    data: *mut OpCount,
    /// The number of elements in ``data``
    len: usize,
}

#[inline]
fn conjugate(matrix: ArrayView2<Complex64>) -> Array2<Complex64> {
    Array2::from_shape_fn((matrix.nrows(), matrix.ncols()), |(i, j)| {
        matrix[(j, i)].conj()
    })
}

/// Check an [ArrayType] represents a unitary matrix. Uses an element-wise check; if
/// any element in ``conjugate(matrix) * matrix`` differs from the identity by more than ``tol``
/// (in magnitude), the matrix is not considered unitary.
fn is_unitary(matrix: &ArrayType, tol: f64) -> bool {
    let not_unitary = match matrix {
        ArrayType::OneQ(mat) => (mat.adjoint() * mat - Matrix2::identity())
            .iter()
            .any(|val| val.abs() > tol),
        ArrayType::TwoQ(mat) => (mat.adjoint() * mat - Matrix4::identity())
            .iter()
            .any(|val| val.abs() > tol),
        ArrayType::NDArray(mat) => {
            let product = mat.dot(&conjugate(mat.view()));
            product.indexed_iter().any(|((row, col), value)| {
                if row == col {
                    (value - Complex64::ONE).abs() > tol
                } else {
                    value.abs() > tol
                }
            })
        }
    };
    !not_unitary // using double negation to use ``any`` (faster) instead of ``all``
}

/// @ingroup QkCircuit
/// Append an arbitrary unitary matrix to the circuit.
///
/// @param circuit A pointer to the circuit to append the unitary to.
/// @param matrix A pointer to the ``QkComplex64`` array representing the unitary matrix.
///     This must be a row-major, unitary matrix of dimension ``2 ^ num_qubits x 2 ^ num_qubits``.
///     More explicitly: the ``(i, j)``-th element is given by ``matrix[i * 2^n + j]``.
///     The contents of ``matrix`` are copied inside this function before being added to the circuit,
///     so caller keeps ownership of the original memory that ``matrix`` points to and can reuse it
///     after the call and the caller is responsible for freeing it.
/// @param qubits A pointer to array of qubit indices, of length ``num_qubits``.
/// @param num_qubits The number of qubits the unitary acts on.
/// @param check_input When true, the function verifies that the matrix is unitary.
///     If set to False the caller is responsible for ensuring the matrix is unitary, if
///     the matrix is not unitary this is undefined behavior and will result in a corrupt
///     circuit.
/// # Example
/// ```c
///   QkComplex64 c0 = {0, 0};  // 0+0i
///   QkComplex64 c1 = {1, 0};  // 1+0i
///
///   const uint32_t num_qubits = 1;
///   QkComplex64 unitary[2*2] = {c0, c1,  // row 0
///                                     c1, c0}; // row 1
///
///   QkCircuit *circuit = qk_circuit_new(1, 0);  // 1 qubit circuit
///   uint32_t qubit[1] = {0};  // qubit to apply the unitary on
///   qk_circuit_unitary(circuit, unitary, qubit, num_qubits, true);
/// ```
///
/// # Safety
///
/// Behavior is undefined if any of the following is violated:
///
///   * ``circuit`` is a valid, non-null pointer to a ``QkCircuit``
///   * ``matrix`` is a pointer to a nested array of ``QkComplex64`` of dimension
///     ``2 ^ num_qubits x 2 ^ num_qubits``
///   * ``qubits`` is a pointer to ``num_qubits`` readable element of type ``uint32_t``
///
#[no_mangle]
#[cfg(feature = "cbinding")]
pub unsafe extern "C" fn qk_circuit_unitary(
    circuit: *mut CircuitData,
    matrix: *const Complex64,
    qubits: *const u32,
    num_qubits: u32,
    check_input: bool,
) -> ExitCode {
    // SAFETY: Caller quarantees pointer validation, alignment
    let circuit = unsafe { mut_ptr_as_ref(circuit) };

    // Dimension of the unitart: 2^n
    let dim = 1 << num_qubits;

    // Build ndarray::Array2
    let raw = unsafe { std::slice::from_raw_parts(matrix, dim * dim * 2) };
    let mat = match num_qubits {
        1 => ArrayType::OneQ(Matrix2::from_fn(|i, j| raw[i * dim + j])),
        2 => ArrayType::TwoQ(Matrix4::from_fn(|i, j| raw[i * dim + j])),
        _ => ArrayType::NDArray(Array2::from_shape_fn((dim, dim), |(i, j)| raw[i * dim + j])),
    };

    // verify the matrix is unitary
    if check_input && !is_unitary(&mat, 1e-12) {
        return ExitCode::ExpectedUnitary;
    }

    // Build qubit slice
    let qargs: &[Qubit] =
        unsafe { std::slice::from_raw_parts(qubits as *const Qubit, num_qubits as usize) };

    // Create PackedOperation -> push to circuit_data
    let u_gate = Box::new(UnitaryGate { array: mat });
    let op = PackedOperation::from_unitary(u_gate);
    circuit.push_packed_operation(op, &[], qargs, &[]).unwrap();
    // Return success
    ExitCode::Success
}

/// @ingroup QkCircuit
/// Return a list of string names for instructions in a circuit and their counts.
///
/// @param circuit A pointer to the circuit to get the counts for.
///
/// @return An ``OpCounts`` struct containing the circuit operation counts.
///
/// # Example
/// ```c
///     QkCircuit *qc = qk_circuit_new(100, 0);
///     uint32_t qubits[1] = {0};
///     qk_circuit_gate(qc, QkGate_H, qubits, NULL);
///     QkOpCounts counts = qk_circuit_count_ops(qc);
/// ```
///
/// # Safety
///
/// Behavior is undefined if ``circuit`` is not a valid, non-null pointer to a ``QkCircuit``.
#[no_mangle]
#[cfg(feature = "cbinding")]
pub unsafe extern "C" fn qk_circuit_count_ops(circuit: *const CircuitData) -> OpCounts {
    // SAFETY: Per documentation, the pointer is non-null and aligned.
    let circuit = unsafe { const_ptr_as_ref(circuit) };
    let count_ops = circuit.count_ops();
    let mut output: Vec<OpCount> = count_ops
        .into_iter()
        .map(|(name, count)| OpCount {
            name: CString::new(name).unwrap().into_raw(),
            count,
        })
        .collect();
    let data = output.as_mut_ptr();
    let len = output.len();
    std::mem::forget(output);
    OpCounts { data, len }
}

/// @ingroup QkCircuit
/// Return the total number of instructions in the circuit.
///
/// @param circuit A pointer to the circuit to get the total number of instructions for.
///
/// @return The total number of instructions in the circuit.
///
/// # Example
/// ```c
///     QkCircuit *qc = qk_circuit_new(100, 0);
///     uint32_t qubit[1] = {0};
///     qk_circuit_gate(qc, QkGate_H, qubit, NULL);
///     size_t num = qk_circuit_num_instructions(qc); // 1
/// ```
///
/// # Safety
///
/// Behavior is undefined if ``circuit`` is not a valid, non-null pointer to a ``QkCircuit``.
#[no_mangle]
#[cfg(feature = "cbinding")]
pub unsafe extern "C" fn qk_circuit_num_instructions(circuit: *const CircuitData) -> usize {
    // SAFETY: Per documentation, the pointer is non-null and aligned.
    let circuit = unsafe { const_ptr_as_ref(circuit) };
    circuit.__len__()
}

/// A circuit instruction representation.
///
/// This struct represents the data contained in an individual instruction in a ``QkCircuit``.
/// It is not a pointer to the underlying object, but contains a copy of the properties of the
/// instruction for inspection.
#[repr(C)]
pub struct CInstruction {
    /// The instruction name
    name: *mut c_char,
    /// A pointer to an array of qubit indices this instruction operates on.
    qubits: *mut u32,
    /// A pointer to an array of clbit indices this instruction operates on.
    clbits: *mut u32,
    /// A pointer to an array of parameter values for this instruction.
    params: *mut f64,
    /// The number of qubits for this instruction.
    num_qubits: u32,
    /// The number of clbits for this instruction.
    num_clbits: u32,
    /// The number of parameters for this instruction.
    num_params: u32,
}

/// @ingroup QkCircuit
/// Return the instruction details for an instruction in the circuit.
///
/// This function is used to get the instruction details for a given instruction in
/// the circuit.
///
/// This function allocates memory internally for the provided ``QkCircuitInstruction``
/// and thus you are responsible for calling ``qk_circuit_instruction_clear`` to
/// free it.
///
/// @param circuit A pointer to the circuit to get the instruction details for.
/// @param index The instruction index to get the instruction details of.
/// @param instruction A pointer to where to write out the ``QkCircuitInstruction``
///
///
/// # Example
/// ```c
///     QkCircuitInstruction inst;
///     QkCircuit *qc = qk_circuit_new(100, 0);
///     uint32_t qubit[1] = {0};
///     qk_circuit_gate(qc, QkGate_H, qubit, NULL);
///     qk_circuit_get_instruction(qc, 0, &inst);
///     qk_circuit_instruction_clear(&inst);
/// ```
///
/// # Safety
///
/// Behavior is undefined if ``circuit`` is not a valid, non-null pointer to a ``QkCircuit``. The
/// value for ``index`` must be less than the value returned by ``qk_circuit_num_instructions``
/// otherwise this function will panic. Behavior is undefined if ``instruction`` is not a valid,
/// non-null pointer to a memory allocation with sufficient space for a ``QkCircuitInstruction``.
#[no_mangle]
#[cfg(feature = "cbinding")]
pub unsafe extern "C" fn qk_circuit_get_instruction(
    circuit: *const CircuitData,
    index: usize,
    instruction: *mut CInstruction,
) {
    // SAFETY: Per documentation, the pointer is non-null and aligned.
    let circuit = unsafe { const_ptr_as_ref(circuit) };
    if index >= circuit.__len__() {
        panic!("Invalid index")
    }
    let packed_inst = &circuit.data()[index];
    let mut qargs = {
        let qargs = circuit.get_qargs(packed_inst.qubits);
        let qargs_vec: Vec<u32> = qargs.iter().map(|x| x.0).collect();
        qargs_vec.into_boxed_slice()
    };
    let mut cargs = {
        let cargs = circuit.get_cargs(packed_inst.clbits);
        let cargs_vec: Vec<u32> = cargs.iter().map(|x| x.0).collect();
        cargs_vec.into_boxed_slice()
    };
    let mut params = {
        let params = packed_inst.params_view();
        let params_vec: Vec<f64> = params
            .iter()
            .map(|x| match x {
                Param::Float(val) => *val,
                _ => panic!("Invalid parameter on instruction"),
            })
            .collect();
        params_vec.into_boxed_slice()
    };
    // These lists (e.g. 'qargs') are Box<[T]>, so we use .as_mut_ptr()
    // to get a mutable pointer to the underlying slice/array on
    // the heap and Box::into_raw() to consume the Box without freeing
    // it (so the underlying array doesn't get freed when we return)
    let out_qargs = qargs.as_mut_ptr();
    let out_qargs_len = qargs.len() as u32;
    let _ = Box::into_raw(qargs);
    let out_cargs = cargs.as_mut_ptr();
    let out_cargs_len = cargs.len() as u32;
    let _ = Box::into_raw(cargs);
    let out_params = params.as_mut_ptr();
    let out_params_len = params.len() as u32;
    let _ = Box::into_raw(params);

    // SAFETY: The pointer must point to a CInstruction size allocation
    // per the docstring.
    unsafe {
        std::ptr::write(
            instruction,
            CInstruction {
<<<<<<< HEAD
                name: CString::new(packed_inst.op().name()).unwrap().into_raw(),
                num_qubits: qargs.len() as u32,
=======
                name: CString::new(packed_inst.op.name()).unwrap().into_raw(),
                num_qubits: out_qargs_len,
>>>>>>> ce16e1ac
                qubits: out_qargs,
                num_clbits: out_cargs_len,
                clbits: out_cargs,
                num_params: out_params_len,
                params: out_params,
            },
        );
    }
}

/// @ingroup QkCircuit
/// Clear the data in circuit instruction object.
///
/// This function doesn't free the allocation for the provided ``QkCircuitInstruction`` pointer, it
/// only frees the internal allocations for the data contained in the instruction. You are
/// responsible for allocating and freeing the actual allocation used to store a
/// ``QkCircuitInstruction``.
///
/// @param inst A pointer to the instruction to free.
///
/// # Example
/// ```c
///     QkCircuitInstruction *inst = malloc(sizeof(QkCircuitInstruction));
///     QkCircuit *qc = qk_circuit_new(100, 0);
///     uint32_t q0[1] = {0};
///     qk_circuit_gate(qc, QkGate_H, q0, NULL);
///     qk_circuit_get_instruction(qc, 0, inst);
///     qk_circuit_instruction_clear(inst); // clear internal allocations
///     free(inst); // free struct
///     qk_circuit_free(qc); // free the circuit
/// ```
///
/// # Safety
///
/// Behavior is undefined if ``inst`` is not a valid, non-null pointer to a ``QkCircuitInstruction``.
#[no_mangle]
#[cfg(feature = "cbinding")]
pub unsafe extern "C" fn qk_circuit_instruction_clear(inst: *mut CInstruction) {
    // SAFETY: Loading the data from pointers contained in a CInstruction. These should only be
    // created by rust code and are constructed from Vecs internally or CStrings.
    unsafe {
        let inst = mut_ptr_as_ref(inst);
        if inst.num_qubits > 0 && !inst.qubits.is_null() {
            let qubits = std::slice::from_raw_parts_mut(inst.qubits, inst.num_qubits as usize);
            let _: Box<[u32]> = Box::from_raw(qubits as *mut [u32]);
            inst.qubits = std::ptr::null_mut();
        }
        inst.num_qubits = 0;
        if inst.num_clbits > 0 && !inst.clbits.is_null() {
            let clbits = std::slice::from_raw_parts_mut(inst.clbits, inst.num_clbits as usize);
            let _: Box<[u32]> = Box::from_raw(clbits as *mut [u32]);
            inst.clbits = std::ptr::null_mut();
        }
        inst.num_clbits = 0;
        if inst.num_params > 0 && !inst.params.is_null() {
            let params = std::slice::from_raw_parts_mut(inst.params, inst.num_params as usize);
            let _ = Box::from_raw(params as *mut [f64]);
            inst.params = std::ptr::null_mut();
        }
        inst.num_params = 0;
        if !inst.name.is_null() {
            let _ = CString::from_raw(inst.name);
            inst.name = std::ptr::null_mut();
        }
    }
}

/// @ingroup QkCircuit
/// Free a circuit op count list.
///
/// @param op_counts The returned op count list from ``qk_circuit_count_ops``.
///
/// # Safety
///
/// Behavior is undefined if ``op_counts`` is not the object returned by ``qk_circuit_count_ops``.
#[no_mangle]
#[cfg(feature = "cbinding")]
pub unsafe extern "C" fn qk_opcounts_free(op_counts: OpCounts) {
    // SAFETY: Loading data contained in OpCounts as a slice which was constructed from a Vec
    let data = unsafe { std::slice::from_raw_parts_mut(op_counts.data, op_counts.len) };
    let data = data.as_mut_ptr();
    // SAFETY: Loading a box from the slice pointer created above
    unsafe {
        let _ = Box::from_raw(data);
    }
}

/// @ingroup QkCircuit
/// Convert to a Python-space ``QuantumCircuit``.
///
/// This function takes ownership of the pointer and gives it to Python. Using
/// the input ``circuit`` pointer after it's passed to this function is
/// undefined behavior. In particular, ``qk_circuit_free`` should not be called
/// on this pointer anymore.
///
/// @param circuit The C-space ``QkCircuit`` pointer.
///
/// @return A Python ``QuantumCircuit`` object.
///
/// # Safety
///
/// Behavior is undefined if ``circuit`` is not a valid, non-null pointer to
/// a ``QkCircuit``
///
/// It is assumed that the thread currently executing this function holds the
/// Python GIL. This is required to create the Python object returned by this
/// function.
#[no_mangle]
#[cfg(feature = "python_binding")]
#[cfg(feature = "cbinding")]
pub unsafe extern "C" fn qk_circuit_to_python(circuit: *mut CircuitData) -> *mut PyObject {
    unsafe {
        let circuit = Box::from_raw(mut_ptr_as_ref(circuit));
        let py = Python::assume_gil_acquired();
        QUANTUM_CIRCUIT
            .get_bound(py)
            .call_method1(intern!(py, "_from_circuit_data"), (*circuit,))
            .expect("Unable to create a Python circuit")
            .into_ptr()
    }
}

/// @ingroup QkCircuit
///
/// Units for circuit delays.
#[repr(u8)]
pub enum QkDelayUnit {
    /// Seconds.
    S = 0,
    /// Milliseconds.
    MS = 1,
    /// Microseconds.
    US = 2,
    /// Nanoseconds.
    NS = 3,
    /// Picoseconds.
    PS = 4,
}

impl From<QkDelayUnit> for DelayUnit {
    fn from(value: QkDelayUnit) -> Self {
        match value {
            QkDelayUnit::S => DelayUnit::S,
            QkDelayUnit::MS => DelayUnit::MS,
            QkDelayUnit::US => DelayUnit::US,
            QkDelayUnit::NS => DelayUnit::NS,
            QkDelayUnit::PS => DelayUnit::PS,
        }
    }
}

/// @ingroup QkCircuit
/// Append a delay instruction to the circuit.
///
/// @param circuit A pointer to the circuit to add the delay to.
/// @param qubit The ``uint32_t`` index of the qubit to apply the delay to.
/// @param duration The duration of the delay.
/// @param unit An enum representing the unit of the duration.
///
/// @return An exit code.
///
/// # Example
/// ```c
///     QkCircuit *qc = qk_circuit_new(1, 0);
///     qk_circuit_delay(qc, 0, 100.0, QkDelayUnit_NS);
/// ```
///
/// # Safety
///
/// Behavior is undefined if ``circuit`` is not a valid, non-null pointer to a ``QkCircuit``.
#[no_mangle]
#[cfg(feature = "cbinding")]
pub unsafe extern "C" fn qk_circuit_delay(
    circuit: *mut CircuitData,
    qubit: u32,
    duration: f64,
    unit: QkDelayUnit,
) -> ExitCode {
    // SAFETY: Per documentation, the pointer is non-null and aligned.
    let circuit = unsafe { mut_ptr_as_ref(circuit) };

    let delay_unit_variant = unit.into();

    let duration_param: Param = duration.into();
    let delay_instruction = StandardInstruction::Delay(delay_unit_variant);

    circuit
        .push_packed_operation(
            PackedOperation::from_standard_instruction(delay_instruction),
            &[duration_param],
            &[Qubit(qubit)],
            &[],
        )
        .unwrap();

    ExitCode::Success
}<|MERGE_RESOLUTION|>--- conflicted
+++ resolved
@@ -929,13 +929,8 @@
         std::ptr::write(
             instruction,
             CInstruction {
-<<<<<<< HEAD
                 name: CString::new(packed_inst.op().name()).unwrap().into_raw(),
-                num_qubits: qargs.len() as u32,
-=======
-                name: CString::new(packed_inst.op.name()).unwrap().into_raw(),
                 num_qubits: out_qargs_len,
->>>>>>> ce16e1ac
                 qubits: out_qargs,
                 num_clbits: out_cargs_len,
                 clbits: out_cargs,
