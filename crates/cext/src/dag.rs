--- conflicted
+++ resolved
@@ -10,37 +10,26 @@
 // copyright notice, and modified files need to carry a notice indicating
 // that they have been altered from the originals.
 
-<<<<<<< HEAD
-use crate::pointers::{check_ptr, const_ptr_as_ref, mut_ptr_as_ref};
-=======
 use anyhow::Error;
 use num_complex::Complex64;
->>>>>>> ace6eff1
 use smallvec::smallvec;
 use std::ptr::slice_from_raw_parts;
 
-<<<<<<< HEAD
 use crate::exit_codes::ExitCode;
 use qiskit_circuit::bit::{ClassicalRegister, QuantumRegister, ShareableClbit, ShareableQubit};
-=======
-use qiskit_circuit::bit::{ClassicalRegister, QuantumRegister};
 use qiskit_circuit::circuit_data::CircuitData;
 use qiskit_circuit::converters::dag_to_circuit;
->>>>>>> ace6eff1
 use qiskit_circuit::dag_circuit::{DAGCircuit, NodeIndex, NodeType};
 use qiskit_circuit::instruction::Parameters;
 use qiskit_circuit::operations::{
     ArrayType, Operation, OperationRef, Param, StandardGate, StandardInstruction, UnitaryGate,
 };
 use qiskit_circuit::{Clbit, Qubit};
-<<<<<<< HEAD
-=======
 
 use crate::circuit::{CBlocksMode, CInstruction, CVarsMode};
 
 use crate::circuit::unitary_from_pointer;
-use crate::pointers::{const_ptr_as_ref, mut_ptr_as_ref};
->>>>>>> ace6eff1
+use crate::pointers::{check_ptr, const_ptr_as_ref, mut_ptr_as_ref};
 
 /// @ingroup QkDag
 /// Construct a new empty DAG.
@@ -1297,7 +1286,7 @@
     if other_dag.qubits().len() > dag.qubits().len()
         || other_dag.clbits().len() > dag.clbits().len()
     {
-        return ExitCode::DAGComposeMismatch;
+        return ExitCode::DagComposeMismatch;
     }
 
     let qubits: Option<Vec<ShareableQubit>> = if check_ptr(qubits).is_ok() {
@@ -1305,7 +1294,10 @@
         let new_qubits: Result<Vec<ShareableQubit>, ExitCode> = qubits
             .iter()
             .map(|bit| -> Result<ShareableQubit, ExitCode> {
-                dag.qubits().get(Qubit(*bit)).cloned().ok_or(ExitCode::DAGComposeMissingBit)
+                dag.qubits()
+                    .get(Qubit(*bit))
+                    .cloned()
+                    .ok_or(ExitCode::DagComposeMissingBit)
             })
             .collect();
         match new_qubits {
@@ -1318,12 +1310,12 @@
 
     let clbits: Option<Vec<ShareableClbit>> = if check_ptr(clbits).is_ok() {
         let clbits: Box<[u32]> =
-            unsafe { Box::from_raw(slice_from_raw_parts(clbits, num_clbits).cast_mut()) };
+            unsafe { Box::from_raw(slice_from_raw_parts(clbits, num_clbits as usize).cast_mut()) };
         let new_clbits: Result<Vec<ShareableClbit>, ExitCode> = clbits
             .into_iter()
             .map(|bit| -> Result<ShareableClbit, ExitCode> {
                 let Some(clbit) = dag.clbits().get(Clbit(bit)) else {
-                    return Err(ExitCode::DAGComposeMissingBit);
+                    return Err(ExitCode::DagComposeMissingBit);
                 };
                 Ok(clbit.clone())
             })
@@ -1336,9 +1328,20 @@
         None
     };
 
+    let block_map = other_dag
+        .blocks()
+        .items()
+        .map(|(index, block)| (index, dag.add_block(block.clone())))
+        .collect();
     // Since we don't yet support vars in C, we can skip the inline_captures check.
-    dag.compose(other_dag, qubits.as_deref(), clbits.as_deref(), false)
-        .expect("Error during circuit composition.");
+    dag.compose(
+        other_dag,
+        qubits.as_deref(),
+        clbits.as_deref(),
+        block_map,
+        false,
+    )
+    .expect("Error during circuit composition.");
     ExitCode::Success
 }
 
