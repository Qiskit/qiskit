// This code is part of Qiskit.
//
// (C) Copyright IBM 2025
//
// This code is licensed under the Apache License, Version 2.0. You may
// obtain a copy of this license in the LICENSE.txt file in the root directory
// of this source tree or at http://www.apache.org/licenses/LICENSE-2.0.
//
// Any modifications or derivative works of this code must retain this
// copyright notice, and modified files need to carry a notice indicating
// that they have been altered from the originals.

use anyhow::Error;
use num_complex::Complex64;
use smallvec::smallvec;
use std::ffi::{CString, c_char};

use qiskit_circuit::bit::{ClassicalRegister, QuantumRegister};
use qiskit_circuit::circuit_data::CircuitData;
use qiskit_circuit::converters::dag_to_circuit;
use qiskit_circuit::dag_circuit::{DAGCircuit, NodeIndex, NodeType};
use qiskit_circuit::instruction::Parameters;
use qiskit_circuit::operations::{
    ArrayType, Operation, OperationRef, Param, StandardGate, StandardInstruction, UnitaryGate,
};
use qiskit_circuit::{Clbit, Qubit};

use crate::circuit::{CBlocksMode, CInstruction, CVarsMode};

use crate::circuit::unitary_from_pointer;
use crate::exit_codes::ExitCode;
use crate::pointers::{const_ptr_as_ref, mut_ptr_as_ref};

/// @ingroup QkDag
/// Construct a new empty DAG.
///
/// You must free the returned DAG with ``qk_dag_free`` when done with it.
///
/// @return A pointer to the created DAG.
///
/// # Example
/// ```c
/// QkDag *empty = qk_dag_new();
/// ```
#[unsafe(no_mangle)]
#[cfg(feature = "cbinding")]
pub extern "C" fn qk_dag_new() -> *mut DAGCircuit {
    let dag = DAGCircuit::new();
    Box::into_raw(Box::new(dag))
}

/// @ingroup QkDag
/// Add a quantum register to the DAG.
///
/// @param dag A pointer to the DAG.
/// @param reg A pointer to the quantum register.
///
/// # Example
/// ```c
/// QkDag *dag = qk_dag_new();
/// QkQuantumRegister *qr = qk_quantum_register_new(1024, "my_register");
/// qk_dag_add_quantum_register(dag, qr);
/// qk_quantum_register_free(qr);
/// qk_dag_free(dag);
/// ```
///
/// # Safety
///
/// Behavior is undefined if ``dag`` is not a valid, non-null pointer to a ``QkDag`` and
/// if ``reg`` is not a valid, non-null pointer to a ``QkQuantumRegister``.
#[unsafe(no_mangle)]
#[cfg(feature = "cbinding")]
pub unsafe extern "C" fn qk_dag_add_quantum_register(
    dag: *mut DAGCircuit,
    reg: *const QuantumRegister,
) {
    // SAFETY: Per documentation, the pointer is to valid data.
    let dag = unsafe { mut_ptr_as_ref(dag) };
    // SAFETY: Per documentation, the pointer is to valid data.
    let qreg = unsafe { const_ptr_as_ref(reg) };

    dag.add_qreg(qreg.clone())
        .expect("Invalid register unable to be added to DAG");
}

/// @ingroup QkDag
/// Add a classical register to the DAG.
///
/// @param dag A pointer to the DAG.
/// @param reg A pointer to the classical register.
///
/// # Example
/// ```c
/// QkDag *dag = qk_dag_new();
/// QkClassicalRegister *cr = qk_classical_register_new(24, "my_register");
/// qk_dag_add_classical_register(dag, cr);
/// qk_classical_register_free(cr);
/// qk_dag_free(dag);
/// ```
///
/// # Safety
///
/// Behavior is undefined if ``dag`` is not a valid, non-null pointer to a ``QkDag`` and
/// if ``reg`` is not a valid, non-null pointer to a ``QkClassicalRegister``.
#[unsafe(no_mangle)]
#[cfg(feature = "cbinding")]
pub unsafe extern "C" fn qk_dag_add_classical_register(
    dag: *mut DAGCircuit,
    reg: *const ClassicalRegister,
) {
    // SAFETY: Per documentation, the pointer is to valid data.
    let dag = unsafe { mut_ptr_as_ref(dag) };
    // SAFETY: Per documentation, the pointer is to valid data.
    let creg = unsafe { const_ptr_as_ref(reg) };

    dag.add_creg(creg.clone())
        .expect("Invalid register unable to be added to DAG");
}

/// @ingroup QkDag
/// Get the number of qubits the DAG contains.
///
/// @param dag A pointer to the DAG.
///
/// @return The number of qubits the DAG is defined on.
///
/// # Example
/// ```c
/// QkDag *dag = qk_dag_new();
/// QkQuantumRegister *qr = qk_quantum_register_new(24, "my_register");
/// qk_dag_add_quantum_register(dag, qr);
/// uint32_t num_qubits = qk_dag_num_qubits(dag);  // num_qubits==24
/// qk_quantum_register_free(qr);
/// qk_dag_free(dag);
/// ```
///
/// # Safety
///
/// Behavior is undefined if ``dag`` is not a valid, non-null pointer to a ``QkDag``.
#[unsafe(no_mangle)]
#[cfg(feature = "cbinding")]
pub unsafe extern "C" fn qk_dag_num_qubits(dag: *const DAGCircuit) -> u32 {
    // SAFETY: Per documentation, the pointer is to valid data.
    let dag = unsafe { const_ptr_as_ref(dag) };
    dag.num_qubits() as u32
}

/// @ingroup QkDag
/// Get the number of clbits the DAG contains.
///
/// @param dag A pointer to the DAG.
///
/// @return The number of clbits the DAG is defined on.
///
/// # Example
/// ```c
/// QkDag *dag = qk_dag_new();
/// QkClassicalRegister *cr = qk_classical_register_new(24, "my_register");
/// qk_dag_add_classical_register(dag, cr);
/// uint32_t num_clbits = qk_dag_num_clbits(dag);  // num_clbits==24
/// qk_classical_register_free(cr);
/// qk_dag_free(dag);
/// ```
///
/// # Safety
///
/// Behavior is undefined if ``dag`` is not a valid, non-null pointer to a ``QkDag``.
#[unsafe(no_mangle)]
#[cfg(feature = "cbinding")]
pub unsafe extern "C" fn qk_dag_num_clbits(dag: *const DAGCircuit) -> u32 {
    // SAFETY: Per documentation, the pointer is to valid data.
    let dag = unsafe { const_ptr_as_ref(dag) };
    dag.num_clbits() as u32
}

/// @ingroup QkDag
/// Return the total number of operation nodes in the DAG.
///
/// @param dag A pointer to the DAG.
///
/// @return The total number of instructions in the DAG.
///
/// # Example
/// ```c
/// QkDag *dag = qk_dag_new();
/// QkQuantumRegister *qr = qk_quantum_register_new(1, "my_register");
/// qk_dag_add_quantum_register(dag, qr);
///
/// uint32_t qubit[1] = {0};
/// qk_dag_apply_gate(dag, QkGate_H, qubit, NULL, false);
/// size_t num = qk_dag_num_op_nodes(dag); // 1
///
/// qk_dag_free(dag);
/// qk_quantum_register_free(qr);
/// ```
///
/// # Safety
///
/// Behavior is undefined if ``dag`` is not a valid, non-null pointer to a ``QkDag``.
#[unsafe(no_mangle)]
#[cfg(feature = "cbinding")]
pub unsafe extern "C" fn qk_dag_num_op_nodes(dag: *const DAGCircuit) -> usize {
    // SAFETY: Per documentation, the pointer is to valid data.
    let dag = unsafe { const_ptr_as_ref(dag) };
    dag.num_ops()
}

/// The type of node in a ``QkDag``.
///
/// Operation nodes represent an applied instruction. The rest of the nodes are
/// considered "wire" nodes and represent the endpoints of the DAG's data dependency
/// chains.
#[derive(Copy, Clone, Debug)]
#[repr(u8)]
pub enum CDagNodeType {
    /// Operation node.
    Operation = 0,
    /// Qubit wire start node.
    QubitIn = 1,
    /// Qubit wire end node.
    QubitOut = 2,
    /// Clbit wire start node.
    ClbitIn = 3,
    /// Clbit wire end node.
    ClbitOut = 4,
    /// Classical variable wire start node.
    VarIn = 5,
    /// Classical variable wire end node.
    VarOut = 6,
}

/// @ingroup QkDag
/// Get the type of the specified node.
///
/// The result can be used in a switch statement to dispatch proper handling
/// when iterating over nodes of unknown type.
///
/// @param dag A pointer to the DAG.
/// @param node The node to get the type of.
///
/// @return The type of the node.
///
/// # Safety
///
/// Behavior is undefined if ``dag`` is not a valid, non-null pointer to a ``QkDag``.
#[unsafe(no_mangle)]
#[cfg(feature = "cbinding")]
pub unsafe extern "C" fn qk_dag_node_type(dag: *const DAGCircuit, node: u32) -> CDagNodeType {
    // SAFETY: Per documentation, the pointer is to valid data.
    let dag = unsafe { const_ptr_as_ref(dag) };
    match dag.dag()[NodeIndex::new(node as usize)] {
        NodeType::QubitIn(_) => CDagNodeType::QubitIn,
        NodeType::QubitOut(_) => CDagNodeType::QubitOut,
        NodeType::ClbitIn(_) => CDagNodeType::ClbitIn,
        NodeType::ClbitOut(_) => CDagNodeType::ClbitOut,
        NodeType::VarIn(_) => CDagNodeType::VarIn,
        NodeType::VarOut(_) => CDagNodeType::VarOut,
        NodeType::Operation(_) => CDagNodeType::Operation,
    }
}

/// @ingroup QkDag
/// Retrieve the index of the input node of the wire corresponding to the given qubit.
///
/// @param dag A pointer to the DAG.
/// @param qubit The qubit to get the input node index of.
///
/// @return The input node of the qubit wire.
///
/// # Safety
///
/// Behavior is undefined if ``dag`` is not a valid, non-null pointer to a ``QkDag``.
#[unsafe(no_mangle)]
#[cfg(feature = "cbinding")]
pub unsafe extern "C" fn qk_dag_qubit_in_node(dag: *const DAGCircuit, qubit: u32) -> u32 {
    // SAFETY: Per documentation, the pointer is to valid data.
    let dag = unsafe { const_ptr_as_ref(dag) };
    dag.qubit_io_map()[qubit as usize][0].index() as u32
}

/// @ingroup QkDag
/// Retrieve the index of the output node of the wire corresponding to the given qubit.
///
/// @param dag A pointer to the DAG.
/// @param qubit The qubit to get the output node index of.
///
/// @return The output node of the qubit wire.
///
/// # Safety
///
/// Behavior is undefined if ``dag`` is not a valid, non-null pointer to a ``QkDag``.
#[unsafe(no_mangle)]
#[cfg(feature = "cbinding")]
pub unsafe extern "C" fn qk_dag_qubit_out_node(dag: *const DAGCircuit, qubit: u32) -> u32 {
    // SAFETY: Per documentation, the pointer is to valid data.
    let dag = unsafe { const_ptr_as_ref(dag) };
    dag.qubit_io_map()[qubit as usize][1].index() as u32
}

/// @ingroup QkDag
/// Retrieve the index of the input node of the wire corresponding to the given clbit.
///
/// @param dag A pointer to the DAG.
/// @param clbit The clbit to get the input node index of.
///
/// @return The input node of the clbit wire.
///
/// # Safety
///
/// Behavior is undefined if ``dag`` is not a valid, non-null pointer to a ``QkDag``.
#[unsafe(no_mangle)]
#[cfg(feature = "cbinding")]
pub unsafe extern "C" fn qk_dag_clbit_in_node(dag: *const DAGCircuit, clbit: u32) -> u32 {
    // SAFETY: Per documentation, the pointer is to valid data.
    let dag = unsafe { const_ptr_as_ref(dag) };
    dag.clbit_io_map()[clbit as usize][0].index() as u32
}

/// @ingroup QkDag
/// Retrieve the index of the output node of the wire corresponding to the given clbit.
///
/// @param dag A pointer to the DAG.
/// @param clbit The clbit to get the output node index of.
///
/// @return The output node of the clbit wire.
///
/// # Safety
///
/// Behavior is undefined if ``dag`` is not a valid, non-null pointer to a ``QkDag``.
#[unsafe(no_mangle)]
#[cfg(feature = "cbinding")]
pub unsafe extern "C" fn qk_dag_clbit_out_node(dag: *const DAGCircuit, clbit: u32) -> u32 {
    // SAFETY: Per documentation, the pointer is to valid data.
    let dag = unsafe { const_ptr_as_ref(dag) };
    dag.clbit_io_map()[clbit as usize][1].index() as u32
}

/// @ingroup QkDag
/// Retrieve the value of a wire endpoint node.
///
/// @param dag A pointer to the DAG.
/// @param node The endpoint node to get the wire value of.
///
/// @return The value (e.g. qubit, clbit, or var) within the endpoint node.
///
/// # Safety
///
/// Behavior is undefined if ``dag`` is not a valid, non-null pointer to a ``QkDag``.
#[unsafe(no_mangle)]
#[cfg(feature = "cbinding")]
pub unsafe extern "C" fn qk_dag_wire_node_value(dag: *const DAGCircuit, node: u32) -> u32 {
    // SAFETY: Per documentation, the pointer is to valid data.
    let dag = unsafe { const_ptr_as_ref(dag) };
    (match dag.dag()[NodeIndex::new(node as usize)] {
        NodeType::QubitIn(value) => value.index(),
        NodeType::QubitOut(value) => value.index(),
        NodeType::ClbitIn(value) => value.index(),
        NodeType::ClbitOut(value) => value.index(),
        NodeType::VarIn(value) => value.index(),
        NodeType::VarOut(value) => value.index(),
        NodeType::Operation(_) => panic!("Specified node is not a wire endpoint node."),
    }) as u32
}

/// @ingroup QkDag
/// Gets the number of qubits of the specified operation node.
///
/// Panics if the node is not an operation.
///
/// @param dag A pointer to the DAG.
/// @param node The operation node to get the number of qubits of.
///
/// @return The number of qubits of the operation.
///
/// # Safety
///
/// Behavior is undefined if ``dag`` is not a valid, non-null pointer to a ``QkDag``.
#[unsafe(no_mangle)]
#[cfg(feature = "cbinding")]
pub unsafe extern "C" fn qk_dag_op_node_num_qubits(dag: *const DAGCircuit, node: u32) -> u32 {
    // SAFETY: Per documentation, the pointer is to valid data.
    let dag = unsafe { const_ptr_as_ref(dag) };
    let instr = dag.dag()[NodeIndex::new(node as usize)].unwrap_operation();
    instr.op.num_qubits()
}

/// @ingroup QkDag
/// Gets the number of clbits of the specified operation node.
///
/// Panics if the node is not an operation.
///
/// @param dag A pointer to the DAG.
/// @param node The operation node to get the number of clbits of.
///
/// @return The number of clbits of the operation.
///
/// # Safety
///
/// Behavior is undefined if ``dag`` is not a valid, non-null pointer to a ``QkDag``.
#[unsafe(no_mangle)]
#[cfg(feature = "cbinding")]
pub unsafe extern "C" fn qk_dag_op_node_num_clbits(dag: *const DAGCircuit, node: u32) -> u32 {
    // SAFETY: Per documentation, the pointer is to valid data.
    let dag = unsafe { const_ptr_as_ref(dag) };
    let instr = dag.dag()[NodeIndex::new(node as usize)].unwrap_operation();
    instr.op.num_clbits()
}

/// @ingroup QkDag
/// Gets the number of params of the specified operation node.
///
/// Panics if the node is not an operation.
///
/// @param dag A pointer to the DAG.
/// @param node The operation node to get the number of params of.
///
/// @return The number of params of the operation.
///
/// # Safety
///
/// Behavior is undefined if ``dag`` is not a valid, non-null pointer to a ``QkDag``.
#[unsafe(no_mangle)]
#[cfg(feature = "cbinding")]
pub unsafe extern "C" fn qk_dag_op_node_num_params(dag: *const DAGCircuit, node: u32) -> u32 {
    // SAFETY: Per documentation, the pointer is to valid data.
    let dag = unsafe { const_ptr_as_ref(dag) };
    let instr = dag.dag()[NodeIndex::new(node as usize)].unwrap_operation();
    instr.op.num_params()
}

/// @ingroup QkDag
/// Retrieve the qubits of the specified operation node.
///
/// Panics if the node is not an operation.
///
/// @param dag A pointer to the DAG.
/// @param node The operation node to get the qubits of.
///
/// @return A pointer to the qubits. Use ``qk_dag_op_node_num_qubits`` to determine the number of
///     elements.
///
/// # Safety
///
/// Behavior is undefined if ``dag`` is not a valid, non-null pointer to a ``QkDag``.
#[unsafe(no_mangle)]
#[cfg(feature = "cbinding")]
pub unsafe extern "C" fn qk_dag_op_node_qubits(dag: *const DAGCircuit, node: u32) -> *const u32 {
    // SAFETY: Per documentation, the pointer is to valid data.
    let dag = unsafe { const_ptr_as_ref(dag) };
    let instr = dag.dag()[NodeIndex::new(node as usize)].unwrap_operation();
    dag.qargs_interner().get(instr.qubits).as_ptr().cast()
}

/// @ingroup QkDag
/// Retrieve the clbits of the specified operation node.
///
/// Panics if the node is not an operation.
///
/// @param dag A pointer to the DAG.
/// @param node The operation node to get the clbits of.
///
/// @return A pointer to the clbits. Use ``qk_dag_op_node_num_clbits`` to determine the number of
///     elements.
///
/// # Safety
///
/// Behavior is undefined if ``dag`` is not a valid, non-null pointer to a ``QkDag``.
#[unsafe(no_mangle)]
#[cfg(feature = "cbinding")]
pub unsafe extern "C" fn qk_dag_op_node_clbits(dag: *const DAGCircuit, node: u32) -> *const u32 {
    // SAFETY: Per documentation, the pointer is to valid data.
    let dag = unsafe { const_ptr_as_ref(dag) };
    let instr = dag.dag()[NodeIndex::new(node as usize)].unwrap_operation();
    dag.cargs_interner().get(instr.clbits).as_ptr().cast()
}

/// @ingroup QkDag
/// Apply a ``QkGate`` to the DAG.
///
/// @param dag A pointer to the DAG to apply the gate to.
/// @param gate The StandardGate to apply.
/// @param qubits The pointer to the array of ``uint32_t`` qubit indices to add the gate on. This
///     can be a null pointer if there are no qubits for ``gate`` (e.g. ``QkGate_GlobalPhase``).
/// @param params The pointer to the array of ``double`` values to use for the gate parameters.
///     This can be a null pointer if there are no parameters for ``gate`` (e.g. ``QkGate_H``).
/// @param front If ``true``, the gate is applied as the first operation on the specified qubits,
///     rather than as the last.
///
/// @return The index of the newly added operation node.
///
/// # Example
/// ```c
/// QkDag *dag = qk_dag_new();
/// QkQuantumRegister *qr = qk_quantum_register_new(1, "my_register");
/// qk_dag_add_quantum_register(dag, qr);
///
/// uint32_t qubit[1] = {0};
/// qk_dag_apply_gate(dag, QkGate_H, qubit, NULL, false);
///
/// qk_dag_free(dag);
/// qk_quantum_register_free(qr);
/// ```
///
/// # Safety
///
/// The ``qubits`` and ``params`` types are expected to be a pointer to an array of ``uint32_t``
/// and ``double`` respectively where the length is matching the expectations for the standard
/// gate. If the array is insufficiently long the behavior of this function is undefined as this
/// will read outside the bounds of the array. It can be a null pointer if there are no qubits
/// or params for a given gate. You can check ``qk_gate_num_qubits`` and ``qk_gate_num_params`` to
/// determine how many qubits and params are required for a given gate.
///
/// Behavior is undefined if ``dag`` is not a valid, non-null pointer to a ``QkDag``.
#[unsafe(no_mangle)]
#[cfg(feature = "cbinding")]
pub unsafe extern "C" fn qk_dag_apply_gate(
    dag: *mut DAGCircuit,
    gate: StandardGate,
    qubits: *const u32,
    params: *const f64,
    front: bool,
) -> u32 {
    // SAFETY: Per documentation, the pointer is to valid data.
    let dag = unsafe { mut_ptr_as_ref(dag) };
    // SAFETY: Per the documentation the qubits and params pointers are arrays of num_qubits()
    // and num_params() elements respectively.
    unsafe {
        let qargs: &[Qubit] = match gate.num_qubits() {
            0 => &[],
            1 => &[Qubit(*qubits.wrapping_add(0))],
            2 => &[
                Qubit(*qubits.wrapping_add(0)),
                Qubit(*qubits.wrapping_add(1)),
            ],
            3 => &[
                Qubit(*qubits.wrapping_add(0)),
                Qubit(*qubits.wrapping_add(1)),
                Qubit(*qubits.wrapping_add(2)),
            ],
            4 => &[
                Qubit(*qubits.wrapping_add(0)),
                Qubit(*qubits.wrapping_add(1)),
                Qubit(*qubits.wrapping_add(2)),
                Qubit(*qubits.wrapping_add(3)),
            ],
            // There are no ``QkGate``s > 4 qubits
            _ => panic!(),
        };
        let params = match gate.num_params() {
            0 => None,
            1 => Some(smallvec![(*params.wrapping_add(0)).into()]),
            2 => Some(smallvec![
                (*params.wrapping_add(0)).into(),
                (*params.wrapping_add(1)).into(),
            ]),
            3 => Some(smallvec![
                (*params.wrapping_add(0)).into(),
                (*params.wrapping_add(1)).into(),
                (*params.wrapping_add(2)).into(),
            ]),
            4 => Some(smallvec![
                (*params.wrapping_add(0)).into(),
                (*params.wrapping_add(1)).into(),
                (*params.wrapping_add(2)).into(),
                (*params.wrapping_add(3)).into(),
            ]),
            // There are no ``QkGate``s that take > 4 params
            _ => panic!(),
        };
        let new_node = if front {
            dag.apply_operation_front(
                gate.into(),
                qargs,
                &[],
                params.map(Parameters::Params),
                None,
                #[cfg(feature = "cache_pygates")]
                None,
            )
            .unwrap()
        } else {
            dag.apply_operation_back(
                gate.into(),
                qargs,
                &[],
                params.map(Parameters::Params),
                None,
                #[cfg(feature = "cache_pygates")]
                None,
            )
            .unwrap()
        };
        new_node.index() as u32
    }
}

/// @ingroup QkDag
/// Apply a measure to a DAG.
///
/// @param dag The circuit to apply to.
/// @param qubit The qubit index to measure.
/// @param clbit The clbit index to store the result in.
/// @param front Whether to apply the measure at the start of the circuit. Usually `false`.
///
/// @return The node index of the created instruction.
///
/// # Example
///
/// Measure all qubits into the corresponding clbit index at the end of the circuit.
///
/// ```c
/// uint32_t num_qubits = qk_dag_num_qubits(dag);
/// for (uint32_t i = 0; i < num_qubits; i++) {
///     qk_dag_apply_measure(dag, i, i, false);
/// }
/// ```
///
/// # Safety
///
/// Behavior is undefined if `dag` is not an aligned, non-null pointer to a valid ``QkDag``,
/// or if `qubit` or `clbit` are out of range.
#[unsafe(no_mangle)]
#[cfg(feature = "cbinding")]
pub unsafe extern "C" fn qk_dag_apply_measure(
    dag: *mut DAGCircuit,
    qubit: u32,
    clbit: u32,
    front: bool,
) -> u32 {
    // SAFETY: per documentation, `dag` points to valid data.
    let dag = unsafe { mut_ptr_as_ref(dag) };
    if front {
        dag.apply_operation_front(
            StandardInstruction::Measure.into(),
            &[Qubit(qubit)],
            &[Clbit(clbit)],
            None,
            None,
            #[cfg(feature = "cache_pygates")]
            None,
        )
        .expect("caller is responsible for passing inbounds bits")
        .index() as u32
    } else {
        dag.apply_operation_back(
            StandardInstruction::Measure.into(),
            &[Qubit(qubit)],
            &[Clbit(clbit)],
            None,
            None,
            #[cfg(feature = "cache_pygates")]
            None,
        )
        .expect("caller is responsible for passing inbounds bits")
        .index() as u32
    }
}

/// @ingroup QkDag
/// Apply a reset to the DAG.
///
/// @param dag The circuit to apply to.
/// @param qubit The qubit index to reset.
/// @param front Whether to apply the reset at the start of the circuit. Usually `false`.
///
/// @return The node index of the created instruction.
///
/// # Examples
///
/// Apply initial resets on all qubits.
///
/// ```c
/// uint32_t num_qubits = qk_dag_num_qubits(dag);
/// for (uint32_t qubit = 0; qubit < num_qubits; qubit++) {
///     qk_dag_apply_reset(dag, qubit, true);
/// }
/// ```
///
/// # Safety
///
/// Behavior is undefined if `dag` is not an aligned, non-null pointer to a valid ``QkDag``,
/// or if `qubit` is out of range.
#[unsafe(no_mangle)]
#[cfg(feature = "cbinding")]
pub unsafe extern "C" fn qk_dag_apply_reset(dag: *mut DAGCircuit, qubit: u32, front: bool) -> u32 {
    // SAFETY: per documentation, `dag` points to valid data.
    let dag = unsafe { mut_ptr_as_ref(dag) };
    if front {
        dag.apply_operation_front(
            StandardInstruction::Reset.into(),
            &[Qubit(qubit)],
            &[],
            None,
            None,
            #[cfg(feature = "cache_pygates")]
            None,
        )
        .expect("caller is responsible for passing inbounds bits")
        .index() as u32
    } else {
        dag.apply_operation_back(
            StandardInstruction::Reset.into(),
            &[Qubit(qubit)],
            &[],
            None,
            None,
            #[cfg(feature = "cache_pygates")]
            None,
        )
        .expect("caller is responsible for passing inbounds bits")
        .index() as u32
    }
}

/// @ingroup QkDag
/// Apply a barrier to the DAG.
///
/// @param dag The circuit to apply to.
/// @param qubits The qubit indices to apply the barrier to.  This can be null, in which case
///     `num_qubits` is not read, and the barrier is applied to all qubits in the DAG.
/// @param num_qubits How many qubits the barrier applies to.
/// @param front Whether to apply the barrier at the start of the circuit. Usually `false`.
///
/// @return The node index of the created instruction.
///
/// # Examples
///
/// Apply a final barrier on all qubits:
///
/// ```c
/// qk_dag_apply_barrier(dag, NULL, qk_dag_num_qubits(dag), false);
/// ```
///
/// Apply a barrier at the beginning of a circuit on specified qubit indices:
///
/// ```c
/// uint32_t qubits[] = {0, 2, 4, 5};
/// uint32_t num_qubits = sizeof(qubits) / sizeof(qubits[0]);
/// qk_dag_apply_barrier(dag, qubits, num_qubits, true);
/// ```
///
/// # Safety
///
/// Behavior is undefined if:
///
/// * `dag` is not an aligned, non-null pointer to a valid ``QkDag``,
/// * `qubits` is not aligned or is not valid for `num_qubits` reads of initialized, in-bounds and
///   unduplicated indices, unless `qubits` is null.
#[unsafe(no_mangle)]
#[cfg(feature = "cbinding")]
pub unsafe extern "C" fn qk_dag_apply_barrier(
    dag: *mut DAGCircuit,
    qubits: *const u32,
    num_qubits: u32,
    front: bool,
) -> u32 {
    // SAFETY: per documentation, `dag` points to valid data.
    let dag = unsafe { mut_ptr_as_ref(dag) };
    let all_qubits;
    let qubits = if qubits.is_null() {
        all_qubits = (0..dag.num_qubits()).map(Qubit::new).collect::<Vec<_>>();
        all_qubits.as_slice()
    } else {
        // SAFETY: per documentation, `qubits` is valid, aligned, and points to `num_qubits` valid
        // initialized u32s.
        unsafe { std::slice::from_raw_parts(qubits.cast(), num_qubits as usize) }
    };
    let barrier = StandardInstruction::Barrier(qubits.len() as u32);
    if front {
        dag.apply_operation_front(
            barrier.into(),
            qubits,
            &[],
            None,
            None,
            #[cfg(feature = "cache_pygates")]
            None,
        )
        .expect("caller is responsible for passing inbounds bits")
        .index() as u32
    } else {
        dag.apply_operation_back(
            barrier.into(),
            qubits,
            &[],
            None,
            None,
            #[cfg(feature = "cache_pygates")]
            None,
        )
        .expect("caller is responsible for passing inbounds bits")
        .index() as u32
    }
}

/// @ingroup QkDag
/// Apply a unitary gate to a DAG.
///
/// The values in `matrix` should form a row-major unitary matrix of the correct size for the number
/// of qubits.  The data is copied out of the pointer, and only needs to be valid for reads until
/// this function returns.
///
/// See @verbatim embed:rst:inline ::ref:`circuit-conventions` @endverbatim for detail on the
/// bit-labelling and matrix conventions of Qiskit.
///
/// @param dag The circuit to apply to.
/// @param matrix An initialized row-major unitary matrix of total size ``4**num_qubits``.
/// @param qubits An array of distinct ``uint32_t`` indices of the qubits.
/// @param num_qubits The number of qubits the gate applies to.
/// @param front Whether to apply the gate at the start of the circuit. Usually `false`.
///
/// @return The node index of the created instruction.
///
/// # Safety
///
/// Behavior is undefined if any of:
/// * `dag` is not an aligned, non-null pointer to a valid ``QkDag``,
/// * `matrix` is not an aligned pointer to `4**num_qubits` initialized values,
/// * `qubits` is not an aligned pointer to `num_qubits` initialized values.
#[unsafe(no_mangle)]
#[cfg(feature = "cbinding")]
pub unsafe extern "C" fn qk_dag_apply_unitary(
    dag: *mut DAGCircuit,
    matrix: *const Complex64,
    qubits: *const u32,
    num_qubits: u32,
    front: bool,
) -> u32 {
    // SAFETY: per documentation, `dag` points to valid data.
    let dag = unsafe { mut_ptr_as_ref(dag) };
    // SAFETY: per documentation, `matrix` is aligned and valid for `4**num_qubits` reads of
    // initialised data.
    let array = unsafe { unitary_from_pointer(matrix, num_qubits, None) }
        .expect("infallible without tolerance checking");
    let qubits = if num_qubits == 0 {
        // This handles the case of C passing us a null pointer for a scalar matrix; Rust slices
        // can't be backed by the null pointer.
        &[]
    } else {
        // SAFETY: per documentation, `qubits` is aligned and valid for `num_qubits` reads.  Per
        // previous check, `num_qubits` is nonzero so `qubits` cannot be null.
        unsafe { ::std::slice::from_raw_parts(qubits as *const Qubit, num_qubits as usize) }
    };
    if front {
        dag.apply_operation_front(
            Box::new(UnitaryGate { array }).into(),
            qubits,
            &[],
            None,
            None,
            #[cfg(feature = "cache_pygates")]
            None,
        )
        .expect("caller is responsible for passing inbounds bits")
        .index() as u32
    } else {
        dag.apply_operation_back(
            Box::new(UnitaryGate { array }).into(),
            qubits,
            &[],
            None,
            None,
            #[cfg(feature = "cache_pygates")]
            None,
        )
        .expect("caller is responsible for passing inbounds bits")
        .index() as u32
    }
}

/// @ingroup QkDag
/// Retrieve the standard gate of the specified node.
///
/// Panics if the node is not a standard gate operation.
///
/// @param dag A pointer to the DAG.
/// @param node The operation node to get the standard gate of.
/// @param out_params A buffer to be filled with the gate's params or NULL
///     if they're not wanted.
///
/// @return The gate value.
///
/// # Example
/// ```c
/// QkDag *dag = qk_dag_new();
/// QkQuantumRegister *qr = qk_quantum_register_new(1, "my_register");
/// qk_dag_add_quantum_register(dag, qr);
///
/// uint32_t qubit[1] = {0};
/// uint32_t h_gate_idx = qk_dag_apply_gate(dag, QkGate_H, qubit, NULL, false);
///
/// QkGate gate = qk_dag_op_node_gate_op(dag, h_gate_idx, NULL);
///
/// qk_dag_free(dag);
/// qk_quantum_register_free(qr);
/// ```
///
/// # Safety
///
/// Behavior is undefined if ``dag`` is not a valid, non-null pointer to a
/// ``QkDag``.
/// If ``out_params`` is non-NULL, it must point to a buffer large enough to
/// hold all the gate's params, otherwise behavior is undefined as this
/// function will write beyond its bounds.
/// You can check ``qk_dag_op_node_num_params`` to determine how many params
/// are required for any given operation node.
#[unsafe(no_mangle)]
#[cfg(feature = "cbinding")]
pub unsafe extern "C" fn qk_dag_op_node_gate_op(
    dag: *const DAGCircuit,
    node: u32,
    out_params: *mut f64,
) -> StandardGate {
    // SAFETY: Per documentation, the pointer is to valid data.
    let dag = unsafe { const_ptr_as_ref(dag) };
    let instr = dag[NodeIndex::new(node as usize)].unwrap_operation();
    if !out_params.is_null() {
        let params = instr.params_view();
        for (i, param) in params
            .iter()
            .map(|x| match x {
                Param::Float(val) => *val,
                _ => panic!("Invalid parameter on instruction"),
            })
            .enumerate()
        {
            // SAFETY: Per documentation, the buffer is large enough to hold all params.
            unsafe {
                out_params.add(i).write(param);
            }
        }
    }
    instr.op.standard_gate()
}

/// @ingroup QkDag
/// Copy out the unitary matrix of the corresponding node index.
///
/// Panics if the node is not a unitary gate.
///
/// @param dag The circuit to read from.
/// @param node The node index of the unitary matrix instruction.
/// @param out Allocated and aligned memory for `4**num_qubits` complex values in row-major order,
///     where `num_qubits` is the number of qubits the gate applies to.
///
/// # Safety
///
/// Behavior is undefined if `dag` is not a non-null pointer to a valid `QkDag`, if `out` is
/// unaligned, or if `out` is not valid for `4**num_qubits` writes of `QkComplex64`.
#[unsafe(no_mangle)]
#[cfg(feature = "cbinding")]
pub unsafe extern "C" fn qk_dag_op_node_unitary(
    dag: *const DAGCircuit,
    node: u32,
    out: *mut Complex64,
) {
    // SAFETY: Per documentation, the pointer is to valid data.
    let dag = unsafe { const_ptr_as_ref(dag) };
    let instr = &dag[NodeIndex::new(node as usize)].unwrap_operation();
    let OperationRef::Unitary(unitary) = instr.op.view() else {
        panic!("requested node {node} was not a unitary gate");
    };
    match &unitary.array {
        ArrayType::OneQ(array) => {
            let dim = 2;
            for row in 0..dim {
                for col in 0..dim {
                    // SAFETY: per documentation, `out` is aligned and valid for 4 writes.
                    unsafe { out.add(dim * row + col).write(array[(row, col)]) };
                }
            }
        }
        ArrayType::TwoQ(array) => {
            let dim = 4;
            for row in 0..dim {
                for col in 0..dim {
                    // SAFETY: per documentation, `out` is aligned and valid for 16 writes.
                    unsafe { out.add(dim * row + col).write(array[(row, col)]) };
                }
            }
        }
        ArrayType::NDArray(array) => {
            for (i, val) in array.iter().enumerate() {
                // SAFETY: per documentation, `out` is aligned and valid for `array.size()` writes.
                unsafe { out.add(i).write(*val) };
            }
        }
    }
}

/// The operation's kind.
///
/// This is returned when querying a particular node in the graph with ``qk_dag_op_node_kind``,
/// and is intended to allow the caller to dispatch (e.g. via a "switch") calls specific to
/// the contained operation's kind.
#[derive(Copy, Clone, Debug)]
#[repr(u8)]
pub enum COperationKind {
    Gate = 0,
    Barrier = 1,
    Delay = 2,
    Measure = 3,
    Reset = 4,
    Unitary = 5,
    PauliProductMeasurement = 6,
    ControlFlow = 7,
}

/// @ingroup QkDag
/// Get the "kind" of an operation node.
///
/// The result can be used in a switch statement to dispatch proper handling
/// when iterating over operation nodes.
///
/// Panics if ``node`` is not an operation node.
///
/// @param dag A pointer to the DAG.
/// @param node The operation node to get the "kind" of.
///
/// @return The "kind" of the node.
///
/// # Safety
///
/// Behavior is undefined if ``dag`` is not a valid, non-null pointer to a ``QkDag``.
#[unsafe(no_mangle)]
#[cfg(feature = "cbinding")]
pub unsafe extern "C" fn qk_dag_op_node_kind(dag: *const DAGCircuit, node: u32) -> COperationKind {
    // SAFETY: Per documentation, the pointer is to valid data.
    let dag = unsafe { const_ptr_as_ref(dag) };
    match dag[NodeIndex::new(node as usize)]
        .unwrap_operation()
        .op
        .view()
    {
        OperationRef::StandardGate(_) => COperationKind::Gate,
        OperationRef::StandardInstruction(instr) => match instr {
            StandardInstruction::Barrier(_) => COperationKind::Barrier,
            StandardInstruction::Delay(_) => COperationKind::Delay,
            StandardInstruction::Measure => COperationKind::Measure,
            StandardInstruction::Reset => COperationKind::Reset,
        },
        OperationRef::Unitary(_) => COperationKind::Unitary,
        OperationRef::PauliProductMeasurement(_) => COperationKind::PauliProductMeasurement,
        OperationRef::ControlFlow(_) => COperationKind::ControlFlow,
        OperationRef::Gate(_) | OperationRef::Instruction(_) | OperationRef::Operation(_) => {
            panic!("Python instances are not supported via the C API");
        }
    }
}

/// A struct for storing successors and predecessors information
/// retrieved from `qk_dag_successors` and `qk_dag_predecessors`, respectively.
///
/// This object is read-only from C. To satisfy the safety guarantees of `qk_dag_neighbors_clear`,
/// you must not overwrite any data initialized by `qk_dag_successors` or `qk_dag_predecessors`,
/// including any pointed-to data.
#[repr(C)]
pub struct CDagNeighbors {
    /// Array of size `num_neighbors` of node indices.
    pub neighbors: *const u32,
    /// The length of the `neighbors` array.
    pub num_neighbors: usize,
}

/// @ingroup QkDag
/// Retrieve the successors of the specified node.
///
/// The successors array and its length are returned as a `QkDagNeighbors` struct, where each element in the
/// array corresponds to a DAG node index.
/// You must call the `qk_dag_neighbors_clear` function when done to free the memory allocated for the struct.
///
/// @param dag A pointer to the DAG.
/// @param node The node to get the successors of.
///
/// @return An instance of the `QkDagNeighbors` struct with the successors information.
///
/// # Example
/// ```c
/// QkDag *dag = qk_dag_new();
/// QkQuantumRegister *qr = qk_quantum_register_new(2, "qr");
/// qk_dag_add_quantum_register(dag, qr);
/// qk_quantum_register_free(qr);
///
/// uint32_t node_cx = qk_dag_apply_gate(dag, QkGate_CX, (uint32_t[]){0, 1}, NULL, false);
///
/// QkDagNeighbors successors = qk_dag_successors(dag, node_cx);
///
/// qk_dag_neighbors_clear(&successors);
/// qk_dag_free(dag);
/// ```
///
/// # Safety
///
/// Behavior is undefined if ``dag`` is not a valid, non-null pointer to a ``QkDag``.
#[unsafe(no_mangle)]
#[cfg(feature = "cbinding")]
pub unsafe extern "C" fn qk_dag_successors(dag: *const DAGCircuit, node: u32) -> CDagNeighbors {
    // SAFETY: Per documentation, the pointers are to valid data.
    let dag = unsafe { const_ptr_as_ref(dag) };

    let successors: Box<[u32]> = dag
        .successors(NodeIndex::new(node as usize))
        .map(|node| node.index() as u32)
        .collect();

    CDagNeighbors {
        num_neighbors: successors.len(),
        neighbors: Box::into_raw(successors) as *const u32,
    }
}

/// @ingroup QkDag
/// Retrieve the predecessors of the specified node.
///
/// The predecessors array and its length are returned as a `QkDagNeighbors` struct, where each element in the
/// array corresponds to a DAG node index.
/// You must call the `qk_dag_neighbors_clear` function when done to free the memory allocated for the struct.
///
/// @param dag A pointer to the DAG.
/// @param node The node to get the predecessors of.
///
/// @return An instance of the `QkDagNeighbors` struct with the predecessors information.
///
/// # Example
/// ```c
/// QkDag *dag = qk_dag_new();
/// QkQuantumRegister *qr = qk_quantum_register_new(2, "qr");
/// qk_dag_add_quantum_register(dag, qr);
/// qk_quantum_register_free(qr);
///
/// uint32_t node_cx = qk_dag_apply_gate(dag, QkGate_CX, (uint32_t[]){0, 1}, NULL, false);
///
/// QkDagNeighbors predecessors = qk_dag_predecessors(dag, node_cx);
///
/// qk_dag_neighbors_clear(&predecessors);
/// qk_dag_free(dag);
/// ```
///
/// # Safety
///
/// Behavior is undefined if ``dag`` is not a valid, non-null pointer to a ``QkDag``.
#[unsafe(no_mangle)]
#[cfg(feature = "cbinding")]
pub unsafe extern "C" fn qk_dag_predecessors(dag: *const DAGCircuit, node: u32) -> CDagNeighbors {
    // SAFETY: Per documentation, the pointers are to valid data.
    let dag = unsafe { const_ptr_as_ref(dag) };

    let predecessors: Box<[u32]> = dag
        .predecessors(NodeIndex::new(node as usize))
        .map(|node| node.index() as u32)
        .collect();
    CDagNeighbors {
        num_neighbors: predecessors.len(),
        neighbors: Box::into_raw(predecessors) as *const u32,
    }
}

/// @ingroup QkDag
/// Clear the fields of the input `QkDagNeighbors` struct.
///
/// The function deallocates the memory pointed to by the `neighbors` field and sets it to NULL.
/// It also sets the `num_neighbors` field to 0.
///
/// @param neighbors A pointer to a `QkDagNeighbors` object.
///
/// # Safety
///
/// Behavior is undefined if ``neighbors`` is not a valid, non-null pointer to a QkDagNeighbors
/// object populated with either ``qk_dag_successors`` or ``qk_dag_predecessors``.
#[unsafe(no_mangle)]
#[cfg(feature = "cbinding")]
pub unsafe extern "C" fn qk_dag_neighbors_clear(neighbors: *mut CDagNeighbors) {
    // SAFETY: Per documentation, the pointer is to a valid data.
    let neighbors = unsafe { mut_ptr_as_ref(neighbors) };

    if neighbors.num_neighbors > 0 {
        let slice = std::ptr::slice_from_raw_parts_mut(
            neighbors.neighbors as *mut u32,
            neighbors.num_neighbors,
        );
        unsafe {
            let _ = Box::from_raw(slice);
        }
    }

    neighbors.num_neighbors = 0;
    neighbors.neighbors = std::ptr::null();
}

/// @ingroup QkDag
/// Return the details for an instruction in the circuit.
///
/// This is a mirror of `qk_circuit_get_instruction`.  You can also use individual methods such as
/// `qk_dag_op_node_gate_op` to get individual properties.
///
/// You must call `qk_circuit_instruction_clear` to reset the `QkCircuitInstruction` before reusing
/// it or dropping it.
///
/// @param dag The circuit to retrieve the instruction from.
/// @param index The node index.  It is an error to pass an index that is node a valid op node.
/// @param instruction A point to where to write out the `QkCircuitInstruction`.
///
/// # Examples
///
/// Iterate through a DAG to find which qubits have measures on them:
///
/// ```c
/// bool *measured = calloc(qk_dag_num_qubits(dag), sizeof(*measured));
/// uint32_t num_ops = qk_dag_num_op_nodes(dag);
/// uint32_t *ops = malloc(num_ops * sizeof(*ops));
/// qk_dag_topological_op_nodes(dag, ops);
///
/// // Storage space for the instruction.
/// QkCircuitInstruction inst;
/// for (uint32_t i = 0; i < num_ops; i++) {
///     qk_dag_get_instruction(dag, ops[i], &inst);
///     if (!strcmp(inst.name, "measure"))
///         measured[inst.qubits[0]] = true;
///     qk_circuit_instruction_clear(&inst);
/// }
///
/// free(ops);
/// free(measured);
/// ```
///
/// # Safety
///
/// Behavior is undefined if either `dag` or `instruction` are not valid, aligned, non-null pointers
/// to the relevant data type.  The fields of `instruction` need not be initialized.
#[unsafe(no_mangle)]
#[cfg(feature = "cbinding")]
pub unsafe extern "C" fn qk_dag_get_instruction(
    dag: *const DAGCircuit,
    index: u32,
    instruction: *mut CInstruction,
) {
    // SAFETY: per documentation, `dag` is a pointer to valid data.
    let dag = unsafe { const_ptr_as_ref(dag) };
    let inst = CInstruction::from_packed_instruction_with_floats(
        dag.dag()[NodeIndex::new(index as usize)].unwrap_operation(),
        dag.qargs_interner(),
        dag.cargs_interner(),
    );
    // SAFETY: per documentation, `instruction` is a pointer to a sufficient allocation.
    unsafe { instruction.write(inst) };
}

/// @ingroup QkDag
/// Free the DAG.
///
/// @param dag A pointer to the DAG to free.
///
/// # Example
/// ```c
/// QkDag *dag = qk_dag_new();
/// qk_dag_free(dag);
/// ```
///
/// # Safety
///
/// Behavior is undefined if ``dag`` is not either null or a valid pointer to a
/// ``QkDag``.
#[unsafe(no_mangle)]
#[cfg(feature = "cbinding")]
pub unsafe extern "C" fn qk_dag_free(dag: *mut DAGCircuit) {
    if !dag.is_null() {
        if !dag.is_aligned() {
            panic!("Attempted to free a non-aligned pointer.")
        }

        // SAFETY: We have verified the pointer is non-null and aligned, so it should be
        // readable by Box.
        unsafe {
            let _ = Box::from_raw(dag);
        }
    }
}

/// @ingroup QkDag
/// Convert a given DAG to a circuit.
///
/// The new circuit is copied from the DAG; the original ``dag`` reference is still owned by the
/// caller and still required to be freed with `qk_dag_free`.  You must free the returned circuit
/// with ``qk_circuit_free`` when done with it.
///
/// @param dag A pointer to the DAG from which to create the circuit.
///
/// @return A pointer to the new circuit.
///
/// # Example
///
/// ```c
/// QkDag *dag = qk_dag_new();
/// QkQuantumRegister *qr = qk_quantum_register_new(2, "qr");
/// qk_dag_add_quantum_register(dag, qr);
/// qk_quantum_register_free(qr);
///
/// QkCircuit *qc = qk_dag_to_circuit(dag);
///
/// qk_circuit_free(qc);
/// qk_dag_free(dag);
/// ```
///
/// # Safety
///
/// Behavior is undefined if ``dag`` is not a valid, non-null pointer to a ``QkDag``.
#[unsafe(no_mangle)]
#[cfg(feature = "cbinding")]
pub unsafe extern "C" fn qk_dag_to_circuit(dag: *const DAGCircuit) -> *mut CircuitData {
    // SAFETY: Per documentation, the pointer is to valid data.
    let dag = unsafe { const_ptr_as_ref(dag) };
    let circuit = dag_to_circuit(dag, true)
        .expect("Error occurred while converting DAGCircuit to CircuitData");

    Box::into_raw(Box::new(circuit))
}

/// @ingroup QkDag
/// Return the operation nodes in the DAG listed in topological order.
///
/// @param dag A pointer to the DAG.
/// @param out_order A pointer to an array of ``qk_dag_num_op_nodes(dag)`` elements
/// of type ``uint32_t``, where this function will write the output to.
///
/// # Example
///
/// ```c
/// QkDag *dag = qk_dag_new();
/// QkQuantumRegister *qr = qk_quantum_register_new(1, "my_register");
/// qk_dag_add_quantum_register(dag, qr);
///
/// uint32_t qubit[1] = {0};
/// qk_dag_apply_gate(dag, QkGate_H, qubit, NULL, false);
/// qk_dag_apply_gate(dag, QkGate_S, qubit, NULL, false);
///
/// // get the number of operation nodes
/// uint32_t num_ops = qk_dag_num_op_nodes(dag); // 2
/// uint32_t *out_order = malloc(sizeof(uint32_t) * num_ops);
///
/// // get operation nodes listed in topological order
/// qk_dag_topological_op_nodes(dag, out_order);
///
/// // do something with the ordered nodes
/// for (uint32_t i = 0; i < num_ops; i++) {
///     QkGate gate = qk_dag_op_node_gate_op(dag, out_order[i], NULL);
///     printf("The gate at location %u is %u.\n", i, gate);
/// }
///
/// // free the out_order array, register, and dag pointer when done
/// free(out_order);
/// qk_quantum_register_free(qr);
/// qk_dag_free(dag);
/// ```
///
/// # Safety
///
/// Behavior is undefined if ``dag`` is not a valid, non-null pointer to a ``QkDag``
/// or if ``out_order`` is not a valid, non-null pointer to a sequence of ``qk_dag_num_op_nodes(dag)``
/// consecutive elements of ``uint32_t``.
#[unsafe(no_mangle)]
#[cfg(feature = "cbinding")]
pub unsafe extern "C" fn qk_dag_topological_op_nodes(dag: *const DAGCircuit, out_order: *mut u32) {
    // SAFETY: Per documentation, ``dag`` is non-null and valid.
    let dag = unsafe { const_ptr_as_ref(dag) };

    let out_topological_op_nodes = dag.topological_op_nodes().unwrap();

    for (i, node) in out_topological_op_nodes.enumerate() {
        // SAFETY: per documentation, `out_order` is aligned and points to a valid
        // aligned and maybe uninitialized block of memory valid for `num_op_nodes`
        // writes of `u32`s.
        unsafe { out_order.add(i).write(node.index() as u32) }
    }
}

/// @ingroup QkDag
<<<<<<< HEAD
/// Replace a node in a `QkDag` with a subcircuit specfied by another `QkDag`
///
/// @param dag A pointer to the DAG.
/// @param node The node index of the operation to replace with the other `QkDag`. This
///     must be the node index for an operation node in ``dag`` and the qargs and cargs
///     count must match the number of qubits and clbits in `replacement`.
/// @param replacement The other `QkDag` to replace `node` with. This dag must have
///     the same number of qubits as the operation for ``node``. The node
///     bit ordering will be ordering will be handled in order, so `qargs[0]` for
///     `node` will be mapped to `qubits[0]` in `replacement`, `qargs[1]` to
///     `qubits[0]`, etc. The same pattern applies to classical bits too.
/// @param error A pointer to a pointer with an nul terminated string with an
///     error description. If the function fails a pointer to the string with
///     the error description will be written to this pointer. That pointer
///     needs to be freed with `qk_str_free`. This can be a null pointer in
///     which case the error will not be written out.
///
/// @returns The return code for the operation, ``QkExitCode_Success`` means success and all
///   other values indicate an error.
///
/// # Example
///
=======
/// Return a copy of self with the same structure but empty.
///
/// That structure includes:
/// * name and other metadata
/// * global phase
/// * duration
/// * all the qubits and clbits, including the registers.
///
/// @param dag A pointer to the DAG to copy.
/// @param vars_mode The mode for handling classical variables.
/// @param blocks_mode The mode for handling blocks.
///
/// @return The pointer to the copied DAG circuit.
///
/// # Example
>>>>>>> 9a1c8dc7
/// ```c
/// QkDag *dag = qk_dag_new();
/// QkQuantumRegister *qr = qk_quantum_register_new(1, "my_register");
/// qk_dag_add_quantum_register(dag, qr);
///
/// uint32_t qubit[1] = {0};
<<<<<<< HEAD
/// uint32_t node_to_replace = qk_dag_apply_gate(dag, QkGate_H, qubit, NULL, false);
/// qk_dag_apply_gate(dag, QkGate_S, qubit, NULL, false);
///
/// // Build replacement dag for H
/// QkDag *replacement = qk_dag_new();
/// QkQuantumRegister *replacement_qr = qk_quantum_register_new(1, "other");
/// qk_dag_add_quantum_register(replacement, replacement_qr);
/// double pi_param [1] = {3.14159,};
/// qk_dag_apply_gate(replacement, QkGate_RZ, qubit, pi_param, false);
/// qk_dag_apply_gate(replacement, QkGate_SX, qubit, NULL, false);
/// qk_dag_apply_gate(replacement, QkGate_RZ, qubit, pi_param, false);
///
/// qk_dag_substitute_node_with_dag(dag, node_to_replace, replacement, NULL);
///
/// // Free the replacement dag, register, dag, and register
/// qk_quantum_register_free(replacement_qr);
/// qk_dag_free(replacement);
/// qk_quantum_register_free(qr);
/// qk_dag_free(dag);
=======
/// qk_dag_apply_gate(dag, QkGate_H, qubit, NULL, false);
///
/// // As the DAG does not contain any control-flow instructions,
/// // vars_mode and blocks_mode do not have any effect.
/// QkDag *copied_dag = qk_dag_copy_empty_like(dag, QkVarsMode_Alike, QkBlocksMode_Drop);
/// uint32_t num_ops_in_copied_dag = qk_dag_num_op_nodes(copied_dag); // 0
///
/// // do something with copied_dag
///
/// qk_quantum_register_free(qr);
/// qk_dag_free(dag);
/// qk_dag_free(copied_dag);
>>>>>>> 9a1c8dc7
/// ```
///
/// # Safety
///
<<<<<<< HEAD
/// Behavior is undefined if ``dag`` and ``replacement`` are not a valid, non-null pointer to a
/// ``QkDag``. ``error`` must be a valid pointer to a ``char`` pointer or ``NULL``.
#[unsafe(no_mangle)]
#[cfg(feature = "cbinding")]
pub unsafe extern "C" fn qk_dag_substitute_node_with_dag(
    dag: *mut DAGCircuit,
    node: u32,
    replacement: *const DAGCircuit,
    error: *mut *mut c_char,
) -> ExitCode {
    // SAFETY: Per documentation, ``dag`` is non-null and valid.
    let dag = unsafe { mut_ptr_as_ref(dag) };
    let replacement = unsafe { const_ptr_as_ref(replacement) };

    match dag.substitute_node_with_dag(
        NodeIndex::new(node as usize),
        replacement,
        None,
        None,
        None,
        None,
    ) {
        Ok(_) => ExitCode::Success,
        Err(e) => {
            if !error.is_null() {
                let err: Error = e.into();
                // SAFETY: Per the documentation error is either null or a valid and aligned
                // pointer to a pointer of a C string which is safe to write a pointer to the
                // Rust heap into.
                unsafe {
                    // Right now we return a backtrace of the error. This at least gives a hint as to
                    // which pass failed when we have rust errors normalized we can actually have error
                    // messages which are user facing. But most likely this will be a PyErr and panic
                    // when trying to extract the string.
                    *error = CString::new(format!(
                        "Transpilation failed with this backtrace: {}",
                        err.backtrace()
                    ))
                    .unwrap()
                    .into_raw();
                }
            }
            ExitCode::DagError
        }
    }
=======
/// Behavior is undefined if ``dag`` is not a valid pointer to a ``QkDag``.
#[unsafe(no_mangle)]
#[cfg(feature = "cbinding")]
pub unsafe extern "C" fn qk_dag_copy_empty_like(
    dag: *const DAGCircuit,
    vars_mode: CVarsMode,
    blocks_mode: CBlocksMode,
) -> *mut DAGCircuit {
    // SAFETY: Per documentation, the pointer is to valid data.
    let dag = unsafe { const_ptr_as_ref(dag) };
    let vars_mode = vars_mode.into();
    let blocks_mode = blocks_mode.into();

    let copied_dag = dag
        .copy_empty_like_with_capacity(0, 0, vars_mode, blocks_mode)
        .expect("Failed to copy the DAG.");
    Box::into_raw(Box::new(copied_dag))
>>>>>>> 9a1c8dc7
}<|MERGE_RESOLUTION|>--- conflicted
+++ resolved
@@ -1374,7 +1374,6 @@
 }
 
 /// @ingroup QkDag
-<<<<<<< HEAD
 /// Replace a node in a `QkDag` with a subcircuit specfied by another `QkDag`
 ///
 /// @param dag A pointer to the DAG.
@@ -1397,30 +1396,12 @@
 ///
 /// # Example
 ///
-=======
-/// Return a copy of self with the same structure but empty.
-///
-/// That structure includes:
-/// * name and other metadata
-/// * global phase
-/// * duration
-/// * all the qubits and clbits, including the registers.
-///
-/// @param dag A pointer to the DAG to copy.
-/// @param vars_mode The mode for handling classical variables.
-/// @param blocks_mode The mode for handling blocks.
-///
-/// @return The pointer to the copied DAG circuit.
-///
-/// # Example
->>>>>>> 9a1c8dc7
 /// ```c
 /// QkDag *dag = qk_dag_new();
 /// QkQuantumRegister *qr = qk_quantum_register_new(1, "my_register");
 /// qk_dag_add_quantum_register(dag, qr);
 ///
 /// uint32_t qubit[1] = {0};
-<<<<<<< HEAD
 /// uint32_t node_to_replace = qk_dag_apply_gate(dag, QkGate_H, qubit, NULL, false);
 /// qk_dag_apply_gate(dag, QkGate_S, qubit, NULL, false);
 ///
@@ -1440,25 +1421,10 @@
 /// qk_dag_free(replacement);
 /// qk_quantum_register_free(qr);
 /// qk_dag_free(dag);
-=======
-/// qk_dag_apply_gate(dag, QkGate_H, qubit, NULL, false);
-///
-/// // As the DAG does not contain any control-flow instructions,
-/// // vars_mode and blocks_mode do not have any effect.
-/// QkDag *copied_dag = qk_dag_copy_empty_like(dag, QkVarsMode_Alike, QkBlocksMode_Drop);
-/// uint32_t num_ops_in_copied_dag = qk_dag_num_op_nodes(copied_dag); // 0
-///
-/// // do something with copied_dag
-///
-/// qk_quantum_register_free(qr);
-/// qk_dag_free(dag);
-/// qk_dag_free(copied_dag);
->>>>>>> 9a1c8dc7
-/// ```
-///
-/// # Safety
-///
-<<<<<<< HEAD
+/// ```
+///
+/// # Safety
+///
 /// Behavior is undefined if ``dag`` and ``replacement`` are not a valid, non-null pointer to a
 /// ``QkDag``. ``error`` must be a valid pointer to a ``char`` pointer or ``NULL``.
 #[unsafe(no_mangle)]
@@ -1504,7 +1470,46 @@
             ExitCode::DagError
         }
     }
-=======
+}
+
+/// @ingroup QkDag
+/// Return a copy of self with the same structure but empty.
+///
+/// That structure includes:
+/// * name and other metadata
+/// * global phase
+/// * duration
+/// * all the qubits and clbits, including the registers.
+///
+/// @param dag A pointer to the DAG to copy.
+/// @param vars_mode The mode for handling classical variables.
+/// @param blocks_mode The mode for handling blocks.
+///
+/// @return The pointer to the copied DAG circuit.
+///
+/// # Example
+///
+/// ```c
+/// QkDag *dag = qk_dag_new();
+/// QkQuantumRegister *qr = qk_quantum_register_new(1, "my_register");
+/// qk_dag_add_quantum_register(dag, qr);
+///
+/// uint32_t qubit[1] = {0};
+/// qk_dag_apply_gate(dag, QkGate_H, qubit, NULL, false);
+///
+/// // As the DAG does not contain any control-flow instructions,
+/// // vars_mode and blocks_mode do not have any effect.
+/// QkDag *copied_dag = qk_dag_copy_empty_like(dag, QkVarsMode_Alike, QkBlocksMode_Drop);
+/// uint32_t num_ops_in_copied_dag = qk_dag_num_op_nodes(copied_dag); // 0
+///
+/// // do something with copied_dag
+///
+/// qk_quantum_register_free(qr);
+/// qk_dag_free(dag);
+/// qk_dag_free(copied_dag);
+/// ```
+/// # Safety
+///
 /// Behavior is undefined if ``dag`` is not a valid pointer to a ``QkDag``.
 #[unsafe(no_mangle)]
 #[cfg(feature = "cbinding")]
@@ -1522,5 +1527,4 @@
         .copy_empty_like_with_capacity(0, 0, vars_mode, blocks_mode)
         .expect("Failed to copy the DAG.");
     Box::into_raw(Box::new(copied_dag))
->>>>>>> 9a1c8dc7
 }