// This code is part of Qiskit.
//
// (C) Copyright IBM 2025
//
// This code is licensed under the Apache License, Version 2.0. You may
// obtain a copy of this license in the LICENSE.txt file in the root directory
// of this source tree or at http://www.apache.org/licenses/LICENSE-2.0.
//
// Any modifications or derivative works of this code must retain this
// copyright notice, and modified files need to carry a notice indicating
// that they have been altered from the originals.

<<<<<<< HEAD
pub mod basis_translator;
=======
pub mod commutative_cancellation;
>>>>>>> 042561de
pub mod elide_permutations;
pub mod gate_direction;
pub mod inverse_cancellation;
pub mod optimize_1q_sequences;
pub mod remove_diagonal_gates_before_measure;
pub mod remove_identity_equiv;
pub mod sabre_layout;
pub mod split_2q_unitaries;
pub mod unitary_synthesis;
pub mod vf2;<|MERGE_RESOLUTION|>--- conflicted
+++ resolved
@@ -10,11 +10,8 @@
 // copyright notice, and modified files need to carry a notice indicating
 // that they have been altered from the originals.
 
-<<<<<<< HEAD
 pub mod basis_translator;
-=======
 pub mod commutative_cancellation;
->>>>>>> 042561de
 pub mod elide_permutations;
 pub mod gate_direction;
 pub mod inverse_cancellation;
