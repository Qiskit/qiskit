--- conflicted
+++ resolved
@@ -13,9 +13,6 @@
 pub mod elide_permutations;
 pub mod remove_diagonal_gates_before_measure;
 pub mod remove_identity_equiv;
-<<<<<<< HEAD
 pub mod sabre_layout;
-=======
 pub mod split_2q_unitaries;
->>>>>>> c204ba13
 pub mod vf2;