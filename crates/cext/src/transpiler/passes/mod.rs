--- conflicted
+++ resolved
@@ -9,18 +9,11 @@
 // Any modifications or derivative works of this code must retain this
 // copyright notice, and modified files need to carry a notice indicating
 // that they have been altered from the originals.
-<<<<<<< HEAD
 
-=======
-//
->>>>>>> 52ebd733
 pub mod elide_permutations;
 pub mod gate_direction;
 pub mod remove_diagonal_gates_before_measure;
 pub mod remove_identity_equiv;
-<<<<<<< HEAD
+pub mod sabre_layout;
 pub mod split_2q_unitaries;
-=======
-pub mod sabre_layout;
->>>>>>> 52ebd733
 pub mod vf2;