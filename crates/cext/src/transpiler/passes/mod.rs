// This code is part of Qiskit.
//
// (C) Copyright IBM 2025
//
// This code is licensed under the Apache License, Version 2.0. You may
// obtain a copy of this license in the LICENSE.txt file in the root directory
// of this source tree or at http://www.apache.org/licenses/LICENSE-2.0.
//
// Any modifications or derivative works of this code must retain this
// copyright notice, and modified files need to carry a notice indicating
// that they have been altered from the originals.

pub mod elide_permutations;
pub mod gate_direction;
<<<<<<< HEAD
pub mod optimize_1q_sequences;
=======
pub mod inverse_cancellation;
>>>>>>> 9f6a2253
pub mod remove_diagonal_gates_before_measure;
pub mod remove_identity_equiv;
pub mod sabre_layout;
pub mod split_2q_unitaries;
pub mod vf2;<|MERGE_RESOLUTION|>--- conflicted
+++ resolved
@@ -12,11 +12,8 @@
 
 pub mod elide_permutations;
 pub mod gate_direction;
-<<<<<<< HEAD
+pub mod inverse_cancellation;
 pub mod optimize_1q_sequences;
-=======
-pub mod inverse_cancellation;
->>>>>>> 9f6a2253
 pub mod remove_diagonal_gates_before_measure;
 pub mod remove_identity_equiv;
 pub mod sabre_layout;
