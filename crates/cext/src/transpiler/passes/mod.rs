// This code is part of Qiskit.
//
// (C) Copyright IBM 2025
//
// This code is licensed under the Apache License, Version 2.0. You may
// obtain a copy of this license in the LICENSE.txt file in the root directory
// of this source tree or at http://www.apache.org/licenses/LICENSE-2.0.
//
// Any modifications or derivative works of this code must retain this
// copyright notice, and modified files need to carry a notice indicating
// that they have been altered from the originals.

pub mod elide_permutations;
<<<<<<< HEAD
pub mod optimize_1q_decomposition;
=======
pub mod remove_diagonal_gates_before_measure;
>>>>>>> dfcc5c6c
pub mod remove_identity_equiv;
pub mod vf2;<|MERGE_RESOLUTION|>--- conflicted
+++ resolved
@@ -11,10 +11,7 @@
 // that they have been altered from the originals.
 
 pub mod elide_permutations;
-<<<<<<< HEAD
 pub mod optimize_1q_decomposition;
-=======
 pub mod remove_diagonal_gates_before_measure;
->>>>>>> dfcc5c6c
 pub mod remove_identity_equiv;
 pub mod vf2;