--- conflicted
+++ resolved
@@ -1,7 +1,3 @@
-<<<<<<< HEAD
+pub mod elide_permutations;
 pub mod gate_direction;
-=======
-pub mod elide_permutations;
-pub mod remove_identity_equiv;
->>>>>>> 1e49fbdd
-pub mod vf2;+pub mod remove_identity_equiv;