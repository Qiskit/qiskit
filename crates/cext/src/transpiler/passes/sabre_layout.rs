--- conflicted
+++ resolved
@@ -45,15 +45,9 @@
 /// Build a default sabre layout options object. This builds a sabre layout with ``max_iterations``
 /// set to 4, both ``num_swap_trials`` and ``num_random_trials`` set to 20, and the seed selected
 /// by a RNG seeded from system entropy.
-<<<<<<< HEAD
-#[no_mangle]
+#[unsafe(no_mangle)]
 pub extern "C" fn qk_sabre_layout_options_default() -> SabreLayoutOptions {
     SabreLayoutOptions {
-=======
-#[unsafe(no_mangle)]
-pub extern "C" fn qk_sabre_layout_options_default() -> QkSabreLayoutOptions {
-    QkSabreLayoutOptions {
->>>>>>> cde5f55d
         max_iterations: 4,
         num_swap_trials: 20,
         num_random_trials: 20,
