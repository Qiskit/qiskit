// This code is part of Qiskit.
//
// (C) Copyright IBM 2025
//
// This code is licensed under the Apache License, Version 2.0. You may
// obtain a copy of this license in the LICENSE.txt file in the root directory
// of this source tree or at http://www.apache.org/licenses/LICENSE-2.0.
//
// Any modifications or derivative works of this code must retain this
// copyright notice, and modified files need to carry a notice indicating
// that they have been altered from the originals.

#[cfg(feature = "cbinding")]
use std::ffi::{CStr, c_char};
use std::sync::Arc;

use crate::exit_codes::{CInputError, ExitCode};
use crate::pointers::{check_ptr, const_ptr_as_ref, mut_ptr_as_ref};
use indexmap::IndexMap;
use qiskit_circuit::PhysicalQubit;
use qiskit_circuit::instruction::Parameters;
use qiskit_circuit::operations::StandardInstruction;
use qiskit_circuit::operations::{Operation, Param, StandardGate};
use qiskit_circuit::packed_instruction::PackedOperation;
use qiskit_circuit::parameter::parameter_expression::ParameterExpression;
use qiskit_circuit::parameter::symbol_expr::Symbol;
use qiskit_transpiler::target::{InstructionProperties, Qargs, Target};
use smallvec::{SmallVec, smallvec};

/// @ingroup QkTarget
/// Construct a new ``QkTarget`` with the given number of qubits.
/// The number of qubits is bound to change if an instruction is added with properties
/// that apply to a collection of qargs in which any index is higher than the specified
/// number of qubits
///
/// @param num_qubits The number of qubits the ``QkTarget`` will explicitly support.
///
/// @return A pointer to the new ``QkTarget``
///
/// # Example
/// ```c
///     QkTarget *target = qk_target_new(5);
/// ```
///
#[unsafe(no_mangle)]
#[cfg(feature = "cbinding")]
pub extern "C" fn qk_target_new(num_qubits: u32) -> *mut Target {
    let target = Target::new(
        None,
        Some(num_qubits),
        None,
        None,
        None,
        None,
        None,
        None,
        None,
    )
    .unwrap();
    Box::into_raw(Box::new(target))
}

/// @ingroup QkTarget
/// Returns the number of qubits of this ``QkTarget``.
///
/// @param target A pointer to the ``QkTarget``.
///
/// @return The number of qubits this target can use.
///
/// # Example
/// ```c
///     QkTarget *target = qk_target_new(5);
///     uint32_t num_qubits = qk_target_num_qubits(target);
/// ```
///
/// # Safety
///
/// Behavior is undefined if ``QkTarget`` is not a valid, non-null pointer to a ``QkTarget``.
#[unsafe(no_mangle)]
#[cfg(feature = "cbinding")]
pub unsafe extern "C" fn qk_target_num_qubits(target: *const Target) -> u32 {
    // SAFETY: Per documentation, the pointer is non-null and aligned.
    let target = unsafe { const_ptr_as_ref(target) };
    target.num_qubits.unwrap_or_default()
}

/// @ingroup QkTarget
/// Returns the dt value of this ``QkTarget``.
///
/// @param target A pointer to the ``QkTarget``.
///
/// @return The dt value of this ``QkTarget`` or ``NAN`` if not assigned.
///
/// # Example
/// ```c
///     QkTarget *target = qk_target_new(5);
///     qk_target_set_dt(target, 10e-9);
///     double dt = qk_target_dt(target);
/// ```
///
/// # Safety
///
/// Behavior is undefined if ``QkTarget`` is not a valid, non-null pointer to a ``QkTarget``.
#[unsafe(no_mangle)]
#[cfg(feature = "cbinding")]
pub unsafe extern "C" fn qk_target_dt(target: *const Target) -> f64 {
    // SAFETY: Per documentation, the pointer is non-null and aligned.
    let target = unsafe { const_ptr_as_ref(target) };
    target.dt.unwrap_or(f64::NAN)
}

/// @ingroup QkTarget
/// Returns the granularity value of this ``QkTarget``.
///
/// @param target A pointer to the ``QkTarget``.
///
/// @return The ``granularity`` value of this ``QkTarget``.
///
/// # Example
/// ```c
///     QkTarget *target = qk_target_new(5);
///     // The value defaults to 1
///     uint32_t granularity = qk_target_granularity(target);
/// ```
///
/// # Safety
///
/// Behavior is undefined if ``QkTarget`` is not a valid, non-null pointer to a ``QkTarget``.
#[unsafe(no_mangle)]
#[cfg(feature = "cbinding")]
pub unsafe extern "C" fn qk_target_granularity(target: *const Target) -> u32 {
    // SAFETY: Per documentation, the pointer is non-null and aligned.
    let target = unsafe { const_ptr_as_ref(target) };
    target.granularity
}

/// @ingroup QkTarget
/// Returns the ``min_length`` value of this ``QkTarget``.
///
/// @param target A pointer to the ``QkTarget``.
///
/// @return The ``min_length`` value of this ``QkTarget``.
///
/// # Example
/// ```c
///     QkTarget *target = qk_target_new(5);
///     // The value defaults to 1
///     size_t min_length = qk_target_min_length(target);
/// ```
///
/// # Safety
///
/// Behavior is undefined if ``QkTarget`` is not a valid, non-null pointer to a ``QkTarget``.
#[unsafe(no_mangle)]
#[cfg(feature = "cbinding")]
pub unsafe extern "C" fn qk_target_min_length(target: *const Target) -> u32 {
    // SAFETY: Per documentation, the pointer is non-null and aligned.
    let target = unsafe { const_ptr_as_ref(target) };
    target.min_length
}

/// @ingroup QkTarget
/// Returns the ``pulse_alignment`` value of this ``QkTarget``.
///
/// @param target A pointer to the ``QkTarget``.
///
/// @return The ``pulse_alignment`` value of this ``QkTarget``.
///
/// # Example
/// ```c
///     QkTarget *target = qk_target_new(5);
///     // The value defaults to 1
///     uint32_t pulse_alignment = qk_target_pulse_alignment(target);
/// ```
///
/// # Safety
///
/// Behavior is undefined if ``QkTarget`` is not a valid, non-null pointer to a ``QkTarget``.
#[unsafe(no_mangle)]
#[cfg(feature = "cbinding")]
pub unsafe extern "C" fn qk_target_pulse_alignment(target: *const Target) -> u32 {
    // SAFETY: Per documentation, the pointer is non-null and aligned.
    let target = unsafe { const_ptr_as_ref(target) };
    target.pulse_alignment
}

/// @ingroup QkTarget
/// Returns the ``acquire_alignment`` value of this ``QkTarget``.
///
/// @param target A pointer to the ``QkTarget``.
///
/// @return The ``acquire_alignment`` value of this ``QkTarget``.
///
/// # Example
/// ```c
///     QkTarget *target = qk_target_new(5);
///     // The value defaults to 0
///     uint32_t acquire_alignment = qk_target_pulse_alignment(target);
/// ```
///
/// # Safety
///
/// Behavior is undefined if ``QkTarget`` is not a valid, non-null pointer to a ``QkTarget``.
#[unsafe(no_mangle)]
#[cfg(feature = "cbinding")]
pub unsafe extern "C" fn qk_target_acquire_alignment(target: *const Target) -> u32 {
    // SAFETY: Per documentation, the pointer is non-null and aligned.
    let target = unsafe { const_ptr_as_ref(target) };
    target.acquire_alignment
}

/// @ingroup QkTarget
/// Sets the dt value of this ``QkTarget``.
///
/// @param target A pointer to the ``QkTarget``.
/// @param dt The ``dt`` value for the system time resolution of input.
///
/// @return ``QkExitCode`` specifying if the operation was successful.
///
/// # Example
///
/// ```c
///     QkTarget *target = qk_target_new(5);
///     double dt = qk_target_set_dt(target, 10e-9);
/// ```
///
/// # Safety
///
/// Behavior is undefined if ``QkTarget`` is not a valid, non-null pointer to a ``QkTarget``.
#[unsafe(no_mangle)]
#[cfg(feature = "cbinding")]
pub unsafe extern "C" fn qk_target_set_dt(target: *mut Target, dt: f64) -> ExitCode {
    // SAFETY: Per documentation, the pointer is non-null and aligned.
    let target = unsafe { mut_ptr_as_ref(target) };
    target.dt = if dt.is_nan() { None } else { Some(dt) };
    ExitCode::Success
}

/// @ingroup QkTarget
/// Sets the ``granularity`` value of this ``QkTarget``.
///
/// @param target A pointer to the ``QkTarget``.
/// @param granularity The value for the minimum pulse gate resolution in
///     units of ``dt``.
///
/// @return ``QkExitCode`` specifying if the operation was successful.
///
/// # Example
/// ```c
///     QkTarget *target = qk_target_new(5);
///     // The value defaults to 1
///     qk_target_set_granularity(target, 2);
/// ```
///
/// # Safety
///
/// Behavior is undefined if ``QkTarget`` is not a valid, non-null pointer to a ``QkTarget``.
#[unsafe(no_mangle)]
#[cfg(feature = "cbinding")]
pub unsafe extern "C" fn qk_target_set_granularity(
    target: *mut Target,
    granularity: u32,
) -> ExitCode {
    // SAFETY: Per documentation, the pointer is non-null and aligned.
    let target = unsafe { mut_ptr_as_ref(target) };
    target.granularity = granularity;
    ExitCode::Success
}

/// @ingroup QkTarget
/// Sets the ``min_length`` value of this ``QkTarget``.
///
/// @param target A pointer to the ``QkTarget``.
/// @param min_length The minimum pulse gate length value in units of ``dt``.
///
/// @return ``QkExitCode`` specifying if the operation was successful.
///
/// # Example
///
/// ```c
///     QkTarget *target = qk_target_new(5);
///     // The value defaults to 1
///     qk_target_set_min_length(target, 3);
/// ```
///
/// # Safety
///
/// Behavior is undefined if ``QkTarget`` is not a valid, non-null pointer to a ``QkTarget``.
#[unsafe(no_mangle)]
#[cfg(feature = "cbinding")]
pub unsafe extern "C" fn qk_target_set_min_length(
    target: *mut Target,
    min_length: u32,
) -> ExitCode {
    // SAFETY: Per documentation, the pointer is non-null and aligned.
    let target = unsafe { mut_ptr_as_ref(target) };
    target.min_length = min_length;
    ExitCode::Success
}

/// @ingroup QkTarget
/// Returns the ``pulse_alignment`` value of this ``QkTarget``.
///
/// @param target A pointer to the ``QkTarget``.
/// @param pulse_alignment value representing a time resolution of gate.
///
/// @return ``QkExitCode`` specifying if the operation was successful.
///
/// # Example
/// ```c
///     QkTarget *target = qk_target_new(5);
///     // The value defaults to 1
///     qk_target_set_pulse_alignment(target, 4);
/// ```
///
/// # Safety
///
/// Behavior is undefined if ``QkTarget`` is not a valid, non-null pointer to a ``QkTarget``.
#[unsafe(no_mangle)]
#[cfg(feature = "cbinding")]
pub unsafe extern "C" fn qk_target_set_pulse_alignment(
    target: *mut Target,
    pulse_alignment: u32,
) -> ExitCode {
    // SAFETY: Per documentation, the pointer is non-null and aligned.
    let target = unsafe { mut_ptr_as_ref(target) };
    target.pulse_alignment = pulse_alignment;
    ExitCode::Success
}

/// @ingroup QkTarget
/// Sets the ``acquire_alignment`` value of this ``QkTarget``.
///
/// @param target A pointer to the ``QkTarget``.
/// @param acquire_alignment value representing a time resolution of measure instruction
///     starting time.
///
/// @return ``QkExitCode`` specifying if the operation was successful.
///
/// # Example
/// ```c
///     QkTarget *target = qk_target_new(5);
///     // The value defaults to 0
///     qk_target_set_acquire_alignment(target, 5);
/// ```
///
/// # Safety
///
/// Behavior is undefined if ``QkTarget`` is not a valid, non-null pointer to a ``QkTarget``.
#[unsafe(no_mangle)]
#[cfg(feature = "cbinding")]
pub unsafe extern "C" fn qk_target_set_acquire_alignment(
    target: *mut Target,
    acquire_alignment: u32,
) -> ExitCode {
    // SAFETY: Per documentation, the pointer is non-null and aligned.
    let target = unsafe { mut_ptr_as_ref(target) };
    target.acquire_alignment = acquire_alignment;
    ExitCode::Success
}

/// @ingroup QkTarget
/// Creates a copy of the ``QkTarget``.
///
/// @param target A pointer to the ``QkTarget`` to copy.
///
/// @return A pointer to the new copy of the ``QkTarget``.
///
/// # Example
/// ```c
///     QkTarget *target = qk_target_new(5);
///     QkTargetEntry *entry = qk_target_entry_new(QkGate_CX);
///     uint32_t qargs[2] = {0, 1};
///     qk_target_entry_add_property(entry, qargs, 2, 0.0, 0.1);
///     QkExitCode result = qk_target_add_instruction(target, entry);
///
///     QkTarget *copied = qk_target_copy(target);
/// ```
///
/// # Safety
///
/// Behavior is undefined if ``QkTarget`` is not a valid, non-null pointer to a ``QkTarget``.
#[unsafe(no_mangle)]
#[cfg(feature = "cbinding")]
pub unsafe extern "C" fn qk_target_copy(target: *mut Target) -> *mut Target {
    // SAFETY: Per documentation, the pointer is non-null and aligned.
    let target = unsafe { const_ptr_as_ref(target) };

    Box::into_raw(target.clone().into())
}

/// @ingroup QkTarget
/// Free the ``QkTarget``.
///
/// @param target A pointer to the ``QkTarget`` to free.
///
/// # Example
/// ```c
///     QkTarget *target = qk_target_new(5);
///     qk_target_free(target);
/// ```
///
/// # Safety
///
/// Behavior is undefined if ``QkTarget`` is not a valid, non-null pointer to a ``QkTarget``.
#[unsafe(no_mangle)]
#[cfg(feature = "cbinding")]
pub unsafe extern "C" fn qk_target_free(target: *mut Target) {
    if !target.is_null() {
        if !target.is_aligned() {
            panic!("Attempted to free a non-aligned pointer.")
        }

        // SAFETY: We have verified the pointer is non-null and aligned, so it should be
        // readable by Box.
        unsafe {
            let _ = Box::from_raw(target);
        }
    }
}

#[derive(Debug)]
enum StandardOperation {
    Gate(StandardGate),
    Instruction(StandardInstruction),
}

impl StandardOperation {
    pub fn num_qubits(&self) -> u32 {
        match &self {
            Self::Gate(gate) => gate.num_qubits(),
            Self::Instruction(inst) => inst.num_qubits(),
        }
    }
}

impl From<StandardOperation> for PackedOperation {
    fn from(value: StandardOperation) -> Self {
        match value {
            StandardOperation::Gate(gate) => gate.into(),
            StandardOperation::Instruction(inst) => inst.into(),
        }
    }
}

/// Represents the mapping between qargs and ``InstructionProperties``
#[derive(Debug)]
pub struct TargetEntry {
    operation: StandardOperation,
    params: Option<SmallVec<[Param; 3]>>,
    map: IndexMap<Qargs, Option<InstructionProperties>, ahash::RandomState>,
    name: Option<String>,
}

impl TargetEntry {
    pub fn new(operation: StandardGate) -> Self {
        let params = if operation.num_params() > 0 {
            Some(
                (0..operation.num_params())
                    .map(|i| {
                        let op_name = operation.name();
                        Param::ParameterExpression(Arc::new(ParameterExpression::from_symbol(
                            Symbol::new(format!("{op_name}_param_{i}").as_str(), None, None),
                        )))
                    })
                    .collect(),
            )
        } else {
            None
        };
        Self {
            operation: StandardOperation::Gate(operation),
            params,
            map: Default::default(),
            name: None,
        }
    }

    pub fn new_fixed(
        operation: StandardGate,
        params: SmallVec<[Param; 3]>,
        name: Option<String>,
    ) -> Self {
        Self {
            operation: StandardOperation::Gate(operation),
            params: Some(params),
            map: Default::default(),
            name,
        }
    }

    pub fn new_instruction(instruction: StandardInstruction) -> Self {
        Self {
            operation: StandardOperation::Instruction(instruction),
            params: None,
            map: Default::default(),
            name: None,
        }
    }
}

/// @ingroup QkTargetEntry
/// Creates an entry to the ``QkTarget`` based on a ``QkGate`` instance.
///
/// @param operation The ``QkGate`` whose properties this target entry defines. If the ``QkGate``
/// takes parameters (which can be checked with ``qk_gate_num_params``) it will be added as a
/// an instruction on the target which accepts any parameter value. If the gate only accepts a
/// fixed parameter value you can use ``qk_target_entry_new_fixed`` instead.
///
/// @return A pointer to the new ``QkTargetEntry``.
///
/// # Example
/// ```c
///     QkTargetEntry *had_entry = qk_target_entry_new(QkGate_H);
/// ```
#[unsafe(no_mangle)]
#[cfg(feature = "cbinding")]
pub extern "C" fn qk_target_entry_new(operation: StandardGate) -> *mut TargetEntry {
    Box::into_raw(Box::new(TargetEntry::new(operation)))
}

/// @ingroup QkTargetEntry
/// Creates a new entry for adding a measurement instruction to a ``QkTarget``.
///
/// @return A pointer to the new ``QkTargetEntry`` for a measurement instruction.
///
/// # Example
/// ```c
///     QkTargetEntry *entry = qk_target_entry_new_measure();
///     // Add fixed duration and error rates from qubits at index 0 to 4.
///     for (uint32_t i = 0; i < 5; i++) {
///         // Measure is a single qubit instruction
///         uint32_t qargs[1] = {i};
///         qk_target_entry_add_property(entry, qargs, 1, 1.928e-10, 7.9829e-11);
///     }
///
///     // Add the entry to a target with 5 qubits
///     QkTarget *measure_target = qk_target_new(5);
///     qk_target_add_instruction(measure_target, entry);
/// ```
#[unsafe(no_mangle)]
#[cfg(feature = "cbinding")]
pub extern "C" fn qk_target_entry_new_measure() -> *mut TargetEntry {
    Box::into_raw(Box::new(TargetEntry::new_instruction(
        StandardInstruction::Measure,
    )))
}

/// @ingroup QkTargetEntry
/// Creates a new entry for adding a reset instruction to a ``QkTarget``.
///
/// @return A pointer to the new ``QkTargetEntry`` for a reset instruction.
///
/// # Example
/// ```c
///     QkTargetEntry *entry = qk_target_entry_new_reset();
///     // Add fixed duration and error rates from qubits at index 0 to 2.
///     for (uint32_t i = 0; i < 3; i++) {
///         // Reset is a single qubit instruction
///         uint32_t qargs[1] = {i};
///         qk_target_entry_add_property(entry, qargs, 1, 1.2e-11, 5.9e-13);
///     }
///
///     // Add the entry to a target with 3 qubits
///     QkTarget *reset_target = qk_target_new(3);
///     qk_target_add_instruction(reset_target, entry);
/// ```
#[unsafe(no_mangle)]
#[cfg(feature = "cbinding")]
pub extern "C" fn qk_target_entry_new_reset() -> *mut TargetEntry {
    Box::into_raw(Box::new(TargetEntry::new_instruction(
        StandardInstruction::Reset,
    )))
}

/// @ingroup QkTargetEntry
/// Creates an entry in the ``QkTarget`` based on a ``QkGate`` instance with
/// no parameters.
///
/// @note Adding a ``QkGate`` with regular parameters is not currently supported.
///
/// @param operation The ``QkGate`` whose properties this target entry defines.
/// @param params A pointer to the parameters that the instruction is calibrated for.
/// @param name An optional name for the instruction in the target. If a null pointer is
/// provided, the entry will use the operation's default name.
///
/// @return A pointer to the new ``QkTargetEntry``.
///
/// # Example
/// ```c
///     double crx_params[1] = {3.14};
///     QkTargetEntry *entry = qk_target_entry_new_fixed(QkGate_CRX, crx_params, "crx_fixed")";
/// ```
///
/// # Safety
///
/// The ``params`` type is expected to be a pointer to an array of ``double`` where the length
/// matches the expectations of the ``QkGate``. If the array is insufficiently long the
/// behavior of this function is undefined as this will read outside the bounds of the array.
/// It can be a null pointer if there are no params for a given gate. You can check
/// ``qk_gate_num_params`` to determine how many qubits are required for a given gate.
///
/// The ``name`` pointer is expected to be either a C string comprising of valid UTF-8 characters
/// or a null pointer.
#[unsafe(no_mangle)]
#[cfg(feature = "cbinding")]
pub unsafe extern "C" fn qk_target_entry_new_fixed(
    operation: StandardGate,
    params: *mut f64,
    name: *const c_char,
) -> *mut TargetEntry {
    // SAFETY: per documentation, name points to a valid UTF-8 null-terminated string.
    let name_fixed: Option<String> = if name.is_null() {
        None
    } else {
        Some(unsafe {
            CStr::from_ptr(name)
                .to_str()
                .expect("Error while extracting the given name.")
                .to_string()
        })
    };
    unsafe {
        Box::into_raw(Box::new(TargetEntry::new_fixed(
            operation,
            parse_params(operation, params),
            name_fixed,
        )))
    }
}

/// @ingroup QkTargetEntry
/// Retrieves the number of properties stored in the target entry.
///
/// @param entry The pointer to the mapping object.
///
/// @return The number of properties in the ``QkTargetEntry``.
///
/// # Example
/// ```c
///     // Create an entry for an H gate
///     QkTargetEntry *entry = qk_target_entry_new(QkGate_H);
///     size_t props_size = qk_target_entry_num_properties(entry);
/// ```
///
/// # Safety
///
/// The behavior is undefined if ``entry`` is not a valid,
/// non-null pointer to a ``QkTargetEntry`` object.
#[unsafe(no_mangle)]
#[cfg(feature = "cbinding")]
pub unsafe extern "C" fn qk_target_entry_num_properties(entry: *const TargetEntry) -> usize {
    // SAFETY: Per documentation, the pointer is non-null and aligned.
    let prop_map = unsafe { const_ptr_as_ref(entry) };
    prop_map.map.len()
}

/// @ingroup QkTargetEntry
/// Frees the entry.
///
/// @note An entry pointer will be freed when added to a ``QkTarget`` via
/// ``qk_target_add_instruction``, this function is only meant to be used
/// alternatively if an entry is never added to a ``QkTarget`` instance.
///
/// @param entry The pointer to the mapping object to be freed.
///
/// # Example
/// ```c
///     QkTargetEntry *entry = qk_target_entry_new(QkGate_H);
///     qk_target_entry_free(entry);
/// ```
///
/// # Safety
///
/// The behavior is undefined if ``entry`` is not a valid,
/// non-null pointer to a ``QkTargetEntry`` object.
#[unsafe(no_mangle)]
#[cfg(feature = "cbinding")]
pub unsafe extern "C" fn qk_target_entry_free(entry: *mut TargetEntry) {
    if !entry.is_null() {
        if !entry.is_aligned() {
            panic!("Attempted to free a non-aligned pointer.")
        }

        // SAFETY: We have verified the pointer is non-null and aligned, so it should be
        // readable by Box.
        unsafe {
            let _ = Box::from_raw(entry);
        }
    }
}

/// @ingroup QkTargetEntry
/// Adds an instruction property instance based on its assigned qargs.
///
/// @param entry The pointer to the entry object.
/// @param qargs A pointer to the array of ``uint32_t`` qubit indices to add the
///     gate on, can be a null pointer to check for global properties.
/// @param num_qubits The length of the qargs array.
/// @param duration The instruction's duration in seconds on the specific set of
///     qubits.
/// @param error The instruction's average error rate on the specific set of qubits.
///
/// @return An exit code.
///
/// # Example
/// ```c
///     QkTargetEntry *entry = qk_target_entry_new(QkGate_CX);
///     uint32_t qargs[2] = {0, 1};
///     qk_target_entry_add_property(entry, qargs, 2, 0.0, 0.1);
/// ```
///
/// # Safety
///
/// The behavior is undefined if ``entry`` is not a valid, non-null pointer
/// to a ``QkTargetEntry`` object.
#[unsafe(no_mangle)]
#[cfg(feature = "cbinding")]
pub unsafe extern "C" fn qk_target_entry_add_property(
    entry: *mut TargetEntry,
    qargs: *mut u32,
    num_qubits: u32,
    duration: f64,
    error: f64,
) -> ExitCode {
    // SAFETY: Per documentation, the pointer is non-null and aligned.
    let entry = unsafe { mut_ptr_as_ref(entry) };
    if num_qubits != entry.operation.num_qubits() {
        return ExitCode::TargetQargMismatch;
    }
    // SAFETY: Per the documentation the qubits pointer is an array of num_qubits elements
    let qubits: Qargs = unsafe { parse_qargs(qargs, num_qubits) };
    // SAFETY: Per documentation, the pointer is non-null and aligned.
    let duration = if duration.is_nan() {
        None
    } else {
        Some(duration)
    };
    let error = if error.is_nan() { None } else { Some(error) };
    entry
        .map
        .insert(qubits, Some(InstructionProperties::new(duration, error)));
    ExitCode::Success
}

/// @ingroup QkTargetEntry
/// Sets a custom name to the target entry.
///
/// @param entry The pointer to the entry object.
/// @param name The name to be set for the target entry.
///
/// @return ``QkExitCode`` specifying if the operation was successful.
///
/// # Example
/// ```c
///     QkTargetEntry *entry = qk_target_entry_new(QkGate_CX);
///     qk_target_entry_set_name(entry, "cx_gate");
/// ```
///
/// # Safety
///
/// The behavior is undefined if ``entry`` is not a valid, non-null pointer
/// to a ``QkTargetEntry`` object.
/// The ``name`` pointer is expected to be either a C string comprising
/// of valid UTF-8 characters or a null pointer.
#[unsafe(no_mangle)]
#[cfg(feature = "cbinding")]
pub unsafe extern "C" fn qk_target_entry_set_name(
    entry: *mut TargetEntry,
    name: *const c_char,
) -> ExitCode {
    // SAFETY: Per documentation, the pointer is non-null and aligned.
    let entry = unsafe { mut_ptr_as_ref(entry) };
    // SAFETY: per documentation, name points to a valid UTF-8 null-terminated string.
    let name_set: Option<String> = if name.is_null() {
        None
    } else {
        Some(unsafe {
            CStr::from_ptr(name)
                .to_str()
                .expect("Error while extracting the given name.")
                .to_string()
        })
    };
    entry.name = name_set;
    ExitCode::Success
}

/// @ingroup QkTarget
/// Adds a gate to the ``QkTarget`` through a ``QkTargetEntry``.
///
/// @param target A pointer to the ``QkTarget``.
/// @param target_entry A pointer to the ``QkTargetEntry``. The pointer
/// gets freed when added to the ``QkTarget``.
///
/// @return ``QkExitCode`` specifying if the operation was successful.
///
/// # Example
/// ```c
///     QkTarget *target = qk_target_new(5);
///     QkTargetEntry *entry = qk_target_entry_new(QkGate_CX);
///     uint32_t qargs[2] = {0, 1};
///     qk_target_entry_add_property(entry, qargs, 2, 0.0, 0.1);
///     QkExitCode result = qk_target_add_instruction(target, entry);
/// ```
///
/// # Safety
///
/// Behavior is undefined if ``QkTarget`` is not a valid, non-null pointer to a ``QkTarget``.
///
/// Behavior is undefined if ``entry`` is not a valid, non-null pointer to a ``QkTargetEntry``.
#[unsafe(no_mangle)]
#[cfg(feature = "cbinding")]
pub unsafe extern "C" fn qk_target_add_instruction(
    target: *mut Target,
    target_entry: *mut TargetEntry,
) -> ExitCode {
    // SAFETY: Per documentation, the pointer is non-null and aligned.
    let pointer_check = check_ptr(target_entry);
    if pointer_check.is_err() {
        match pointer_check {
            Err(CInputError::AlignmentError) => return ExitCode::AlignmentError,
            Err(CInputError::NullPointerError) => return ExitCode::NullPointerError,
            _ => (),
        }
    }
    let entry = unsafe { Box::from_raw(target_entry) };
    let instruction = entry.operation;

    // SAFETY: Per documentation, the pointer is non-null and aligned.
    let target = unsafe { mut_ptr_as_ref(target) };

    let property_map = if entry.map.is_empty() {
        None
    } else {
        Some(entry.map)
    };

    match target.add_instruction(
        instruction.into(),
<<<<<<< HEAD
        entry.params.map(Parameters::Params),
        None,
=======
        &entry.params.unwrap_or_default(),
        entry.name.as_deref(),
>>>>>>> 80250c25
        property_map,
    ) {
        Ok(_) => ExitCode::Success,
        Err(e) => e.into(),
    }
}

/// @ingroup QkTarget
/// Modifies the properties of a gate in the ``QkTarget``.
///
/// @param target A pointer to the ``QkTarget``.
/// @param instruction The instruction to modify.
/// @param qargs The pointer to the array of ``uint32_t`` values to use as
/// qargs. Can be ``NULL`` if global.
/// @param num_qubits The number of qubits of the instruction..
/// @param duration The instruction's duration in seconds on the specific set of
///     qubits.
/// @param error The instruction's average error rate on the specific set of qubits.
///
/// @return ``QkExitCode`` specifying if the operation was successful.
///
/// # Example
/// ```c
///     QkTarget *target = qk_target_new(5);
///     double params[1] = {3.1415};
///     QkTargetEntry *entry = qk_target_entry_new_fixed(QkGate_CRX, params, "crx_pi");
///     uint32_t qargs[2] = {0, 1};
///     qk_target_entry_add_property(entry, qargs, 2, 0.0, 0.1);
///     qk_target_add_instruction(target, entry);
///
///     qk_target_update_property(target, QkGate_CRX, qargs, 2, 0.0012, 1.1);
/// ```
///
/// # Safety
///
/// Behavior is undefined if ``QkTarget`` is not a valid, non-null pointer to a ``QkTarget``.
///
/// The ``qargs`` type is expected to be a pointer to an array of ``uint32_t`` where the length
/// matches is specified by ``num_qubits`` and has to match the expectation of the gate. If the
/// array is insufficiently long the behavior of this function is undefined as this will read
/// outside the bounds of the array. It can be a null pointer if there are no qubits for
/// a given gate. You can check ``qk_gate_num_qubits`` to determine how many qubits are required
/// for a given gate.
#[unsafe(no_mangle)]
#[cfg(feature = "cbinding")]
pub unsafe extern "C" fn qk_target_update_property(
    target: *mut Target,
    instruction: StandardGate,
    qargs: *mut u32,
    num_qubits: u32,
    duration: f64,
    error: f64,
) -> ExitCode {
    // SAFETY: Per documentation, the pointer is non-null and aligned.
    let target = unsafe { mut_ptr_as_ref(target) };
    // SAFETY: Per the documentation the qubits pointer is an array of num_qubits elements
    let qargs: Qargs = unsafe { parse_qargs(qargs, num_qubits) };

    let duration = if duration.is_nan() {
        None
    } else {
        Some(duration)
    };
    let error = if error.is_nan() { None } else { Some(error) };

    match target.update_instruction_properties(
        instruction.name(),
        &qargs,
        Some(InstructionProperties::new(duration, error)),
    ) {
        Ok(_) => ExitCode::Success,
        Err(e) => e.into(),
    }
}

/// @ingroup QkTarget
/// Returns the number of instructions tracked by a ``QkTarget``.
///
/// @param target A pointer to the ``QkTarget``.
///
/// @return The length of the target.
///
/// # Example
/// ```c
///     QkTarget *target = qk_target_new(5);
///     QkTargetEntry *target_entry = qk_target_entry_new(QkGate_H);
///     qk_target_add_instruction(target, target_entry);
///
///     size_t num_instructions = qk_target_num_instructions(target);
/// ```
///
/// # Safety
///
/// Behavior is undefined if ``QkTarget`` is not a valid, non-null pointer to a ``QkTarget``.
#[unsafe(no_mangle)]
#[cfg(feature = "cbinding")]
pub unsafe extern "C" fn qk_target_num_instructions(target: *const Target) -> usize {
    // SAFETY: Per documentation, the pointer is non-null and aligned.
    let target = unsafe { const_ptr_as_ref(target) };

    target.len()
}

/// Parses qargs based on a pointer and its size.
///
/// # Arguments
///
/// * `qargs` - The pointer to the array of ``uint32_t`` values to use as
///   qargs. Can be ``NULL`` if global.
/// * `num_qubits` - The length of the array.
///
/// # Returns
///
/// A [Qargs] object parsed from the pointer.
///
/// # Safety
///
/// Behavior is undefined if the qubits pointer is non-aligned or if the specified
/// num_qubits exceeds the number of bits stored in the array.
unsafe fn parse_qargs(qargs: *const u32, num_qubits: u32) -> Qargs {
    if qargs.is_null() {
        Qargs::Global
    } else {
        // SAFETY: Per the documentation qargs points to an array of num_qubits elements
        unsafe {
            (0..num_qubits)
                .map(|idx| PhysicalQubit(*qargs.wrapping_add(idx as usize)))
                .collect()
        }
    }
}

/// Parse params based on a standard gate and a pointer to a float.
///
/// # Arguments
///
/// * `gate` - The [StandardGate] for which we will extract parameters.
/// * `params` -  A pointer to the parameters that the instruction is calibrated for.
///
/// # Returns
///
/// A collection of [Param] wrapped in a [SmallVec].
///
/// # Safety
///
/// The ``params`` type is expected to be a pointer to an array of ``double`` where the length
/// matches the expectations of the ``QkGate``. If the array is insufficiently long the
/// behavior of this function is undefined as this will read outside the bounds of the array.
/// It can be a null pointer if there are no params for a given gate. You can check
/// ``qk_gate_num_params`` to determine how many qubits are required for a given gate.
unsafe fn parse_params(gate: StandardGate, params: *mut f64) -> SmallVec<[Param; 3]> {
    // SAFETY: Per the documentation the params pointers are arrays of num_params() elements.
    unsafe {
        match gate.num_params() {
            0 => smallvec![],
            1 => smallvec![(*params.wrapping_add(0)).into()],
            2 => smallvec![
                (*params.wrapping_add(0)).into(),
                (*params.wrapping_add(1)).into(),
            ],
            3 => smallvec![
                (*params.wrapping_add(0)).into(),
                (*params.wrapping_add(1)).into(),
                (*params.wrapping_add(2)).into(),
            ],
            4 => smallvec![
                (*params.wrapping_add(0)).into(),
                (*params.wrapping_add(1)).into(),
                (*params.wrapping_add(2)).into(),
                (*params.wrapping_add(3)).into(),
            ],
            // There are no standard gates that take > 4 params
            _ => unreachable!(),
        }
    }
}<|MERGE_RESOLUTION|>--- conflicted
+++ resolved
@@ -838,13 +838,8 @@
 
     match target.add_instruction(
         instruction.into(),
-<<<<<<< HEAD
         entry.params.map(Parameters::Params),
-        None,
-=======
-        &entry.params.unwrap_or_default(),
         entry.name.as_deref(),
->>>>>>> 80250c25
         property_map,
     ) {
         Ok(_) => ExitCode::Success,
