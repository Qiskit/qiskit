// This code is part of Qiskit.
//
// (C) Copyright IBM 2025
//
// This code is licensed under the Apache License, Version 2.0. You may
// obtain a copy of this license in the LICENSE.txt file in the root directory
// of this source tree or at http://www.apache.org/licenses/LICENSE-2.0.
//
// Any modifications or derivative works of this code must retain this
// copyright notice, and modified files need to carry a notice indicating
// that they have been altered from the originals.

<<<<<<< HEAD
=======
#[cfg(feature = "cbinding")]
>>>>>>> ea01d998
use std::ffi::{CStr, c_char};
use std::sync::Arc;

use crate::exit_codes::{CInputError, ExitCode};
use crate::pointers::{check_ptr, const_ptr_as_ref, mut_ptr_as_ref};
use indexmap::IndexMap;
use qiskit_circuit::PhysicalQubit;
use qiskit_circuit::operations::StandardInstruction;
use qiskit_circuit::operations::{Operation, Param, StandardGate};
use qiskit_circuit::packed_instruction::PackedOperation;
use qiskit_circuit::parameter::parameter_expression::ParameterExpression;
use qiskit_circuit::parameter::symbol_expr::Symbol;
use qiskit_transpiler::target::{InstructionProperties, Qargs, Target};
use smallvec::{SmallVec, smallvec};

/// @ingroup QkTarget
/// Construct a new ``QkTarget`` with the given number of qubits.
/// The number of qubits is bound to change if an instruction is added with properties
/// that apply to a collection of qargs in which any index is higher than the specified
/// number of qubits
///
/// @param num_qubits The number of qubits the ``QkTarget`` will explicitly support.
///
/// @return A pointer to the new ``QkTarget``
///
/// # Example
/// ```c
///     QkTarget *target = qk_target_new(5);
/// ```
///
#[unsafe(no_mangle)]
#[cfg(feature = "cbinding")]
pub extern "C" fn qk_target_new(num_qubits: u32) -> *mut Target {
    let target = Target::new(
        None,
        Some(num_qubits),
        None,
        None,
        None,
        None,
        None,
        None,
        None,
    )
    .unwrap();
    Box::into_raw(Box::new(target))
}

/// @ingroup QkTarget
/// Returns the number of qubits of this ``QkTarget``.
///
/// @param target A pointer to the ``QkTarget``.
///
/// @return The number of qubits this target can use.
///
/// # Example
/// ```c
///     QkTarget *target = qk_target_new(5);
///     uint32_t num_qubits = qk_target_num_qubits(target);
/// ```
///
/// # Safety
///
/// Behavior is undefined if ``QkTarget`` is not a valid, non-null pointer to a ``QkTarget``.
#[unsafe(no_mangle)]
#[cfg(feature = "cbinding")]
pub unsafe extern "C" fn qk_target_num_qubits(target: *const Target) -> u32 {
    // SAFETY: Per documentation, the pointer is non-null and aligned.
    let target = unsafe { const_ptr_as_ref(target) };
    target.num_qubits.unwrap_or_default()
}

/// @ingroup QkTarget
/// Returns the dt value of this ``QkTarget``.
///
/// @param target A pointer to the ``QkTarget``.
///
/// @return The dt value of this ``QkTarget`` or ``NAN`` if not assigned.
///
/// # Example
/// ```c
///     QkTarget *target = qk_target_new(5);
///     qk_target_set_dt(target, 10e-9);
///     double dt = qk_target_dt(target);
/// ```
///
/// # Safety
///
/// Behavior is undefined if ``QkTarget`` is not a valid, non-null pointer to a ``QkTarget``.
#[unsafe(no_mangle)]
#[cfg(feature = "cbinding")]
pub unsafe extern "C" fn qk_target_dt(target: *const Target) -> f64 {
    // SAFETY: Per documentation, the pointer is non-null and aligned.
    let target = unsafe { const_ptr_as_ref(target) };
    target.dt.unwrap_or(f64::NAN)
}

/// @ingroup QkTarget
/// Returns the granularity value of this ``QkTarget``.
///
/// @param target A pointer to the ``QkTarget``.
///
/// @return The ``granularity`` value of this ``QkTarget``.
///
/// # Example
/// ```c
///     QkTarget *target = qk_target_new(5);
///     // The value defaults to 1
///     uint32_t granularity = qk_target_granularity(target);
/// ```
///
/// # Safety
///
/// Behavior is undefined if ``QkTarget`` is not a valid, non-null pointer to a ``QkTarget``.
#[unsafe(no_mangle)]
#[cfg(feature = "cbinding")]
pub unsafe extern "C" fn qk_target_granularity(target: *const Target) -> u32 {
    // SAFETY: Per documentation, the pointer is non-null and aligned.
    let target = unsafe { const_ptr_as_ref(target) };
    target.granularity
}

/// @ingroup QkTarget
/// Returns the ``min_length`` value of this ``QkTarget``.
///
/// @param target A pointer to the ``QkTarget``.
///
/// @return The ``min_length`` value of this ``QkTarget``.
///
/// # Example
/// ```c
///     QkTarget *target = qk_target_new(5);
///     // The value defaults to 1
///     size_t min_length = qk_target_min_length(target);
/// ```
///
/// # Safety
///
/// Behavior is undefined if ``QkTarget`` is not a valid, non-null pointer to a ``QkTarget``.
#[unsafe(no_mangle)]
#[cfg(feature = "cbinding")]
pub unsafe extern "C" fn qk_target_min_length(target: *const Target) -> u32 {
    // SAFETY: Per documentation, the pointer is non-null and aligned.
    let target = unsafe { const_ptr_as_ref(target) };
    target.min_length
}

/// @ingroup QkTarget
/// Returns the ``pulse_alignment`` value of this ``QkTarget``.
///
/// @param target A pointer to the ``QkTarget``.
///
/// @return The ``pulse_alignment`` value of this ``QkTarget``.
///
/// # Example
/// ```c
///     QkTarget *target = qk_target_new(5);
///     // The value defaults to 1
///     uint32_t pulse_alignment = qk_target_pulse_alignment(target);
/// ```
///
/// # Safety
///
/// Behavior is undefined if ``QkTarget`` is not a valid, non-null pointer to a ``QkTarget``.
#[unsafe(no_mangle)]
#[cfg(feature = "cbinding")]
pub unsafe extern "C" fn qk_target_pulse_alignment(target: *const Target) -> u32 {
    // SAFETY: Per documentation, the pointer is non-null and aligned.
    let target = unsafe { const_ptr_as_ref(target) };
    target.pulse_alignment
}

/// @ingroup QkTarget
/// Returns the ``acquire_alignment`` value of this ``QkTarget``.
///
/// @param target A pointer to the ``QkTarget``.
///
/// @return The ``acquire_alignment`` value of this ``QkTarget``.
///
/// # Example
/// ```c
///     QkTarget *target = qk_target_new(5);
///     // The value defaults to 0
///     uint32_t acquire_alignment = qk_target_pulse_alignment(target);
/// ```
///
/// # Safety
///
/// Behavior is undefined if ``QkTarget`` is not a valid, non-null pointer to a ``QkTarget``.
#[unsafe(no_mangle)]
#[cfg(feature = "cbinding")]
pub unsafe extern "C" fn qk_target_acquire_alignment(target: *const Target) -> u32 {
    // SAFETY: Per documentation, the pointer is non-null and aligned.
    let target = unsafe { const_ptr_as_ref(target) };
    target.acquire_alignment
}

/// @ingroup QkTarget
/// Sets the dt value of this ``QkTarget``.
///
/// @param target A pointer to the ``QkTarget``.
/// @param dt The ``dt`` value for the system time resolution of input.
///
/// @return ``QkExitCode`` specifying if the operation was successful.
///
/// # Example
///
/// ```c
///     QkTarget *target = qk_target_new(5);
///     double dt = qk_target_set_dt(target, 10e-9);
/// ```
///
/// # Safety
///
/// Behavior is undefined if ``QkTarget`` is not a valid, non-null pointer to a ``QkTarget``.
#[unsafe(no_mangle)]
#[cfg(feature = "cbinding")]
pub unsafe extern "C" fn qk_target_set_dt(target: *mut Target, dt: f64) -> ExitCode {
    // SAFETY: Per documentation, the pointer is non-null and aligned.
    let target = unsafe { mut_ptr_as_ref(target) };
    target.dt = if dt.is_nan() { None } else { Some(dt) };
    ExitCode::Success
}

/// @ingroup QkTarget
/// Sets the ``granularity`` value of this ``QkTarget``.
///
/// @param target A pointer to the ``QkTarget``.
/// @param granularity The value for the minimum pulse gate resolution in
///     units of ``dt``.
///
/// @return ``QkExitCode`` specifying if the operation was successful.
///
/// # Example
/// ```c
///     QkTarget *target = qk_target_new(5);
///     // The value defaults to 1
///     qk_target_set_granularity(target, 2);
/// ```
///
/// # Safety
///
/// Behavior is undefined if ``QkTarget`` is not a valid, non-null pointer to a ``QkTarget``.
#[unsafe(no_mangle)]
#[cfg(feature = "cbinding")]
pub unsafe extern "C" fn qk_target_set_granularity(
    target: *mut Target,
    granularity: u32,
) -> ExitCode {
    // SAFETY: Per documentation, the pointer is non-null and aligned.
    let target = unsafe { mut_ptr_as_ref(target) };
    target.granularity = granularity;
    ExitCode::Success
}

/// @ingroup QkTarget
/// Sets the ``min_length`` value of this ``QkTarget``.
///
/// @param target A pointer to the ``QkTarget``.
/// @param min_length The minimum pulse gate length value in units of ``dt``.
///
/// @return ``QkExitCode`` specifying if the operation was successful.
///
/// # Example
///
/// ```c
///     QkTarget *target = qk_target_new(5);
///     // The value defaults to 1
///     qk_target_set_min_length(target, 3);
/// ```
///
/// # Safety
///
/// Behavior is undefined if ``QkTarget`` is not a valid, non-null pointer to a ``QkTarget``.
#[unsafe(no_mangle)]
#[cfg(feature = "cbinding")]
pub unsafe extern "C" fn qk_target_set_min_length(
    target: *mut Target,
    min_length: u32,
) -> ExitCode {
    // SAFETY: Per documentation, the pointer is non-null and aligned.
    let target = unsafe { mut_ptr_as_ref(target) };
    target.min_length = min_length;
    ExitCode::Success
}

/// @ingroup QkTarget
/// Returns the ``pulse_alignment`` value of this ``QkTarget``.
///
/// @param target A pointer to the ``QkTarget``.
/// @param pulse_alignment value representing a time resolution of gate.
///
/// @return ``QkExitCode`` specifying if the operation was successful.
///
/// # Example
/// ```c
///     QkTarget *target = qk_target_new(5);
///     // The value defaults to 1
///     qk_target_set_pulse_alignment(target, 4);
/// ```
///
/// # Safety
///
/// Behavior is undefined if ``QkTarget`` is not a valid, non-null pointer to a ``QkTarget``.
#[unsafe(no_mangle)]
#[cfg(feature = "cbinding")]
pub unsafe extern "C" fn qk_target_set_pulse_alignment(
    target: *mut Target,
    pulse_alignment: u32,
) -> ExitCode {
    // SAFETY: Per documentation, the pointer is non-null and aligned.
    let target = unsafe { mut_ptr_as_ref(target) };
    target.pulse_alignment = pulse_alignment;
    ExitCode::Success
}

/// @ingroup QkTarget
/// Sets the ``acquire_alignment`` value of this ``QkTarget``.
///
/// @param target A pointer to the ``QkTarget``.
/// @param acquire_alignment value representing a time resolution of measure instruction
///     starting time.
///
/// @return ``QkExitCode`` specifying if the operation was successful.
///
/// # Example
/// ```c
///     QkTarget *target = qk_target_new(5);
///     // The value defaults to 0
///     qk_target_set_acquire_alignment(target, 5);
/// ```
///
/// # Safety
///
/// Behavior is undefined if ``QkTarget`` is not a valid, non-null pointer to a ``QkTarget``.
#[unsafe(no_mangle)]
#[cfg(feature = "cbinding")]
pub unsafe extern "C" fn qk_target_set_acquire_alignment(
    target: *mut Target,
    acquire_alignment: u32,
) -> ExitCode {
    // SAFETY: Per documentation, the pointer is non-null and aligned.
    let target = unsafe { mut_ptr_as_ref(target) };
    target.acquire_alignment = acquire_alignment;
    ExitCode::Success
}

/// @ingroup QkTarget
/// Creates a copy of the ``QkTarget``.
///
/// @param target A pointer to the ``QkTarget`` to copy.
///
/// @return A pointer to the new copy of the ``QkTarget``.
///
/// # Example
/// ```c
///     QkTarget *target = qk_target_new(5);
///     QkTargetEntry *entry = qk_target_entry_new(QkGate_CX);
///     uint32_t qargs[2] = {0, 1};
///     qk_target_entry_add_property(entry, qargs, 2, 0.0, 0.1);
///     QkExitCode result = qk_target_add_instruction(target, entry);
///
///     QkTarget *copied = qk_target_copy(target);
/// ```
///
/// # Safety
///
/// Behavior is undefined if ``QkTarget`` is not a valid, non-null pointer to a ``QkTarget``.
#[unsafe(no_mangle)]
#[cfg(feature = "cbinding")]
pub unsafe extern "C" fn qk_target_copy(target: *mut Target) -> *mut Target {
    // SAFETY: Per documentation, the pointer is non-null and aligned.
    let target = unsafe { const_ptr_as_ref(target) };

    Box::into_raw(target.clone().into())
}

/// @ingroup QkTarget
/// Free the ``QkTarget``.
///
/// @param target A pointer to the ``QkTarget`` to free.
///
/// # Example
/// ```c
///     QkTarget *target = qk_target_new(5);
///     qk_target_free(target);
/// ```
///
/// # Safety
///
/// Behavior is undefined if ``QkTarget`` is not a valid, non-null pointer to a ``QkTarget``.
#[unsafe(no_mangle)]
#[cfg(feature = "cbinding")]
pub unsafe extern "C" fn qk_target_free(target: *mut Target) {
    if !target.is_null() {
        if !target.is_aligned() {
            panic!("Attempted to free a non-aligned pointer.")
        }

        // SAFETY: We have verified the pointer is non-null and aligned, so it should be
        // readable by Box.
        unsafe {
            let _ = Box::from_raw(target);
        }
    }
}

#[derive(Debug)]
enum StandardOperation {
    Gate(StandardGate),
    Instruction(StandardInstruction),
}

impl StandardOperation {
    pub fn num_qubits(&self) -> u32 {
        match &self {
            Self::Gate(gate) => gate.num_qubits(),
            Self::Instruction(inst) => inst.num_qubits(),
        }
    }
}

impl From<StandardOperation> for PackedOperation {
    fn from(value: StandardOperation) -> Self {
        match value {
            StandardOperation::Gate(gate) => gate.into(),
            StandardOperation::Instruction(inst) => inst.into(),
        }
    }
}

/// Represents the mapping between qargs and ``InstructionProperties``
#[derive(Debug)]
pub struct TargetEntry {
    operation: StandardOperation,
    params: Option<SmallVec<[Param; 3]>>,
    map: IndexMap<Qargs, Option<InstructionProperties>, ahash::RandomState>,
    name: Option<String>,
}

impl TargetEntry {
    pub fn new(operation: StandardGate) -> Self {
        let params = if operation.num_params() > 0 {
            Some(
                (0..operation.num_params())
                    .map(|i| {
                        let op_name = operation.name();
                        Param::ParameterExpression(Arc::new(ParameterExpression::from_symbol(
                            Symbol::new(format!("{op_name}_param_{i}").as_str(), None, None),
                        )))
                    })
                    .collect(),
            )
        } else {
            None
        };
        Self {
            operation: StandardOperation::Gate(operation),
            params,
            map: Default::default(),
            name: None,
        }
    }

    pub fn new_fixed(
        operation: StandardGate,
        params: SmallVec<[Param; 3]>,
        name: Option<String>,
    ) -> Self {
        Self {
            operation: StandardOperation::Gate(operation),
            params: Some(params),
            map: Default::default(),
            name,
        }
    }

    pub fn new_instruction(instruction: StandardInstruction) -> Self {
        Self {
            operation: StandardOperation::Instruction(instruction),
            params: None,
            map: Default::default(),
            name: None,
        }
    }
}

/// @ingroup QkTargetEntry
/// Creates an entry to the ``QkTarget`` based on a ``QkGate`` instance.
///
/// @param operation The ``QkGate`` whose properties this target entry defines. If the ``QkGate``
/// takes parameters (which can be checked with ``qk_gate_num_params``) it will be added as a
/// an instruction on the target which accepts any parameter value. If the gate only accepts a
/// fixed parameter value you can use ``qk_target_entry_new_fixed`` instead.
///
/// @return A pointer to the new ``QkTargetEntry``.
///
/// # Example
/// ```c
///     QkTargetEntry *had_entry = qk_target_entry_new(QkGate_H);
/// ```
#[unsafe(no_mangle)]
#[cfg(feature = "cbinding")]
pub extern "C" fn qk_target_entry_new(operation: StandardGate) -> *mut TargetEntry {
    Box::into_raw(Box::new(TargetEntry::new(operation)))
}

/// @ingroup QkTargetEntry
/// Creates a new entry for adding a measurement instruction to a ``QkTarget``.
///
/// @return A pointer to the new ``QkTargetEntry`` for a measurement instruction.
///
/// # Example
/// ```c
///     QkTargetEntry *entry = qk_target_entry_new_measure();
///     // Add fixed duration and error rates from qubits at index 0 to 4.
///     for (uint32_t i = 0; i < 5; i++) {
///         // Measure is a single qubit instruction
///         uint32_t qargs[1] = {i};
///         qk_target_entry_add_property(entry, qargs, 1, 1.928e-10, 7.9829e-11);
///     }
///
///     // Add the entry to a target with 5 qubits
///     QkTarget *measure_target = qk_target_new(5);
///     qk_target_add_instruction(measure_target, entry);
/// ```
#[unsafe(no_mangle)]
#[cfg(feature = "cbinding")]
pub extern "C" fn qk_target_entry_new_measure() -> *mut TargetEntry {
    Box::into_raw(Box::new(TargetEntry::new_instruction(
        StandardInstruction::Measure,
    )))
}

/// @ingroup QkTargetEntry
/// Creates a new entry for adding a reset instruction to a ``QkTarget``.
///
/// @return A pointer to the new ``QkTargetEntry`` for a reset instruction.
///
/// # Example
/// ```c
///     QkTargetEntry *entry = qk_target_entry_new_reset();
///     // Add fixed duration and error rates from qubits at index 0 to 2.
///     for (uint32_t i = 0; i < 3; i++) {
///         // Reset is a single qubit instruction
///         uint32_t qargs[1] = {i};
///         qk_target_entry_add_property(entry, qargs, 1, 1.2e-11, 5.9e-13);
///     }
///
///     // Add the entry to a target with 3 qubits
///     QkTarget *reset_target = qk_target_new(3);
///     qk_target_add_instruction(reset_target, entry);
/// ```
#[unsafe(no_mangle)]
#[cfg(feature = "cbinding")]
pub extern "C" fn qk_target_entry_new_reset() -> *mut TargetEntry {
    Box::into_raw(Box::new(TargetEntry::new_instruction(
        StandardInstruction::Reset,
    )))
}

/// @ingroup QkTargetEntry
/// Creates an entry in the ``QkTarget`` based on a ``QkGate`` instance with
/// no parameters.
///
/// @note Adding a ``QkGate`` with regular parameters is not currently supported.
///
/// @param operation The ``QkGate`` whose properties this target entry defines.
/// @param params A pointer to the parameters that the instruction is calibrated for.
/// @param name An optional name for the instruction in the target. If a null pointer is
/// provided, the entry will use the operation's default name.
///
/// @return A pointer to the new ``QkTargetEntry``.
///
/// # Example
/// ```c
///     double crx_params[1] = {3.14};
///     QkTargetEntry *entry = qk_target_entry_new_fixed(QkGate_CRX, crx_params, "crx_fixed")";
/// ```
///
/// # Safety
///
/// The ``params`` type is expected to be a pointer to an array of ``double`` where the length
/// matches the expectations of the ``QkGate``. If the array is insufficiently long the
/// behavior of this function is undefined as this will read outside the bounds of the array.
/// It can be a null pointer if there are no params for a given gate. You can check
/// ``qk_gate_num_params`` to determine how many qubits are required for a given gate.
///
/// The ``name`` pointer is expected to be either a C string comprising of valid UTF-8 characters
/// or a null pointer.
#[unsafe(no_mangle)]
#[cfg(feature = "cbinding")]
pub unsafe extern "C" fn qk_target_entry_new_fixed(
    operation: StandardGate,
    params: *mut f64,
    name: *const c_char,
) -> *mut TargetEntry {
    // SAFETY: per documentation, name points to a valid UTF-8 null-terminated string.
    let name_fixed: Option<String> = if name.is_null() {
        None
    } else {
        Some(unsafe {
            CStr::from_ptr(name)
                .to_str()
                .expect("Error while extracting the given name.")
                .to_string()
        })
    };
    unsafe {
        Box::into_raw(Box::new(TargetEntry::new_fixed(
            operation,
            parse_params(operation, params),
            name_fixed,
        )))
    }
}

/// @ingroup QkTargetEntry
/// Retrieves the number of properties stored in the target entry.
///
/// @param entry The pointer to the mapping object.
///
/// @return The number of properties in the ``QkTargetEntry``.
///
/// # Example
/// ```c
///     // Create an entry for an H gate
///     QkTargetEntry *entry = qk_target_entry_new(QkGate_H);
///     size_t props_size = qk_target_entry_num_properties(entry);
/// ```
///
/// # Safety
///
/// The behavior is undefined if ``entry`` is not a valid,
/// non-null pointer to a ``QkTargetEntry`` object.
#[unsafe(no_mangle)]
#[cfg(feature = "cbinding")]
pub unsafe extern "C" fn qk_target_entry_num_properties(entry: *const TargetEntry) -> usize {
    // SAFETY: Per documentation, the pointer is non-null and aligned.
    let prop_map = unsafe { const_ptr_as_ref(entry) };
    prop_map.map.len()
}

/// @ingroup QkTargetEntry
/// Frees the entry.
///
/// @note An entry pointer will be freed when added to a ``QkTarget`` via
/// ``qk_target_add_instruction``, this function is only meant to be used
/// alternatively if an entry is never added to a ``QkTarget`` instance.
///
/// @param entry The pointer to the mapping object to be freed.
///
/// # Example
/// ```c
///     QkTargetEntry *entry = qk_target_entry_new(QkGate_H);
///     qk_target_entry_free(entry);
/// ```
///
/// # Safety
///
/// The behavior is undefined if ``entry`` is not a valid,
/// non-null pointer to a ``QkTargetEntry`` object.
#[unsafe(no_mangle)]
#[cfg(feature = "cbinding")]
pub unsafe extern "C" fn qk_target_entry_free(entry: *mut TargetEntry) {
    if !entry.is_null() {
        if !entry.is_aligned() {
            panic!("Attempted to free a non-aligned pointer.")
        }

        // SAFETY: We have verified the pointer is non-null and aligned, so it should be
        // readable by Box.
        unsafe {
            let _ = Box::from_raw(entry);
        }
    }
}

/// @ingroup QkTargetEntry
/// Adds an instruction property instance based on its assigned qargs.
///
/// @param entry The pointer to the entry object.
/// @param qargs A pointer to the array of ``uint32_t`` qubit indices to add the
///     gate on, can be a null pointer to check for global properties.
/// @param num_qubits The length of the qargs array.
/// @param duration The instruction's duration in seconds on the specific set of
///     qubits.
/// @param error The instruction's average error rate on the specific set of qubits.
///
/// @return An exit code.
///
/// # Example
/// ```c
///     QkTargetEntry *entry = qk_target_entry_new(QkGate_CX);
///     uint32_t qargs[2] = {0, 1};
///     qk_target_entry_add_property(entry, qargs, 2, 0.0, 0.1);
/// ```
///
/// # Safety
///
/// The behavior is undefined if ``entry`` is not a valid, non-null pointer
/// to a ``QkTargetEntry`` object.
#[unsafe(no_mangle)]
#[cfg(feature = "cbinding")]
pub unsafe extern "C" fn qk_target_entry_add_property(
    entry: *mut TargetEntry,
    qargs: *mut u32,
    num_qubits: u32,
    duration: f64,
    error: f64,
) -> ExitCode {
    // SAFETY: Per documentation, the pointer is non-null and aligned.
    let entry = unsafe { mut_ptr_as_ref(entry) };
    if num_qubits != entry.operation.num_qubits() {
        return ExitCode::TargetQargMismatch;
    }
    // SAFETY: Per the documentation the qubits pointer is an array of num_qubits elements
    let qubits: Qargs = unsafe { parse_qargs(qargs, num_qubits) };
    // SAFETY: Per documentation, the pointer is non-null and aligned.
    let duration = if duration.is_nan() {
        None
    } else {
        Some(duration)
    };
    let error = if error.is_nan() { None } else { Some(error) };
    entry
        .map
        .insert(qubits, Some(InstructionProperties::new(duration, error)));
    ExitCode::Success
}

/// @ingroup QkTargetEntry
/// Sets a custom name to the target entry.
///
/// @param entry The pointer to the entry object.
/// @param name The name to be set for the target entry.
///
/// @return ``QkExitCode`` specifying if the operation was successful.
///
/// # Example
/// ```c
///     QkTargetEntry *entry = qk_target_entry_new(QkGate_CX);
///     qk_target_entry_set_name(entry, "cx_gate");
/// ```
///
/// # Safety
///
/// The behavior is undefined if ``entry`` is not a valid, non-null pointer
/// to a ``QkTargetEntry`` object.
/// The ``name`` pointer is expected to be either a C string comprising
/// of valid UTF-8 characters or a null pointer.
#[unsafe(no_mangle)]
#[cfg(feature = "cbinding")]
pub unsafe extern "C" fn qk_target_entry_set_name(
    entry: *mut TargetEntry,
    name: *const c_char,
) -> ExitCode {
    // SAFETY: Per documentation, the pointer is non-null and aligned.
    let entry = unsafe { mut_ptr_as_ref(entry) };
    // SAFETY: per documentation, name points to a valid UTF-8 null-terminated string.
    let name_set: Option<String> = if name.is_null() {
        None
    } else {
        Some(unsafe {
            CStr::from_ptr(name)
                .to_str()
                .expect("Error while extracting the given name.")
                .to_string()
        })
    };
    entry.name = name_set;
    ExitCode::Success
}

/// @ingroup QkTarget
/// Adds a gate to the ``QkTarget`` through a ``QkTargetEntry``.
///
/// @param target A pointer to the ``QkTarget``.
/// @param target_entry A pointer to the ``QkTargetEntry``. The pointer
/// gets freed when added to the ``QkTarget``.
///
/// @return ``QkExitCode`` specifying if the operation was successful.
///
/// # Example
/// ```c
///     QkTarget *target = qk_target_new(5);
///     QkTargetEntry *entry = qk_target_entry_new(QkGate_CX);
///     uint32_t qargs[2] = {0, 1};
///     qk_target_entry_add_property(entry, qargs, 2, 0.0, 0.1);
///     QkExitCode result = qk_target_add_instruction(target, entry);
/// ```
///
/// # Safety
///
/// Behavior is undefined if ``QkTarget`` is not a valid, non-null pointer to a ``QkTarget``.
///
/// Behavior is undefined if ``entry`` is not a valid, non-null pointer to a ``QkTargetEntry``.
#[unsafe(no_mangle)]
#[cfg(feature = "cbinding")]
pub unsafe extern "C" fn qk_target_add_instruction(
    target: *mut Target,
    target_entry: *mut TargetEntry,
) -> ExitCode {
    // SAFETY: Per documentation, the pointer is non-null and aligned.
    let pointer_check = check_ptr(target_entry);
    if pointer_check.is_err() {
        match pointer_check {
            Err(CInputError::AlignmentError) => return ExitCode::AlignmentError,
            Err(CInputError::NullPointerError) => return ExitCode::NullPointerError,
            _ => (),
        }
    }
    let entry = unsafe { Box::from_raw(target_entry) };
    let instruction = entry.operation;

    // SAFETY: Per documentation, the pointer is non-null and aligned.
    let target = unsafe { mut_ptr_as_ref(target) };

    let property_map = if entry.map.is_empty() {
        None
    } else {
        Some(entry.map)
    };

    match target.add_instruction(
        instruction.into(),
        &entry.params.unwrap_or_default(),
        entry.name.as_deref(),
        property_map,
    ) {
        Ok(_) => ExitCode::Success,
        Err(e) => e.into(),
    }
}

/// @ingroup QkTarget
/// Modifies the properties of a gate in the ``QkTarget``.
///
/// @param target A pointer to the ``QkTarget``.
/// @param instruction The instruction to modify.
/// @param qargs The pointer to the array of ``uint32_t`` values to use as
/// qargs. Can be ``NULL`` if global.
/// @param num_qubits The number of qubits of the instruction..
/// @param duration The instruction's duration in seconds on the specific set of
///     qubits.
/// @param error The instruction's average error rate on the specific set of qubits.
///
/// @return ``QkExitCode`` specifying if the operation was successful.
///
/// # Example
/// ```c
///     QkTarget *target = qk_target_new(5);
///     double params[1] = {3.1415};
///     QkTargetEntry *entry = qk_target_entry_new_fixed(QkGate_CRX, params, "crx_pi");
///     uint32_t qargs[2] = {0, 1};
///     qk_target_entry_add_property(entry, qargs, 2, 0.0, 0.1);
///     qk_target_add_instruction(target, entry);
///
///     qk_target_update_property(target, QkGate_CRX, qargs, 2, 0.0012, 1.1);
/// ```
///
/// # Safety
///
/// Behavior is undefined if ``QkTarget`` is not a valid, non-null pointer to a ``QkTarget``.
///
/// The ``qargs`` type is expected to be a pointer to an array of ``uint32_t`` where the length
/// matches is specified by ``num_qubits`` and has to match the expectation of the gate. If the
/// array is insufficiently long the behavior of this function is undefined as this will read
/// outside the bounds of the array. It can be a null pointer if there are no qubits for
/// a given gate. You can check ``qk_gate_num_qubits`` to determine how many qubits are required
/// for a given gate.
#[unsafe(no_mangle)]
#[cfg(feature = "cbinding")]
pub unsafe extern "C" fn qk_target_update_property(
    target: *mut Target,
    instruction: StandardGate,
    qargs: *mut u32,
    num_qubits: u32,
    duration: f64,
    error: f64,
) -> ExitCode {
    // SAFETY: Per documentation, the pointer is non-null and aligned.
    let target = unsafe { mut_ptr_as_ref(target) };
    // SAFETY: Per the documentation the qubits pointer is an array of num_qubits elements
    let qargs: Qargs = unsafe { parse_qargs(qargs, num_qubits) };

    let duration = if duration.is_nan() {
        None
    } else {
        Some(duration)
    };
    let error = if error.is_nan() { None } else { Some(error) };

    match target.update_instruction_properties(
        instruction.name(),
        &qargs,
        Some(InstructionProperties::new(duration, error)),
    ) {
        Ok(_) => ExitCode::Success,
        Err(e) => e.into(),
    }
}

/// @ingroup QkTarget
/// Returns the number of instructions tracked by a ``QkTarget``.
///
/// @param target A pointer to the ``QkTarget``.
///
/// @return The length of the target.
///
/// # Example
/// ```c
///     QkTarget *target = qk_target_new(5);
///     QkTargetEntry *target_entry = qk_target_entry_new(QkGate_H);
///     qk_target_add_instruction(target, target_entry);
///
///     size_t num_instructions = qk_target_num_instructions(target);
/// ```
///
/// # Safety
///
/// Behavior is undefined if ``QkTarget`` is not a valid, non-null pointer to a ``QkTarget``.
#[unsafe(no_mangle)]
#[cfg(feature = "cbinding")]
pub unsafe extern "C" fn qk_target_num_instructions(target: *const Target) -> usize {
    // SAFETY: Per documentation, the pointer is non-null and aligned.
    let target = unsafe { const_ptr_as_ref(target) };

    target.len()
}

/// @ingroup QkTarget
/// Checks if the provided instruction and its qargs are supported by this
/// ``Target``.
///
/// @param target A pointer to the ``Target``.
/// @param operation_name The instruction name to check for.
/// @param qargs The pointer to the array of ``uint32_t`` values to use as
/// qargs. Can be ``NULL`` if global.
/// @param params A pointer to an array of pointers of ``QkParam`` objects as parameters
/// to check. Can be ``NULL`` if no parameters are present.
///
/// @return Whether the instruction is supported or not.
///
/// # Example
/// ```c
///     // Create a mock target with only a global crx entry
///     // and 3.14 as its rotation parameter.
///     QkTarget *target = qk_target_new(5);
///     QkTargetEntry *crx_entry = qk_target_entry_new_fixed(QkGate_CRX, (double[]){3.14});
///     qk_target_entry_add_property(crx_entry, NULL, 0, 0.0, 0.1);
///     qk_target_add_instruction(target, crx_entry);
///
///     // Check if target is compatible with a "crx" gate
///     // at [0, 1] with 3.14 rotation.
///     QkParam *params[1] = {qk_param_from_double(3.14)};
///     qk_target_instruction_supported(target, "crx", (uint32_t []){0, 1}, params);
///
///     // Free the pointers
///     qk_param_free(params[0]);  
///     qk_target_free(target);  
/// ```
///
/// # Safety
///
/// Behavior is undefined if ``target`` is not a valid, non-null pointer to a ``QkTarget``.
///
/// The ``qargs`` argument is expected to be a pointer to an array of ``u32int_t`` where the length
/// matches the expectation of the gate. If the array is insufficiently long the behavior of this
/// function is undefined as this will read outside the bounds of the array. It can be a null
/// pointer if there are no qubits for a given gate. You can check `qk_gate_num_qubits` to
/// determine how many qubits are required for a given gate.
///
/// The ``params`` argument is expected to be an array of ``QkParam`` where the length matches the
/// expectation of the operation in question. If the array is insufficiently long, the behavior will
/// be undefined just as mentioned above for the ``qargs`` argument. You can always check ``qk_gate_num_params``
/// in the case of a ``QkGate``.
#[unsafe(no_mangle)]
#[cfg(feature = "cbinding")]
pub unsafe extern "C" fn qk_target_instruction_supported(
    target: *const Target,
    operation_name: *const c_char,
    qargs: *const u32,
    params: *mut *mut Param,
) -> bool {
    // SAFETY: Per documentation, the pointer is non-null and aligned.
    let target = unsafe { const_ptr_as_ref(target) };
    // SAFETY: Per documentation, the pointer for operation name points to a valid null terminated string.
    let name = unsafe { CStr::from_ptr(operation_name) }
        .to_str()
        .expect("Error extracting gate name from target.");
    let Some(operation) = target.operation_from_name(name) else {
        return false;
    };

    // SAFETY: Per documentation, the params pointer points to an appropiately allocated
    // array of `QkParam` objects.
    let params = if params.is_null() {
        Vec::with_capacity(0)
    } else {
        unsafe {
            std::slice::from_raw_parts(params, operation.params().len())
                .iter()
                .map(|param| const_ptr_as_ref(*param).clone())
                .collect()
        }
    };

    // SAFETY: Per the documentation the qubits pointer is an array of num_qubits elements
    let qargs: Qargs = unsafe { parse_qargs(qargs, operation.num_qubits()) };

    target.instruction_supported(name, &qargs, &params, false)
}

/// Parses qargs based on a pointer and its size.
///
/// # Arguments
///
/// * `qargs` - The pointer to the array of ``uint32_t`` values to use as
///   qargs. Can be ``NULL`` if global.
/// * `num_qubits` - The length of the array.
///
/// # Returns
///
/// A [Qargs] object parsed from the pointer.
///
/// # Safety
///
/// Behavior is undefined if the qubits pointer is non-aligned or if the specified
/// num_qubits exceeds the number of bits stored in the array.
unsafe fn parse_qargs(qargs: *const u32, num_qubits: u32) -> Qargs {
    if qargs.is_null() {
        Qargs::Global
    } else {
        // SAFETY: Per the documentation qargs points to an array of num_qubits elements
        unsafe {
            (0..num_qubits)
                .map(|idx| PhysicalQubit(*qargs.wrapping_add(idx as usize)))
                .collect()
        }
    }
}

/// Parse params based on a standard gate and a pointer to a float.
///
/// # Arguments
///
/// * `gate` - The [StandardGate] for which we will extract parameters.
/// * `params` -  A pointer to the parameters that the instruction is calibrated for.
///
/// # Returns
///
/// A collection of [Param] wrapped in a [SmallVec].
///
/// # Safety
///
/// The ``params`` type is expected to be a pointer to an array of ``double`` where the length
/// matches the expectations of the ``QkGate``. If the array is insufficiently long the
/// behavior of this function is undefined as this will read outside the bounds of the array.
/// It can be a null pointer if there are no params for a given gate. You can check
/// ``qk_gate_num_params`` to determine how many qubits are required for a given gate.
unsafe fn parse_params(gate: StandardGate, params: *mut f64) -> SmallVec<[Param; 3]> {
    // SAFETY: Per the documentation the params pointers are arrays of num_params() elements.
    unsafe {
        match gate.num_params() {
            0 => smallvec![],
            1 => smallvec![(*params.wrapping_add(0)).into()],
            2 => smallvec![
                (*params.wrapping_add(0)).into(),
                (*params.wrapping_add(1)).into(),
            ],
            3 => smallvec![
                (*params.wrapping_add(0)).into(),
                (*params.wrapping_add(1)).into(),
                (*params.wrapping_add(2)).into(),
            ],
            4 => smallvec![
                (*params.wrapping_add(0)).into(),
                (*params.wrapping_add(1)).into(),
                (*params.wrapping_add(2)).into(),
                (*params.wrapping_add(3)).into(),
            ],
            // There are no standard gates that take > 4 params
            _ => unreachable!(),
        }
    }
}<|MERGE_RESOLUTION|>--- conflicted
+++ resolved
@@ -10,10 +10,7 @@
 // copyright notice, and modified files need to carry a notice indicating
 // that they have been altered from the originals.
 
-<<<<<<< HEAD
-=======
-#[cfg(feature = "cbinding")]
->>>>>>> ea01d998
+#[cfg(feature = "cbinding")]
 use std::ffi::{CStr, c_char};
 use std::sync::Arc;
 
