--- conflicted
+++ resolved
@@ -76,9 +76,6 @@
 "StandardGate" = "Gate"
 "CInstruction" = "CircuitInstruction"
 "CDelayUnit" = "DelayUnit"
-<<<<<<< HEAD
+"CNeighbors" = "Neighbors"
 "CInstructionProperties" = "InstructionProperties"
-"CQargs" = "Qargs"
-=======
-"CNeighbors" = "Neighbors"
->>>>>>> 70cbb909
+"CQargs" = "Qargs"