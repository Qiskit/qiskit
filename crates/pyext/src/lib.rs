--- conflicted
+++ resolved
@@ -82,11 +82,8 @@
     add_submodule(m, ::qiskit_circuit::converters::converters, "converters")?;
     add_submodule(m, ::qiskit_qasm2::qasm2, "qasm2")?;
     add_submodule(m, ::qiskit_qasm3::qasm3, "qasm3")?;
-<<<<<<< HEAD
     add_submodule(m, ::qiskit_synthesis::qsd::qsd_mod, "qsd")?;
-=======
     add_submodule(m, ::qiskit_transpiler::angle_bound_registry::angle_bound_mod, "angle_bound_registry")?;
     add_submodule(m, ::qiskit_transpiler::passes::wrap_angles_mod, "wrap_angles")?;
->>>>>>> a7764569
     Ok(())
 }