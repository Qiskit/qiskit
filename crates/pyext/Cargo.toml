[package]
name = "qiskit-pyext"
version.workspace = true
edition.workspace = true
rust-version.workspace = true
license.workspace = true

[lib]
name = "qiskit_pyext"
doctest = false
crate-type = ["cdylib"]

[lints]
workspace = true

[features]
# We always need to activate PyO3's `extension-module` for this crate to be useful at all, but we
# need it *not* to be active for the tests of other crates to work.  If the feature is active,
# `libpython` is *not* linked, and if the feature isn't present, then it is.  To test the Rust
# crates as standalone binaries, executables, we need `libpython` to be linked in, so we make the
# feature a default, and run `cargo test --no-default-features` to turn it off.
default = ["pyo3/extension-module"]
cache_pygates = ["pyo3/extension-module", "qiskit-circuit/cache_pygates", "qiskit-accelerate/cache_pygates"]

[dependencies]
pyo3.workspace = true
qiskit-accelerate.workspace = true
qiskit-circuit.workspace = true
qiskit-qasm2.workspace = true
qiskit-qasm3.workspace = true
<<<<<<< HEAD
=======
qiskit-cext = { workspace = true, features = ["python_binding"] }
>>>>>>> e17af6a5
<|MERGE_RESOLUTION|>--- conflicted
+++ resolved
@@ -28,7 +28,4 @@
 qiskit-circuit.workspace = true
 qiskit-qasm2.workspace = true
 qiskit-qasm3.workspace = true
-<<<<<<< HEAD
-=======
-qiskit-cext = { workspace = true, features = ["python_binding"] }
->>>>>>> e17af6a5
+qiskit-cext = { workspace = true, features = ["python_binding"] }