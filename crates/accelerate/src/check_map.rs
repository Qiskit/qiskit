// This code is part of Qiskit.
//
// (C) Copyright IBM 2024
//
// This code is licensed under the Apache License, Version 2.0. You may
// obtain a copy of this license in the LICENSE.txt file in the root directory
// of this source tree or at http://www.apache.org/licenses/LICENSE-2.0.
//
// Any modifications or derivative works of this code must retain this
// copyright notice, and modified files need to carry a notice indicating
// that they have been altered from the originals.

use hashbrown::HashSet;
use pyo3::intern;
use pyo3::prelude::*;
use pyo3::wrap_pyfunction;

use qiskit_circuit::circuit_data::CircuitData;
use qiskit_circuit::dag_circuit::DAGCircuit;
use qiskit_circuit::imports::CIRCUIT_TO_DAG;
use qiskit_circuit::operations::{Operation, OperationRef};
use qiskit_circuit::Qubit;

fn recurse<'py>(
    py: Python<'py>,
    dag: &'py DAGCircuit,
    edge_set: &'py HashSet<[u32; 2]>,
    wire_map: Option<&'py [Qubit]>,
) -> PyResult<Option<(String, [u32; 2])>> {
    let check_qubits = |qubits: &[Qubit]| -> bool {
        match wire_map {
            Some(wire_map) => {
                let mapped_bits = [wire_map[qubits[0].index()], wire_map[qubits[1].index()]];
                edge_set.contains(&[mapped_bits[0].into(), mapped_bits[1].into()])
            }
            None => edge_set.contains(&[qubits[0].into(), qubits[1].into()]),
        }
    };
<<<<<<< HEAD
    for node in dag.op_nodes(false) {
        if let NodeType::Operation(inst) = &dag.dag()[node] {
            let qubits = dag.get_qargs(inst.qubits);
            if inst.op.control_flow() {
                if let OperationRef::Instruction(py_inst) = inst.op.view() {
                    let raw_blocks = py_inst.instruction.getattr(py, "blocks")?;
                    let circuit_to_dag = CIRCUIT_TO_DAG.get_bound(py);
                    for raw_block in raw_blocks.bind(py).try_iter().unwrap() {
                        let block_obj = raw_block?;
                        let block = block_obj
                            .getattr(intern!(py, "_data"))?
                            .downcast::<CircuitData>()?
                            .borrow();
                        let new_dag: DAGCircuit =
                            circuit_to_dag.call1((block_obj.clone(),))?.extract()?;
                        let wire_map = (0..block.num_qubits())
                            .map(|inner| {
                                let outer = qubits[inner];
                                match wire_map {
                                    Some(wire_map) => wire_map[outer.index()],
                                    None => outer,
                                }
                            })
                            .collect::<Vec<_>>();
                        let res = recurse(py, &new_dag, edge_set, Some(&wire_map))?;
                        if res.is_some() {
                            return Ok(res);
                        }
=======
    for (node, inst) in dag.op_nodes(false) {
        let qubits = dag.get_qargs(inst.qubits);
        if inst.op.control_flow() {
            if let OperationRef::Instruction(py_inst) = inst.op.view() {
                let raw_blocks = py_inst.instruction.getattr(py, "blocks")?;
                let circuit_to_dag = CIRCUIT_TO_DAG.get_bound(py);
                for raw_block in raw_blocks.bind(py).iter().unwrap() {
                    let block_obj = raw_block?;
                    let block = block_obj
                        .getattr(intern!(py, "_data"))?
                        .downcast::<CircuitData>()?
                        .borrow();
                    let new_dag: DAGCircuit =
                        circuit_to_dag.call1((block_obj.clone(),))?.extract()?;
                    let wire_map = (0..block.num_qubits())
                        .map(|inner| {
                            let outer = qubits[inner];
                            match wire_map {
                                Some(wire_map) => wire_map[outer.index()],
                                None => outer,
                            }
                        })
                        .collect::<Vec<_>>();
                    let res = recurse(py, &new_dag, edge_set, Some(&wire_map))?;
                    if res.is_some() {
                        return Ok(res);
>>>>>>> 400f22d8
                    }
                }
            }
        } else if qubits.len() == 2
            && (dag.calibrations_empty() || !dag.has_calibration_for_index(py, node)?)
            && !check_qubits(qubits)
        {
            return Ok(Some((
                inst.op.name().to_string(),
                [qubits[0].0, qubits[1].0],
            )));
        }
    }
    Ok(None)
}

#[pyfunction]
pub fn check_map(
    py: Python,
    dag: &DAGCircuit,
    edge_set: HashSet<[u32; 2]>,
) -> PyResult<Option<(String, [u32; 2])>> {
    recurse(py, dag, &edge_set, None)
}

pub fn check_map_mod(m: &Bound<PyModule>) -> PyResult<()> {
    m.add_wrapped(wrap_pyfunction!(check_map))?;
    Ok(())
}<|MERGE_RESOLUTION|>--- conflicted
+++ resolved
@@ -36,43 +36,13 @@
             None => edge_set.contains(&[qubits[0].into(), qubits[1].into()]),
         }
     };
-<<<<<<< HEAD
-    for node in dag.op_nodes(false) {
-        if let NodeType::Operation(inst) = &dag.dag()[node] {
-            let qubits = dag.get_qargs(inst.qubits);
-            if inst.op.control_flow() {
-                if let OperationRef::Instruction(py_inst) = inst.op.view() {
-                    let raw_blocks = py_inst.instruction.getattr(py, "blocks")?;
-                    let circuit_to_dag = CIRCUIT_TO_DAG.get_bound(py);
-                    for raw_block in raw_blocks.bind(py).try_iter().unwrap() {
-                        let block_obj = raw_block?;
-                        let block = block_obj
-                            .getattr(intern!(py, "_data"))?
-                            .downcast::<CircuitData>()?
-                            .borrow();
-                        let new_dag: DAGCircuit =
-                            circuit_to_dag.call1((block_obj.clone(),))?.extract()?;
-                        let wire_map = (0..block.num_qubits())
-                            .map(|inner| {
-                                let outer = qubits[inner];
-                                match wire_map {
-                                    Some(wire_map) => wire_map[outer.index()],
-                                    None => outer,
-                                }
-                            })
-                            .collect::<Vec<_>>();
-                        let res = recurse(py, &new_dag, edge_set, Some(&wire_map))?;
-                        if res.is_some() {
-                            return Ok(res);
-                        }
-=======
     for (node, inst) in dag.op_nodes(false) {
         let qubits = dag.get_qargs(inst.qubits);
         if inst.op.control_flow() {
             if let OperationRef::Instruction(py_inst) = inst.op.view() {
                 let raw_blocks = py_inst.instruction.getattr(py, "blocks")?;
                 let circuit_to_dag = CIRCUIT_TO_DAG.get_bound(py);
-                for raw_block in raw_blocks.bind(py).iter().unwrap() {
+                for raw_block in raw_blocks.bind(py).try_iter()? {
                     let block_obj = raw_block?;
                     let block = block_obj
                         .getattr(intern!(py, "_data"))?
@@ -92,7 +62,6 @@
                     let res = recurse(py, &new_dag, edge_set, Some(&wire_map))?;
                     if res.is_some() {
                         return Ok(res);
->>>>>>> 400f22d8
                     }
                 }
             }
