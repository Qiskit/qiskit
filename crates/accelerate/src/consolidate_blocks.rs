// This code is part of Qiskit.
//
// (C) Copyright IBM 2024
//
// This code is licensed under the Apache License, Version 2.0. You may
// obtain a copy of this license in the LICENSE.txt file in the root directory
// of this source tree or at http://www.apache.org/licenses/LICENSE-2.0.
//
// Any modifications or derivative works of this code must retain this
// copyright notice, and modified files need to carry a notice indicating
// that they have been altered from the originals.

use hashbrown::{HashMap, HashSet};
use ndarray::{aview2, Array2};
use num_complex::Complex64;
use numpy::{IntoPyArray, PyReadonlyArray2};
use pyo3::intern;
use pyo3::prelude::*;
use rustworkx_core::petgraph::stable_graph::NodeIndex;

use qiskit_circuit::circuit_data::CircuitData;
use qiskit_circuit::dag_circuit::DAGCircuit;
use qiskit_circuit::gate_matrix::{ONE_QUBIT_IDENTITY, TWO_QUBIT_IDENTITY};
use qiskit_circuit::imports::{QI_OPERATOR, QUANTUM_CIRCUIT, UNITARY_GATE};
use qiskit_circuit::operations::{Operation, Param};
use qiskit_circuit::Qubit;

use crate::convert_2q_block_matrix::{blocks_to_matrix, get_matrix_from_inst};
use crate::euler_one_qubit_decomposer::matmul_1q;
use crate::nlayout::PhysicalQubit;
use crate::target_transpiler::Target;
use crate::two_qubit_decompose::TwoQubitBasisDecomposer;

fn is_supported(
    target: Option<&Target>,
    basis_gates: Option<&HashSet<String>>,
    name: &str,
    qargs: &[Qubit],
) -> bool {
    match target {
        Some(target) => {
            let physical_qargs = qargs.iter().map(|bit| PhysicalQubit(bit.0)).collect();
            target.instruction_supported(name, Some(&physical_qargs))
        }
        None => match basis_gates {
            Some(basis_gates) => basis_gates.contains(name),
            None => true,
        },
    }
}

// If depth > 20, there will be 1q gates to consolidate.
const MAX_2Q_DEPTH: usize = 20;

#[allow(clippy::too_many_arguments)]
#[pyfunction]
#[pyo3(signature = (dag, decomposer, basis_gate_name, force_consolidate, target=None, basis_gates=None, blocks=None, runs=None))]
pub(crate) fn consolidate_blocks(
    py: Python,
    dag: &mut DAGCircuit,
    decomposer: &TwoQubitBasisDecomposer,
    basis_gate_name: &str,
    force_consolidate: bool,
    target: Option<&Target>,
    basis_gates: Option<HashSet<String>>,
    blocks: Option<Vec<Vec<usize>>>,
    runs: Option<Vec<Vec<usize>>>,
) -> PyResult<()> {
    let blocks = match blocks {
        Some(runs) => runs
            .into_iter()
            .map(|run| {
                run.into_iter()
                    .map(NodeIndex::new)
                    .collect::<Vec<NodeIndex>>()
            })
            .collect(),
        // If runs are specified but blocks are none we're in a legacy configuration where external
        // collection passes are being used. In this case don't collect blocks because it's
        // unexpected.
        None => match runs {
            Some(_) => vec![],
            None => dag.collect_2q_runs().unwrap(),
        },
    };

    let runs: Option<Vec<Vec<NodeIndex>>> = runs.map(|runs| {
        runs.into_iter()
            .map(|run| {
                run.into_iter()
                    .map(NodeIndex::new)
                    .collect::<Vec<NodeIndex>>()
            })
            .collect()
    });
    let mut all_block_gates: HashSet<NodeIndex> =
        HashSet::with_capacity(blocks.iter().map(|x| x.len()).sum());
    let mut block_qargs: HashSet<Qubit> = HashSet::with_capacity(2);
    for block in blocks {
        block_qargs.clear();
        if block.len() == 1 {
            let inst_node = block[0];
            let inst = dag[inst_node].unwrap_operation();
            if !is_supported(
                target,
                basis_gates.as_ref(),
                inst.op().name(),
                dag.get_qargs(inst.qubits()),
            ) {
                all_block_gates.insert(inst_node);
                let matrix = match get_matrix_from_inst(py, inst) {
                    Ok(mat) => mat,
                    Err(_) => continue,
                };
                let array = matrix.into_pyarray(py);
                let unitary_gate = UNITARY_GATE
                    .get_bound(py)
                    .call1((array, py.None(), false))?;
                dag.substitute_node_with_py_op(py, inst_node, &unitary_gate, false)?;
                continue;
            }
        }
        let mut basis_count: usize = 0;
        let mut outside_basis = false;
        for node in &block {
<<<<<<< HEAD
            let inst = dag.dag()[*node].unwrap_operation();
            block_qargs.extend(dag.get_qargs(inst.qubits()));
=======
            let inst = dag[*node].unwrap_operation();
            block_qargs.extend(dag.get_qargs(inst.qubits));
>>>>>>> 8ab91fae
            all_block_gates.insert(*node);
            if inst.op().name() == basis_gate_name {
                basis_count += 1;
            }
            if !is_supported(
                target,
                basis_gates.as_ref(),
                inst.op().name(),
                dag.get_qargs(inst.qubits()),
            ) {
                outside_basis = true;
            }
        }
        if block_qargs.len() > 2 {
            let mut qargs: Vec<Qubit> = block_qargs.iter().copied().collect();
            qargs.sort();
            let block_index_map: HashMap<Qubit, usize> = qargs
                .into_iter()
                .enumerate()
                .map(|(idx, qubit)| (qubit, idx))
                .collect();
            let circuit_data = CircuitData::from_packed_operations(
                py,
                block_qargs.len() as u32,
                0,
                block.iter().map(|node| {
                    let inst = dag[*node].unwrap_operation();

                    Ok((
                        inst.op().clone(),
                        inst.params_view()
                            .iter()
                            .map(|param| param.clone_ref(py))
                            .collect(),
                        dag.get_qargs(inst.qubits())
                            .iter()
                            .map(|x| Qubit::new(block_index_map[x]))
                            .collect(),
                        vec![],
                    ))
                }),
                Param::Float(0.),
            )?;
            let circuit = QUANTUM_CIRCUIT
                .get_bound(py)
                .call_method1(intern!(py, "_from_circuit_data"), (circuit_data,))?;
            let array = QI_OPERATOR
                .get_bound(py)
                .call1((circuit,))?
                .getattr(intern!(py, "data"))?
                .extract::<PyReadonlyArray2<Complex64>>()?;
            let matrix = array.as_array();
            let identity: Array2<Complex64> = Array2::eye(2usize.pow(block_qargs.len() as u32));
            if approx::abs_diff_eq!(identity, matrix) {
                for node in block {
                    dag.remove_op_node(node);
                }
            } else {
                let unitary_gate = UNITARY_GATE.get_bound(py).call1((
                    array.as_ref().into_pyobject(py)?,
                    py.None(),
                    false,
                ))?;
                let clbit_pos_map = HashMap::new();
                dag.replace_block_with_py_op(
                    py,
                    &block,
                    unitary_gate,
                    false,
                    &block_index_map,
                    &clbit_pos_map,
                )?;
            }
        } else {
            let block_index_map = [
                *block_qargs.iter().min().unwrap(),
                *block_qargs.iter().max().unwrap(),
            ];
            let matrix = blocks_to_matrix(py, dag, &block, block_index_map).ok();
            if let Some(matrix) = matrix {
                if force_consolidate
                    || decomposer.num_basis_gates_inner(matrix.view()) < basis_count
                    || block.len() > MAX_2Q_DEPTH
                    || (basis_gates.is_some() && outside_basis)
                    || (target.is_some() && outside_basis)
                {
                    if approx::abs_diff_eq!(aview2(&TWO_QUBIT_IDENTITY), matrix) {
                        for node in block {
                            dag.remove_op_node(node);
                        }
                    } else {
                        let array = matrix.into_pyarray(py);
                        let unitary_gate =
                            UNITARY_GATE
                                .get_bound(py)
                                .call1((array, py.None(), false))?;
                        let qubit_pos_map = block_index_map
                            .into_iter()
                            .enumerate()
                            .map(|(idx, qubit)| (qubit, idx))
                            .collect();
                        let clbit_pos_map = HashMap::new();
                        dag.replace_block_with_py_op(
                            py,
                            &block,
                            unitary_gate,
                            false,
                            &qubit_pos_map,
                            &clbit_pos_map,
                        )?;
                    }
                }
            }
        }
    }
    if let Some(runs) = runs {
        for run in runs {
            if run.iter().any(|node| all_block_gates.contains(node)) {
                continue;
            }
            let first_inst_node = run[0];
<<<<<<< HEAD
            let first_inst = dag.dag()[first_inst_node].unwrap_operation();
            let first_qubits = dag.get_qargs(first_inst.qubits());
=======
            let first_inst = dag[first_inst_node].unwrap_operation();
            let first_qubits = dag.get_qargs(first_inst.qubits);
>>>>>>> 8ab91fae

            if run.len() == 1
                && !is_supported(
                    target,
                    basis_gates.as_ref(),
                    first_inst.op().name(),
                    first_qubits,
                )
            {
                let matrix = match get_matrix_from_inst(py, first_inst) {
                    Ok(mat) => mat,
                    Err(_) => continue,
                };
                let array = matrix.into_pyarray(py);
                let unitary_gate = UNITARY_GATE
                    .get_bound(py)
                    .call1((array, py.None(), false))?;
                dag.substitute_node_with_py_op(py, first_inst_node, &unitary_gate, false)?;
                continue;
            }
            let qubit = first_qubits[0];
            let mut matrix = ONE_QUBIT_IDENTITY;

            let mut already_in_block = false;
            for node in &run {
                if all_block_gates.contains(node) {
                    already_in_block = true;
                }
                let gate = dag[*node].unwrap_operation();
                let operator = match get_matrix_from_inst(py, gate) {
                    Ok(mat) => mat,
                    Err(_) => {
                        // Set this to skip this run because we can't compute the matrix of the
                        // operation.
                        already_in_block = true;
                        break;
                    }
                };
                matmul_1q(&mut matrix, operator);
            }
            if already_in_block {
                continue;
            }
            if approx::abs_diff_eq!(aview2(&ONE_QUBIT_IDENTITY), aview2(&matrix)) {
                for node in run {
                    dag.remove_op_node(node);
                }
            } else {
                let array = aview2(&matrix).to_owned().into_pyarray(py);
                let unitary_gate = UNITARY_GATE
                    .get_bound(py)
                    .call1((array, py.None(), false))?;
                let mut block_index_map: HashMap<Qubit, usize> = HashMap::with_capacity(1);
                block_index_map.insert(qubit, 0);
                let clbit_pos_map = HashMap::new();
                dag.replace_block_with_py_op(
                    py,
                    &run,
                    unitary_gate,
                    false,
                    &block_index_map,
                    &clbit_pos_map,
                )?;
            }
        }
    }

    Ok(())
}

pub fn consolidate_blocks_mod(m: &Bound<PyModule>) -> PyResult<()> {
    m.add_wrapped(wrap_pyfunction!(consolidate_blocks))?;
    Ok(())
}<|MERGE_RESOLUTION|>--- conflicted
+++ resolved
@@ -123,13 +123,8 @@
         let mut basis_count: usize = 0;
         let mut outside_basis = false;
         for node in &block {
-<<<<<<< HEAD
-            let inst = dag.dag()[*node].unwrap_operation();
+            let inst = dag[*node].unwrap_operation();
             block_qargs.extend(dag.get_qargs(inst.qubits()));
-=======
-            let inst = dag[*node].unwrap_operation();
-            block_qargs.extend(dag.get_qargs(inst.qubits));
->>>>>>> 8ab91fae
             all_block_gates.insert(*node);
             if inst.op().name() == basis_gate_name {
                 basis_count += 1;
@@ -251,13 +246,8 @@
                 continue;
             }
             let first_inst_node = run[0];
-<<<<<<< HEAD
-            let first_inst = dag.dag()[first_inst_node].unwrap_operation();
+            let first_inst = dag[first_inst_node].unwrap_operation();
             let first_qubits = dag.get_qargs(first_inst.qubits());
-=======
-            let first_inst = dag[first_inst_node].unwrap_operation();
-            let first_qubits = dag.get_qargs(first_inst.qubits);
->>>>>>> 8ab91fae
 
             if run.len() == 1
                 && !is_supported(
