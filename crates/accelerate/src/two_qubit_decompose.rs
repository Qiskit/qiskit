// This code is part of Qiskit.
//
// (C) Copyright IBM 2023
//
// This code is licensed under the Apache License, Version 2.0. You may
// obtain a copy of this license in the LICENSE.txt file in the root directory
// of this source tree or at http://www.apache.org/licenses/LICENSE-2.0.
//
// Any modifications or derivative works of this code must retain this
// copyright notice, and modified files need to carry a notice indicating
// that they have been altered from the originals.

// In numpy matrices real and imaginary components are adjacent:
//   np.array([1,2,3], dtype='complex').view('float64')
//   array([1., 0., 2., 0., 3., 0.])
// The matrix faer::Mat<c64> has this layout.
// faer::Mat<num_complex::Complex<f64>> instead stores a matrix
// of real components and one of imaginary components.
// In order to avoid copying we want to use `MatRef<c64>` or `MatMut<c64>`.

use approx::{abs_diff_eq, relative_eq};
use num_complex::{Complex, Complex64, ComplexFloat};
use num_traits::Zero;
use smallvec::{smallvec, SmallVec};
use std::f64::consts::{FRAC_1_SQRT_2, PI};
use std::ops::Deref;

use faer::Side::Lower;
use faer::{prelude::*, scale, ComplexField, Mat, MatRef};
use faer_ext::{IntoFaer, IntoFaerComplex, IntoNdarray, IntoNdarrayComplex};
use ndarray::linalg::kron;
use ndarray::prelude::*;
use ndarray::Zip;
use numpy::{IntoPyArray, ToPyArray};
use numpy::{PyReadonlyArray1, PyReadonlyArray2};

use pyo3::exceptions::PyValueError;
use pyo3::prelude::*;
use pyo3::pybacked::PyBackedStr;
use pyo3::types::PyList;

use crate::convert_2q_block_matrix::change_basis;
use crate::euler_one_qubit_decomposer::{
    angles_from_unitary, det_one_qubit, unitary_to_gate_sequence_inner, EulerBasis,
    OneQubitGateSequence, ANGLE_ZERO_EPSILON,
};
use crate::utils;
use crate::QiskitError;

use rand::prelude::*;
use rand_distr::StandardNormal;
use rand_pcg::Pcg64Mcg;

use qiskit_circuit::circuit_data::CircuitData;
<<<<<<< HEAD
use qiskit_circuit::gate_matrix::{CX_GATE, H_GATE, ONE_QUBIT_IDENTITY, SX_GATE, X_GATE};
use qiskit_circuit::operations::Param;
use qiskit_circuit::operations::StandardGate;
use qiskit_circuit::{Qubit, SliceOrInt};
=======
use qiskit_circuit::circuit_instruction::OperationFromPython;
use qiskit_circuit::gate_matrix::{CX_GATE, H_GATE, ONE_QUBIT_IDENTITY, SX_GATE, X_GATE};
use qiskit_circuit::operations::{Param, StandardGate};
use qiskit_circuit::slice::{PySequenceIndex, SequenceIndex};
use qiskit_circuit::util::{c64, GateArray1Q, GateArray2Q, C_M_ONE, C_ONE, C_ZERO, IM, M_IM};
use qiskit_circuit::Qubit;
>>>>>>> e362da5c

const PI2: f64 = PI / 2.;
const PI4: f64 = PI / 4.;
const PI32: f64 = 3.0 * PI2;
const TWO_PI: f64 = 2.0 * PI;

const C1: c64 = c64 { re: 1.0, im: 0.0 };

static B_NON_NORMALIZED: GateArray2Q = [
    [C_ONE, IM, C_ZERO, C_ZERO],
    [C_ZERO, C_ZERO, IM, C_ONE],
    [C_ZERO, C_ZERO, IM, C_M_ONE],
    [C_ONE, M_IM, C_ZERO, C_ZERO],
];

static B_NON_NORMALIZED_DAGGER: GateArray2Q = [
    [c64(0.5, 0.), C_ZERO, C_ZERO, c64(0.5, 0.)],
    [c64(0., -0.5), C_ZERO, C_ZERO, c64(0., 0.5)],
    [C_ZERO, c64(0., -0.5), c64(0., -0.5), C_ZERO],
    [C_ZERO, c64(0.5, 0.), c64(-0.5, 0.), C_ZERO],
];

enum MagicBasisTransform {
    Into,
    OutOf,
}

fn magic_basis_transform(
    unitary: ArrayView2<Complex64>,
    direction: MagicBasisTransform,
) -> Array2<Complex64> {
    let _b_nonnormalized = aview2(&B_NON_NORMALIZED);
    let _b_nonnormalized_dagger = aview2(&B_NON_NORMALIZED_DAGGER);
    match direction {
        MagicBasisTransform::OutOf => _b_nonnormalized_dagger.dot(&unitary).dot(&_b_nonnormalized),
        MagicBasisTransform::Into => _b_nonnormalized.dot(&unitary).dot(&_b_nonnormalized_dagger),
    }
}

fn transform_from_magic_basis(u: Mat<c64>) -> Mat<c64> {
    let unitary: ArrayView2<Complex64> = u.as_ref().into_ndarray_complex();
    magic_basis_transform(unitary, MagicBasisTransform::OutOf)
        .view()
        .into_faer_complex()
        .to_owned()
}

// faer::c64 and num_complex::Complex<f64> are both structs
// holding two f64's. But several functions are not defined for
// c64. So we implement them here. These things should be contribute
// upstream.

pub trait PowF {
    fn powf(self, pow: f64) -> c64;
}

impl PowF for c64 {
    fn powf(self, pow: f64) -> c64 {
        c64::from(self.to_num_complex().powf(pow))
    }
}

pub trait Arg {
    fn arg(self) -> f64;
}

impl Arg for c64 {
    fn arg(self) -> f64 {
        self.to_num_complex().arg()
    }
}

#[inline(always)]
fn transpose_conjugate(mat: ArrayView2<Complex64>) -> Array2<Complex64> {
    mat.t().mapv(|x| x.conj())
}

pub trait TraceToFidelity {
    /// Average gate fidelity is :math:`Fbar = (d + |Tr (Utarget \\cdot U^dag)|^2) / d(d+1)`
    /// M. Horodecki, P. Horodecki and R. Horodecki, PRA 60, 1888 (1999)
    fn trace_to_fid(self) -> f64;
}

impl TraceToFidelity for Complex64 {
    fn trace_to_fid(self) -> f64 {
        (4.0 + self.abs().powi(2)) / 20.0
    }
}

impl TraceToFidelity for c64 {
    fn trace_to_fid(self) -> f64 {
        (4.0 + self.faer_abs2()) / 20.0
    }
}

fn decompose_two_qubit_product_gate(
    special_unitary: ArrayView2<Complex64>,
) -> PyResult<(Array2<Complex64>, Array2<Complex64>, f64)> {
    let mut r: Array2<Complex64> = special_unitary.slice(s![..2, ..2]).to_owned();
    let mut det_r = det_one_qubit(r.view());
    if det_r.abs() < 0.1 {
        r = special_unitary.slice(s![2.., ..2]).to_owned();
        det_r = det_one_qubit(r.view());
    }
    if det_r.abs() < 0.1 {
        return Err(QiskitError::new_err(
            "decompose_two_qubit_product_gate: unable to decompose: detR < 0.1",
        ));
    }
    r.mapv_inplace(|x| x / det_r.sqrt());
    let r_t_conj: Array2<Complex64> = transpose_conjugate(r.view());
    let eye = aview2(&ONE_QUBIT_IDENTITY);
    let mut temp = kron(&eye, &r_t_conj);
    temp = special_unitary.dot(&temp);
    let mut l = temp.slice(s![..;2, ..;2]).to_owned();
    let det_l = det_one_qubit(l.view());
    if det_l.abs() < 0.9 {
        return Err(QiskitError::new_err(
            "decompose_two_qubit_product_gate: unable to decompose: detL < 0.9",
        ));
    }
    l.mapv_inplace(|x| x / det_l.sqrt());
    let phase = det_l.arg() / 2.;
    Ok((l, r, phase))
}

fn __weyl_coordinates(unitary: MatRef<c64>) -> [f64; 3] {
    let uscaled = scale(C1 / unitary.determinant().powf(0.25)) * unitary;
    let uup = transform_from_magic_basis(uscaled);
    let mut darg: Vec<_> = (uup.transpose() * &uup)
        .complex_eigenvalues()
        .into_iter()
        .map(|x: c64| -x.arg() / 2.0)
        .collect();
    darg[3] = -darg[0] - darg[1] - darg[2];
    let mut cs: Vec<_> = (0..3)
        .map(|i| ((darg[i] + darg[3]) / 2.0).rem_euclid(2.0 * PI))
        .collect();
    let cstemp: Vec<f64> = cs
        .iter()
        .map(|x| x.rem_euclid(PI2))
        .map(|x| x.min(PI2 - x))
        .collect();
    let mut order = utils::arg_sort(&cstemp);
    (order[0], order[1], order[2]) = (order[1], order[2], order[0]);
    (cs[0], cs[1], cs[2]) = (cs[order[0]], cs[order[1]], cs[order[2]]);

    // Flip into Weyl chamber
    if cs[0] > PI2 {
        cs[0] -= PI32;
    }
    if cs[1] > PI2 {
        cs[1] -= PI32;
    }
    let mut conjs = 0;
    if cs[0] > PI4 {
        cs[0] = PI2 - cs[0];
        conjs += 1;
    }
    if cs[1] > PI4 {
        cs[1] = PI2 - cs[1];
        conjs += 1;
    }
    if cs[2] > PI2 {
        cs[2] -= PI32;
    }
    if conjs == 1 {
        cs[2] = PI2 - cs[2];
    }
    if cs[2] > PI4 {
        cs[2] -= PI2;
    }
    [cs[1], cs[0], cs[2]]
}

#[pyfunction]
#[pyo3(text_signature = "(basis_b, basis_fidelity, unitary, /")]
pub fn _num_basis_gates(
    basis_b: f64,
    basis_fidelity: f64,
    unitary: PyReadonlyArray2<Complex<f64>>,
) -> usize {
    let u = unitary.as_array().into_faer_complex();
    __num_basis_gates(basis_b, basis_fidelity, u)
}

fn __num_basis_gates(basis_b: f64, basis_fidelity: f64, unitary: MatRef<c64>) -> usize {
    let [a, b, c] = __weyl_coordinates(unitary);
    let traces = [
        c64::new(
            4.0 * (a.cos() * b.cos() * c.cos()),
            4.0 * (a.sin() * b.sin() * c.sin()),
        ),
        c64::new(
            4.0 * (PI4 - a).cos() * (basis_b - b).cos() * c.cos(),
            4.0 * (PI4 - a).sin() * (basis_b - b).sin() * c.sin(),
        ),
        c64::new(4.0 * c.cos(), 0.0),
        c64::new(4.0, 0.0),
    ];
    // The original Python had `np.argmax`, which returns the lowest index in case two or more
    // values have a common maximum value.
    // `max_by` and `min_by` return the highest and lowest indices respectively, in case of ties.
    // So to reproduce `np.argmax`, we use `min_by` and switch the order of the
    // arguments in the comparison.
    traces
        .into_iter()
        .enumerate()
        .map(|(idx, trace)| (idx, trace.trace_to_fid() * basis_fidelity.powi(idx as i32)))
        .min_by(|(_idx1, fid1), (_idx2, fid2)| fid2.partial_cmp(fid1).unwrap())
        .unwrap()
        .0
}

/// A good approximation to the best value x to get the minimum
/// trace distance for :math:`U_d(x, x, x)` from :math:`U_d(a, b, c)`.
fn closest_partial_swap(a: f64, b: f64, c: f64) -> f64 {
    let m = (a + b + c) / 3.;
    let [am, bm, cm] = [a - m, b - m, c - m];
    let [ab, bc, ca] = [a - b, b - c, c - a];
    m + am * bm * cm * (6. + ab * ab + bc * bc + ca * ca) / 18.
}

fn rx_matrix(theta: f64) -> Array2<Complex64> {
    let half_theta = theta / 2.;
    let cos = c64(half_theta.cos(), 0.);
    let isin = c64(0., -half_theta.sin());
    array![[cos, isin], [isin, cos]]
}

fn ry_matrix(theta: f64) -> Array2<Complex64> {
    let half_theta = theta / 2.;
    let cos = c64(half_theta.cos(), 0.);
    let sin = c64(half_theta.sin(), 0.);
    array![[cos, -sin], [sin, cos]]
}

fn rz_matrix(theta: f64) -> Array2<Complex64> {
    let ilam2 = c64(0., 0.5 * theta);
    array![[(-ilam2).exp(), C_ZERO], [C_ZERO, ilam2.exp()]]
}

fn compute_unitary(sequence: &TwoQubitSequenceVec, global_phase: f64) -> Array2<Complex64> {
    let identity = aview2(&ONE_QUBIT_IDENTITY);
    let phase = c64(0., global_phase).exp();
    let mut matrix = Array2::from_diag(&arr1(&[phase, phase, phase, phase]));
    sequence
        .iter()
        .map(|inst| {
            // This only gets called by get_sx_vz_3cx_efficient_euler()
            // which only uses sx, x, rz, and cx gates for the circuit
            // sequence. If we get a different gate this is getting called
            // by something else and is invalid.
            let gate_matrix = match inst.0.as_ref() {
                Some(StandardGate::SXGate) => aview2(&SX_GATE).to_owned(),
                Some(StandardGate::RZGate) => rz_matrix(inst.1[0]),
                Some(StandardGate::CXGate) => aview2(&CX_GATE).to_owned(),
                Some(StandardGate::XGate) => aview2(&X_GATE).to_owned(),
                _ => unreachable!("Undefined gate"),
            };
            (gate_matrix, &inst.2)
        })
        .for_each(|(op_matrix, q_list)| {
            let result = match q_list.as_slice() {
                [0] => Some(kron(&identity, &op_matrix)),
                [1] => Some(kron(&op_matrix, &identity)),
                [1, 0] => Some(change_basis(op_matrix.view())),
                [] => Some(Array2::eye(4)),
                _ => None,
            };
            matrix = match result {
                Some(result) => result.dot(&matrix),
                None => op_matrix.dot(&matrix),
            }
        });
    matrix
}

const DEFAULT_FIDELITY: f64 = 1.0 - 1.0e-9;

#[derive(Clone, Debug, Copy)]
#[pyclass(module = "qiskit._accelerate.two_qubit_decompose")]
enum Specialization {
    General,
    IdEquiv,
    SWAPEquiv,
    PartialSWAPEquiv,
    PartialSWAPFlipEquiv,
    ControlledEquiv,
    MirrorControlledEquiv,
    // These next 3 gates use the definition of fSim from eq (1) in:
    // https://arxiv.org/pdf/2001.08343.pdf
    #[allow(non_camel_case_types)]
    fSimaabEquiv,
    #[allow(non_camel_case_types)]
    fSimabbEquiv,
    #[allow(non_camel_case_types)]
    fSimabmbEquiv,
}

#[pymethods]
impl Specialization {
    fn __reduce__(&self, py: Python) -> PyResult<Py<PyAny>> {
        // Ideally we'd use the string-only form of `__reduce__` for simplicity, but PyO3 enums
        // don't produce Python singletons, and pickle doesn't like that.
        let val: u8 = match self {
            Self::General => 0,
            Self::IdEquiv => 1,
            Self::SWAPEquiv => 2,
            Self::PartialSWAPEquiv => 3,
            Self::PartialSWAPFlipEquiv => 4,
            Self::ControlledEquiv => 5,
            Self::MirrorControlledEquiv => 6,
            Self::fSimaabEquiv => 7,
            Self::fSimabbEquiv => 8,
            Self::fSimabmbEquiv => 9,
        };
        Ok((py.get_type_bound::<Self>().getattr("_from_u8")?, (val,)).into_py(py))
    }

    #[staticmethod]
    fn _from_u8(val: u8) -> PyResult<Self> {
        match val {
            0 => Ok(Self::General),
            1 => Ok(Self::IdEquiv),
            2 => Ok(Self::SWAPEquiv),
            3 => Ok(Self::PartialSWAPEquiv),
            4 => Ok(Self::PartialSWAPFlipEquiv),
            5 => Ok(Self::ControlledEquiv),
            6 => Ok(Self::MirrorControlledEquiv),
            7 => Ok(Self::fSimaabEquiv),
            8 => Ok(Self::fSimabbEquiv),
            9 => Ok(Self::fSimabmbEquiv),
            x => Err(PyValueError::new_err(format!(
                "unknown specialization discriminant '{x}'"
            ))),
        }
    }
}

type WeylCircuitSequence = Vec<(StandardGate, SmallVec<[Param; 3]>, SmallVec<[Qubit; 2]>)>;

#[derive(Clone, Debug)]
#[allow(non_snake_case)]
#[pyclass(module = "qiskit._accelerate.two_qubit_decompose", subclass)]
pub struct TwoQubitWeylDecomposition {
    #[pyo3(get)]
    a: f64,
    #[pyo3(get)]
    b: f64,
    #[pyo3(get)]
    c: f64,
    #[pyo3(get)]
    global_phase: f64,
    K1l: Array2<Complex64>,
    K2l: Array2<Complex64>,
    K1r: Array2<Complex64>,
    K2r: Array2<Complex64>,
    #[pyo3(get)]
    specialization: Specialization,
    default_euler_basis: EulerBasis,
    #[pyo3(get)]
    requested_fidelity: Option<f64>,
    #[pyo3(get)]
    calculated_fidelity: f64,
    unitary_matrix: Array2<Complex64>,
}

impl TwoQubitWeylDecomposition {
    fn weyl_gate(
        &self,
        simplify: bool,
        sequence: &mut WeylCircuitSequence,
        atol: f64,
        global_phase: &mut f64,
    ) {
        match self.specialization {
            Specialization::MirrorControlledEquiv => {
                sequence.push((
                    StandardGate::SwapGate,
                    SmallVec::new(),
                    smallvec![Qubit(0), Qubit(1)],
                ));
                sequence.push((
                    StandardGate::RZZGate,
                    smallvec![Param::Float((PI4 - self.c) * 2.)],
                    smallvec![Qubit(0), Qubit(1)],
                ));
                *global_phase += PI4
            }
            Specialization::SWAPEquiv => {
                sequence.push((
                    StandardGate::SwapGate,
                    SmallVec::new(),
                    smallvec![Qubit(0), Qubit(1)],
                ));
                *global_phase -= 3. * PI / 4.
            }
            _ => {
                if !simplify || self.a.abs() > atol {
                    sequence.push((
                        StandardGate::RXXGate,
                        smallvec![Param::Float(-self.a * 2.)],
                        smallvec![Qubit(0), Qubit(1)],
                    ));
                }
                if !simplify || self.b.abs() > atol {
                    sequence.push((
                        StandardGate::RYYGate,
                        smallvec![Param::Float(-self.b * 2.)],
                        smallvec![Qubit(0), Qubit(1)],
                    ));
                }
                if !simplify || self.c.abs() > atol {
                    sequence.push((
                        StandardGate::RZZGate,
                        smallvec![Param::Float(-self.c * 2.)],
                        smallvec![Qubit(0), Qubit(1)],
                    ));
                }
            }
        }
    }
<<<<<<< HEAD
    /// Instantiate a new TwoQubitWeylDecomposition with rust native
    /// data structures
    fn new_inner(
        unitary_matrix: ArrayView2<Complex64>,
=======
}

static IPZ: GateArray1Q = [[IM, C_ZERO], [C_ZERO, M_IM]];
static IPY: GateArray1Q = [[C_ZERO, C_ONE], [C_M_ONE, C_ZERO]];
static IPX: GateArray1Q = [[C_ZERO, IM], [IM, C_ZERO]];

#[pymethods]
impl TwoQubitWeylDecomposition {
    #[staticmethod]
    fn _from_state(
        angles: [f64; 4],
        matrices: [PyReadonlyArray2<Complex64>; 5],
        specialization: Specialization,
        default_euler_basis: EulerBasis,
        calculated_fidelity: f64,
        requested_fidelity: Option<f64>,
    ) -> Self {
        let [a, b, c, global_phase] = angles;
        Self {
            a,
            b,
            c,
            global_phase,
            K1l: matrices[0].as_array().to_owned(),
            K1r: matrices[1].as_array().to_owned(),
            K2l: matrices[2].as_array().to_owned(),
            K2r: matrices[3].as_array().to_owned(),
            specialization,
            default_euler_basis,
            calculated_fidelity,
            requested_fidelity,
            unitary_matrix: matrices[4].as_array().to_owned(),
        }
    }

    fn __reduce__(&self, py: Python) -> PyResult<Py<PyAny>> {
        Ok((
            py.get_type_bound::<Self>().getattr("_from_state")?,
            (
                [self.a, self.b, self.c, self.global_phase],
                [
                    self.K1l.to_pyarray_bound(py),
                    self.K1r.to_pyarray_bound(py),
                    self.K2l.to_pyarray_bound(py),
                    self.K2r.to_pyarray_bound(py),
                    self.unitary_matrix.to_pyarray_bound(py),
                ],
                self.specialization,
                self.default_euler_basis,
                self.calculated_fidelity,
                self.requested_fidelity,
            ),
        )
            .into_py(py))
    }

    #[new]
    #[pyo3(signature=(unitary_matrix, fidelity=DEFAULT_FIDELITY, _specialization=None))]
    fn new(
        unitary_matrix: PyReadonlyArray2<Complex64>,
>>>>>>> e362da5c
        fidelity: Option<f64>,
        _specialization: Option<Specialization>,
    ) -> PyResult<Self> {
        let ipz: ArrayView2<Complex64> = aview2(&IPZ);
        let ipy: ArrayView2<Complex64> = aview2(&IPY);
        let ipx: ArrayView2<Complex64> = aview2(&IPX);

        let mut u = unitary_matrix.to_owned();
        let unitary_matrix = unitary_matrix.to_owned();
        let det_u = u.view().into_faer_complex().determinant().to_num_complex();
        let det_pow = det_u.powf(-0.25);
        u.mapv_inplace(|x| x * det_pow);
        let mut global_phase = det_u.arg() / 4.;
        let u_p = magic_basis_transform(u.view(), MagicBasisTransform::OutOf);
        let m2 = u_p.t().dot(&u_p);
        let default_euler_basis = EulerBasis::ZYZ;

        // M2 is a symmetric complex matrix. We need to decompose it as M2 = P D P^T where
        // P ∈ SO(4), D is diagonal with unit-magnitude elements.
        //
        // We can't use raw `eig` directly because it isn't guaranteed to give us real or orthogonal
        // eigenvectors. Instead, since `M2` is complex-symmetric,
        //   M2 = A + iB
        // for real-symmetric `A` and `B`, and as
        //   M2^+ @ M2 = A^2 + B^2 + i [A, B] = 1
        // we must have `A` and `B` commute, and consequently they are simultaneously diagonalizable.
        // Mixing them together _should_ account for any degeneracy problems, but it's not
        // guaranteed, so we repeat it a little bit.  The fixed seed is to make failures
        // deterministic; the value is not important.
        let mut state = Pcg64Mcg::seed_from_u64(2023);
        let mut found = false;
        let mut d: Array1<Complex64> = Array1::zeros(0);
        let mut p: Array2<Complex64> = Array2::zeros((0, 0));
        for i in 0..100 {
            let rand_a: f64;
            let rand_b: f64;
            // For debugging the algorithm use the same RNG values from the
            // previous Python implementation for the first random trial.
            // In most cases this loop only executes a single iteration and
            // using the same rng values rules out possible RNG differences
            // as the root cause of a test failure
            if i == 0 {
                rand_a = 1.2602066112249388;
                rand_b = 0.22317849046722027;
            } else {
                rand_a = state.sample(StandardNormal);
                rand_b = state.sample(StandardNormal);
            }
            let m2_real = m2.mapv(|val| rand_a * val.re + rand_b * val.im);
            let p_inner = m2_real
                .view()
                .into_faer()
                .selfadjoint_eigendecomposition(Lower)
                .u()
                .into_ndarray()
                .mapv(Complex64::from);
            let d_inner = p_inner.t().dot(&m2).dot(&p_inner).diag().to_owned();
            let mut diag_d: Array2<Complex64> = Array2::zeros((4, 4));
            diag_d
                .diag_mut()
                .iter_mut()
                .enumerate()
                .for_each(|(index, x)| *x = d_inner[index]);

            let compare = p_inner.dot(&diag_d).dot(&p_inner.t());
            found = abs_diff_eq!(compare.view(), m2, epsilon = 1.0e-13);
            if found {
                p = p_inner;
                d = d_inner;
                break;
            }
        }
        if !found {
            return Err(QiskitError::new_err(format!(
                "TwoQubitWeylDecomposition: failed to diagonalize M2. Please report this at https://github.com/Qiskit/qiskit-terra/issues/4159. Input: {:?}", unitary_matrix
            )));
        }
        let mut d = -d.map(|x| x.arg() / 2.);
        d[3] = -d[0] - d[1] - d[2];
        let mut cs: SmallVec<[f64; 3]> = (0..3)
            .map(|i| ((d[i] + d[3]) / 2.0).rem_euclid(TWO_PI))
            .collect();
        let cstemp: SmallVec<[f64; 3]> = cs
            .iter()
            .map(|x| x.rem_euclid(PI2))
            .map(|x| x.min(PI2 - x))
            .collect();
        let mut order = utils::arg_sort(&cstemp);
        (order[0], order[1], order[2]) = (order[1], order[2], order[0]);
        (cs[0], cs[1], cs[2]) = (cs[order[0]], cs[order[1]], cs[order[2]]);
        (d[0], d[1], d[2]) = (d[order[0]], d[order[1]], d[order[2]]);
        let mut p_orig = p.clone();
        for (i, item) in order.iter().enumerate().take(3) {
            let slice_a = p.slice_mut(s![.., i]);
            let slice_b = p_orig.slice_mut(s![.., *item]);
            Zip::from(slice_a).and(slice_b).for_each(::std::mem::swap);
        }
        if p.view().into_faer_complex().determinant().re < 0. {
            p.slice_mut(s![.., -1]).mapv_inplace(|x| -x);
        }
        let mut temp: Array2<Complex64> = Array2::zeros((4, 4));
        temp.diag_mut()
            .iter_mut()
            .enumerate()
            .for_each(|(index, x)| *x = (IM * d[index]).exp());
        let k1 = magic_basis_transform(u_p.dot(&p).dot(&temp).view(), MagicBasisTransform::Into);
        let k2 = magic_basis_transform(p.t(), MagicBasisTransform::Into);

        #[allow(non_snake_case)]
        let (mut K1l, mut K1r, phase_l) = decompose_two_qubit_product_gate(k1.view())?;
        #[allow(non_snake_case)]
        let (K2l, mut K2r, phase_r) = decompose_two_qubit_product_gate(k2.view())?;
        global_phase += phase_l + phase_r;

        // Flip into Weyl chamber
        if cs[0] > PI2 {
            cs[0] -= PI32;
            K1l = K1l.dot(&ipy);
            K1r = K1r.dot(&ipy);
            global_phase += PI2;
        }
        if cs[1] > PI2 {
            cs[1] -= PI32;
            K1l = K1l.dot(&ipx);
            K1r = K1r.dot(&ipx);
            global_phase += PI2;
        }
        let mut conjs = 0;
        if cs[0] > PI4 {
            cs[0] = PI2 - cs[0];
            K1l = K1l.dot(&ipy);
            K2r = ipy.dot(&K2r);
            conjs += 1;
            global_phase -= PI2;
        }
        if cs[1] > PI4 {
            cs[1] = PI2 - cs[1];
            K1l = K1l.dot(&ipx);
            K2r = ipx.dot(&K2r);
            conjs += 1;
            global_phase += PI2;
            if conjs == 1 {
                global_phase -= PI;
            }
        }
        if cs[2] > PI2 {
            cs[2] -= PI32;
            K1l = K1l.dot(&ipz);
            K1r = K1r.dot(&ipz);
            global_phase += PI2;
            if conjs == 1 {
                global_phase -= PI;
            }
        }
        if conjs == 1 {
            cs[2] = PI2 - cs[2];
            K1l = K1l.dot(&ipz);
            K2r = ipz.dot(&K2r);
            global_phase += PI2;
        }
        if cs[2] > PI4 {
            cs[2] -= PI2;
            K1l = K1l.dot(&ipz);
            K1r = K1r.dot(&ipz);
            global_phase -= PI2;
        }
        let [a, b, c] = [cs[1], cs[0], cs[2]];
        let is_close = |ap: f64, bp: f64, cp: f64| -> bool {
            let [da, db, dc] = [a - ap, b - bp, c - cp];
            let tr = 4.
                * c64(
                    da.cos() * db.cos() * dc.cos(),
                    da.sin() * db.sin() * dc.sin(),
                );
            match fidelity {
                Some(fid) => tr.trace_to_fid() >= fid,
                // Set to false here to default to general specialization in the absence of a
                // fidelity and provided specialization.
                None => false,
            }
        };

        let closest_abc = closest_partial_swap(a, b, c);
        let closest_ab_minus_c = closest_partial_swap(a, b, -c);
        let mut flipped_from_original = false;
        let specialization = match _specialization {
            Some(specialization) => specialization,
            None => {
                if is_close(0., 0., 0.) {
                    Specialization::IdEquiv
                } else if is_close(PI4, PI4, PI4) || is_close(PI4, PI4, -PI4) {
                    Specialization::SWAPEquiv
                } else if is_close(closest_abc, closest_abc, closest_abc) {
                    Specialization::PartialSWAPEquiv
                } else if is_close(closest_ab_minus_c, closest_ab_minus_c, -closest_ab_minus_c) {
                    Specialization::PartialSWAPFlipEquiv
                } else if is_close(a, 0., 0.) {
                    Specialization::ControlledEquiv
                } else if is_close(PI4, PI4, c) {
                    Specialization::MirrorControlledEquiv
                } else if is_close((a + b) / 2., (a + b) / 2., c) {
                    Specialization::fSimaabEquiv
                } else if is_close(a, (b + c) / 2., (b + c) / 2.) {
                    Specialization::fSimabbEquiv
                } else if is_close(a, (b - c) / 2., (c - b) / 2.) {
                    Specialization::fSimabmbEquiv
                } else {
                    Specialization::General
                }
            }
        };
        let general = TwoQubitWeylDecomposition {
            a,
            b,
            c,
            global_phase,
            K1l,
            K1r,
            K2l,
            K2r,
            specialization: Specialization::General,
            default_euler_basis,
            requested_fidelity: fidelity,
            calculated_fidelity: -1.0,
            unitary_matrix,
        };
        let mut specialized: TwoQubitWeylDecomposition = match specialization {
            // :math:`U \sim U_d(0,0,0) \sim Id`
            //
            // This gate binds 0 parameters, we make it canonical by setting
            // :math:`K2_l = Id` , :math:`K2_r = Id`.
            Specialization::IdEquiv => TwoQubitWeylDecomposition {
                specialization,
                a: 0.,
                b: 0.,
                c: 0.,
                K1l: general.K1l.dot(&general.K2l),
                K1r: general.K1r.dot(&general.K2r),
                K2l: Array2::eye(2),
                K2r: Array2::eye(2),
                ..general
            },
            // :math:`U \sim U_d(\pi/4, \pi/4, \pi/4) \sim U(\pi/4, \pi/4, -\pi/4) \sim \text{SWAP}`
            //
            // This gate binds 0 parameters, we make it canonical by setting
            // :math:`K2_l = Id` , :math:`K2_r = Id`.
            Specialization::SWAPEquiv => {
                if c > 0. {
                    TwoQubitWeylDecomposition {
                        specialization,
                        a: PI4,
                        b: PI4,
                        c: PI4,
                        K1l: general.K1l.dot(&general.K2r),
                        K1r: general.K1r.dot(&general.K2l),
                        K2l: Array2::eye(2),
                        K2r: Array2::eye(2),
                        ..general
                    }
                } else {
                    flipped_from_original = true;
                    TwoQubitWeylDecomposition {
                        specialization,
                        a: PI4,
                        b: PI4,
                        c: PI4,
                        global_phase: global_phase + PI2,
                        K1l: general.K1l.dot(&ipz).dot(&general.K2r),
                        K1r: general.K1r.dot(&ipz).dot(&general.K2l),
                        K2l: Array2::eye(2),
                        K2r: Array2::eye(2),
                        ..general
                    }
                }
            }
            // :math:`U \sim U_d(\alpha\pi/4, \alpha\pi/4, \alpha\pi/4) \sim \text{SWAP}^\alpha`
            //
            // This gate binds 3 parameters, we make it canonical by setting:
            //
            // :math:`K2_l = Id`.
            Specialization::PartialSWAPEquiv => {
                let closest = closest_partial_swap(a, b, c);
                let mut k2l_dag = general.K2l.t().to_owned();
                k2l_dag.view_mut().mapv_inplace(|x| x.conj());
                TwoQubitWeylDecomposition {
                    specialization,
                    a: closest,
                    b: closest,
                    c: closest,
                    K1l: general.K1l.dot(&general.K2l),
                    K1r: general.K1r.dot(&general.K2l),
                    K2r: k2l_dag.dot(&general.K2r),
                    K2l: Array2::eye(2),
                    ..general
                }
            }
            // :math:`U \sim U_d(\alpha\pi/4, \alpha\pi/4, -\alpha\pi/4) \sim \text{SWAP}^\alpha`
            //
            // (a non-equivalent root of SWAP from the TwoQubitWeylPartialSWAPEquiv
            // similar to how :math:`x = (\pm \sqrt(x))^2`)
            //
            // This gate binds 3 parameters, we make it canonical by setting:
            //
            // :math:`K2_l = Id`
            Specialization::PartialSWAPFlipEquiv => {
                let closest = closest_partial_swap(a, b, -c);
                let mut k2l_dag = general.K2l.t().to_owned();
                k2l_dag.mapv_inplace(|x| x.conj());
                TwoQubitWeylDecomposition {
                    specialization,
                    a: closest,
                    b: closest,
                    c: -closest,
                    K1l: general.K1l.dot(&general.K2l),
                    K1r: general.K1r.dot(&ipz).dot(&general.K2l).dot(&ipz),
                    K2r: ipz.dot(&k2l_dag).dot(&ipz).dot(&general.K2r),
                    K2l: Array2::eye(2),
                    ..general
                }
            }
            // :math:`U \sim U_d(\alpha, 0, 0) \sim \text{Ctrl-U}`
            //
            // This gate binds 4 parameters, we make it canonical by setting:
            //
            //      :math:`K2_l = Ry(\theta_l) Rx(\lambda_l)` ,
            //      :math:`K2_r = Ry(\theta_r) Rx(\lambda_r)` .
            Specialization::ControlledEquiv => {
                let euler_basis = EulerBasis::XYX;
                let [k2ltheta, k2lphi, k2llambda, k2lphase] =
                    angles_from_unitary(general.K2l.view(), euler_basis);
                let [k2rtheta, k2rphi, k2rlambda, k2rphase] =
                    angles_from_unitary(general.K2r.view(), euler_basis);
                TwoQubitWeylDecomposition {
                    specialization,
                    a,
                    b: 0.,
                    c: 0.,
                    global_phase: global_phase + k2lphase + k2rphase,
                    K1l: general.K1l.dot(&rx_matrix(k2lphi)),
                    K1r: general.K1r.dot(&rx_matrix(k2rphi)),
                    K2l: ry_matrix(k2ltheta).dot(&rx_matrix(k2llambda)),
                    K2r: ry_matrix(k2rtheta).dot(&rx_matrix(k2rlambda)),
                    default_euler_basis: euler_basis,
                    ..general
                }
            }
            // :math:`U \sim U_d(\pi/4, \pi/4, \alpha) \sim \text{SWAP} \cdot \text{Ctrl-U}`
            //
            // This gate binds 4 parameters, we make it canonical by setting:
            //
            // :math:`K2_l = Ry(\theta_l)\cdot Rz(\lambda_l)` , :math:`K2_r = Ry(\theta_r)\cdot Rz(\lambda_r)`
            Specialization::MirrorControlledEquiv => {
                let [k2ltheta, k2lphi, k2llambda, k2lphase] =
                    angles_from_unitary(general.K2l.view(), EulerBasis::ZYZ);
                let [k2rtheta, k2rphi, k2rlambda, k2rphase] =
                    angles_from_unitary(general.K2r.view(), EulerBasis::ZYZ);
                TwoQubitWeylDecomposition {
                    specialization,
                    a: PI4,
                    b: PI4,
                    c,
                    global_phase: global_phase + k2lphase + k2rphase,
                    K1l: general.K1l.dot(&rz_matrix(k2rphi)),
                    K1r: general.K1r.dot(&rz_matrix(k2lphi)),
                    K2l: ry_matrix(k2ltheta).dot(&rz_matrix(k2llambda)),
                    K2r: ry_matrix(k2rtheta).dot(&rz_matrix(k2rlambda)),
                    ..general
                }
            }
            // :math:`U \sim U_d(\alpha, \alpha, \beta), \alpha \geq |\beta|`
            //
            // This gate binds 5 parameters, we make it canonical by setting:
            //
            // :math:`K2_l = Ry(\theta_l)\cdot Rz(\lambda_l)`.
            Specialization::fSimaabEquiv => {
                let [k2ltheta, k2lphi, k2llambda, k2lphase] =
                    angles_from_unitary(general.K2l.view(), EulerBasis::ZYZ);
                TwoQubitWeylDecomposition {
                    specialization,
                    a: (a + b) / 2.,
                    b: (a + b) / 2.,
                    c,
                    global_phase: global_phase + k2lphase,
                    K1r: general.K1r.dot(&rz_matrix(k2lphi)),
                    K1l: general.K1l.dot(&rz_matrix(k2lphi)),
                    K2l: ry_matrix(k2ltheta).dot(&rz_matrix(k2llambda)),
                    K2r: rz_matrix(-k2lphi).dot(&general.K2r),
                    ..general
                }
            }
            // :math:`U \sim U_d(\alpha, \beta, -\beta), \alpha \geq \beta \geq 0`
            //
            // This gate binds 5 parameters, we make it canonical by setting:
            //
            // :math:`K2_l = Ry(\theta_l)Rx(\lambda_l)`
            Specialization::fSimabbEquiv => {
                let euler_basis = EulerBasis::XYX;
                let [k2ltheta, k2lphi, k2llambda, k2lphase] =
                    angles_from_unitary(general.K2l.view(), euler_basis);
                TwoQubitWeylDecomposition {
                    specialization,
                    a,
                    b: (b + c) / 2.,
                    c: (b + c) / 2.,
                    global_phase: global_phase + k2lphase,
                    K1r: general.K1r.dot(&rx_matrix(k2lphi)),
                    K1l: general.K1l.dot(&rx_matrix(k2lphi)),
                    K2l: ry_matrix(k2ltheta).dot(&rx_matrix(k2llambda)),
                    K2r: rx_matrix(-k2lphi).dot(&general.K2r),
                    default_euler_basis: euler_basis,
                    ..general
                }
            }
            // :math:`U \sim U_d(\alpha, \beta, -\beta), \alpha \geq \beta \geq 0`
            //
            // This gate binds 5 parameters, we make it canonical by setting:
            //
            // :math:`K2_l = Ry(\theta_l)Rx(\lambda_l)`
            Specialization::fSimabmbEquiv => {
                let euler_basis = EulerBasis::XYX;
                let [k2ltheta, k2lphi, k2llambda, k2lphase] =
                    angles_from_unitary(general.K2l.view(), euler_basis);
                TwoQubitWeylDecomposition {
                    specialization,
                    a,
                    b: (b - c) / 2.,
                    c: -((b - c) / 2.),
                    global_phase: global_phase + k2lphase,
                    K1l: general.K1l.dot(&rx_matrix(k2lphi)),
                    K1r: general.K1r.dot(&ipz).dot(&rx_matrix(k2lphi)).dot(&ipz),
                    K2l: ry_matrix(k2ltheta).dot(&rx_matrix(k2llambda)),
                    K2r: ipz.dot(&rx_matrix(-k2lphi)).dot(&ipz).dot(&general.K2r),
                    default_euler_basis: euler_basis,
                    ..general
                }
            }
            // U has no special symmetry.
            //
            // This gate binds all 6 possible parameters, so there is no need to make the single-qubit
            // pre-/post-gates canonical.
            Specialization::General => general,
        };

        let tr = if flipped_from_original {
            let [da, db, dc] = [
                PI2 - a - specialized.a,
                b - specialized.b,
                -c - specialized.c,
            ];
            4. * c64(
                da.cos() * db.cos() * dc.cos(),
                da.sin() * db.sin() * dc.sin(),
            )
        } else {
            let [da, db, dc] = [a - specialized.a, b - specialized.b, c - specialized.c];
            4. * c64(
                da.cos() * db.cos() * dc.cos(),
                da.sin() * db.sin() * dc.sin(),
            )
        };
        specialized.calculated_fidelity = tr.trace_to_fid();
        if let Some(fid) = specialized.requested_fidelity {
            if specialized.calculated_fidelity + 1.0e-13 < fid {
                return Err(QiskitError::new_err(format!(
                    "Specialization: {:?} calculated fidelity: {} is worse than requested fidelity: {}",
                    specialized.specialization,
                    specialized.calculated_fidelity,
                    fid
                )));
            }
        }
        specialized.global_phase += tr.arg();
        Ok(specialized)
    }
}

static IPZ: [[Complex64; 2]; 2] = [
    [C1_IM, Complex64::new(0., 0.)],
    [Complex64::new(0., 0.), Complex64::new(0., -1.)],
];
static IPY: [[Complex64; 2]; 2] = [
    [Complex64::new(0., 0.), Complex64::new(1., 0.)],
    [Complex64::new(-1., 0.), Complex64::new(0., 0.)],
];
static IPX: [[Complex64; 2]; 2] = [
    [Complex64::new(0., 0.), C1_IM],
    [C1_IM, Complex64::new(0., 0.)],
];

#[pymethods]
impl TwoQubitWeylDecomposition {
    #[staticmethod]
    fn _from_state(
        angles: [f64; 4],
        matrices: [PyReadonlyArray2<Complex64>; 5],
        specialization: Specialization,
        default_euler_basis: EulerBasis,
        calculated_fidelity: f64,
        requested_fidelity: Option<f64>,
    ) -> Self {
        let [a, b, c, global_phase] = angles;
        Self {
            a,
            b,
            c,
            global_phase,
            K1l: matrices[0].as_array().to_owned(),
            K1r: matrices[1].as_array().to_owned(),
            K2l: matrices[2].as_array().to_owned(),
            K2r: matrices[3].as_array().to_owned(),
            specialization,
            default_euler_basis,
            calculated_fidelity,
            requested_fidelity,
            unitary_matrix: matrices[4].as_array().to_owned(),
        }
    }

    fn __reduce__(&self, py: Python) -> PyResult<Py<PyAny>> {
        Ok((
            py.get_type_bound::<Self>().getattr("_from_state")?,
            (
                [self.a, self.b, self.c, self.global_phase],
                [
                    self.K1l.to_pyarray_bound(py),
                    self.K1r.to_pyarray_bound(py),
                    self.K2l.to_pyarray_bound(py),
                    self.K2r.to_pyarray_bound(py),
                    self.unitary_matrix.to_pyarray_bound(py),
                ],
                self.specialization,
                self.default_euler_basis,
                self.calculated_fidelity,
                self.requested_fidelity,
            ),
        )
            .into_py(py))
    }

    #[new]
    #[pyo3(signature=(unitary_matrix, fidelity=DEFAULT_FIDELITY, _specialization=None))]
    fn new(
        unitary_matrix: PyReadonlyArray2<Complex64>,
        fidelity: Option<f64>,
        _specialization: Option<Specialization>,
    ) -> PyResult<Self> {
        TwoQubitWeylDecomposition::new_inner(unitary_matrix.as_array(), fidelity, _specialization)
    }

    #[allow(non_snake_case)]
    #[getter]
    fn K1l(&self, py: Python) -> PyObject {
        self.K1l.to_pyarray_bound(py).into()
    }

    #[allow(non_snake_case)]
    #[getter]
    fn K1r(&self, py: Python) -> PyObject {
        self.K1r.to_pyarray_bound(py).into()
    }

    #[allow(non_snake_case)]
    #[getter]
    fn K2l(&self, py: Python) -> PyObject {
        self.K2l.to_pyarray_bound(py).into()
    }

    #[allow(non_snake_case)]
    #[getter]
    fn K2r(&self, py: Python) -> PyObject {
        self.K2r.to_pyarray_bound(py).into()
    }

    #[getter]
    fn unitary_matrix(&self, py: Python) -> PyObject {
        self.unitary_matrix.to_pyarray_bound(py).into()
    }

    #[pyo3(signature = (euler_basis=None, simplify=false, atol=None))]
    fn circuit(
        &self,
        py: Python,
        euler_basis: Option<PyBackedStr>,
        simplify: bool,
        atol: Option<f64>,
    ) -> PyResult<CircuitData> {
        let euler_basis: EulerBasis = match euler_basis {
            Some(basis) => EulerBasis::__new__(basis.deref())?,
            None => self.default_euler_basis,
        };
        let target_1q_basis_list: Vec<EulerBasis> = vec![euler_basis];

        let mut gate_sequence: WeylCircuitSequence = Vec::with_capacity(21);
        let mut global_phase: f64 = self.global_phase;

        let c2r = unitary_to_gate_sequence_inner(
            self.K2r.view(),
            &target_1q_basis_list,
            0,
            None,
            simplify,
            atol,
        )
        .unwrap();
        for gate in c2r.gates {
            gate_sequence.push((
                gate.0,
                gate.1.into_iter().map(Param::Float).collect(),
                smallvec![Qubit(0)],
            ))
        }
        global_phase += c2r.global_phase;
        let c2l = unitary_to_gate_sequence_inner(
            self.K2l.view(),
            &target_1q_basis_list,
            1,
            None,
            simplify,
            atol,
        )
        .unwrap();
        for gate in c2l.gates {
            gate_sequence.push((
                gate.0,
                gate.1.into_iter().map(Param::Float).collect(),
                smallvec![Qubit(1)],
            ))
        }
        global_phase += c2l.global_phase;
        self.weyl_gate(
            simplify,
            &mut gate_sequence,
            atol.unwrap_or(ANGLE_ZERO_EPSILON),
            &mut global_phase,
        );
        let c1r = unitary_to_gate_sequence_inner(
            self.K1r.view(),
            &target_1q_basis_list,
            0,
            None,
            simplify,
            atol,
        )
        .unwrap();
        for gate in c1r.gates {
            gate_sequence.push((
                gate.0,
                gate.1.into_iter().map(Param::Float).collect(),
                smallvec![Qubit(0)],
            ))
        }
        global_phase += c2r.global_phase;
        let c1l = unitary_to_gate_sequence_inner(
            self.K1l.view(),
            &target_1q_basis_list,
            1,
            None,
            simplify,
            atol,
        )
        .unwrap();
        for gate in c1l.gates {
            gate_sequence.push((
                gate.0,
                gate.1.into_iter().map(Param::Float).collect(),
                smallvec![Qubit(1)],
            ))
        }
        CircuitData::from_standard_gates(py, 2, gate_sequence, Param::Float(global_phase))
    }
}

type TwoQubitSequenceVec = Vec<(Option<StandardGate>, SmallVec<[f64; 3]>, SmallVec<[u8; 2]>)>;

#[pyclass(sequence)]
pub struct TwoQubitGateSequence {
    gates: TwoQubitSequenceVec,
    #[pyo3(get)]
    global_phase: f64,
}

#[pymethods]
impl TwoQubitGateSequence {
    #[new]
    fn new() -> Self {
        TwoQubitGateSequence {
            gates: Vec::new(),
            global_phase: 0.,
        }
    }

    fn __getstate__(&self) -> (TwoQubitSequenceVec, f64) {
        (self.gates.clone(), self.global_phase)
    }

    fn __setstate__(&mut self, state: (TwoQubitSequenceVec, f64)) {
        self.gates = state.0;
        self.global_phase = state.1;
    }

    fn __len__(&self) -> PyResult<usize> {
        Ok(self.gates.len())
    }

    fn __getitem__(&self, py: Python, idx: PySequenceIndex) -> PyResult<PyObject> {
        match idx.with_len(self.gates.len())? {
            SequenceIndex::Int(idx) => Ok(self.gates[idx].to_object(py)),
            indices => Ok(PyList::new_bound(
                py,
                indices.iter().map(|pos| self.gates[pos].to_object(py)),
            )
            .into_any()
            .unbind()),
        }
    }
}
#[allow(non_snake_case)]
#[pyclass(module = "qiskit._accelerate.two_qubit_decompose", subclass)]
pub struct TwoQubitBasisDecomposer {
    gate: String,
    basis_fidelity: f64,
    euler_basis: EulerBasis,
    pulse_optimize: Option<bool>,
    basis_decomposer: TwoQubitWeylDecomposition,
    #[pyo3(get)]
    super_controlled: bool,
    u0l: Array2<Complex64>,
    u0r: Array2<Complex64>,
    u1l: Array2<Complex64>,
    u1ra: Array2<Complex64>,
    u1rb: Array2<Complex64>,
    u2la: Array2<Complex64>,
    u2lb: Array2<Complex64>,
    u2ra: Array2<Complex64>,
    u2rb: Array2<Complex64>,
    u3l: Array2<Complex64>,
    u3r: Array2<Complex64>,
    q0l: Array2<Complex64>,
    q0r: Array2<Complex64>,
    q1la: Array2<Complex64>,
    q1lb: Array2<Complex64>,
    q1ra: Array2<Complex64>,
    q1rb: Array2<Complex64>,
    q2l: Array2<Complex64>,
    q2r: Array2<Complex64>,
}
impl TwoQubitBasisDecomposer {
    fn decomp1_inner(
        &self,
        target: &TwoQubitWeylDecomposition,
    ) -> SmallVec<[Array2<Complex64>; 8]> {
        // FIXME: fix for z!=0 and c!=0 using closest reflection (not always in the Weyl chamber)
        smallvec![
            transpose_conjugate(self.basis_decomposer.K2r.view()).dot(&target.K2r),
            transpose_conjugate(self.basis_decomposer.K2l.view()).dot(&target.K2l),
            target
                .K1r
                .dot(&transpose_conjugate(self.basis_decomposer.K1r.view())),
            target
                .K1l
                .dot(&transpose_conjugate(self.basis_decomposer.K1l.view())),
        ]
    }

    fn decomp2_supercontrolled_inner(
        &self,
        target: &TwoQubitWeylDecomposition,
    ) -> SmallVec<[Array2<Complex64>; 8]> {
        smallvec![
            self.q2r.dot(&target.K2r),
            self.q2l.dot(&target.K2l),
            self.q1ra.dot(&rz_matrix(2. * target.b)).dot(&self.q1rb),
            self.q1la.dot(&rz_matrix(-2. * target.a)).dot(&self.q1lb),
            target.K1r.dot(&self.q0r),
            target.K1l.dot(&self.q0l),
        ]
    }

    fn decomp3_supercontrolled_inner(
        &self,
        target: &TwoQubitWeylDecomposition,
    ) -> SmallVec<[Array2<Complex64>; 8]> {
        smallvec![
            self.u3r.dot(&target.K2r),
            self.u3l.dot(&target.K2l),
            self.u2ra.dot(&rz_matrix(2. * target.b)).dot(&self.u2rb),
            self.u2la.dot(&rz_matrix(-2. * target.a)).dot(&self.u2lb),
            self.u1ra.dot(&rz_matrix(-2. * target.c)).dot(&self.u1rb),
            self.u1l.clone(),
            target.K1r.dot(&self.u0r),
            target.K1l.dot(&self.u0l),
        ]
    }

    /// Decomposition of SU(4) gate for device with SX, virtual RZ, and CNOT gates assuming
    /// two CNOT gates are needed.
    ///
    /// This first decomposes each unitary from the KAK decomposition into ZXZ on the source
    /// qubit of the CNOTs and XZX on the targets in order to commute operators to beginning and
    /// end of decomposition. The beginning and ending single qubit gates are then
    /// collapsed and re-decomposed with the single qubit decomposer. This last step could be avoided
    /// if performance is a concern.
    fn get_sx_vz_2cx_efficient_euler(
        &self,
        decomposition: &SmallVec<[Array2<Complex64>; 8]>,
        target_decomposed: &TwoQubitWeylDecomposition,
    ) -> Option<TwoQubitGateSequence> {
        let mut gates = Vec::new();
        let mut global_phase = target_decomposed.global_phase;
        global_phase -= 2. * self.basis_decomposer.global_phase;
        let euler_q0: Vec<[f64; 3]> = decomposition
            .iter()
            .step_by(2)
            .map(|decomp| {
                let euler_angles = angles_from_unitary(decomp.view(), EulerBasis::ZXZ);
                global_phase += euler_angles[3];
                [euler_angles[2], euler_angles[0], euler_angles[1]]
            })
            .collect();
        let euler_q1: Vec<[f64; 3]> = decomposition
            .iter()
            .skip(1)
            .step_by(2)
            .map(|decomp| {
                let euler_angles = angles_from_unitary(decomp.view(), EulerBasis::XZX);
                global_phase += euler_angles[3];
                [euler_angles[2], euler_angles[0], euler_angles[1]]
            })
            .collect();
        let mut euler_matrix_q0 = rx_matrix(euler_q0[0][1]).dot(&rz_matrix(euler_q0[0][0]));
        euler_matrix_q0 = rz_matrix(euler_q0[0][2] + euler_q0[1][0] + PI2).dot(&euler_matrix_q0);
        self.append_1q_sequence(&mut gates, &mut global_phase, euler_matrix_q0.view(), 0);
        let mut euler_matrix_q1 = rz_matrix(euler_q1[0][1]).dot(&rx_matrix(euler_q1[0][0]));
        euler_matrix_q1 = rx_matrix(euler_q1[0][2] + euler_q1[1][0]).dot(&euler_matrix_q1);
        self.append_1q_sequence(&mut gates, &mut global_phase, euler_matrix_q1.view(), 1);
        gates.push((Some(StandardGate::CXGate), smallvec![], smallvec![0, 1]));
        gates.push((Some(StandardGate::SXGate), smallvec![], smallvec![0]));
        gates.push((
            Some(StandardGate::RZGate),
            smallvec![euler_q0[1][1] - PI],
            smallvec![0],
        ));
        gates.push((Some(StandardGate::SXGate), smallvec![], smallvec![0]));
        gates.push((
            Some(StandardGate::RZGate),
            smallvec![euler_q1[1][1]],
            smallvec![1],
        ));
        global_phase += PI2;
        gates.push((Some(StandardGate::CXGate), smallvec![], smallvec![0, 1]));
        let mut euler_matrix_q0 =
            rx_matrix(euler_q0[2][1]).dot(&rz_matrix(euler_q0[1][2] + euler_q0[2][0] + PI2));
        euler_matrix_q0 = rz_matrix(euler_q0[2][2]).dot(&euler_matrix_q0);
        self.append_1q_sequence(&mut gates, &mut global_phase, euler_matrix_q0.view(), 0);
        let mut euler_matrix_q1 =
            rz_matrix(euler_q1[2][1]).dot(&rx_matrix(euler_q1[1][2] + euler_q1[2][0]));
        euler_matrix_q1 = rx_matrix(euler_q1[2][2]).dot(&euler_matrix_q1);
        self.append_1q_sequence(&mut gates, &mut global_phase, euler_matrix_q1.view(), 1);
        Some(TwoQubitGateSequence {
            gates,
            global_phase,
        })
    }

    /// Decomposition of SU(4) gate for device with SX, virtual RZ, and CNOT gates assuming
    /// three CNOT gates are needed.
    ///
    /// This first decomposes each unitary from the KAK decomposition into ZXZ on the source
    /// qubit of the CNOTs and XZX on the targets in order commute operators to beginning and
    /// end of decomposition. Inserting Hadamards reverses the direction of the CNOTs and transforms
    /// a variable Rx -> variable virtual Rz. The beginning and ending single qubit gates are then
    /// collapsed and re-decomposed with the single qubit decomposer. This last step could be avoided
    /// if performance is a concern.
    fn get_sx_vz_3cx_efficient_euler(
        &self,
        decomposition: &SmallVec<[Array2<Complex64>; 8]>,
        target_decomposed: &TwoQubitWeylDecomposition,
    ) -> Option<TwoQubitGateSequence> {
        let mut gates = Vec::new();
        let mut global_phase = target_decomposed.global_phase;
        global_phase -= 3. * self.basis_decomposer.global_phase;
        global_phase = global_phase.rem_euclid(TWO_PI);
        let atol = 1e-10; // absolute tolerance for floats
                          // Decompose source unitaries to zxz
        let euler_q0: Vec<[f64; 3]> = decomposition
            .iter()
            .step_by(2)
            .map(|decomp| {
                let euler_angles = angles_from_unitary(decomp.view(), EulerBasis::ZXZ);
                global_phase += euler_angles[3];
                [euler_angles[2], euler_angles[0], euler_angles[1]]
            })
            .collect();
        // Decompose target unitaries to xzx
        let euler_q1: Vec<[f64; 3]> = decomposition
            .iter()
            .skip(1)
            .step_by(2)
            .map(|decomp| {
                let euler_angles = angles_from_unitary(decomp.view(), EulerBasis::XZX);
                global_phase += euler_angles[3];
                [euler_angles[2], euler_angles[0], euler_angles[1]]
            })
            .collect();

        let x12 = euler_q0[1][2] + euler_q0[2][0];
        let x12_is_non_zero = !abs_diff_eq!(x12, 0., epsilon = atol);
        let mut x12_is_old_mult = None;
        let mut x12_phase = 0.;
        let x12_is_pi_mult = abs_diff_eq!(x12.sin(), 0., epsilon = atol);
        if x12_is_pi_mult {
            x12_is_old_mult = Some(abs_diff_eq!(x12.cos(), -1., epsilon = atol));
            x12_phase = PI * x12.cos();
        }
        let x02_add = x12 - euler_q0[1][0];
        let x12_is_half_pi = abs_diff_eq!(x12, PI2, epsilon = atol);

        let mut euler_matrix_q0 = rx_matrix(euler_q0[0][1]).dot(&rz_matrix(euler_q0[0][0]));
        if x12_is_non_zero && x12_is_pi_mult {
            euler_matrix_q0 = rz_matrix(euler_q0[0][2] - x02_add).dot(&euler_matrix_q0);
        } else {
            euler_matrix_q0 = rz_matrix(euler_q0[0][2] + euler_q0[1][0]).dot(&euler_matrix_q0);
        }
        euler_matrix_q0 = aview2(&H_GATE).dot(&euler_matrix_q0);
        self.append_1q_sequence(&mut gates, &mut global_phase, euler_matrix_q0.view(), 0);

        let rx_0 = rx_matrix(euler_q1[0][0]);
        let rz = rz_matrix(euler_q1[0][1]);
        let rx_1 = rx_matrix(euler_q1[0][2] + euler_q1[1][0]);
        let mut euler_matrix_q1 = rz.dot(&rx_0);
        euler_matrix_q1 = rx_1.dot(&euler_matrix_q1);
        euler_matrix_q1 = aview2(&H_GATE).dot(&euler_matrix_q1);
        self.append_1q_sequence(&mut gates, &mut global_phase, euler_matrix_q1.view(), 1);

        gates.push((Some(StandardGate::CXGate), smallvec![], smallvec![1, 0]));

        if x12_is_pi_mult {
            // even or odd multiple
            if x12_is_non_zero {
                global_phase += x12_phase;
            }
            if x12_is_non_zero && x12_is_old_mult.unwrap() {
                gates.push((
                    Some(StandardGate::RZGate),
                    smallvec![-euler_q0[1][1]],
                    smallvec![0],
                ));
            } else {
                gates.push((
                    Some(StandardGate::RZGate),
                    smallvec![euler_q0[1][1]],
                    smallvec![0],
                ));
                global_phase += PI;
            }
        }
        if x12_is_half_pi {
            gates.push((Some(StandardGate::SXGate), smallvec![], smallvec![0]));
            global_phase -= PI4;
        } else if x12_is_non_zero && !x12_is_pi_mult {
            if self.pulse_optimize.is_none() {
                self.append_1q_sequence(&mut gates, &mut global_phase, rx_matrix(x12).view(), 0);
            } else {
                return None;
            }
        }
        if abs_diff_eq!(euler_q1[1][1], PI2, epsilon = atol) {
            gates.push((Some(StandardGate::SXGate), smallvec![], smallvec![1]));
            global_phase -= PI4
        } else if self.pulse_optimize.is_none() {
            self.append_1q_sequence(
                &mut gates,
                &mut global_phase,
                rx_matrix(euler_q1[1][1]).view(),
                1,
            );
        } else {
            return None;
        }
        gates.push((
            Some(StandardGate::RZGate),
            smallvec![euler_q1[1][2] + euler_q1[2][0]],
            smallvec![1],
        ));
        gates.push((Some(StandardGate::CXGate), smallvec![], smallvec![1, 0]));
        gates.push((
            Some(StandardGate::RZGate),
            smallvec![euler_q0[2][1]],
            smallvec![0],
        ));
        if abs_diff_eq!(euler_q1[2][1], PI2, epsilon = atol) {
            gates.push((Some(StandardGate::SXGate), smallvec![], smallvec![1]));
            global_phase -= PI4;
        } else if self.pulse_optimize.is_none() {
            self.append_1q_sequence(
                &mut gates,
                &mut global_phase,
                rx_matrix(euler_q1[2][1]).view(),
                1,
            );
        } else {
            return None;
        }
        gates.push((Some(StandardGate::CXGate), smallvec![], smallvec![1, 0]));
        let mut euler_matrix = rz_matrix(euler_q0[2][2] + euler_q0[3][0]).dot(&aview2(&H_GATE));
        euler_matrix = rx_matrix(euler_q0[3][1]).dot(&euler_matrix);
        euler_matrix = rz_matrix(euler_q0[3][2]).dot(&euler_matrix);
        self.append_1q_sequence(&mut gates, &mut global_phase, euler_matrix.view(), 0);

        let mut euler_matrix = rx_matrix(euler_q1[2][2] + euler_q1[3][0]).dot(&aview2(&H_GATE));
        euler_matrix = rz_matrix(euler_q1[3][1]).dot(&euler_matrix);
        euler_matrix = rx_matrix(euler_q1[3][2]).dot(&euler_matrix);
        self.append_1q_sequence(&mut gates, &mut global_phase, euler_matrix.view(), 1);

        let out_unitary = compute_unitary(&gates, global_phase);
        // TODO: fix the sign problem to avoid correction here
        if abs_diff_eq!(
            target_decomposed.unitary_matrix[[0, 0]],
            -out_unitary[[0, 0]],
            epsilon = atol
        ) {
            global_phase += PI;
        }
        Some(TwoQubitGateSequence {
            gates,
            global_phase,
        })
    }

    fn append_1q_sequence(
        &self,
        gates: &mut TwoQubitSequenceVec,
        global_phase: &mut f64,
        unitary: ArrayView2<Complex64>,
        qubit: u8,
    ) {
        let target_1q_basis_list = vec![self.euler_basis];
        let sequence = unitary_to_gate_sequence_inner(
            unitary,
            &target_1q_basis_list,
            qubit as usize,
            None,
            true,
            None,
        );
        if let Some(sequence) = sequence {
            *global_phase += sequence.global_phase;
            for gate in sequence.gates {
                gates.push((Some(gate.0), gate.1, smallvec![qubit]));
            }
        }
    }

    fn pulse_optimal_chooser(
        &self,
        best_nbasis: u8,
        decomposition: &SmallVec<[Array2<Complex64>; 8]>,
        target_decomposed: &TwoQubitWeylDecomposition,
    ) -> PyResult<Option<TwoQubitGateSequence>> {
        if self.pulse_optimize.is_some()
            && (best_nbasis == 0 || best_nbasis == 1 || best_nbasis > 3)
        {
            return Ok(None);
        }
        match self.euler_basis {
            EulerBasis::ZSX => (),
            EulerBasis::ZSXX => (),
            _ => {
                if self.pulse_optimize.is_some() {
                    return Err(QiskitError::new_err(format!(
                        "'pulse_optimize' currently only works with ZSX basis ({} used)",
                        self.euler_basis.as_str()
                    )));
                } else {
                    return Ok(None);
                }
            }
        }
        if self.gate != "cx" {
            if self.pulse_optimize.is_some() {
                return Err(QiskitError::new_err(
                    "pulse_optimizer currently only works with CNOT entangling gate",
                ));
            } else {
                return Ok(None);
            }
        }
        let res = if best_nbasis == 3 {
            self.get_sx_vz_3cx_efficient_euler(decomposition, target_decomposed)
        } else if best_nbasis == 2 {
            self.get_sx_vz_2cx_efficient_euler(decomposition, target_decomposed)
        } else {
            None
        };
        if self.pulse_optimize.is_some() && res.is_none() {
            return Err(QiskitError::new_err(
                "Failed to compute requested pulse optimal decomposition",
            ));
        }
        Ok(res)
    }
<<<<<<< HEAD
=======
}

static K12R_ARR: GateArray1Q = [
    [c64(0., FRAC_1_SQRT_2), c64(FRAC_1_SQRT_2, 0.)],
    [c64(-FRAC_1_SQRT_2, 0.), c64(0., -FRAC_1_SQRT_2)],
];

static K12L_ARR: GateArray1Q = [
    [c64(0.5, 0.5), c64(0.5, 0.5)],
    [c64(-0.5, 0.5), c64(0.5, -0.5)],
];

fn decomp0_inner(target: &TwoQubitWeylDecomposition) -> SmallVec<[Array2<Complex64>; 8]> {
    smallvec![target.K1r.dot(&target.K2r), target.K1l.dot(&target.K2l),]
}

#[pymethods]
impl TwoQubitBasisDecomposer {
    fn __getnewargs__(&self, py: Python) -> (String, PyObject, f64, &str, Option<bool>) {
        (
            self.gate.clone(),
            self.basis_decomposer
                .unitary_matrix
                .to_pyarray_bound(py)
                .into(),
            self.basis_fidelity,
            self.euler_basis.as_str(),
            self.pulse_optimize,
        )
    }
>>>>>>> e362da5c

    fn new_inner(
        gate: String,
        gate_matrix: ArrayView2<Complex64>,
        basis_fidelity: f64,
        euler_basis: &str,
        pulse_optimize: Option<bool>,
    ) -> PyResult<Self> {
        let ipz: ArrayView2<Complex64> = aview2(&IPZ);
        let basis_decomposer =
            TwoQubitWeylDecomposition::new_inner(gate_matrix, Some(DEFAULT_FIDELITY), None)?;
        let super_controlled = relative_eq!(basis_decomposer.a, PI4, max_relative = 1e-09)
            && relative_eq!(basis_decomposer.c, 0.0, max_relative = 1e-09);

        // Create some useful matrices U1, U2, U3 are equivalent to the basis,
        // expand as Ui = Ki1.Ubasis.Ki2
        let b = basis_decomposer.b;
        let temp = c64(0.5, -0.5);
        let k11l = array![
            [temp * (M_IM * c64(0., -b).exp()), temp * c64(0., -b).exp()],
            [temp * (M_IM * c64(0., b).exp()), temp * -(c64(0., b).exp())],
        ];
        let k11r = array![
            [
                FRAC_1_SQRT_2 * (IM * c64(0., -b).exp()),
                FRAC_1_SQRT_2 * -c64(0., -b).exp()
            ],
            [
                FRAC_1_SQRT_2 * c64(0., b).exp(),
                FRAC_1_SQRT_2 * (M_IM * c64(0., b).exp())
            ],
        ];
        let k12l = aview2(&K12L_ARR);
        let k12r = aview2(&K12R_ARR);
        let k32l_k21l = array![
            [
                FRAC_1_SQRT_2 * c64(1., (2. * b).cos()),
                FRAC_1_SQRT_2 * (IM * (2. * b).sin())
            ],
            [
                FRAC_1_SQRT_2 * (IM * (2. * b).sin()),
                FRAC_1_SQRT_2 * c64(1., -(2. * b).cos())
            ],
        ];
        let temp = c64(0.5, 0.5);
        let k21r = array![
            [
                temp * (M_IM * c64(0., -2. * b).exp()),
                temp * c64(0., -2. * b).exp()
            ],
            [
                temp * (IM * c64(0., 2. * b).exp()),
                temp * c64(0., 2. * b).exp()
            ],
        ];
        const K22L_ARR: GateArray1Q = [
            [c64(FRAC_1_SQRT_2, 0.), c64(-FRAC_1_SQRT_2, 0.)],
            [c64(FRAC_1_SQRT_2, 0.), c64(FRAC_1_SQRT_2, 0.)],
        ];
        let k22l = aview2(&K22L_ARR);
        let k22r_arr: GateArray1Q = [[Complex64::zero(), C_ONE], [C_M_ONE, Complex64::zero()]];
        let k22r = aview2(&k22r_arr);
        let k31l = array![
            [
                FRAC_1_SQRT_2 * c64(0., -b).exp(),
                FRAC_1_SQRT_2 * c64(0., -b).exp()
            ],
            [
                FRAC_1_SQRT_2 * -c64(0., b).exp(),
                FRAC_1_SQRT_2 * c64(0., b).exp()
            ],
        ];
        let k31r = array![
            [IM * c64(0., b).exp(), Complex64::zero()],
            [Complex64::zero(), M_IM * c64(0., -b).exp()],
        ];
        let temp = c64(0.5, 0.5);
        let k32r = array![
            [temp * c64(0., b).exp(), temp * -c64(0., -b).exp()],
            [
                temp * (M_IM * c64(0., b).exp()),
                temp * (M_IM * c64(0., -b).exp())
            ],
        ];
        let k1ld = transpose_conjugate(basis_decomposer.K1l.view());
        let k1rd = transpose_conjugate(basis_decomposer.K1r.view());
        let k2ld = transpose_conjugate(basis_decomposer.K2l.view());
        let k2rd = transpose_conjugate(basis_decomposer.K2r.view());
        // Pre-build the fixed parts of the matrices used in 3-part decomposition
        let u0l = k31l.dot(&k1ld);
        let u0r = k31r.dot(&k1rd);
        let u1l = k2ld.dot(&k32l_k21l).dot(&k1ld);
        let u1ra = k2rd.dot(&k32r);
        let u1rb = k21r.dot(&k1rd);
        let u2la = k2ld.dot(&k22l);
        let u2lb = k11l.dot(&k1ld);
        let u2ra = k2rd.dot(&k22r);
        let u2rb = k11r.dot(&k1rd);
        let u3l = k2ld.dot(&k12l);
        let u3r = k2rd.dot(&k12r);
        // Pre-build the fixed parts of the matrices used in the 2-part decomposition
        let q0l = transpose_conjugate(k12l.view()).dot(&k1ld);
        let q0r = transpose_conjugate(k12r.view()).dot(&ipz).dot(&k1rd);
        let q1la = k2ld.dot(&transpose_conjugate(k11l.view()));
        let q1lb = k11l.dot(&k1ld);
        let q1ra = k2rd.dot(&ipz).dot(&transpose_conjugate(k11r.view()));
        let q1rb = k11r.dot(&k1rd);
        let q2l = k2ld.dot(&k12l);
        let q2r = k2rd.dot(&k12r);

        Ok(TwoQubitBasisDecomposer {
            gate,
            basis_fidelity,
            euler_basis: EulerBasis::__new__(euler_basis)?,
            pulse_optimize,
            basis_decomposer,
            super_controlled,
            u0l,
            u0r,
            u1l,
            u1ra,
            u1rb,
            u2la,
            u2lb,
            u2ra,
            u2rb,
            u3l,
            u3r,
            q0l,
            q0r,
            q1la,
            q1lb,
            q1ra,
            q1rb,
            q2l,
            q2r,
        })
    }

    fn call_inner(
        &self,
        unitary: ArrayView2<Complex64>,
        basis_fidelity: Option<f64>,
        approximate: bool,
        _num_basis_uses: Option<u8>,
    ) -> PyResult<TwoQubitGateSequence> {
        let basis_fidelity = if !approximate {
            1.0
        } else {
            basis_fidelity.unwrap_or(self.basis_fidelity)
        };
        let target_decomposed =
            TwoQubitWeylDecomposition::new_inner(unitary, Some(DEFAULT_FIDELITY), None)?;
        let traces = self.traces(&target_decomposed);
        let best_nbasis = traces
            .into_iter()
            .enumerate()
            .map(|(idx, trace)| (idx, trace.trace_to_fid() * basis_fidelity.powi(idx as i32)))
            .min_by(|(_idx1, fid1), (_idx2, fid2)| fid2.partial_cmp(fid1).unwrap())
            .unwrap()
            .0;
        let best_nbasis = _num_basis_uses.unwrap_or(best_nbasis as u8);
        let decomposition = match best_nbasis {
            0 => decomp0_inner(&target_decomposed),
            1 => self.decomp1_inner(&target_decomposed),
            2 => self.decomp2_supercontrolled_inner(&target_decomposed),
            3 => self.decomp3_supercontrolled_inner(&target_decomposed),
            _ => unreachable!("Invalid basis to use"),
        };
        let pulse_optimize = self.pulse_optimize.unwrap_or(true);
        let sequence = if pulse_optimize {
            self.pulse_optimal_chooser(best_nbasis, &decomposition, &target_decomposed)?
        } else {
            None
        };
        if let Some(seq) = sequence {
            return Ok(seq);
        }
        let target_1q_basis_list = vec![self.euler_basis];
        let euler_decompositions: SmallVec<[Option<OneQubitGateSequence>; 8]> = decomposition
            .iter()
            .map(|decomp| {
                unitary_to_gate_sequence_inner(
                    decomp.view(),
                    &target_1q_basis_list,
                    0,
                    None,
                    true,
                    None,
                )
            })
            .collect();
        // Worst case length is 5x 1q gates for each 1q decomposition + 1x 2q gate
        // We might overallocate a bit if the euler basis is different but
        // the worst case is just 16 extra elements with just a String and 2 smallvecs
        // each. This is only transient though as the circuit sequences aren't long lived
        // and are just used to create a QuantumCircuit or DAGCircuit when we return to
        // Python space.
        let mut gates = Vec::with_capacity(21);
        let mut global_phase = target_decomposed.global_phase;
        global_phase -= best_nbasis as f64 * self.basis_decomposer.global_phase;
        if best_nbasis == 2 {
            global_phase += PI;
        }
        for i in 0..best_nbasis as usize {
            if let Some(euler_decomp) = &euler_decompositions[2 * i] {
                for gate in &euler_decomp.gates {
                    gates.push((gate.0.clone(), gate.1.clone(), smallvec![0]));
                }
                global_phase += euler_decomp.global_phase
            }
            if let Some(euler_decomp) = &euler_decompositions[2 * i + 1] {
                for gate in &euler_decomp.gates {
                    gates.push((gate.0.clone(), gate.1.clone(), smallvec![1]));
                }
                global_phase += euler_decomp.global_phase
            }
            gates.push((self.gate.clone(), smallvec![], smallvec![0, 1]));
        }
        if let Some(euler_decomp) = &euler_decompositions[2 * best_nbasis as usize] {
            for gate in &euler_decomp.gates {
                gates.push((gate.0.clone(), gate.1.clone(), smallvec![0]));
            }
            global_phase += euler_decomp.global_phase
        }
        if let Some(euler_decomp) = &euler_decompositions[2 * best_nbasis as usize + 1] {
            for gate in &euler_decomp.gates {
                gates.push((gate.0.clone(), gate.1.clone(), smallvec![1]));
            }
            global_phase += euler_decomp.global_phase
        }
        Ok(TwoQubitGateSequence {
            gates,
            global_phase,
        })
    }
}

static K12R_ARR: [[Complex64; 2]; 2] = [
    [
        Complex64::new(0., FRAC_1_SQRT_2),
        Complex64::new(FRAC_1_SQRT_2, 0.),
    ],
    [
        Complex64::new(-FRAC_1_SQRT_2, 0.),
        Complex64::new(0., -FRAC_1_SQRT_2),
    ],
];

static K12L_ARR: [[Complex64; 2]; 2] = [
    [Complex64::new(0.5, 0.5), Complex64::new(0.5, 0.5)],
    [Complex64::new(-0.5, 0.5), Complex64::new(0.5, -0.5)],
];

fn decomp0_inner(target: &TwoQubitWeylDecomposition) -> SmallVec<[Array2<Complex64>; 8]> {
    smallvec![target.K1r.dot(&target.K2r), target.K1l.dot(&target.K2l),]
}

#[pymethods]
impl TwoQubitBasisDecomposer {
    fn __getnewargs__(&self, py: Python) -> (String, PyObject, f64, &str, Option<bool>) {
        (
            self.gate.clone(),
            self.basis_decomposer
                .unitary_matrix
                .to_pyarray_bound(py)
                .into(),
            self.basis_fidelity,
            self.euler_basis.as_str(),
            self.pulse_optimize,
        )
    }

    #[new]
    #[pyo3(signature=(gate, gate_matrix, basis_fidelity=1.0, euler_basis="U", pulse_optimize=None))]
    fn new(
        gate: String,
        gate_matrix: PyReadonlyArray2<Complex64>,
        basis_fidelity: f64,
        euler_basis: &str,
        pulse_optimize: Option<bool>,
    ) -> PyResult<Self> {
        TwoQubitBasisDecomposer::new_inner(
            gate,
            gate_matrix.as_array(),
            basis_fidelity,
            euler_basis,
            pulse_optimize,
        )
    }

    fn traces(&self, target: &TwoQubitWeylDecomposition) -> [Complex64; 4] {
        [
            4. * c64(
                target.a.cos() * target.b.cos() * target.c.cos(),
                target.a.sin() * target.b.sin() * target.c.sin(),
            ),
            4. * c64(
                (PI4 - target.a).cos()
                    * (self.basis_decomposer.b - target.b).cos()
                    * target.c.cos(),
                (PI4 - target.a).sin()
                    * (self.basis_decomposer.b - target.b).sin()
                    * target.c.sin(),
            ),
            c64(4. * target.c.cos(), 0.),
            c64(4., 0.),
        ]
    }

    /// Decompose target :math:`\sim U_d(x, y, z)` with :math:`0` uses of the basis gate.
    /// Result :math:`U_r` has trace:
    ///
    /// .. math::
    ///
    ///     \Big\vert\text{Tr}(U_r\cdot U_\text{target}^{\dag})\Big\vert =
    ///     4\Big\vert (\cos(x)\cos(y)\cos(z)+ j \sin(x)\sin(y)\sin(z)\Big\vert
    ///
    /// which is optimal for all targets and bases
    #[staticmethod]
    fn decomp0(py: Python, target: &TwoQubitWeylDecomposition) -> SmallVec<[PyObject; 2]> {
        decomp0_inner(target)
            .into_iter()
            .map(|x| x.into_pyarray_bound(py).into())
            .collect()
    }

    /// Decompose target :math:`\sim U_d(x, y, z)` with :math:`1` use of the basis gate
    /// math:`\sim U_d(a, b, c)`.
    /// Result :math:`U_r` has trace:
    ///
    /// .. math::
    ///
    ///     \Big\vert\text{Tr}(U_r \cdot U_\text{target}^{\dag})\Big\vert =
    ///     4\Big\vert \cos(x-a)\cos(y-b)\cos(z-c) + j \sin(x-a)\sin(y-b)\sin(z-c)\Big\vert
    ///
    /// which is optimal for all targets and bases with ``z==0`` or ``c==0``.
    fn decomp1(&self, py: Python, target: &TwoQubitWeylDecomposition) -> SmallVec<[PyObject; 4]> {
        self.decomp1_inner(target)
            .into_iter()
            .map(|x| x.into_pyarray_bound(py).into())
            .collect()
    }

    /// Decompose target :math:`\sim U_d(x, y, z)` with :math:`2` uses of the basis gate.
    ///
    /// For supercontrolled basis :math:`\sim U_d(\pi/4, b, 0)`, all b, result :math:`U_r` has trace
    ///
    /// .. math::
    ///
    ///     \Big\vert\text{Tr}(U_r \cdot U_\text{target}^\dag) \Big\vert = 4\cos(z)
    ///
    /// which is the optimal approximation for basis of CNOT-class :math:`\sim U_d(\pi/4, 0, 0)`
    /// or DCNOT-class :math:`\sim U_d(\pi/4, \pi/4, 0)` and any target. It may
    /// be sub-optimal for :math:`b \neq 0` (i.e. there exists an exact decomposition for any target
    /// using :math:`B \sim U_d(\pi/4, \pi/8, 0)`, but it may not be this decomposition).
    /// This is an exact decomposition for supercontrolled basis and target :math:`\sim U_d(x, y, 0)`.
    /// No guarantees for non-supercontrolled basis.
    fn decomp2_supercontrolled(
        &self,
        py: Python,
        target: &TwoQubitWeylDecomposition,
    ) -> SmallVec<[PyObject; 6]> {
        self.decomp2_supercontrolled_inner(target)
            .into_iter()
            .map(|x| x.into_pyarray_bound(py).into())
            .collect()
    }

    /// Decompose target with :math:`3` uses of the basis.
    ///
    /// This is an exact decomposition for supercontrolled basis :math:`\sim U_d(\pi/4, b, 0)`, all b,
    /// and any target. No guarantees for non-supercontrolled basis.
    fn decomp3_supercontrolled(
        &self,
        py: Python,
        target: &TwoQubitWeylDecomposition,
    ) -> SmallVec<[PyObject; 8]> {
        self.decomp3_supercontrolled_inner(target)
            .into_iter()
            .map(|x| x.into_pyarray_bound(py).into())
            .collect()
    }

    /// Decompose a two-qubit ``unitary`` over fixed basis and :math:`SU(2)` using the best
    /// approximation given that each basis application has a finite ``basis_fidelity``.
    #[pyo3(signature = (unitary, basis_fidelity=None, approximate=true, _num_basis_uses=None))]
    fn __call__(
        &self,
        unitary: PyReadonlyArray2<Complex64>,
        basis_fidelity: Option<f64>,
        approximate: bool,
        _num_basis_uses: Option<u8>,
    ) -> PyResult<TwoQubitGateSequence> {
        let basis_fidelity = if !approximate {
            1.0
        } else {
            basis_fidelity.unwrap_or(self.basis_fidelity)
        };
        let target_decomposed =
            TwoQubitWeylDecomposition::new(unitary, Some(DEFAULT_FIDELITY), None)?;
        let traces = self.traces(&target_decomposed);
        let best_nbasis = traces
            .into_iter()
            .enumerate()
            .map(|(idx, trace)| (idx, trace.trace_to_fid() * basis_fidelity.powi(idx as i32)))
            .min_by(|(_idx1, fid1), (_idx2, fid2)| fid2.partial_cmp(fid1).unwrap())
            .unwrap()
            .0;
        let best_nbasis = _num_basis_uses.unwrap_or(best_nbasis as u8);
        let decomposition = match best_nbasis {
            0 => decomp0_inner(&target_decomposed),
            1 => self.decomp1_inner(&target_decomposed),
            2 => self.decomp2_supercontrolled_inner(&target_decomposed),
            3 => self.decomp3_supercontrolled_inner(&target_decomposed),
            _ => unreachable!("Invalid basis to use"),
        };
        let pulse_optimize = self.pulse_optimize.unwrap_or(true);
        let sequence = if pulse_optimize {
            self.pulse_optimal_chooser(best_nbasis, &decomposition, &target_decomposed)?
        } else {
            None
        };
        if let Some(seq) = sequence {
            return Ok(seq);
        }
        let target_1q_basis_list = vec![self.euler_basis];
        let euler_decompositions: SmallVec<[Option<OneQubitGateSequence>; 8]> = decomposition
            .iter()
            .map(|decomp| {
                unitary_to_gate_sequence_inner(
                    decomp.view(),
                    &target_1q_basis_list,
                    0,
                    None,
                    true,
                    None,
                )
            })
            .collect();
        // Worst case length is 5x 1q gates for each 1q decomposition + 1x 2q gate
        // We might overallocate a bit if the euler basis is different but
        // the worst case is just 16 extra elements with just a String and 2 smallvecs
        // each. This is only transient though as the circuit sequences aren't long lived
        // and are just used to create a QuantumCircuit or DAGCircuit when we return to
        // Python space.
        let mut gates = Vec::with_capacity(21);
        let mut global_phase = target_decomposed.global_phase;
        global_phase -= best_nbasis as f64 * self.basis_decomposer.global_phase;
        if best_nbasis == 2 {
            global_phase += PI;
        }
        for i in 0..best_nbasis as usize {
            if let Some(euler_decomp) = &euler_decompositions[2 * i] {
                for gate in &euler_decomp.gates {
                    gates.push((Some(gate.0), gate.1.clone(), smallvec![0]));
                }
                global_phase += euler_decomp.global_phase
            }
            if let Some(euler_decomp) = &euler_decompositions[2 * i + 1] {
                for gate in &euler_decomp.gates {
                    gates.push((Some(gate.0), gate.1.clone(), smallvec![1]));
                }
                global_phase += euler_decomp.global_phase
            }
            gates.push((None, smallvec![], smallvec![0, 1]));
        }
        if let Some(euler_decomp) = &euler_decompositions[2 * best_nbasis as usize] {
            for gate in &euler_decomp.gates {
                gates.push((Some(gate.0), gate.1.clone(), smallvec![0]));
            }
            global_phase += euler_decomp.global_phase
        }
        if let Some(euler_decomp) = &euler_decompositions[2 * best_nbasis as usize + 1] {
            for gate in &euler_decomp.gates {
                gates.push((Some(gate.0), gate.1.clone(), smallvec![1]));
            }
            global_phase += euler_decomp.global_phase
        }
        Ok(TwoQubitGateSequence {
            gates,
            global_phase,
        })
    }

    #[pyo3(signature = (unitary, kak_gate, basis_fidelity=None, approximate=true, _num_basis_uses=None))]
    fn to_circuit(
        &self,
        py: Python,
        unitary: PyReadonlyArray2<Complex64>,
        kak_gate: PyObject,
        basis_fidelity: Option<f64>,
        approximate: bool,
        _num_basis_uses: Option<u8>,
    ) -> PyResult<CircuitData> {
        let kak_gate = kak_gate.extract::<OperationFromPython>(py)?;
        let sequence = self.__call__(unitary, basis_fidelity, approximate, _num_basis_uses)?;
        CircuitData::from_standard_gates(
            py,
            2,
            sequence
                .gates
                .into_iter()
                .map(|(gate, params, qubits)| match gate {
                    Some(gate) => (
                        gate,
                        params.into_iter().map(Param::Float).collect(),
                        qubits.into_iter().map(|x| Qubit(x.into())).collect(),
                    ),
                    None => (
                        kak_gate.operation.standard_gate(),
                        kak_gate.params.clone(),
                        qubits.into_iter().map(|x| Qubit(x.into())).collect(),
                    ),
                }),
            Param::Float(sequence.global_phase),
        )
    }

    fn num_basis_gates(&self, unitary: PyReadonlyArray2<Complex64>) -> usize {
        _num_basis_gates(self.basis_decomposer.b, self.basis_fidelity, unitary)
    }
}

<<<<<<< HEAD
fn u4_to_su4(u4: ArrayView2<Complex64>) -> (Array2<Complex64>, f64) {
    let det_u = u4.into_faer_complex().determinant().to_num_complex();
    let phase_factor = det_u.powf(-0.25).conj();
    let su4 = u4.mapv(|x| x / phase_factor);
    (su4, phase_factor.arg())
}

fn real_trace_transform(mat: ArrayView2<Complex64>) -> Array2<Complex64> {
    let a1 = -mat[[1, 3]] * mat[[2, 0]] + mat[[1, 2]] * mat[[2, 1]] + mat[[1, 1]] * mat[[2, 2]]
        - mat[[1, 0]] * mat[[2, 3]];
    let a2 = mat[[0, 3]] * mat[[3, 0]] - mat[[0, 2]] * mat[[3, 1]] - mat[[0, 1]] * mat[[3, 2]]
        + mat[[0, 0]] * mat[[3, 3]];
    let theta = 0.; // Arbitrary!
    let phi = 0.; // This is extra arbitrary!
    let psi = f64::atan2(a1.im + a2.im, a1.re - a2.re) - phi;
    let im = Complex64::new(0., -1.);
    let temp = [
        (theta * im).exp(),
        (phi * im).exp(),
        (psi * im).exp(),
        (-(theta + phi + psi) * im).exp(),
    ];
    Array2::from_diag(&arr1(&temp))
}

#[pyfunction]
fn two_qubit_decompose_up_to_diagonal(
    py: Python,
    mat: PyReadonlyArray2<Complex64>,
) -> PyResult<(PyObject, CircuitData)> {
    let mat_arr: ArrayView2<Complex64> = mat.as_array();
    let (su4, phase) = u4_to_su4(mat_arr);
    let mut real_map = real_trace_transform(su4.view());
    let mapped_su4 = real_map.dot(&su4.view());
    let decomp =
        TwoQubitBasisDecomposer::new_inner("cx".to_string(), aview2(&CX_GATE), 1.0, "U", None)?;

    let circ_seq = decomp.call_inner(mapped_su4.view(), None, true, None)?;
    let circ = CircuitData::from_standard_gates(
        py,
        2,
        circ_seq
            .gates
            .into_iter()
            .map(|(gate, param_floats, qubit_index)| {
                let params: SmallVec<[Param; 3]> =
                    param_floats.into_iter().map(Param::Float).collect();
                let qubits: SmallVec<[Qubit; 2]> =
                    qubit_index.into_iter().map(|x| Qubit(x as u32)).collect();
                let gate = if gate == "cx" {
                    StandardGate::CXGate
                } else {
                    StandardGate::UGate
                };
                (gate, params, qubits)
            }),
        Param::Float(circ_seq.global_phase + phase),
    )?;
    real_map.mapv_inplace(|x| x.conj());
    Ok((real_map.into_pyarray_bound(py).into(), circ))
=======
static MAGIC: GateArray2Q = [
    [
        c64(FRAC_1_SQRT_2, 0.),
        C_ZERO,
        C_ZERO,
        c64(0., FRAC_1_SQRT_2),
    ],
    [
        C_ZERO,
        c64(0., FRAC_1_SQRT_2),
        c64(FRAC_1_SQRT_2, 0.),
        C_ZERO,
    ],
    [
        C_ZERO,
        c64(0., FRAC_1_SQRT_2),
        c64(-FRAC_1_SQRT_2, 0.),
        C_ZERO,
    ],
    [
        c64(FRAC_1_SQRT_2, 0.),
        C_ZERO,
        C_ZERO,
        c64(0., -FRAC_1_SQRT_2),
    ],
];

static MAGIC_DAGGER: GateArray2Q = [
    [
        c64(FRAC_1_SQRT_2, 0.),
        C_ZERO,
        C_ZERO,
        c64(FRAC_1_SQRT_2, 0.),
    ],
    [
        C_ZERO,
        c64(0., -FRAC_1_SQRT_2),
        c64(0., -FRAC_1_SQRT_2),
        C_ZERO,
    ],
    [
        C_ZERO,
        c64(FRAC_1_SQRT_2, 0.),
        c64(-FRAC_1_SQRT_2, 0.),
        C_ZERO,
    ],
    [
        c64(0., -FRAC_1_SQRT_2),
        C_ZERO,
        C_ZERO,
        c64(0., FRAC_1_SQRT_2),
    ],
];

/// Computes the local invariants for a two-qubit unitary.
///
/// Based on:
///
/// Y. Makhlin, Quant. Info. Proc. 1, 243-252 (2002).
///
/// Zhang et al., Phys Rev A. 67, 042313 (2003).
#[pyfunction]
pub fn two_qubit_local_invariants(unitary: PyReadonlyArray2<Complex64>) -> [f64; 3] {
    let mat = unitary.as_array();
    // Transform to bell basis
    let bell_basis_unitary = aview2(&MAGIC_DAGGER).dot(&mat.dot(&aview2(&MAGIC)));
    // Get determinate since +- one is allowed.
    let det_bell_basis = bell_basis_unitary
        .view()
        .into_faer_complex()
        .determinant()
        .to_num_complex();
    let m = bell_basis_unitary.t().dot(&bell_basis_unitary);
    let mut m_tr2 = m.diag().sum();
    m_tr2 *= m_tr2;
    // Table II of Ref. 1 or Eq. 28 of Ref. 2.
    let g1 = m_tr2 / (16. * det_bell_basis);
    let g2 = (m_tr2 - m.dot(&m).diag().sum()) / (4. * det_bell_basis);

    // Here we split the real and imag pieces of G1 into two so as
    // to better equate to the Weyl chamber coordinates (c0,c1,c2)
    // and explore the parameter space.
    // Also do a FP trick -0.0 + 0.0 = 0.0
    [g1.re + 0., g1.im + 0., g2.re + 0.]
}

#[pyfunction]
pub fn local_equivalence(weyl: PyReadonlyArray1<f64>) -> PyResult<[f64; 3]> {
    let weyl = weyl.as_array();
    let weyl_2_cos_squared_product: f64 = weyl.iter().map(|x| (x * 2.).cos().powi(2)).product();
    let weyl_2_sin_squared_product: f64 = weyl.iter().map(|x| (x * 2.).sin().powi(2)).product();
    let g0_equiv = weyl_2_cos_squared_product - weyl_2_sin_squared_product;
    let g1_equiv = weyl.iter().map(|x| (x * 4.).sin()).product::<f64>() / 4.;
    let g2_equiv = 4. * weyl_2_cos_squared_product
        - 4. * weyl_2_sin_squared_product
        - weyl.iter().map(|x| (4. * x).cos()).product::<f64>();
    Ok([g0_equiv + 0., g1_equiv + 0., g2_equiv + 0.])
>>>>>>> e362da5c
}

#[pymodule]
pub fn two_qubit_decompose(m: &Bound<PyModule>) -> PyResult<()> {
    m.add_wrapped(wrap_pyfunction!(_num_basis_gates))?;
<<<<<<< HEAD
    m.add_wrapped(wrap_pyfunction!(two_qubit_decompose_up_to_diagonal))?;
=======
    m.add_wrapped(wrap_pyfunction!(two_qubit_local_invariants))?;
    m.add_wrapped(wrap_pyfunction!(local_equivalence))?;
>>>>>>> e362da5c
    m.add_class::<TwoQubitGateSequence>()?;
    m.add_class::<TwoQubitWeylDecomposition>()?;
    m.add_class::<Specialization>()?;
    m.add_class::<TwoQubitBasisDecomposer>()?;
    Ok(())
}<|MERGE_RESOLUTION|>--- conflicted
+++ resolved
@@ -52,19 +52,12 @@
 use rand_pcg::Pcg64Mcg;
 
 use qiskit_circuit::circuit_data::CircuitData;
-<<<<<<< HEAD
-use qiskit_circuit::gate_matrix::{CX_GATE, H_GATE, ONE_QUBIT_IDENTITY, SX_GATE, X_GATE};
-use qiskit_circuit::operations::Param;
-use qiskit_circuit::operations::StandardGate;
-use qiskit_circuit::{Qubit, SliceOrInt};
-=======
 use qiskit_circuit::circuit_instruction::OperationFromPython;
 use qiskit_circuit::gate_matrix::{CX_GATE, H_GATE, ONE_QUBIT_IDENTITY, SX_GATE, X_GATE};
 use qiskit_circuit::operations::{Param, StandardGate};
 use qiskit_circuit::slice::{PySequenceIndex, SequenceIndex};
 use qiskit_circuit::util::{c64, GateArray1Q, GateArray2Q, C_M_ONE, C_ONE, C_ZERO, IM, M_IM};
 use qiskit_circuit::Qubit;
->>>>>>> e362da5c
 
 const PI2: f64 = PI / 2.;
 const PI4: f64 = PI / 4.;
@@ -488,73 +481,12 @@
             }
         }
     }
-<<<<<<< HEAD
+
     /// Instantiate a new TwoQubitWeylDecomposition with rust native
     /// data structures
     fn new_inner(
         unitary_matrix: ArrayView2<Complex64>,
-=======
-}
-
-static IPZ: GateArray1Q = [[IM, C_ZERO], [C_ZERO, M_IM]];
-static IPY: GateArray1Q = [[C_ZERO, C_ONE], [C_M_ONE, C_ZERO]];
-static IPX: GateArray1Q = [[C_ZERO, IM], [IM, C_ZERO]];
-
-#[pymethods]
-impl TwoQubitWeylDecomposition {
-    #[staticmethod]
-    fn _from_state(
-        angles: [f64; 4],
-        matrices: [PyReadonlyArray2<Complex64>; 5],
-        specialization: Specialization,
-        default_euler_basis: EulerBasis,
-        calculated_fidelity: f64,
-        requested_fidelity: Option<f64>,
-    ) -> Self {
-        let [a, b, c, global_phase] = angles;
-        Self {
-            a,
-            b,
-            c,
-            global_phase,
-            K1l: matrices[0].as_array().to_owned(),
-            K1r: matrices[1].as_array().to_owned(),
-            K2l: matrices[2].as_array().to_owned(),
-            K2r: matrices[3].as_array().to_owned(),
-            specialization,
-            default_euler_basis,
-            calculated_fidelity,
-            requested_fidelity,
-            unitary_matrix: matrices[4].as_array().to_owned(),
-        }
-    }
-
-    fn __reduce__(&self, py: Python) -> PyResult<Py<PyAny>> {
-        Ok((
-            py.get_type_bound::<Self>().getattr("_from_state")?,
-            (
-                [self.a, self.b, self.c, self.global_phase],
-                [
-                    self.K1l.to_pyarray_bound(py),
-                    self.K1r.to_pyarray_bound(py),
-                    self.K2l.to_pyarray_bound(py),
-                    self.K2r.to_pyarray_bound(py),
-                    self.unitary_matrix.to_pyarray_bound(py),
-                ],
-                self.specialization,
-                self.default_euler_basis,
-                self.calculated_fidelity,
-                self.requested_fidelity,
-            ),
-        )
-            .into_py(py))
-    }
-
-    #[new]
-    #[pyo3(signature=(unitary_matrix, fidelity=DEFAULT_FIDELITY, _specialization=None))]
-    fn new(
-        unitary_matrix: PyReadonlyArray2<Complex64>,
->>>>>>> e362da5c
+
         fidelity: Option<f64>,
         _specialization: Option<Specialization>,
     ) -> PyResult<Self> {
@@ -1031,18 +963,9 @@
     }
 }
 
-static IPZ: [[Complex64; 2]; 2] = [
-    [C1_IM, Complex64::new(0., 0.)],
-    [Complex64::new(0., 0.), Complex64::new(0., -1.)],
-];
-static IPY: [[Complex64; 2]; 2] = [
-    [Complex64::new(0., 0.), Complex64::new(1., 0.)],
-    [Complex64::new(-1., 0.), Complex64::new(0., 0.)],
-];
-static IPX: [[Complex64; 2]; 2] = [
-    [Complex64::new(0., 0.), C1_IM],
-    [C1_IM, Complex64::new(0., 0.)],
-];
+static IPZ: GateArray1Q = [[IM, C_ZERO], [C_ZERO, M_IM]];
+static IPY: GateArray1Q = [[C_ZERO, C_ONE], [C_M_ONE, C_ZERO]];
+static IPX: GateArray1Q = [[C_ZERO, IM], [IM, C_ZERO]];
 
 #[pymethods]
 impl TwoQubitWeylDecomposition {
@@ -1656,39 +1579,6 @@
         }
         Ok(res)
     }
-<<<<<<< HEAD
-=======
-}
-
-static K12R_ARR: GateArray1Q = [
-    [c64(0., FRAC_1_SQRT_2), c64(FRAC_1_SQRT_2, 0.)],
-    [c64(-FRAC_1_SQRT_2, 0.), c64(0., -FRAC_1_SQRT_2)],
-];
-
-static K12L_ARR: GateArray1Q = [
-    [c64(0.5, 0.5), c64(0.5, 0.5)],
-    [c64(-0.5, 0.5), c64(0.5, -0.5)],
-];
-
-fn decomp0_inner(target: &TwoQubitWeylDecomposition) -> SmallVec<[Array2<Complex64>; 8]> {
-    smallvec![target.K1r.dot(&target.K2r), target.K1l.dot(&target.K2l),]
-}
-
-#[pymethods]
-impl TwoQubitBasisDecomposer {
-    fn __getnewargs__(&self, py: Python) -> (String, PyObject, f64, &str, Option<bool>) {
-        (
-            self.gate.clone(),
-            self.basis_decomposer
-                .unitary_matrix
-                .to_pyarray_bound(py)
-                .into(),
-            self.basis_fidelity,
-            self.euler_basis.as_str(),
-            self.pulse_optimize,
-        )
-    }
->>>>>>> e362da5c
 
     fn new_inner(
         gate: String,
@@ -1896,27 +1786,27 @@
         for i in 0..best_nbasis as usize {
             if let Some(euler_decomp) = &euler_decompositions[2 * i] {
                 for gate in &euler_decomp.gates {
-                    gates.push((gate.0.clone(), gate.1.clone(), smallvec![0]));
+                    gates.push((Some(gate.0), gate.1.clone(), smallvec![0]));
                 }
                 global_phase += euler_decomp.global_phase
             }
             if let Some(euler_decomp) = &euler_decompositions[2 * i + 1] {
                 for gate in &euler_decomp.gates {
-                    gates.push((gate.0.clone(), gate.1.clone(), smallvec![1]));
+                    gates.push((Some(gate.0), gate.1.clone(), smallvec![1]));
                 }
                 global_phase += euler_decomp.global_phase
             }
-            gates.push((self.gate.clone(), smallvec![], smallvec![0, 1]));
+            gates.push((None, smallvec![], smallvec![0, 1]));
         }
         if let Some(euler_decomp) = &euler_decompositions[2 * best_nbasis as usize] {
             for gate in &euler_decomp.gates {
-                gates.push((gate.0.clone(), gate.1.clone(), smallvec![0]));
+                gates.push((Some(gate.0), gate.1.clone(), smallvec![0]));
             }
             global_phase += euler_decomp.global_phase
         }
         if let Some(euler_decomp) = &euler_decompositions[2 * best_nbasis as usize + 1] {
             for gate in &euler_decomp.gates {
-                gates.push((gate.0.clone(), gate.1.clone(), smallvec![1]));
+                gates.push((Some(gate.0), gate.1.clone(), smallvec![1]));
             }
             global_phase += euler_decomp.global_phase
         }
@@ -1927,20 +1817,14 @@
     }
 }
 
-static K12R_ARR: [[Complex64; 2]; 2] = [
-    [
-        Complex64::new(0., FRAC_1_SQRT_2),
-        Complex64::new(FRAC_1_SQRT_2, 0.),
-    ],
-    [
-        Complex64::new(-FRAC_1_SQRT_2, 0.),
-        Complex64::new(0., -FRAC_1_SQRT_2),
-    ],
+static K12R_ARR: GateArray1Q = [
+    [c64(0., FRAC_1_SQRT_2), c64(FRAC_1_SQRT_2, 0.)],
+    [c64(-FRAC_1_SQRT_2, 0.), c64(0., -FRAC_1_SQRT_2)],
 ];
 
-static K12L_ARR: [[Complex64; 2]; 2] = [
-    [Complex64::new(0.5, 0.5), Complex64::new(0.5, 0.5)],
-    [Complex64::new(-0.5, 0.5), Complex64::new(0.5, -0.5)],
+static K12L_ARR: GateArray1Q = [
+    [c64(0.5, 0.5), c64(0.5, 0.5)],
+    [c64(-0.5, 0.5), c64(0.5, -0.5)],
 ];
 
 fn decomp0_inner(target: &TwoQubitWeylDecomposition) -> SmallVec<[Array2<Complex64>; 8]> {
@@ -2213,7 +2097,6 @@
     }
 }
 
-<<<<<<< HEAD
 fn u4_to_su4(u4: ArrayView2<Complex64>) -> (Array2<Complex64>, f64) {
     let det_u = u4.into_faer_complex().determinant().to_num_complex();
     let phase_factor = det_u.powf(-0.25).conj();
@@ -2263,18 +2146,14 @@
                     param_floats.into_iter().map(Param::Float).collect();
                 let qubits: SmallVec<[Qubit; 2]> =
                     qubit_index.into_iter().map(|x| Qubit(x as u32)).collect();
-                let gate = if gate == "cx" {
-                    StandardGate::CXGate
-                } else {
-                    StandardGate::UGate
-                };
-                (gate, params, qubits)
+                (gate.unwrap_or(StandardGate::CXGate), params, qubits)
             }),
         Param::Float(circ_seq.global_phase + phase),
     )?;
     real_map.mapv_inplace(|x| x.conj());
     Ok((real_map.into_pyarray_bound(py).into(), circ))
-=======
+}
+
 static MAGIC: GateArray2Q = [
     [
         c64(FRAC_1_SQRT_2, 0.),
@@ -2372,18 +2251,14 @@
         - 4. * weyl_2_sin_squared_product
         - weyl.iter().map(|x| (4. * x).cos()).product::<f64>();
     Ok([g0_equiv + 0., g1_equiv + 0., g2_equiv + 0.])
->>>>>>> e362da5c
 }
 
 #[pymodule]
 pub fn two_qubit_decompose(m: &Bound<PyModule>) -> PyResult<()> {
     m.add_wrapped(wrap_pyfunction!(_num_basis_gates))?;
-<<<<<<< HEAD
     m.add_wrapped(wrap_pyfunction!(two_qubit_decompose_up_to_diagonal))?;
-=======
     m.add_wrapped(wrap_pyfunction!(two_qubit_local_invariants))?;
     m.add_wrapped(wrap_pyfunction!(local_equivalence))?;
->>>>>>> e362da5c
     m.add_class::<TwoQubitGateSequence>()?;
     m.add_class::<TwoQubitWeylDecomposition>()?;
     m.add_class::<Specialization>()?;
