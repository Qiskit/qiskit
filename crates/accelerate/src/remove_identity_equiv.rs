--- conflicted
+++ resolved
@@ -51,11 +51,7 @@
                                 .iter()
                                 .map(|x| PhysicalQubit::new(x.0))
                                 .collect();
-<<<<<<< HEAD
-                            let error_rate = target.get_error(inst.op().name(), qargs.as_slice());
-=======
-                            let error_rate = target.get_error(inst.op.name(), &qargs);
->>>>>>> 03e13ea5
+                            let error_rate = target.get_error(inst.op().name(), &qargs);
                             match error_rate {
                                 Some(err) => err * degree,
                                 None => MINIMUM_TOL.max(1. - degree),
@@ -72,11 +68,7 @@
                         .iter()
                         .map(|x| PhysicalQubit::new(x.0))
                         .collect();
-<<<<<<< HEAD
-                    let error_rate = target.get_error(inst.op().name(), qargs.as_slice());
-=======
-                    let error_rate = target.get_error(inst.op.name(), &qargs);
->>>>>>> 03e13ea5
+                    let error_rate = target.get_error(inst.op().name(), &qargs);
                     match error_rate {
                         Some(err) => err,
                         None => MINIMUM_TOL,
