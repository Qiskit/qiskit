// This code is part of Qiskit.
//
// (C) Copyright IBM 2024
//
// This code is licensed under the Apache License, Version 2.0. You may
// obtain a copy of this license in the LICENSE.txt file in the root directory
// of this source tree or at http://www.apache.org/licenses/LICENSE-2.0.
//
// Any modifications or derivative works of this code must retain this
// copyright notice, and modified files need to carry a notice indicating
// that they have been altered from the originals.
use num_complex::Complex64;
use num_complex::ComplexFloat;
use pyo3::prelude::*;
use rustworkx_core::petgraph::stable_graph::NodeIndex;

use crate::gate_metrics::rotation_trace_and_dim;
use crate::nlayout::PhysicalQubit;
use crate::target_transpiler::Target;
use qiskit_circuit::dag_circuit::DAGCircuit;
use qiskit_circuit::operations::Operation;
use qiskit_circuit::operations::OperationRef;
use qiskit_circuit::operations::Param;
use qiskit_circuit::operations::StandardGate;
use qiskit_circuit::packed_instruction::PackedInstruction;

const MINIMUM_TOL: f64 = 1e-12;

#[pyfunction]
#[pyo3(signature=(dag, approx_degree=Some(1.0), target=None))]
fn remove_identity_equiv(
    dag: &mut DAGCircuit,
    approx_degree: Option<f64>,
    target: Option<&Target>,
) {
    let mut remove_list: Vec<NodeIndex> = Vec::new();
    let mut global_phase_update: f64 = 0.;
    // Minimum threshold to compare average gate fidelity to 1. This is chosen to account
    // for roundoff errors and to be consistent with other places.

    let get_error_cutoff = |inst: &PackedInstruction| -> f64 {
        match approx_degree {
            Some(degree) => {
                if degree == 1.0 {
                    MINIMUM_TOL
                } else {
                    match target {
                        Some(target) => {
                            let qargs: Vec<PhysicalQubit> = dag
                                .get_qargs(inst.qubits())
                                .iter()
                                .map(|x| PhysicalQubit::new(x.0))
                                .collect();
                            let error_rate = target.get_error(inst.op().name(), qargs.as_slice());
                            match error_rate {
                                Some(err) => err * degree,
                                None => MINIMUM_TOL.max(1. - degree),
                            }
                        }
                        None => MINIMUM_TOL.max(1. - degree),
                    }
                }
            }
            None => match target {
                Some(target) => {
                    let qargs: Vec<PhysicalQubit> = dag
                        .get_qargs(inst.qubits())
                        .iter()
                        .map(|x| PhysicalQubit::new(x.0))
                        .collect();
                    let error_rate = target.get_error(inst.op().name(), qargs.as_slice());
                    match error_rate {
                        Some(err) => err,
                        None => MINIMUM_TOL,
                    }
                }
                None => MINIMUM_TOL,
            },
        }
    };

    for (op_node, inst) in dag.op_nodes(false) {
<<<<<<< HEAD
        match inst.op().view() {
=======
        if inst.is_parameterized() {
            // Skip parameterized gates
            continue;
        }
        let view = inst.op.view();
        match view {
>>>>>>> 00c47566
            OperationRef::StandardGate(gate) => {
                let (tr_over_dim, dim) = match gate {
                    StandardGate::RX
                    | StandardGate::RY
                    | StandardGate::RZ
                    | StandardGate::Phase
                    | StandardGate::RXX
                    | StandardGate::RYY
                    | StandardGate::RZX
                    | StandardGate::RZZ
                    | StandardGate::CRX
                    | StandardGate::CRY
                    | StandardGate::CRZ
                    | StandardGate::CPhase => {
                        if let Param::Float(angle) = inst.params_view()[0] {
                            let (tr_over_dim, dim) =
                                rotation_trace_and_dim(gate, angle).expect("Since only supported rotation gates are given, the result is not None");
                            (tr_over_dim, dim)
                        } else {
                            continue;
                        }
                    }
                    _ => {
                        if let Some(matrix) = gate.matrix(inst.params_view()) {
                            let dim = matrix.shape()[0] as f64;
                            let tr_over_dim = matrix.diag().iter().sum::<Complex64>() / dim;
                            (tr_over_dim, dim)
                        } else {
                            continue;
                        }
                    }
                };
                let error = get_error_cutoff(inst);
                let f_pro = tr_over_dim.abs().powi(2);
                let gate_fidelity = (dim * f_pro + 1.) / (dim + 1.);
                if (1. - gate_fidelity).abs() < error {
                    remove_list.push(op_node);
                    global_phase_update += tr_over_dim.arg();
                }
            }
            _ => {
                let matrix = view.matrix(inst.params_view());
                // If view.matrix() returns None, then there is no matrix and we skip the operation.
                if let Some(matrix) = matrix {
                    let error = get_error_cutoff(inst);
                    let dim = matrix.shape()[0] as f64;
                    let tr_over_dim = matrix.diag().iter().sum::<Complex64>() / dim;
                    let f_pro = tr_over_dim.abs().powi(2);
                    let gate_fidelity = (dim * f_pro + 1.) / (dim + 1.);
                    if (1. - gate_fidelity).abs() < error {
                        remove_list.push(op_node);
                        global_phase_update += tr_over_dim.arg();
                    }
                }
            }
        }
    }
    for node in remove_list {
        dag.remove_op_node(node);
    }

    if global_phase_update != 0. {
        dag.add_global_phase(&Param::Float(global_phase_update))
            .expect("The global phase is guaranteed to be a float");
    }
}

pub fn remove_identity_equiv_mod(m: &Bound<PyModule>) -> PyResult<()> {
    m.add_wrapped(wrap_pyfunction!(remove_identity_equiv))?;
    Ok(())
}<|MERGE_RESOLUTION|>--- conflicted
+++ resolved
@@ -80,16 +80,12 @@
     };
 
     for (op_node, inst) in dag.op_nodes(false) {
-<<<<<<< HEAD
-        match inst.op().view() {
-=======
         if inst.is_parameterized() {
             // Skip parameterized gates
             continue;
         }
-        let view = inst.op.view();
+        let view = inst.op().view();
         match view {
->>>>>>> 00c47566
             OperationRef::StandardGate(gate) => {
                 let (tr_over_dim, dim) = match gate {
                     StandardGate::RX
