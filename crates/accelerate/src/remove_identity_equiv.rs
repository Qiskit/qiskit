// This code is part of Qiskit.
//
// (C) Copyright IBM 2024
//
// This code is licensed under the Apache License, Version 2.0. You may
// obtain a copy of this license in the LICENSE.txt file in the root directory
// of this source tree or at http://www.apache.org/licenses/LICENSE-2.0.
//
// Any modifications or derivative works of this code must retain this
// copyright notice, and modified files need to carry a notice indicating
// that they have been altered from the originals.

use num_complex::Complex64;
use num_complex::ComplexFloat;
use pyo3::prelude::*;
use rustworkx_core::petgraph::stable_graph::NodeIndex;

use crate::nlayout::PhysicalQubit;
use crate::target_transpiler::Target;
use qiskit_circuit::dag_circuit::DAGCircuit;
use qiskit_circuit::operations::Operation;
use qiskit_circuit::operations::OperationRef;
use qiskit_circuit::operations::Param;
use qiskit_circuit::operations::StandardGate;
use qiskit_circuit::packed_instruction::PackedInstruction;

#[pyfunction]
#[pyo3(signature=(dag, approx_degree=Some(1.0), target=None))]
fn remove_identity_equiv(
    dag: &mut DAGCircuit,
    approx_degree: Option<f64>,
    target: Option<&Target>,
) {
    let mut remove_list: Vec<NodeIndex> = Vec::new();

    let get_error_cutoff = |inst: &PackedInstruction| -> f64 {
        match approx_degree {
            Some(degree) => {
                if degree == 1.0 {
                    f64::EPSILON
                } else {
                    match target {
                        Some(target) => {
                            let qargs: Vec<PhysicalQubit> = dag
                                .get_qargs(inst.qubits())
                                .iter()
                                .map(|x| PhysicalQubit::new(x.0))
                                .collect();
                            let error_rate = target.get_error(inst.op().name(), qargs.as_slice());
                            match error_rate {
                                Some(err) => err * degree,
                                None => f64::EPSILON.max(1. - degree),
                            }
                        }
                        None => f64::EPSILON.max(1. - degree),
                    }
                }
            }
            None => match target {
                Some(target) => {
                    let qargs: Vec<PhysicalQubit> = dag
                        .get_qargs(inst.qubits())
                        .iter()
                        .map(|x| PhysicalQubit::new(x.0))
                        .collect();
                    let error_rate = target.get_error(inst.op().name(), qargs.as_slice());
                    match error_rate {
                        Some(err) => err,
                        None => f64::EPSILON,
                    }
                }
                None => f64::EPSILON,
            },
        }
    };

    for (op_node, inst) in dag.op_nodes(false) {
<<<<<<< HEAD
        match inst.op().view() {
            OperationRef::Standard(gate) => {
=======
        match inst.op.view() {
            OperationRef::StandardGate(gate) => {
>>>>>>> 4ae023a3
                let (dim, trace) = match gate {
                    StandardGate::RXGate | StandardGate::RYGate | StandardGate::RZGate => {
                        if let Param::Float(theta) = inst.params_view()[0] {
                            let trace = (theta / 2.).cos() * 2.;
                            (2., trace)
                        } else {
                            continue;
                        }
                    }
                    StandardGate::RXXGate
                    | StandardGate::RYYGate
                    | StandardGate::RZZGate
                    | StandardGate::RZXGate => {
                        if let Param::Float(theta) = inst.params_view()[0] {
                            let trace = (theta / 2.).cos() * 4.;
                            (4., trace)
                        } else {
                            continue;
                        }
                    }
                    _ => {
                        // Skip global phase gate
                        if gate.num_qubits() < 1 {
                            continue;
                        }
                        if let Some(matrix) = gate.matrix(inst.params_view()) {
                            let dim = matrix.shape()[0] as f64;
                            let trace = matrix.diag().iter().sum::<Complex64>().abs();
                            (dim, trace)
                        } else {
                            continue;
                        }
                    }
                };
                let error = get_error_cutoff(inst);
                let f_pro = (trace / dim).powi(2);
                let gate_fidelity = (dim * f_pro + 1.) / (dim + 1.);
                if (1. - gate_fidelity).abs() < error {
                    remove_list.push(op_node)
                }
            }
            OperationRef::Gate(gate) => {
                // Skip global phase like gate
                if gate.num_qubits() < 1 {
                    continue;
                }
                if let Some(matrix) = gate.matrix(inst.params_view()) {
                    let error = get_error_cutoff(inst);
                    let dim = matrix.shape()[0] as f64;
                    let trace: Complex64 = matrix.diag().iter().sum();
                    let f_pro = (trace / dim).abs().powi(2);
                    let gate_fidelity = (dim * f_pro + 1.) / (dim + 1.);
                    if (1. - gate_fidelity).abs() < error {
                        remove_list.push(op_node)
                    }
                }
            }
            _ => continue,
        }
    }
    for node in remove_list {
        dag.remove_op_node(node);
    }
}

pub fn remove_identity_equiv_mod(m: &Bound<PyModule>) -> PyResult<()> {
    m.add_wrapped(wrap_pyfunction!(remove_identity_equiv))?;
    Ok(())
}<|MERGE_RESOLUTION|>--- conflicted
+++ resolved
@@ -75,13 +75,8 @@
     };
 
     for (op_node, inst) in dag.op_nodes(false) {
-<<<<<<< HEAD
         match inst.op().view() {
-            OperationRef::Standard(gate) => {
-=======
-        match inst.op.view() {
             OperationRef::StandardGate(gate) => {
->>>>>>> 4ae023a3
                 let (dim, trace) = match gate {
                     StandardGate::RXGate | StandardGate::RYGate | StandardGate::RZGate => {
                         if let Param::Float(theta) = inst.params_view()[0] {
