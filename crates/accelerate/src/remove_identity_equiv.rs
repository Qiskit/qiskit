// This code is part of Qiskit.
//
// (C) Copyright IBM 2024
//
// This code is licensed under the Apache License, Version 2.0. You may
// obtain a copy of this license in the LICENSE.txt file in the root directory
// of this source tree or at http://www.apache.org/licenses/LICENSE-2.0.
//
// Any modifications or derivative works of this code must retain this
// copyright notice, and modified files need to carry a notice indicating
// that they have been altered from the originals.

use num_complex::Complex64;
use num_complex::ComplexFloat;
use pyo3::prelude::*;
use rustworkx_core::petgraph::stable_graph::NodeIndex;

use crate::nlayout::PhysicalQubit;
use crate::target_transpiler::Target;
use qiskit_circuit::dag_circuit::DAGCircuit;
use qiskit_circuit::operations::Operation;
use qiskit_circuit::operations::OperationRef;
use qiskit_circuit::operations::Param;
use qiskit_circuit::operations::StandardGate;
use qiskit_circuit::packed_instruction::PackedInstruction;

#[pyfunction]
#[pyo3(signature=(dag, approx_degree=Some(1.0), target=None))]
fn remove_identity_equiv(
    dag: &mut DAGCircuit,
    approx_degree: Option<f64>,
    target: Option<&Target>,
) {
    let mut remove_list: Vec<NodeIndex> = Vec::new();

    let get_error_cutoff = |inst: &PackedInstruction| -> f64 {
        match approx_degree {
            Some(degree) => {
                if degree == 1.0 {
                    f64::EPSILON
                } else {
                    match target {
                        Some(target) => {
                            let qargs: Vec<PhysicalQubit> = dag
                                .get_qargs(inst.qubits())
                                .iter()
                                .map(|x| PhysicalQubit::new(x.0))
                                .collect();
                            let error_rate = target.get_error(inst.op().name(), qargs.as_slice());
                            match error_rate {
                                Some(err) => err * degree,
                                None => f64::EPSILON.max(1. - degree),
                            }
                        }
                        None => f64::EPSILON.max(1. - degree),
                    }
                }
            }
            None => match target {
                Some(target) => {
                    let qargs: Vec<PhysicalQubit> = dag
                        .get_qargs(inst.qubits())
                        .iter()
                        .map(|x| PhysicalQubit::new(x.0))
                        .collect();
                    let error_rate = target.get_error(inst.op().name(), qargs.as_slice());
                    match error_rate {
                        Some(err) => err,
                        None => f64::EPSILON,
                    }
                }
                None => f64::EPSILON,
            },
        }
    };

<<<<<<< HEAD
    for op_node in dag.op_nodes(false) {
        let inst = dag.dag()[op_node].unwrap_operation();
        match inst.op().view() {
=======
    for (op_node, inst) in dag.op_nodes(false) {
        match inst.op.view() {
>>>>>>> 8ab91fae
            OperationRef::Standard(gate) => {
                let (dim, trace) = match gate {
                    StandardGate::RXGate | StandardGate::RYGate | StandardGate::RZGate => {
                        if let Param::Float(theta) = inst.params_view()[0] {
                            let trace = (theta / 2.).cos() * 2.;
                            (2., trace)
                        } else {
                            continue;
                        }
                    }
                    StandardGate::RXXGate
                    | StandardGate::RYYGate
                    | StandardGate::RZZGate
                    | StandardGate::RZXGate => {
                        if let Param::Float(theta) = inst.params_view()[0] {
                            let trace = (theta / 2.).cos() * 4.;
                            (4., trace)
                        } else {
                            continue;
                        }
                    }
                    _ => {
                        // Skip global phase gate
                        if gate.num_qubits() < 1 {
                            continue;
                        }
                        if let Some(matrix) = gate.matrix(inst.params_view()) {
                            let dim = matrix.shape()[0] as f64;
                            let trace = matrix.diag().iter().sum::<Complex64>().abs();
                            (dim, trace)
                        } else {
                            continue;
                        }
                    }
                };
                let error = get_error_cutoff(inst);
                let f_pro = (trace / dim).powi(2);
                let gate_fidelity = (dim * f_pro + 1.) / (dim + 1.);
                if (1. - gate_fidelity).abs() < error {
                    remove_list.push(op_node)
                }
            }
            OperationRef::Gate(gate) => {
                // Skip global phase like gate
                if gate.num_qubits() < 1 {
                    continue;
                }
                if let Some(matrix) = gate.matrix(inst.params_view()) {
                    let error = get_error_cutoff(inst);
                    let dim = matrix.shape()[0] as f64;
                    let trace: Complex64 = matrix.diag().iter().sum();
                    let f_pro = (trace / dim).abs().powi(2);
                    let gate_fidelity = (dim * f_pro + 1.) / (dim + 1.);
                    if (1. - gate_fidelity).abs() < error {
                        remove_list.push(op_node)
                    }
                }
            }
            _ => continue,
        }
    }
    for node in remove_list {
        dag.remove_op_node(node);
    }
}

pub fn remove_identity_equiv_mod(m: &Bound<PyModule>) -> PyResult<()> {
    m.add_wrapped(wrap_pyfunction!(remove_identity_equiv))?;
    Ok(())
}<|MERGE_RESOLUTION|>--- conflicted
+++ resolved
@@ -74,14 +74,8 @@
         }
     };
 
-<<<<<<< HEAD
-    for op_node in dag.op_nodes(false) {
-        let inst = dag.dag()[op_node].unwrap_operation();
+    for (op_node, inst) in dag.op_nodes(false) {
         match inst.op().view() {
-=======
-    for (op_node, inst) in dag.op_nodes(false) {
-        match inst.op.view() {
->>>>>>> 8ab91fae
             OperationRef::Standard(gate) => {
                 let (dim, trace) = match gate {
                     StandardGate::RXGate | StandardGate::RYGate | StandardGate::RZGate => {
