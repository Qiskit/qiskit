// This code is part of Qiskit.
//
// (C) Copyright IBM 2022
//
// This code is licensed under the Apache License, Version 2.0. You may
// obtain a copy of this license in the LICENSE.txt file in the root directory
// of this source tree or at http://www.apache.org/licenses/LICENSE-2.0.
//
// Any modifications or derivative works of this code must retain this
// copyright notice, and modified files need to carry a notice indicating
// that they have been altered from the originals.

use pyo3::import_exception;

pub mod circuit_duration;
pub mod circuit_library;
pub mod isometry;
pub mod optimize_1q_gates;
pub mod pauli_exp_val;
pub mod results;
pub mod sampled_exp_val;
pub mod twirling;
<<<<<<< HEAD
pub mod two_qubit_decompose;
pub mod two_qubit_peephole;
=======
>>>>>>> 7bb30c1d
pub mod uc_gate;

import_exception!(qiskit.exceptions, QiskitError);
import_exception!(qiskit.circuit.exceptions, CircuitError);<|MERGE_RESOLUTION|>--- conflicted
+++ resolved
@@ -20,11 +20,6 @@
 pub mod results;
 pub mod sampled_exp_val;
 pub mod twirling;
-<<<<<<< HEAD
-pub mod two_qubit_decompose;
-pub mod two_qubit_peephole;
-=======
->>>>>>> 7bb30c1d
 pub mod uc_gate;
 
 import_exception!(qiskit.exceptions, QiskitError);
