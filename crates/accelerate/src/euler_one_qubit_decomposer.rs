--- conflicted
+++ resolved
@@ -1089,13 +1089,8 @@
             Some(_) => 1.,
             None => raw_run.len() as f64,
         };
-<<<<<<< HEAD
-        let qubit: PhysicalQubit = if let NodeType::Operation(inst) = &dag.dag()[raw_run[0]] {
+        let qubit: PhysicalQubit = if let NodeType::Operation(inst) = &dag[raw_run[0]] {
             PhysicalQubit::new(dag.get_qargs(inst.qubits())[0].0)
-=======
-        let qubit: PhysicalQubit = if let NodeType::Operation(inst) = &dag[raw_run[0]] {
-            PhysicalQubit::new(dag.get_qargs(inst.qubits)[0].0)
->>>>>>> 8ab91fae
         } else {
             unreachable!("nodes in runs will always be op nodes")
         };
@@ -1223,13 +1218,8 @@
         let mut outside_basis = false;
         if let Some(basis) = basis_gates {
             for node in &raw_run {
-<<<<<<< HEAD
-                if let NodeType::Operation(inst) = &dag.dag()[*node] {
+                if let NodeType::Operation(inst) = &dag[*node] {
                     if !basis.contains(inst.op().name()) {
-=======
-                if let NodeType::Operation(inst) = &dag[*node] {
-                    if !basis.contains(inst.op.name()) {
->>>>>>> 8ab91fae
                         outside_basis = true;
                         break;
                     }
