// This code is part of Qiskit.
//
// (C) Copyright IBM 2024
//
// This code is licensed under the Apache License, Version 2.0. You may
// obtain a copy of this license in the LICENSE.txt file in the root directory
// of this source tree or at http://www.apache.org/licenses/LICENSE-2.0.
//
// Any modifications or derivative works of this code must retain this
// copyright notice, and modified files need to carry a notice indicating
// that they have been altered from the originals.

use pyo3::prelude::*;
use rayon::prelude::*;
use rustworkx_core::petgraph::stable_graph::NodeIndex;

use qiskit_circuit::dag_circuit::{DAGCircuit, NodeType};
use qiskit_circuit::operations::{OperationRef, StandardInstruction};
use qiskit_circuit::packed_instruction::{PackedInstruction, PackedOperation};
use qiskit_circuit::Qubit;

const PARALLEL_THRESHOLD: usize = 150;

#[pyfunction]
#[pyo3(signature=(dag, label=None))]
pub fn barrier_before_final_measurements(
    py: Python,
    dag: &mut DAGCircuit,
    label: Option<String>,
) -> PyResult<()> {
<<<<<<< HEAD
    let is_exactly_final = |inst: &PackedInstruction| FINAL_OP_NAMES.contains(&inst.op().name());
    let final_ops: HashSet<NodeIndex> = dag
        .op_nodes(true)
        .filter_map(|(node, inst)| {
            if !is_exactly_final(inst) {
                return None;
            }
            dag.bfs_successors(node)
                .all(|(_, child_successors)| {
                    child_successors.iter().all(|suc| match dag[*suc] {
                        NodeType::Operation(ref suc_inst) => is_exactly_final(suc_inst),
=======
    // Get a list of the node indices which are final measurement or barriers that are ancestors
    // of a given qubit's output node.
    let find_final_nodes = |[_in_index, out_index]: &[NodeIndex; 2]| -> Vec<NodeIndex> {
        // Next nodes is the stack of parent nodes to investigate. It starts with any predecessors
        // of a qubit's output node that are Barrier or Measure
        let mut next_nodes: Vec<NodeIndex> = dag
            .quantum_predecessors(*out_index)
            .filter(|index| {
                let node = &dag[*index];
                match node {
                    NodeType::Operation(inst) => {
                        if let OperationRef::StandardInstruction(op) = inst.op.view() {
                            if matches!(
                                op,
                                StandardInstruction::Measure | StandardInstruction::Barrier(_)
                            ) {
                                dag.bfs_successors(*index).all(|(_, child_successors)| {
                                    child_successors.iter().all(|suc| match &dag[*suc] {
                                        NodeType::Operation(suc_inst) => match suc_inst.op.view() {
                                            OperationRef::StandardInstruction(suc_op) => {
                                                matches!(
                                                    suc_op,
                                                    StandardInstruction::Measure
                                                        | StandardInstruction::Barrier(_)
                                                )
                                            }
                                            _ => false,
                                        },
                                        _ => true,
                                    })
                                })
                            } else {
                                false
                            }
                        } else {
                            false
                        }
                    }
                    _ => false,
                }
            })
            .collect();
        let mut nodes: Vec<NodeIndex> = Vec::new();
        // Reverse traverse the dag from next nodes until we encounter no more barriers or measures
        while let Some(node_index) = next_nodes.pop() {
            // If node on the stack is a barrier or measure we can add it to the output list
            if node_index != *out_index
                && dag.bfs_successors(node_index).all(|(_, child_successors)| {
                    child_successors.iter().all(|suc| match &dag[*suc] {
                        NodeType::Operation(suc_inst) => match suc_inst.op.view() {
                            OperationRef::StandardInstruction(suc_op) => matches!(
                                suc_op,
                                StandardInstruction::Measure | StandardInstruction::Barrier(_)
                            ),
                            _ => false,
                        },
>>>>>>> 00c47566
                        _ => true,
                    })
                })
            {
                nodes.push(node_index);
            }
            // For this node if any parent nodes are barrier or measure add those to the stack
            for pred in dag.quantum_predecessors(node_index) {
                match &dag[pred] {
                    NodeType::Operation(inst) => {
                        if let OperationRef::StandardInstruction(op) = inst.op.view() {
                            if matches!(
                                op,
                                StandardInstruction::Measure | StandardInstruction::Barrier(_)
                            ) {
                                next_nodes.push(pred)
                            }
                        }
                    }
                    _ => continue,
                }
            }
        }
        nodes.reverse();
        nodes
    };

    let final_ops: Vec<NodeIndex> =
        if dag.num_qubits() >= PARALLEL_THRESHOLD && crate::getenv_use_multiple_threads() {
            dag.qubit_io_map()
                .par_iter()
                .flat_map(find_final_nodes)
                .collect()
        } else {
            dag.qubit_io_map()
                .iter()
                .flat_map(find_final_nodes)
                .collect()
        };

    if final_ops.is_empty() {
        return Ok(());
    }
    let final_packed_ops: Vec<PackedInstruction> = final_ops
        .into_iter()
        .filter_map(|node| match dag.dag().node_weight(node) {
            Some(weight) => {
                let NodeType::Operation(_) = weight else {
                    return None;
                };
                let res = dag.remove_op_node(node);
                Some(res)
            }
            None => None,
        })
        .collect();
    let qargs: Vec<Qubit> = (0..dag.num_qubits() as u32).map(Qubit).collect();
    dag.apply_operation_back(
        py,
        PackedOperation::from_standard_instruction(StandardInstruction::Barrier(
            dag.num_qubits() as u32
        )),
        qargs.as_slice(),
        &[],
        None,
<<<<<<< HEAD
        ExtraInstructionAttributes::new(label, None, None, None),
=======
        label,
        #[cfg(feature = "cache_pygates")]
        None,
>>>>>>> 00c47566
    )?;
    for inst in final_packed_ops {
        dag.push_back(py, inst)?;
    }
    Ok(())
}

pub fn barrier_before_final_measurements_mod(m: &Bound<PyModule>) -> PyResult<()> {
    m.add_wrapped(wrap_pyfunction!(barrier_before_final_measurements))?;
    Ok(())
}<|MERGE_RESOLUTION|>--- conflicted
+++ resolved
@@ -28,19 +28,6 @@
     dag: &mut DAGCircuit,
     label: Option<String>,
 ) -> PyResult<()> {
-<<<<<<< HEAD
-    let is_exactly_final = |inst: &PackedInstruction| FINAL_OP_NAMES.contains(&inst.op().name());
-    let final_ops: HashSet<NodeIndex> = dag
-        .op_nodes(true)
-        .filter_map(|(node, inst)| {
-            if !is_exactly_final(inst) {
-                return None;
-            }
-            dag.bfs_successors(node)
-                .all(|(_, child_successors)| {
-                    child_successors.iter().all(|suc| match dag[*suc] {
-                        NodeType::Operation(ref suc_inst) => is_exactly_final(suc_inst),
-=======
     // Get a list of the node indices which are final measurement or barriers that are ancestors
     // of a given qubit's output node.
     let find_final_nodes = |[_in_index, out_index]: &[NodeIndex; 2]| -> Vec<NodeIndex> {
@@ -52,14 +39,15 @@
                 let node = &dag[*index];
                 match node {
                     NodeType::Operation(inst) => {
-                        if let OperationRef::StandardInstruction(op) = inst.op.view() {
+                        if let OperationRef::StandardInstruction(op) = inst.op().view() {
                             if matches!(
                                 op,
                                 StandardInstruction::Measure | StandardInstruction::Barrier(_)
                             ) {
                                 dag.bfs_successors(*index).all(|(_, child_successors)| {
                                     child_successors.iter().all(|suc| match &dag[*suc] {
-                                        NodeType::Operation(suc_inst) => match suc_inst.op.view() {
+                                        NodeType::Operation(suc_inst) => match suc_inst.op().view()
+                                        {
                                             OperationRef::StandardInstruction(suc_op) => {
                                                 matches!(
                                                     suc_op,
@@ -90,14 +78,13 @@
             if node_index != *out_index
                 && dag.bfs_successors(node_index).all(|(_, child_successors)| {
                     child_successors.iter().all(|suc| match &dag[*suc] {
-                        NodeType::Operation(suc_inst) => match suc_inst.op.view() {
+                        NodeType::Operation(suc_inst) => match suc_inst.op().view() {
                             OperationRef::StandardInstruction(suc_op) => matches!(
                                 suc_op,
                                 StandardInstruction::Measure | StandardInstruction::Barrier(_)
                             ),
                             _ => false,
                         },
->>>>>>> 00c47566
                         _ => true,
                     })
                 })
@@ -108,7 +95,7 @@
             for pred in dag.quantum_predecessors(node_index) {
                 match &dag[pred] {
                     NodeType::Operation(inst) => {
-                        if let OperationRef::StandardInstruction(op) = inst.op.view() {
+                        if let OperationRef::StandardInstruction(op) = inst.op().view() {
                             if matches!(
                                 op,
                                 StandardInstruction::Measure | StandardInstruction::Barrier(_)
@@ -163,13 +150,9 @@
         qargs.as_slice(),
         &[],
         None,
-<<<<<<< HEAD
-        ExtraInstructionAttributes::new(label, None, None, None),
-=======
         label,
         #[cfg(feature = "cache_pygates")]
         None,
->>>>>>> 00c47566
     )?;
     for inst in final_packed_ops {
         dag.push_back(py, inst)?;
