--- conflicted
+++ resolved
@@ -64,31 +64,6 @@
         })
         .collect();
     let qargs: Vec<Qubit> = (0..dag.num_qubits() as u32).map(Qubit).collect();
-<<<<<<< HEAD
-    #[cfg(feature = "cache_pygates")]
-    {
-        dag.apply_operation_back(
-            py,
-            PackedOperation::from_instruction(Box::new(new_barrier_py_inst)),
-            qargs.as_slice(),
-            &[],
-            None,
-            label,
-            Some(new_barrier.unbind()),
-        )?;
-    }
-    #[cfg(not(feature = "cache_pygates"))]
-    {
-        dag.apply_operation_back(
-            py,
-            PackedOperation::from_instruction(Box::new(new_barrier_py_inst)),
-            qargs.as_slice(),
-            &[],
-            None,
-            label,
-        )?;
-    }
-=======
     dag.apply_operation_back(
         py,
         PackedOperation::from_standard_instruction(StandardInstruction::Barrier(
@@ -97,11 +72,10 @@
         qargs.as_slice(),
         &[],
         None,
-        ExtraInstructionAttributes::new(label, None, None, None),
+        label,
         #[cfg(feature = "cache_pygates")]
         None,
     )?;
->>>>>>> 4521122d
     for inst in final_packed_ops {
         dag.push_back(py, inst)?;
     }
