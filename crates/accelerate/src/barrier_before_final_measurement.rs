--- conflicted
+++ resolved
@@ -31,23 +31,13 @@
     dag: &mut DAGCircuit,
     label: Option<String>,
 ) -> PyResult<()> {
-<<<<<<< HEAD
-    let node_indices: Vec<NodeIndex> = dag.op_nodes(true).collect();
-    let final_ops: HashSet<NodeIndex> = node_indices.into_par_iter()
-        .filter(|node| {
-            let NodeType::Operation(ref inst) = dag.dag()[*node] else {
-                unreachable!();
-            };
-            if !FINAL_OP_NAMES.contains(&inst.op.name()) {
-                return false;
-=======
     let is_exactly_final = |inst: &PackedInstruction| FINAL_OP_NAMES.contains(&inst.op.name());
-    let final_ops: HashSet<NodeIndex> = dag
-        .op_nodes(true)
+    let node_indices: Vec<_> = dag.op_nodes(true).collect();
+    let final_ops: HashSet<NodeIndex> = node_indices
+        .into_par_iter()
         .filter_map(|(node, inst)| {
             if !is_exactly_final(inst) {
                 return None;
->>>>>>> d03a61e0
             }
             dag.bfs_successors(node)
                 .all(|(_, child_successors)| {
