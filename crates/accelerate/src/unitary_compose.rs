--- conflicted
+++ resolved
@@ -10,13 +10,8 @@
 // copyright notice, and modified files need to carry a notice indicating
 // that they have been altered from the originals.
 
-<<<<<<< HEAD
 use ndarray::{arr2, Array, Array2, ArrayView, ArrayView2, IxDyn};
-use ndarray_einsum_beta::*;
-=======
-use ndarray::{Array, Array2, ArrayView, ArrayView2, IxDyn};
 use ndarray_einsum::*;
->>>>>>> e4048320
 use num_complex::{Complex, Complex64, ComplexFloat};
 use qiskit_circuit::util::C_ZERO;
 use qiskit_circuit::Qubit;
