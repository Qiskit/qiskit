// This code is part of Qiskit.
//
// (C) Copyright IBM 2024
//
// This code is licensed under the Apache License, Version 2.0. You may
// obtain a copy of this license in the LICENSE.txt file in the root directory
// of this source tree or at http://www.apache.org/licenses/LICENSE-2.0.
//
// Any modifications or derivative works of this code must retain this
// copyright notice, and modified files need to carry a notice indicating
// that they have been altered from the originals.

use crate::nlayout::PhysicalQubit;
use crate::target_transpiler::exceptions::TranspilerError;
use crate::target_transpiler::Target;
use hashbrown::HashSet;
use pyo3::intern;
use pyo3::prelude::*;
use pyo3::types::PyTuple;
use qiskit_circuit::operations::OperationRef;
use qiskit_circuit::packed_instruction::PackedOperation;
use qiskit_circuit::{
<<<<<<< HEAD
    circuit_instruction::ExtraInstructionAttributes,
=======
    circuit_instruction::CircuitInstruction,
>>>>>>> b9bdc5a0
    converters::{circuit_to_dag, QuantumCircuitData},
    dag_circuit::DAGCircuit,
    imports,
    imports::get_std_gate_class,
    operations::Operation,
    operations::Param,
    operations::StandardGate,
    packed_instruction::PackedInstruction,
    Qubit,
};
use rustworkx_core::petgraph::stable_graph::NodeIndex;
use smallvec::{smallvec, SmallVec};
use std::f64::consts::PI;

//#########################################################################
//              CheckGateDirection analysis pass functions
//#########################################################################

/// Check if the two-qubit gates follow the right direction with respect to the coupling map.
///
/// Args:
///     dag: the DAGCircuit to analyze
///
///     coupling_edges: set of edge pairs representing a directed coupling map, against which gate directionality is checked
///
/// Returns:
///     true iff all two-qubit gates comply with the coupling constraints
#[pyfunction]
#[pyo3(name = "check_gate_direction_coupling")]
fn py_check_direction_coupling_map(
    py: Python,
    dag: &DAGCircuit,
    coupling_edges: HashSet<[Qubit; 2]>,
) -> PyResult<bool> {
    let coupling_map_check =
        |_: &PackedInstruction, op_args: &[Qubit]| -> bool { coupling_edges.contains(op_args) };

    check_gate_direction(py, dag, &coupling_map_check, None)
}

/// Check if the two-qubit gates follow the right direction with respect to instructions supported in the given target.
///
/// Args:
///     dag: the DAGCircuit to analyze
///
///     target: the Target against which gate directionality compliance is checked
///
/// Returns:
///     true iff all two-qubit gates comply with the target's coupling constraints
#[pyfunction]
#[pyo3(name = "check_gate_direction_target")]
fn py_check_direction_target(py: Python, dag: &DAGCircuit, target: &Target) -> PyResult<bool> {
    let target_check = |inst: &PackedInstruction, op_args: &[Qubit]| -> bool {
        let qargs = smallvec![
            PhysicalQubit::new(op_args[0].0),
            PhysicalQubit::new(op_args[1].0)
        ];

        target.instruction_supported(inst.op.name(), Some(&qargs))
    };

    check_gate_direction(py, dag, &target_check, None)
}

// The main routine for checking gate directionality.
//
// gate_complies: a function returning true iff the two-qubit gate direction complies with directionality constraints
//
// qubit_mapping: used for mapping the index of a given qubit within an instruction qargs vector to the corresponding qubit index of the
//  original DAGCircuit the pass was called with. This mapping is required since control flow blocks are represented by nested DAGCircuit
//  objects whose instruction qubit indices are relative to the parent DAGCircuit they reside in, thus when we recurse into nested DAGs, we need
//  to carry the mapping context relative to the original DAG.
//  When qubit_mapping is None, the identity mapping is assumed
fn check_gate_direction<T>(
    py: Python,
    dag: &DAGCircuit,
    gate_complies: &T,
    qubit_mapping: Option<&[Qubit]>,
) -> PyResult<bool>
where
    T: Fn(&PackedInstruction, &[Qubit]) -> bool,
{
    for (_, packed_inst) in dag.op_nodes(false) {
        let inst_qargs = dag.get_qargs(packed_inst.qubits);

        if let OperationRef::Instruction(py_inst) = packed_inst.op.view() {
            if py_inst.control_flow() {
                let circuit_to_dag = imports::CIRCUIT_TO_DAG.get_bound(py);
                let py_inst = py_inst.instruction.bind(py);

                for block in py_inst.getattr("blocks")?.try_iter()? {
                    let inner_dag: DAGCircuit = circuit_to_dag.call1((block?,))?.extract()?;

                    let block_ok = if let Some(mapping) = qubit_mapping {
                        let mapping = inst_qargs // Create a temp mapping for the recursive call
                            .iter()
                            .map(|q| mapping[q.index()])
                            .collect::<Vec<Qubit>>();

                        check_gate_direction(py, &inner_dag, gate_complies, Some(&mapping))?
                    } else {
                        check_gate_direction(py, &inner_dag, gate_complies, Some(inst_qargs))?
                    };

                    if !block_ok {
                        return Ok(false);
                    }
                }
                continue;
            }
        }

        if inst_qargs.len() == 2
            && !match qubit_mapping {
                // Check gate direction based either on a given custom mapping or the identity mapping
                Some(mapping) => gate_complies(
                    packed_inst,
                    &[
                        mapping[inst_qargs[0].index()],
                        mapping[inst_qargs[1].index()],
                    ],
                ),
                None => gate_complies(packed_inst, inst_qargs),
            }
        {
            return Ok(false);
        }
    }

    Ok(true)
}

//#########################################################################
//              GateDirection transformation pass functions
//#########################################################################

/// Try to swap two-qubit gate directions using pre-defined mapping to follow the right direction with respect to the coupling map.
///
/// Args:
///     dag: the DAGCircuit to analyze
///
///     coupling_edges: set of edge pairs representing a directed coupling map, against which gate directionality is checked
///
/// Returns:
///     the transformed DAGCircuit
#[pyfunction]
#[pyo3(name = "fix_gate_direction_coupling")]
fn py_fix_direction_coupling_map(
    py: Python,
    dag: &mut DAGCircuit,
    coupling_edges: HashSet<[Qubit; 2]>,
) -> PyResult<DAGCircuit> {
    if coupling_edges.is_empty() {
        return Ok(dag.clone());
    }

    let coupling_map_check =
        |_: &PackedInstruction, op_args: &[Qubit]| -> bool { coupling_edges.contains(op_args) };

    fix_gate_direction(py, dag, &coupling_map_check, None).cloned()
}

/// Try to swap two-qubit gate directions using pre-defined mapping to follow the right direction with respect to the given target.
///
/// Args:
///     dag: the DAGCircuit to analyze
///
///     coupling_edges: set of edge pairs representing a directed coupling map, against which gate directionality is checked
///
/// Returns:
///     the transformed DAGCircuit
#[pyfunction]
#[pyo3(name = "fix_gate_direction_target")]
fn py_fix_direction_target(
    py: Python,
    dag: &mut DAGCircuit,
    target: &Target,
) -> PyResult<DAGCircuit> {
    let target_check = |inst: &PackedInstruction, op_args: &[Qubit]| -> bool {
        let qargs = smallvec![
            PhysicalQubit::new(op_args[0].0),
            PhysicalQubit::new(op_args[1].0)
        ];

        // Take this path so Target can check for exact match of the parameterized gate's angle
        if let OperationRef::StandardGate(std_gate) = inst.op.view() {
            match std_gate {
                StandardGate::RXXGate
                | StandardGate::RYYGate
                | StandardGate::RZZGate
                | StandardGate::RZXGate => {
                    return target
                        .py_instruction_supported(
                            py,
                            None,
                            Some(qargs),
                            Some(
                                get_std_gate_class(py, std_gate)
                                    .expect("These gates should have Python classes")
                                    .bind(py),
                            ),
                            Some(inst.params_view().to_vec()),
                        )
                        .unwrap_or(false)
                }
                _ => {}
            }
        }
        target.instruction_supported(inst.op.name(), Some(&qargs))
    };

    fix_gate_direction(py, dag, &target_check, None).cloned()
}

// The main routine for fixing gate direction. Same parameters are check_gate_direction
fn fix_gate_direction<'a, T>(
    py: Python,
    dag: &'a mut DAGCircuit,
    gate_complies: &T,
    qubit_mapping: Option<&[Qubit]>,
) -> PyResult<&'a DAGCircuit>
where
    T: Fn(&PackedInstruction, &[Qubit]) -> bool,
{
    let mut nodes_to_replace: Vec<(NodeIndex, DAGCircuit)> = Vec::new();
    let mut ops_to_replace: Vec<(NodeIndex, Vec<Bound<PyAny>>)> = Vec::new();

    for (node, packed_inst) in dag.op_nodes(false) {
        let op_args = dag.get_qargs(packed_inst.qubits);

        if let OperationRef::Instruction(py_inst) = packed_inst.op.view() {
            if py_inst.control_flow() {
                let dag_to_circuit = imports::DAG_TO_CIRCUIT.get_bound(py);

                let blocks = py_inst.instruction.bind(py).getattr("blocks")?;
                let blocks = blocks.downcast::<PyTuple>()?;

                let mut blocks_to_replace = Vec::with_capacity(blocks.len());
                for block in blocks {
                    let mut inner_dag = circuit_to_dag(
                        py,
                        QuantumCircuitData::extract_bound(&block)?,
                        false,
                        None,
                        None,
                    )?;

                    let inner_dag = if let Some(mapping) = qubit_mapping {
                        let mapping = op_args // Create a temp mapping for the recursive call
                            .iter()
                            .map(|q| mapping[q.index()])
                            .collect::<Vec<Qubit>>();

                        fix_gate_direction(py, &mut inner_dag, gate_complies, Some(&mapping))?
                    } else {
                        fix_gate_direction(py, &mut inner_dag, gate_complies, Some(op_args))?
                    };

                    let circuit = dag_to_circuit.call1((inner_dag.clone(),))?;
                    blocks_to_replace.push(circuit);
                }

                // Store this for replacement outside the dag.op_nodes loop
                ops_to_replace.push((node, blocks_to_replace));

                continue;
            }
        }

        if op_args.len() != 2 {
            continue;
        };

        // Take into account qubit index mapping if we're inside a control-flow block
        let (op_args0, op_args1) = if let Some(mapping) = qubit_mapping {
            (mapping[op_args[0].index()], mapping[op_args[1].index()])
        } else {
            (op_args[0], op_args[1])
        };

        if gate_complies(packed_inst, &[op_args0, op_args1]) {
            continue;
        }

        // If the op has a pre-defined replacement - replace if the other direction is supported otherwise error
        // If no pre-defined replacement for the op - if the other direction is supported error saying no pre-defined rule otherwise error saying op is not supported
        if let OperationRef::StandardGate(std_gate) = packed_inst.op.view() {
            match std_gate {
                StandardGate::CXGate
                | StandardGate::ECRGate
                | StandardGate::CZGate
                | StandardGate::SwapGate
                | StandardGate::RXXGate
                | StandardGate::RYYGate
                | StandardGate::RZZGate
                | StandardGate::RZXGate => {
                    if gate_complies(packed_inst, &[op_args1, op_args0]) {
                        // Store this for replacement outside the dag.op_nodes loop
                        nodes_to_replace.push((node, replace_dag(py, std_gate, packed_inst)?));
                        continue;
                    } else {
                        return Err(TranspilerError::new_err(format!(
                            "The circuit requires a connection between physical qubits {:?} for {}",
                            op_args,
                            packed_inst.op.name()
                        )));
                    }
                }
                _ => {}
            }
        }
        // No matching replacement found
        if gate_complies(packed_inst, &[op_args1, op_args0]) {
            return Err(TranspilerError::new_err(format!("{} would be supported on {:?} if the direction was swapped, but no rules are known to do that. {:?} can be automatically flipped.", packed_inst.op.name(), op_args, vec!["cx", "cz", "ecr", "swap", "rzx", "rxx", "ryy", "rzz"])));
            // NOTE: Make sure to update the list of the supported gates if adding more replacements
        } else {
            return Err(TranspilerError::new_err(format!(
                "{} with parameters {:?} is not supported on qubits {:?} in either direction.",
                packed_inst.op.name(),
                packed_inst.params_view(),
                op_args
            )));
        }
    }

    for (node, op_blocks) in ops_to_replace {
        let packed_inst = dag[node].unwrap_operation();
        let OperationRef::Instruction(py_inst) = packed_inst.op.view() else {
            panic!("PyInstruction is expected");
        };
        let new_op = py_inst
            .instruction
            .bind(py)
            .call_method1("replace_blocks", (op_blocks,))?;

        dag.py_substitute_node(py, dag.get_node(py, node)?.bind(py), &new_op, false, None)?;
    }

    for (node, replacemanet_dag) in nodes_to_replace {
        dag.py_substitute_node_with_dag(
            py,
            dag.get_node(py, node)?.bind(py),
            &replacemanet_dag,
            None,
            None,
        )?;
    }

    Ok(dag)
}

<<<<<<< HEAD
=======
// Check whether the dag as calibration for a DAGOpNode
fn has_calibration_for_op_node(
    py: Python,
    dag: &DAGCircuit,
    packed_inst: &PackedInstruction,
    qargs: &[Qubit],
) -> PyResult<bool> {
    let py_args = PyTuple::new(py, dag.qubits().map_indices(qargs))?;

    let dag_op_node = Py::new(
        py,
        (
            DAGOpNode {
                instruction: CircuitInstruction {
                    operation: packed_inst.op.clone(),
                    qubits: py_args.unbind(),
                    clbits: PyTuple::empty(py).unbind(),
                    params: packed_inst.params_view().iter().cloned().collect(),
                    label: packed_inst.label.clone(),
                    #[cfg(feature = "cache_pygates")]
                    py_op: packed_inst.py_op.clone(),
                },
            },
            DAGNode { node: None },
        ),
    )?;

    dag.has_calibration_for(py, dag_op_node.borrow(py))
}

>>>>>>> b9bdc5a0
// Return a replacement DAG for the given standard gate in the supported list
// TODO: optimize it by caching the DAGs of the non-parametric gates and caching and
// mutating upon request the DAGs of the parametric gates
fn replace_dag(
    py: Python,
    std_gate: StandardGate,
    inst: &PackedInstruction,
) -> PyResult<DAGCircuit> {
    let replacement_dag = match std_gate {
        StandardGate::CXGate => cx_replacement_dag(py),
        StandardGate::ECRGate => ecr_replacement_dag(py),
        StandardGate::CZGate => cz_replacement_dag(py),
        StandardGate::SwapGate => swap_replacement_dag(py),
        StandardGate::RXXGate => rxx_replacement_dag(py, inst.params_view()),
        StandardGate::RYYGate => ryy_replacement_dag(py, inst.params_view()),
        StandardGate::RZZGate => rzz_replacement_dag(py, inst.params_view()),
        StandardGate::RZXGate => rzx_replacement_dag(py, inst.params_view()),
        _ => panic!("Mismatch in supported gates assumption"),
    };

    replacement_dag
}

//###################################################
// Utility functions to build the replacement dags
//
// TODO: replace this once we have a Rust version of QuantumRegister
#[inline]
fn add_qreg(py: Python, dag: &mut DAGCircuit, num_qubits: u32) -> PyResult<Vec<Qubit>> {
    let qreg = imports::QUANTUM_REGISTER
        .get_bound(py)
        .call1((num_qubits,))?;
    dag.add_qreg(py, &qreg)?;
    let mut qargs = Vec::new();

    for i in 0..num_qubits {
        let qubit = qreg.call_method1(intern!(py, "__getitem__"), (i,))?;
        qargs.push(
            dag.qubits()
                .find(&qubit)
                .expect("Qubit should have been stored in the DAGCircuit"),
        );
    }

    Ok(qargs)
}

#[inline]
fn apply_operation_back(
    py: Python,
    dag: &mut DAGCircuit,
    gate: StandardGate,
    qargs: &[Qubit],
    param: Option<SmallVec<[Param; 3]>>,
) -> PyResult<()> {
    dag.apply_operation_back(
        py,
        PackedOperation::from_standard_gate(gate),
        qargs,
        &[],
        param,
        None,
        #[cfg(feature = "cache_pygates")]
        None,
    )?;

    Ok(())
}

fn cx_replacement_dag(py: Python) -> PyResult<DAGCircuit> {
    let new_dag = &mut DAGCircuit::new(py)?;
    let qargs = add_qreg(py, new_dag, 2)?;
    let qargs = qargs.as_slice();

    apply_operation_back(py, new_dag, StandardGate::HGate, &[qargs[0]], None)?;
    apply_operation_back(py, new_dag, StandardGate::HGate, &[qargs[1]], None)?;
    apply_operation_back(
        py,
        new_dag,
        StandardGate::CXGate,
        &[qargs[1], qargs[0]],
        None,
    )?;
    apply_operation_back(py, new_dag, StandardGate::HGate, &[qargs[0]], None)?;
    apply_operation_back(py, new_dag, StandardGate::HGate, &[qargs[1]], None)?;

    Ok(new_dag.clone())
}

fn ecr_replacement_dag(py: Python) -> PyResult<DAGCircuit> {
    let new_dag = &mut DAGCircuit::new(py)?;
    new_dag.add_global_phase(py, &Param::Float(-PI / 2.0))?;
    let qargs = add_qreg(py, new_dag, 2)?;
    let qargs = qargs.as_slice();

    apply_operation_back(py, new_dag, StandardGate::SGate, &[qargs[0]], None)?;
    apply_operation_back(py, new_dag, StandardGate::SXGate, &[qargs[0]], None)?;
    apply_operation_back(py, new_dag, StandardGate::SdgGate, &[qargs[0]], None)?;
    apply_operation_back(py, new_dag, StandardGate::SdgGate, &[qargs[1]], None)?;
    apply_operation_back(py, new_dag, StandardGate::SXGate, &[qargs[1]], None)?;
    apply_operation_back(py, new_dag, StandardGate::SGate, &[qargs[1]], None)?;
    apply_operation_back(
        py,
        new_dag,
        StandardGate::ECRGate,
        &[qargs[1], qargs[0]],
        None,
    )?;
    apply_operation_back(py, new_dag, StandardGate::HGate, &[qargs[0]], None)?;
    apply_operation_back(py, new_dag, StandardGate::HGate, &[qargs[1]], None)?;

    Ok(new_dag.clone())
}

fn cz_replacement_dag(py: Python) -> PyResult<DAGCircuit> {
    let new_dag = &mut DAGCircuit::new(py)?;
    let qargs = add_qreg(py, new_dag, 2)?;
    let qargs = qargs.as_slice();

    apply_operation_back(
        py,
        new_dag,
        StandardGate::CZGate,
        &[qargs[1], qargs[0]],
        None,
    )?;

    Ok(new_dag.clone())
}

fn swap_replacement_dag(py: Python) -> PyResult<DAGCircuit> {
    let new_dag = &mut DAGCircuit::new(py)?;
    let qargs = add_qreg(py, new_dag, 2)?;
    let qargs = qargs.as_slice();

    apply_operation_back(
        py,
        new_dag,
        StandardGate::SwapGate,
        &[qargs[1], qargs[0]],
        None,
    )?;

    Ok(new_dag.clone())
}

fn rxx_replacement_dag(py: Python, param: &[Param]) -> PyResult<DAGCircuit> {
    let new_dag = &mut DAGCircuit::new(py)?;
    let qargs = add_qreg(py, new_dag, 2)?;
    let qargs = qargs.as_slice();

    apply_operation_back(
        py,
        new_dag,
        StandardGate::RXXGate,
        &[qargs[1], qargs[0]],
        Some(SmallVec::from(param)),
    )?;

    Ok(new_dag.clone())
}

fn ryy_replacement_dag(py: Python, param: &[Param]) -> PyResult<DAGCircuit> {
    let new_dag = &mut DAGCircuit::new(py)?;
    let qargs = add_qreg(py, new_dag, 2)?;
    let qargs = qargs.as_slice();

    apply_operation_back(
        py,
        new_dag,
        StandardGate::RYYGate,
        &[qargs[1], qargs[0]],
        Some(SmallVec::from(param)),
    )?;

    Ok(new_dag.clone())
}

fn rzz_replacement_dag(py: Python, param: &[Param]) -> PyResult<DAGCircuit> {
    let new_dag = &mut DAGCircuit::new(py)?;
    let qargs = add_qreg(py, new_dag, 2)?;
    let qargs = qargs.as_slice();

    apply_operation_back(
        py,
        new_dag,
        StandardGate::RZZGate,
        &[qargs[1], qargs[0]],
        Some(SmallVec::from(param)),
    )?;

    Ok(new_dag.clone())
}

fn rzx_replacement_dag(py: Python, param: &[Param]) -> PyResult<DAGCircuit> {
    let new_dag = &mut DAGCircuit::new(py)?;
    let qargs = add_qreg(py, new_dag, 2)?;
    let qargs = qargs.as_slice();

    apply_operation_back(py, new_dag, StandardGate::HGate, &[qargs[0]], None)?;
    apply_operation_back(py, new_dag, StandardGate::HGate, &[qargs[1]], None)?;
    apply_operation_back(
        py,
        new_dag,
        StandardGate::RZXGate,
        &[qargs[1], qargs[0]],
        Some(SmallVec::from(param)),
    )?;
    apply_operation_back(py, new_dag, StandardGate::HGate, &[qargs[0]], None)?;
    apply_operation_back(py, new_dag, StandardGate::HGate, &[qargs[1]], None)?;

    Ok(new_dag.clone())
}

#[pymodule]
pub fn gate_direction(m: &Bound<PyModule>) -> PyResult<()> {
    m.add_wrapped(wrap_pyfunction!(py_check_direction_coupling_map))?;
    m.add_wrapped(wrap_pyfunction!(py_check_direction_target))?;
    m.add_wrapped(wrap_pyfunction!(py_fix_direction_coupling_map))?;
    m.add_wrapped(wrap_pyfunction!(py_fix_direction_target))?;
    Ok(())
}<|MERGE_RESOLUTION|>--- conflicted
+++ resolved
@@ -20,11 +20,6 @@
 use qiskit_circuit::operations::OperationRef;
 use qiskit_circuit::packed_instruction::PackedOperation;
 use qiskit_circuit::{
-<<<<<<< HEAD
-    circuit_instruction::ExtraInstructionAttributes,
-=======
-    circuit_instruction::CircuitInstruction,
->>>>>>> b9bdc5a0
     converters::{circuit_to_dag, QuantumCircuitData},
     dag_circuit::DAGCircuit,
     imports,
@@ -376,39 +371,6 @@
     Ok(dag)
 }
 
-<<<<<<< HEAD
-=======
-// Check whether the dag as calibration for a DAGOpNode
-fn has_calibration_for_op_node(
-    py: Python,
-    dag: &DAGCircuit,
-    packed_inst: &PackedInstruction,
-    qargs: &[Qubit],
-) -> PyResult<bool> {
-    let py_args = PyTuple::new(py, dag.qubits().map_indices(qargs))?;
-
-    let dag_op_node = Py::new(
-        py,
-        (
-            DAGOpNode {
-                instruction: CircuitInstruction {
-                    operation: packed_inst.op.clone(),
-                    qubits: py_args.unbind(),
-                    clbits: PyTuple::empty(py).unbind(),
-                    params: packed_inst.params_view().iter().cloned().collect(),
-                    label: packed_inst.label.clone(),
-                    #[cfg(feature = "cache_pygates")]
-                    py_op: packed_inst.py_op.clone(),
-                },
-            },
-            DAGNode { node: None },
-        ),
-    )?;
-
-    dag.has_calibration_for(py, dag_op_node.borrow(py))
-}
-
->>>>>>> b9bdc5a0
 // Return a replacement DAG for the given standard gate in the supported list
 // TODO: optimize it by caching the DAGs of the non-parametric gates and caching and
 // mutating upon request the DAGs of the parametric gates
