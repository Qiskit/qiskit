--- conflicted
+++ resolved
@@ -1186,7 +1186,6 @@
 impl From<LabelError> for PyErr {
     fn from(value: LabelError) -> PyErr {
         PyValueError::new_err(value.to_string())
-<<<<<<< HEAD
     }
 }
 impl From<ArithmeticError> for PyErr {
@@ -1194,15 +1193,6 @@
         PyValueError::new_err(value.to_string())
     }
 }
-=======
-    }
-}
-impl From<ArithmeticError> for PyErr {
-    fn from(value: ArithmeticError) -> PyErr {
-        PyValueError::new_err(value.to_string())
-    }
-}
->>>>>>> 52ba2a9a
 
 /// Construct the Python-space `IntEnum` that represents the same values as the Rust-spce `BitTerm`.
 ///
@@ -2097,11 +2087,7 @@
     /// Examples:
     ///
     ///     .. code-block:: python
-<<<<<<< HEAD
-    ///         
-=======
-    ///
->>>>>>> 52ba2a9a
+    ///
     ///         >>> label = "IYXZI"
     ///         >>> pauli = Pauli(label)
     ///         >>> SparseObservable.from_pauli(pauli)
@@ -2166,7 +2152,7 @@
     /// Examples:
     ///
     ///     .. code-block:: python
-    ///         
+    ///
     ///         >>> SparseObservable.from_label("IIII+ZI")
     ///         <SparseObservable with 1 term on 7 qubits: (1+0j)(+_2 Z_1)>
     ///         >>> label = "IYXZI"
@@ -2988,10 +2974,6 @@
             )
             .into_bound_py_any(py);
         }
-<<<<<<< HEAD
-
-=======
->>>>>>> 52ba2a9a
         let slf_inner = slf_.inner.read().map_err(|_| InnerReadError)?;
         let other_inner = other.inner.read().map_err(|_| InnerReadError)?;
         slf_inner.check_equal_qubits(&other_inner)?;
@@ -3012,11 +2994,7 @@
         <&SparseObservable as ::std::ops::Add>::add(&other_inner, &inner).into_bound_py_any(py)
     }
 
-<<<<<<< HEAD
-    fn __iadd__(slf_: Bound<Self>, other: &Bound<PyAny>) -> PyResult<()> {
-=======
     fn __iadd__(slf_: Bound<PySparseObservable>, other: &Bound<PyAny>) -> PyResult<()> {
->>>>>>> 52ba2a9a
         let Some(other) = coerce_to_observable(other)? else {
             // This is not well behaved - we _should_ return `NotImplemented` to Python space
             // without an exception, but limitations in PyO3 prevent this at the moment.  See
@@ -3027,20 +3005,12 @@
             )));
         };
 
-<<<<<<< HEAD
-        // Check if slf_ and other point to the same SparseObservable object, in which case
-        // we just multiply it by 2
         let other = other.borrow();
         let slf_ = slf_.borrow();
         let mut slf_inner = slf_.inner.write().map_err(|_| InnerWriteError)?;
-=======
-        let other = other.borrow();
-        let slf_ = slf_.borrow();
-        let mut slf_inner = slf_.inner.write().map_err(|_| InnerWriteError)?;
 
         // Check if slf_ and other point to the same SparseObservable object, in which case
         // we just multiply it by 2
->>>>>>> 52ba2a9a
         if Arc::ptr_eq(&slf_.inner, &other.inner) {
             *slf_inner *= Complex64::new(2.0, 0.0);
             return Ok(());
@@ -3061,13 +3031,8 @@
             return Ok(py.NotImplemented().into_bound(py));
         };
 
-<<<<<<< HEAD
-        let slf_ = slf_.borrow();
-        let other = other.borrow();
-=======
         let other = other.borrow();
         let slf_ = slf_.borrow();
->>>>>>> 52ba2a9a
         if Arc::ptr_eq(&slf_.inner, &other.inner) {
             return PySparseObservable::zero(slf_.num_qubits()?).into_bound_py_any(py);
         }
