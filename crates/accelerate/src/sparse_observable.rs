// This code is part of Qiskit.
//
// (C) Copyright IBM 2024
//
// This code is licensed under the Apache License, Version 2.0. You may
// obtain a copy of this license in the LICENSE.txt file in the root directory
// of this source tree or at http://www.apache.org/licenses/LICENSE-2.0.
//
// Any modifications or derivative works of this code must retain this
// copyright notice, and modified files need to carry a notice indicating
// that they have been altered from the originals.

use hashbrown::HashSet;
use ndarray::Array2;
use num_complex::Complex64;
use num_traits::Zero;
use numpy::{
    PyArray1, PyArray2, PyArrayDescr, PyArrayDescrMethods, PyArrayLike1, PyArrayMethods,
    PyReadonlyArray1, PyReadonlyArray2, PyUntypedArrayMethods,
};
<<<<<<< HEAD
use pyo3::{
    exceptions::{PyRuntimeError, PyTypeError, PyValueError, PyZeroDivisionError},
    intern,
    prelude::*,
    sync::GILOnceCell,
    types::{IntoPyDict, PyList, PyType},
    PyErr,
};
use std::{
    collections::btree_map,
    ops::{AddAssign, DivAssign, MulAssign, SubAssign},
    sync::{Arc, RwLock},
};
use thiserror::Error;

use qiskit_circuit::{
    imports::{ImportOnceCell, NUMPY_COPY_ONLY_IF_NEEDED},
    slice::{PySequenceIndex, SequenceIndex},
};
=======
use pyo3::exceptions::{PyTypeError, PyValueError, PyZeroDivisionError};
use pyo3::intern;
use pyo3::prelude::*;
use pyo3::sync::GILOnceCell;
use pyo3::types::{IntoPyDict, PyList, PyType};
use pyo3::BoundObject;
use pyo3::IntoPyObjectExt;

use qiskit_circuit::impl_intopyobject_for_copy_pyclass;
use qiskit_circuit::imports::{ImportOnceCell, NUMPY_COPY_ONLY_IF_NEEDED};
use qiskit_circuit::slice::{PySequenceIndex, SequenceIndex};
>>>>>>> e9ccd3f3

static PAULI_TYPE: ImportOnceCell = ImportOnceCell::new("qiskit.quantum_info", "Pauli");
static PAULI_LIST_TYPE: ImportOnceCell = ImportOnceCell::new("qiskit.quantum_info", "PauliList");
static SPARSE_PAULI_OP_TYPE: ImportOnceCell =
    ImportOnceCell::new("qiskit.quantum_info", "SparsePauliOp");
static BIT_TERM_PY_ENUM: GILOnceCell<Py<PyType>> = GILOnceCell::new();
static BIT_TERM_INTO_PY: GILOnceCell<[Option<Py<PyAny>>; 16]> = GILOnceCell::new();

/// Named handle to the alphabet of single-qubit terms.
///
/// This is just the Rust-space representation.  We make a separate Python-space `enum.IntEnum` to
/// represent the same information, since we enforce strongly typed interactions in Rust, including
/// not allowing the stored values to be outside the valid `BitTerm`s, but doing so in Python would
/// make it very difficult to use the class efficiently with Numpy array views.  We attach this
/// sister class of `BitTerm` to `SparseObservable` as a scoped class.
///
/// # Representation
///
/// The `u8` representation and the exact numerical values of these are part of the public API.  The
/// low two bits are the symplectic Pauli representation of the required measurement basis with Z in
/// the Lsb0 and X in the Lsb1 (e.g. X and its eigenstate projectors all have their two low bits as
/// `0b10`).  The high two bits are `00` for the operator, `10` for the projector to the positive
/// eigenstate, and `01` for the projector to the negative eigenstate.
///
/// The `0b00_00` representation thus ends up being the natural representation of the `I` operator,
/// but this is never stored, and is not named in the enumeration.
///
/// This operator does not store phase terms of $-i$.  `BitTerm::Y` has `(1, 1)` as its `(z, x)`
/// representation, and represents exactly the Pauli Y operator; any additional phase is stored only
/// in a corresponding coefficient.
///
/// # Dev notes
///
/// This type is required to be `u8`, but it's a subtype of `u8` because not all `u8` are valid
/// `BitTerm`s.  For interop with Python space, we accept Numpy arrays of `u8` to represent this,
/// which we transmute into slices of `BitTerm`, after checking that all the values are correct (or
/// skipping the check if Python space promises that it upheld the checks).
///
/// We deliberately _don't_ impl `numpy::Element` for `BitTerm` (which would let us accept and
/// return `PyArray1<BitTerm>` at Python-space boundaries) so that it's clear when we're doing
/// the transmute, and we have to be explicit about the safety of that.
#[repr(u8)]
#[derive(Clone, Copy, Debug, Hash, PartialEq, Eq, PartialOrd, Ord)]
pub enum BitTerm {
    /// Pauli X operator.
    X = 0b00_10,
    /// Projector to the positive eigenstate of Pauli X.
    Plus = 0b10_10,
    /// Projector to the negative eigenstate of Pauli X.
    Minus = 0b01_10,
    /// Pauli Y operator.
    Y = 0b00_11,
    /// Projector to the positive eigenstate of Pauli Y.
    Right = 0b10_11,
    /// Projector to the negative eigenstate of Pauli Y.
    Left = 0b01_11,
    /// Pauli Z operator.
    Z = 0b00_01,
    /// Projector to the positive eigenstate of Pauli Z.
    Zero = 0b10_01,
    /// Projector to the negative eigenstate of Pauli Z.
    One = 0b01_01,
}
impl From<BitTerm> for u8 {
    fn from(value: BitTerm) -> u8 {
        value as u8
    }
}
unsafe impl ::bytemuck::CheckedBitPattern for BitTerm {
    type Bits = u8;

    #[inline(always)]
    fn is_valid_bit_pattern(bits: &Self::Bits) -> bool {
        *bits <= 0b11_11 && (*bits & 0b11_00) < 0b11_00 && (*bits & 0b00_11) != 0
    }
}
unsafe impl ::bytemuck::NoUninit for BitTerm {}

impl BitTerm {
    /// Get the label of this `BitTerm` used in Python-space applications.  This is a single-letter
    /// string.
    #[inline]
    fn py_label(&self) -> &'static str {
        match self {
            Self::X => "X",
            Self::Plus => "+",
            Self::Minus => "-",
            Self::Y => "Y",
            Self::Right => "r",
            Self::Left => "l",
            Self::Z => "Z",
            Self::Zero => "0",
            Self::One => "1",
        }
    }

    /// Get the name of this `BitTerm`, which is how Python space refers to the integer constant.
    #[inline]
    fn py_name(&self) -> &'static str {
        match self {
            Self::X => "X",
            Self::Plus => "PLUS",
            Self::Minus => "MINUS",
            Self::Y => "Y",
            Self::Right => "RIGHT",
            Self::Left => "LEFT",
            Self::Z => "Z",
            Self::Zero => "ZERO",
            Self::One => "ONE",
        }
    }

    /// Attempt to convert a `u8` into `BitTerm`.
    ///
    /// Unlike the implementation of `TryFrom<u8>`, this allows `b'I'` as an alphabet letter,
    /// returning `Ok(None)` for it.  All other letters outside the alphabet return the complete
    /// error condition.
    #[inline]
    fn try_from_u8(value: u8) -> Result<Option<Self>, BitTermFromU8Error> {
        match value {
            b'+' => Ok(Some(BitTerm::Plus)),
            b'-' => Ok(Some(BitTerm::Minus)),
            b'0' => Ok(Some(BitTerm::Zero)),
            b'1' => Ok(Some(BitTerm::One)),
            b'I' => Ok(None),
            b'X' => Ok(Some(BitTerm::X)),
            b'Y' => Ok(Some(BitTerm::Y)),
            b'Z' => Ok(Some(BitTerm::Z)),
            b'l' => Ok(Some(BitTerm::Left)),
            b'r' => Ok(Some(BitTerm::Right)),
            _ => Err(BitTermFromU8Error(value)),
        }
    }

    /// Does this term include an X component in its ZX representation?
    ///
    /// This is true for the operators and eigenspace projectors associated with X and Y.
    pub fn has_x_component(&self) -> bool {
        ((*self as u8) & (Self::X as u8)) != 0
    }

    /// Does this term include a Z component in its ZX representation?
    ///
    /// This is true for the operators and eigenspace projectors associated with Y and Z.
    pub fn has_z_component(&self) -> bool {
        ((*self as u8) & (Self::Z as u8)) != 0
    }
}

<<<<<<< HEAD
=======
static BIT_TERM_PY_ENUM: GILOnceCell<Py<PyType>> = GILOnceCell::new();
static BIT_TERM_INTO_PY: GILOnceCell<[Option<Py<PyAny>>; 16]> = GILOnceCell::new();

/// Construct the Python-space `IntEnum` that represents the same values as the Rust-spce `BitTerm`.
///
/// We don't make `BitTerm` a direct `pyclass` because we want the behaviour of `IntEnum`, which
/// specifically also makes its variants subclasses of the Python `int` type; we use a type-safe
/// enum in Rust, but from Python space we expect people to (carefully) deal with the raw ints in
/// Numpy arrays for efficiency.
///
/// The resulting class is attached to `SparseObservable` as a class attribute, and its
/// `__qualname__` is set to reflect this.
fn make_py_bit_term(py: Python) -> PyResult<Py<PyType>> {
    let terms = [
        BitTerm::X,
        BitTerm::Plus,
        BitTerm::Minus,
        BitTerm::Y,
        BitTerm::Right,
        BitTerm::Left,
        BitTerm::Z,
        BitTerm::Zero,
        BitTerm::One,
    ]
    .into_iter()
    .flat_map(|term| {
        let mut out = vec![(term.py_name(), term as u8)];
        if term.py_name() != term.py_label() {
            // Also ensure that the labels are created as aliases.  These can't be (easily) accessed
            // by attribute-getter (dot) syntax, but will work with the item-getter (square-bracket)
            // syntax, or programmatically with `getattr`.
            out.push((term.py_label(), term as u8));
        }
        out
    })
    .collect::<Vec<_>>();
    let obj = py.import("enum")?.getattr("IntEnum")?.call(
        ("BitTerm", terms),
        Some(
            &[
                ("module", "qiskit.quantum_info"),
                ("qualname", "SparseObservable.BitTerm"),
            ]
            .into_py_dict(py)?,
        ),
    )?;
    Ok(obj.downcast_into::<PyType>()?.unbind())
}

// Return the relevant value from the Python-space sister enumeration.  These are Python-space
// singletons and subclasses of Python `int`.  We only use this for interaction with "high level"
// Python space; the efficient Numpy-like array paths use `u8` directly so Numpy can act on it
// efficiently.
impl<'py> IntoPyObject<'py> for BitTerm {
    type Target = PyAny;
    type Output = Bound<'py, Self::Target>;
    type Error = PyErr;

    fn into_pyobject(self, py: Python<'py>) -> Result<Self::Output, Self::Error> {
        let terms = BIT_TERM_INTO_PY.get_or_init(py, || {
            let py_enum = BIT_TERM_PY_ENUM
                .get_or_try_init(py, || make_py_bit_term(py))
                .expect("creating a simple Python enum class should be infallible")
                .bind(py);
            ::std::array::from_fn(|val| {
                ::bytemuck::checked::try_cast(val as u8)
                    .ok()
                    .map(|term: BitTerm| {
                        py_enum
                            .getattr(term.py_name())
                            .expect("the created `BitTerm` enum should have matching attribute names to the terms")
                            .unbind()
                    })
            })
        });
        Ok(terms[self as usize]
            .as_ref()
            .expect("the lookup table initializer populated a 'Some' in all valid locations")
            .clone_ref(py)
            .bind(py)
            .to_owned())
    }
}
impl_intopyobject_for_copy_pyclass!(BitTerm);

impl<'py> FromPyObject<'py> for BitTerm {
    fn extract_bound(ob: &Bound<'py, PyAny>) -> PyResult<Self> {
        let value = ob
            .extract::<isize>()
            .map_err(|_| match ob.get_type().repr() {
                Ok(repr) => PyTypeError::new_err(format!("bad type for 'BitTerm': {}", repr)),
                Err(err) => err,
            })?;
        let value_error = || {
            PyValueError::new_err(format!(
                "value {} is not a valid letter of the single-qubit alphabet for 'BitTerm'",
                value
            ))
        };
        let value: u8 = value.try_into().map_err(|_| value_error())?;
        value.try_into().map_err(|_| value_error())
    }
}

>>>>>>> e9ccd3f3
/// The error type for a failed conversion into `BitTerm`.
#[derive(Error, Debug)]
#[error("{0} is not a valid letter of the single-qubit alphabet")]
pub struct BitTermFromU8Error(u8);

// `BitTerm` allows safe `as` casting into `u8`.  This is the reverse, which is fallible, because
// `BitTerm` is a value-wise subtype of `u8`.
impl ::std::convert::TryFrom<u8> for BitTerm {
    type Error = BitTermFromU8Error;

    fn try_from(value: u8) -> Result<Self, Self::Error> {
        ::bytemuck::checked::try_cast(value).map_err(|_| BitTermFromU8Error(value))
    }
}

/// Error cases stemming from data coherence at the point of entry into `SparseObservable` from
/// user-provided arrays.
///
/// These most typically appear during [from_raw_parts], but can also be introduced by various
/// remapping arithmetic functions.
///
/// These are generally associated with the Python-space `ValueError` because all of the
/// `TypeError`-related ones are statically forbidden (within Rust) by the language, and conversion
/// failures on entry to Rust from Python space will automatically raise `TypeError`.
#[derive(Error, Debug)]
pub enum CoherenceError {
    #[error("`boundaries` ({boundaries}) must be one element longer than `coeffs` ({coeffs})")]
    MismatchedTermCount { coeffs: usize, boundaries: usize },
    #[error("`bit_terms` ({bit_terms}) and `indices` ({indices}) must be the same length")]
    MismatchedItemCount { bit_terms: usize, indices: usize },
    #[error("the first item of `boundaries` ({0}) must be 0")]
    BadInitialBoundary(usize),
    #[error("the last item of `boundaries` ({last}) must match the length of `bit_terms` and `indices` ({items})")]
    BadFinalBoundary { last: usize, items: usize },
    #[error("all qubit indices must be less than the number of qubits")]
    BitIndexTooHigh,
    #[error("the values in `boundaries` include backwards slices")]
    DecreasingBoundaries,
    #[error("the values in `indices` are not term-wise increasing")]
    UnsortedIndices,
    #[error("the input contains duplicate qubits")]
    DuplicateIndices,
    #[error("the provided qubit mapping does not account for all contained qubits")]
    IndexMapTooSmall,
    #[error("cannot shrink the qubit count in an observable from {current} to {target}")]
    NotEnoughQubits { current: usize, target: usize },
}

/// An error related to processing of a string label (both dense and sparse).
#[derive(Error, Debug)]
pub enum LabelError {
    #[error("label with length {label} cannot be added to a {num_qubits}-qubit operator")]
    WrongLengthDense { num_qubits: u32, label: usize },
    #[error("label with length {label} does not match indices of length {indices}")]
    WrongLengthIndices { label: usize, indices: usize },
    #[error("index {index} is out of range for a {num_qubits}-qubit operator")]
    BadIndex { index: u32, num_qubits: u32 },
    #[error("index {index} is duplicated in a single specifier")]
    DuplicateIndex { index: u32 },
    #[error("labels must only contain letters from the alphabet 'IXYZ+-rl01'")]
    OutsideAlphabet,
}

#[derive(Error, Debug)]
pub enum ArithmeticError {
    #[error("mismatched numbers of qubits: {left}, {right}")]
    MismatchedQubits { left: u32, right: u32 },
}

/// An observable over Pauli bases that stores its data in a qubit-sparse format.
///
/// See [PySparseObservable] for detailed docs.
#[derive(Clone, Debug, PartialEq)]
pub struct SparseObservable {
    /// The number of qubits the operator acts on.  This is not inferable from any other shape or
    /// values, since identities are not stored explicitly.
    num_qubits: u32,
    /// The coefficients of each abstract term in in the sum.  This has as many elements as terms in
    /// the sum.
    coeffs: Vec<Complex64>,
    /// A flat list of single-qubit terms.  This is more naturally a list of lists, but is stored
    /// flat for memory usage and locality reasons, with the sublists denoted by `boundaries.`
    bit_terms: Vec<BitTerm>,
    /// A flat list of the qubit indices that the corresponding entries in `bit_terms` act on.  This
    /// list must always be term-wise sorted, where a term is a sublist as denoted by `boundaries`.
    indices: Vec<u32>,
    /// Indices that partition `bit_terms` and `indices` into sublists for each individual term in
    /// the sum.  `boundaries[0]..boundaries[1]` is the range of indices into `bit_terms` and
    /// `indices` that correspond to the first term of the sum.  All unspecified qubit indices are
    /// implicitly the identity.  This is one item longer than `coeffs`, since `boundaries[0]` is
    /// always an explicit zero (for algorithmic ease).
    boundaries: Vec<usize>,
}

impl SparseObservable {
    /// Create a new observable from the raw components that make it up.
    ///
    /// This checks the input values for data coherence on entry.  If you are certain you have the
    /// correct values, you can call `new_unchecked` instead.
    pub fn new(
        num_qubits: u32,
        coeffs: Vec<Complex64>,
        bit_terms: Vec<BitTerm>,
        indices: Vec<u32>,
        boundaries: Vec<usize>,
    ) -> Result<Self, CoherenceError> {
        if coeffs.len() + 1 != boundaries.len() {
            return Err(CoherenceError::MismatchedTermCount {
                coeffs: coeffs.len(),
                boundaries: boundaries.len(),
            });
        }
        if bit_terms.len() != indices.len() {
            return Err(CoherenceError::MismatchedItemCount {
                bit_terms: bit_terms.len(),
                indices: indices.len(),
            });
        }
        // We already checked that `boundaries` is at least length 1.
        if *boundaries.first().unwrap() != 0 {
            return Err(CoherenceError::BadInitialBoundary(boundaries[0]));
        }
        if *boundaries.last().unwrap() != indices.len() {
            return Err(CoherenceError::BadFinalBoundary {
                last: *boundaries.last().unwrap(),
                items: indices.len(),
            });
        }
        for (&left, &right) in boundaries[..].iter().zip(&boundaries[1..]) {
            if right < left {
                return Err(CoherenceError::DecreasingBoundaries);
            }
            let indices = &indices[left..right];
            if !indices.is_empty() {
                for (index_left, index_right) in indices[..].iter().zip(&indices[1..]) {
                    if index_left == index_right {
                        return Err(CoherenceError::DuplicateIndices);
                    } else if index_left > index_right {
                        return Err(CoherenceError::UnsortedIndices);
                    }
                }
            }
            if indices.last().map(|&ix| ix >= num_qubits).unwrap_or(false) {
                return Err(CoherenceError::BitIndexTooHigh);
            }
        }
        // SAFETY: we've just done the coherence checks.
        Ok(unsafe { Self::new_unchecked(num_qubits, coeffs, bit_terms, indices, boundaries) })
    }

    /// Create a new observable from the raw components without checking data coherence.
    ///
    /// # Safety
    ///
    /// It is up to the caller to ensure that the data-coherence requirements, as enumerated in the
    /// struct-level documentation, have been upheld.
    #[inline(always)]
    pub unsafe fn new_unchecked(
        num_qubits: u32,
        coeffs: Vec<Complex64>,
        bit_terms: Vec<BitTerm>,
        indices: Vec<u32>,
        boundaries: Vec<usize>,
    ) -> Self {
        Self {
            num_qubits,
            coeffs,
            bit_terms,
            indices,
            boundaries,
        }
    }

    /// Create a zero operator with pre-allocated space for the given number of summands and
    /// single-qubit bit terms.
    #[inline]
    pub fn with_capacity(num_qubits: u32, num_terms: usize, num_bit_terms: usize) -> Self {
        Self {
            num_qubits,
            coeffs: Vec::with_capacity(num_terms),
            bit_terms: Vec::with_capacity(num_bit_terms),
            indices: Vec::with_capacity(num_bit_terms),
            boundaries: {
                let mut boundaries = Vec::with_capacity(num_terms + 1);
                boundaries.push(0);
                boundaries
            },
        }
    }

    /// Get an iterator over the individual terms of the operator.
    ///
    /// Recall that two [SparseObservable]s that have different term orders can still represent the
    /// same object.  Use [canonicalize] to apply a canonical ordering to the terms.
    pub fn iter(&'_ self) -> impl ExactSizeIterator<Item = SparseTermView<'_>> + '_ {
        self.coeffs.iter().enumerate().map(|(i, coeff)| {
            let start = self.boundaries[i];
            let end = self.boundaries[i + 1];
            SparseTermView {
                num_qubits: self.num_qubits,
                coeff: *coeff,
                bit_terms: &self.bit_terms[start..end],
                indices: &self.indices[start..end],
            }
        })
    }

    /// Get an iterator over the individual terms of the operator that allows in-place mutation.
    ///
    /// The length and indices of these views cannot be mutated, since both would allow breaking
    /// data coherence.
    pub fn iter_mut(&mut self) -> IterMut<'_> {
        self.into()
    }

    /// Get the number of qubits the observable is defined on.
    #[inline]
    pub fn num_qubits(&self) -> u32 {
        self.num_qubits
    }

    /// Get the number of terms in the observable.
    #[inline]
    pub fn num_terms(&self) -> usize {
        self.coeffs.len()
    }

    /// Get the coefficients of the terms.
    #[inline]
    pub fn coeffs(&self) -> &[Complex64] {
        &self.coeffs
    }

    /// Get a mutable slice of the coefficients.
    #[inline]
    pub fn coeffs_mut(&mut self) -> &mut [Complex64] {
        &mut self.coeffs
    }

    /// Get the indices of each [BitTerm].
    #[inline]
    pub fn indices(&self) -> &[u32] {
        &self.indices
    }

    /// Get a mutable slice of the indices.
    ///
    /// # Safety
    ///
    /// Modifying the indices can cause an incoherent state of the [SparseObservable].
    /// It should be ensured that the indices are consistent with the coeffs, bit_terms, and
    /// boundaries.
    #[inline]
    pub unsafe fn indices_mut(&mut self) -> &mut [u32] {
        &mut self.indices
    }

    /// Get the boundaries of each term.
    #[inline]
    pub fn boundaries(&self) -> &[usize] {
        &self.boundaries
    }

    /// Get a mutable slice of the boundaries.
    ///
    /// # Safety
    ///
    /// Modifying the boundaries can cause an incoherent state of the [SparseObservable].
    /// It should be ensured that the boundaries are sorted and the length/elements are consistent
    /// with the coeffs, bit_terms, and indices.
    #[inline]
    pub unsafe fn boundaries_mut(&mut self) -> &mut [usize] {
        &mut self.boundaries
    }

    /// Get the [BitTerm]s in the observable.
    #[inline]
    pub fn bit_terms(&self) -> &[BitTerm] {
        &self.bit_terms
    }

    /// Get a muitable slice of the bit terms.
    #[inline]
    pub fn bit_terms_mut(&mut self) -> &mut [BitTerm] {
        &mut self.bit_terms
    }

    /// Create a zero operator on ``num_qubits`` qubits.
    pub fn zero(num_qubits: u32) -> Self {
        Self::with_capacity(num_qubits, 0, 0)
    }

    /// Create an identity operator on ``num_qubits`` qubits.
    pub fn identity(num_qubits: u32) -> Self {
        Self {
            num_qubits,
            coeffs: vec![Complex64::new(1.0, 0.0)],
            bit_terms: vec![],
            indices: vec![],
            boundaries: vec![0, 0],
        }
    }

    /// Clear all the terms from this operator, making it equal to the zero operator again.
    ///
    /// This does not change the capacity of the internal allocations, so subsequent addition or
    /// substraction operations may not need to reallocate.
    pub fn clear(&mut self) {
        self.coeffs.clear();
        self.bit_terms.clear();
        self.indices.clear();
        self.boundaries.truncate(1);
    }

    /// Reduce the observable to its canonical form.
    ///
    /// This sums like terms, removing them if the final complex coefficient's absolute value is
    /// less than or equal to the tolerance.  The terms are reordered to some canonical ordering.
    ///
    /// This function is idempotent.
    pub fn canonicalize(&self, tol: f64) -> SparseObservable {
        let mut terms = btree_map::BTreeMap::new();
        for term in self.iter() {
            terms
                .entry((term.indices, term.bit_terms))
                .and_modify(|c| *c += term.coeff)
                .or_insert(term.coeff);
        }
        let mut out = SparseObservable::zero(self.num_qubits);
        for ((indices, bit_terms), coeff) in terms {
            if coeff.norm_sqr() <= tol * tol {
                continue;
            }
            out.coeffs.push(coeff);
            out.bit_terms.extend_from_slice(bit_terms);
            out.indices.extend_from_slice(indices);
            out.boundaries.push(out.indices.len());
        }
        out
    }

    /// Tensor product of `self` with `other`.
    ///
    /// The bit ordering is defined such that the qubit indices of `other` will remain the same, and
    /// the indices of `self` will be offset by the number of qubits in `other`.  This is the same
    /// convention as used by the rest of Qiskit's `quantum_info` operators.
    ///
    /// Put another way, in the simplest case of two observables formed of dense labels:
    ///
    /// ```
    /// let mut left = SparseObservable::zero(5);
    /// left.add_dense_label("IXY+Z", Complex64::new(1.0, 0.0));
    /// let mut right = SparseObservable::zero(6);
    /// right.add_dense_label("IIrl01", Complex64::new(1.0, 0.0));
    ///
    /// // The result is the concatenation of the two labels.
    /// let mut out = SparseObservable::zero(11);
    /// out.add_dense_label("IXY+ZIIrl01", Complex64::new(1.0, 0.0));
    ///
    /// assert_eq!(left.tensor(right), out);
    /// ```
    pub fn tensor(&self, other: &SparseObservable) -> SparseObservable {
        let mut out = SparseObservable::with_capacity(
            self.num_qubits + other.num_qubits,
            self.coeffs.len() * other.coeffs.len(),
            other.coeffs.len() * self.bit_terms.len() + self.coeffs.len() * other.bit_terms.len(),
        );
        let mut self_indices = Vec::new();
        for self_term in self.iter() {
            self_indices.clear();
            self_indices.extend(self_term.indices.iter().map(|i| i + other.num_qubits));
            for other_term in other.iter() {
                out.coeffs.push(self_term.coeff * other_term.coeff);
                out.indices.extend_from_slice(other_term.indices);
                out.indices.extend_from_slice(&self_indices);
                out.bit_terms.extend_from_slice(other_term.bit_terms);
                out.bit_terms.extend_from_slice(self_term.bit_terms);
                out.boundaries.push(out.bit_terms.len());
            }
        }
        out
    }

    /// Calculate the adjoint of this observable.
    ///
    /// This is well defined in the abstract mathematical sense.  All the terms of the single-qubit
    /// alphabet are self-adjoint, so the result of this operation is the same observable, except
    /// its coefficients are all their complex conjugates.
    pub fn adjoint(&self) -> SparseObservable {
        SparseObservable {
            num_qubits: self.num_qubits,
            coeffs: self.coeffs.iter().map(|c| c.conj()).collect(),
            bit_terms: self.bit_terms.clone(),
            indices: self.indices.clone(),
            boundaries: self.boundaries.clone(),
        }
    }

    /// Calculate the transpose.
    ///
    /// This operation transposes the individual bit terms but does directly act
    /// on the coefficients.
    pub fn transpose(&self) -> SparseObservable {
        let mut out = self.clone();
        for term in out.iter_mut() {
            for bit_term in term.bit_terms {
                match bit_term {
                    BitTerm::Y => {
                        *term.coeff = -*term.coeff;
                    }
                    BitTerm::Right => {
                        *bit_term = BitTerm::Left;
                    }
                    BitTerm::Left => {
                        *bit_term = BitTerm::Right;
                    }
                    _ => (),
                }
            }
        }
        out
    }

    /// Calculate the complex conjugate.
    ///
    /// This operation equals transposing the observable and complex conjugating the coefficients.
    pub fn conjugate(&self) -> SparseObservable {
        let mut out = self.transpose();
        for coeff in out.coeffs.iter_mut() {
            *coeff = coeff.conj();
        }
        out
    }

    /// Get a view onto a representation of a single sparse term.
    ///
    /// This is effectively an indexing operation into the [SparseObservable].  Recall that two
    /// [SparseObservable]s that have different term orders can still represent the same object.
    /// Use [canonicalize] to apply a canonical ordering to the terms.
    ///
    /// # Panics
    ///
    /// If the index is out of bounds.
    pub fn term(&self, index: usize) -> SparseTermView {
        debug_assert!(index < self.num_terms(), "index {index} out of bounds");
        let start = self.boundaries[index];
        let end = self.boundaries[index + 1];
        SparseTermView {
            num_qubits: self.num_qubits,
            coeff: self.coeffs[index],
            bit_terms: &self.bit_terms[start..end],
            indices: &self.indices[start..end],
        }
    }

    /// Add the term implied by a dense string label onto this observable.
    pub fn add_dense_label<L: AsRef<[u8]>>(
        &mut self,
        label: L,
        coeff: Complex64,
    ) -> Result<(), LabelError> {
        let label = label.as_ref();
        if label.len() != self.num_qubits() as usize {
            return Err(LabelError::WrongLengthDense {
                num_qubits: self.num_qubits(),
                label: label.len(),
            });
        }
        // The only valid characters in the alphabet are ASCII, so if we see something other than
        // ASCII, we're already in the failure path.
        for (i, letter) in label.iter().rev().enumerate() {
            match BitTerm::try_from_u8(*letter) {
                Ok(Some(term)) => {
                    self.bit_terms.push(term);
                    self.indices.push(i as u32);
                }
                Ok(None) => (),
                Err(_) => {
                    // Undo any modifications to ourselves so we stay in a consistent state.
                    let num_single_terms = self.boundaries[self.boundaries.len() - 1];
                    self.bit_terms.truncate(num_single_terms);
                    self.indices.truncate(num_single_terms);
                    return Err(LabelError::OutsideAlphabet);
                }
            }
        }
        self.coeffs.push(coeff);
        self.boundaries.push(self.bit_terms.len());
        Ok(())
    }

    /// Relabel the `indices` in the operator to new values.
    ///
    /// This fails if any of the new indices are too large, or if any mapping would cause a term to
    /// contain duplicates of the same index.  It may not detect if multiple qubits are mapped to
    /// the same index, if those qubits never appear together in the same term.  Such a mapping
    /// would not cause data-coherence problems (the output observable will be valid), but is
    /// unlikely to be what you intended.
    ///
    /// *Panics* if `new_qubits` is not long enough to map every index used in the operator.
    pub fn relabel_qubits_from_slice(&mut self, new_qubits: &[u32]) -> Result<(), CoherenceError> {
        for qubit in new_qubits {
            if *qubit >= self.num_qubits {
                return Err(CoherenceError::BitIndexTooHigh);
            }
        }
        let mut order = btree_map::BTreeMap::new();
        for i in 0..self.num_terms() {
            let start = self.boundaries[i];
            let end = self.boundaries[i + 1];
            for j in start..end {
                order.insert(new_qubits[self.indices[j] as usize], self.bit_terms[j]);
            }
            if order.len() != end - start {
                return Err(CoherenceError::DuplicateIndices);
            }
            for (index, dest) in order.keys().zip(&mut self.indices[start..end]) {
                *dest = *index;
            }
            for (bit_term, dest) in order.values().zip(&mut self.bit_terms[start..end]) {
                *dest = *bit_term;
            }
            order.clear();
        }
        Ok(())
    }

    /// Apply a transpiler layout.
    pub fn apply_layout(
        &self,
        layout: Option<&[u32]>,
        num_qubits: u32,
    ) -> Result<Self, CoherenceError> {
        match layout {
            None => {
                let mut out = self.clone();
                if num_qubits < self.num_qubits {
                    // return Err(CoherenceError::BitIndexTooHigh);
                    return Err(CoherenceError::NotEnoughQubits {
                        current: self.num_qubits as usize,
                        target: num_qubits as usize,
                    });
                }
                out.num_qubits = num_qubits;
                Ok(out)
            }
            Some(layout) => {
                if layout.len() < self.num_qubits as usize {
                    return Err(CoherenceError::IndexMapTooSmall);
                }
                if layout.iter().any(|qubit| *qubit >= num_qubits) {
                    return Err(CoherenceError::BitIndexTooHigh);
                }
                if layout.iter().collect::<HashSet<_>>().len() != layout.len() {
                    return Err(CoherenceError::DuplicateIndices);
                }
                let mut out = self.clone();
                out.num_qubits = num_qubits;
                out.relabel_qubits_from_slice(layout)?;
                Ok(out)
            }
        }
    }

    /// Add a single term to this operator.
    pub fn add_term(&mut self, term: SparseTermView) -> Result<(), ArithmeticError> {
        if self.num_qubits != term.num_qubits {
            return Err(ArithmeticError::MismatchedQubits {
                left: self.num_qubits,
                right: term.num_qubits,
            });
        }
        self.coeffs.push(term.coeff);
        self.bit_terms.extend_from_slice(term.bit_terms);
        self.indices.extend_from_slice(term.indices);
        self.boundaries.push(self.bit_terms.len());
        Ok(())
    }

    /// Return a suitable Python error if two observables do not have equal numbers of qubits.
    pub fn check_equal_qubits(&self, other: &SparseObservable) -> Result<(), ArithmeticError> {
        if self.num_qubits != other.num_qubits {
            Err(ArithmeticError::MismatchedQubits {
                left: self.num_qubits,
                right: other.num_qubits,
            })
        } else {
            Ok(())
        }
    }
}

impl ::std::ops::Add<&SparseObservable> for SparseObservable {
    type Output = SparseObservable;

    fn add(mut self, rhs: &SparseObservable) -> SparseObservable {
        self += rhs;
        self
    }
}
impl ::std::ops::Add for &SparseObservable {
    type Output = SparseObservable;

    fn add(self, rhs: &SparseObservable) -> SparseObservable {
        let mut out = SparseObservable::with_capacity(
            self.num_qubits,
            self.coeffs.len() + rhs.coeffs.len(),
            self.bit_terms.len() + rhs.bit_terms.len(),
        );
        out += self;
        out += rhs;
        out
    }
}
impl ::std::ops::AddAssign<&SparseObservable> for SparseObservable {
    fn add_assign(&mut self, rhs: &SparseObservable) {
        if self.num_qubits != rhs.num_qubits {
            panic!("attempt to add two operators with incompatible qubit counts");
        }
        self.coeffs.extend_from_slice(&rhs.coeffs);
        self.bit_terms.extend_from_slice(&rhs.bit_terms);
        self.indices.extend_from_slice(&rhs.indices);
        // We only need to write out the new endpoints, not the initial zero.
        let offset = self.boundaries[self.boundaries.len() - 1];
        self.boundaries
            .extend(rhs.boundaries[1..].iter().map(|boundary| offset + boundary));
    }
}

impl ::std::ops::Sub<&SparseObservable> for SparseObservable {
    type Output = SparseObservable;

    fn sub(mut self, rhs: &SparseObservable) -> SparseObservable {
        self -= rhs;
        self
    }
}
impl ::std::ops::Sub for &SparseObservable {
    type Output = SparseObservable;

    fn sub(self, rhs: &SparseObservable) -> SparseObservable {
        let mut out = SparseObservable::with_capacity(
            self.num_qubits,
            self.coeffs.len() + rhs.coeffs.len(),
            self.bit_terms.len() + rhs.bit_terms.len(),
        );
        out += self;
        out -= rhs;
        out
    }
}
impl ::std::ops::SubAssign<&SparseObservable> for SparseObservable {
    fn sub_assign(&mut self, rhs: &SparseObservable) {
        if self.num_qubits != rhs.num_qubits {
            panic!("attempt to subtract two operators with incompatible qubit counts");
        }
        self.coeffs.extend(rhs.coeffs.iter().map(|coeff| -coeff));
        self.bit_terms.extend_from_slice(&rhs.bit_terms);
        self.indices.extend_from_slice(&rhs.indices);
        // We only need to write out the new endpoints, not the initial zero.
        let offset = self.boundaries[self.boundaries.len() - 1];
        self.boundaries
            .extend(rhs.boundaries[1..].iter().map(|boundary| offset + boundary));
    }
}

impl ::std::ops::Mul<Complex64> for SparseObservable {
    type Output = SparseObservable;

    fn mul(mut self, rhs: Complex64) -> SparseObservable {
        self *= rhs;
        self
    }
}
impl ::std::ops::Mul<Complex64> for &SparseObservable {
    type Output = SparseObservable;

    fn mul(self, rhs: Complex64) -> SparseObservable {
        if rhs == Complex64::new(0.0, 0.0) {
            SparseObservable::zero(self.num_qubits)
        } else {
            SparseObservable {
                num_qubits: self.num_qubits,
                coeffs: self.coeffs.iter().map(|c| c * rhs).collect(),
                bit_terms: self.bit_terms.clone(),
                indices: self.indices.clone(),
                boundaries: self.boundaries.clone(),
            }
        }
    }
}
impl ::std::ops::Mul<SparseObservable> for Complex64 {
    type Output = SparseObservable;

    fn mul(self, mut rhs: SparseObservable) -> SparseObservable {
        rhs *= self;
        rhs
    }
}
impl ::std::ops::Mul<&SparseObservable> for Complex64 {
    type Output = SparseObservable;

    fn mul(self, rhs: &SparseObservable) -> SparseObservable {
        rhs * self
    }
}
impl ::std::ops::MulAssign<Complex64> for SparseObservable {
    fn mul_assign(&mut self, rhs: Complex64) {
        if rhs == Complex64::new(0.0, 0.0) {
            self.coeffs.clear();
            self.bit_terms.clear();
            self.indices.clear();
            self.boundaries.clear();
            self.boundaries.push(0);
        } else {
            self.coeffs.iter_mut().for_each(|c| *c *= rhs)
        }
    }
}

impl ::std::ops::Div<Complex64> for SparseObservable {
    type Output = SparseObservable;

    fn div(mut self, rhs: Complex64) -> SparseObservable {
        self /= rhs;
        self
    }
}
impl ::std::ops::Div<Complex64> for &SparseObservable {
    type Output = SparseObservable;

    fn div(self, rhs: Complex64) -> SparseObservable {
        SparseObservable {
            num_qubits: self.num_qubits,
            coeffs: self.coeffs.iter().map(|c| c / rhs).collect(),
            bit_terms: self.bit_terms.clone(),
            indices: self.indices.clone(),
            boundaries: self.boundaries.clone(),
        }
    }
}
impl ::std::ops::DivAssign<Complex64> for SparseObservable {
    fn div_assign(&mut self, rhs: Complex64) {
        self.coeffs.iter_mut().for_each(|c| *c /= rhs)
    }
}

impl ::std::ops::Neg for &SparseObservable {
    type Output = SparseObservable;

    fn neg(self) -> SparseObservable {
        SparseObservable {
            num_qubits: self.num_qubits,
            coeffs: self.coeffs.iter().map(|c| -c).collect(),
            bit_terms: self.bit_terms.clone(),
            indices: self.indices.clone(),
            boundaries: self.boundaries.clone(),
        }
    }
}
impl ::std::ops::Neg for SparseObservable {
    type Output = SparseObservable;

    fn neg(mut self) -> SparseObservable {
        self.coeffs.iter_mut().for_each(|c| *c = -*c);
        self
    }
}

/// A view object onto a single term of a `SparseObservable`.
///
/// The lengths of `bit_terms` and `indices` are guaranteed to be created equal, but might be zero
/// (in the case that the term is proportional to the identity).
#[derive(Clone, Copy, PartialEq, Debug)]
pub struct SparseTermView<'a> {
    pub num_qubits: u32,
    pub coeff: Complex64,
    pub bit_terms: &'a [BitTerm],
    pub indices: &'a [u32],
}
impl SparseTermView<'_> {
    /// Convert this `SparseTermView` into an owning [SparseTerm] of the same data.
    pub fn to_term(&self) -> SparseTerm {
        SparseTerm {
            num_qubits: self.num_qubits,
            coeff: self.coeff,
            bit_terms: self.bit_terms.into(),
            indices: self.indices.into(),
        }
    }

    pub fn to_sparse_str(self) -> String {
        let coeff = format!("{}", self.coeff).replace('i', "j");
        let paulis = self
            .indices
            .iter()
            .zip(self.bit_terms)
            .rev()
            .map(|(i, op)| format!("{}_{}", op.py_label(), i))
            .collect::<Vec<String>>()
            .join(" ");
        format!("({})({})", coeff, paulis)
    }
}

/// A mutable view object onto a single term of a [SparseObservable].
///
/// The lengths of [bit_terms] and [indices] are guaranteed to be created equal, but might be zero
/// (in the case that the term is proportional to the identity).  [indices] is not mutable because
/// this would allow data coherence to be broken.
#[derive(Debug)]
pub struct SparseTermViewMut<'a> {
    pub num_qubits: u32,
    pub coeff: &'a mut Complex64,
    pub bit_terms: &'a mut [BitTerm],
    pub indices: &'a [u32],
}

/// Iterator type allowing in-place mutation of the [SparseObservable].
///
/// Created by [SparseObservable::iter_mut].
#[derive(Debug)]
pub struct IterMut<'a> {
    num_qubits: u32,
    coeffs: &'a mut [Complex64],
    bit_terms: &'a mut [BitTerm],
    indices: &'a [u32],
    boundaries: &'a [usize],
    i: usize,
}
impl<'a> From<&'a mut SparseObservable> for IterMut<'a> {
    fn from(value: &mut SparseObservable) -> IterMut {
        IterMut {
            num_qubits: value.num_qubits,
            coeffs: &mut value.coeffs,
            bit_terms: &mut value.bit_terms,
            indices: &value.indices,
            boundaries: &value.boundaries,
            i: 0,
        }
    }
}
impl<'a> Iterator for IterMut<'a> {
    type Item = SparseTermViewMut<'a>;

    fn next(&mut self) -> Option<Self::Item> {
        // The trick here is that the lifetime of the 'self' borrow is shorter than the lifetime of
        // the inner borrows.  We can't give out mutable references to our inner borrow, because
        // after the lifetime on 'self' expired, there'd be nothing preventing somebody using the
        // 'self' borrow to see _another_ mutable borrow of the inner data, which would be an
        // aliasing violation.  Instead, we keep splitting the inner views we took out so the
        // mutable references we return don't overlap with the ones we continue to hold.
        let coeffs = ::std::mem::take(&mut self.coeffs);
        let (coeff, other_coeffs) = coeffs.split_first_mut()?;
        self.coeffs = other_coeffs;

        let len = self.boundaries[self.i + 1] - self.boundaries[self.i];
        self.i += 1;

        let all_bit_terms = ::std::mem::take(&mut self.bit_terms);
        let all_indices = ::std::mem::take(&mut self.indices);
        let (bit_terms, rest_bit_terms) = all_bit_terms.split_at_mut(len);
        let (indices, rest_indices) = all_indices.split_at(len);
        self.bit_terms = rest_bit_terms;
        self.indices = rest_indices;

        Some(SparseTermViewMut {
            num_qubits: self.num_qubits,
            coeff,
            bit_terms,
            indices,
        })
    }

    fn size_hint(&self) -> (usize, Option<usize>) {
        (self.coeffs.len(), Some(self.coeffs.len()))
    }
}
impl ExactSizeIterator for IterMut<'_> {}
impl ::std::iter::FusedIterator for IterMut<'_> {}

/// A single term from a complete :class:`SparseObservable`.
///
/// These are typically created by indexing into or iterating through a :class:`SparseObservable`.
#[derive(Clone, Debug, PartialEq)]
pub struct SparseTerm {
    /// Number of qubits the entire term applies to.
    num_qubits: u32,
    /// The complex coefficient of the term.
    coeff: Complex64,
    bit_terms: Box<[BitTerm]>,
    indices: Box<[u32]>,
}
impl SparseTerm {
    pub fn new(
        num_qubits: u32,
        coeff: Complex64,
        bit_terms: Box<[BitTerm]>,
        indices: Box<[u32]>,
    ) -> Result<Self, CoherenceError> {
        if bit_terms.len() != indices.len() {
            return Err(CoherenceError::MismatchedItemCount {
                bit_terms: bit_terms.len(),
                indices: indices.len(),
            });
        }

        if indices.iter().any(|index| *index >= num_qubits) {
            return Err(CoherenceError::BitIndexTooHigh);
        }

        Ok(Self {
            num_qubits,
            coeff,
            bit_terms,
            indices,
        })
    }

    pub fn num_qubits(&self) -> u32 {
        self.num_qubits
    }

    pub fn coeff(&self) -> Complex64 {
        self.coeff
    }

    pub fn indices(&self) -> &[u32] {
        &self.indices
    }

    pub fn bit_terms(&self) -> &[BitTerm] {
        &self.bit_terms
    }

    pub fn view(&self) -> SparseTermView {
        SparseTermView {
            num_qubits: self.num_qubits,
            coeff: self.coeff,
            bit_terms: &self.bit_terms,
            indices: &self.indices,
        }
    }

    /// Convert this term to a complete :class:`SparseObservable`.
    pub fn to_observable(&self) -> SparseObservable {
        SparseObservable {
            num_qubits: self.num_qubits,
            coeffs: vec![self.coeff],
            bit_terms: self.bit_terms.to_vec(),
            indices: self.indices.to_vec(),
            boundaries: vec![0, self.bit_terms.len()],
        }
    }
}

#[derive(Error, Debug)]
struct InnerReadError;

#[derive(Error, Debug)]
struct InnerWriteError;

impl ::std::fmt::Display for InnerReadError {
    fn fmt(&self, f: &mut ::std::fmt::Formatter) -> ::std::fmt::Result {
        write!(f, "Failed acquiring lock for reading.")
    }
}

impl ::std::fmt::Display for InnerWriteError {
    fn fmt(&self, f: &mut ::std::fmt::Formatter) -> ::std::fmt::Result {
        write!(f, "Failed acquiring lock for writing.")
    }
}

impl From<InnerReadError> for PyErr {
    fn from(value: InnerReadError) -> PyErr {
        PyRuntimeError::new_err(value.to_string())
    }
}
impl From<InnerWriteError> for PyErr {
    fn from(value: InnerWriteError) -> PyErr {
        PyRuntimeError::new_err(value.to_string())
    }
}

impl From<BitTermFromU8Error> for PyErr {
    fn from(value: BitTermFromU8Error) -> PyErr {
        PyValueError::new_err(value.to_string())
    }
}
impl From<CoherenceError> for PyErr {
    fn from(value: CoherenceError) -> PyErr {
        PyValueError::new_err(value.to_string())
    }
}
impl From<LabelError> for PyErr {
    fn from(value: LabelError) -> PyErr {
        PyValueError::new_err(value.to_string())
    }
}
impl From<ArithmeticError> for PyErr {
    fn from(value: ArithmeticError) -> PyErr {
        PyValueError::new_err(value.to_string())
    }
}

/// Construct the Python-space `IntEnum` that represents the same values as the Rust-spce `BitTerm`.
///
/// We don't make `BitTerm` a direct `pyclass` because we want the behaviour of `IntEnum`, which
/// specifically also makes its variants subclasses of the Python `int` type; we use a type-safe
/// enum in Rust, but from Python space we expect people to (carefully) deal with the raw ints in
/// Numpy arrays for efficiency.
///
/// The resulting class is attached to `SparseObservable` as a class attribute, and its
/// `__qualname__` is set to reflect this.
fn make_py_bit_term(py: Python) -> PyResult<Py<PyType>> {
    let terms = [
        BitTerm::X,
        BitTerm::Plus,
        BitTerm::Minus,
        BitTerm::Y,
        BitTerm::Right,
        BitTerm::Left,
        BitTerm::Z,
        BitTerm::Zero,
        BitTerm::One,
    ]
    .into_iter()
    .flat_map(|term| {
        let mut out = vec![(term.py_name(), term as u8)];
        if term.py_name() != term.py_label() {
            // Also ensure that the labels are created as aliases.  These can't be (easily) accessed
            // by attribute-getter (dot) syntax, but will work with the item-getter (square-bracket)
            // syntax, or programmatically with `getattr`.
            out.push((term.py_label(), term as u8));
        }
        out
    })
    .collect::<Vec<_>>();
    let obj = py.import_bound("enum")?.getattr("IntEnum")?.call(
        ("BitTerm", terms),
        Some(
            &[
                ("module", "qiskit.quantum_info"),
                ("qualname", "SparseObservable.BitTerm"),
            ]
            .into_py_dict_bound(py),
        ),
    )?;
    Ok(obj.downcast_into::<PyType>()?.unbind())
}

// Return the relevant value from the Python-space sister enumeration.  These are Python-space
// singletons and subclasses of Python `int`.  We only use this for interaction with "high level"
// Python space; the efficient Numpy-like array paths use `u8` directly so Numpy can act on it
// efficiently.
impl IntoPy<Py<PyAny>> for BitTerm {
    fn into_py(self, py: Python) -> Py<PyAny> {
        let terms = BIT_TERM_INTO_PY.get_or_init(py, || {
            let py_enum = BIT_TERM_PY_ENUM
                .get_or_try_init(py, || make_py_bit_term(py))
                .expect("creating a simple Python enum class should be infallible")
                .bind(py);
            ::std::array::from_fn(|val| {
                ::bytemuck::checked::try_cast(val as u8)
                    .ok()
                    .map(|term: BitTerm| {
                        py_enum
                            .getattr(term.py_name())
                            .expect("the created `BitTerm` enum should have matching attribute names to the terms")
                            .unbind()
                    })
            })
        });
        terms[self as usize]
            .as_ref()
            .expect("the lookup table initializer populated a 'Some' in all valid locations")
            .clone_ref(py)
    }
}
impl ToPyObject for BitTerm {
    fn to_object(&self, py: Python) -> Py<PyAny> {
        self.into_py(py)
    }
}
impl<'py> FromPyObject<'py> for BitTerm {
    fn extract_bound(ob: &Bound<'py, PyAny>) -> PyResult<Self> {
        let value = ob
            .extract::<isize>()
            .map_err(|_| match ob.get_type().repr() {
                Ok(repr) => PyTypeError::new_err(format!("bad type for 'BitTerm': {}", repr)),
                Err(err) => err,
            })?;
        let value_error = || {
            PyValueError::new_err(format!(
                "value {} is not a valid letter of the single-qubit alphabet for 'BitTerm'",
                value
            ))
        };
        let value: u8 = value.try_into().map_err(|_| value_error())?;
        value.try_into().map_err(|_| value_error())
    }
}

/// A single term from a complete :class:`SparseObservable`.
///
/// These are typically created by indexing into or iterating through a :class:`SparseObservable`.
#[pyclass(name = "Term", frozen, module = "qiskit.quantum_info")]
#[derive(Clone, Debug)]
struct PySparseTerm {
    inner: SparseTerm,
}
#[pymethods]
impl PySparseTerm {
    // Mark the Python class as being defined "within" the `SparseObservable` class namespace.
    #[classattr]
    #[pyo3(name = "__qualname__")]
    fn type_qualname() -> &'static str {
        "SparseObservable.Term"
    }

    #[new]
    #[pyo3(signature = (/, num_qubits, coeff, bit_terms, indices))]
    fn py_new(
        num_qubits: u32,
        coeff: Complex64,
        bit_terms: Vec<BitTerm>,
        indices: Vec<u32>,
    ) -> PyResult<Self> {
        if bit_terms.len() != indices.len() {
            return Err(CoherenceError::MismatchedItemCount {
                bit_terms: bit_terms.len(),
                indices: indices.len(),
            }
            .into());
        }
        let mut order = (0..bit_terms.len()).collect::<Vec<_>>();
        order.sort_unstable_by_key(|a| indices[*a]);
        let bit_terms = order.iter().map(|i| bit_terms[*i]).collect();
        let mut sorted_indices = Vec::<u32>::with_capacity(order.len());
        for i in order {
            let index = indices[i];
            if sorted_indices
                .last()
                .map(|prev| *prev >= index)
                .unwrap_or(false)
            {
                return Err(CoherenceError::UnsortedIndices.into());
            }
            sorted_indices.push(index)
        }
        let inner = SparseTerm::new(
            num_qubits,
            coeff,
            bit_terms,
            sorted_indices.into_boxed_slice(),
        )?;
        Ok(PySparseTerm { inner })
    }

    /// Convert this term to a complete :class:`SparseObservable`.
    fn to_observable(&self) -> PyResult<PySparseObservable> {
        let obs = SparseObservable::new(
            self.inner.num_qubits(),
            vec![self.inner.coeff()],
            self.inner.bit_terms().to_vec(),
            self.inner.indices().to_vec(),
            vec![0, self.inner.bit_terms().len()],
        )?;
        Ok(obs.into())
    }

    fn __eq__(slf: Bound<Self>, other: Bound<PyAny>) -> PyResult<bool> {
        if slf.is(&other) {
            return Ok(true);
        }
        let Ok(other) = other.downcast_into::<Self>() else {
            return Ok(false);
        };
        let slf = slf.borrow();
        let other = other.borrow();
        Ok(slf.inner.eq(&other.inner))
    }

    fn __repr__(&self) -> PyResult<String> {
        Ok(format!(
            "<{} on {} qubit{}: {}>",
            Self::type_qualname(),
            self.inner.num_qubits(),
            if self.inner.num_qubits() == 1 {
                ""
            } else {
                "s"
            },
            self.inner.view().to_sparse_str(),
        ))
    }

    fn __getnewargs__(slf_: Bound<Self>, py: Python) -> Py<PyAny> {
        let borrowed = slf_.borrow();
        (
            borrowed.inner.num_qubits(),
            borrowed.inner.coeff(),
            Self::get_bit_terms(slf_.clone()),
            Self::get_indices(slf_),
        )
            .into_py(py)
    }

    /// Get a copy of this term.
    fn copy(&self) -> Self {
        self.clone()
    }

    /// Read-only view onto the individual single-qubit terms.
    ///
    /// The only valid values in the array are those with a corresponding
    /// :class:`~SparseObservable.BitTerm`.
    #[getter]
    fn get_bit_terms(slf_: Bound<Self>) -> Bound<PyArray1<u8>> {
        let borrowed = slf_.borrow();
        let bit_terms = borrowed.inner.bit_terms();
        let arr = ::ndarray::aview1(::bytemuck::cast_slice::<_, u8>(bit_terms));
        // SAFETY: in order to call this function, the lifetime of `self` must be managed by Python.
        // We tie the lifetime of the array to `slf_`, and there are no public ways to modify the
        // `Box<[BitTerm]>` allocation (including dropping or reallocating it) other than the entire
        // object getting dropped, which Python will keep safe.
        let out = unsafe { PyArray1::borrow_from_array_bound(&arr, slf_.into_any()) };
        out.readwrite().make_nonwriteable();
        out
    }

    /// The number of qubits the term is defined on.
    #[getter]
    fn get_num_qubits(&self) -> u32 {
        self.inner.num_qubits()
    }

    /// The term's coefficient.
    #[getter]
    fn get_coeff(&self) -> Complex64 {
        self.inner.coeff()
    }

<<<<<<< HEAD
    /// Read-only view onto the indices of each non-identity single-qubit term.
    ///
    /// The indices will always be in sorted order.
    #[getter]
    fn get_indices(slf_: Bound<Self>) -> Bound<PyArray1<u32>> {
        let borrowed = slf_.borrow();
        let indices = borrowed.inner.indices();
        let arr = ::ndarray::aview1(indices);
        // SAFETY: in order to call this function, the lifetime of `self` must be managed by Python.
        // We tie the lifetime of the array to `slf_`, and there are no public ways to modify the
        // `Box<[u32]>` allocation (including dropping or reallocating it) other than the entire
        // object getting dropped, which Python will keep safe.
        let out = unsafe { PyArray1::borrow_from_array_bound(&arr, slf_.into_any()) };
        out.readwrite().make_nonwriteable();
        out
=======
    // The documentation for this is inlined into the class-level documentation of
    // `SparseObservable`.
    #[allow(non_snake_case)]
    #[classattr]
    fn Term(py: Python) -> Bound<PyType> {
        py.get_type::<SparseTerm>()
>>>>>>> e9ccd3f3
    }

    /// Get a :class:`.Pauli` object that represents the measurement basis needed for this term.
    ///
    /// For example, the projector ``0l+`` will return a Pauli ``ZXY``.  The resulting
    /// :class:`.Pauli` is dense, in the sense that explicit identities are stored.  An identity in
    /// the Pauli output does not require a concrete measurement.
    ///
    /// Returns:
    ///     :class:`.Pauli`: the Pauli operator representing the necessary measurement basis.
    ///
    /// See also:
    ///     :meth:`SparseObservable.pauli_bases`
    ///         A similar method for an entire observable at once.
    fn pauli_base<'py>(&self, py: Python<'py>) -> PyResult<Bound<'py, PyAny>> {
        let mut x = vec![false; self.inner.num_qubits() as usize];
        let mut z = vec![false; self.inner.num_qubits() as usize];
        for (bit_term, index) in self
            .inner
            .bit_terms()
            .iter()
            .zip(self.inner.indices().iter())
        {
            x[*index as usize] = bit_term.has_x_component();
            z[*index as usize] = bit_term.has_z_component();
        }
        PAULI_TYPE.get_bound(py).call1(((
            PyArray1::from_vec_bound(py, z),
            PyArray1::from_vec_bound(py, x),
        ),))
    }
}

/// An observable over Pauli bases that stores its data in a qubit-sparse format.
///
/// Mathematics
/// ===========
///
/// This observable represents a sum over strings of the Pauli operators and Pauli-eigenstate
/// projectors, with each term weighted by some complex number.  That is, the full observable is
///
/// .. math::
///
///     \text{\texttt{SparseObservable}} = \sum_i c_i \bigotimes_n A^{(n)}_i
///
/// for complex numbers :math:`c_i` and single-qubit operators acting on qubit :math:`n` from a
/// restricted alphabet :math:`A^{(n)}_i`.  The sum over :math:`i` is the sum of the individual
/// terms, and the tensor product produces the operator strings.
///
/// The alphabet of allowed single-qubit operators that the :math:`A^{(n)}_i` are drawn from is the
/// Pauli operators and the Pauli-eigenstate projection operators.  Explicitly, these are:
///
/// .. _sparse-observable-alphabet:
/// .. table:: Alphabet of single-qubit terms used in :class:`SparseObservable`
///
///   =======  =======================================  ===============  ===========================
///   Label    Operator                                 Numeric value    :class:`.BitTerm` attribute
///   =======  =======================================  ===============  ===========================
///   ``"I"``  :math:`I` (identity)                     Not stored.      Not stored.
///
///   ``"X"``  :math:`X` (Pauli X)                      ``0b0010`` (2)   :attr:`~.BitTerm.X`
///
///   ``"Y"``  :math:`Y` (Pauli Y)                      ``0b0011`` (3)   :attr:`~.BitTerm.Y`
///
///   ``"Z"``  :math:`Z` (Pauli Z)                      ``0b0001`` (1)   :attr:`~.BitTerm.Z`
///
///   ``"+"``  :math:`\lvert+\rangle\langle+\rvert`     ``0b1010`` (10)  :attr:`~.BitTerm.PLUS`
///            (projector to positive eigenstate of X)
///
///   ``"-"``  :math:`\lvert-\rangle\langle-\rvert`     ``0b0110`` (6)   :attr:`~.BitTerm.MINUS`
///            (projector to negative eigenstate of X)
///
///   ``"r"``  :math:`\lvert r\rangle\langle r\rvert`   ``0b1011`` (11)  :attr:`~.BitTerm.RIGHT`
///            (projector to positive eigenstate of Y)
///
///   ``"l"``  :math:`\lvert l\rangle\langle l\rvert`   ``0b0111`` (7)   :attr:`~.BitTerm.LEFT`
///            (projector to negative eigenstate of Y)
///
///   ``"0"``  :math:`\lvert0\rangle\langle0\rvert`     ``0b1001`` (9)   :attr:`~.BitTerm.ZERO`
///            (projector to positive eigenstate of Z)
///
///   ``"1"``  :math:`\lvert1\rangle\langle1\rvert`     ``0b0101`` (5)   :attr:`~.BitTerm.ONE`
///            (projector to negative eigenstate of Z)
///   =======  =======================================  ===============  ===========================
///
/// The allowed alphabet forms an overcomplete basis of the operator space.  This means that there
/// is not a unique summation to represent a given observable.  By comparison,
/// :class:`.SparsePauliOp` uses a precise basis of the operator space, so (after combining terms of
/// the same Pauli string, removing zeros, and sorting the terms to :ref:`some canonical order
/// <sparse-observable-canonical-order>`) there is only one representation of any operator.
///
/// :class:`SparseObservable` uses its particular overcomplete basis with the aim of making
/// "efficiency of measurement" equivalent to "efficiency of representation".  For example, the
/// observable :math:`{\lvert0\rangle\langle0\rvert}^{\otimes n}` can be efficiently measured on
/// hardware with simple :math:`Z` measurements, but can only be represented by
/// :class:`.SparsePauliOp` as :math:`{(I + Z)}^{\otimes n}/2^n`, which requires :math:`2^n` stored
/// terms.  :class:`SparseObservable` requires only a single term to store this.
///
/// The downside to this is that it is impractical to take an arbitrary matrix or
/// :class:`.SparsePauliOp` and find the *best* :class:`SparseObservable` representation.  You
/// typically will want to construct a :class:`SparseObservable` directly, rather than trying to
/// decompose into one.
///
///
/// Representation
/// ==============
///
/// The internal representation of a :class:`SparseObservable` stores only the non-identity qubit
/// operators.  This makes it significantly more efficient to represent observables such as
/// :math:`\sum_{n\in \text{qubits}} Z^{(n)}`; :class:`SparseObservable` requires an amount of
/// memory linear in the total number of qubits, while :class:`.SparsePauliOp` scales quadratically.
///
/// The terms are stored compressed, similar in spirit to the compressed sparse row format of sparse
/// matrices.  In this analogy, the terms of the sum are the "rows", and the qubit terms are the
/// "columns", where an absent entry represents the identity rather than a zero.  More explicitly,
/// the representation is made up of four contiguous arrays:
///
/// .. _sparse-observable-arrays:
/// .. table:: Data arrays used to represent :class:`.SparseObservable`
///
///   ==================  ===========  =============================================================
///   Attribute           Length       Description
///   ==================  ===========  =============================================================
///   :attr:`coeffs`      :math:`t`    The complex scalar multiplier for each term.
///
///   :attr:`bit_terms`   :math:`s`    Each of the non-identity single-qubit terms for all of the
///                                    operators, in order.  These correspond to the non-identity
///                                    :math:`A^{(n)}_i` in the sum description, where the entries
///                                    are stored in order of increasing :math:`i` first, and in
///                                    order of increasing :math:`n` within each term.
///
///   :attr:`indices`     :math:`s`    The corresponding qubit (:math:`n`) for each of the operators
///                                    in :attr:`bit_terms`.  :class:`SparseObservable` requires
///                                    that this list is term-wise sorted, and algorithms can rely
///                                    on this invariant being upheld.
///
///   :attr:`boundaries`  :math:`t+1`  The indices that partition :attr:`bit_terms` and
///                                    :attr:`indices` into complete terms.  For term number
///                                    :math:`i`, its complex coefficient is ``coeffs[i]``, and its
///                                    non-identity single-qubit operators and their corresponding
///                                    qubits are the slice ``boundaries[i] : boundaries[i+1]`` into
///                                    :attr:`bit_terms` and :attr:`indices` respectively.
///                                    :attr:`boundaries` always has an explicit 0 as its first
///                                    element.
///   ==================  ===========  =============================================================
///
/// The length parameter :math:`t` is the number of terms in the sum, and the parameter :math:`s` is
/// the total number of non-identity single-qubit terms.
///
/// As illustrative examples:
///
/// * in the case of a zero operator, :attr:`boundaries` is length 1 (a single 0) and all other
///   vectors are empty.
/// * in the case of a fully simplified identity operator, :attr:`boundaries` is ``[0, 0]``,
///   :attr:`coeffs` has a single entry, and :attr:`bit_terms` and :attr:`indices` are empty.
/// * for the operator :math:`Z_2 Z_0 - X_3 Y_1`, :attr:`boundaries` is ``[0, 2, 4]``,
///   :attr:`coeffs` is ``[1.0, -1.0]``, :attr:`bit_terms` is ``[BitTerm.Z, BitTerm.Z, BitTerm.Y,
///   BitTerm.X]`` and :attr:`indices` is ``[0, 2, 1, 3]``.  The operator might act on more than
///   four qubits, depending on the :attr:`num_qubits` parameter.  The :attr:`bit_terms` are integer
///   values, whose magic numbers can be accessed via the :class:`BitTerm` attribute class.  Note
///   that the single-bit terms and indices are sorted into termwise sorted order.  This is a
///   requirement of the class.
///
/// These cases are not special, they're fully consistent with the rules and should not need special
/// handling.
///
/// The scalar item of the :attr:`bit_terms` array is stored as a numeric byte.  The numeric values
/// are related to the symplectic Pauli representation that :class:`.SparsePauliOp` uses, and are
/// accessible with named access by an enumeration:
///
/// ..
///     This is documented manually here because the Python-space `Enum` is generated
///     programmatically from Rust - it'd be _more_ confusing to try and write a docstring somewhere
///     else in this source file. The use of `autoattribute` is because it pulls in the numeric
///     value.
///
/// .. py:class:: SparseObservable.BitTerm
///
///     An :class:`~enum.IntEnum` that provides named access to the numerical values used to
///     represent each of the single-qubit alphabet terms enumerated in
///     :ref:`sparse-observable-alphabet`.
///
///     This class is attached to :class:`.SparseObservable`.  Access it as
///     :class:`.SparseObservable.BitTerm`.  If this is too much typing, and you are solely dealing
///     with :class:¬SparseObservable` objects and the :class:`BitTerm` name is not ambiguous, you
///     might want to shorten it as::
///
///         >>> ops = SparseObservable.BitTerm
///         >>> assert ops.X is SparseObservable.BitTerm.X
///
///     You can access all the values of the enumeration by either their full all-capitals name, or
///     by their single-letter label.  The single-letter labels are not generally valid Python
///     identifiers, so you must use indexing notation to access them::
///
///         >>> assert SparseObservable.BitTerm.ZERO is SparseObservable.BitTerm["0"]
///
///     The numeric structure of these is that they are all four-bit values of which the low two
///     bits are the (phase-less) symplectic representation of the Pauli operator related to the
///     object, where the low bit denotes a contribution by :math:`Z` and the second lowest a
///     contribution by :math:`X`, while the upper two bits are ``00`` for a Pauli operator, ``01``
///     for the negative-eigenstate projector, and ``10`` for the positive-eigenstate projector.
///
///     .. autoattribute:: qiskit.quantum_info::SparseObservable.BitTerm.X
///
///         The Pauli :math:`X` operator.  Uses the single-letter label ``"X"``.
///
///     .. autoattribute:: qiskit.quantum_info::SparseObservable.BitTerm.PLUS
///
///         The projector to the positive eigenstate of the :math:`X` operator:
///         :math:`\lvert+\rangle\langle+\rvert`.  Uses the single-letter label ``"+"``.
///
///     .. autoattribute:: qiskit.quantum_info::SparseObservable.BitTerm.MINUS
///
///         The projector to the negative eigenstate of the :math:`X` operator:
///         :math:`\lvert-\rangle\langle-\rvert`.  Uses the single-letter label ``"-"``.
///
///     .. autoattribute:: qiskit.quantum_info::SparseObservable.BitTerm.Y
///
///         The Pauli :math:`Y` operator.  Uses the single-letter label ``"Y"``.
///
///     .. autoattribute:: qiskit.quantum_info::SparseObservable.BitTerm.RIGHT
///
///         The projector to the positive eigenstate of the :math:`Y` operator:
///         :math:`\lvert r\rangle\langle r\rvert`.  Uses the single-letter label ``"r"``.
///
///     .. autoattribute:: qiskit.quantum_info::SparseObservable.BitTerm.LEFT
///
///         The projector to the negative eigenstate of the :math:`Y` operator:
///         :math:`\lvert l\rangle\langle l\rvert`.  Uses the single-letter label ``"l"``.
///
///     .. autoattribute:: qiskit.quantum_info::SparseObservable.BitTerm.Z
///
///         The Pauli :math:`Z` operator.  Uses the single-letter label ``"Z"``.
///
///     .. autoattribute:: qiskit.quantum_info::SparseObservable.BitTerm.ZERO
///
///         The projector to the positive eigenstate of the :math:`Z` operator:
///         :math:`\lvert0\rangle\langle0\rvert`.  Uses the single-letter label ``"0"``.
///
///     .. autoattribute:: qiskit.quantum_info::SparseObservable.BitTerm.ONE
///
///         The projector to the negative eigenstate of the :math:`Z` operator:
///         :math:`\lvert1\rangle\langle1\rvert`.  Uses the single-letter label ``"1"``.
///
/// Each of the array-like attributes behaves like a Python sequence.  You can index and slice these
/// with standard :class:`list`-like semantics.  Slicing an attribute returns a Numpy
/// :class:`~numpy.ndarray` containing a copy of the relevant data with the natural ``dtype`` of the
/// field; this lets you easily do mathematics on the results, like bitwise operations on
/// :attr:`bit_terms`.  You can assign to indices or slices of each of the attributes, but beware
/// that you must uphold :ref:`the data coherence rules <sparse-observable-arrays>` while doing
/// this.  For example::
///
///     >>> obs = SparseObservable.from_list([("XZY", 1.5j), ("+1r", -0.5)])
///     >>> assert isinstance(obs.coeffs[:], np.ndarray)
///     >>> # Reduce all single-qubit terms to the relevant Pauli operator, if they are a projector.
///     >>> obs.bit_terms[:] = obs.bit_terms[:] & 0b00_11
///     >>> assert obs == SparseObservable.from_list([("XZY", 1.5j), ("XZY", -0.5)])
///
/// .. note::
///
///     The above reduction to the Pauli bases can also be achieved with :meth:`pauli_bases`.
///
/// .. _sparse-observable-canonical-order:
///
/// Canonical ordering
/// ------------------
///
/// For any given mathematical observable, there are several ways of representing it with
/// :class:`SparseObservable`.  For example, the same set of single-bit terms and their
/// corresponding indices might appear multiple times in the observable.  Mathematically, this is
/// equivalent to having only a single term with all the coefficients summed.  Similarly, the terms
/// of the sum in a :class:`SparseObservable` can be in any order while representing the same
/// observable, since addition is commutative (although while floating-point addition is not
/// associative, :class:`SparseObservable` makes no guarantees about the summation order).
///
/// These two categories of representation degeneracy can cause the ``==`` operator to claim that
/// two observables are not equal, despite representating the same object.  In these cases, it can
/// be convenient to define some *canonical form*, which allows observables to be compared
/// structurally.
///
/// You can put a :class:`SparseObservable` in canonical form by using the :meth:`simplify` method.
/// The precise ordering of terms in canonical ordering is not specified, and may change between
/// versions of Qiskit.  Within the same version of Qiskit, however, you can compare two observables
/// structurally by comparing their simplified forms.
///
/// .. note::
///
///     If you wish to account for floating-point tolerance in the comparison, it is safest to use
///     a recipe such as::
///
///         def equivalent(left, right, tol):
///             return (left - right).simplify(tol) == SparseObservable.zero(left.num_qubits)
///
/// .. note::
///
///     The canonical form produced by :meth:`simplify` will still not universally detect all
///     observables that are equivalent due to the over-complete basis alphabet; it is not
///     computationally feasible to do this at scale.  For example, on observable built from ``+``
///     and ``-`` components will not canonicalize to a single ``X`` term.
///
/// Indexing
/// --------
///
/// :class:`SparseObservable` behaves as `a Python sequence
/// <https://docs.python.org/3/glossary.html#term-sequence>`__ (the standard form, not the expanded
/// :class:`collections.abc.Sequence`).  The observable can be indexed by integers, and iterated
/// through to yield individual terms.
///
/// Each term appears as an instance a self-contained class.  The individual terms are copied out of
/// the base observable; mutations to them will not affect the observable.
///
/// .. autoclass:: qiskit.quantum_info::SparseObservable.Term
///     :members:
///
/// Construction
/// ============
///
/// :class:`SparseObservable` defines several constructors.  The default constructor will attempt to
/// delegate to one of the more specific constructors, based on the type of the input.  You can
/// always use the specific constructors to have more control over the construction.
///
/// .. _sparse-observable-convert-constructors:
/// .. table:: Construction from other objects
///
///   ============================  ================================================================
///   Method                        Summary
///   ============================  ================================================================
///   :meth:`from_label`            Convert a dense string label into a single-term
///                                 :class:`.SparseObservable`.
///
///   :meth:`from_list`             Sum a list of tuples of dense string labels and the associated
///                                 coefficients into an observable.
///
///   :meth:`from_sparse_list`      Sum a list of tuples of sparse string labels, the qubits they
///                                 apply to, and their coefficients into an observable.
///
///   :meth:`from_pauli`            Raise a single :class:`.Pauli` into a single-term
///                                 :class:`.SparseObservable`.
///
///   :meth:`from_sparse_pauli_op`  Raise a :class:`.SparsePauliOp` into a :class:`SparseObservable`.
///
///   :meth:`from_terms`            Sum explicit single :class:`Term` instances.
///
///   :meth:`from_raw_parts`        Build the observable from :ref:`the raw data arrays
///                                 <sparse-observable-arrays>`.
///   ============================  ================================================================
///
/// .. py:function:: SparseObservable.__new__(data, /, num_qubits=None)
///
///     The default constructor of :class:`SparseObservable`.
///
///     This delegates to one of :ref:`the explicit conversion-constructor methods
///     <sparse-observable-convert-constructors>`, based on the type of the ``data`` argument.  If
///     ``num_qubits`` is supplied and constructor implied by the type of ``data`` does not accept a
///     number, the given integer must match the input.
///
///     :param data: The data type of the input.  This can be another :class:`SparseObservable`, in
///         which case the input is copied, a :class:`.Pauli` or :class:`.SparsePauliOp`, in which
///         case :meth:`from_pauli` or :meth:`from_sparse_pauli_op` are called as appropriate, or it
///         can be a list in a valid format for either :meth:`from_list` or
///         :meth:`from_sparse_list`.
///     :param int|None num_qubits: Optional number of qubits for the operator.  For most data
///         inputs, this can be inferred and need not be passed.  It is only necessary for empty
///         lists or the sparse-list format.  If given unnecessarily, it must match the data input.
///
/// In addition to the conversion-based constructors, there are also helper methods that construct
/// special forms of observables.
///
/// .. table:: Construction of special observables
///
///   ============================  ================================================================
///   Method                        Summary
///   ============================  ================================================================
///   :meth:`zero`                  The zero operator on a given number of qubits.
///
///   :meth:`identity`              The identity operator on a given number of qubits.
///   ============================  ================================================================
///
///
/// Mathematical manipulation
/// =========================
///
/// :class:`SparseObservable` supports the standard set of Python mathematical operators like other
/// :mod:`~qiskit.quantum_info` operators.
///
/// In basic arithmetic, you can:
///
/// * add two observables using ``+``
/// * subtract two observables using ``-``
/// * multiply or divide by an :class:`int`, :class:`float` or :class:`complex` using ``*`` and ``/``
/// * negate all the coefficients in an observable with unary ``-``
///
/// Each of the basic binary arithmetic operators has a corresponding specialized in-place method,
/// which mutates the left-hand side in-place.  Using these is typically more efficient than the
/// infix operators, especially for building an observable in a loop.
///
/// The tensor product is calculated with :meth:`tensor` (for standard, juxtaposition ordering of
/// Pauli labels) or :meth:`expand` (for the reverse order).  The ``^`` operator is overloaded to be
/// equivalent to :meth:`tensor`.
///
/// .. note::
///
///     When using the binary operators ``^`` (:meth:`tensor`) and ``&`` (:meth:`compose`), beware
///     that `Python's operator-precedence rules
///     <https://docs.python.org/3/reference/expressions.html#operator-precedence>`__ may cause the
///     evaluation order to be different to your expectation.  In particular, the operator ``+``
///     binds more tightly than ``^`` or ``&``, just like ``*`` binds more tightly than ``+``.
///
///     When using the operators in mixed expressions, it is safest to use parentheses to group the
///     operands of tensor products.
///
/// A :class:`SparseObservable` has a well-defined :meth:`adjoint`.  The notions of scalar complex
/// conjugation (:meth:`conjugate`) and real-value transposition (:meth:`transpose`) are defined
/// analogously to the matrix representation of other Pauli operators in Qiskit.
///
///
/// Efficiency notes
/// ----------------
///
/// Internally, :class:`SparseObservable` is in-place mutable, including using over-allocating
/// growable vectors for extending the number of terms.  This means that the cost of appending to an
/// observable using ``+=`` is amortised linear in the total number of terms added, rather than
/// the quadratic complexity that the binary ``+`` would require.
///
/// Additions and subtractions are implemented by a term-stacking operation; there is no automatic
/// "simplification" (summing of like terms), because the majority of additions to build up an
/// observable generate only a small number of duplications, and like-term detection has additional
/// costs.  If this does not fit your use cases, you can either periodically call :meth:`simplify`,
/// or discuss further APIs with us for better building of observables.
#[pyclass(name = "SparseObservable", module = "qiskit.quantum_info", sequence)]
#[derive(Debug)]
pub struct PySparseObservable {
    // This class keeps a pointer to a pure Rust-SparseTerm and serves as interface from Python.
    inner: Arc<RwLock<SparseObservable>>,
}
#[pymethods]
impl PySparseObservable {
    #[pyo3(signature = (data, /, num_qubits=None))]
    #[new]
    fn py_new(data: &Bound<PyAny>, num_qubits: Option<u32>) -> PyResult<Self> {
        let py = data.py();
        let check_num_qubits = |data: &Bound<PyAny>| -> PyResult<()> {
            let Some(num_qubits) = num_qubits else {
                return Ok(());
            };
            let other_qubits = data.getattr(intern!(py, "num_qubits"))?.extract::<u32>()?;
            if num_qubits == other_qubits {
                return Ok(());
            }
            Err(PyValueError::new_err(format!(
                "explicitly given 'num_qubits' ({num_qubits}) does not match operator ({other_qubits})"
            )))
        };

        if data.is_instance(PAULI_TYPE.get_bound(py))? {
            check_num_qubits(data)?;
            return Self::from_pauli(data);
        }
<<<<<<< HEAD
        if data.is_instance(SPARSE_PAULI_OP_TYPE.get_bound(py))? {
            check_num_qubits(data)?;
            return Self::from_sparse_pauli_op(data);
        }
        if let Ok(label) = data.extract::<String>() {
            let num_qubits = num_qubits.unwrap_or(label.len() as u32);
            if num_qubits as usize != label.len() {
                return Err(PyValueError::new_err(format!(
                    "explicitly given 'num_qubits' ({}) does not match label ({})",
                    num_qubits,
                    label.len(),
                )));
            }
            return Self::from_label(&label).map_err(PyErr::from);
        }
        if let Ok(observable) = data.downcast_exact::<Self>() {
            check_num_qubits(data)?;
            let borrowed = observable.borrow();
            let inner = borrowed.inner.read().map_err(|_| InnerReadError)?;
            return Ok(inner.clone().into());
        }
        // The type of `vec` is inferred from the subsequent calls to `Self::py_from_list` or
        // `Self::py_from_sparse_list` to be either the two-tuple or the three-tuple form during the
        // `extract`.  The empty list will pass either, but it means the same to both functions.
        if let Ok(vec) = data.extract() {
            return Self::from_list(vec, num_qubits);
        }
        if let Ok(vec) = data.extract() {
            let Some(num_qubits) = num_qubits else {
                return Err(PyValueError::new_err(
                    "if using the sparse-list form, 'num_qubits' must be provided",
                ));
            };
            return Self::from_sparse_list(vec, num_qubits).map_err(PyErr::from);
        }
        if let Ok(term) = data.downcast_exact::<PySparseTerm>() {
            return term.borrow().to_observable();
        };
        if let Ok(observable) = Self::from_terms(data, num_qubits) {
            return Ok(observable);
=======
    }

    /// Clear all the terms from this operator, making it equal to the zero operator again.
    ///
    /// This does not change the capacity of the internal allocations, so subsequent addition or
    /// substraction operations may not need to reallocate.
    ///
    /// Examples:
    ///
    ///     .. code-block:: python
    ///
    ///         >>> obs = SparseObservable.from_list([("IX+-rl", 2.0), ("01YZII", -1j)])
    ///         >>> obs.clear()
    ///         >>> assert obs == SparseObservable.zero(obs.num_qubits)
    pub fn clear(&mut self) {
        self.coeffs.clear();
        self.bit_terms.clear();
        self.indices.clear();
        self.boundaries.truncate(1);
    }

    fn __len__(&self) -> usize {
        self.num_terms()
    }

    fn __getitem__(&self, py: Python, index: PySequenceIndex) -> PyResult<Py<PyAny>> {
        let indices = match index.with_len(self.num_terms())? {
            SequenceIndex::Int(index) => return self.term(index).to_term().into_py_any(py),
            indices => indices,
        };
        let mut out = SparseObservable::zero(self.num_qubits);
        for index in indices.iter() {
            out.add_term(self.term(index))?;
        }
        Ok(out.into_pyobject(py)?.into_any().unbind())
    }

    fn __repr__(&self) -> String {
        let num_terms = format!(
            "{} term{}",
            self.num_terms(),
            if self.num_terms() == 1 { "" } else { "s" }
        );
        let qubits = format!(
            "{} qubit{}",
            self.num_qubits(),
            if self.num_qubits() == 1 { "" } else { "s" }
        );
        let terms = if self.num_terms() == 0 {
            "0.0".to_owned()
        } else {
            self.iter()
                .map(SparseTermView::to_sparse_str)
                .collect::<Vec<_>>()
                .join(" + ")
        };
        format!(
            "<SparseObservable with {} on {}: {}>",
            num_terms, qubits, terms
        )
    }

    fn __reduce__(&self, py: Python) -> PyResult<Py<PyAny>> {
        let bit_terms: &[u8] = ::bytemuck::cast_slice(&self.bit_terms);
        Ok((
            py.get_type::<Self>().getattr("from_raw_parts")?,
            (
                self.num_qubits,
                PyArray1::from_slice(py, &self.coeffs),
                PyArray1::from_slice(py, bit_terms),
                PyArray1::from_slice(py, &self.indices),
                PyArray1::from_slice(py, &self.boundaries),
                false,
            ),
        )
            .into_pyobject(py)?
            .into_any()
            .unbind())
    }

    fn __eq__(slf: Bound<Self>, other: Bound<PyAny>) -> bool {
        if slf.is(&other) {
            return true;
        }
        let Ok(other) = other.downcast_into::<Self>() else {
            return false;
        };
        slf.borrow().eq(&other.borrow())
    }

    fn __add__(slf_: &Bound<Self>, other: &Bound<PyAny>) -> PyResult<Py<PyAny>> {
        let py = slf_.py();
        if slf_.is(other) {
            // This fast path is for consistency with the in-place `__iadd__`, which would otherwise
            // struggle to do the addition to itself.
            return Ok(<&SparseObservable as ::std::ops::Mul<_>>::mul(
                &slf_.borrow(),
                Complex64::new(2.0, 0.0),
            )
            .into_pyobject(py)?
            .into_any()
            .unbind());
        }
        let Some(other) = coerce_to_observable(other)? else {
            return Ok(py.NotImplemented());
        };
        let slf_ = slf_.borrow();
        let other = other.borrow();
        slf_.check_equal_qubits(&other)?;
        Ok(<&SparseObservable as ::std::ops::Add>::add(&slf_, &other)
            .into_pyobject(py)?
            .into_any()
            .unbind())
    }
    fn __radd__(&self, other: &Bound<PyAny>) -> PyResult<Py<PyAny>> {
        // No need to handle the `self is other` case here, because `__add__` will get it.
        let py = other.py();
        let Some(other) = coerce_to_observable(other)? else {
            return Ok(py.NotImplemented());
        };
        let other = other.borrow();
        self.check_equal_qubits(&other)?;
        Ok((<&SparseObservable as ::std::ops::Add>::add(&other, self))
            .into_pyobject(py)?
            .into_any()
            .unbind())
    }
    fn __iadd__(slf_: Bound<SparseObservable>, other: &Bound<PyAny>) -> PyResult<()> {
        if slf_.is(other) {
            *slf_.borrow_mut() *= Complex64::new(2.0, 0.0);
            return Ok(());
        }
        let mut slf_ = slf_.borrow_mut();
        let Some(other) = coerce_to_observable(other)? else {
            // This is not well behaved - we _should_ return `NotImplemented` to Python space
            // without an exception, but limitations in PyO3 prevent this at the moment.  See
            // https://github.com/PyO3/pyo3/issues/4605.
            return Err(PyTypeError::new_err(format!(
                "invalid object for in-place addition of 'SparseObservable': {}",
                other.repr()?
            )));
        };
        let other = other.borrow();
        slf_.check_equal_qubits(&other)?;
        *slf_ += &other;
        Ok(())
    }

    fn __sub__(slf_: &Bound<Self>, other: &Bound<PyAny>) -> PyResult<Py<PyAny>> {
        let py = slf_.py();
        if slf_.is(other) {
            return Ok(SparseObservable::zero(slf_.borrow().num_qubits)
                .into_pyobject(py)?
                .into_any()
                .unbind());
        }
        let Some(other) = coerce_to_observable(other)? else {
            return Ok(py.NotImplemented());
        };
        let slf_ = slf_.borrow();
        let other = other.borrow();
        slf_.check_equal_qubits(&other)?;
        Ok(<&SparseObservable as ::std::ops::Sub>::sub(&slf_, &other)
            .into_pyobject(py)?
            .into_any()
            .unbind())
    }
    fn __rsub__(&self, other: &Bound<PyAny>) -> PyResult<Py<PyAny>> {
        let py = other.py();
        let Some(other) = coerce_to_observable(other)? else {
            return Ok(py.NotImplemented());
        };
        let other = other.borrow();
        self.check_equal_qubits(&other)?;
        Ok((<&SparseObservable as ::std::ops::Sub>::sub(&other, self))
            .into_pyobject(py)?
            .into_any()
            .unbind())
    }
    fn __isub__(slf_: Bound<SparseObservable>, other: &Bound<PyAny>) -> PyResult<()> {
        if slf_.is(other) {
            // This is not strictly the same thing as `a - a` if `a` contains non-finite
            // floating-point values (`inf - inf` is `NaN`, for example); we don't really have a
            // clear view on what floating-point guarantees we're going to make right now.
            slf_.borrow_mut().clear();
            return Ok(());
>>>>>>> e9ccd3f3
        }
        Err(PyTypeError::new_err(format!(
            "unknown input format for 'SparseObservable': {}",
            data.get_type().repr()?,
        )))
    }

    /// Get a copy of this observable.
    ///
    /// Examples:
    ///
    ///     .. code-block:: python
    ///
    ///         >>> obs = SparseObservable.from_list([("IXZ+lr01", 2.5), ("ZXI-rl10", 0.5j)])
    ///         >>> assert obs == obs.copy()
    ///         >>> assert obs is not obs.copy()
    fn copy(&self) -> PyResult<Self> {
        let inner = self.inner.read().map_err(|_| InnerReadError)?;
        Ok(inner.clone().into())
    }

    /// The number of qubits the operator acts on.
    ///
    /// This is not inferable from any other shape or values, since identities are not stored
    /// explicitly.
    #[getter]
    #[inline]
    pub fn num_qubits(&self) -> PyResult<u32> {
        let inner = self.inner.read().map_err(|_| InnerReadError)?;
        Ok(inner.num_qubits())
    }

    /// The number of terms in the sum this operator is tracking.
    #[getter]
    #[inline]
    pub fn num_terms(&self) -> PyResult<usize> {
        let inner = self.inner.read().map_err(|_| InnerReadError)?;
        Ok(inner.num_terms())
    }

    /// The coefficients of each abstract term in in the sum.  This has as many elements as terms in
    /// the sum.
    #[getter]
    fn get_coeffs(slf_: Py<Self>) -> ArrayView {
        ArrayView {
            base: slf_,
            slot: ArraySlot::Coeffs,
        }
    }

    /// A flat list of single-qubit terms.  This is more naturally a list of lists, but is stored
    /// flat for memory usage and locality reasons, with the sublists denoted by `boundaries.`
    #[getter]
    fn get_bit_terms(slf_: Py<Self>) -> ArrayView {
        ArrayView {
            base: slf_,
            slot: ArraySlot::BitTerms,
        }
    }

    /// A flat list of the qubit indices that the corresponding entries in :attr:`bit_terms` act on.
    /// This list must always be term-wise sorted, where a term is a sublist as denoted by
    /// :attr:`boundaries`.
    ///
    /// .. warning::
    ///
    ///     If writing to this attribute from Python space, you *must* ensure that you only write in
    ///     indices that are term-wise sorted.
    #[getter]
    fn get_indices(slf_: Py<Self>) -> ArrayView {
        ArrayView {
            base: slf_,
            slot: ArraySlot::Indices,
        }
    }

    /// Indices that partition :attr:`bit_terms` and :attr:`indices` into sublists for each
    /// individual term in the sum.  ``boundaries[0] : boundaries[1]`` is the range of indices into
    /// :attr:`bit_terms` and :attr:`indices` that correspond to the first term of the sum.  All
    /// unspecified qubit indices are implicitly the identity.  This is one item longer than
    /// :attr:`coeffs`, since ``boundaries[0]`` is always an explicit zero (for algorithmic ease).
    #[getter]
    fn get_boundaries(slf_: Py<Self>) -> ArrayView {
        ArrayView {
            base: slf_,
            slot: ArraySlot::Boundaries,
        }
    }

<<<<<<< HEAD
    /// Get the zero operator over the given number of qubits.
    ///
    /// The zero operator is the operator whose expectation value is zero for all quantum states.
    /// It has no terms.  It is the identity element for addition of two :class:`SparseObservable`
    /// instances; anything added to the zero operator is equal to itself.
    ///
    /// If you want the projector onto the all zeros state, use::
    ///
    ///     >>> num_qubits = 10
    ///     >>> all_zeros = SparseObservable.from_label("0" * num_qubits)
    ///
    /// Examples:
    ///
    ///     Get the zero operator for 100 qubits::
    ///
    ///         >>> SparseObservable.zero(100)
    ///         <SparseObservable with 0 terms on 100 qubits: 0.0>
    #[pyo3(signature = (/, num_qubits))]
    #[staticmethod]
    pub fn zero(num_qubits: u32) -> Self {
        SparseObservable::zero(num_qubits).into()
    }

    /// Get the identity operator over the given number of qubits.
    ///
    /// Examples:
    ///
    ///     Get the identity operator for 100 qubits::
    ///
    ///         >>> SparseObservable.identity(100)
    ///         <SparseObservable with 1 term on 100 qubits: (1+0j)()>
    #[pyo3(signature = (/, num_qubits))]
    #[staticmethod]
    pub fn identity(num_qubits: u32) -> Self {
        SparseObservable::identity(num_qubits).into()
=======
    fn __xor__(&self, other: &Bound<PyAny>) -> PyResult<Py<PyAny>> {
        let py = other.py();
        let Some(other) = coerce_to_observable(other)? else {
            return Ok(py.NotImplemented());
        };
        Ok(self
            .tensor(&other.borrow())
            .into_pyobject(py)?
            .into_any()
            .unbind())
    }
    fn __rxor__(&self, other: &Bound<PyAny>) -> PyResult<Py<PyAny>> {
        let py = other.py();
        let Some(other) = coerce_to_observable(other)? else {
            return Ok(py.NotImplemented());
        };
        Ok(other
            .borrow()
            .tensor(self)
            .into_pyobject(py)?
            .into_any()
            .unbind())
>>>>>>> e9ccd3f3
    }

    /// Construct a :class:`.SparseObservable` from a single :class:`.Pauli` instance.
    ///
    /// The output observable will have a single term, with a unitary coefficient dependent on the
    /// phase.
    ///
    /// Args:
    ///     pauli (:class:`.Pauli`): the single Pauli to convert.
    ///
    /// Examples:
    ///
    ///     .. code-block:: python
    ///         
    ///         >>> label = "IYXZI"
    ///         >>> pauli = Pauli(label)
    ///         >>> SparseObservable.from_pauli(pauli)
    ///         <SparseObservable with 1 term on 5 qubits: (1+0j)(Y_3 X_2 Z_1)>
    ///         >>> assert SparseObservable.from_label(label) == SparseObservable.from_pauli(pauli)
    #[staticmethod]
    #[pyo3(signature = (pauli, /))]
    fn from_pauli(pauli: &Bound<PyAny>) -> PyResult<Self> {
        let py = pauli.py();
        let num_qubits = pauli.getattr(intern!(py, "num_qubits"))?.extract::<u32>()?;
        let z = pauli
            .getattr(intern!(py, "z"))?
            .extract::<PyReadonlyArray1<bool>>()?;
        let x = pauli
            .getattr(intern!(py, "x"))?
            .extract::<PyReadonlyArray1<bool>>()?;
        let mut bit_terms = Vec::new();
        let mut indices = Vec::new();
        let mut num_ys = 0;
        for (i, (x, z)) in x.as_array().iter().zip(z.as_array().iter()).enumerate() {
            // The only failure case possible here is the identity, because of how we're
            // constructing the value to convert.
            let Ok(term) = ::bytemuck::checked::try_cast((*x as u8) << 1 | (*z as u8)) else {
                continue;
            };
            num_ys += (term == BitTerm::Y) as isize;
            indices.push(i as u32);
            bit_terms.push(term);
        }
        let boundaries = vec![0, indices.len()];
        // The "empty" state of a `Pauli` represents the identity, which isn't our empty state
        // (that's zero), so we're always going to have a coefficient.
        let group_phase = pauli
            // `Pauli`'s `_phase` is a Numpy array ...
            .getattr(intern!(py, "_phase"))?
            // ... that should have exactly 1 element ...
            .call_method0(intern!(py, "item"))?
            // ... which is some integral type.
            .extract::<isize>()?;
        let phase = match (group_phase - num_ys).rem_euclid(4) {
            0 => Complex64::new(1.0, 0.0),
            1 => Complex64::new(0.0, -1.0),
            2 => Complex64::new(-1.0, 0.0),
            3 => Complex64::new(0.0, 1.0),
            _ => unreachable!("`x % 4` has only four values"),
        };
        let coeffs = vec![phase];
        let inner = SparseObservable::new(num_qubits, coeffs, bit_terms, indices, boundaries)?;
        Ok(inner.into())
    }

    /// Construct a single-term observable from a dense string label.
    ///
    /// The resulting operator will have a coefficient of 1.  The label must be a sequence of the
    /// alphabet ``'IXYZ+-rl01'``.  The label is interpreted analogously to a bitstring.  In other
    /// words, the right-most letter is associated with qubit 0, and so on.  This is the same as the
    /// labels for :class:`.Pauli` and :class:`.SparsePauliOp`.
    ///
    /// Args:
    ///     label (str): the dense label.
    ///
    /// Examples:
    ///
    ///     .. code-block:: python
    ///
    ///         >>> SparseObservable.from_label("IIII+ZI")
    ///         <SparseObservable with 1 term on 7 qubits: (1+0j)(+_2 Z_1)>
    ///         >>> label = "IYXZI"
    ///         >>> pauli = Pauli(label)
    ///         >>> assert SparseObservable.from_label(label) == SparseObservable.from_pauli(pauli)
    ///
    /// See also:
    ///     :meth:`from_list`
    ///         A generalization of this method that constructs a sum operator from multiple labels
    ///         and their corresponding coefficients.
    #[staticmethod]
    #[pyo3(signature = (label, /))]
    fn from_label(label: &str) -> Result<Self, LabelError> {
        let mut inner = SparseObservable::zero(label.len() as u32);
        inner.add_dense_label(label, Complex64::new(1.0, 0.0))?;
        Ok(inner.into())
    }

    /// Construct an observable from a list of dense labels and coefficients.
    ///
    /// This is analogous to :meth:`.SparsePauliOp.from_list`, except it uses
    /// :ref:`the extended alphabet <sparse-observable-alphabet>` of :class:`.SparseObservable`.  In
    /// this dense form, you must supply all identities explicitly in each label.
    ///
    /// The label must be a sequence of the alphabet ``'IXYZ+-rl01'``.  The label is interpreted
    /// analogously to a bitstring.  In other words, the right-most letter is associated with qubit
    /// 0, and so on.  This is the same as the labels for :class:`.Pauli` and
    /// :class:`.SparsePauliOp`.
    ///
    /// Args:
    ///     iter (list[tuple[str, complex]]): Pairs of labels and their associated coefficients to
    ///         sum. The labels are interpreted the same way as in :meth:`from_label`.
    ///     num_qubits (int | None): It is not necessary to specify this if you are sure that
    ///         ``iter`` is not an empty sequence, since it can be inferred from the label lengths.
    ///         If ``iter`` may be empty, you must specify this argument to disambiguate how many
    ///         qubits the observable is for.  If this is given and ``iter`` is not empty, the value
    ///         must match the label lengths.
    ///
    /// Examples:
    ///
    ///     Construct an observable from a list of labels of the same length::
    ///
    ///         >>> SparseObservable.from_list([
    ///         ...     ("III++", 1.0),
    ///         ...     ("II--I", 1.0j),
    ///         ...     ("I++II", -0.5),
    ///         ...     ("--III", -0.25j),
    ///         ... ])
    ///         <SparseObservable with 4 terms on 5 qubits:
    ///             (1+0j)(+_1 +_0) + (0+1j)(-_2 -_1) + (-0.5+0j)(+_3 +_2) + (-0-0.25j)(-_4 -_3)>
    ///
    ///     Use ``num_qubits`` to disambiguate potentially empty inputs::
    ///
    ///         >>> SparseObservable.from_list([], num_qubits=10)
    ///         <SparseObservable with 0 terms on 10 qubits: 0.0>
    ///
    ///     This method is equivalent to calls to :meth:`from_sparse_list` with the explicit
    ///     qubit-arguments field set to decreasing integers::
    ///
    ///         >>> labels = ["XY+Z", "rl01", "-lXZ"]
    ///         >>> coeffs = [1.5j, 2.0, -0.5]
    ///         >>> from_list = SparseObservable.from_list(list(zip(labels, coeffs)))
    ///         >>> from_sparse_list = SparseObservable.from_sparse_list([
    ///         ...     (label, (3, 2, 1, 0), coeff)
    ///         ...     for label, coeff in zip(labels, coeffs)
    ///         ... ])
    ///         >>> assert from_list == from_sparse_list
    ///
    /// See also:
    ///     :meth:`from_label`
    ///         A similar constructor, but takes only a single label and always has its coefficient
    ///         set to ``1.0``.
    ///
    ///     :meth:`from_sparse_list`
    ///         Construct the observable from a list of labels without explicit identities, but with
    ///         the qubits each single-qubit term applies to listed explicitly.
    #[staticmethod]
    #[pyo3(signature = (iter, /, *, num_qubits=None))]
    fn from_list(iter: Vec<(String, Complex64)>, num_qubits: Option<u32>) -> PyResult<Self> {
        if iter.is_empty() && num_qubits.is_none() {
            return Err(PyValueError::new_err(
                "cannot construct an observable from an empty list without knowing `num_qubits`",
            ));
        }
        let num_qubits = match num_qubits {
            Some(num_qubits) => num_qubits,
            None => iter[0].0.len() as u32,
        };
        let mut inner = SparseObservable::with_capacity(num_qubits, iter.len(), 0);
        for (label, coeff) in iter {
            inner.add_dense_label(&label, coeff)?;
        }
        Ok(inner.into())
    }

    /// Construct an observable from a list of labels, the qubits each item applies to, and the
    /// coefficient of the whole term.
    ///
    /// This is analogous to :meth:`.SparsePauliOp.from_sparse_list`, except it uses
    /// :ref:`the extended alphabet <sparse-observable-alphabet>` of :class:`.SparseObservable`.
    ///
    /// The "labels" and "indices" fields of the triples are associated by zipping them together.
    /// For example, this means that a call to :meth:`from_list` can be converted to the form used
    /// by this method by setting the "indices" field of each triple to ``(num_qubits-1, ..., 1,
    /// 0)``.
    ///
    /// Args:
    ///     iter (list[tuple[str, Sequence[int], complex]]): triples of labels, the qubits
    ///         each single-qubit term applies to, and the coefficient of the entire term.
    ///
    ///     num_qubits (int): the number of qubits in the operator.
    ///
    /// Examples:
    ///
    ///     Construct a simple operator::
    ///
    ///         >>> SparseObservable.from_sparse_list(
    ///         ...     [("ZX", (1, 4), 1.0), ("YY", (0, 3), 2j)],
    ///         ...     num_qubits=5,
    ///         ... )
    ///         <SparseObservable with 2 terms on 5 qubits: (1+0j)(X_4 Z_1) + (0+2j)(Y_3 Y_0)>
    ///
    ///     Construct the identity observable (though really, just use :meth:`identity`)::
    ///
    ///         >>> SparseObservable.from_sparse_list([("", (), 1.0)], num_qubits=100)
    ///         <SparseObservable with 1 term on 100 qubits: (1+0j)()>
    ///
    ///     This method can replicate the behavior of :meth:`from_list`, if the qubit-arguments
    ///     field of the triple is set to decreasing integers::
    ///
    ///         >>> labels = ["XY+Z", "rl01", "-lXZ"]
    ///         >>> coeffs = [1.5j, 2.0, -0.5]
    ///         >>> from_list = SparseObservable.from_list(list(zip(labels, coeffs)))
    ///         >>> from_sparse_list = SparseObservable.from_sparse_list([
    ///         ...     (label, (3, 2, 1, 0), coeff)
    ///         ...     for label, coeff in zip(labels, coeffs)
    ///         ... ])
    ///         >>> assert from_list == from_sparse_list
    #[staticmethod]
    #[pyo3(signature = (iter, /, num_qubits))]
    fn from_sparse_list(
        iter: Vec<(String, Vec<u32>, Complex64)>,
        num_qubits: u32,
    ) -> PyResult<Self> {
        let coeffs = iter.iter().map(|(_, _, coeff)| *coeff).collect();
        let mut boundaries = Vec::with_capacity(iter.len() + 1);
        boundaries.push(0);
        let mut indices = Vec::new();
        let mut bit_terms = Vec::new();
        // Insertions to the `BTreeMap` keep it sorted by keys, so we use this to do the termwise
        // sorting on-the-fly.
        let mut sorted = btree_map::BTreeMap::new();
        for (label, qubits, _) in iter {
            sorted.clear();
            let label: &[u8] = label.as_ref();
            if label.len() != qubits.len() {
                return Err(LabelError::WrongLengthIndices {
                    label: label.len(),
                    indices: indices.len(),
                }
                .into());
            }
            for (letter, index) in label.iter().zip(qubits) {
                if index >= num_qubits {
                    return Err(LabelError::BadIndex { index, num_qubits }.into());
                }
                let btree_map::Entry::Vacant(entry) = sorted.entry(index) else {
                    return Err(LabelError::DuplicateIndex { index }.into());
                };
                entry.insert(
                    BitTerm::try_from_u8(*letter).map_err(|_| LabelError::OutsideAlphabet)?,
                );
            }
            for (index, term) in sorted.iter() {
                let Some(term) = term else {
                    continue;
                };
                indices.push(*index);
                bit_terms.push(*term);
            }
            boundaries.push(bit_terms.len());
        }
<<<<<<< HEAD
        let inner = SparseObservable::new(num_qubits, coeffs, bit_terms, indices, boundaries)?;
        Ok(inner.into())
=======
        Ok(Self {
            num_qubits,
            coeffs,
            indices,
            bit_terms,
            boundaries,
        })
    }

    /// Construct a :class:`.SparseObservable` from a single :class:`.Pauli` instance.
    ///
    /// The output observable will have a single term, with a unitary coefficient dependent on the
    /// phase.
    ///
    /// Args:
    ///     pauli (:class:`.Pauli`): the single Pauli to convert.
    ///
    /// Examples:
    ///
    ///     .. code-block:: python
    ///
    ///         >>> label = "IYXZI"
    ///         >>> pauli = Pauli(label)
    ///         >>> SparseObservable.from_pauli(pauli)
    ///         <SparseObservable with 1 term on 5 qubits: (1+0j)(Y_3 X_2 Z_1)>
    ///         >>> assert SparseObservable.from_label(label) == SparseObservable.from_pauli(pauli)
    #[staticmethod]
    #[pyo3(name = "from_pauli", signature = (pauli, /))]
    fn py_from_pauli(pauli: &Bound<PyAny>) -> PyResult<Self> {
        let py = pauli.py();
        let num_qubits = pauli.getattr(intern!(py, "num_qubits"))?.extract::<u32>()?;
        let z = pauli
            .getattr(intern!(py, "z"))?
            .extract::<PyReadonlyArray1<bool>>()?;
        let x = pauli
            .getattr(intern!(py, "x"))?
            .extract::<PyReadonlyArray1<bool>>()?;
        let mut bit_terms = Vec::new();
        let mut indices = Vec::new();
        let mut num_ys = 0;
        for (i, (x, z)) in x.as_array().iter().zip(z.as_array().iter()).enumerate() {
            // The only failure case possible here is the identity, because of how we're
            // constructing the value to convert.
            let Ok(term) = ::bytemuck::checked::try_cast((*x as u8) << 1 | (*z as u8)) else {
                continue;
            };
            num_ys += (term == BitTerm::Y) as isize;
            indices.push(i as u32);
            bit_terms.push(term);
        }
        let boundaries = vec![0, indices.len()];
        // The "empty" state of a `Pauli` represents the identity, which isn't our empty state
        // (that's zero), so we're always going to have a coefficient.
        let group_phase = pauli
            // `Pauli`'s `_phase` is a Numpy array ...
            .getattr(intern!(py, "_phase"))?
            // ... that should have exactly 1 element ...
            .call_method0(intern!(py, "item"))?
            // ... which is some integral type.
            .extract::<isize>()?;
        let phase = match (group_phase - num_ys).rem_euclid(4) {
            0 => Complex64::new(1.0, 0.0),
            1 => Complex64::new(0.0, -1.0),
            2 => Complex64::new(-1.0, 0.0),
            3 => Complex64::new(0.0, 1.0),
            _ => unreachable!("`x % 4` has only four values"),
        };
        let coeffs = vec![phase];
        Ok(Self {
            num_qubits,
            coeffs,
            bit_terms,
            indices,
            boundaries,
        })
>>>>>>> e9ccd3f3
    }

    /// Construct a :class:`.SparseObservable` from a :class:`.SparsePauliOp` instance.
    ///
    /// This will be a largely direct translation of the :class:`.SparsePauliOp`; in particular,
    /// there is no on-the-fly summing of like terms, nor any attempt to refactorize sums of Pauli
    /// terms into equivalent projection operators.
    ///
    /// Args:
    ///     op (:class:`.SparsePauliOp`): the operator to convert.
    ///
    /// Examples:
    ///
    ///     .. code-block:: python
    ///
    ///         >>> spo = SparsePauliOp.from_list([("III", 1.0), ("IIZ", 0.5), ("IZI", 0.5)])
    ///         >>> SparseObservable.from_sparse_pauli_op(spo)
    ///         <SparseObservable with 3 terms on 3 qubits: (1+0j)() + (0.5+0j)(Z_0) + (0.5+0j)(Z_1)>
    #[staticmethod]
    #[pyo3(signature = (op, /))]
    fn from_sparse_pauli_op(op: &Bound<PyAny>) -> PyResult<Self> {
        let py = op.py();
        let pauli_list_ob = op.getattr(intern!(py, "paulis"))?;
        let coeffs = op
            .getattr(intern!(py, "coeffs"))?
            .extract::<PyReadonlyArray1<Complex64>>()
            .map_err(|_| PyTypeError::new_err("only 'SparsePauliOp' with complex-typed coefficients can be converted to 'SparseObservable'"))?
            .as_array()
            .to_vec();
        let op_z = pauli_list_ob
            .getattr(intern!(py, "z"))?
            .extract::<PyReadonlyArray2<bool>>()?;
        let op_x = pauli_list_ob
            .getattr(intern!(py, "x"))?
            .extract::<PyReadonlyArray2<bool>>()?;
        // We don't extract the `phase`, because that's supposed to be 0 for all `SparsePauliOp`
        // instances - they use the symplectic convention in the representation with any phase term
        // absorbed into the coefficients (like us).
        let [num_terms, num_qubits] = *op_z.shape() else {
            unreachable!("shape is statically known to be 2D")
        };
        if op_x.shape() != [num_terms, num_qubits] {
            return Err(PyValueError::new_err(format!(
                "'x' and 'z' have different shapes ({:?} and {:?})",
                op_x.shape(),
                op_z.shape()
            )));
        }
        if num_terms != coeffs.len() {
            return Err(PyValueError::new_err(format!(
                "'x' and 'z' have a different number of operators to 'coeffs' ({} and {})",
                num_terms,
                coeffs.len(),
            )));
        }

        let mut bit_terms = Vec::new();
        let mut indices = Vec::new();
        let mut boundaries = Vec::with_capacity(num_terms + 1);
        boundaries.push(0);
        for (term_x, term_z) in op_x
            .as_array()
            .rows()
            .into_iter()
            .zip(op_z.as_array().rows())
        {
            for (i, (x, z)) in term_x.iter().zip(term_z.iter()).enumerate() {
                // The only failure case possible here is the identity, because of how we're
                // constructing the value to convert.
                let Ok(term) = ::bytemuck::checked::try_cast((*x as u8) << 1 | (*z as u8)) else {
                    continue;
                };
                indices.push(i as u32);
                bit_terms.push(term);
            }
            boundaries.push(indices.len());
        }

        let inner =
            SparseObservable::new(num_qubits as u32, coeffs, bit_terms, indices, boundaries)?;
        Ok(inner.into())
    }

    /// Construct a :class:`SparseObservable` out of individual terms.
    ///
    /// All the terms must have the same number of qubits.  If supplied, the ``num_qubits`` argument
    /// must match the terms.
    ///
    /// No simplification is done as part of the observable creation.
    ///
    /// Args:
    ///     obj (Iterable[Term]): Iterable of individual terms to build the observable from.
    ///     num_qubits (int | None): The number of qubits the observable should act on.  This is
    ///         usually inferred from the input, but can be explicitly given to handle the case
    ///         of an empty iterable.
    ///
    /// Returns:
    ///     The corresponding observable.
    #[staticmethod]
<<<<<<< HEAD
    #[pyo3(signature = (obj, /, num_qubits=None))]
    fn from_terms(obj: &Bound<PyAny>, num_qubits: Option<u32>) -> PyResult<Self> {
        let mut iter = obj.iter()?;
        let mut inner = match num_qubits {
=======
    #[pyo3(signature = (obj, /, num_qubits=None), name="from_terms")]
    fn py_from_terms(obj: &Bound<PyAny>, num_qubits: Option<u32>) -> PyResult<Self> {
        let mut iter = obj.try_iter()?;
        let mut obs = match num_qubits {
>>>>>>> e9ccd3f3
            Some(num_qubits) => SparseObservable::zero(num_qubits),
            None => {
                let Some(first) = iter.next() else {
                    return Err(PyValueError::new_err(
                        "cannot construct an observable from an empty list without knowing `num_qubits`",
                    ));
                };
                let py_term = first?.downcast::<PySparseTerm>()?.borrow();
                py_term.inner.to_observable()
            }
        };
        for bound_py_term in iter {
            let py_term = bound_py_term?.downcast::<PySparseTerm>()?.borrow();
            inner.add_term(py_term.inner.view())?;
        }
        Ok(inner.into())
    }

    // SAFETY: this cannot invoke undefined behaviour if `check = true`, but if `check = false` then
    // the `bit_terms` must all be valid `BitTerm` representations.
    /// Construct a :class:`.SparseObservable` from raw Numpy arrays that match :ref:`the required
    /// data representation described in the class-level documentation <sparse-observable-arrays>`.
    ///
    /// The data from each array is copied into fresh, growable Rust-space allocations.
    ///
    /// Args:
    ///     num_qubits: number of qubits in the observable.
    ///     coeffs: complex coefficients of each term of the observable.  This should be a Numpy
    ///         array with dtype :attr:`~numpy.complex128`.
    ///     bit_terms: flattened list of the single-qubit terms comprising all complete terms.  This
    ///         should be a Numpy array with dtype :attr:`~numpy.uint8` (which is compatible with
    ///         :class:`.BitTerm`).
    ///     indices: flattened term-wise sorted list of the qubits each single-qubit term corresponds
    ///         to.  This should be a Numpy array with dtype :attr:`~numpy.uint32`.
    ///     boundaries: the indices that partition ``bit_terms`` and ``indices`` into terms.  This
    ///         should be a Numpy array with dtype :attr:`~numpy.uintp`.
    ///     check: if ``True`` (the default), validate that the data satisfies all coherence
    ///         guarantees.  If ``False``, no checks are done.
    ///
    ///         .. warning::
    ///
    ///             If ``check=False``, the ``bit_terms`` absolutely *must* be all be valid values
    ///             of :class:`.SparseObservable.BitTerm`.  If they are not, Rust-space undefined
    ///             behavior may occur, entirely invalidating the program execution.
    ///
    /// Examples:
    ///
    ///     Construct a sum of :math:`Z` on each individual qubit::
    ///
    ///         >>> num_qubits = 100
    ///         >>> terms = np.full((num_qubits,), SparseObservable.BitTerm.Z, dtype=np.uint8)
    ///         >>> indices = np.arange(num_qubits, dtype=np.uint32)
    ///         >>> coeffs = np.ones((num_qubits,), dtype=complex)
    ///         >>> boundaries = np.arange(num_qubits + 1, dtype=np.uintp)
    ///         >>> SparseObservable.from_raw_parts(num_qubits, coeffs, terms, indices, boundaries)
    ///         <SparseObservable with 100 terms on 100 qubits: (1+0j)(Z_0) + ... + (1+0j)(Z_99)>
    #[deny(unsafe_op_in_unsafe_fn)]
    #[staticmethod]
    #[pyo3(
        signature = (/, num_qubits, coeffs, bit_terms, indices, boundaries, check=true),
    )]
    unsafe fn from_raw_parts<'py>(
        num_qubits: u32,
        coeffs: PyArrayLike1<'py, Complex64>,
        bit_terms: PyArrayLike1<'py, u8>,
        indices: PyArrayLike1<'py, u32>,
        boundaries: PyArrayLike1<'py, usize>,
        check: bool,
    ) -> PyResult<Self> {
        let coeffs = coeffs.as_array().to_vec();
        let bit_terms = if check {
            bit_terms
                .as_array()
                .into_iter()
                .copied()
                .map(BitTerm::try_from)
                .collect::<Result<_, _>>()?
        } else {
            let bit_terms_as_u8 = bit_terms.as_array().to_vec();
            // SAFETY: the caller enforced that each `u8` is a valid `BitTerm`, and `BitTerm` is be
            // represented by a `u8`.  We can't use `bytemuck` because we're casting a `Vec`.
            unsafe { ::std::mem::transmute::<Vec<u8>, Vec<BitTerm>>(bit_terms_as_u8) }
        };
        let indices = indices.as_array().to_vec();
        let boundaries = boundaries.as_array().to_vec();

        let inner = if check {
            SparseObservable::new(num_qubits, coeffs, bit_terms, indices, boundaries)
                .map_err(PyErr::from)
        } else {
            // SAFETY: the caller promised they have upheld the coherence guarantees.
            Ok(unsafe {
                SparseObservable::new_unchecked(num_qubits, coeffs, bit_terms, indices, boundaries)
            })
        }?;
        Ok(inner.into())
    }

    /// Clear all the terms from this operator, making it equal to the zero operator again.
    ///
    /// This does not change the capacity of the internal allocations, so subsequent addition or
    /// substraction operations may not need to reallocate.
    ///
    /// Examples:
    ///
    ///     .. code-block:: python
    ///
    ///         >>> obs = SparseObservable.from_list([("IX+-rl", 2.0), ("01YZII", -1j)])
    ///         >>> obs.clear()
    ///         >>> assert obs == SparseObservable.zero(obs.py_num_qubits())
    pub fn clear(&mut self) -> PyResult<()> {
        let mut inner = self.inner.write().map_err(|_| InnerWriteError)?;
        inner.clear();
        Ok(())
    }

    /// Sum any like terms in this operator, removing them if the resulting complex coefficient has
    /// an absolute value within tolerance of zero.
    ///
    /// As a side effect, this sorts the operator into :ref:`canonical order
    /// <sparse-observable-canonical-order>`.
    ///
    /// .. note::
    ///
    ///     When using this for equality comparisons, note that floating-point rounding and the
    ///     non-associativity fo floating-point addition may cause non-zero coefficients of summed
    ///     terms to compare unequal.  To compare two observables up to a tolerance, it is safest to
    ///     compare the canonicalized difference of the two observables to zero.
    ///
    /// Args:
    ///     tol (float): after summing like terms, any coefficients whose absolute value is less
    ///         than the given absolute tolerance will be suppressed from the output.
    ///
    /// Examples:
    ///
    ///     Using :meth:`simplify` to compare two operators that represent the same observable, but
    ///     would compare unequal due to the structural tests by default::
    ///
    ///         >>> base = SparseObservable.from_sparse_list([
    ///         ...     ("XZ", (2, 1), 1e-10),  # value too small
    ///         ...     ("+-", (3, 1), 2j),
    ///         ...     ("+-", (3, 1), 2j),     # can be combined with the above
    ///         ...     ("01", (3, 1), 0.5),    # out of order compared to `expected`
    ///         ... ], num_qubits=5)
    ///         >>> expected = SparseObservable.from_list([("I0I1I", 0.5), ("I+I-I", 4j)])
    ///         >>> assert base != expected  # non-canonical comparison
    ///         >>> assert base.simplify() == expected.simplify()
    ///
    ///     Note that in the above example, the coefficients are chosen such that all floating-point
    ///     calculations are exact, and there are no intermediate rounding or associativity
    ///     concerns.  If this cannot be guaranteed to be the case, the safer form is::
    ///
    ///         >>> left = SparseObservable.from_list([("XYZ", 1.0/3.0)] * 3)   # sums to 1.0
    ///         >>> right = SparseObservable.from_list([("XYZ", 1.0/7.0)] * 7)  # doesn't sum to 1.0
    ///         >>> assert left.simplify() != right.simplify()
    ///         >>> assert (left - right).simplify() == SparseObservable.zero(left.num_qubits)
    #[pyo3(
        signature = (/, tol=1e-8),
    )]
    fn simplify(&self, tol: f64) -> PyResult<Self> {
        let inner = self.inner.read().map_err(|_| InnerReadError)?;
        let simplified = inner.canonicalize(tol);
        Ok(simplified.into())
    }

    /// Calculate the adjoint of this observable.
    ///
    ///
    /// This is well defined in the abstract mathematical sense.  All the terms of the single-qubit
    /// alphabet are self-adjoint, so the result of this operation is the same observable, except
    /// its coefficients are all their complex conjugates.
    ///
    /// Examples:
    ///
    ///     .. code-block::
    ///
    ///         >>> left = SparseObservable.from_list([("XY+-", 1j)])
    ///         >>> right = SparseObservable.from_list([("XY+-", -1j)])
    ///         >>> assert left.adjoint() == right
    fn adjoint(&self) -> PyResult<Self> {
        let inner = self.inner.read().map_err(|_| InnerReadError)?;
        Ok(inner.adjoint().into())
    }

    /// Calculate the matrix transposition of this observable.
    ///
    /// This operation is defined in terms of the standard matrix conventions of Qiskit, in that the
    /// matrix form is taken to be in the $Z$ computational basis.  The $X$- and $Z$-related
    /// alphabet terms are unaffected by the transposition, but $Y$-related terms modify their
    /// alphabet terms.  Precisely:
    ///
    /// * :math:`Y` transposes to :math:`-Y`
    /// * :math:`\lvert r\rangle\langle r\rvert` transposes to :math:`\lvert l\rangle\langle l\rvert`
    /// * :math:`\lvert l\rangle\langle l\rvert` transposes to :math:`\lvert r\rangle\langle r\rvert`
    ///
    /// Examples:
    ///
    ///     .. code-block::
    ///
    ///         >>> obs = SparseObservable([("III", 1j), ("Yrl", 0.5)])
    ///         >>> assert obs.transpose() == SparseObservable([("III", 1j), ("Ylr", -0.5)])
    fn transpose(&self) -> PyResult<Self> {
        let inner = self.inner.read().map_err(|_| InnerReadError)?;
        Ok(inner.transpose().into())
    }

    /// Calculate the complex conjugation of this observable.
    ///
    /// This operation is defined in terms of the standard matrix conventions of Qiskit, in that the
    /// matrix form is taken to be in the $Z$ computational basis.  The $X$- and $Z$-related
    /// alphabet terms are unaffected by the complex conjugation, but $Y$-related terms modify their
    /// alphabet terms.  Precisely:
    ///
    /// * :math:`Y` conjguates to :math:`-Y`
    /// * :math:`\lvert r\rangle\langle r\rvert` conjugates to :math:`\lvert l\rangle\langle l\rvert`
    /// * :math:`\lvert l\rangle\langle l\rvert` conjugates to :math:`\lvert r\rangle\langle r\rvert`
    ///
    /// Additionally, all coefficients are conjugated.
    ///
    /// Examples:
    ///
    ///     .. code-block::
    ///
    ///         >>> obs = SparseObservable([("III", 1j), ("Yrl", 0.5)])
    ///         >>> assert obs.conjugate() == SparseObservable([("III", -1j), ("Ylr", -0.5)])
    fn conjugate(&self) -> PyResult<Self> {
        let inner = self.inner.read().map_err(|_| InnerReadError)?;
        Ok(inner.conjugate().into())
    }

    /// Tensor product of two observables.
    ///
    /// The bit ordering is defined such that the qubit indices of the argument will remain the
    /// same, and the indices of ``self`` will be offset by the number of qubits in ``other``.  This
    /// is the same convention as used by the rest of Qiskit's :mod:`~qiskit.quantum_info`
    /// operators.
    ///
    /// This function is used for the infix ``^`` operator.  If using this operator, beware that
    /// `Python's operator-precedence rules
    /// <https://docs.python.org/3/reference/expressions.html#operator-precedence>`__ may cause the
    /// evaluation order to be different to your expectation.  In particular, the operator ``+``
    /// binds more tightly than ``^``, just like ``*`` binds more tightly than ``+``.  Use
    /// parentheses to fix the evaluation order, if needed.
    ///
    /// The argument will be cast to :class:`SparseObservable` using its default constructor, if it
    /// is not already in the correct form.
    ///
    /// Args:
    ///
    ///     other: the observable to put on the right-hand side of the tensor product.
    ///
    /// Examples:
    ///
    ///     The bit ordering of this is such that the tensor product of two observables made from a
    ///     single label "looks like" an observable made by concatenating the two strings::
    ///
    ///         >>> left = SparseObservable.from_label("XYZ")
    ///         >>> right = SparseObservable.from_label("+-IIrl")
    ///         >>> assert left.tensor(right) == SparseObservable.from_label("XYZ+-IIrl")
    ///
    ///     You can also use the infix ``^`` operator for tensor products, which will similarly cast
    ///     the right-hand side of the operation if it is not already a :class:`SparseObservable`::
    ///
    ///         >>> assert SparseObservable("rl") ^ Pauli("XYZ") == SparseObservable("rlXYZ")
    ///
    /// See also:
    ///     :meth:`expand`
    ///
    ///         The same function, but with the order of arguments flipped.  This can be useful if
    ///         you like using the casting behavior for the argument, but you want your existing
    ///         :class:`SparseObservable` to be on the right-hand side of the tensor ordering.
    #[pyo3(signature = (other, /))]
    fn tensor(&self, other: &Bound<PyAny>) -> PyResult<Py<PyAny>> {
        let py = other.py();
        let Some(other) = coerce_to_observable(other)? else {
            return Err(PyTypeError::new_err(format!(
                "unknown type for tensor: {}",
                other.get_type().repr()?
            )));
        };
<<<<<<< HEAD

        let other = other.borrow();
        let inner = self.inner.read().map_err(|_| InnerReadError)?;
        let other_inner = other.inner.read().map_err(|_| InnerReadError)?;

        let result = inner.tensor(&other_inner);
        Ok(result.into_py(py))
=======
        Ok(self
            .tensor(&other.borrow())
            .into_pyobject(py)?
            .into_any()
            .unbind())
>>>>>>> e9ccd3f3
    }

    /// Reverse-order tensor product.
    ///
    /// This is equivalent to ``other.tensor(self)``, except that ``other`` will first be type-cast
    /// to :class:`SparseObservable` if it isn't already one (by calling the default constructor).
    ///
    /// Args:
    ///
    ///     other: the observable to put on the left-hand side of the tensor product.
    ///
    /// Examples:
    ///
    ///     This is equivalent to :meth:`tensor` with the order of the arguments flipped::
    ///
    ///         >>> left = SparseObservable.from_label("XYZ")
    ///         >>> right = SparseObservable.from_label("+-IIrl")
    ///         >>> assert left.tensor(right) == right.expand(left)
    ///
    /// See also:
    ///     :meth:`tensor`
    ///
    ///         The same function with the order of arguments flipped.  :meth:`tensor` is the more
    ///         standard argument ordering, and matches Qiskit's other conventions.
    #[pyo3(signature = (other, /))]
    fn expand(&self, other: &Bound<PyAny>) -> PyResult<Py<PyAny>> {
        let py = other.py();
        let Some(other) = coerce_to_observable(other)? else {
            return Err(PyTypeError::new_err(format!(
                "unknown type for expand: {}",
                other.get_type().repr()?
            )));
        };
<<<<<<< HEAD
=======
        Ok(other
            .borrow()
            .tensor(self)
            .into_pyobject(py)?
            .into_any()
            .unbind())
    }

    /// Calculate the adjoint of this observable.
    ///
    /// This is well defined in the abstract mathematical sense.  All the terms of the single-qubit
    /// alphabet are self-adjoint, so the result of this operation is the same observable, except
    /// its coefficients are all their complex conjugates.
    ///
    /// Examples:
    ///
    ///     .. code-block::
    ///
    ///         >>> left = SparseObservable.from_list([("XY+-", 1j)])
    ///         >>> right = SparseObservable.from_list([("XY+-", -1j)])
    ///         >>> assert left.adjoint() == right
    fn adjoint(&self) -> SparseObservable {
        SparseObservable {
            num_qubits: self.num_qubits,
            coeffs: self.coeffs.iter().map(|c| c.conj()).collect(),
            bit_terms: self.bit_terms.clone(),
            indices: self.indices.clone(),
            boundaries: self.boundaries.clone(),
        }
    }
>>>>>>> e9ccd3f3

        let other = other.borrow();
        let inner = self.inner.read().map_err(|_| InnerReadError)?;
        let other_inner = other.inner.read().map_err(|_| InnerReadError)?;

        let result = other_inner.tensor(&inner);
        Ok(result.into_py(py))
    }

    /// Apply a transpiler layout to this :class:`SparseObservable`.
    ///
    /// Typically you will have defined your observable in terms of the virtual qubits of the
    /// circuits you will use to prepare states.  After transpilation, the virtual qubits are mapped
    /// to particular physical qubits on a device, which may be wider than your circuit.  That
    /// mapping can also change over the course of the circuit.  This method transforms the input
    /// observable on virtual qubits to an observable that is suitable to apply immediately after
    /// the fully transpiled *physical* circuit.
    ///
    /// Args:
    ///     layout (TranspileLayout | list[int] | None): The layout to apply.  Most uses of this
    ///         function should pass the :attr:`.QuantumCircuit.layout` field from a circuit that
    ///         was transpiled for hardware.  In addition, you can pass a list of new qubit indices.
    ///         If given as explicitly ``None``, no remapping is applied (but you can still use
    ///         ``num_qubits`` to expand the observable).
    ///     num_qubits (int | None): The number of qubits to expand the observable to.  If not
    ///         supplied, the output will be as wide as the given :class:`.TranspileLayout`, or the
    ///         same width as the input if the ``layout`` is given in another form.
    ///
    /// Returns:
    ///     A new :class:`SparseObservable` with the provided layout applied.
    #[pyo3(signature = (/, layout, num_qubits=None))]
    fn apply_layout(&self, layout: Bound<PyAny>, num_qubits: Option<u32>) -> PyResult<Self> {
        let py = layout.py();
        let inner = self.inner.read().map_err(|_| InnerReadError)?;

        // A utility to check the number of qubits is compatible with the observable.
        let check_inferred_qubits = |inferred: u32| -> PyResult<u32> {
            if inferred < inner.num_qubits() {
                return Err(CoherenceError::NotEnoughQubits {
                    current: inner.num_qubits() as usize,
                    target: inferred as usize,
                }
                .into());
            }
            Ok(inferred)
        };
<<<<<<< HEAD

        // Normalize the number of qubits in the layout and the layout itself, depending on the
        // input types, before calling SparseObservable.apply_layout to do the actual work.
        let (num_qubits, layout): (u32, Option<Vec<u32>>) = if layout.is_none() {
            (num_qubits.unwrap_or(inner.num_qubits()), None)
        } else if layout.is_instance(
            &py.import_bound(intern!(py, "qiskit.transpiler"))?
=======
        if layout.is_none() {
            let mut out = self.clone();
            out.num_qubits = check_inferred_qubits(num_qubits.unwrap_or(self.num_qubits))?;
            return Ok(out);
        }
        let (num_qubits, layout) = if layout.is_instance(
            &py.import(intern!(py, "qiskit.transpiler"))?
>>>>>>> e9ccd3f3
                .getattr(intern!(py, "TranspileLayout"))?,
        )? {
            (
                check_inferred_qubits(
                    layout.getattr(intern!(py, "_output_qubit_list"))?.len()? as u32
                )?,
                Some(
                    layout
                        .call_method0(intern!(py, "final_index_layout"))?
                        .extract::<Vec<u32>>()?,
                ),
            )
        } else {
            (
                check_inferred_qubits(num_qubits.unwrap_or(inner.num_qubits()))?,
                Some(layout.extract()?),
            )
        };

        let out = inner.apply_layout(layout.as_deref(), num_qubits)?;
        Ok(out.into())
    }

    /// Get a :class:`.PauliList` object that represents the measurement basis needed for each term
    /// (in order) in this observable.
    ///
    /// For example, the projector ``0l+`` will return a Pauli ``ZXY``.  The resulting
    /// :class:`.Pauli` is dense, in the sense that explicit identities are stored.  An identity in
    /// the Pauli output does not require a concrete measurement.
    ///
    /// This will return an entry in the Pauli list for every term in the sum.
    ///
    /// Returns:
    ///     :class:`.PauliList`: the Pauli operator list representing the necessary measurement
    ///     bases.
    fn pauli_bases<'py>(&self, py: Python<'py>) -> PyResult<Bound<'py, PyAny>> {
        let inner = self.inner.read().map_err(|_| InnerReadError)?;
        let mut x = Array2::from_elem([inner.num_terms(), inner.num_qubits() as usize], false);
        let mut z = Array2::from_elem([inner.num_terms(), inner.num_qubits() as usize], false);
        for (loc, term) in inner.iter().enumerate() {
            let mut x_row = x.row_mut(loc);
            let mut z_row = z.row_mut(loc);
            for (bit_term, index) in term.bit_terms.iter().zip(term.indices) {
                x_row[*index as usize] = bit_term.has_x_component();
                z_row[*index as usize] = bit_term.has_z_component();
            }
        }
        PAULI_LIST_TYPE
            .get_bound(py)
            .getattr(intern!(py, "from_symplectic"))?
            .call1((
<<<<<<< HEAD
                PyArray2::from_owned_array_bound(py, z),
                PyArray2::from_owned_array_bound(py, x),
            ))
=======
                PyArray2::from_owned_array(py, z),
                PyArray2::from_owned_array(py, x),
            ))
    }
}

impl ::std::ops::Add<&SparseObservable> for SparseObservable {
    type Output = SparseObservable;

    fn add(mut self, rhs: &SparseObservable) -> SparseObservable {
        self += rhs;
        self
    }
}
impl ::std::ops::Add for &SparseObservable {
    type Output = SparseObservable;

    fn add(self, rhs: &SparseObservable) -> SparseObservable {
        let mut out = SparseObservable::with_capacity(
            self.num_qubits,
            self.coeffs.len() + rhs.coeffs.len(),
            self.bit_terms.len() + rhs.bit_terms.len(),
        );
        out += self;
        out += rhs;
        out
    }
}
impl ::std::ops::AddAssign<&SparseObservable> for SparseObservable {
    fn add_assign(&mut self, rhs: &SparseObservable) {
        if self.num_qubits != rhs.num_qubits {
            panic!("attempt to add two operators with incompatible qubit counts");
        }
        self.coeffs.extend_from_slice(&rhs.coeffs);
        self.bit_terms.extend_from_slice(&rhs.bit_terms);
        self.indices.extend_from_slice(&rhs.indices);
        // We only need to write out the new endpoints, not the initial zero.
        let offset = self.boundaries[self.boundaries.len() - 1];
        self.boundaries
            .extend(rhs.boundaries[1..].iter().map(|boundary| offset + boundary));
    }
}

impl ::std::ops::Sub<&SparseObservable> for SparseObservable {
    type Output = SparseObservable;

    fn sub(mut self, rhs: &SparseObservable) -> SparseObservable {
        self -= rhs;
        self
    }
}
impl ::std::ops::Sub for &SparseObservable {
    type Output = SparseObservable;

    fn sub(self, rhs: &SparseObservable) -> SparseObservable {
        let mut out = SparseObservable::with_capacity(
            self.num_qubits,
            self.coeffs.len() + rhs.coeffs.len(),
            self.bit_terms.len() + rhs.bit_terms.len(),
        );
        out += self;
        out -= rhs;
        out
    }
}
impl ::std::ops::SubAssign<&SparseObservable> for SparseObservable {
    fn sub_assign(&mut self, rhs: &SparseObservable) {
        if self.num_qubits != rhs.num_qubits {
            panic!("attempt to subtract two operators with incompatible qubit counts");
        }
        self.coeffs.extend(rhs.coeffs.iter().map(|coeff| -coeff));
        self.bit_terms.extend_from_slice(&rhs.bit_terms);
        self.indices.extend_from_slice(&rhs.indices);
        // We only need to write out the new endpoints, not the initial zero.
        let offset = self.boundaries[self.boundaries.len() - 1];
        self.boundaries
            .extend(rhs.boundaries[1..].iter().map(|boundary| offset + boundary));
>>>>>>> e9ccd3f3
    }

    fn __len__(&self) -> PyResult<usize> {
        self.num_terms()
    }

    fn __getitem__(&self, py: Python, index: PySequenceIndex) -> PyResult<Py<PyAny>> {
        let inner = self.inner.read().map_err(|_| InnerReadError)?;
        let indices = match index.with_len(inner.num_terms())? {
            SequenceIndex::Int(index) => {
                let term = inner.term(index).to_term();
                let py_term = PySparseTerm { inner: term };
                return Ok(py_term.into_py(py));
            }
            indices => indices,
        };
        let mut out = SparseObservable::zero(inner.num_qubits());
        for index in indices.iter() {
            out.add_term(inner.term(index))?;
        }

        Ok(out.into_py(py))
    }

    fn __eq__(slf: Bound<Self>, other: Bound<PyAny>) -> PyResult<bool> {
        // this is also important to check before trying to read both slf and other
        if slf.is(&other) {
            return Ok(true);
        }
        let Ok(other) = other.downcast_into::<Self>() else {
            return Ok(false);
        };
        let slf_borrowed = slf.borrow();
        let other_borrowed = other.borrow();
        let slf_inner = slf_borrowed.inner.read().map_err(|_| InnerReadError)?;
        let other_inner = other_borrowed.inner.read().map_err(|_| InnerReadError)?;
        Ok(slf_inner.eq(&other_inner))
    }

    fn __repr__(&self) -> PyResult<String> {
        let num_terms = self.num_terms()?;
        let num_qubits = self.num_qubits()?;

        let str_num_terms = format!(
            "{} term{}",
            num_terms,
            if num_terms == 1 { "" } else { "s" }
        );
        let str_num_qubits = format!(
            "{} qubit{}",
            num_qubits,
            if num_qubits == 1 { "" } else { "s" }
        );

        let inner = self.inner.read().map_err(|_| InnerReadError)?;
        let str_terms = if num_terms == 0 {
            "0.0".to_owned()
        } else {
            inner
                .iter()
                .map(SparseTermView::to_sparse_str)
                .collect::<Vec<_>>()
                .join(" + ")
        };
        Ok(format!(
            "<SparseObservable with {} on {}: {}>",
            str_num_terms, str_num_qubits, str_terms
        ))
    }

    fn __reduce__(&self, py: Python) -> PyResult<Py<PyAny>> {
        let inner = self.inner.read().map_err(|_| InnerReadError)?;
        let bit_terms: &[u8] = ::bytemuck::cast_slice(inner.bit_terms());
        Ok((
            py.get_type_bound::<Self>().getattr("from_raw_parts")?,
            (
                inner.num_qubits(),
                PyArray1::from_slice_bound(py, inner.coeffs()),
                PyArray1::from_slice_bound(py, bit_terms),
                PyArray1::from_slice_bound(py, inner.indices()),
                PyArray1::from_slice_bound(py, inner.boundaries()),
                false,
            ),
        )
            .into_py(py))
    }

    fn __add__(slf_: &Bound<Self>, other: &Bound<PyAny>) -> PyResult<Py<PyAny>> {
        let py = slf_.py();
        if slf_.is(other) {
            // This fast path is for consistency with the in-place `__iadd__`, which would otherwise
            // struggle to do the addition to itself.
            let slf_ = slf_.borrow();
            let inner = slf_.inner.read().map_err(|_| InnerReadError)?;
            let doubled =
                <&SparseObservable as ::std::ops::Mul<_>>::mul(&inner, Complex64::new(2.0, 0.0));
            return Ok(doubled.into_py(py));
        }
        let Some(other) = coerce_to_observable(other)? else {
            return Ok(py.NotImplemented());
        };
        let slf_ = slf_.borrow();
        let slf_inner = slf_.inner.read().map_err(|_| InnerReadError)?;
        let other = other.borrow();
        let other_inner = other.inner.read().map_err(|_| InnerReadError)?;
        slf_inner.check_equal_qubits(&other_inner)?;

        let added = <&SparseObservable as ::std::ops::Add>::add(&slf_inner, &other_inner);
        Ok(added.into_py(py))
    }

    fn __radd__(&self, other: &Bound<PyAny>) -> PyResult<Py<PyAny>> {
        // No need to handle the `self is other` case here, because `__add__` will get it.
        let py = other.py();
        let Some(other) = coerce_to_observable(other)? else {
            return Ok(py.NotImplemented());
        };

        let inner = self.inner.read().map_err(|_| InnerReadError)?;
        let other = other.borrow();
        let other_inner = other.inner.read().map_err(|_| InnerReadError)?;
        inner.check_equal_qubits(&other_inner)?;

        let added = <&SparseObservable as ::std::ops::Add>::add(&other_inner, &inner);
        Ok(added.into_py(py))
    }

    fn __iadd__(slf_: Bound<PySparseObservable>, other: &Bound<PyAny>) -> PyResult<()> {
        if slf_.is(other) {
            let slf_ = slf_.borrow();
            let mut slf_inner = slf_.inner.write().map_err(|_| InnerWriteError)?;
            *slf_inner *= Complex64::new(2.0, 0.0);
            return Ok(());
        }
        let Some(other) = coerce_to_observable(other)? else {
            // This is not well behaved - we _should_ return `NotImplemented` to Python space
            // without an exception, but limitations in PyO3 prevent this at the moment.  See
            // https://github.com/PyO3/pyo3/issues/4605.
            return Err(PyTypeError::new_err(format!(
                "invalid object for in-place addition of 'SparseObservable': {}",
                other.repr()?
            )));
        };
        let slf_ = slf_.borrow();
        let mut slf_inner = slf_.inner.write().map_err(|_| InnerWriteError)?;
        let other = other.borrow();
        let other_inner = other.inner.read().map_err(|_| InnerReadError)?;
        slf_inner.check_equal_qubits(&other_inner)?;
        slf_inner.add_assign(&other_inner);
        Ok(())
    }

    fn __sub__(slf_: &Bound<Self>, other: &Bound<PyAny>) -> PyResult<Py<PyAny>> {
        let py = slf_.py();
        if slf_.is(other) {
            return Ok(PySparseObservable::zero(slf_.borrow().num_qubits()?).into_py(py));
        }
        let Some(other) = coerce_to_observable(other)? else {
            return Ok(py.NotImplemented());
        };

        let slf_ = slf_.borrow();
        let slf_inner = slf_.inner.read().map_err(|_| InnerReadError)?;
        let other = other.borrow();
        let other_inner = other.inner.read().map_err(|_| InnerReadError)?;
        slf_inner.check_equal_qubits(&other_inner)?;

        let subtracted = <&SparseObservable as ::std::ops::Sub>::sub(&slf_inner, &other_inner);
        Ok(subtracted.into_py(py))
    }

    fn __rsub__(&self, other: &Bound<PyAny>) -> PyResult<Py<PyAny>> {
        let py = other.py();
        let Some(other) = coerce_to_observable(other)? else {
            return Ok(py.NotImplemented());
        };

        let inner = self.inner.read().map_err(|_| InnerReadError)?;
        let other = other.borrow();
        let other_inner = other.inner.read().map_err(|_| InnerReadError)?;
        inner.check_equal_qubits(&other_inner)?;

        let subtracted = <&SparseObservable as ::std::ops::Sub>::sub(&other_inner, &inner);
        Ok(subtracted.into_py(py))
    }

    fn __isub__(slf_: Bound<PySparseObservable>, other: &Bound<PyAny>) -> PyResult<()> {
        if slf_.is(other) {
            // This is not strictly the same thing as `a - a` if `a` contains non-finite
            // floating-point values (`inf - inf` is `NaN`, for example); we don't really have a
            // clear view on what floating-point guarantees we're going to make right now.
            slf_.borrow_mut().clear()?;
            return Ok(());
        }
        let Some(other) = coerce_to_observable(other)? else {
            // This is not well behaved - we _should_ return `NotImplemented` to Python space
            // without an exception, but limitations in PyO3 prevent this at the moment.  See
            // https://github.com/PyO3/pyo3/issues/4605.
            return Err(PyTypeError::new_err(format!(
                "invalid object for in-place subtraction of 'SparseObservable': {}",
                other.repr()?
            )));
        };
        let slf_ = slf_.borrow();
        let mut slf_inner = slf_.inner.write().map_err(|_| InnerWriteError)?;
        let other = other.borrow();
        let other_inner = other.inner.read().map_err(|_| InnerReadError)?;
        slf_inner.check_equal_qubits(&other_inner)?;
        slf_inner.sub_assign(&other_inner);
        Ok(())
    }

    fn __pos__(&self) -> PyResult<Self> {
        let inner = self.inner.read().map_err(|_| InnerReadError)?;
        Ok(inner.clone().into())
    }

    fn __neg__(&self) -> PyResult<Self> {
        let inner = self.inner.read().map_err(|_| InnerReadError)?;
        let neg = <&SparseObservable as ::std::ops::Neg>::neg(&inner);
        Ok(neg.into())
    }

    fn __mul__(&self, other: Complex64) -> PyResult<Self> {
        let inner = self.inner.read().map_err(|_| InnerReadError)?;
        let mult = <&SparseObservable as ::std::ops::Mul<_>>::mul(&inner, other);
        Ok(mult.into())
    }
    fn __rmul__(&self, other: Complex64) -> PyResult<Self> {
        self.__mul__(other)
    }

    fn __imul__(&mut self, other: Complex64) -> PyResult<()> {
        let mut inner = self.inner.write().map_err(|_| InnerWriteError)?;
        inner.mul_assign(other);
        Ok(())
    }

    fn __truediv__(&self, other: Complex64) -> PyResult<Self> {
        if other.is_zero() {
            return Err(PyZeroDivisionError::new_err("complex division by zero"));
        }
        let inner = self.inner.read().map_err(|_| InnerReadError)?;
        let div = <&SparseObservable as ::std::ops::Div<_>>::div(&inner, other);
        Ok(div.into())
    }
    fn __itruediv__(&mut self, other: Complex64) -> PyResult<()> {
        if other.is_zero() {
            return Err(PyZeroDivisionError::new_err("complex division by zero"));
        }
        let mut inner = self.inner.write().map_err(|_| InnerWriteError)?;
        inner.div_assign(other);
        Ok(())
    }

    fn __xor__(&self, other: &Bound<PyAny>) -> PyResult<Py<PyAny>> {
        // we cannot just delegate this to ``tensor`` since ``other`` might allow
        // right-hand-side arithmetic and we have to try deferring to that object,
        // which is done by returning ``NotImplemented``
        let py = other.py();
        let Some(other) = coerce_to_observable(other)? else {
            return Ok(py.NotImplemented());
        };

        self.tensor(&other)
    }

    fn __rxor__(&self, other: &Bound<PyAny>) -> PyResult<Py<PyAny>> {
        let py = other.py();
        let Some(other) = coerce_to_observable(other)? else {
            return Ok(py.NotImplemented());
        };

        self.expand(&other)
    }

    // The documentation for this is inlined into the class-level documentation of
    // `SparseObservable`.
    #[allow(non_snake_case)]
    #[classattr]
    fn BitTerm(py: Python) -> PyResult<Py<PyType>> {
        BIT_TERM_PY_ENUM
            .get_or_try_init(py, || make_py_bit_term(py))
            .map(|obj| obj.clone_ref(py))
    }

    // The documentation for this is inlined into the class-level documentation of
    // `SparseObservable`.
    #[allow(non_snake_case)]
    #[classattr]
    fn Term(py: Python) -> Bound<PyType> {
        py.get_type_bound::<PySparseTerm>()
    }
}
impl From<SparseObservable> for PySparseObservable {
    fn from(val: SparseObservable) -> PySparseObservable {
        PySparseObservable {
            inner: Arc::new(RwLock::new(val)),
        }
    }
}
impl IntoPy<Py<PyAny>> for SparseObservable {
    fn into_py(self, py: Python) -> Py<PyAny> {
        let obs: PySparseObservable = self.into();
        obs.into_py(py)
    }
}

/// Helper class of `ArrayView` that denotes the slot of the `SparseObservable` we're looking at.
#[derive(Clone, Copy, PartialEq, Eq)]
enum ArraySlot {
    Coeffs,
    BitTerms,
    Indices,
    Boundaries,
}

/// Custom wrapper sequence class to get safe views onto the Rust-space data.  We can't directly
/// expose Python-managed wrapped pointers without introducing some form of runtime exclusion on the
/// ability of `SparseObservable` to re-allocate in place; we can't leave dangling pointers for
/// Python space.
#[pyclass(frozen, sequence)]
struct ArrayView {
    base: Py<PySparseObservable>,
    slot: ArraySlot,
}
#[pymethods]
impl ArrayView {
    fn __repr__(&self, py: Python) -> PyResult<String> {
        let borrowed = self.base.borrow(py);
        let obs = borrowed.inner.read().map_err(|_| InnerReadError)?;
        let data = match self.slot {
            // Simple integers look the same in Rust-space debug as Python.
            ArraySlot::Indices => format!("{:?}", obs.indices()),
            ArraySlot::Boundaries => format!("{:?}", obs.boundaries()),
            // Complexes don't have a nice repr in Rust, so just delegate the whole load to Python
            // and convert back.
<<<<<<< HEAD
            ArraySlot::Coeffs => PyList::new_bound(py, obs.coeffs()).repr()?.to_string(),
=======
            ArraySlot::Coeffs => PyList::new(py, &obs.coeffs)?.repr()?.to_string(),
>>>>>>> e9ccd3f3
            ArraySlot::BitTerms => format!(
                "[{}]",
                obs.bit_terms()
                    .iter()
                    .map(BitTerm::py_label)
                    .collect::<Vec<_>>()
                    .join(", ")
            ),
        };
        Ok(format!(
            "<observable {} view: {}>",
            match self.slot {
                ArraySlot::Coeffs => "coeffs",
                ArraySlot::BitTerms => "bit_terms",
                ArraySlot::Indices => "indices",
                ArraySlot::Boundaries => "boundaries",
            },
            data,
        ))
    }

    fn __getitem__<'py>(&'py self, py: Python<'py>, index: PySequenceIndex) -> PyResult<Py<PyAny>> {
        // The slightly verbose generic setup here is to allow the type of a scalar return to be
        // different to the type that gets put into the Numpy array, since the `BitTerm` enum can be
        // a direct scalar, but for Numpy, we need it to be a raw `u8`.
        fn get_from_slice<'py, T, S>(
            py: Python<'py>,
            slice: &[T],
            index: PySequenceIndex,
        ) -> PyResult<Py<PyAny>>
        where
            T: IntoPyObject<'py> + Copy + Into<S>,
            pyo3::PyErr: From<<T as pyo3::IntoPyObject<'py>>::Error>,
            S: ::numpy::Element,
        {
            match index.with_len(slice.len())? {
                SequenceIndex::Int(index) => {
                    Ok(slice[index].into_pyobject(py)?.into_any().unbind())
                }
                indices => Ok(PyArray1::from_iter(
                    py,
                    indices.iter().map(|index| slice[index].into()),
                )
                .into_any()
                .unbind()),
            }
        }

        let borrowed = self.base.borrow(py);
        let obs = borrowed.inner.read().map_err(|_| InnerReadError)?;
        match self.slot {
            ArraySlot::Coeffs => get_from_slice::<_, Complex64>(py, obs.coeffs(), index),
            ArraySlot::BitTerms => get_from_slice::<_, u8>(py, obs.bit_terms(), index),
            ArraySlot::Indices => get_from_slice::<_, u32>(py, obs.indices(), index),
            ArraySlot::Boundaries => get_from_slice::<_, usize>(py, obs.boundaries(), index),
        }
    }

    fn __setitem__(&self, index: PySequenceIndex, values: &Bound<PyAny>) -> PyResult<()> {
        /// Set values of a slice according to the indexer, using `extract` to retrieve the
        /// Rust-space object from the collection of Python-space values.
        ///
        /// This indirects the Python extraction through an intermediate type to marginally improve
        /// the error messages for things like `BitTerm`, where Python-space extraction might fail
        /// because the user supplied an invalid alphabet letter.
        ///
        /// This allows broadcasting a single item into many locations in a slice (like Numpy), but
        /// otherwise requires that the index and values are the same length (unlike Python's
        /// `list`) because that would change the length.
        fn set_in_slice<'py, T, S>(
            slice: &mut [T],
            index: PySequenceIndex<'py>,
            values: &Bound<'py, PyAny>,
        ) -> PyResult<()>
        where
            T: Copy + TryFrom<S>,
            S: FromPyObject<'py>,
            PyErr: From<<T as TryFrom<S>>::Error>,
        {
            match index.with_len(slice.len())? {
                SequenceIndex::Int(index) => {
                    slice[index] = values.extract::<S>()?.try_into()?;
                    Ok(())
                }
                indices => {
                    if let Ok(value) = values.extract::<S>() {
                        let value = value.try_into()?;
                        for index in indices {
                            slice[index] = value;
                        }
                    } else {
                        let values = values
                            .try_iter()?
                            .map(|value| value?.extract::<S>()?.try_into().map_err(PyErr::from))
                            .collect::<PyResult<Vec<_>>>()?;
                        if indices.len() != values.len() {
                            return Err(PyValueError::new_err(format!(
                                "tried to set a slice of length {} with a sequence of length {}",
                                indices.len(),
                                values.len(),
                            )));
                        }
                        for (index, value) in indices.into_iter().zip(values) {
                            slice[index] = value;
                        }
                    }
                    Ok(())
                }
            }
        }

        let borrowed = self.base.borrow(values.py());
        let mut obs = borrowed.inner.write().map_err(|_| InnerWriteError)?;
        match self.slot {
            ArraySlot::Coeffs => set_in_slice::<_, Complex64>(obs.coeffs_mut(), index, values),
            ArraySlot::BitTerms => set_in_slice::<BitTerm, u8>(obs.bit_terms_mut(), index, values),
            ArraySlot::Indices => unsafe {
                set_in_slice::<_, u32>(obs.indices_mut(), index, values)
            },
            ArraySlot::Boundaries => unsafe {
                set_in_slice::<_, usize>(obs.boundaries_mut(), index, values)
            },
        }
    }

    fn __len__(&self, py: Python) -> PyResult<usize> {
        let borrowed = self.base.borrow(py);
        let obs = borrowed.inner.read().map_err(|_| InnerReadError)?;
        let len = match self.slot {
            ArraySlot::Coeffs => obs.coeffs().len(),
            ArraySlot::BitTerms => obs.bit_terms().len(),
            ArraySlot::Indices => obs.indices().len(),
            ArraySlot::Boundaries => obs.boundaries().len(),
        };
        Ok(len)
    }

    #[pyo3(signature = (/, dtype=None, copy=None))]
    fn __array__<'py>(
        &self,
        py: Python<'py>,
        dtype: Option<&Bound<'py, PyAny>>,
        copy: Option<bool>,
    ) -> PyResult<Bound<'py, PyAny>> {
        // This method always copies, so we don't leave dangling pointers lying around in Numpy
        // arrays; it's not enough just to set the `base` of the Numpy array to the
        // `SparseObservable`, since the `Vec` we're referring to might re-allocate and invalidate
        // the pointer the Numpy array is wrapping.
        if !copy.unwrap_or(true) {
            return Err(PyValueError::new_err(
                "cannot produce a safe view onto movable memory",
            ));
        }
        let borrowed = self.base.borrow(py);
        let obs = borrowed.inner.read().map_err(|_| InnerReadError)?;
        match self.slot {
<<<<<<< HEAD
            ArraySlot::Coeffs => {
                cast_array_type(py, PyArray1::from_slice_bound(py, obs.coeffs()), dtype)
            }
            ArraySlot::Indices => {
                cast_array_type(py, PyArray1::from_slice_bound(py, obs.indices()), dtype)
            }
            ArraySlot::Boundaries => {
                cast_array_type(py, PyArray1::from_slice_bound(py, obs.boundaries()), dtype)
            }
            ArraySlot::BitTerms => {
                let bit_terms: &[u8] = ::bytemuck::cast_slice(obs.bit_terms());
                cast_array_type(py, PyArray1::from_slice_bound(py, bit_terms), dtype)
            }
        }
    }
}

=======
            ArraySlot::Coeffs => cast_array_type(py, PyArray1::from_slice(py, &obs.coeffs), dtype),
            ArraySlot::Indices => {
                cast_array_type(py, PyArray1::from_slice(py, &obs.indices), dtype)
            }
            ArraySlot::Boundaries => {
                cast_array_type(py, PyArray1::from_slice(py, &obs.boundaries), dtype)
            }
            ArraySlot::BitTerms => {
                let bit_terms: &[u8] = ::bytemuck::cast_slice(&obs.bit_terms);
                cast_array_type(py, PyArray1::from_slice(py, bit_terms), dtype)
            }
        }
    }
}

/// A single term from a complete :class:`SparseObservable`.
///
/// These are typically created by indexing into or iterating through a :class:`SparseObservable`.
#[pyclass(name = "Term", frozen, module = "qiskit.quantum_info")]
#[derive(Clone, Debug, PartialEq)]
pub struct SparseTerm {
    /// Number of qubits the entire term applies to.
    #[pyo3(get)]
    num_qubits: u32,
    /// The complex coefficient of the term.
    #[pyo3(get)]
    coeff: Complex64,
    bit_terms: Box<[BitTerm]>,
    indices: Box<[u32]>,
}
impl SparseTerm {
    pub fn view(&self) -> SparseTermView {
        SparseTermView {
            num_qubits: self.num_qubits,
            coeff: self.coeff,
            bit_terms: &self.bit_terms,
            indices: &self.indices,
        }
    }
}

#[pymethods]
impl SparseTerm {
    // Mark the Python class as being defined "within" the `SparseObservable` class namespace.
    #[classattr]
    #[pyo3(name = "__qualname__")]
    fn type_qualname() -> &'static str {
        "SparseObservable.Term"
    }

    #[new]
    #[pyo3(signature = (/, num_qubits, coeff, bit_terms, indices))]
    fn py_new(
        num_qubits: u32,
        coeff: Complex64,
        bit_terms: Vec<BitTerm>,
        indices: Vec<u32>,
    ) -> PyResult<Self> {
        if bit_terms.len() != indices.len() {
            return Err(CoherenceError::MismatchedItemCount {
                bit_terms: bit_terms.len(),
                indices: indices.len(),
            }
            .into());
        }
        let mut order = (0..bit_terms.len()).collect::<Vec<_>>();
        order.sort_unstable_by_key(|a| indices[*a]);
        let bit_terms = order.iter().map(|i| bit_terms[*i]).collect();
        let mut sorted_indices = Vec::<u32>::with_capacity(order.len());
        for i in order {
            let index = indices[i];
            if sorted_indices
                .last()
                .map(|prev| *prev >= index)
                .unwrap_or(false)
            {
                return Err(CoherenceError::UnsortedIndices.into());
            }
            sorted_indices.push(index)
        }
        Ok(Self {
            num_qubits,
            coeff,
            bit_terms,
            indices: sorted_indices.into_boxed_slice(),
        })
    }

    /// Convert this term to a complete :class:`SparseObservable`.
    pub fn to_observable(&self) -> SparseObservable {
        SparseObservable {
            num_qubits: self.num_qubits,
            coeffs: vec![self.coeff],
            bit_terms: self.bit_terms.to_vec(),
            indices: self.indices.to_vec(),
            boundaries: vec![0, self.bit_terms.len()],
        }
    }

    fn __eq__(slf: Bound<Self>, other: Bound<PyAny>) -> bool {
        if slf.is(&other) {
            return true;
        }
        let Ok(other) = other.downcast_into::<Self>() else {
            return false;
        };
        slf.borrow().eq(&other.borrow())
    }

    fn __repr__(&self) -> String {
        format!(
            "<{} on {} qubit{}: {}>",
            Self::type_qualname(),
            self.num_qubits,
            if self.num_qubits == 1 { "" } else { "s" },
            self.view().to_sparse_str(),
        )
    }

    fn __getnewargs__(slf_: Bound<Self>, py: Python) -> PyResult<Py<PyAny>> {
        let (num_qubits, coeff) = {
            let slf_ = slf_.borrow();
            (slf_.num_qubits, slf_.coeff)
        };
        Ok((
            num_qubits,
            coeff,
            Self::get_bit_terms(slf_.clone()),
            Self::get_indices(slf_),
        )
            .into_pyobject(py)?
            .into_any()
            .unbind())
    }

    /// Get a copy of this term.
    #[pyo3(name = "copy")]
    fn py_copy(&self) -> Self {
        self.clone()
    }

    /// Read-only view onto the individual single-qubit terms.
    ///
    /// The only valid values in the array are those with a corresponding
    /// :class:`~SparseObservable.BitTerm`.
    #[getter]
    fn get_bit_terms(slf_: Bound<Self>) -> Bound<PyArray1<u8>> {
        let bit_terms = &slf_.borrow().bit_terms;
        let arr = ::ndarray::aview1(::bytemuck::cast_slice::<_, u8>(bit_terms));
        // SAFETY: in order to call this function, the lifetime of `self` must be managed by Python.
        // We tie the lifetime of the array to `slf_`, and there are no public ways to modify the
        // `Box<[BitTerm]>` allocation (including dropping or reallocating it) other than the entire
        // object getting dropped, which Python will keep safe.
        let out = unsafe { PyArray1::borrow_from_array(&arr, slf_.into_any()) };
        out.readwrite().make_nonwriteable();
        out
    }

    /// Read-only view onto the indices of each non-identity single-qubit term.
    ///
    /// The indices will always be in sorted order.
    #[getter]
    fn get_indices(slf_: Bound<Self>) -> Bound<PyArray1<u32>> {
        let indices = &slf_.borrow().indices;
        let arr = ::ndarray::aview1(indices);
        // SAFETY: in order to call this function, the lifetime of `self` must be managed by Python.
        // We tie the lifetime of the array to `slf_`, and there are no public ways to modify the
        // `Box<[u32]>` allocation (including dropping or reallocating it) other than the entire
        // object getting dropped, which Python will keep safe.
        let out = unsafe { PyArray1::borrow_from_array(&arr, slf_.into_any()) };
        out.readwrite().make_nonwriteable();
        out
    }

    /// Get a :class:`.Pauli` object that represents the measurement basis needed for this term.
    ///
    /// For example, the projector ``0l+`` will return a Pauli ``ZXY``.  The resulting
    /// :class:`.Pauli` is dense, in the sense that explicit identities are stored.  An identity in
    /// the Pauli output does not require a concrete measurement.
    ///
    /// Returns:
    ///     :class:`.Pauli`: the Pauli operator representing the necessary measurement basis.
    ///
    /// See also:
    ///     :meth:`SparseObservable.pauli_bases`
    ///         A similar method for an entire observable at once.
    #[pyo3(name = "pauli_base")]
    fn py_pauli_base<'py>(&self, py: Python<'py>) -> PyResult<Bound<'py, PyAny>> {
        let mut x = vec![false; self.num_qubits as usize];
        let mut z = vec![false; self.num_qubits as usize];
        for (bit_term, index) in self.bit_terms.iter().zip(self.indices.iter()) {
            x[*index as usize] = bit_term.has_x_component();
            z[*index as usize] = bit_term.has_z_component();
        }
        PAULI_TYPE
            .get_bound(py)
            .call1(((PyArray1::from_vec(py, z), PyArray1::from_vec(py, x)),))
    }
}

>>>>>>> e9ccd3f3
/// Use the Numpy Python API to convert a `PyArray` into a dynamically chosen `dtype`, copying only
/// if required.
fn cast_array_type<'py, T>(
    py: Python<'py>,
    array: Bound<'py, PyArray1<T>>,
    dtype: Option<&Bound<'py, PyAny>>,
) -> PyResult<Bound<'py, PyAny>> {
    let base_dtype = array.dtype();
    let dtype = dtype
        .map(|dtype| PyArrayDescr::new(py, dtype))
        .unwrap_or_else(|| Ok(base_dtype.clone()))?;
    if dtype.is_equiv_to(&base_dtype) {
        return Ok(array.into_any());
    }
    PyModule::import(py, intern!(py, "numpy"))?
        .getattr(intern!(py, "array"))?
        .call(
            (array,),
            Some(
                &[
                    (intern!(py, "copy"), NUMPY_COPY_ONLY_IF_NEEDED.get_bound(py)),
                    (intern!(py, "dtype"), dtype.as_any()),
                ]
                .into_py_dict(py)?,
            ),
        )
        .map(|obj| obj.into_any())
}

/// Attempt to coerce an arbitrary Python object to a [PySparseObservable].
///
/// This returns:
///
/// * `Ok(Some(obs))` if the coercion was completely successful.
/// * `Ok(None)` if the input value was just completely the wrong type and no coercion could be
///    attempted.
/// * `Err` if the input was a valid type for coercion, but the coercion failed with a Python
///   exception.
///
/// The purpose of this is for conversion the arithmetic operations, which should return
/// [PyNotImplemented] if the type is not valid for coercion.
fn coerce_to_observable<'py>(
    value: &Bound<'py, PyAny>,
) -> PyResult<Option<Bound<'py, PySparseObservable>>> {
    let py = value.py();
    if let Ok(obs) = value.downcast_exact::<PySparseObservable>() {
        return Ok(Some(obs.clone()));
    }
    match PySparseObservable::py_new(value, None) {
        Ok(obs) => Ok(Some(Bound::new(py, obs)?)),
        Err(e) => {
            if e.is_instance_of::<PyTypeError>(py) {
                Ok(None)
            } else {
                Err(e)
            }
        }
    }
}
pub fn py_sparse_observable(m: &Bound<PyModule>) -> PyResult<()> {
    m.add_class::<PySparseObservable>()?;
    Ok(())
}

#[cfg(test)]
mod test {
    use super::*;

    #[test]
    fn test_error_safe_add_dense_label() {
        let base = SparseObservable::identity(5);
        let mut modified = base.clone();
        assert!(matches!(
            modified.add_dense_label("IIZ$X", Complex64::new(1.0, 0.0)),
            Err(LabelError::OutsideAlphabet)
        ));
        // `modified` should have been left in a valid state.
        assert_eq!(base, modified);
    }
}<|MERGE_RESOLUTION|>--- conflicted
+++ resolved
@@ -18,14 +18,13 @@
     PyArray1, PyArray2, PyArrayDescr, PyArrayDescrMethods, PyArrayLike1, PyArrayMethods,
     PyReadonlyArray1, PyReadonlyArray2, PyUntypedArrayMethods,
 };
-<<<<<<< HEAD
 use pyo3::{
     exceptions::{PyRuntimeError, PyTypeError, PyValueError, PyZeroDivisionError},
     intern,
     prelude::*,
     sync::GILOnceCell,
-    types::{IntoPyDict, PyList, PyType},
-    PyErr,
+    types::{IntoPyDict, PyList, PyTuple, PyType},
+    IntoPyObjectExt, PyErr,
 };
 use std::{
     collections::btree_map,
@@ -38,19 +37,6 @@
     imports::{ImportOnceCell, NUMPY_COPY_ONLY_IF_NEEDED},
     slice::{PySequenceIndex, SequenceIndex},
 };
-=======
-use pyo3::exceptions::{PyTypeError, PyValueError, PyZeroDivisionError};
-use pyo3::intern;
-use pyo3::prelude::*;
-use pyo3::sync::GILOnceCell;
-use pyo3::types::{IntoPyDict, PyList, PyType};
-use pyo3::BoundObject;
-use pyo3::IntoPyObjectExt;
-
-use qiskit_circuit::impl_intopyobject_for_copy_pyclass;
-use qiskit_circuit::imports::{ImportOnceCell, NUMPY_COPY_ONLY_IF_NEEDED};
-use qiskit_circuit::slice::{PySequenceIndex, SequenceIndex};
->>>>>>> e9ccd3f3
 
 static PAULI_TYPE: ImportOnceCell = ImportOnceCell::new("qiskit.quantum_info", "Pauli");
 static PAULI_LIST_TYPE: ImportOnceCell = ImportOnceCell::new("qiskit.quantum_info", "PauliList");
@@ -200,113 +186,6 @@
     }
 }
 
-<<<<<<< HEAD
-=======
-static BIT_TERM_PY_ENUM: GILOnceCell<Py<PyType>> = GILOnceCell::new();
-static BIT_TERM_INTO_PY: GILOnceCell<[Option<Py<PyAny>>; 16]> = GILOnceCell::new();
-
-/// Construct the Python-space `IntEnum` that represents the same values as the Rust-spce `BitTerm`.
-///
-/// We don't make `BitTerm` a direct `pyclass` because we want the behaviour of `IntEnum`, which
-/// specifically also makes its variants subclasses of the Python `int` type; we use a type-safe
-/// enum in Rust, but from Python space we expect people to (carefully) deal with the raw ints in
-/// Numpy arrays for efficiency.
-///
-/// The resulting class is attached to `SparseObservable` as a class attribute, and its
-/// `__qualname__` is set to reflect this.
-fn make_py_bit_term(py: Python) -> PyResult<Py<PyType>> {
-    let terms = [
-        BitTerm::X,
-        BitTerm::Plus,
-        BitTerm::Minus,
-        BitTerm::Y,
-        BitTerm::Right,
-        BitTerm::Left,
-        BitTerm::Z,
-        BitTerm::Zero,
-        BitTerm::One,
-    ]
-    .into_iter()
-    .flat_map(|term| {
-        let mut out = vec![(term.py_name(), term as u8)];
-        if term.py_name() != term.py_label() {
-            // Also ensure that the labels are created as aliases.  These can't be (easily) accessed
-            // by attribute-getter (dot) syntax, but will work with the item-getter (square-bracket)
-            // syntax, or programmatically with `getattr`.
-            out.push((term.py_label(), term as u8));
-        }
-        out
-    })
-    .collect::<Vec<_>>();
-    let obj = py.import("enum")?.getattr("IntEnum")?.call(
-        ("BitTerm", terms),
-        Some(
-            &[
-                ("module", "qiskit.quantum_info"),
-                ("qualname", "SparseObservable.BitTerm"),
-            ]
-            .into_py_dict(py)?,
-        ),
-    )?;
-    Ok(obj.downcast_into::<PyType>()?.unbind())
-}
-
-// Return the relevant value from the Python-space sister enumeration.  These are Python-space
-// singletons and subclasses of Python `int`.  We only use this for interaction with "high level"
-// Python space; the efficient Numpy-like array paths use `u8` directly so Numpy can act on it
-// efficiently.
-impl<'py> IntoPyObject<'py> for BitTerm {
-    type Target = PyAny;
-    type Output = Bound<'py, Self::Target>;
-    type Error = PyErr;
-
-    fn into_pyobject(self, py: Python<'py>) -> Result<Self::Output, Self::Error> {
-        let terms = BIT_TERM_INTO_PY.get_or_init(py, || {
-            let py_enum = BIT_TERM_PY_ENUM
-                .get_or_try_init(py, || make_py_bit_term(py))
-                .expect("creating a simple Python enum class should be infallible")
-                .bind(py);
-            ::std::array::from_fn(|val| {
-                ::bytemuck::checked::try_cast(val as u8)
-                    .ok()
-                    .map(|term: BitTerm| {
-                        py_enum
-                            .getattr(term.py_name())
-                            .expect("the created `BitTerm` enum should have matching attribute names to the terms")
-                            .unbind()
-                    })
-            })
-        });
-        Ok(terms[self as usize]
-            .as_ref()
-            .expect("the lookup table initializer populated a 'Some' in all valid locations")
-            .clone_ref(py)
-            .bind(py)
-            .to_owned())
-    }
-}
-impl_intopyobject_for_copy_pyclass!(BitTerm);
-
-impl<'py> FromPyObject<'py> for BitTerm {
-    fn extract_bound(ob: &Bound<'py, PyAny>) -> PyResult<Self> {
-        let value = ob
-            .extract::<isize>()
-            .map_err(|_| match ob.get_type().repr() {
-                Ok(repr) => PyTypeError::new_err(format!("bad type for 'BitTerm': {}", repr)),
-                Err(err) => err,
-            })?;
-        let value_error = || {
-            PyValueError::new_err(format!(
-                "value {} is not a valid letter of the single-qubit alphabet for 'BitTerm'",
-                value
-            ))
-        };
-        let value: u8 = value.try_into().map_err(|_| value_error())?;
-        value.try_into().map_err(|_| value_error())
-    }
-}
-
->>>>>>> e9ccd3f3
 /// The error type for a failed conversion into `BitTerm`.
 #[derive(Error, Debug)]
 #[error("{0} is not a valid letter of the single-qubit alphabet")]
@@ -1346,14 +1225,14 @@
         out
     })
     .collect::<Vec<_>>();
-    let obj = py.import_bound("enum")?.getattr("IntEnum")?.call(
+    let obj = py.import("enum")?.getattr("IntEnum")?.call(
         ("BitTerm", terms),
         Some(
             &[
                 ("module", "qiskit.quantum_info"),
                 ("qualname", "SparseObservable.BitTerm"),
             ]
-            .into_py_dict_bound(py),
+            .into_py_dict(py)?,
         ),
     )?;
     Ok(obj.downcast_into::<PyType>()?.unbind())
@@ -1363,8 +1242,12 @@
 // singletons and subclasses of Python `int`.  We only use this for interaction with "high level"
 // Python space; the efficient Numpy-like array paths use `u8` directly so Numpy can act on it
 // efficiently.
-impl IntoPy<Py<PyAny>> for BitTerm {
-    fn into_py(self, py: Python) -> Py<PyAny> {
+impl<'py> IntoPyObject<'py> for BitTerm {
+    type Target = PyAny;
+    type Output = Bound<'py, PyAny>;
+    type Error = PyErr;
+
+    fn into_pyobject(self, py: Python<'py>) -> PyResult<Self::Output> {
         let terms = BIT_TERM_INTO_PY.get_or_init(py, || {
             let py_enum = BIT_TERM_PY_ENUM
                 .get_or_try_init(py, || make_py_bit_term(py))
@@ -1381,17 +1264,14 @@
                     })
             })
         });
-        terms[self as usize]
+        Ok(terms[self as usize]
             .as_ref()
             .expect("the lookup table initializer populated a 'Some' in all valid locations")
-            .clone_ref(py)
-    }
-}
-impl ToPyObject for BitTerm {
-    fn to_object(&self, py: Python) -> Py<PyAny> {
-        self.into_py(py)
-    }
-}
+            .bind(py)
+            .clone())
+    }
+}
+
 impl<'py> FromPyObject<'py> for BitTerm {
     fn extract_bound(ob: &Bound<'py, PyAny>) -> PyResult<Self> {
         let value = ob
@@ -1505,7 +1385,8 @@
         ))
     }
 
-    fn __getnewargs__(slf_: Bound<Self>, py: Python) -> Py<PyAny> {
+    fn __getnewargs__(slf_: Bound<Self>) -> PyResult<Bound<PyTuple>> {
+        let py = slf_.py();
         let borrowed = slf_.borrow();
         (
             borrowed.inner.num_qubits(),
@@ -1513,7 +1394,7 @@
             Self::get_bit_terms(slf_.clone()),
             Self::get_indices(slf_),
         )
-            .into_py(py)
+            .into_pyobject(py)
     }
 
     /// Get a copy of this term.
@@ -1534,7 +1415,7 @@
         // We tie the lifetime of the array to `slf_`, and there are no public ways to modify the
         // `Box<[BitTerm]>` allocation (including dropping or reallocating it) other than the entire
         // object getting dropped, which Python will keep safe.
-        let out = unsafe { PyArray1::borrow_from_array_bound(&arr, slf_.into_any()) };
+        let out = unsafe { PyArray1::borrow_from_array(&arr, slf_.into_any()) };
         out.readwrite().make_nonwriteable();
         out
     }
@@ -1551,7 +1432,6 @@
         self.inner.coeff()
     }
 
-<<<<<<< HEAD
     /// Read-only view onto the indices of each non-identity single-qubit term.
     ///
     /// The indices will always be in sorted order.
@@ -1564,17 +1444,9 @@
         // We tie the lifetime of the array to `slf_`, and there are no public ways to modify the
         // `Box<[u32]>` allocation (including dropping or reallocating it) other than the entire
         // object getting dropped, which Python will keep safe.
-        let out = unsafe { PyArray1::borrow_from_array_bound(&arr, slf_.into_any()) };
+        let out = unsafe { PyArray1::borrow_from_array(&arr, slf_.into_any()) };
         out.readwrite().make_nonwriteable();
         out
-=======
-    // The documentation for this is inlined into the class-level documentation of
-    // `SparseObservable`.
-    #[allow(non_snake_case)]
-    #[classattr]
-    fn Term(py: Python) -> Bound<PyType> {
-        py.get_type::<SparseTerm>()
->>>>>>> e9ccd3f3
     }
 
     /// Get a :class:`.Pauli` object that represents the measurement basis needed for this term.
@@ -1601,10 +1473,9 @@
             x[*index as usize] = bit_term.has_x_component();
             z[*index as usize] = bit_term.has_z_component();
         }
-        PAULI_TYPE.get_bound(py).call1(((
-            PyArray1::from_vec_bound(py, z),
-            PyArray1::from_vec_bound(py, x),
-        ),))
+        PAULI_TYPE
+            .get_bound(py)
+            .call1(((PyArray1::from_vec(py, z), PyArray1::from_vec(py, x)),))
     }
 }
 
@@ -2033,7 +1904,6 @@
             check_num_qubits(data)?;
             return Self::from_pauli(data);
         }
-<<<<<<< HEAD
         if data.is_instance(SPARSE_PAULI_OP_TYPE.get_bound(py))? {
             check_num_qubits(data)?;
             return Self::from_sparse_pauli_op(data);
@@ -2074,194 +1944,6 @@
         };
         if let Ok(observable) = Self::from_terms(data, num_qubits) {
             return Ok(observable);
-=======
-    }
-
-    /// Clear all the terms from this operator, making it equal to the zero operator again.
-    ///
-    /// This does not change the capacity of the internal allocations, so subsequent addition or
-    /// substraction operations may not need to reallocate.
-    ///
-    /// Examples:
-    ///
-    ///     .. code-block:: python
-    ///
-    ///         >>> obs = SparseObservable.from_list([("IX+-rl", 2.0), ("01YZII", -1j)])
-    ///         >>> obs.clear()
-    ///         >>> assert obs == SparseObservable.zero(obs.num_qubits)
-    pub fn clear(&mut self) {
-        self.coeffs.clear();
-        self.bit_terms.clear();
-        self.indices.clear();
-        self.boundaries.truncate(1);
-    }
-
-    fn __len__(&self) -> usize {
-        self.num_terms()
-    }
-
-    fn __getitem__(&self, py: Python, index: PySequenceIndex) -> PyResult<Py<PyAny>> {
-        let indices = match index.with_len(self.num_terms())? {
-            SequenceIndex::Int(index) => return self.term(index).to_term().into_py_any(py),
-            indices => indices,
-        };
-        let mut out = SparseObservable::zero(self.num_qubits);
-        for index in indices.iter() {
-            out.add_term(self.term(index))?;
-        }
-        Ok(out.into_pyobject(py)?.into_any().unbind())
-    }
-
-    fn __repr__(&self) -> String {
-        let num_terms = format!(
-            "{} term{}",
-            self.num_terms(),
-            if self.num_terms() == 1 { "" } else { "s" }
-        );
-        let qubits = format!(
-            "{} qubit{}",
-            self.num_qubits(),
-            if self.num_qubits() == 1 { "" } else { "s" }
-        );
-        let terms = if self.num_terms() == 0 {
-            "0.0".to_owned()
-        } else {
-            self.iter()
-                .map(SparseTermView::to_sparse_str)
-                .collect::<Vec<_>>()
-                .join(" + ")
-        };
-        format!(
-            "<SparseObservable with {} on {}: {}>",
-            num_terms, qubits, terms
-        )
-    }
-
-    fn __reduce__(&self, py: Python) -> PyResult<Py<PyAny>> {
-        let bit_terms: &[u8] = ::bytemuck::cast_slice(&self.bit_terms);
-        Ok((
-            py.get_type::<Self>().getattr("from_raw_parts")?,
-            (
-                self.num_qubits,
-                PyArray1::from_slice(py, &self.coeffs),
-                PyArray1::from_slice(py, bit_terms),
-                PyArray1::from_slice(py, &self.indices),
-                PyArray1::from_slice(py, &self.boundaries),
-                false,
-            ),
-        )
-            .into_pyobject(py)?
-            .into_any()
-            .unbind())
-    }
-
-    fn __eq__(slf: Bound<Self>, other: Bound<PyAny>) -> bool {
-        if slf.is(&other) {
-            return true;
-        }
-        let Ok(other) = other.downcast_into::<Self>() else {
-            return false;
-        };
-        slf.borrow().eq(&other.borrow())
-    }
-
-    fn __add__(slf_: &Bound<Self>, other: &Bound<PyAny>) -> PyResult<Py<PyAny>> {
-        let py = slf_.py();
-        if slf_.is(other) {
-            // This fast path is for consistency with the in-place `__iadd__`, which would otherwise
-            // struggle to do the addition to itself.
-            return Ok(<&SparseObservable as ::std::ops::Mul<_>>::mul(
-                &slf_.borrow(),
-                Complex64::new(2.0, 0.0),
-            )
-            .into_pyobject(py)?
-            .into_any()
-            .unbind());
-        }
-        let Some(other) = coerce_to_observable(other)? else {
-            return Ok(py.NotImplemented());
-        };
-        let slf_ = slf_.borrow();
-        let other = other.borrow();
-        slf_.check_equal_qubits(&other)?;
-        Ok(<&SparseObservable as ::std::ops::Add>::add(&slf_, &other)
-            .into_pyobject(py)?
-            .into_any()
-            .unbind())
-    }
-    fn __radd__(&self, other: &Bound<PyAny>) -> PyResult<Py<PyAny>> {
-        // No need to handle the `self is other` case here, because `__add__` will get it.
-        let py = other.py();
-        let Some(other) = coerce_to_observable(other)? else {
-            return Ok(py.NotImplemented());
-        };
-        let other = other.borrow();
-        self.check_equal_qubits(&other)?;
-        Ok((<&SparseObservable as ::std::ops::Add>::add(&other, self))
-            .into_pyobject(py)?
-            .into_any()
-            .unbind())
-    }
-    fn __iadd__(slf_: Bound<SparseObservable>, other: &Bound<PyAny>) -> PyResult<()> {
-        if slf_.is(other) {
-            *slf_.borrow_mut() *= Complex64::new(2.0, 0.0);
-            return Ok(());
-        }
-        let mut slf_ = slf_.borrow_mut();
-        let Some(other) = coerce_to_observable(other)? else {
-            // This is not well behaved - we _should_ return `NotImplemented` to Python space
-            // without an exception, but limitations in PyO3 prevent this at the moment.  See
-            // https://github.com/PyO3/pyo3/issues/4605.
-            return Err(PyTypeError::new_err(format!(
-                "invalid object for in-place addition of 'SparseObservable': {}",
-                other.repr()?
-            )));
-        };
-        let other = other.borrow();
-        slf_.check_equal_qubits(&other)?;
-        *slf_ += &other;
-        Ok(())
-    }
-
-    fn __sub__(slf_: &Bound<Self>, other: &Bound<PyAny>) -> PyResult<Py<PyAny>> {
-        let py = slf_.py();
-        if slf_.is(other) {
-            return Ok(SparseObservable::zero(slf_.borrow().num_qubits)
-                .into_pyobject(py)?
-                .into_any()
-                .unbind());
-        }
-        let Some(other) = coerce_to_observable(other)? else {
-            return Ok(py.NotImplemented());
-        };
-        let slf_ = slf_.borrow();
-        let other = other.borrow();
-        slf_.check_equal_qubits(&other)?;
-        Ok(<&SparseObservable as ::std::ops::Sub>::sub(&slf_, &other)
-            .into_pyobject(py)?
-            .into_any()
-            .unbind())
-    }
-    fn __rsub__(&self, other: &Bound<PyAny>) -> PyResult<Py<PyAny>> {
-        let py = other.py();
-        let Some(other) = coerce_to_observable(other)? else {
-            return Ok(py.NotImplemented());
-        };
-        let other = other.borrow();
-        self.check_equal_qubits(&other)?;
-        Ok((<&SparseObservable as ::std::ops::Sub>::sub(&other, self))
-            .into_pyobject(py)?
-            .into_any()
-            .unbind())
-    }
-    fn __isub__(slf_: Bound<SparseObservable>, other: &Bound<PyAny>) -> PyResult<()> {
-        if slf_.is(other) {
-            // This is not strictly the same thing as `a - a` if `a` contains non-finite
-            // floating-point values (`inf - inf` is `NaN`, for example); we don't really have a
-            // clear view on what floating-point guarantees we're going to make right now.
-            slf_.borrow_mut().clear();
-            return Ok(());
->>>>>>> e9ccd3f3
         }
         Err(PyTypeError::new_err(format!(
             "unknown input format for 'SparseObservable': {}",
@@ -2351,7 +2033,6 @@
         }
     }
 
-<<<<<<< HEAD
     /// Get the zero operator over the given number of qubits.
     ///
     /// The zero operator is the operator whose expectation value is zero for all quantum states.
@@ -2387,30 +2068,6 @@
     #[staticmethod]
     pub fn identity(num_qubits: u32) -> Self {
         SparseObservable::identity(num_qubits).into()
-=======
-    fn __xor__(&self, other: &Bound<PyAny>) -> PyResult<Py<PyAny>> {
-        let py = other.py();
-        let Some(other) = coerce_to_observable(other)? else {
-            return Ok(py.NotImplemented());
-        };
-        Ok(self
-            .tensor(&other.borrow())
-            .into_pyobject(py)?
-            .into_any()
-            .unbind())
-    }
-    fn __rxor__(&self, other: &Bound<PyAny>) -> PyResult<Py<PyAny>> {
-        let py = other.py();
-        let Some(other) = coerce_to_observable(other)? else {
-            return Ok(py.NotImplemented());
-        };
-        Ok(other
-            .borrow()
-            .tensor(self)
-            .into_pyobject(py)?
-            .into_any()
-            .unbind())
->>>>>>> e9ccd3f3
     }
 
     /// Construct a :class:`.SparseObservable` from a single :class:`.Pauli` instance.
@@ -2489,7 +2146,7 @@
     /// Examples:
     ///
     ///     .. code-block:: python
-    ///
+    ///         
     ///         >>> SparseObservable.from_label("IIII+ZI")
     ///         <SparseObservable with 1 term on 7 qubits: (1+0j)(+_2 Z_1)>
     ///         >>> label = "IYXZI"
@@ -2672,86 +2329,8 @@
             }
             boundaries.push(bit_terms.len());
         }
-<<<<<<< HEAD
         let inner = SparseObservable::new(num_qubits, coeffs, bit_terms, indices, boundaries)?;
         Ok(inner.into())
-=======
-        Ok(Self {
-            num_qubits,
-            coeffs,
-            indices,
-            bit_terms,
-            boundaries,
-        })
-    }
-
-    /// Construct a :class:`.SparseObservable` from a single :class:`.Pauli` instance.
-    ///
-    /// The output observable will have a single term, with a unitary coefficient dependent on the
-    /// phase.
-    ///
-    /// Args:
-    ///     pauli (:class:`.Pauli`): the single Pauli to convert.
-    ///
-    /// Examples:
-    ///
-    ///     .. code-block:: python
-    ///
-    ///         >>> label = "IYXZI"
-    ///         >>> pauli = Pauli(label)
-    ///         >>> SparseObservable.from_pauli(pauli)
-    ///         <SparseObservable with 1 term on 5 qubits: (1+0j)(Y_3 X_2 Z_1)>
-    ///         >>> assert SparseObservable.from_label(label) == SparseObservable.from_pauli(pauli)
-    #[staticmethod]
-    #[pyo3(name = "from_pauli", signature = (pauli, /))]
-    fn py_from_pauli(pauli: &Bound<PyAny>) -> PyResult<Self> {
-        let py = pauli.py();
-        let num_qubits = pauli.getattr(intern!(py, "num_qubits"))?.extract::<u32>()?;
-        let z = pauli
-            .getattr(intern!(py, "z"))?
-            .extract::<PyReadonlyArray1<bool>>()?;
-        let x = pauli
-            .getattr(intern!(py, "x"))?
-            .extract::<PyReadonlyArray1<bool>>()?;
-        let mut bit_terms = Vec::new();
-        let mut indices = Vec::new();
-        let mut num_ys = 0;
-        for (i, (x, z)) in x.as_array().iter().zip(z.as_array().iter()).enumerate() {
-            // The only failure case possible here is the identity, because of how we're
-            // constructing the value to convert.
-            let Ok(term) = ::bytemuck::checked::try_cast((*x as u8) << 1 | (*z as u8)) else {
-                continue;
-            };
-            num_ys += (term == BitTerm::Y) as isize;
-            indices.push(i as u32);
-            bit_terms.push(term);
-        }
-        let boundaries = vec![0, indices.len()];
-        // The "empty" state of a `Pauli` represents the identity, which isn't our empty state
-        // (that's zero), so we're always going to have a coefficient.
-        let group_phase = pauli
-            // `Pauli`'s `_phase` is a Numpy array ...
-            .getattr(intern!(py, "_phase"))?
-            // ... that should have exactly 1 element ...
-            .call_method0(intern!(py, "item"))?
-            // ... which is some integral type.
-            .extract::<isize>()?;
-        let phase = match (group_phase - num_ys).rem_euclid(4) {
-            0 => Complex64::new(1.0, 0.0),
-            1 => Complex64::new(0.0, -1.0),
-            2 => Complex64::new(-1.0, 0.0),
-            3 => Complex64::new(0.0, 1.0),
-            _ => unreachable!("`x % 4` has only four values"),
-        };
-        let coeffs = vec![phase];
-        Ok(Self {
-            num_qubits,
-            coeffs,
-            bit_terms,
-            indices,
-            boundaries,
-        })
->>>>>>> e9ccd3f3
     }
 
     /// Construct a :class:`.SparseObservable` from a :class:`.SparsePauliOp` instance.
@@ -2851,17 +2430,10 @@
     /// Returns:
     ///     The corresponding observable.
     #[staticmethod]
-<<<<<<< HEAD
     #[pyo3(signature = (obj, /, num_qubits=None))]
     fn from_terms(obj: &Bound<PyAny>, num_qubits: Option<u32>) -> PyResult<Self> {
-        let mut iter = obj.iter()?;
+        let mut iter = obj.try_iter()?;
         let mut inner = match num_qubits {
-=======
-    #[pyo3(signature = (obj, /, num_qubits=None), name="from_terms")]
-    fn py_from_terms(obj: &Bound<PyAny>, num_qubits: Option<u32>) -> PyResult<Self> {
-        let mut iter = obj.try_iter()?;
-        let mut obs = match num_qubits {
->>>>>>> e9ccd3f3
             Some(num_qubits) => SparseObservable::zero(num_qubits),
             None => {
                 let Some(first) = iter.next() else {
@@ -3142,21 +2714,11 @@
                 other.get_type().repr()?
             )));
         };
-<<<<<<< HEAD
 
         let other = other.borrow();
         let inner = self.inner.read().map_err(|_| InnerReadError)?;
         let other_inner = other.inner.read().map_err(|_| InnerReadError)?;
-
-        let result = inner.tensor(&other_inner);
-        Ok(result.into_py(py))
-=======
-        Ok(self
-            .tensor(&other.borrow())
-            .into_pyobject(py)?
-            .into_any()
-            .unbind())
->>>>>>> e9ccd3f3
+        inner.tensor(&other_inner).into_py_any(py)
     }
 
     /// Reverse-order tensor product.
@@ -3182,7 +2744,7 @@
     ///         The same function with the order of arguments flipped.  :meth:`tensor` is the more
     ///         standard argument ordering, and matches Qiskit's other conventions.
     #[pyo3(signature = (other, /))]
-    fn expand(&self, other: &Bound<PyAny>) -> PyResult<Py<PyAny>> {
+    fn expand<'py>(&self, other: &Bound<'py, PyAny>) -> PyResult<Bound<'py, PySparseObservable>> {
         let py = other.py();
         let Some(other) = coerce_to_observable(other)? else {
             return Err(PyTypeError::new_err(format!(
@@ -3190,46 +2752,11 @@
                 other.get_type().repr()?
             )));
         };
-<<<<<<< HEAD
-=======
-        Ok(other
-            .borrow()
-            .tensor(self)
-            .into_pyobject(py)?
-            .into_any()
-            .unbind())
-    }
-
-    /// Calculate the adjoint of this observable.
-    ///
-    /// This is well defined in the abstract mathematical sense.  All the terms of the single-qubit
-    /// alphabet are self-adjoint, so the result of this operation is the same observable, except
-    /// its coefficients are all their complex conjugates.
-    ///
-    /// Examples:
-    ///
-    ///     .. code-block::
-    ///
-    ///         >>> left = SparseObservable.from_list([("XY+-", 1j)])
-    ///         >>> right = SparseObservable.from_list([("XY+-", -1j)])
-    ///         >>> assert left.adjoint() == right
-    fn adjoint(&self) -> SparseObservable {
-        SparseObservable {
-            num_qubits: self.num_qubits,
-            coeffs: self.coeffs.iter().map(|c| c.conj()).collect(),
-            bit_terms: self.bit_terms.clone(),
-            indices: self.indices.clone(),
-            boundaries: self.boundaries.clone(),
-        }
-    }
->>>>>>> e9ccd3f3
 
         let other = other.borrow();
         let inner = self.inner.read().map_err(|_| InnerReadError)?;
         let other_inner = other.inner.read().map_err(|_| InnerReadError)?;
-
-        let result = other_inner.tensor(&inner);
-        Ok(result.into_py(py))
+        other_inner.tensor(&inner).into_pyobject(py)
     }
 
     /// Apply a transpiler layout to this :class:`SparseObservable`.
@@ -3269,23 +2796,13 @@
             }
             Ok(inferred)
         };
-<<<<<<< HEAD
 
         // Normalize the number of qubits in the layout and the layout itself, depending on the
         // input types, before calling SparseObservable.apply_layout to do the actual work.
         let (num_qubits, layout): (u32, Option<Vec<u32>>) = if layout.is_none() {
             (num_qubits.unwrap_or(inner.num_qubits()), None)
         } else if layout.is_instance(
-            &py.import_bound(intern!(py, "qiskit.transpiler"))?
-=======
-        if layout.is_none() {
-            let mut out = self.clone();
-            out.num_qubits = check_inferred_qubits(num_qubits.unwrap_or(self.num_qubits))?;
-            return Ok(out);
-        }
-        let (num_qubits, layout) = if layout.is_instance(
             &py.import(intern!(py, "qiskit.transpiler"))?
->>>>>>> e9ccd3f3
                 .getattr(intern!(py, "TranspileLayout"))?,
         )? {
             (
@@ -3337,102 +2854,27 @@
             .get_bound(py)
             .getattr(intern!(py, "from_symplectic"))?
             .call1((
-<<<<<<< HEAD
-                PyArray2::from_owned_array_bound(py, z),
-                PyArray2::from_owned_array_bound(py, x),
-            ))
-=======
                 PyArray2::from_owned_array(py, z),
                 PyArray2::from_owned_array(py, x),
             ))
     }
-}
-
-impl ::std::ops::Add<&SparseObservable> for SparseObservable {
-    type Output = SparseObservable;
-
-    fn add(mut self, rhs: &SparseObservable) -> SparseObservable {
-        self += rhs;
-        self
-    }
-}
-impl ::std::ops::Add for &SparseObservable {
-    type Output = SparseObservable;
-
-    fn add(self, rhs: &SparseObservable) -> SparseObservable {
-        let mut out = SparseObservable::with_capacity(
-            self.num_qubits,
-            self.coeffs.len() + rhs.coeffs.len(),
-            self.bit_terms.len() + rhs.bit_terms.len(),
-        );
-        out += self;
-        out += rhs;
-        out
-    }
-}
-impl ::std::ops::AddAssign<&SparseObservable> for SparseObservable {
-    fn add_assign(&mut self, rhs: &SparseObservable) {
-        if self.num_qubits != rhs.num_qubits {
-            panic!("attempt to add two operators with incompatible qubit counts");
-        }
-        self.coeffs.extend_from_slice(&rhs.coeffs);
-        self.bit_terms.extend_from_slice(&rhs.bit_terms);
-        self.indices.extend_from_slice(&rhs.indices);
-        // We only need to write out the new endpoints, not the initial zero.
-        let offset = self.boundaries[self.boundaries.len() - 1];
-        self.boundaries
-            .extend(rhs.boundaries[1..].iter().map(|boundary| offset + boundary));
-    }
-}
-
-impl ::std::ops::Sub<&SparseObservable> for SparseObservable {
-    type Output = SparseObservable;
-
-    fn sub(mut self, rhs: &SparseObservable) -> SparseObservable {
-        self -= rhs;
-        self
-    }
-}
-impl ::std::ops::Sub for &SparseObservable {
-    type Output = SparseObservable;
-
-    fn sub(self, rhs: &SparseObservable) -> SparseObservable {
-        let mut out = SparseObservable::with_capacity(
-            self.num_qubits,
-            self.coeffs.len() + rhs.coeffs.len(),
-            self.bit_terms.len() + rhs.bit_terms.len(),
-        );
-        out += self;
-        out -= rhs;
-        out
-    }
-}
-impl ::std::ops::SubAssign<&SparseObservable> for SparseObservable {
-    fn sub_assign(&mut self, rhs: &SparseObservable) {
-        if self.num_qubits != rhs.num_qubits {
-            panic!("attempt to subtract two operators with incompatible qubit counts");
-        }
-        self.coeffs.extend(rhs.coeffs.iter().map(|coeff| -coeff));
-        self.bit_terms.extend_from_slice(&rhs.bit_terms);
-        self.indices.extend_from_slice(&rhs.indices);
-        // We only need to write out the new endpoints, not the initial zero.
-        let offset = self.boundaries[self.boundaries.len() - 1];
-        self.boundaries
-            .extend(rhs.boundaries[1..].iter().map(|boundary| offset + boundary));
->>>>>>> e9ccd3f3
-    }
 
     fn __len__(&self) -> PyResult<usize> {
         self.num_terms()
     }
 
-    fn __getitem__(&self, py: Python, index: PySequenceIndex) -> PyResult<Py<PyAny>> {
+    fn __getitem__<'py>(
+        &self,
+        py: Python<'py>,
+        index: PySequenceIndex<'py>,
+    ) -> PyResult<Bound<'py, PyAny>> {
         let inner = self.inner.read().map_err(|_| InnerReadError)?;
         let indices = match index.with_len(inner.num_terms())? {
             SequenceIndex::Int(index) => {
-                let term = inner.term(index).to_term();
-                let py_term = PySparseTerm { inner: term };
-                return Ok(py_term.into_py(py));
+                return PySparseTerm {
+                    inner: inner.term(index).to_term(),
+                }
+                .into_bound_py_any(py)
             }
             indices => indices,
         };
@@ -3440,8 +2882,7 @@
         for index in indices.iter() {
             out.add_term(inner.term(index))?;
         }
-
-        Ok(out.into_py(py))
+        out.into_bound_py_any(py)
     }
 
     fn __eq__(slf: Bound<Self>, other: Bound<PyAny>) -> PyResult<bool> {
@@ -3490,64 +2931,65 @@
         ))
     }
 
-    fn __reduce__(&self, py: Python) -> PyResult<Py<PyAny>> {
+    fn __reduce__<'py>(&self, py: Python<'py>) -> PyResult<Bound<'py, PyTuple>> {
         let inner = self.inner.read().map_err(|_| InnerReadError)?;
         let bit_terms: &[u8] = ::bytemuck::cast_slice(inner.bit_terms());
-        Ok((
-            py.get_type_bound::<Self>().getattr("from_raw_parts")?,
+        (
+            py.get_type::<Self>().getattr("from_raw_parts")?,
             (
                 inner.num_qubits(),
-                PyArray1::from_slice_bound(py, inner.coeffs()),
-                PyArray1::from_slice_bound(py, bit_terms),
-                PyArray1::from_slice_bound(py, inner.indices()),
-                PyArray1::from_slice_bound(py, inner.boundaries()),
+                PyArray1::from_slice(py, inner.coeffs()),
+                PyArray1::from_slice(py, bit_terms),
+                PyArray1::from_slice(py, inner.indices()),
+                PyArray1::from_slice(py, inner.boundaries()),
                 false,
             ),
         )
-            .into_py(py))
-    }
-
-    fn __add__(slf_: &Bound<Self>, other: &Bound<PyAny>) -> PyResult<Py<PyAny>> {
+            .into_pyobject(py)
+    }
+
+    fn __add__<'py>(
+        slf_: &Bound<'py, Self>,
+        other: &Bound<'py, PyAny>,
+    ) -> PyResult<Bound<'py, PyAny>> {
         let py = slf_.py();
         if slf_.is(other) {
             // This fast path is for consistency with the in-place `__iadd__`, which would otherwise
             // struggle to do the addition to itself.
             let slf_ = slf_.borrow();
             let inner = slf_.inner.read().map_err(|_| InnerReadError)?;
-            let doubled =
-                <&SparseObservable as ::std::ops::Mul<_>>::mul(&inner, Complex64::new(2.0, 0.0));
-            return Ok(doubled.into_py(py));
+            return <&SparseObservable as ::std::ops::Mul<_>>::mul(
+                &inner,
+                Complex64::new(2.0, 0.0),
+            )
+            .into_bound_py_any(py);
         }
         let Some(other) = coerce_to_observable(other)? else {
-            return Ok(py.NotImplemented());
+            return Ok(py.NotImplemented().into_bound(py));
         };
         let slf_ = slf_.borrow();
         let slf_inner = slf_.inner.read().map_err(|_| InnerReadError)?;
         let other = other.borrow();
         let other_inner = other.inner.read().map_err(|_| InnerReadError)?;
         slf_inner.check_equal_qubits(&other_inner)?;
-
-        let added = <&SparseObservable as ::std::ops::Add>::add(&slf_inner, &other_inner);
-        Ok(added.into_py(py))
-    }
-
-    fn __radd__(&self, other: &Bound<PyAny>) -> PyResult<Py<PyAny>> {
+        <&SparseObservable as ::std::ops::Add>::add(&slf_inner, &other_inner).into_bound_py_any(py)
+    }
+
+    fn __radd__<'py>(&self, other: &Bound<'py, PyAny>) -> PyResult<Bound<'py, PyAny>> {
         // No need to handle the `self is other` case here, because `__add__` will get it.
         let py = other.py();
         let Some(other) = coerce_to_observable(other)? else {
-            return Ok(py.NotImplemented());
+            return Ok(py.NotImplemented().into_bound(py));
         };
 
         let inner = self.inner.read().map_err(|_| InnerReadError)?;
         let other = other.borrow();
         let other_inner = other.inner.read().map_err(|_| InnerReadError)?;
         inner.check_equal_qubits(&other_inner)?;
-
-        let added = <&SparseObservable as ::std::ops::Add>::add(&other_inner, &inner);
-        Ok(added.into_py(py))
-    }
-
-    fn __iadd__(slf_: Bound<PySparseObservable>, other: &Bound<PyAny>) -> PyResult<()> {
+        <&SparseObservable as ::std::ops::Add>::add(&other_inner, &inner).into_bound_py_any(py)
+    }
+
+    fn __iadd__(slf_: Bound<Self>, other: &Bound<PyAny>) -> PyResult<()> {
         if slf_.is(other) {
             let slf_ = slf_.borrow();
             let mut slf_inner = slf_.inner.write().map_err(|_| InnerWriteError)?;
@@ -3572,13 +3014,16 @@
         Ok(())
     }
 
-    fn __sub__(slf_: &Bound<Self>, other: &Bound<PyAny>) -> PyResult<Py<PyAny>> {
+    fn __sub__<'py>(
+        slf_: &Bound<'py, Self>,
+        other: &Bound<'py, PyAny>,
+    ) -> PyResult<Bound<'py, PyAny>> {
         let py = slf_.py();
         if slf_.is(other) {
-            return Ok(PySparseObservable::zero(slf_.borrow().num_qubits()?).into_py(py));
+            return PySparseObservable::zero(slf_.borrow().num_qubits()?).into_bound_py_any(py);
         }
         let Some(other) = coerce_to_observable(other)? else {
-            return Ok(py.NotImplemented());
+            return Ok(py.NotImplemented().into_bound(py));
         };
 
         let slf_ = slf_.borrow();
@@ -3586,24 +3031,19 @@
         let other = other.borrow();
         let other_inner = other.inner.read().map_err(|_| InnerReadError)?;
         slf_inner.check_equal_qubits(&other_inner)?;
-
-        let subtracted = <&SparseObservable as ::std::ops::Sub>::sub(&slf_inner, &other_inner);
-        Ok(subtracted.into_py(py))
-    }
-
-    fn __rsub__(&self, other: &Bound<PyAny>) -> PyResult<Py<PyAny>> {
+        <&SparseObservable as ::std::ops::Sub>::sub(&slf_inner, &other_inner).into_bound_py_any(py)
+    }
+
+    fn __rsub__<'py>(&self, other: &Bound<'py, PyAny>) -> PyResult<Bound<'py, PyAny>> {
         let py = other.py();
         let Some(other) = coerce_to_observable(other)? else {
-            return Ok(py.NotImplemented());
+            return Ok(py.NotImplemented().into_bound(py));
         };
-
         let inner = self.inner.read().map_err(|_| InnerReadError)?;
         let other = other.borrow();
         let other_inner = other.inner.read().map_err(|_| InnerReadError)?;
         inner.check_equal_qubits(&other_inner)?;
-
-        let subtracted = <&SparseObservable as ::std::ops::Sub>::sub(&other_inner, &inner);
-        Ok(subtracted.into_py(py))
+        <&SparseObservable as ::std::ops::Sub>::sub(&other_inner, &inner).into_bound_py_any(py)
     }
 
     fn __isub__(slf_: Bound<PySparseObservable>, other: &Bound<PyAny>) -> PyResult<()> {
@@ -3687,13 +3127,12 @@
         self.tensor(&other)
     }
 
-    fn __rxor__(&self, other: &Bound<PyAny>) -> PyResult<Py<PyAny>> {
+    fn __rxor__<'py>(&self, other: &Bound<'py, PyAny>) -> PyResult<Bound<'py, PyAny>> {
         let py = other.py();
         let Some(other) = coerce_to_observable(other)? else {
-            return Ok(py.NotImplemented());
+            return Ok(py.NotImplemented().into_bound(py));
         };
-
-        self.expand(&other)
+        self.expand(&other).map(|obj| obj.into_any())
     }
 
     // The documentation for this is inlined into the class-level documentation of
@@ -3711,7 +3150,7 @@
     #[allow(non_snake_case)]
     #[classattr]
     fn Term(py: Python) -> Bound<PyType> {
-        py.get_type_bound::<PySparseTerm>()
+        py.get_type::<PySparseTerm>()
     }
 }
 impl From<SparseObservable> for PySparseObservable {
@@ -3721,10 +3160,13 @@
         }
     }
 }
-impl IntoPy<Py<PyAny>> for SparseObservable {
-    fn into_py(self, py: Python) -> Py<PyAny> {
-        let obs: PySparseObservable = self.into();
-        obs.into_py(py)
+impl<'py> IntoPyObject<'py> for SparseObservable {
+    type Target = PySparseObservable;
+    type Output = Bound<'py, Self::Target>;
+    type Error = PyErr;
+
+    fn into_pyobject(self, py: Python<'py>) -> PyResult<Self::Output> {
+        PySparseObservable::from(self).into_pyobject(py)
     }
 }
 
@@ -3757,11 +3199,7 @@
             ArraySlot::Boundaries => format!("{:?}", obs.boundaries()),
             // Complexes don't have a nice repr in Rust, so just delegate the whole load to Python
             // and convert back.
-<<<<<<< HEAD
-            ArraySlot::Coeffs => PyList::new_bound(py, obs.coeffs()).repr()?.to_string(),
-=======
-            ArraySlot::Coeffs => PyList::new(py, &obs.coeffs)?.repr()?.to_string(),
->>>>>>> e9ccd3f3
+            ArraySlot::Coeffs => PyList::new(py, obs.coeffs())?.repr()?.to_string(),
             ArraySlot::BitTerms => format!(
                 "[{}]",
                 obs.bit_terms()
@@ -3783,7 +3221,11 @@
         ))
     }
 
-    fn __getitem__<'py>(&'py self, py: Python<'py>, index: PySequenceIndex) -> PyResult<Py<PyAny>> {
+    fn __getitem__<'py>(
+        &self,
+        py: Python<'py>,
+        index: PySequenceIndex,
+    ) -> PyResult<Bound<'py, PyAny>> {
         // The slightly verbose generic setup here is to allow the type of a scalar return to be
         // different to the type that gets put into the Numpy array, since the `BitTerm` enum can be
         // a direct scalar, but for Numpy, we need it to be a raw `u8`.
@@ -3791,22 +3233,15 @@
             py: Python<'py>,
             slice: &[T],
             index: PySequenceIndex,
-        ) -> PyResult<Py<PyAny>>
+        ) -> PyResult<Bound<'py, PyAny>>
         where
             T: IntoPyObject<'py> + Copy + Into<S>,
-            pyo3::PyErr: From<<T as pyo3::IntoPyObject<'py>>::Error>,
             S: ::numpy::Element,
         {
             match index.with_len(slice.len())? {
-                SequenceIndex::Int(index) => {
-                    Ok(slice[index].into_pyobject(py)?.into_any().unbind())
-                }
-                indices => Ok(PyArray1::from_iter(
-                    py,
-                    indices.iter().map(|index| slice[index].into()),
-                )
-                .into_any()
-                .unbind()),
+                SequenceIndex::Int(index) => slice[index].into_bound_py_any(py),
+                indices => PyArray1::from_iter(py, indices.iter().map(|index| slice[index].into()))
+                    .into_bound_py_any(py),
             }
         }
 
@@ -3918,226 +3353,21 @@
         let borrowed = self.base.borrow(py);
         let obs = borrowed.inner.read().map_err(|_| InnerReadError)?;
         match self.slot {
-<<<<<<< HEAD
-            ArraySlot::Coeffs => {
-                cast_array_type(py, PyArray1::from_slice_bound(py, obs.coeffs()), dtype)
-            }
+            ArraySlot::Coeffs => cast_array_type(py, PyArray1::from_slice(py, obs.coeffs()), dtype),
             ArraySlot::Indices => {
-                cast_array_type(py, PyArray1::from_slice_bound(py, obs.indices()), dtype)
+                cast_array_type(py, PyArray1::from_slice(py, obs.indices()), dtype)
             }
             ArraySlot::Boundaries => {
-                cast_array_type(py, PyArray1::from_slice_bound(py, obs.boundaries()), dtype)
+                cast_array_type(py, PyArray1::from_slice(py, obs.boundaries()), dtype)
             }
             ArraySlot::BitTerms => {
                 let bit_terms: &[u8] = ::bytemuck::cast_slice(obs.bit_terms());
-                cast_array_type(py, PyArray1::from_slice_bound(py, bit_terms), dtype)
-            }
-        }
-    }
-}
-
-=======
-            ArraySlot::Coeffs => cast_array_type(py, PyArray1::from_slice(py, &obs.coeffs), dtype),
-            ArraySlot::Indices => {
-                cast_array_type(py, PyArray1::from_slice(py, &obs.indices), dtype)
-            }
-            ArraySlot::Boundaries => {
-                cast_array_type(py, PyArray1::from_slice(py, &obs.boundaries), dtype)
-            }
-            ArraySlot::BitTerms => {
-                let bit_terms: &[u8] = ::bytemuck::cast_slice(&obs.bit_terms);
                 cast_array_type(py, PyArray1::from_slice(py, bit_terms), dtype)
             }
         }
     }
 }
 
-/// A single term from a complete :class:`SparseObservable`.
-///
-/// These are typically created by indexing into or iterating through a :class:`SparseObservable`.
-#[pyclass(name = "Term", frozen, module = "qiskit.quantum_info")]
-#[derive(Clone, Debug, PartialEq)]
-pub struct SparseTerm {
-    /// Number of qubits the entire term applies to.
-    #[pyo3(get)]
-    num_qubits: u32,
-    /// The complex coefficient of the term.
-    #[pyo3(get)]
-    coeff: Complex64,
-    bit_terms: Box<[BitTerm]>,
-    indices: Box<[u32]>,
-}
-impl SparseTerm {
-    pub fn view(&self) -> SparseTermView {
-        SparseTermView {
-            num_qubits: self.num_qubits,
-            coeff: self.coeff,
-            bit_terms: &self.bit_terms,
-            indices: &self.indices,
-        }
-    }
-}
-
-#[pymethods]
-impl SparseTerm {
-    // Mark the Python class as being defined "within" the `SparseObservable` class namespace.
-    #[classattr]
-    #[pyo3(name = "__qualname__")]
-    fn type_qualname() -> &'static str {
-        "SparseObservable.Term"
-    }
-
-    #[new]
-    #[pyo3(signature = (/, num_qubits, coeff, bit_terms, indices))]
-    fn py_new(
-        num_qubits: u32,
-        coeff: Complex64,
-        bit_terms: Vec<BitTerm>,
-        indices: Vec<u32>,
-    ) -> PyResult<Self> {
-        if bit_terms.len() != indices.len() {
-            return Err(CoherenceError::MismatchedItemCount {
-                bit_terms: bit_terms.len(),
-                indices: indices.len(),
-            }
-            .into());
-        }
-        let mut order = (0..bit_terms.len()).collect::<Vec<_>>();
-        order.sort_unstable_by_key(|a| indices[*a]);
-        let bit_terms = order.iter().map(|i| bit_terms[*i]).collect();
-        let mut sorted_indices = Vec::<u32>::with_capacity(order.len());
-        for i in order {
-            let index = indices[i];
-            if sorted_indices
-                .last()
-                .map(|prev| *prev >= index)
-                .unwrap_or(false)
-            {
-                return Err(CoherenceError::UnsortedIndices.into());
-            }
-            sorted_indices.push(index)
-        }
-        Ok(Self {
-            num_qubits,
-            coeff,
-            bit_terms,
-            indices: sorted_indices.into_boxed_slice(),
-        })
-    }
-
-    /// Convert this term to a complete :class:`SparseObservable`.
-    pub fn to_observable(&self) -> SparseObservable {
-        SparseObservable {
-            num_qubits: self.num_qubits,
-            coeffs: vec![self.coeff],
-            bit_terms: self.bit_terms.to_vec(),
-            indices: self.indices.to_vec(),
-            boundaries: vec![0, self.bit_terms.len()],
-        }
-    }
-
-    fn __eq__(slf: Bound<Self>, other: Bound<PyAny>) -> bool {
-        if slf.is(&other) {
-            return true;
-        }
-        let Ok(other) = other.downcast_into::<Self>() else {
-            return false;
-        };
-        slf.borrow().eq(&other.borrow())
-    }
-
-    fn __repr__(&self) -> String {
-        format!(
-            "<{} on {} qubit{}: {}>",
-            Self::type_qualname(),
-            self.num_qubits,
-            if self.num_qubits == 1 { "" } else { "s" },
-            self.view().to_sparse_str(),
-        )
-    }
-
-    fn __getnewargs__(slf_: Bound<Self>, py: Python) -> PyResult<Py<PyAny>> {
-        let (num_qubits, coeff) = {
-            let slf_ = slf_.borrow();
-            (slf_.num_qubits, slf_.coeff)
-        };
-        Ok((
-            num_qubits,
-            coeff,
-            Self::get_bit_terms(slf_.clone()),
-            Self::get_indices(slf_),
-        )
-            .into_pyobject(py)?
-            .into_any()
-            .unbind())
-    }
-
-    /// Get a copy of this term.
-    #[pyo3(name = "copy")]
-    fn py_copy(&self) -> Self {
-        self.clone()
-    }
-
-    /// Read-only view onto the individual single-qubit terms.
-    ///
-    /// The only valid values in the array are those with a corresponding
-    /// :class:`~SparseObservable.BitTerm`.
-    #[getter]
-    fn get_bit_terms(slf_: Bound<Self>) -> Bound<PyArray1<u8>> {
-        let bit_terms = &slf_.borrow().bit_terms;
-        let arr = ::ndarray::aview1(::bytemuck::cast_slice::<_, u8>(bit_terms));
-        // SAFETY: in order to call this function, the lifetime of `self` must be managed by Python.
-        // We tie the lifetime of the array to `slf_`, and there are no public ways to modify the
-        // `Box<[BitTerm]>` allocation (including dropping or reallocating it) other than the entire
-        // object getting dropped, which Python will keep safe.
-        let out = unsafe { PyArray1::borrow_from_array(&arr, slf_.into_any()) };
-        out.readwrite().make_nonwriteable();
-        out
-    }
-
-    /// Read-only view onto the indices of each non-identity single-qubit term.
-    ///
-    /// The indices will always be in sorted order.
-    #[getter]
-    fn get_indices(slf_: Bound<Self>) -> Bound<PyArray1<u32>> {
-        let indices = &slf_.borrow().indices;
-        let arr = ::ndarray::aview1(indices);
-        // SAFETY: in order to call this function, the lifetime of `self` must be managed by Python.
-        // We tie the lifetime of the array to `slf_`, and there are no public ways to modify the
-        // `Box<[u32]>` allocation (including dropping or reallocating it) other than the entire
-        // object getting dropped, which Python will keep safe.
-        let out = unsafe { PyArray1::borrow_from_array(&arr, slf_.into_any()) };
-        out.readwrite().make_nonwriteable();
-        out
-    }
-
-    /// Get a :class:`.Pauli` object that represents the measurement basis needed for this term.
-    ///
-    /// For example, the projector ``0l+`` will return a Pauli ``ZXY``.  The resulting
-    /// :class:`.Pauli` is dense, in the sense that explicit identities are stored.  An identity in
-    /// the Pauli output does not require a concrete measurement.
-    ///
-    /// Returns:
-    ///     :class:`.Pauli`: the Pauli operator representing the necessary measurement basis.
-    ///
-    /// See also:
-    ///     :meth:`SparseObservable.pauli_bases`
-    ///         A similar method for an entire observable at once.
-    #[pyo3(name = "pauli_base")]
-    fn py_pauli_base<'py>(&self, py: Python<'py>) -> PyResult<Bound<'py, PyAny>> {
-        let mut x = vec![false; self.num_qubits as usize];
-        let mut z = vec![false; self.num_qubits as usize];
-        for (bit_term, index) in self.bit_terms.iter().zip(self.indices.iter()) {
-            x[*index as usize] = bit_term.has_x_component();
-            z[*index as usize] = bit_term.has_z_component();
-        }
-        PAULI_TYPE
-            .get_bound(py)
-            .call1(((PyArray1::from_vec(py, z), PyArray1::from_vec(py, x)),))
-    }
-}
-
->>>>>>> e9ccd3f3
 /// Use the Numpy Python API to convert a `PyArray` into a dynamically chosen `dtype`, copying only
 /// if required.
 fn cast_array_type<'py, T>(
@@ -4164,7 +3394,6 @@
                 .into_py_dict(py)?,
             ),
         )
-        .map(|obj| obj.into_any())
 }
 
 /// Attempt to coerce an arbitrary Python object to a [PySparseObservable].
