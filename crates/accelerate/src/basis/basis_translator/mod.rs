--- conflicted
+++ resolved
@@ -346,12 +346,8 @@
             };
             let bound_inst = op.instruction.bind(py);
             // TODO: Use Rust method `op.blocks` instead of Python side extraction now that
-<<<<<<< HEAD
-            // the usage of a python-space method `QuantumCircuit.has_calibration_for` is not needed anymore
-=======
             // the python-space method `QuantumCircuit.has_calibration_for`
             // has been removed and we don't need to account for it.
->>>>>>> 0d4c668c
             let blocks = bound_inst.getattr("blocks")?.try_iter()?;
             for block in blocks {
                 extract_basis_target_circ(
