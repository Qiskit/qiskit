--- conflicted
+++ resolved
@@ -89,13 +89,8 @@
     if !dag.get_op_counts().contains_key("unitary") {
         return Ok(None);
     }
-<<<<<<< HEAD
-    let nodes: Vec<NodeIndex> = dag.op_nodes(false).collect();
+    let nodes: Vec<NodeIndex> = dag.op_node_indices(false).collect();
     let mut has_swaps = false;
-=======
-    let nodes: Vec<NodeIndex> = dag.op_node_indices(false).collect();
-
->>>>>>> a7df171d
     for node in nodes {
         if let NodeType::Operation(inst) = &dag[node] {
             let qubits = dag.get_qargs(inst.qubits).to_vec();
