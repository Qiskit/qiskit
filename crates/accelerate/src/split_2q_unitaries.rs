--- conflicted
+++ resolved
@@ -43,11 +43,7 @@
             // We only attempt to split UnitaryGate objects, but this could be extended in future
             // -- however we need to ensure that we can compile the resulting single-qubit unitaries
             // to the supported basis gate set.
-<<<<<<< HEAD
-            if qubits.len() != 2 || inst.op().name() != "unitary" {
-=======
-            if qubits.len() != 2 || !matches!(inst.op.view(), OperationRef::Unitary(_)) {
->>>>>>> 00c47566
+            if qubits.len() != 2 || !matches!(inst.op().view(), OperationRef::Unitary(_)) {
                 continue;
             }
             let matrix = inst
@@ -109,10 +105,10 @@
     let mut new_dag = dag.copy_empty_like(py, "alike")?;
     for node in dag.topological_op_nodes()? {
         if let NodeType::Operation(inst) = &dag.dag()[node] {
-            let qubits = dag.get_qargs(inst.qubits).to_vec();
-            if qubits.len() == 2 && inst.op.name() == "unitary" {
+            let qubits = dag.get_qargs(inst.qubits()).to_vec();
+            if qubits.len() == 2 && inst.op().name() == "unitary" {
                 let matrix = inst
-                    .op
+                    .op()
                     .matrix(inst.params_view())
                     .expect("'unitary' gates should always have a matrix form");
                 let decomp = TwoQubitWeylDecomposition::new_inner(
@@ -140,7 +136,7 @@
                         array: ArrayType::OneQ(k1l_mat),
                     });
                     // perform the virtual swap
-                    let qargs = dag.get_qargs(inst.qubits);
+                    let qargs = dag.get_qargs(inst.qubits());
                     let index0 = qargs[0].index();
                     let index1 = qargs[1].index();
                     mapping.swap(index0, index1);
@@ -170,8 +166,8 @@
                 }
             }
             // General instruction
-            let qargs = dag.get_qargs(inst.qubits);
-            let cargs = dag.get_cargs(inst.clbits);
+            let qargs = dag.get_qargs(inst.qubits());
+            let cargs = dag.get_cargs(inst.clbits());
             let mapped_qargs: Vec<Qubit> = qargs
                 .iter()
                 .map(|q| Qubit::new(mapping[q.index()]))
@@ -179,13 +175,13 @@
 
             new_dag.apply_operation_back(
                 py,
-                inst.op.clone(),
+                inst.op().clone(),
                 &mapped_qargs,
                 cargs,
-                inst.params.as_deref().cloned(),
+                inst.params_raw().as_deref().cloned(),
                 inst.label.as_ref().map(|x| x.to_string()),
                 #[cfg(feature = "cache_pygates")]
-                inst.py_op.get().map(|x| x.clone_ref(py)),
+                inst.py_op().get().map(|x| x.clone_ref(py)),
             )?;
         }
     }
