// This code is part of Qiskit.
//
// (C) Copyright IBM 2024
//
// This code is licensed under the Apache License, Version 2.0. You may
// obtain a copy of this license in the LICENSE.txt file in the root directory
// of this source tree or at http://www.apache.org/licenses/LICENSE-2.0.
//
// Any modifications or derivative works of this code must retain this
// copyright notice, and modified files need to carry a notice indicating
// that they have been altered from the originals.

use pyo3::intern;
use pyo3::prelude::*;
use pyo3::types::PyDict;
use rustworkx_core::petgraph::stable_graph::NodeIndex;

use qiskit_circuit::circuit_instruction::OperationFromPython;
use qiskit_circuit::dag_circuit::{DAGCircuit, NodeType, Wire};
use qiskit_circuit::imports::UNITARY_GATE;
use qiskit_circuit::operations::{Operation, Param};

use crate::two_qubit_decompose::{Specialization, TwoQubitWeylDecomposition};

#[pyfunction]
pub fn split_2q_unitaries(
    py: Python,
    dag: &mut DAGCircuit,
    requested_fidelity: f64,
) -> PyResult<()> {
    if !dag.get_op_counts().contains_key("unitary") {
        return Ok(());
    }
    let nodes: Vec<NodeIndex> = dag.op_node_indices(false).collect();

    for node in nodes {
<<<<<<< HEAD
        if let NodeType::Operation(inst) = &dag.dag()[node] {
            let qubits = dag.get_qargs(inst.qubits()).to_vec();
=======
        if let NodeType::Operation(inst) = &dag[node] {
            let qubits = dag.get_qargs(inst.qubits).to_vec();
>>>>>>> 8ab91fae
            // We only attempt to split UnitaryGate objects, but this could be extended in future
            // -- however we need to ensure that we can compile the resulting single-qubit unitaries
            // to the supported basis gate set.
            if qubits.len() != 2 || inst.op().name() != "unitary" {
                continue;
            }
            let matrix = inst
                .op()
                .matrix(inst.params_view())
                .expect("'unitary' gates should always have a matrix form");
            let decomp = TwoQubitWeylDecomposition::new_inner(
                matrix.view(),
                Some(requested_fidelity),
                None,
            )?;
            if matches!(decomp.specialization, Specialization::IdEquiv) {
                let k1r_arr = decomp.K1r(py);
                let k1l_arr = decomp.K1l(py);
                let kwargs = PyDict::new(py);
                kwargs.set_item(intern!(py, "num_qubits"), 1)?;
                let k1r_gate = UNITARY_GATE
                    .get_bound(py)
                    .call((k1r_arr, py.None(), false), Some(&kwargs))?;
                let k1l_gate = UNITARY_GATE
                    .get_bound(py)
                    .call((k1l_arr, py.None(), false), Some(&kwargs))?;
                let insert_fn = |edge: &Wire| -> PyResult<OperationFromPython> {
                    if let Wire::Qubit(qubit) = edge {
                        if *qubit == qubits[0] {
                            k1r_gate.extract()
                        } else {
                            k1l_gate.extract()
                        }
                    } else {
                        unreachable!("This will only be called on ops with no classical wires.");
                    }
                };
                dag.replace_node_with_1q_ops(py, node, insert_fn)?;
                dag.add_global_phase(py, &Param::Float(decomp.global_phase))?;
            }
            // TODO: also look into splitting on Specialization::Swap and just
            // swap the virtual qubits. Doing this we will need to update the
            // permutation like in ElidePermutations
        }
    }
    Ok(())
}

pub fn split_2q_unitaries_mod(m: &Bound<PyModule>) -> PyResult<()> {
    m.add_wrapped(wrap_pyfunction!(split_2q_unitaries))?;
    Ok(())
}<|MERGE_RESOLUTION|>--- conflicted
+++ resolved
@@ -34,13 +34,8 @@
     let nodes: Vec<NodeIndex> = dag.op_node_indices(false).collect();
 
     for node in nodes {
-<<<<<<< HEAD
-        if let NodeType::Operation(inst) = &dag.dag()[node] {
+        if let NodeType::Operation(inst) = &dag[node] {
             let qubits = dag.get_qargs(inst.qubits()).to_vec();
-=======
-        if let NodeType::Operation(inst) = &dag[node] {
-            let qubits = dag.get_qargs(inst.qubits).to_vec();
->>>>>>> 8ab91fae
             // We only attempt to split UnitaryGate objects, but this could be extended in future
             // -- however we need to ensure that we can compile the resulting single-qubit unitaries
             // to the supported basis gate set.
