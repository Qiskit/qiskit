--- conflicted
+++ resolved
@@ -108,7 +108,7 @@
 /// Extract a versor representation of an arbitrary 1q DAG instruction.
 fn versor_from_1q_gate(py: Python, inst: &PackedInstruction) -> PyResult<VersorU2> {
     let tol = 1e-12;
-    match inst.op.view() {
+    match inst.op().view() {
         OperationRef::StandardGate(gate) => VersorU2::from_standard(gate, inst.params_view()),
         OperationRef::Unitary(gate) => match &gate.array {
             ArrayType::NDArray(arr) => Ok(VersorU2::from_ndarray_unchecked(&arr.view())),
@@ -163,23 +163,6 @@
     let mut output_matrix: Option<Array2<Complex64>> = None;
     for node in op_list {
         let inst = dag[*node].unwrap_operation();
-<<<<<<< HEAD
-        let op_matrix = get_matrix_from_inst(py, inst)?;
-        match dag
-            .get_qargs(inst.qubits())
-            .iter()
-            .map(map_bits)
-            .collect::<Vec<_>>()
-            .as_slice()
-        {
-            [0] => {
-                matmul_1q(&mut qubit_0, op_matrix);
-                one_qubit_components_modified = true;
-            }
-            [1] => {
-                matmul_1q(&mut qubit_1, op_matrix);
-                one_qubit_components_modified = true;
-=======
         let qarg = qarg_lookup(inst.qubits);
         match qarg {
             Qarg::Q0 | Qarg::Q1 => {
@@ -188,7 +171,6 @@
                     Some(sep) => sep.apply_on_qubit(qarg as usize, &versor),
                     None => qubits_1q = Some(Separable1q::from_qubit(qarg as usize, versor)),
                 };
->>>>>>> 03e13ea5
             }
             Qarg::Q01 | Qarg::Q10 => {
                 let mut matrix = get_matrix_from_inst(py, inst)?;
