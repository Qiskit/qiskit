// This code is part of Qiskit.
//
// (C) Copyright IBM 2024
//
// This code is licensed under the Apache License, Version 2.0. You may
// obtain a copy of this license in the LICENSE.txt file in the root directory
// of this source tree or at http://www.apache.org/licenses/LICENSE-2.0.
//
// Any modifications or derivative works of this code must retain this
// copyright notice, and modified files need to carry a notice indicating
// that they have been altered from the originals.

use ndarray::{Array1, ArrayView1};
use numpy::PyArrayLike1;
use pyo3::exceptions::PyValueError;
use pyo3::prelude::*;
use std::vec::Vec;

fn validate_permutation(pattern: &ArrayView1<i64>) -> PyResult<()> {
    let n = pattern.len();
    let mut seen: Vec<bool> = vec![false; n];

    for &x in pattern {
        if x < 0 {
            return Err(PyValueError::new_err(
                "Invalid permutation: input contains a negative number.",
            ));
        }

        if x as usize >= n {
            return Err(PyValueError::new_err(format!(
                "Invalid permutation: input has length {} and contains {}.",
                n, x
            )));
        }

        if seen[x as usize] {
            return Err(PyValueError::new_err(format!(
                "Invalid permutation: input contains {} more than once.",
                x
            )));
        }

        seen[x as usize] = true;
    }

    Ok(())
}

fn invert(pattern: &ArrayView1<i64>) -> Array1<usize> {
    let mut inverse: Array1<usize> = Array1::zeros(pattern.len());
    pattern.iter().enumerate().for_each(|(ii, &jj)| {
        inverse[jj as usize] = ii;
    });
    inverse
}

fn get_ordered_swap(pattern: &ArrayView1<i64>) -> Vec<(i64, i64)> {
    let mut permutation: Vec<usize> = pattern.iter().map(|&x| x as usize).collect();
    let mut index_map = invert(pattern);

    let n = permutation.len();
    let mut swaps: Vec<(i64, i64)> = Vec::with_capacity(n);
    for ii in 0..n {
        let val = permutation[ii];
        if val == ii {
            continue;
        }
        let jj = index_map[ii];
        swaps.push((ii as i64, jj as i64));
        (permutation[ii], permutation[jj]) = (permutation[jj], permutation[ii]);
        index_map[val] = jj;
        index_map[ii] = ii;
    }

    swaps[..].reverse();
    swaps
}

<<<<<<< HEAD
fn pattern_to_cycles(pattern: &ArrayView1<i64>) -> Vec<Vec<usize>> {
    // vector keeping track of which elements in the permutation pattern have been visited
    let mut explored: Vec<bool> = vec![false; pattern.len()];

    // vector of the discovered cycles
    let mut cycles: Vec<Vec<usize>> = Vec::new();

    // turn pattern into unsigned integer which can be used as indices
    let permutation: Vec<usize> = pattern.iter().map(|&x| x as usize).collect();

    for mut ii in permutation.clone() {
        let mut cycle: Vec<usize> = Vec::new();

        // follow the cycle until we reached an entry we saw before
        while !explored[ii] {
            cycle.push(ii.clone());
            explored[ii] = true;
            ii = permutation[ii];
        }
        // cycles must have more than 1 element
        if cycle.len() > 1 {
            cycles.push(cycle);
        }
    }

    cycles
}

/// Finds inverse of a permutation pattern.
=======
/// Checks whether an array of size N is a permutation of 0, 1, ..., N - 1.
>>>>>>> 3647b16d
#[pyfunction]
#[pyo3(signature = (pattern))]
fn _validate_permutation(py: Python, pattern: PyArrayLike1<i64>) -> PyResult<PyObject> {
    let view = pattern.as_array();
<<<<<<< HEAD
=======
    validate_permutation(&view)?;
    Ok(py.None())
}

/// Finds inverse of a permutation pattern.
#[pyfunction]
#[pyo3(signature = (pattern))]
fn _inverse_pattern(py: Python, pattern: PyArrayLike1<i64>) -> PyResult<PyObject> {
    let view = pattern.as_array();
>>>>>>> 3647b16d
    let inverse_i64: Vec<i64> = invert(&view).iter().map(|&x| x as i64).collect();
    Ok(inverse_i64.to_object(py))
}

/// Sorts the input permutation by iterating through the permutation list
/// and putting each element to its correct position via a SWAP (if it's not
/// at the correct position already). If ``n`` is the length of the input
/// permutation, this requires at most ``n`` SWAPs.
///
/// More precisely, if the input permutation is a cycle of length ``m``,
/// then this creates a quantum circuit with ``m-1`` SWAPs (and of depth ``m-1``);
/// if the input  permutation consists of several disjoint cycles, then each cycle
/// is essentially treated independently.
#[pyfunction]
#[pyo3(signature = (permutation_in))]
fn _get_ordered_swap(py: Python, permutation_in: PyArrayLike1<i64>) -> PyResult<PyObject> {
    let view = permutation_in.as_array();
    Ok(get_ordered_swap(&view).to_object(py))
}

/// Find cycles in a permutation pattern.
#[pyfunction]
#[pyo3(signature = (pattern))]
fn _pattern_to_cycles(
    py: Python,
    pattern: PyArrayLike1<i64, AllowTypeChange>,
) -> PyResult<PyObject> {
    let view = pattern.as_array();
    let cycles_i64: Vec<Vec<i64>> = pattern_to_cycles(&view)
        .iter()
        .map(|cycles| cycles.iter().map(|&idx| idx as i64).collect())
        .collect();
    Ok(cycles_i64.to_object(py))
}

#[pymodule]
pub fn permutation(m: &Bound<PyModule>) -> PyResult<()> {
    m.add_function(wrap_pyfunction!(_validate_permutation, m)?)?;
    m.add_function(wrap_pyfunction!(_inverse_pattern, m)?)?;
    m.add_function(wrap_pyfunction!(_get_ordered_swap, m)?)?;
    m.add_function(wrap_pyfunction!(_pattern_to_cycles, m)?)?;
    Ok(())
}<|MERGE_RESOLUTION|>--- conflicted
+++ resolved
@@ -77,7 +77,6 @@
     swaps
 }
 
-<<<<<<< HEAD
 fn pattern_to_cycles(pattern: &ArrayView1<i64>) -> Vec<Vec<usize>> {
     // vector keeping track of which elements in the permutation pattern have been visited
     let mut explored: Vec<bool> = vec![false; pattern.len()];
@@ -106,16 +105,11 @@
     cycles
 }
 
-/// Finds inverse of a permutation pattern.
-=======
 /// Checks whether an array of size N is a permutation of 0, 1, ..., N - 1.
->>>>>>> 3647b16d
 #[pyfunction]
 #[pyo3(signature = (pattern))]
 fn _validate_permutation(py: Python, pattern: PyArrayLike1<i64>) -> PyResult<PyObject> {
     let view = pattern.as_array();
-<<<<<<< HEAD
-=======
     validate_permutation(&view)?;
     Ok(py.None())
 }
@@ -125,7 +119,6 @@
 #[pyo3(signature = (pattern))]
 fn _inverse_pattern(py: Python, pattern: PyArrayLike1<i64>) -> PyResult<PyObject> {
     let view = pattern.as_array();
->>>>>>> 3647b16d
     let inverse_i64: Vec<i64> = invert(&view).iter().map(|&x| x as i64).collect();
     Ok(inverse_i64.to_object(py))
 }
@@ -149,10 +142,7 @@
 /// Find cycles in a permutation pattern.
 #[pyfunction]
 #[pyo3(signature = (pattern))]
-fn _pattern_to_cycles(
-    py: Python,
-    pattern: PyArrayLike1<i64, AllowTypeChange>,
-) -> PyResult<PyObject> {
+fn _pattern_to_cycles(py: Python, pattern: PyArrayLike1<i64>) -> PyResult<PyObject> {
     let view = pattern.as_array();
     let cycles_i64: Vec<Vec<i64>> = pattern_to_cycles(&view)
         .iter()
