--- conflicted
+++ resolved
@@ -74,27 +74,6 @@
     }
 }
 
-<<<<<<< HEAD
-/// This is only safe in the context of a physical circuit during transpilation
-/// after the qubit indices of the circuit/dag circuit refer to the physical
-/// qubits (once we've run a layout pass and applied it).
-impl From<Qubit> for PhysicalQubit {
-    fn from(s: Qubit) -> PhysicalQubit {
-        PhysicalQubit::new(s.0)
-    }
-}
-
-/// This is only safe in the context of a physical circuit during transpilation
-/// after the qubit indices of the circuit/dag circuit refer to the physical
-/// qubits (once we've run a layout pass and applied it).
-impl From<&Qubit> for PhysicalQubit {
-    fn from(s: &Qubit) -> PhysicalQubit {
-        PhysicalQubit::new(s.0)
-    }
-}
-
-=======
->>>>>>> d625539b
 qubit_newtype!(VirtualQubit);
 impl VirtualQubit {
     /// Get the physical qubit that currently corresponds to this index of virtual qubit in the
