// This code is part of Qiskit.
//
// (C) Copyright IBM 2024
//
// This code is licensed under the Apache License, Version 2.0. You may
// obtain a copy of this license in the LICENSE.txt file in the root directory
// of this source tree or at http://www.apache.org/licenses/LICENSE-2.0.
//
// Any modifications or derivative works of this code must retain this
// copyright notice, and modified files need to carry a notice indicating
// that they have been altered from the originals.

/// Remove diagonal gates (including diagonal 2Q gates) before a measurement.
use pyo3::prelude::*;

use qiskit_circuit::dag_circuit::{DAGCircuit, NodeType};
use qiskit_circuit::operations::Operation;
use qiskit_circuit::operations::StandardGate;

/// Run the RemoveDiagonalGatesBeforeMeasure pass on `dag`.
/// Args:
///     dag (DAGCircuit): the DAG to be optimized.
/// Returns:
///     DAGCircuit: the optimized DAG.
#[pyfunction]
#[pyo3(name = "remove_diagonal_gates_before_measure")]
fn run_remove_diagonal_before_measure(dag: &mut DAGCircuit) -> PyResult<()> {
    static DIAGONAL_1Q_GATES: [StandardGate; 8] = [
        StandardGate::RZGate,
        StandardGate::ZGate,
        StandardGate::TGate,
        StandardGate::SGate,
        StandardGate::TdgGate,
        StandardGate::SdgGate,
        StandardGate::U1Gate,
        StandardGate::PhaseGate,
    ];
    static DIAGONAL_2Q_GATES: [StandardGate; 7] = [
        StandardGate::CZGate,
        StandardGate::CRZGate,
        StandardGate::CU1Gate,
        StandardGate::RZZGate,
        StandardGate::CPhaseGate,
        StandardGate::CSGate,
        StandardGate::CSdgGate,
    ];
    static DIAGONAL_3Q_GATES: [StandardGate; 1] = [StandardGate::CCZGate];

    let mut nodes_to_remove = Vec::new();
    for (index, inst) in dag.op_nodes(true) {
        if inst.op.name() == "measure" {
            let predecessor = (dag.quantum_predecessors(index))
                .next()
                .expect("index is an operation node, so it must have a predecessor.");

            match &dag[predecessor] {
                NodeType::Operation(pred_inst) => match pred_inst.standard_gate() {
                    Some(gate) => {
                        if DIAGONAL_1Q_GATES.contains(&gate) {
                            nodes_to_remove.push(predecessor);
                        } else if DIAGONAL_2Q_GATES.contains(&gate)
                            || DIAGONAL_3Q_GATES.contains(&gate)
                        {
<<<<<<< HEAD
                            let mut successors = dag.quantum_successors(predecessor);
                            if successors.all(|s| {
                                let node_s = &dag.dag()[s];
                                if let NodeType::Operation(inst_s) = node_s {
                                    inst_s.op.name() == "measure"
                                } else {
                                    false
                                }
                            }) {
=======
                            let successors = dag.quantum_successors(predecessor);
                            let remove_s = successors
                                .map(|s| {
                                    if let NodeType::Operation(inst_s) = &dag[s] {
                                        inst_s.op.name() == "measure"
                                    } else {
                                        false
                                    }
                                })
                                .all(|ok_to_remove| ok_to_remove);
                            if remove_s {
>>>>>>> 9ddb6e2f
                                nodes_to_remove.push(predecessor);
                            }
                        }
                    }
                    None => {
                        continue;
                    }
                },
                _ => {
                    continue;
                }
            }
        }
    }

    for node_to_remove in nodes_to_remove {
        if dag.dag().node_weight(node_to_remove).is_some() {
            dag.remove_op_node(node_to_remove);
        }
    }

    Ok(())
}

pub fn remove_diagonal_gates_before_measure(m: &Bound<PyModule>) -> PyResult<()> {
    m.add_wrapped(wrap_pyfunction!(run_remove_diagonal_before_measure))?;
    Ok(())
}<|MERGE_RESOLUTION|>--- conflicted
+++ resolved
@@ -61,29 +61,15 @@
                         } else if DIAGONAL_2Q_GATES.contains(&gate)
                             || DIAGONAL_3Q_GATES.contains(&gate)
                         {
-<<<<<<< HEAD
+
                             let mut successors = dag.quantum_successors(predecessor);
                             if successors.all(|s| {
                                 let node_s = &dag.dag()[s];
                                 if let NodeType::Operation(inst_s) = node_s {
                                     inst_s.op.name() == "measure"
                                 } else {
-                                    false
-                                }
+                                    false}
                             }) {
-=======
-                            let successors = dag.quantum_successors(predecessor);
-                            let remove_s = successors
-                                .map(|s| {
-                                    if let NodeType::Operation(inst_s) = &dag[s] {
-                                        inst_s.op.name() == "measure"
-                                    } else {
-                                        false
-                                    }
-                                })
-                                .all(|ok_to_remove| ok_to_remove);
-                            if remove_s {
->>>>>>> 9ddb6e2f
                                 nodes_to_remove.push(predecessor);
                             }
                         }
