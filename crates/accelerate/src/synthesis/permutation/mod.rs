--- conflicted
+++ resolved
@@ -156,13 +156,8 @@
 
 /// Append reverse permutation to a QuantumCircuit for linear nearest-neighbor architectures
 /// using Kutin, Moulton, Smithline method.
-<<<<<<< HEAD
 pub(crate) fn _append_reverse_permutation_lnn_kms(gates: &mut LnnGatesVec, num_qubits: usize) {
-    (0..(num_qubits + 1) / 2).for_each(|_| {
-=======
-fn _append_reverse_permutation_lnn_kms(gates: &mut LnnGatesVec, num_qubits: usize) {
     (0..num_qubits.div_ceil(2)).for_each(|_| {
->>>>>>> b0bc6d8c
         _append_cx_stage1(gates, num_qubits);
         _append_cx_stage2(gates, num_qubits);
     });
