// This code is part of Qiskit.
//
// (C) Copyright IBM 2024
//
// This code is licensed under the Apache License, Version 2.0. You may
// obtain a copy of this license in the LICENSE.txt file in the root directory
// of this source tree or at http://www.apache.org/licenses/LICENSE-2.0.
//
// Any modifications or derivative works of this code must retain this
// copyright notice, and modified files need to carry a notice indicating
// that they have been altered from the originals.

#![allow(clippy::too_many_arguments)]

mod errors;
mod instruction_properties;
mod nullable_index_map;

use std::ops::Index;

use ahash::RandomState;

use hashbrown::HashSet;
use indexmap::IndexMap;
use itertools::Itertools;
use nullable_index_map::NullableIndexMap;
use pyo3::{
    exceptions::{PyAttributeError, PyIndexError, PyKeyError, PyValueError},
    prelude::*,
    pyclass,
    types::{PyDict, PyList, PySet, PyTuple},
};

use qiskit_circuit::circuit_instruction::OperationFromPython;
use qiskit_circuit::operations::{Operation, Param};
use qiskit_circuit::packed_instruction::PackedOperation;
use smallvec::SmallVec;

use crate::nlayout::PhysicalQubit;

use errors::TargetKeyError;
use instruction_properties::InstructionProperties;

use self::exceptions::TranspilerError;

<<<<<<< HEAD
pub mod exceptions {
=======
pub(crate) mod exceptions {
>>>>>>> 4c3f8c93
    use pyo3::import_exception_bound;
    import_exception_bound! {qiskit.exceptions, QiskitError}
    import_exception_bound! {qiskit.transpiler.exceptions, TranspilerError}
}

// Custom types
pub type Qargs = SmallVec<[PhysicalQubit; 2]>;
type GateMap = IndexMap<String, PropsMap, RandomState>;
type PropsMap = NullableIndexMap<Qargs, Option<InstructionProperties>>;
type GateMapState = Vec<(String, Vec<(Option<Qargs>, Option<InstructionProperties>)>)>;

/// Represents a Qiskit `Gate` object or a Variadic instruction.
/// Keeps a reference to its Python instance for caching purposes.
#[derive(FromPyObject, Debug, Clone)]
pub(crate) enum TargetOperation {
    Normal(NormalOperation),
    Variadic(PyObject),
}

impl IntoPy<PyObject> for TargetOperation {
    fn into_py(self, py: Python<'_>) -> PyObject {
        match self {
            Self::Normal(normal) => normal.into_py(py),
            Self::Variadic(variable) => variable,
        }
    }
}

impl ToPyObject for TargetOperation {
    fn to_object(&self, py: Python<'_>) -> PyObject {
        match self {
            Self::Normal(normal) => normal.to_object(py),
            Self::Variadic(variable) => variable.clone_ref(py),
        }
    }
}

impl TargetOperation {
    /// Gets the number of qubits of a [TargetOperation], will panic if the operation is [TargetOperation::Variadic].
    pub fn num_qubits(&self) -> u32 {
        match &self {
            Self::Normal(normal) => normal.operation.num_qubits(),
            Self::Variadic(_) => {
                panic!("'num_qubits' property doesn't exist for Variadic operations")
            }
        }
    }

    /// Gets the parameters of a [TargetOperation], will panic if the operation is [TargetOperation::Variadic].
    pub fn params(&self) -> &[Param] {
        match &self {
            TargetOperation::Normal(normal) => normal.params.as_slice(),
            TargetOperation::Variadic(_) => {
                panic!("'parameters' property doesn't exist for Variadic operations")
            }
        }
    }
}

/// Represents a Qiskit `Gate` object, keeps a reference to its Python
/// instance for caching purposes.
#[derive(Debug, Clone)]
pub(crate) struct NormalOperation {
    pub operation: PackedOperation,
    pub params: SmallVec<[Param; 3]>,
    op_object: PyObject,
}

impl<'py> FromPyObject<'py> for NormalOperation {
    fn extract_bound(ob: &Bound<'py, PyAny>) -> PyResult<Self> {
        let operation: OperationFromPython = ob.extract()?;
        Ok(Self {
            operation: operation.operation,
            params: operation.params,
            op_object: ob.clone().unbind(),
        })
    }
}

impl IntoPy<PyObject> for NormalOperation {
    fn into_py(self, py: Python<'_>) -> PyObject {
        self.to_object(py)
    }
}

impl ToPyObject for NormalOperation {
    fn to_object(&self, py: Python<'_>) -> PyObject {
        self.op_object.clone_ref(py)
    }
}

/**
The base class for a Python ``Target`` object. Contains data representing the
constraints of a particular backend.

The intent of this struct is to contain data that can be representable and
accessible through both Rust and Python, so it can be used for rust-based
transpiler processes.

This structure contains duplicates of every element in the Python counterpart of
`gate_map`. Which improves access for Python while sacrificing a small amount of
memory.
 */
#[pyclass(
    mapping,
    subclass,
    name = "BaseTarget",
    module = "qiskit._accelerate.target"
)]
#[derive(Clone, Debug)]
pub(crate) struct Target {
    #[pyo3(get, set)]
    pub description: Option<String>,
    #[pyo3(get)]
    pub num_qubits: Option<usize>,
    #[pyo3(get, set)]
    pub dt: Option<f64>,
    #[pyo3(get, set)]
    pub granularity: u32,
    #[pyo3(get, set)]
    pub min_length: usize,
    #[pyo3(get, set)]
    pub pulse_alignment: u32,
    #[pyo3(get, set)]
    pub acquire_alignment: u32,
    #[pyo3(get, set)]
    pub qubit_properties: Option<Vec<PyObject>>,
    #[pyo3(get, set)]
    pub concurrent_measurements: Option<Vec<Vec<PhysicalQubit>>>,
    gate_map: GateMap,
    #[pyo3(get)]
    _gate_name_map: IndexMap<String, TargetOperation, RandomState>,
    global_operations: IndexMap<u32, HashSet<String>, RandomState>,
    qarg_gate_map: NullableIndexMap<Qargs, Option<HashSet<String>>>,
    non_global_strict_basis: Option<Vec<String>>,
    non_global_basis: Option<Vec<String>>,
}

#[pymethods]
impl Target {
    /// Create a new ``Target`` object
    ///
    ///Args:
    ///    description (str): An optional string to describe the Target.
    ///    num_qubits (int): An optional int to specify the number of qubits
    ///        the backend target has. If not set it will be implicitly set
    ///        based on the qargs when :meth:`~qiskit.Target.add_instruction`
    ///        is called. Note this must be set if the backend target is for a
    ///        noiseless simulator that doesn't have constraints on the
    ///        instructions so the transpiler knows how many qubits are
    ///        available.
    ///    dt (float): The system time resolution of input signals in seconds
    ///    granularity (int): An integer value representing minimum pulse gate
    ///        resolution in units of ``dt``. A user-defined pulse gate should
    ///        have duration of a multiple of this granularity value.
    ///    min_length (int): An integer value representing minimum pulse gate
    ///        length in units of ``dt``. A user-defined pulse gate should be
    ///        longer than this length.
    ///    pulse_alignment (int): An integer value representing a time
    ///        resolution of gate instruction starting time. Gate instruction
    ///        should start at time which is a multiple of the alignment
    ///        value.
    ///    acquire_alignment (int): An integer value representing a time
    ///        resolution of measure instruction starting time. Measure
    ///        instruction should start at time which is a multiple of the
    ///        alignment value.
    ///    qubit_properties (list): A list of :class:`~.QubitProperties`
    ///        objects defining the characteristics of each qubit on the
    ///        target device. If specified the length of this list must match
    ///        the number of qubits in the target, where the index in the list
    ///        matches the qubit number the properties are defined for. If some
    ///        qubits don't have properties available you can set that entry to
    ///        ``None``
    ///    concurrent_measurements(list): A list of sets of qubits that must be
    ///        measured together. This must be provided
    ///        as a nested list like ``[[0, 1], [2, 3, 4]]``.
    ///Raises:
    ///    ValueError: If both ``num_qubits`` and ``qubit_properties`` are both
    ///        defined and the value of ``num_qubits`` differs from the length of
    ///        ``qubit_properties``.
    #[new]
    #[pyo3(signature = (
        description = None,
        num_qubits = None,
        dt = None,
        granularity = None,
        min_length = None,
        pulse_alignment = None,
        acquire_alignment = None,
        qubit_properties = None,
        concurrent_measurements = None,
    ))]
    fn new(
        description: Option<String>,
        num_qubits: Option<usize>,
        dt: Option<f64>,
        granularity: Option<u32>,
        min_length: Option<usize>,
        pulse_alignment: Option<u32>,
        acquire_alignment: Option<u32>,
        qubit_properties: Option<Vec<PyObject>>,
        concurrent_measurements: Option<Vec<Vec<PhysicalQubit>>>,
    ) -> PyResult<Self> {
        let mut num_qubits = num_qubits;
        if let Some(qubit_properties) = qubit_properties.as_ref() {
            if let Some(num_qubits) = num_qubits {
                if num_qubits != qubit_properties.len() {
                    return Err(PyValueError::new_err(
                        "The value of num_qubits specified does not match the \
                            length of the input qubit_properties list",
                    ));
                }
            } else {
                num_qubits = Some(qubit_properties.len())
            }
        }
        Ok(Target {
            description,
            num_qubits,
            dt,
            granularity: granularity.unwrap_or(1),
            min_length: min_length.unwrap_or(1),
            pulse_alignment: pulse_alignment.unwrap_or(1),
            acquire_alignment: acquire_alignment.unwrap_or(0),
            qubit_properties,
            concurrent_measurements,
            gate_map: GateMap::default(),
            _gate_name_map: IndexMap::default(),
            global_operations: IndexMap::default(),
            qarg_gate_map: NullableIndexMap::default(),
            non_global_basis: None,
            non_global_strict_basis: None,
        })
    }

    /// Add a new instruction to the `Target` after it has been processed in python.
    ///
    /// Args:
    ///     instruction: An instance of `Instruction` or the class representing said instructionm
    ///         if representing a variadic.
    ///     properties: A mapping of qargs and ``InstructionProperties``.
    ///     name: A name assigned to the provided gate.
    /// Raises:
    ///     AttributeError: If gate is already in map
    ///     TranspilerError: If an operation class is passed in for ``instruction`` and no name
    ///         is specified or ``properties`` is set.
    #[pyo3(signature = (instruction, name, properties=None))]
    fn add_instruction(
        &mut self,
        instruction: TargetOperation,
        name: &str,
        properties: Option<PropsMap>,
    ) -> PyResult<()> {
        if self.gate_map.contains_key(name) {
            return Err(PyAttributeError::new_err(format!(
                "Instruction {:?} is already in the target",
                name
            )));
        }
        let mut qargs_val: PropsMap;
        match &instruction {
            TargetOperation::Variadic(_) => {
                qargs_val = PropsMap::with_capacity(1);
                qargs_val.extend([(None, None)]);
            }
            TargetOperation::Normal(normal) => {
                if let Some(mut properties) = properties {
                    qargs_val = PropsMap::with_capacity(properties.len());
                    let inst_num_qubits = normal.operation.view().num_qubits();
                    if properties.contains_key(None) {
                        self.global_operations
                            .entry(inst_num_qubits)
                            .and_modify(|e| {
                                e.insert(name.to_string());
                            })
                            .or_insert(HashSet::from_iter([name.to_string()]));
                    }
                    let property_keys: Vec<Option<Qargs>> =
                        properties.keys().map(|qargs| qargs.cloned()).collect();
                    for qarg in property_keys {
                        if let Some(qarg) = qarg.as_ref() {
                            if qarg.len() != inst_num_qubits as usize {
                                return Err(TranspilerError::new_err(format!(
                                    "The number of qubits for {name} does not match\
                                    the number of qubits in the properties dictionary: {:?}",
                                    qarg
                                )));
                            }
                            self.num_qubits =
                                Some(self.num_qubits.unwrap_or_default().max(
                                    qarg.iter().fold(0, |acc, x| {
                                        if acc > x.index() {
                                            acc
                                        } else {
                                            x.index()
                                        }
                                    }) + 1,
                                ));
                        }
                        let inst_properties = properties.swap_remove(qarg.as_ref()).unwrap();
                        qargs_val.insert(qarg.clone(), inst_properties);
                        if let Some(Some(value)) = self.qarg_gate_map.get_mut(qarg.as_ref()) {
                            value.insert(name.to_string());
                        } else {
                            self.qarg_gate_map
                                .insert(qarg, Some(HashSet::from_iter([name.to_string()])));
                        }
                    }
                } else {
                    qargs_val = PropsMap::with_capacity(0);
                }
            }
        }
        self._gate_name_map.insert(name.to_string(), instruction);
        self.gate_map.insert(name.to_string(), qargs_val);
        self.non_global_basis = None;
        self.non_global_strict_basis = None;
        Ok(())
    }

    /// Update the property object for an instruction qarg pair already in the `Target`
    ///
    /// Args:
    ///     instruction (str): The instruction name to update
    ///     qargs (tuple): The qargs to update the properties of
    ///     properties (InstructionProperties): The properties to set for this instruction
    /// Raises:
    ///     KeyError: If ``instruction`` or ``qarg`` are not in the target
    #[pyo3(signature = (instruction, qargs=None, properties=None))]
    fn update_instruction_properties(
        &mut self,
        instruction: String,
        qargs: Option<Qargs>,
        properties: Option<InstructionProperties>,
    ) -> PyResult<()> {
        if !self.contains_key(&instruction) {
            return Err(PyKeyError::new_err(format!(
                "Provided instruction: '{:?}' not in this Target.",
                &instruction
            )));
        };
        let mut prop_map = self[&instruction].clone();
        if !(prop_map.contains_key(qargs.as_ref())) {
            return Err(PyKeyError::new_err(format!(
                "Provided qarg {:?} not in this Target for {:?}.",
                &qargs.unwrap_or_default(),
                &instruction
            )));
        }
        if let Some(e) = prop_map.get_mut(qargs.as_ref()) {
            *e = properties;
        }
        self.gate_map
            .entry(instruction)
            .and_modify(|e| *e = prop_map);
        Ok(())
    }

    /// Get the qargs for a given operation name
    ///
    /// Args:
    ///     operation (str): The operation name to get qargs for
    /// Returns:
    ///     set: The set of qargs the gate instance applies to.
    #[pyo3(name = "qargs_for_operation_name")]
    pub fn py_qargs_for_operation_name(
        &self,
        py: Python,
        operation: &str,
    ) -> PyResult<Option<Vec<PyObject>>> {
        match self.qargs_for_operation_name(operation) {
            Ok(option_set) => {
                Ok(option_set.map(|qargs| qargs.map(|qargs| qargs.to_object(py)).collect()))
            }
            Err(e) => Err(PyKeyError::new_err(e.message)),
        }
    }

    /// Get the operation class object for a given name
    ///
    /// Args:
    ///     instruction (str): The instruction name to get the
    ///         :class:`~qiskit.circuit.Instruction` instance for
    /// Returns:
    ///     qiskit.circuit.Instruction: The Instruction instance corresponding to the
    ///     name. This also can also be the class for globally defined variable with
    ///     operations.
    #[pyo3(name = "operation_from_name")]
    pub fn py_operation_from_name(&self, py: Python, instruction: &str) -> PyResult<PyObject> {
        match self._operation_from_name(instruction) {
            Ok(instruction) => Ok(instruction.to_object(py)),
            Err(e) => Err(PyKeyError::new_err(e.message)),
        }
    }

    /// Get the operation class object for a specified qargs tuple
    ///
    /// Args:
    ///     qargs (tuple): A qargs tuple of the qubits to get the gates that apply
    ///         to it. For example, ``(0,)`` will return the set of all
    ///         instructions that apply to qubit 0. If set to ``None`` this will
    ///         return any globally defined operations in the target.
    /// Returns:
    ///     list: The list of :class:`~qiskit.circuit.Instruction` instances
    ///     that apply to the specified qarg. This may also be a class if
    ///     a variable width operation is globally defined.
    ///
    /// Raises:
    ///     KeyError: If qargs is not in target
    #[pyo3(name = "operations_for_qargs", signature=(qargs=None, /))]
    pub fn py_operations_for_qargs(
        &self,
        py: Python,
        qargs: Option<Qargs>,
    ) -> PyResult<Vec<PyObject>> {
        // Move to rust native once Gates are in rust
        Ok(self
            .py_operation_names_for_qargs(qargs)?
            .into_iter()
            .map(|x| self._gate_name_map[x].to_object(py))
            .collect())
    }

    /// Get the operation names for a specified qargs tuple
    ///
    /// Args:
    ///     qargs (tuple): A ``qargs`` tuple of the qubits to get the gates that apply
    ///         to it. For example, ``(0,)`` will return the set of all
    ///         instructions that apply to qubit 0. If set to ``None`` this will
    ///         return the names for any globally defined operations in the target.
    /// Returns:
    ///     set: The set of operation names that apply to the specified ``qargs``.
    ///
    /// Raises:
    ///     KeyError: If ``qargs`` is not in target
    #[pyo3(name = "operation_names_for_qargs", signature=(qargs=None, /))]
    pub fn py_operation_names_for_qargs(&self, qargs: Option<Qargs>) -> PyResult<HashSet<&str>> {
        match self.operation_names_for_qargs(qargs.as_ref()) {
            Ok(set) => Ok(set),
            Err(e) => Err(PyKeyError::new_err(e.message)),
        }
    }

    /// Return whether the instruction (operation + qubits) is supported by the target
    ///
    /// Args:
    ///     operation_name (str): The name of the operation for the instruction. Either
    ///         this or ``operation_class`` must be specified, if both are specified
    ///         ``operation_class`` will take priority and this argument will be ignored.
    ///     qargs (tuple): The tuple of qubit indices for the instruction. If this is
    ///         not specified then this method will return ``True`` if the specified
    ///         operation is supported on any qubits. The typical application will
    ///         always have this set (otherwise it's the same as just checking if the
    ///         target contains the operation). Normally you would not set this argument
    ///         if you wanted to check more generally that the target supports an operation
    ///         with the ``parameters`` on any qubits.
    ///     operation_class (Type[qiskit.circuit.Instruction]): The operation class to check whether
    ///         the target supports a particular operation by class rather
    ///         than by name. This lookup is more expensive as it needs to
    ///         iterate over all operations in the target instead of just a
    ///         single lookup. If this is specified it will supersede the
    ///         ``operation_name`` argument. The typical use case for this
    ///         operation is to check whether a specific variant of an operation
    ///         is supported on the backend. For example, if you wanted to
    ///         check whether a :class:`~.RXGate` was supported on a specific
    ///         qubit with a fixed angle. That fixed angle variant will
    ///         typically have a name different from the object's
    ///         :attr:`~.Instruction.name` attribute (``"rx"``) in the target.
    ///         This can be used to check if any instances of the class are
    ///         available in such a case.
    ///     parameters (list): A list of parameters to check if the target
    ///         supports them on the specified qubits. If the instruction
    ///         supports the parameter values specified in the list on the
    ///         operation and qargs specified this will return ``True`` but
    ///         if the parameters are not supported on the specified
    ///         instruction it will return ``False``. If this argument is not
    ///         specified this method will return ``True`` if the instruction
    ///         is supported independent of the instruction parameters. If
    ///         specified with any :class:`~.Parameter` objects in the list,
    ///         that entry will be treated as supporting any value, however parameter names
    ///         will not be checked (for example if an operation in the target
    ///         is listed as parameterized with ``"theta"`` and ``"phi"`` is
    ///         passed into this function that will return ``True``). For
    ///         example, if called with::
    ///
    ///             parameters = [Parameter("theta")]
    ///             target.instruction_supported("rx", (0,), parameters=parameters)
    ///
    ///         will return ``True`` if an :class:`~.RXGate` is supported on qubit 0
    ///         that will accept any parameter. If you need to check for a fixed numeric
    ///         value parameter this argument is typically paired with the ``operation_class``
    ///         argument. For example::
    ///
    ///             target.instruction_supported("rx", (0,), RXGate, parameters=[pi / 4])
    ///
    ///         will return ``True`` if an RXGate(pi/4) exists on qubit 0.
    ///
    /// Returns:
    ///     bool: Returns ``True`` if the instruction is supported and ``False`` if it isn't.
    #[pyo3(
        name = "instruction_supported",
        signature = (operation_name=None, qargs=None, operation_class=None, parameters=None)
    )]
    pub fn py_instruction_supported(
        &self,
        py: Python,
        operation_name: Option<String>,
        qargs: Option<Qargs>,
        operation_class: Option<&Bound<PyAny>>,
        parameters: Option<Vec<Param>>,
    ) -> PyResult<bool> {
        let mut qargs = qargs;
        if self.num_qubits.is_none() {
            qargs = None;
        }
        if let Some(_operation_class) = operation_class {
            for (op_name, obj) in self._gate_name_map.iter() {
                match obj {
                    TargetOperation::Variadic(variable) => {
                        if !_operation_class.eq(variable)? {
                            continue;
                        }
                        // If no qargs operation class is supported
                        if let Some(_qargs) = &qargs {
                            let qarg_set: HashSet<PhysicalQubit> = _qargs.iter().cloned().collect();
                            // If qargs set then validate no duplicates and all indices are valid on device
                            return Ok(_qargs
                                .iter()
                                .all(|qarg| qarg.index() <= self.num_qubits.unwrap_or_default())
                                && qarg_set.len() == _qargs.len());
                        } else {
                            return Ok(true);
                        }
                    }
                    TargetOperation::Normal(normal) => {
                        if python_is_instance(py, normal, _operation_class)? {
                            if let Some(parameters) = &parameters {
                                if parameters.len() != normal.params.len() {
                                    continue;
                                }
                                if !check_obj_params(parameters, normal) {
                                    continue;
                                }
                            }
                            if let Some(_qargs) = &qargs {
                                if self.gate_map.contains_key(op_name) {
                                    let gate_map_name = &self.gate_map[op_name];
                                    if gate_map_name.contains_key(qargs.as_ref()) {
                                        return Ok(true);
                                    }
                                    if gate_map_name.contains_key(None) {
                                        let qubit_comparison =
                                            self._gate_name_map[op_name].num_qubits();
                                        return Ok(qubit_comparison == _qargs.len() as u32
                                            && _qargs.iter().all(|x| {
                                                x.index() < self.num_qubits.unwrap_or_default()
                                            }));
                                    }
                                } else {
                                    let qubit_comparison = obj.num_qubits();
                                    return Ok(qubit_comparison == _qargs.len() as u32
                                        && _qargs.iter().all(|x| {
                                            x.index() < self.num_qubits.unwrap_or_default()
                                        }));
                                }
                            } else {
                                return Ok(true);
                            }
                        }
                    }
                }
            }
            Ok(false)
        } else if let Some(operation_name) = operation_name {
            if let Some(parameters) = parameters {
                if let Some(obj) = self._gate_name_map.get(&operation_name) {
                    if matches!(obj, TargetOperation::Variadic(_)) {
                        if let Some(_qargs) = qargs {
                            let qarg_set: HashSet<PhysicalQubit> = _qargs.iter().cloned().collect();
                            return Ok(_qargs
                                .iter()
                                .all(|qarg| qarg.index() <= self.num_qubits.unwrap_or_default())
                                && qarg_set.len() == _qargs.len());
                        } else {
                            return Ok(true);
                        }
                    }

                    let obj_params = obj.params();
                    if parameters.len() != obj_params.len() {
                        return Ok(false);
                    }
                    for (index, params) in parameters.iter().enumerate() {
                        let mut matching_params = false;
                        let obj_at_index = &obj_params[index];
                        if matches!(obj_at_index, Param::ParameterExpression(_))
                            || python_compare(py, &params, &obj_params[index])?
                        {
                            matching_params = true;
                        }
                        if !matching_params {
                            return Ok(false);
                        }
                    }
                    return Ok(true);
                }
            }
            Ok(self.instruction_supported(&operation_name, qargs.as_ref()))
        } else {
            Ok(false)
        }
    }

    /// Get the instruction properties for a specific instruction tuple
    ///
    /// This method is to be used in conjunction with the
    /// :attr:`~qiskit.transpiler.Target.instructions` attribute of a
    /// :class:`~qiskit.transpiler.Target` object. You can use this method to quickly
    /// get the instruction properties for an element of
    /// :attr:`~qiskit.transpiler.Target.instructions` by using the index in that list.
    /// However, if you're not working with :attr:`~qiskit.transpiler.Target.instructions`
    /// directly it is likely more efficient to access the target directly via the name
    /// and qubits to get the instruction properties. For example, if
    /// :attr:`~qiskit.transpiler.Target.instructions` returned::
    ///
    ///     [(XGate(), (0,)), (XGate(), (1,))]
    ///
    /// you could get the properties of the ``XGate`` on qubit 1 with::
    ///
    ///     props = target.instruction_properties(1)
    ///
    /// but just accessing it directly via the name would be more efficient::
    ///
    ///     props = target['x'][(1,)]
    ///
    /// (assuming the ``XGate``'s canonical name in the target is ``'x'``)
    /// This is especially true for larger targets as this will scale worse with the number
    /// of instruction tuples in a target.
    ///
    /// Args:
    ///     index (int): The index of the instruction tuple from the
    ///         :attr:`~qiskit.transpiler.Target.instructions` attribute. For, example
    ///         if you want the properties from the third element in
    ///         :attr:`~qiskit.transpiler.Target.instructions` you would set this to be ``2``.
    /// Returns:
    ///     InstructionProperties: The instruction properties for the specified instruction tuple
    pub fn instruction_properties(&self, index: usize) -> PyResult<Option<InstructionProperties>> {
        let mut index_counter = 0;
        for (_operation, props_map) in self.gate_map.iter() {
            let gate_map_oper = props_map.values();
            for inst_props in gate_map_oper {
                if index_counter == index {
                    return Ok(inst_props.clone());
                }
                index_counter += 1;
            }
        }
        Err(PyIndexError::new_err(format!(
            "Index: {:?} is out of range.",
            index
        )))
    }

    /// Return the non-global operation names for the target
    ///
    /// The non-global operations are those in the target which don't apply
    /// on all qubits (for single qubit operations) or all multi-qubit qargs
    /// (for multi-qubit operations).
    ///
    /// Args:
    ///     strict_direction (bool): If set to ``True`` the multi-qubit
    ///         operations considered as non-global respect the strict
    ///         direction (or order of qubits in the qargs is significant). For
    ///         example, if ``cx`` is defined on ``(0, 1)`` and ``ecr`` is
    ///         defined over ``(1, 0)`` by default neither would be considered
    ///         non-global, but if ``strict_direction`` is set ``True`` both
    ///         ``cx`` and ``ecr`` would be returned.
    ///
    /// Returns:
    ///     List[str]: A list of operation names for operations that aren't global in this target
    #[pyo3(name = "get_non_global_operation_names", signature = (/, strict_direction=false,))]
    fn py_get_non_global_operation_names(
        &mut self,
        py: Python<'_>,
        strict_direction: bool,
    ) -> PyObject {
        self.get_non_global_operation_names(strict_direction)
            .to_object(py)
    }

    // Instance attributes

    /// The set of qargs in the target.
    #[getter]
    #[pyo3(name = "qargs")]
    fn py_qargs(&self, py: Python) -> PyResult<PyObject> {
        if let Some(qargs) = self.qargs() {
            let qargs = qargs.map(|qargs| qargs.map(|q| PyTuple::new_bound(py, q)));
            let set = PySet::empty_bound(py)?;
            for qargs in qargs {
                set.add(qargs)?;
            }
            Ok(set.into_any().unbind())
        } else {
            Ok(py.None())
        }
    }

    /// Get the list of tuples ``(:class:`~qiskit.circuit.Instruction`, (qargs))``
    /// for the target
    ///
    /// For globally defined variable width operations the tuple will be of the form
    /// ``(class, None)`` where class is the actual operation class that
    /// is globally defined.
    #[getter]
    #[pyo3(name = "instructions")]
    pub fn py_instructions(&self, py: Python<'_>) -> PyResult<Py<PyList>> {
        let list = PyList::empty_bound(py);
        for (inst, qargs) in self._instructions() {
            let qargs = qargs.map(|q| PyTuple::new_bound(py, q).unbind());
            list.append((inst, qargs))?;
        }
        Ok(list.unbind())
    }
    /// Get the operation names in the target.
    #[getter]
    #[pyo3(name = "operation_names")]
    fn py_operation_names(&self, py: Python<'_>) -> Py<PyList> {
        PyList::new_bound(py, self.operation_names()).unbind()
    }

    /// Get the operation objects in the target.
    #[getter]
    #[pyo3(name = "operations")]
    fn py_operations(&self, py: Python<'_>) -> Py<PyList> {
        PyList::new_bound(py, self._gate_name_map.values()).unbind()
    }

    /// Returns a sorted list of physical qubits.
    #[getter]
    #[pyo3(name = "physical_qubits")]
    fn py_physical_qubits(&self, py: Python<'_>) -> Py<PyList> {
        PyList::new_bound(py, self.physical_qubits()).unbind()
    }

    // Magic methods:

    fn __len__(&self) -> PyResult<usize> {
        Ok(self.gate_map.len())
    }

    fn __getstate__(&self, py: Python<'_>) -> PyResult<Py<PyDict>> {
        let result_list = PyDict::new_bound(py);
        result_list.set_item("description", self.description.clone())?;
        result_list.set_item("num_qubits", self.num_qubits)?;
        result_list.set_item("dt", self.dt)?;
        result_list.set_item("granularity", self.granularity)?;
        result_list.set_item("min_length", self.min_length)?;
        result_list.set_item("pulse_alignment", self.pulse_alignment)?;
        result_list.set_item("acquire_alignment", self.acquire_alignment)?;
        result_list.set_item("qubit_properties", self.qubit_properties.clone())?;
        result_list.set_item(
            "concurrent_measurements",
            self.concurrent_measurements.clone(),
        )?;
        result_list.set_item(
            "gate_map",
            self.gate_map
                .clone()
                .into_iter()
                .map(|(key, value)| {
                    (
                        key,
                        value
                            .into_iter()
                            .collect::<Vec<(Option<Qargs>, Option<InstructionProperties>)>>(),
                    )
                })
                .collect::<GateMapState>()
                .into_py(py),
        )?;
        result_list.set_item("gate_name_map", self._gate_name_map.to_object(py))?;
        result_list.set_item("global_operations", self.global_operations.clone())?;
        result_list.set_item(
            "qarg_gate_map",
            self.qarg_gate_map.clone().into_iter().collect_vec(),
        )?;
        result_list.set_item("non_global_basis", self.non_global_basis.clone())?;
        result_list.set_item(
            "non_global_strict_basis",
            self.non_global_strict_basis.clone(),
        )?;
        Ok(result_list.unbind())
    }

    fn __setstate__(&mut self, state: Bound<PyDict>) -> PyResult<()> {
        self.description = state
            .get_item("description")?
            .unwrap()
            .extract::<Option<String>>()?;
        self.num_qubits = state
            .get_item("num_qubits")?
            .unwrap()
            .extract::<Option<usize>>()?;
        self.dt = state.get_item("dt")?.unwrap().extract::<Option<f64>>()?;
        self.granularity = state.get_item("granularity")?.unwrap().extract::<u32>()?;
        self.min_length = state.get_item("min_length")?.unwrap().extract::<usize>()?;
        self.pulse_alignment = state
            .get_item("pulse_alignment")?
            .unwrap()
            .extract::<u32>()?;
        self.acquire_alignment = state
            .get_item("acquire_alignment")?
            .unwrap()
            .extract::<u32>()?;
        self.qubit_properties = state
            .get_item("qubit_properties")?
            .unwrap()
            .extract::<Option<Vec<PyObject>>>()?;
        self.concurrent_measurements = state
            .get_item("concurrent_measurements")?
            .unwrap()
            .extract::<Option<Vec<Vec<PhysicalQubit>>>>()?;
        self.gate_map = IndexMap::from_iter(
            state
                .get_item("gate_map")?
                .unwrap()
                .extract::<GateMapState>()?
                .into_iter()
                .map(|(name, prop_map)| (name, PropsMap::from_iter(prop_map))),
        );
        self._gate_name_map = state
            .get_item("gate_name_map")?
            .unwrap()
            .extract::<IndexMap<String, TargetOperation, RandomState>>()?;
        self.global_operations = state
            .get_item("global_operations")?
            .unwrap()
            .extract::<IndexMap<u32, HashSet<String>, RandomState>>()?;
        self.qarg_gate_map = NullableIndexMap::from_iter(
            state
                .get_item("qarg_gate_map")?
                .unwrap()
                .extract::<Vec<(Option<Qargs>, Option<HashSet<String>>)>>()?,
        );
        self.non_global_basis = state
            .get_item("non_global_basis")?
            .unwrap()
            .extract::<Option<Vec<String>>>()?;
        self.non_global_strict_basis = state
            .get_item("non_global_strict_basis")?
            .unwrap()
            .extract::<Option<Vec<String>>>()?;
        Ok(())
    }
}

// Rust native methods
impl Target {
    /// Returns an iterator over all the instructions present in the `Target`
    /// as pair of `&OperationType`, `&SmallVec<[Param; 3]>` and `Option<&Qargs>`.
    // TODO: Remove once `Target` is being consumed.
    #[allow(dead_code)]
    pub fn instructions(&self) -> impl Iterator<Item = (&NormalOperation, Option<&Qargs>)> {
        self._instructions()
            .filter_map(|(operation, qargs)| match &operation {
                TargetOperation::Normal(oper) => Some((oper, qargs)),
                _ => None,
            })
    }

    /// Returns an iterator over all the instructions present in the `Target`
    /// as pair of `&TargetOperation` and `Option<&Qargs>`.
    fn _instructions(&self) -> impl Iterator<Item = (&TargetOperation, Option<&Qargs>)> {
        self.gate_map.iter().flat_map(move |(op, props_map)| {
            props_map
                .keys()
                .map(move |qargs| (&self._gate_name_map[op], qargs))
        })
    }
    /// Returns an iterator over the operation names in the target.
    // TODO: Remove once `Target` is being consumed.
    #[allow(dead_code)]
    pub fn operation_names(&self) -> impl ExactSizeIterator<Item = &str> {
        self.gate_map.keys().map(|x| x.as_str())
    }

    /// Get the `OperationType` objects present in the target.
    // TODO: Remove once `Target` is being consumed.
    #[allow(dead_code)]
    pub fn operations(&self) -> impl Iterator<Item = &NormalOperation> {
        return self._gate_name_map.values().filter_map(|oper| match oper {
            TargetOperation::Normal(oper) => Some(oper),
            _ => None,
        });
    }

    /// Get the error rate of a given instruction in the target
    pub fn get_error(&self, name: &str, qargs: &[PhysicalQubit]) -> Option<f64> {
        self.gate_map.get(name).and_then(|gate_props| {
            let qargs_key: Qargs = qargs.iter().cloned().collect();
            match gate_props.get(Some(&qargs_key)) {
                Some(props) => props.as_ref().and_then(|inst_props| inst_props.error),
                None => None,
            }
        })
    }

    /// Get an iterator over the indices of all physical qubits of the target
    pub fn physical_qubits(&self) -> impl ExactSizeIterator<Item = usize> {
        0..self.num_qubits.unwrap_or_default()
    }

    /// Generate non global operations if missing
    fn generate_non_global_op_names(&mut self, strict_direction: bool) -> &[String] {
        let mut search_set: HashSet<Qargs> = HashSet::default();
        if strict_direction {
            // Build search set
            search_set = self.qarg_gate_map.keys().flatten().cloned().collect();
        } else {
            for qarg_key in self.qarg_gate_map.keys().flatten() {
                if qarg_key.len() != 1 {
                    let mut vec = qarg_key.clone();
                    vec.sort_unstable();
                    search_set.insert(vec);
                }
            }
        }
        let mut incomplete_basis_gates: Vec<String> = vec![];
        let mut size_dict: IndexMap<usize, usize, RandomState> = IndexMap::default();
        *size_dict
            .entry(1)
            .or_insert(self.num_qubits.unwrap_or_default()) = self.num_qubits.unwrap_or_default();
        for qarg in &search_set {
            if qarg.len() == 1 {
                continue;
            }
            *size_dict.entry(qarg.len()).or_insert(0) += 1;
        }
        for (inst, qargs_props) in self.gate_map.iter() {
            let mut qarg_len = qargs_props.len();
            let mut qargs_keys = qargs_props.keys().peekable();
            let qarg_sample = qargs_keys.peek().cloned();
            if let Some(qarg_sample) = qarg_sample {
                if qarg_sample.is_none() {
                    continue;
                }
                if !strict_direction {
                    let mut deduplicated_qargs: HashSet<SmallVec<[PhysicalQubit; 2]>> =
                        HashSet::default();
                    for qarg in qargs_keys.flatten() {
                        let mut ordered_qargs = qarg.clone();
                        ordered_qargs.sort_unstable();
                        deduplicated_qargs.insert(ordered_qargs);
                    }
                    qarg_len = deduplicated_qargs.len();
                }
                if let Some(qarg_sample) = qarg_sample {
                    if qarg_len != *size_dict.entry(qarg_sample.len()).or_insert(0) {
                        incomplete_basis_gates.push(inst.clone());
                    }
                }
            }
        }
        if strict_direction {
            self.non_global_strict_basis = Some(incomplete_basis_gates);
            self.non_global_strict_basis.as_ref().unwrap()
        } else {
            self.non_global_basis = Some(incomplete_basis_gates.clone());
            self.non_global_basis.as_ref().unwrap()
        }
    }

    /// Get all non_global operation names.
    pub fn get_non_global_operation_names(&mut self, strict_direction: bool) -> Option<&[String]> {
        if strict_direction {
            if self.non_global_strict_basis.is_some() {
                return self.non_global_strict_basis.as_deref();
            }
        } else if self.non_global_basis.is_some() {
            return self.non_global_basis.as_deref();
        }
        return Some(self.generate_non_global_op_names(strict_direction));
    }

    /// Gets all the operation names that use these qargs. Rust native equivalent of ``BaseTarget.operation_names_for_qargs()``
    pub fn operation_names_for_qargs(
        &self,
        qargs: Option<&Qargs>,
    ) -> Result<HashSet<&str>, TargetKeyError> {
        // When num_qubits == 0 we return globally defined operators
        let mut res: HashSet<&str> = HashSet::default();
        let mut qargs = qargs;
        if self.num_qubits.unwrap_or_default() == 0 || self.num_qubits.is_none() {
            qargs = None;
        }
        if let Some(qargs) = qargs.as_ref() {
            if qargs
                .iter()
                .any(|x| !(0..self.num_qubits.unwrap_or_default()).contains(&x.index()))
            {
                return Err(TargetKeyError::new_err(format!(
                    "{:?} not in Target",
                    qargs
                )));
            }
        }
        if let Some(Some(qarg_gate_map_arg)) = self.qarg_gate_map.get(qargs).as_ref() {
            res.extend(qarg_gate_map_arg.iter().map(|key| key.as_str()));
        }
        for (name, obj) in self._gate_name_map.iter() {
            if matches!(obj, TargetOperation::Variadic(_)) {
                res.insert(name);
            }
        }
        if let Some(qargs) = qargs.as_ref() {
            if let Some(global_gates) = self.global_operations.get(&(qargs.len() as u32)) {
                res.extend(global_gates.iter().map(|key| key.as_str()))
            }
        }
        if res.is_empty() {
            return Err(TargetKeyError::new_err(format!(
                "{:?} not in target",
                qargs
            )));
        }
        Ok(res)
    }

    /// Returns an iterator of `OperationType` instances and parameters present in the Target that affect the provided qargs.
    // TODO: Remove once `Target` is being consumed.
    #[allow(dead_code)]
    pub fn operations_for_qargs(
        &self,
        qargs: Option<&Qargs>,
    ) -> Result<impl Iterator<Item = &NormalOperation>, TargetKeyError> {
        self.operation_names_for_qargs(qargs).map(|operations| {
            operations
                .into_iter()
                .filter_map(|oper| match &self._gate_name_map[oper] {
                    TargetOperation::Normal(normal) => Some(normal),
                    _ => None,
                })
        })
    }

    /// Gets an iterator with all the qargs used by the specified operation name.
    ///
    /// Rust native equivalent of ``BaseTarget.qargs_for_operation_name()``
    pub fn qargs_for_operation_name(
        &self,
        operation: &str,
    ) -> Result<Option<impl Iterator<Item = &Qargs>>, TargetKeyError> {
        if let Some(gate_map_oper) = self.gate_map.get(operation) {
            if gate_map_oper.contains_key(None) {
                return Ok(None);
            }
            let qargs = gate_map_oper.keys().flatten();
            Ok(Some(qargs))
        } else {
            Err(TargetKeyError::new_err(format!(
                "Operation: {operation} not in Target."
            )))
        }
    }

    /// Gets a tuple of Operation object and Parameters based on the operation name if present in the Target.
    // TODO: Remove once `Target` is being consumed.
    #[allow(dead_code)]
    pub fn operation_from_name(
        &self,
        instruction: &str,
    ) -> Result<&NormalOperation, TargetKeyError> {
        match self._operation_from_name(instruction) {
            Ok(TargetOperation::Normal(operation)) => Ok(operation),
            Ok(TargetOperation::Variadic(_)) => Err(TargetKeyError::new_err(format!(
                "Instruction {:?} was found in the target, but the instruction is Varidic.",
                instruction
            ))),
            Err(e) => Err(e),
        }
    }

    /// Gets the instruction object based on the operation name
    fn _operation_from_name(&self, instruction: &str) -> Result<&TargetOperation, TargetKeyError> {
        if let Some(gate_obj) = self._gate_name_map.get(instruction) {
            Ok(gate_obj)
        } else {
            Err(TargetKeyError::new_err(format!(
                "Instruction {:?} not in target",
                instruction
            )))
        }
    }

    /// Returns an iterator over all the qargs of a specific Target object
    pub fn qargs(&self) -> Option<impl Iterator<Item = Option<&Qargs>>> {
        let mut qargs = self.qarg_gate_map.keys().peekable();
        let next_entry = qargs.peek();
        let is_none = next_entry.is_none() || next_entry.unwrap().is_none();
        if qargs.len() == 1 && is_none {
            return None;
        }
        Some(qargs)
    }

    /// Checks whether an instruction is supported by the Target based on instruction name and qargs.
    pub fn instruction_supported(&self, operation_name: &str, qargs: Option<&Qargs>) -> bool {
        if self.gate_map.contains_key(operation_name) {
            if let Some(_qargs) = qargs {
                let qarg_set: HashSet<&PhysicalQubit> = _qargs.iter().collect();
                if let Some(gate_prop_name) = self.gate_map.get(operation_name) {
                    if gate_prop_name.contains_key(qargs) {
                        return true;
                    }
                    if gate_prop_name.contains_key(None) {
                        let obj = &self._gate_name_map[operation_name];
                        match obj {
                            TargetOperation::Variadic(_) => {
                                return qargs.is_none()
                                    || _qargs.iter().all(|qarg| {
                                        qarg.index() <= self.num_qubits.unwrap_or_default()
                                    }) && qarg_set.len() == _qargs.len();
                            }
                            TargetOperation::Normal(obj) => {
                                let qubit_comparison = obj.operation.num_qubits();
                                return qubit_comparison == _qargs.len() as u32
                                    && _qargs.iter().all(|qarg| {
                                        qarg.index() < self.num_qubits.unwrap_or_default()
                                    });
                            }
                        }
                    }
                } else {
                    // Duplicate case is if it contains none
                    let obj = &self._gate_name_map[operation_name];
                    match obj {
                        TargetOperation::Variadic(_) => {
                            return qargs.is_none()
                                || _qargs.iter().all(|qarg| {
                                    qarg.index() <= self.num_qubits.unwrap_or_default()
                                }) && qarg_set.len() == _qargs.len();
                        }
                        TargetOperation::Normal(obj) => {
                            let qubit_comparison = obj.operation.num_qubits();
                            return qubit_comparison == _qargs.len() as u32
                                && _qargs.iter().all(|qarg| {
                                    qarg.index() < self.num_qubits.unwrap_or_default()
                                });
                        }
                    }
                }
            } else {
                return true;
            }
        }
        false
    }

    // IndexMap methods

    /// Retreive all the gate names in the Target
    // TODO: Remove once `Target` is being consumed.
    #[allow(dead_code)]
    pub fn keys(&self) -> impl Iterator<Item = &str> {
        self.gate_map.keys().map(|x| x.as_str())
    }

    /// Retrieves an iterator over the property maps stored within the Target
    // TODO: Remove once `Target` is being consumed.
    #[allow(dead_code)]
    pub fn values(&self) -> impl Iterator<Item = &PropsMap> {
        self.gate_map.values()
    }

    /// Checks if a key exists in the Target
    pub fn contains_key(&self, key: &str) -> bool {
        self.gate_map.contains_key(key)
    }
}

// To access the Target's gate map by gate name.
impl Index<&str> for Target {
    type Output = PropsMap;
    fn index(&self, index: &str) -> &Self::Output {
        self.gate_map.index(index)
    }
}

// For instruction_supported
fn check_obj_params(parameters: &[Param], obj: &NormalOperation) -> bool {
    for (index, param) in parameters.iter().enumerate() {
        let param_at_index = &obj.params[index];
        match (param, param_at_index) {
            (Param::Float(p1), Param::Float(p2)) => {
                if p1 != p2 {
                    return false;
                }
            }
            (&Param::ParameterExpression(_), Param::Float(_)) => return false,
            (&Param::ParameterExpression(_), Param::Obj(_)) => return false,
            _ => continue,
        }
    }
    true
}

pub fn python_compare<T, U>(py: Python, obj: &T, other: &U) -> PyResult<bool>
where
    T: ToPyObject,
    U: ToPyObject,
{
    let obj = obj.to_object(py);
    let obj_bound = obj.bind(py);
    obj_bound.eq(other)
}

pub fn python_is_instance<T, U>(py: Python, obj: &T, other: &U) -> PyResult<bool>
where
    T: ToPyObject,
    U: ToPyObject,
{
    let obj = obj.to_object(py);
    let other_obj = other.to_object(py);
    let obj_bound = obj.bind(py);
    obj_bound.is_instance(other_obj.bind(py))
}

pub fn target(m: &Bound<PyModule>) -> PyResult<()> {
    m.add_class::<InstructionProperties>()?;
    m.add_class::<Target>()?;
    Ok(())
}

// TODO: Add rust-based unit testing.<|MERGE_RESOLUTION|>--- conflicted
+++ resolved
@@ -43,11 +43,7 @@
 
 use self::exceptions::TranspilerError;
 
-<<<<<<< HEAD
-pub mod exceptions {
-=======
 pub(crate) mod exceptions {
->>>>>>> 4c3f8c93
     use pyo3::import_exception_bound;
     import_exception_bound! {qiskit.exceptions, QiskitError}
     import_exception_bound! {qiskit.transpiler.exceptions, TranspilerError}
