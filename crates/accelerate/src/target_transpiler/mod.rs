--- conflicted
+++ resolved
@@ -774,23 +774,16 @@
             };
             let out_inst = match inst {
                 TargetOperation::Normal(op) => match op.operation.view() {
-<<<<<<< HEAD
-                    OperationRef::Standard(standard) => standard
+                    OperationRef::StandardGate(standard) => standard
                         .create_py_op(py, Some(&op.params), None)?
-=======
-                    OperationRef::StandardGate(standard) => standard
-                        .create_py_op(py, Some(&op.params), &ExtraInstructionAttributes::default())?
                         .into_any(),
                     OperationRef::StandardInstruction(standard) => standard
-                        .create_py_op(py, Some(&op.params), &ExtraInstructionAttributes::default())?
->>>>>>> 4521122d
+                        .create_py_op(py, Some(&op.params), None)?
                         .into_any(),
                     OperationRef::Gate(gate) => gate.gate.clone_ref(py),
                     OperationRef::Instruction(instruction) => instruction.instruction.clone_ref(py),
                     OperationRef::Operation(operation) => operation.operation.clone_ref(py),
-                    OperationRef::Unitary(unitary) => unitary
-                        .create_py_op(py, &ExtraInstructionAttributes::default())?
-                        .into_any(),
+                    OperationRef::Unitary(unitary) => unitary.create_py_op(py, None)?.into_any(),
                 },
                 TargetOperation::Variadic(op_cls) => op_cls.clone_ref(py),
             };
