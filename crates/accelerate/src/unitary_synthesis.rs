// This code is part of Qiskit.
//
// (C) Copyright IBM 2024
//
// This code is licensed under the Apache License, Version 2.0. You may
// obtain a copy of this license in the LICENSE.txt file in the root directory
// of this source tree or at http://www.apache.org/licenses/LICENSE-2.0.
//
// Any modifications or derivative works of this code must retain this
// copyright notice, and modified files need to carry a notice indicating
// that they have been altered from the originals.
#![allow(clippy::too_many_arguments)]

use std::f64::consts::PI;
<<<<<<< HEAD

#[cfg(feature = "cache_pygates")]
use std::sync::OnceLock;
=======
>>>>>>> 03e13ea5

use approx::relative_eq;
use hashbrown::{HashMap, HashSet};
use indexmap::{IndexMap, IndexSet};
use itertools::Itertools;
use ndarray::prelude::*;
use num_complex::{Complex, Complex64};
use numpy::IntoPyArray;
use qiskit_circuit::circuit_instruction::OperationFromPython;
use qiskit_circuit::dag_circuit::DAGCircuitBuilder;
use smallvec::SmallVec;

use pyo3::intern;
use pyo3::prelude::*;
use pyo3::types::{IntoPyDict, PyDict, PyString, PyType};
use pyo3::wrap_pyfunction;
use pyo3::Python;

use qiskit_circuit::converters::{circuit_to_dag, QuantumCircuitData};
use qiskit_circuit::dag_circuit::{DAGCircuit, NodeType};
use qiskit_circuit::imports;
use qiskit_circuit::operations::{Operation, OperationRef, Param, PyGate, StandardGate};
use qiskit_circuit::packed_instruction::{PackedInstruction, PackedOperation};
use qiskit_circuit::Qubit;

use crate::euler_one_qubit_decomposer::{
    unitary_to_gate_sequence_inner, EulerBasis, EulerBasisSet, EULER_BASES, EULER_BASIS_NAMES,
};
use crate::nlayout::PhysicalQubit;
use crate::target_transpiler::{NormalOperation, Target, TargetOperation};
use crate::target_transpiler::{Qargs, QargsRef};
use crate::two_qubit_decompose::{
    RXXEquivalent, TwoQubitBasisDecomposer, TwoQubitControlledUDecomposer, TwoQubitGateSequence,
    TwoQubitWeylDecomposition,
};
use crate::QiskitError;

const PI2: f64 = PI / 2.;
const PI4: f64 = PI / 4.;

#[derive(Clone, Debug)]
enum DecomposerType {
    TwoQubitBasis(Box<TwoQubitBasisDecomposer>),
    TwoQubitControlledU(Box<TwoQubitControlledUDecomposer>),
    XX(PyObject),
}

#[derive(Clone, Debug)]
struct DecomposerElement {
    decomposer: DecomposerType,
    packed_op: PackedOperation,
    params: SmallVec<[Param; 3]>,
}

#[derive(Clone, Debug)]
struct TwoQubitUnitarySequence {
    gate_sequence: TwoQubitGateSequence,
    decomp_op: PackedOperation,
    decomp_params: SmallVec<[Param; 3]>,
}

// These two variables are used to exit the decomposer search early in
// `get_2q_decomposers_from_target`.
// If the available 2q basis is a subset of GOODBYE_SET, TwoQubitBasisDecomposer provides
// an ideal decomposition and we can exit the decomposer search. Similarly, if it is a
// subset of PARAM_SET, TwoQubitControlledUDecomposer provides an ideal decompostion.
static GOODBYE_SET: [&str; 3] = ["cx", "cz", "ecr"];
static PARAM_SET: [&str; 8] = ["rzz", "rxx", "ryy", "rzx", "crx", "cry", "crz", "cphase"];

/// Given a list of basis gates, find a corresponding euler basis to use.
/// This will determine the available 1q synthesis basis for different decomposers.
fn get_euler_basis_set(basis_list: IndexSet<&str>) -> EulerBasisSet {
    let mut euler_basis_set: EulerBasisSet = EulerBasisSet::new();
    EULER_BASES
        .iter()
        .enumerate()
        .filter_map(|(idx, gates)| {
            if !gates.iter().all(|gate| basis_list.contains(gate)) {
                return None;
            }
            let basis = EULER_BASIS_NAMES[idx];
            Some(basis)
        })
        .for_each(|basis| euler_basis_set.add_basis(basis));

    if euler_basis_set.basis_supported(EulerBasis::U3)
        && euler_basis_set.basis_supported(EulerBasis::U321)
    {
        euler_basis_set.remove(EulerBasis::U3);
    }
    if euler_basis_set.basis_supported(EulerBasis::ZSX)
        && euler_basis_set.basis_supported(EulerBasis::ZSXX)
    {
        euler_basis_set.remove(EulerBasis::ZSX);
    }
    euler_basis_set
}

/// Given a `Target`, find an euler basis that is supported for a specific `PhysicalQubit`.
/// This will determine the available 1q synthesis basis for different decomposers.
fn get_target_basis_set(target: &Target, qubit: PhysicalQubit) -> EulerBasisSet {
    let mut target_basis_set: EulerBasisSet = EulerBasisSet::new();
    let target_basis_list = target.operation_names_for_qargs(&[qubit]);
    match target_basis_list {
        Ok(basis_list) => {
            target_basis_set = get_euler_basis_set(basis_list.into_iter().collect());
        }
        Err(_) => {
            target_basis_set.support_all();
            target_basis_set.remove(EulerBasis::U3);
            target_basis_set.remove(EulerBasis::ZSX);
        }
    }
    target_basis_set
}

/// Apply synthesis output (`synth_dag`) to final `DAGCircuit` (`out_dag`).
/// `synth_dag` is a subgraph, and the `qubit_ids` are relative to the subgraph
///  size/orientation, so `out_qargs` is used to track the final qubit ids where
/// it should be applied.
fn apply_synth_dag(
    py: Python<'_>,
    out_dag: &mut DAGCircuitBuilder,
    out_qargs: &[Qubit],
    synth_dag: &DAGCircuit,
) -> PyResult<()> {
    for out_node in synth_dag.topological_op_nodes()? {
        let mut out_packed_instr = synth_dag[out_node].unwrap_operation().clone();
        let synth_qargs = synth_dag.get_qargs(out_packed_instr.qubits());
        let mapped_qargs: Vec<Qubit> = synth_qargs
            .iter()
            .map(|qarg| out_qargs[qarg.0 as usize])
            .collect();
<<<<<<< HEAD
        *out_packed_instr.qubits_mut() = out_dag.qargs_interner.insert(&mapped_qargs);
=======
        out_packed_instr.qubits = out_dag.insert_qargs(&mapped_qargs);
>>>>>>> 03e13ea5
        out_dag.push_back(py, out_packed_instr)?;
    }
    out_dag.add_global_phase(&synth_dag.get_global_phase())?;
    Ok(())
}

/// Apply synthesis output (`sequence`) to final `DAGCircuit` (`out_dag`).
/// `sequence` contains a representation of gates to be applied to a subgraph,
/// and the `qubit_ids` are relative to the subgraph size/orientation,
/// so `out_qargs` is used to track the final qubit ids where they should be applied.
fn apply_synth_sequence(
    py: Python<'_>,
    out_dag: &mut DAGCircuitBuilder,
    out_qargs: &[Qubit],
    sequence: &TwoQubitUnitarySequence,
) -> PyResult<()> {
    for (gate, params, qubit_ids) in sequence.gate_sequence.gates() {
        let packed_op = match gate {
            None => &sequence.decomp_op,
            Some(gate) => &PackedOperation::from_standard_gate(*gate),
        };
        let mapped_qargs: Vec<Qubit> = qubit_ids.iter().map(|id| out_qargs[*id as usize]).collect();
        let new_params: Option<SmallVec<[Param; 3]>> = match gate {
            Some(_) => Some(params.iter().map(|p| Param::Float(*p)).collect()),
            None => {
                if !sequence.decomp_params.is_empty()
                    && matches!(sequence.decomp_params[0], Param::Float(_))
                {
                    Some(sequence.decomp_params.clone())
                } else {
                    Some(params.iter().map(|p| Param::Float(*p)).collect())
                }
            }
        };

        let new_op: PackedOperation = match packed_op.py_copy(py)?.view() {
            OperationRef::Gate(gate) => {
                gate.gate.setattr(
                    py,
                    "params",
                    new_params
                        .as_deref()
                        .unwrap_or(&[])
                        .iter()
                        .map(|param| param.clone_ref(py))
                        .collect::<SmallVec<[Param; 3]>>(),
                )?;
                Box::new(PyGate {
                    gate: gate.gate.clone(),
                    qubits: gate.qubits,
                    clbits: gate.clbits,
                    params: gate.params,
                    op_name: gate.op_name.clone(),
                })
                .into()
            }
            OperationRef::StandardGate(_) => packed_op.clone(),
            _ => {
                return Err(QiskitError::new_err(
                    "Decomposed gate sequence contains unexpected operations.",
                ))
            }
        };

<<<<<<< HEAD
        let instruction = PackedInstruction::new(
            new_op,
            out_dag.qargs_interner.insert(&mapped_qargs),
            out_dag.cargs_interner.get_default(),
            new_params,
            None,
            #[cfg(feature = "cache_pygates")]
            OnceLock::new(),
        );
        instructions.push(instruction);
=======
        out_dag.apply_operation_back(
            py,
            new_op,
            &mapped_qargs,
            &[],
            new_params,
            None,
            #[cfg(feature = "cache_pygates")]
            None,
        )?;
>>>>>>> 03e13ea5
    }
    out_dag.add_global_phase(&Param::Float(sequence.gate_sequence.global_phase()))?;
    Ok(())
}

/// Iterate over `DAGCircuit` to perform unitary synthesis.
/// For each elegible gate: find decomposers, select the synthesis
/// method with the highest fidelity score and apply decompositions. The available methods are:
///     * 1q synthesis: OneQubitEulerDecomposer
///     * 2q synthesis: TwoQubitBasisDecomposer, TwoQubitControlledUDecomposer, XXDecomposer (Python, only if target is provided)
///     * 3q+ synthesis: QuantumShannonDecomposer (Python)
/// This function is currently used in the Python `UnitarySynthesis`` transpiler pass as a replacement for the `_run_main_loop` method.
/// It returns a new `DAGCircuit` with the different synthesized gates.
#[pyfunction]
#[pyo3(name = "run_main_loop", signature=(dag, qubit_indices, min_qubits, target, basis_gates, coupling_edges, approximation_degree=None, natural_direction=None, pulse_optimize=None))]
fn py_run_main_loop(
    py: Python,
    dag: &mut DAGCircuit,
    qubit_indices: Vec<usize>,
    min_qubits: usize,
    target: Option<&Target>,
    basis_gates: HashSet<String>,
    coupling_edges: HashSet<[PhysicalQubit; 2]>,
    approximation_degree: Option<f64>,
    natural_direction: Option<bool>,
    pulse_optimize: Option<bool>,
) -> PyResult<DAGCircuit> {
    // We need to use the python converter because the currently available Rust conversion
    // is lossy. We need `QuantumCircuit` instances to be used in `replace_blocks`.
    let dag_to_circuit = imports::DAG_TO_CIRCUIT.get_bound(py);

    let mut out_dag = dag.copy_empty_like(py, "alike")?;

    // Iterate over dag nodes and determine unitary synthesis approach
    for node in dag.topological_op_nodes()? {
        let mut packed_instr = dag[node].unwrap_operation().clone();

        if packed_instr.op().control_flow() {
            let OperationRef::Instruction(py_instr) = packed_instr.op().view() else {
                unreachable!("Control flow op must be an instruction")
            };
            let raw_blocks: Vec<PyResult<Bound<PyAny>>> = py_instr
                .instruction
                .getattr(py, "blocks")?
                .bind(py)
                .try_iter()?
                .collect();
            let mut new_blocks = Vec::with_capacity(raw_blocks.len());
            for raw_block in raw_blocks {
                let new_ids = dag
                    .get_qargs(packed_instr.qubits)
                    .iter()
                    .map(|qarg| qubit_indices[qarg.0 as usize])
                    .collect_vec();
                let res = py_run_main_loop(
                    py,
                    &mut circuit_to_dag(
                        py,
                        QuantumCircuitData::extract_bound(&raw_block?)?,
                        false,
                        None,
                        None,
                    )?,
                    new_ids,
                    min_qubits,
                    target,
                    basis_gates.clone(),
                    coupling_edges.clone(),
                    approximation_degree,
                    natural_direction,
                    pulse_optimize,
                )?;
                new_blocks.push(dag_to_circuit.call1((res,))?);
            }
            let new_node = py_instr
                .instruction
                .bind(py)
                .call_method1("replace_blocks", (new_blocks,))?;
            let new_node_op: OperationFromPython = new_node.extract()?;
            packed_instr = PackedInstruction::new(
                new_node_op.operation,
                packed_instr.qubits,
                packed_instr.clbits,
                (!new_node_op.params.is_empty()).then(|| Box::new(new_node_op.params)),
                new_node_op.label,
                #[cfg(feature = "cache_pygates")]
                new_node.unbind().into(),
            );
        }
        if !(packed_instr.op().name() == "unitary"
            && packed_instr.op().num_qubits() >= min_qubits as u32)
        {
            out_dag.push_back(py, packed_instr)?;
            continue;
        }
        let unitary: Array<Complex<f64>, Dim<[usize; 2]>> = match packed_instr.op().matrix(&[]) {
            Some(unitary) => unitary,
            None => return Err(QiskitError::new_err("Unitary not found")),
        };
        match unitary.shape() {
            // Run 1q synthesis
            [2, 2] => {
                let qubit = dag.get_qargs(packed_instr.qubits)[0];
                let target_basis_set = match target {
                    Some(target) => get_target_basis_set(target, PhysicalQubit::new(qubit.0)),
                    None => {
                        let basis_gates: IndexSet<&str> =
                            basis_gates.iter().map(String::as_str).collect();
                        get_euler_basis_set(basis_gates)
                    }
                };
                let sequence = unitary_to_gate_sequence_inner(
                    unitary.view(),
                    &target_basis_set,
                    qubit.0 as usize,
                    None,
                    true,
                    None,
                );
                match sequence {
                    Some(sequence) => {
                        for (gate, params) in sequence.gates {
                            let new_params: SmallVec<[Param; 3]> =
                                params.iter().map(|p| Param::Float(*p)).collect();
                            out_dag.apply_operation_back(
                                py,
                                gate.into(),
                                &[qubit],
                                &[],
                                Some(new_params),
                                None,
                                #[cfg(feature = "cache_pygates")]
                                None,
                            )?;
                        }
                        out_dag.add_global_phase(&Param::Float(sequence.global_phase))?;
                    }
                    None => {
                        out_dag.push_back(py, packed_instr)?;
                    }
                }
            }
            // Run 2q synthesis
            [4, 4] => {
                // "out_qargs" is used to append the synthesized instructions to the output dag
                let out_qargs = dag.get_qargs(packed_instr.qubits);
                // "ref_qubits" is used to access properties in the target. It accounts for control flow mapping.
                let ref_qubits: &[PhysicalQubit; 2] = &[
                    PhysicalQubit::new(qubit_indices[out_qargs[0].0 as usize] as u32),
                    PhysicalQubit::new(qubit_indices[out_qargs[1].0 as usize] as u32),
                ];
                let apply_original_op = |out_dag: &mut DAGCircuitBuilder| -> PyResult<()> {
                    out_dag.push_back(py, packed_instr.clone())?;
                    Ok(())
                };
                let mut builder = out_dag.into_builder(py);
                run_2q_unitary_synthesis(
                    py,
                    unitary,
                    ref_qubits,
                    &coupling_edges,
                    target,
                    basis_gates.clone(),
                    approximation_degree,
                    natural_direction,
                    pulse_optimize,
                    &mut builder,
                    out_qargs,
                    apply_original_op,
                )?;
                out_dag = builder.build()
            }
            // Run 3q+ synthesis
            _ => {
                if basis_gates.is_empty() && target.is_none() {
                    out_dag.push_back(py, packed_instr.clone())?;
                } else {
                    let qs_decomposition: &Bound<'_, PyAny> =
                        imports::QS_DECOMPOSITION.get_bound(py);
                    let synth_circ = qs_decomposition.call1((unitary.into_pyarray(py),))?;
                    let synth_dag = circuit_to_dag(
                        py,
                        QuantumCircuitData::extract_bound(&synth_circ)?,
                        false,
                        None,
                        None,
                    )?;
                    let out_qargs = dag.get_qargs(packed_instr.qubits);
                    let mut dag_builder = out_dag.into_builder(py);
                    apply_synth_dag(py, &mut dag_builder, out_qargs, &synth_dag)?;
                    out_dag = dag_builder.build();
                }
            }
        }
    }
    Ok(out_dag)
}

/// Return a single decomposer for the given `basis_gates`. If no decomposer is found,
/// return `None``. If a decomposer is found, the return type will be either
/// `DecomposerElement::TwoQubitBasis` or `DecomposerElement::TwoQubitControlledU`.
fn get_2q_decomposer_from_basis(
    basis_gates: IndexSet<&str>,
    approximation_degree: Option<f64>,
    pulse_optimize: Option<bool>,
) -> PyResult<Option<DecomposerElement>> {
    // Non-parametrized 2q basis candidates (TwoQubitBasisDecomposer)
    let basis_names: IndexMap<&str, StandardGate> = [
        ("cx", StandardGate::CX),
        ("cz", StandardGate::CZ),
        ("iswap", StandardGate::ISwap),
        ("ecr", StandardGate::ECR),
    ]
    .into_iter()
    .collect();
    // Parametrized 2q basis candidates (TwoQubitControlledUDecomposer)
    let param_basis_names: IndexMap<&str, StandardGate> = [
        ("rxx", StandardGate::RXX),
        ("rzx", StandardGate::RZX),
        ("rzz", StandardGate::RZZ),
        ("ryy", StandardGate::RYY),
        ("cphase", StandardGate::CPhase),
        ("crx", StandardGate::CRX),
        ("cry", StandardGate::CRY),
        ("crz", StandardGate::CRZ),
    ]
    .into_iter()
    .collect();
    // 1q basis (both decomposers)
    let euler_basis = match get_euler_basis_set(basis_gates.clone())
        .get_bases()
        .map(|basis| basis.as_str())
        .next()
    {
        Some(basis) => basis,
        None => return Ok(None),
    };

    // Try TwoQubitControlledUDecomposer first.
    let kak_gates: Vec<&str> = param_basis_names
        .keys()
        .copied()
        .collect::<IndexSet<&str>>()
        .intersection(&basis_gates)
        .copied()
        .collect();
    if !kak_gates.is_empty() {
        let std_gate = *param_basis_names.get(kak_gates[0]).unwrap();
        let rxx_equivalent_gate = RXXEquivalent::Standard(std_gate);
        if let Ok(decomposer) =
            TwoQubitControlledUDecomposer::new_inner(rxx_equivalent_gate, euler_basis)
        {
            return Ok(Some(DecomposerElement {
                decomposer: DecomposerType::TwoQubitControlledU(Box::new(decomposer)),
                packed_op: PackedOperation::from_standard_gate(std_gate),
                params: SmallVec::new(),
            }));
        };
    };

    // If there is no suitable TwoQubitControlledUDecomposer, try TwoQubitBasisDecomposer.
    let kak_gates: Vec<&str> = basis_names
        .keys()
        .copied()
        .collect::<IndexSet<&str>>()
        .intersection(&basis_gates)
        .copied()
        .collect();
    if !kak_gates.is_empty() {
        let std_gate = *basis_names.get(kak_gates[0]).unwrap();
        let decomposer = TwoQubitBasisDecomposer::new_inner(
            std_gate.name().to_string(),
            std_gate.matrix(&[]).unwrap().view(),
            approximation_degree.unwrap_or(1.0),
            euler_basis,
            pulse_optimize,
        )?;
        return Ok(Some(DecomposerElement {
            decomposer: DecomposerType::TwoQubitBasis(Box::new(decomposer)),
            packed_op: PackedOperation::from_standard_gate(std_gate),
            params: SmallVec::new(),
        }));
    }
    Ok(None)
}

/// Return a list of decomposers for the given `target`. If no decomposer is found,
/// return `None``. The list can contain any `DecomposerElement`. This function
/// will exit early if an ideal decomposition is found.
fn get_2q_decomposers_from_target(
    py: Python,
    target: &Target,
    qubits: &[PhysicalQubit; 2],
    approximation_degree: Option<f64>,
    pulse_optimize: Option<bool>,
) -> PyResult<Option<Vec<DecomposerElement>>> {
    // Store elegible basis gates (1q and 2q) with corresponding qargs (PhysicalQubit)
    let qargs: Qargs = Qargs::from_iter(*qubits);
    let reverse_qargs: Qargs = qubits.iter().rev().copied().collect();
    let mut qubit_gate_map = IndexMap::new();
    match target.operation_names_for_qargs(&qargs) {
        Ok(direct_keys) => {
            qubit_gate_map.insert(&qargs, direct_keys);
            if let Ok(reverse_keys) = target.operation_names_for_qargs(&reverse_qargs) {
                qubit_gate_map.insert(&reverse_qargs, reverse_keys);
            }
        }
        Err(_) => {
            if let Ok(reverse_keys) = target.operation_names_for_qargs(&reverse_qargs) {
                qubit_gate_map.insert(&reverse_qargs, reverse_keys);
            } else {
                return Err(QiskitError::new_err(
                    "Target has no gates available on qubits to synthesize over.",
                ));
            }
        }
    }

    // Define available 1q basis
    let available_1q_basis: IndexSet<&str> = IndexSet::from_iter(
        get_target_basis_set(target, qubits[0])
            .get_bases()
            .map(|basis| basis.as_str()),
    );

    // Define available 2q basis (setting apart parametrized 2q gates)
    let mut available_2q_basis: IndexMap<&str, (NormalOperation, Option<f64>)> = IndexMap::new();
    let mut available_2q_param_basis: IndexMap<&str, (NormalOperation, Option<f64>)> =
        IndexMap::new();
    for (q_pair, gates) in qubit_gate_map {
        for key in gates {
            let Some(TargetOperation::Normal(op)) = target.operation_from_name(key) else {
                continue;
            };
            match op.operation.view() {
                OperationRef::Gate(_) => (),
                OperationRef::StandardGate(_) => (),
                _ => continue,
            }
            // Filter out non-2q-gate candidates
            if op.operation.num_qubits() != 2 {
                continue;
            }
            // Add to param_basis if the gate parameters aren't bound (not Float)
            if !op.params.iter().all(|p| matches!(p, Param::Float(_))) {
                available_2q_param_basis.insert(
                    key,
                    (
                        op.clone(),
                        match &target[key].get(q_pair) {
                            Some(Some(props)) => props.error,
                            _ => None,
                        },
                    ),
                );
            }
            available_2q_basis.insert(
                key,
                (
                    op.clone(),
                    match &target[key].get(q_pair) {
                        Some(Some(props)) => props.error,
                        _ => None,
                    },
                ),
            );
        }
    }
    if available_2q_basis.is_empty() && available_2q_param_basis.is_empty() {
        return Err(QiskitError::new_err(
            "Target has no gates available on qubits to synthesize over.",
        ));
    }

    // If there are available 2q gates, start search for decomposers:
    let mut decomposers: Vec<DecomposerElement> = Vec::new();

    // Step 1: Try TwoQubitControlledUDecomposers
    for basis_1q in &available_1q_basis {
        for (_, (gate, _)) in available_2q_param_basis.iter() {
            let rxx_equivalent_gate = if let Some(std_gate) = gate.operation.try_standard_gate() {
                RXXEquivalent::Standard(std_gate)
            } else {
                let module = PyModule::import(py, "builtins")?;
                let py_type = module.getattr("type")?;
                let gate_type = py_type
                    .call1((gate.clone().into_pyobject(py)?,))?
                    .downcast_into::<PyType>()?
                    .unbind();

                RXXEquivalent::CustomPython(gate_type)
            };

            match TwoQubitControlledUDecomposer::new_inner(rxx_equivalent_gate, basis_1q) {
                Ok(decomposer) => {
                    decomposers.push(DecomposerElement {
                        decomposer: DecomposerType::TwoQubitControlledU(Box::new(decomposer)),
                        packed_op: gate.operation.clone(),
                        params: gate.params.clone(),
                    });
                }
                Err(_) => continue,
            };
        }
    }
    // If the 2q basis gates are a subset of PARAM_SET, exit here
    if available_2q_param_basis
        .keys()
        .all(|gate| PARAM_SET.contains(gate))
        && !available_2q_param_basis.is_empty()
    {
        return Ok(Some(decomposers));
    }

    // Step 2: Try TwoQubitBasisDecomposers
    #[inline]
    fn is_supercontrolled(op: &NormalOperation) -> bool {
        match op.operation.matrix(&op.params) {
            None => false,
            Some(unitary_matrix) => {
                let kak = TwoQubitWeylDecomposition::new_inner(unitary_matrix.view(), None, None)
                    .unwrap();
                relative_eq!(kak.a(), PI4) && relative_eq!(kak.c(), 0.0)
            }
        }
    }
    let supercontrolled_basis: IndexMap<&str, (NormalOperation, Option<f64>)> = available_2q_basis
        .iter()
        .filter(|(_, (gate, _))| is_supercontrolled(gate))
        .map(|(k, (gate, props))| (*k, (gate.clone(), *props)))
        .collect();
    for basis_1q in &available_1q_basis {
        for (_, (gate, props)) in supercontrolled_basis.iter() {
            let mut basis_2q_fidelity: f64 = match props {
                Some(error) => 1.0 - error,
                _ => 1.0,
            };
            if let Some(approx_degree) = approximation_degree {
                basis_2q_fidelity *= approx_degree;
            }
            let decomposer = TwoQubitBasisDecomposer::new_inner(
                gate.operation.name().to_string(),
                gate.operation.matrix(&gate.params).unwrap().view(),
                basis_2q_fidelity,
                basis_1q,
                pulse_optimize,
            )?;

            decomposers.push(DecomposerElement {
                decomposer: DecomposerType::TwoQubitBasis(Box::new(decomposer)),
                packed_op: gate.operation.clone(),
                params: gate.params.clone(),
            });
        }
    }
    // If the 2q basis gates are a subset of GOODBYE_SET, exit here.
    if available_2q_basis
        .keys()
        .all(|gate| GOODBYE_SET.contains(gate))
        && !available_2q_basis.is_empty()
    {
        return Ok(Some(decomposers));
    }

    // Step 3: Try XXDecomposers (Python)
    #[inline]
    fn is_controlled(op: &NormalOperation) -> bool {
        match op.operation.matrix(&op.params) {
            None => false,
            Some(unitary_matrix) => {
                let kak = TwoQubitWeylDecomposition::new_inner(unitary_matrix.view(), None, None)
                    .unwrap();
                relative_eq!(kak.b(), 0.0) && relative_eq!(kak.c(), 0.0)
            }
        }
    }
    let controlled_basis: IndexMap<&str, (NormalOperation, Option<f64>)> = available_2q_basis
        .iter()
        .filter(|(_, (gate, _))| is_controlled(gate))
        .map(|(k, (gate, props))| (*k, (gate.clone(), *props)))
        .collect();
    let mut pi2_basis: Option<&str> = None;
    let xx_embodiments: &Bound<'_, PyAny> = imports::XX_EMBODIMENTS.get_bound(py);
    // The Python XXDecomposer args are the interaction strength (f64), basis_2q_fidelity (f64),
    // and embodiments (Bound<'_, PyAny>).
    let xx_decomposer_args = controlled_basis.iter().map(
        |(name, (op, props))| -> PyResult<(f64, f64, pyo3::Bound<'_, pyo3::PyAny>)> {
            let strength = 2.0
                * TwoQubitWeylDecomposition::new_inner(
                    op.operation.matrix(&op.params).unwrap().view(),
                    None,
                    None,
                )
                .unwrap()
                .a();
            let mut fidelity_value = match props {
                Some(error) => 1.0 - error,
                None => 1.0,
            };
            if let Some(approx_degree) = approximation_degree {
                fidelity_value *= approx_degree;
            }
            let mut embodiment =
                xx_embodiments.get_item(op.into_pyobject(py)?.getattr("base_class")?)?;

            if embodiment.getattr("parameters")?.len()? == 1 {
                embodiment = embodiment.call_method1("assign_parameters", (vec![strength],))?;
            }
            // basis equivalent to CX are well optimized so use for the pi/2 angle if available
            if relative_eq!(strength, PI2) && supercontrolled_basis.contains_key(name) {
                pi2_basis = Some(op.operation.name());
            }
            Ok((strength, fidelity_value, embodiment))
        },
    );
    let basis_2q_fidelity_dict = PyDict::new(py);
    let embodiments_dict = PyDict::new(py);
    for (strength, fidelity, embodiment) in xx_decomposer_args.flatten() {
        basis_2q_fidelity_dict.set_item(strength, fidelity)?;
        embodiments_dict.set_item(strength, embodiment)?;
    }
    if basis_2q_fidelity_dict.len() > 0 {
        let xx_decomposer: &Bound<'_, PyAny> = imports::XX_DECOMPOSER.get_bound(py);
        for basis_1q in available_1q_basis {
            let pi2_decomposer = if let Some(pi_2_basis) = pi2_basis {
                if pi_2_basis == "cx" && basis_1q == "ZSX" {
                    let fidelity = match approximation_degree {
                        Some(approx_degree) => approx_degree,
                        None => match &target["cx"][&qargs] {
                            Some(props) => 1.0 - props.error.unwrap_or_default(),
                            None => 1.0,
                        },
                    };
                    Some(TwoQubitBasisDecomposer::new_inner(
                        pi_2_basis.to_string(),
                        StandardGate::CX.matrix(&[]).unwrap().view(),
                        fidelity,
                        basis_1q,
                        Some(true),
                    )?)
                } else {
                    None
                }
            } else {
                None
            };

            let decomposer = xx_decomposer.call1((
                &basis_2q_fidelity_dict,
                PyString::new(py, basis_1q),
                &embodiments_dict,
                pi2_decomposer,
            ))?;
            let decomposer_gate = decomposer
                .getattr(intern!(py, "gate"))?
                .extract::<NormalOperation>()?;

            decomposers.push(DecomposerElement {
                decomposer: DecomposerType::XX(decomposer.into()),
                packed_op: decomposer_gate.operation,
                params: decomposer_gate.params.clone(),
            });
        }
    }
    Ok(Some(decomposers))
}

/// Function to evaluate hardware-native direction, this allows to correct
/// the synthesis output to match the target constraints.
/// Returns:
///     * `true` if gate qubits are in the hardware-native direction
///     * `false` if gate qubits must be flipped to match hardware-native direction
fn preferred_direction(
    ref_qubits: &[PhysicalQubit; 2],
    natural_direction: Option<bool>,
    coupling_edges: &HashSet<[PhysicalQubit; 2]>,
    target: Option<&Target>,
    decomposer: &DecomposerElement,
) -> PyResult<Option<bool>> {
    let qubits: [PhysicalQubit; 2] = *ref_qubits;
    let mut reverse_qubits: [PhysicalQubit; 2] = qubits;
    reverse_qubits.reverse();

    let preferred_direction = match natural_direction {
        Some(false) => None,
        _ => {
            // None or Some(true)
            let zero_one = coupling_edges.contains(&qubits);
            let one_zero = coupling_edges.contains(&[qubits[1], qubits[0]]);

            match (zero_one, one_zero) {
                (true, false) => Some(true),
                (false, true) => Some(false),
                _ => {
                    match target {
                        Some(target) => {
                            let mut cost_0_1: f64 = f64::INFINITY;
                            let mut cost_1_0: f64 = f64::INFINITY;

                            let compute_cost = |lengths: bool,
                                                q_tuple: [PhysicalQubit; 2],
                                                in_cost: f64|
                             -> PyResult<f64> {
                                let cost = match target
                                    .qargs_for_operation_name(decomposer.packed_op.name())
                                {
                                    Ok(_) => match target[decomposer.packed_op.name()]
                                        .get(&Qargs::from(q_tuple))
                                    {
                                        Some(Some(_props)) => {
                                            if lengths {
                                                _props.duration.unwrap_or(in_cost)
                                            } else {
                                                _props.error.unwrap_or(in_cost)
                                            }
                                        }
                                        _ => in_cost,
                                    },
                                    Err(_) => in_cost,
                                };
                                Ok(cost)
                            };
                            // Try to find the cost in gate_lengths
                            cost_0_1 = compute_cost(true, qubits, cost_0_1)?;
                            cost_1_0 = compute_cost(true, reverse_qubits, cost_1_0)?;

                            // If no valid cost was found in gate_lengths, check gate_errors
                            if !(cost_0_1 < f64::INFINITY || cost_1_0 < f64::INFINITY) {
                                cost_0_1 = compute_cost(false, qubits, cost_0_1)?;
                                cost_1_0 = compute_cost(false, reverse_qubits, cost_1_0)?;
                            }

                            if cost_0_1 < cost_1_0 {
                                Some(true)
                            } else if cost_1_0 < cost_0_1 {
                                Some(false)
                            } else {
                                None
                            }
                        }
                        None => None,
                    }
                }
            }
        }
    };
    if natural_direction == Some(true) && preferred_direction.is_none() {
        return Err(QiskitError::new_err(format!(
            concat!(
                "No preferred direction of gate on qubits {:?} ",
                "could be determined from coupling map or gate lengths / gate errors."
            ),
            qubits
        )));
    }
    Ok(preferred_direction)
}

/// Apply synthesis for decomposers that return a SEQUENCE (TwoQubitBasis and TwoQubitControlledU).
fn synth_su4_sequence(
    su4_mat: &Array2<Complex64>,
    decomposer_2q: &DecomposerElement,
    preferred_direction: Option<bool>,
    approximation_degree: Option<f64>,
) -> PyResult<TwoQubitUnitarySequence> {
    let is_approximate = approximation_degree.is_none() || approximation_degree.unwrap() != 1.0;
    let synth = if let DecomposerType::TwoQubitBasis(decomp) = &decomposer_2q.decomposer {
        decomp.call_inner(su4_mat.view(), None, is_approximate, None)?
    } else if let DecomposerType::TwoQubitControlledU(decomp) = &decomposer_2q.decomposer {
        decomp.call_inner(su4_mat.view(), None)?
    } else {
        unreachable!("synth_su4_sequence should only be called for TwoQubitBasisDecomposer.")
    };
    let sequence = TwoQubitUnitarySequence {
        gate_sequence: synth,
        decomp_op: decomposer_2q.packed_op.clone(),
        decomp_params: decomposer_2q.params.clone(),
    };
    match preferred_direction {
        None => Ok(sequence),
        Some(preferred_dir) => {
            let mut synth_direction: Option<SmallVec<[u8; 2]>> = None;
            // if the gates in synthesis are in the opposite direction of the preferred direction
            // resynthesize a new operator which is the original conjugated by swaps.
            // this new operator is doubly mirrored from the original and is locally equivalent.
            for (gate, _, qubits) in sequence.gate_sequence.gates() {
                if gate.is_none() || gate.unwrap().name() == "cx" {
                    synth_direction = Some(qubits.clone());
                }
            }
            match synth_direction {
                None => Ok(sequence),
                Some(synth_direction) => {
                    let synth_dir = match synth_direction.as_slice() {
                        [0, 1] => true,
                        [1, 0] => false,
                        _ => unreachable!(),
                    };
                    if synth_dir != preferred_dir {
                        reversed_synth_su4_sequence(
                            su4_mat.clone(),
                            decomposer_2q,
                            approximation_degree,
                        )
                    } else {
                        Ok(sequence)
                    }
                }
            }
        }
    }
}

/// Apply reverse synthesis for decomposers that return a SEQUENCE (TwoQubitBasis and TwoQubitControlledU).
/// This function is called by `synth_su4_sequence`` if the "direct" synthesis
/// doesn't match the hardware restrictions.
fn reversed_synth_su4_sequence(
    mut su4_mat: Array2<Complex64>,
    decomposer_2q: &DecomposerElement,
    approximation_degree: Option<f64>,
) -> PyResult<TwoQubitUnitarySequence> {
    let is_approximate = approximation_degree.is_none() || approximation_degree.unwrap() != 1.0;
    // Swap rows 1 and 2
    let (mut row_1, mut row_2) = su4_mat.multi_slice_mut((s![1, ..], s![2, ..]));
    azip!((x in &mut row_1, y in &mut row_2) (*x, *y) = (*y, *x));

    // Swap columns 1 and 2
    let (mut col_1, mut col_2) = su4_mat.multi_slice_mut((s![.., 1], s![.., 2]));
    azip!((x in &mut col_1, y in &mut col_2) (*x, *y) = (*y, *x));

    let synth = if let DecomposerType::TwoQubitBasis(decomp) = &decomposer_2q.decomposer {
        decomp.call_inner(su4_mat.view(), None, is_approximate, None)?
    } else if let DecomposerType::TwoQubitControlledU(decomp) = &decomposer_2q.decomposer {
        decomp.call_inner(su4_mat.view(), None)?
    } else {
        unreachable!(
            "reversed_synth_su4_sequence should only be called for TwoQubitBasisDecomposer."
        )
    };
    let flip_bits: [u8; 2] = [1, 0];
    let mut reversed_gates = Vec::with_capacity(synth.gates().len());
    for (gate, params, qubit_ids) in synth.gates() {
        let new_qubit_ids = qubit_ids
            .into_iter()
            .map(|x| flip_bits[*x as usize])
            .collect::<SmallVec<[u8; 2]>>();
        reversed_gates.push((*gate, params.clone(), new_qubit_ids.clone()));
    }
    let mut reversed_synth: TwoQubitGateSequence = TwoQubitGateSequence::new();
    reversed_synth.set_state((reversed_gates, synth.global_phase()));
    let sequence = TwoQubitUnitarySequence {
        gate_sequence: reversed_synth,
        decomp_op: decomposer_2q.packed_op.clone(),
        decomp_params: decomposer_2q.params.clone(),
    };
    Ok(sequence)
}

/// Apply synthesis for decomposers that return a DAG (XX).
fn synth_su4_dag(
    py: Python,
    su4_mat: &Array2<Complex64>,
    decomposer_2q: &DecomposerElement,
    preferred_direction: Option<bool>,
    approximation_degree: Option<f64>,
) -> PyResult<DAGCircuit> {
    let is_approximate = approximation_degree.is_none() || approximation_degree.unwrap() != 1.0;
    let synth_dag = if let DecomposerType::XX(decomposer) = &decomposer_2q.decomposer {
        let kwargs: HashMap<&str, bool> = [("approximate", is_approximate), ("use_dag", true)]
            .into_iter()
            .collect();
        decomposer
            .call(
                py,
                (su4_mat.clone().into_pyarray(py),),
                Some(&kwargs.into_py_dict(py)?),
            )?
            .extract::<DAGCircuit>(py)?
    } else {
        unreachable!("synth_su4_dag should only be called for XXDecomposer.")
    };
    match preferred_direction {
        None => Ok(synth_dag),
        Some(preferred_dir) => {
            let mut synth_direction: Option<Vec<u32>> = None;
            for node in synth_dag.topological_op_nodes()? {
                let inst = &synth_dag[node].unwrap_operation();
                if inst.op().num_qubits() == 2 {
                    let qargs = synth_dag.get_qargs(inst.qubits);
                    synth_direction = Some(vec![qargs[0].0, qargs[1].0]);
                }
            }
            match synth_direction {
                None => Ok(synth_dag),
                Some(synth_direction) => {
                    let synth_dir = match synth_direction.as_slice() {
                        [0, 1] => true,
                        [1, 0] => false,
                        _ => unreachable!("There are no more than 2 possible synth directions."),
                    };
                    if synth_dir != preferred_dir {
                        reversed_synth_su4_dag(
                            py,
                            su4_mat.clone(),
                            decomposer_2q,
                            approximation_degree,
                        )
                    } else {
                        Ok(synth_dag)
                    }
                }
            }
        }
    }
}

/// Apply reverse synthesis for decomposers that return a DAG (XX).
/// This function is called by `synth_su4_dag`` if the "direct" synthesis
/// doesn't match the hardware restrictions.
fn reversed_synth_su4_dag(
    py: Python<'_>,
    mut su4_mat: Array2<Complex64>,
    decomposer_2q: &DecomposerElement,
    approximation_degree: Option<f64>,
) -> PyResult<DAGCircuit> {
    let is_approximate = approximation_degree.is_none() || approximation_degree.unwrap() != 1.0;

    // Swap rows 1 and 2
    let (mut row_1, mut row_2) = su4_mat.multi_slice_mut((s![1, ..], s![2, ..]));
    azip!((x in &mut row_1, y in &mut row_2) (*x, *y) = (*y, *x));

    // Swap columns 1 and 2
    let (mut col_1, mut col_2) = su4_mat.multi_slice_mut((s![.., 1], s![.., 2]));
    azip!((x in &mut col_1, y in &mut col_2) (*x, *y) = (*y, *x));

    let synth_dag = if let DecomposerType::XX(decomposer) = &decomposer_2q.decomposer {
        let kwargs: HashMap<&str, bool> = [("approximate", is_approximate), ("use_dag", true)]
            .into_iter()
            .collect();
        decomposer
            .call(
                py,
                (su4_mat.clone().into_pyarray(py),),
                Some(&kwargs.into_py_dict(py)?),
            )?
            .extract::<DAGCircuit>(py)?
    } else {
        unreachable!("reversed_synth_su4_dag should only be called for XXDecomposer")
    };

    let target_dag = synth_dag.copy_empty_like(py, "alike")?;
    let flip_bits: [Qubit; 2] = [Qubit(1), Qubit(0)];
    let mut target_dag_builder = target_dag.into_builder(py);
    for node in synth_dag.topological_op_nodes()? {
        let mut inst: PackedInstruction = synth_dag[node].unwrap_operation().clone();
        let qubits: Vec<Qubit> = synth_dag
            .qargs_interner()
            .get(inst.qubits())
            .iter()
            .map(|x| flip_bits[x.0 as usize])
            .collect();
        inst.qubits = target_dag_builder.insert_qargs(&qubits);
        target_dag_builder.push_back(py, inst)?;
    }
    Ok(target_dag_builder.build())
}

/// Score the synthesis output (DAG or sequence) based on the expected gate fidelity/error score.
fn synth_error(
    py: Python<'_>,
    synth_circuit: impl Iterator<
        Item = (
            String,
            Option<SmallVec<[Param; 3]>>,
            SmallVec<[PhysicalQubit; 2]>,
        ),
    >,
    target: &Target,
) -> f64 {
    let (lower_bound, upper_bound) = synth_circuit.size_hint();
    let mut gate_fidelities = match upper_bound {
        Some(bound) => Vec::with_capacity(bound),
        None => Vec::with_capacity(lower_bound),
    };
    let mut score_instruction =
        |inst_name: &str,
         inst_params: &Option<SmallVec<[Param; 3]>>,
         inst_qubits: &SmallVec<[PhysicalQubit; 2]>| {
            if let Ok(names) = target.operation_names_for_qargs(inst_qubits) {
                for name in names {
                    let Some(TargetOperation::Normal(target_op)) = target.operation_from_name(name)
                    else {
                        continue;
                    };
                    let are_params_close = if let Some(params) = inst_params {
                        params.iter().zip(target_op.params.iter()).all(|(p1, p2)| {
                            p1.is_close(py, p2, 1e-10)
                                .expect("Unexpected parameter expression error.")
                        })
                    } else {
                        false
                    };
                    let is_parametrized = target_op
                        .params
                        .iter()
                        .any(|param| matches!(param, Param::ParameterExpression(_)));
                    if target_op.operation.name() == inst_name
                        && (is_parametrized || are_params_close)
                    {
                        match target[name].get(&QargsRef::from(inst_qubits)) {
                            Some(Some(props)) => {
                                gate_fidelities.push(1.0 - props.error.unwrap_or(0.0))
                            }
                            _ => gate_fidelities.push(1.0),
                        }
                        break;
                    }
                }
            }
        };

    for (inst_name, inst_params, inst_qubits) in synth_circuit {
        score_instruction(&inst_name, &inst_params, &inst_qubits);
    }
    1.0 - gate_fidelities.into_iter().product::<f64>()
}

/// Perform 2q unitary synthesis for a given `unitary`. If some `target` is provided,
/// the decomposition will be hardware-aware and take into the account the reported
/// gate errors to select the best method among the options. If `target` is `None``,
/// the decompostion will use the given `basis_gates` and the first valid decomposition
/// will be returned (no selection).
fn run_2q_unitary_synthesis(
    py: Python,
    unitary: Array2<Complex64>,
    ref_qubits: &[PhysicalQubit; 2],
    coupling_edges: &HashSet<[PhysicalQubit; 2]>,
    target: Option<&Target>,
    basis_gates: HashSet<String>,
    approximation_degree: Option<f64>,
    natural_direction: Option<bool>,
    pulse_optimize: Option<bool>,
    out_dag: &mut DAGCircuitBuilder,
    out_qargs: &[Qubit],
    mut apply_original_op: impl FnMut(&mut DAGCircuitBuilder) -> PyResult<()>,
) -> PyResult<()> {
    // Find decomposer candidates
    let decomposers = match target {
        Some(target) => {
            let decomposers_2q = get_2q_decomposers_from_target(
                py,
                target,
                ref_qubits,
                approximation_degree,
                pulse_optimize,
            )?;
            decomposers_2q.unwrap_or_default()
        }
        None => {
            let basis_gates: IndexSet<&str> = basis_gates.iter().map(String::as_str).collect();
            let decomposer_item: Option<DecomposerElement> =
                get_2q_decomposer_from_basis(basis_gates, approximation_degree, pulse_optimize)?;
            if decomposer_item.is_none() {
                apply_original_op(out_dag)?;
                return Ok(());
            };
            vec![decomposer_item.unwrap()]
        }
    };

    // If there's a single decomposer candidate, avoid computing synthesis score.
    // This will ALWAYS be the path if the `target` is `None` (`basis_gates` used).
    if decomposers.len() == 1 {
        let decomposer_item = decomposers.first().unwrap();
        let preferred_dir = preferred_direction(
            ref_qubits,
            natural_direction,
            coupling_edges,
            target,
            decomposer_item,
        )?;

        match decomposer_item.decomposer {
            DecomposerType::TwoQubitBasis(_) => {
                let synth = synth_su4_sequence(
                    &unitary,
                    decomposer_item,
                    preferred_dir,
                    approximation_degree,
                )?;
                apply_synth_sequence(py, out_dag, out_qargs, &synth)?;
            }
            DecomposerType::TwoQubitControlledU(_) => {
                let synth = synth_su4_sequence(
                    &unitary,
                    decomposer_item,
                    preferred_dir,
                    approximation_degree,
                )?;
                apply_synth_sequence(py, out_dag, out_qargs, &synth)?;
            }
            DecomposerType::XX(_) => {
                let synth = synth_su4_dag(
                    py,
                    &unitary,
                    decomposer_item,
                    preferred_dir,
                    approximation_degree,
                )?;
                apply_synth_dag(py, out_dag, out_qargs, &synth)?;
            }
        }
        return Ok(());
    }

    // If there is more than one available decomposer, select the one with the best synthesis score.
    // This will only happen if `target` is not `None`, so we can assume that there is some target from
    // this point onwards. The scored SEQUENCEs and DAGs are stored in independent vectors to avoid defining
    // yet another custom type.
    let mut synth_errors_sequence = Vec::new();
    let mut synth_errors_dag = Vec::new();

    // The sequence synthesis logic can be shared between TwoQubitBasis and TwoQubitControlledU,
    // but the DAG logic needs to stay independent.
    let synth_sequence = |decomposer, preferred_dir| -> PyResult<(TwoQubitUnitarySequence, f64)> {
        let sequence =
            synth_su4_sequence(&unitary, decomposer, preferred_dir, approximation_degree)?;
        let scoring_info =
            sequence
                .gate_sequence
                .gates()
                .iter()
                .map(|(gate, params, qubit_ids)| {
                    let inst_qubits = qubit_ids.iter().map(|q| ref_qubits[*q as usize]).collect();
                    match gate {
                        Some(gate) => (
                            gate.name().to_string(),
                            Some(params.iter().map(|p| Param::Float(*p)).collect()),
                            inst_qubits,
                        ),
                        None => (
                            sequence.decomp_op.name().to_string(),
                            Some(params.iter().map(|p| Param::Float(*p)).collect()),
                            inst_qubits,
                        ),
                    }
                });
        let score = synth_error(py, scoring_info, target.unwrap());
        Ok((sequence, score))
    };

    for decomposer in &decomposers {
        let preferred_dir = preferred_direction(
            ref_qubits,
            natural_direction,
            coupling_edges,
            target,
            decomposer,
        )?;
        match &decomposer.decomposer {
            DecomposerType::TwoQubitBasis(_) => {
                synth_errors_sequence.push(synth_sequence(decomposer, preferred_dir)?);
            }
            DecomposerType::TwoQubitControlledU(_) => {
                synth_errors_sequence.push(synth_sequence(decomposer, preferred_dir)?);
            }
            DecomposerType::XX(_) => {
                let synth_dag = synth_su4_dag(
                    py,
                    &unitary,
                    decomposer,
                    preferred_dir,
                    approximation_degree,
                )?;
                let scoring_info = synth_dag
                    .topological_op_nodes()
                    .expect("Unexpected error in dag.topological_op_nodes()")
                    .map(|node| {
                        let NodeType::Operation(inst) = &synth_dag[node] else {
                            unreachable!("DAG node must be an instruction")
                        };
                        let inst_qubits = synth_dag
                            .get_qargs(inst.qubits())
                            .iter()
                            .map(|q| ref_qubits[q.0 as usize])
                            .collect();
                        (
                            inst.op().name().to_string(),
                            inst.params_raw().as_deref().cloned(),
                            inst_qubits,
                        )
                    });
                let score = synth_error(py, scoring_info, target.unwrap());
                synth_errors_dag.push((synth_dag, score));
            }
        }
    }

    // Resolve synthesis scores between sequence and DAG.
    let synth_sequence = synth_errors_sequence
        .iter()
        .enumerate()
        .min_by(|error1, error2| error1.1 .1.partial_cmp(&error2.1 .1).unwrap())
        .map(|(index, _)| &synth_errors_sequence[index]);

    let synth_dag = synth_errors_dag
        .iter()
        .enumerate()
        .min_by(|error1, error2| error1.1 .1.partial_cmp(&error2.1 .1).unwrap())
        .map(|(index, _)| &synth_errors_dag[index]);

    match (synth_sequence, synth_dag) {
        (None, None) => apply_original_op(out_dag)?,
        (Some((sequence, _)), None) => apply_synth_sequence(py, out_dag, out_qargs, sequence)?,
        (None, Some((dag, _))) => apply_synth_dag(py, out_dag, out_qargs, dag)?,
        (Some((sequence, sequence_error)), Some((dag, dag_error))) => {
            if sequence_error > dag_error {
                apply_synth_dag(py, out_dag, out_qargs, dag)?
            } else {
                apply_synth_sequence(py, out_dag, out_qargs, sequence)?
            }
        }
    };
    Ok(())
}

pub fn unitary_synthesis(m: &Bound<PyModule>) -> PyResult<()> {
    m.add_wrapped(wrap_pyfunction!(py_run_main_loop))?;
    Ok(())
}<|MERGE_RESOLUTION|>--- conflicted
+++ resolved
@@ -12,12 +12,6 @@
 #![allow(clippy::too_many_arguments)]
 
 use std::f64::consts::PI;
-<<<<<<< HEAD
-
-#[cfg(feature = "cache_pygates")]
-use std::sync::OnceLock;
-=======
->>>>>>> 03e13ea5
 
 use approx::relative_eq;
 use hashbrown::{HashMap, HashSet};
@@ -151,11 +145,7 @@
             .iter()
             .map(|qarg| out_qargs[qarg.0 as usize])
             .collect();
-<<<<<<< HEAD
-        *out_packed_instr.qubits_mut() = out_dag.qargs_interner.insert(&mapped_qargs);
-=======
         out_packed_instr.qubits = out_dag.insert_qargs(&mapped_qargs);
->>>>>>> 03e13ea5
         out_dag.push_back(py, out_packed_instr)?;
     }
     out_dag.add_global_phase(&synth_dag.get_global_phase())?;
@@ -220,18 +210,6 @@
             }
         };
 
-<<<<<<< HEAD
-        let instruction = PackedInstruction::new(
-            new_op,
-            out_dag.qargs_interner.insert(&mapped_qargs),
-            out_dag.cargs_interner.get_default(),
-            new_params,
-            None,
-            #[cfg(feature = "cache_pygates")]
-            OnceLock::new(),
-        );
-        instructions.push(instruction);
-=======
         out_dag.apply_operation_back(
             py,
             new_op,
@@ -242,7 +220,6 @@
             #[cfg(feature = "cache_pygates")]
             None,
         )?;
->>>>>>> 03e13ea5
     }
     out_dag.add_global_phase(&Param::Float(sequence.gate_sequence.global_phase()))?;
     Ok(())
