// This code is part of Qiskit.
//
// (C) Copyright IBM 2022
//
// This code is licensed under the Apache License, Version 2.0. You may
// obtain a copy of this license in the LICENSE.txt file in the root directory
// of this source tree or at http://www.apache.org/licenses/LICENSE-2.0.
//
// Any modifications or derivative works of this code must retain this
// copyright notice, and modified files need to carry a notice indicating
// that they have been altered from the originals.

use pyo3::exceptions::{PyRuntimeError, PyValueError};
use pyo3::prelude::*;
use pyo3::types::PyTuple;
use pyo3::wrap_pyfunction;
use pyo3::Python;

use hashbrown::HashMap;
use ndarray::{s, Array1, Array2, ArrayView1, ArrayView2, Axis};
use num_complex::Complex64;
use num_traits::Zero;
<<<<<<< HEAD
use numpy::{IntoPyArray, PyArray1, PyArray2, PyReadonlyArray1, PyReadonlyArray2};
use rayon::prelude::*;

use crate::rayon_ext::*;
=======
use numpy::{IntoPyArray, PyArray1, PyArray2, PyReadonlyArray2, PyUntypedArrayMethods};
>>>>>>> 44cbb7ce

/// Find the unique elements of an array.
///
/// This function is a drop-in replacement of
/// ``np.unique(array, return_index=True, return_inverse=True, axis=0)``
/// where ``array`` is a ``numpy.ndarray`` of ``dtype=u16`` and ``ndim=2``.
///
/// Note that the order of the output of this function is not sorted while ``numpy.unique``
/// returns the sorted elements.
///
/// Args:
///     array (numpy.ndarray): An array of ``dtype=u16`` and ``ndim=2``
///
/// Returns:
///     (indexes, inverses): A tuple of the following two indices.
///
///         - the indices of the input array that give the unique values
///         - the indices of the unique array that reconstruct the input array
///
#[pyfunction]
pub fn unordered_unique(py: Python, array: PyReadonlyArray2<u16>) -> (PyObject, PyObject) {
    let array = array.as_array();
    let shape = array.shape();
    let mut table = HashMap::<ArrayView1<u16>, usize>::with_capacity(shape[0]);
    let mut indices = Vec::new();
    let mut inverses = vec![0; shape[0]];
    for (i, v) in array.axis_iter(Axis(0)).enumerate() {
        match table.get(&v) {
            Some(id) => inverses[i] = *id,
            None => {
                let new_id = table.len();
                table.insert(v, new_id);
                inverses[i] = new_id;
                indices.push(i);
            }
        }
    }
    (
        indices.into_pyarray_bound(py).into(),
        inverses.into_pyarray_bound(py).into(),
    )
}

#[derive(Clone, Copy)]
enum Pauli {
    I,
    X,
    Y,
    Z,
}

/// Pack a 2D array of Booleans into a given width.  Returns an error if the input array is
/// too large to be packed into u64.
fn pack_bits(bool_arr: ArrayView2<bool>) -> Result<Vec<u64>, ()> {
    let num_qubits = bool_arr.shape()[1];
    if num_qubits > (u64::BITS as usize) {
        return Err(());
    }
    let slack = num_qubits % 8;
    let pack_row = |row: ArrayView1<bool>| -> u64 {
        let mut val: u64 = 0;
        let mut shift = 0;
        for chunk in row.exact_chunks(8) {
            val |= ((chunk[0] as u8
                | ((chunk[1] as u8) << 1)
                | ((chunk[2] as u8) << 2)
                | ((chunk[3] as u8) << 3)
                | ((chunk[4] as u8) << 4)
                | ((chunk[5] as u8) << 5)
                | ((chunk[6] as u8) << 6)
                | ((chunk[7] as u8) << 7)) as u64)
                << shift;
            shift += 8;
        }
        if slack > 0 {
            for (i, b) in row
                .slice(s![num_qubits - slack..num_qubits])
                .iter()
                .enumerate()
            {
                val |= (*b as u64) << (shift + i);
            }
        }
        val
    };
    Ok(bool_arr
        .axis_iter(Axis(0))
        .map(pack_row)
        .collect::<Vec<_>>())
}

/// A complete ZX-convention representation of a Pauli decomposition.  This is all the components
/// necessary to construct a Qiskit-space :class:`.SparsePauliOp`, where :attr:`phases` is in the
/// ZX convention.  This class is just meant for interoperation between Rust and Python.
#[pyclass(module = "qiskit._accelerate.sparse_pauli_op")]
pub struct ZXPaulis {
    #[pyo3(get)]
    pub z: Py<PyArray2<bool>>,
    #[pyo3(get)]
    pub x: Py<PyArray2<bool>>,
    #[pyo3(get)]
    pub phases: Py<PyArray1<u8>>,
    #[pyo3(get)]
    pub coeffs: Py<PyArray1<Complex64>>,
}

#[pymethods]
impl ZXPaulis {
    #[new]
    fn __new__(
        x: &PyArray2<bool>,
        z: &PyArray2<bool>,
        phases: &PyArray1<u8>,
        coeffs: &PyArray1<Complex64>,
    ) -> PyResult<Self> {
        let (num_ops, num_qubits) = match x.shape() {
            &[num_ops, num_qubits] => (num_ops, num_qubits),
            _ => unreachable!(),
        };
        if z.shape() != [num_ops, num_qubits] {
            return Err(PyValueError::new_err(format!(
                "'x' and 'z' have different shapes: {:?} and {:?}",
                [num_ops, num_qubits],
                z.shape()
            )));
        }
        if phases.len() != num_ops || coeffs.len() != num_ops {
            return Err(PyValueError::new_err(format!(
                "mismatched dimensions: 'x' and 'z' have {} operator(s), 'phase' has {} and 'coeffs' has {}",
                num_ops,
                phases.len(),
                coeffs.len(),
            )));
        }

        Ok(Self {
            x: x.to_owned(),
            z: z.to_owned(),
            phases: phases.to_owned(),
            coeffs: coeffs.to_owned(),
        })
    }
}

impl ZXPaulis {
    /// Attempt to acquire a Rust-enforced Rust-only immutable borrow onto the underlying
    /// Python-space data. This returns `None` if any of the underlying arrays already has a
    /// mutable borrow taken out onto it.
    pub fn try_readonly<'a, 'py>(&'a self, py: Python<'py>) -> Option<ZXPaulisReadonly<'py>>
    where
        'a: 'py,
    {
        Some(ZXPaulisReadonly {
            x: self.x.as_ref(py).try_readonly().ok()?,
            z: self.z.as_ref(py).try_readonly().ok()?,
            phases: self.phases.as_ref(py).try_readonly().ok()?,
            coeffs: self.coeffs.as_ref(py).try_readonly().ok()?,
        })
    }
}

/// Intermediate structure that represents readonly views onto the Python-space sparse Pauli data.
/// This is used in the chained methods so that the syntactical temporary lifetime extension can
/// occur; we can't have the readonly array temporaries only live within a method that returns
/// [ZXPaulisView], because otherwise the lifetimes of the [PyReadonlyArray] elements will be too
/// short.
pub struct ZXPaulisReadonly<'a> {
    x: PyReadonlyArray2<'a, bool>,
    z: PyReadonlyArray2<'a, bool>,
    phases: PyReadonlyArray1<'a, u8>,
    coeffs: PyReadonlyArray1<'a, Complex64>,
}

impl ZXPaulisReadonly<'_> {
    /// Get a [ndarray] view of the data of these [rust-numpy] objects.
    fn as_array(&self) -> ZXPaulisView {
        ZXPaulisView {
            x: self.x.as_array(),
            z: self.z.as_array(),
            phases: self.phases.as_array(),
            coeffs: self.coeffs.as_array(),
        }
    }
}

/// Intermediate structure that represents [ndarray] views onto the Python-space sparse Pauli data
/// in the ZX convention.  This can be used directly by Rust methods if desired, or bit-packed into
/// a matrix-representation format [MatrixCompressedPaulis] using the [compress] method.
pub struct ZXPaulisView<'py> {
    x: ArrayView2<'py, bool>,
    z: ArrayView2<'py, bool>,
    phases: ArrayView1<'py, u8>,
    coeffs: ArrayView1<'py, Complex64>,
}

impl<'py> ZXPaulisView<'py> {
    /// The number of qubits this operator acts on.
    pub fn num_qubits(&self) -> usize {
        self.x.shape()[1]
    }

    /// Convert the ZX representation into a bitpacked internal representation.  See the
    /// documentation of [MatrixCompressedPaulis] for details of the changes to the Pauli
    /// convention and representation.
    pub fn matrix_compress(&self) -> PyResult<MatrixCompressedPaulis> {
        let num_qubits = self.num_qubits();
        // This is obviously way too big for a dense operator, and SciPy limits us to using `i64`
        // for the index and indptr types, so (except for some synthetic cases), it's not possible
        // for us to work with a larger matrix than this.
        if num_qubits > 63 {
            return Err(PyValueError::new_err(format!(
                "{num_qubits} is too many qubits to convert to a matrix"
            )));
        }
        if num_qubits == 0 {
            return Ok(MatrixCompressedPaulis {
                num_qubits: 0,
                x_like: Vec::new(),
                z_like: Vec::new(),
                coeffs: self.coeffs.to_vec(),
            });
        }
        let x_like = pack_bits(self.x).unwrap();
        let z_like = pack_bits(self.z).unwrap();
        let coeffs = x_like
            .iter()
            .zip(z_like.iter())
            .zip(self.phases.iter().zip(self.coeffs.iter()))
            .map(|((xs, zs), (&phase, &coeff))| {
                let ys = (xs & zs).count_ones();
                match (phase as u32 + ys) % 4 {
                    0 => coeff,
                    1 => Complex64::new(coeff.im, -coeff.re),
                    2 => Complex64::new(-coeff.re, -coeff.im),
                    3 => Complex64::new(-coeff.im, coeff.re),
                    _ => unreachable!(),
                }
            })
            .collect::<Vec<_>>();
        Ok(MatrixCompressedPaulis {
            num_qubits: num_qubits as u8,
            x_like,
            z_like,
            coeffs,
        })
    }
}

/// Temporary bit-compressed storage of the Pauli string.  The [coeffs] are reinterpreted to
/// include the old `phase` component in them directly, plus the factors of `-i` stemming from `Y`
/// components.  The result is that the [coeffs] now more directly represent entries in a matrix,
/// while [x_like] and [z_like] are no longer direct measures of `X` and `Z` elements (as in the ZX
/// convention), but are instead only a marker of the column and parity respectively.
///
/// In other words, `row_num ^ x_like` gives the column number of an element, while
/// `(row_num & z_like).count_ones()` counts multiplicative factors of `-1` to be applied to
/// `coeff` when placing it at `(row_num, col_num)` in an output matrix.
pub struct MatrixCompressedPaulis {
    num_qubits: u8,
    x_like: Vec<u64>,
    z_like: Vec<u64>,
    coeffs: Vec<Complex64>,
}

impl MatrixCompressedPaulis {
    /// The number of qubits this operator acts on.
    pub fn num_qubits(&self) -> usize {
        self.num_qubits as usize
    }

    /// The number of explicitly stored operators in the sum.
    pub fn num_ops(&self) -> usize {
        self.coeffs.len()
    }

    /// Sum coefficients that correspond to the same Pauli operator; this reduces the number of
    /// explicitly stored operations, if there are duplicates.  After the summation, any terms that
    /// have become zero are dropped.
    pub fn combine(&mut self) {
        let mut hash_table = HashMap::<(u64, u64), Complex64>::with_capacity(self.coeffs.len());
        for (key, coeff) in self
            .x_like
            .drain(..)
            .zip(self.z_like.drain(..))
            .zip(self.coeffs.drain(..))
        {
            *hash_table.entry(key).or_insert(Complex64::new(0.0, 0.0)) += coeff;
        }
        for ((x, z), coeff) in hash_table {
            if coeff == Complex64::new(0.0, 0.0) {
                continue;
            }
            self.x_like.push(x);
            self.z_like.push(z);
            self.coeffs.push(coeff);
        }
    }
}

/// Decompose a dense complex operator into the symplectic Pauli representation in the
/// ZX-convention.
///
/// This is an implementation of the "tensorized Pauli decomposition" presented in
/// `Hantzko, Binkowski and Gupta (2023) <https://arxiv.org/abs/2310.13421>`__.
#[pyfunction]
pub fn decompose_dense(
    py: Python,
    operator: PyReadonlyArray2<Complex64>,
    tolerance: f64,
) -> PyResult<ZXPaulis> {
    let num_qubits = operator.shape()[0].ilog2() as usize;
    let size = 1 << num_qubits;
    if operator.shape() != [size, size] {
        return Err(PyValueError::new_err(format!(
            "input with shape {:?} cannot be interpreted as a multiqubit operator",
            operator.shape()
        )));
    }
    let mut paulis = vec![];
    let mut coeffs = vec![];
    if num_qubits > 0 {
        decompose_dense_inner(
            Complex64::new(1.0, 0.0),
            num_qubits,
            &[],
            operator.as_array(),
            &mut paulis,
            &mut coeffs,
            tolerance * tolerance,
        );
    }
    if coeffs.is_empty() {
        Ok(ZXPaulis {
            z: PyArray2::zeros_bound(py, [0, num_qubits], false).into(),
            x: PyArray2::zeros_bound(py, [0, num_qubits], false).into(),
            phases: PyArray1::zeros_bound(py, [0], false).into(),
            coeffs: PyArray1::zeros_bound(py, [0], false).into(),
        })
    } else {
        // Constructing several arrays of different shapes at once is rather awkward in iterator
        // logic, so we just loop manually.
        let mut z = Array2::<bool>::uninit([paulis.len(), num_qubits]);
        let mut x = Array2::<bool>::uninit([paulis.len(), num_qubits]);
        let mut phases = Array1::<u8>::uninit(paulis.len());
        for (i, paulis) in paulis.drain(..).enumerate() {
            let mut phase = 0u8;
            for (j, pauli) in paulis.into_iter().rev().enumerate() {
                match pauli {
                    Pauli::I => {
                        z[[i, j]].write(false);
                        x[[i, j]].write(false);
                    }
                    Pauli::X => {
                        z[[i, j]].write(false);
                        x[[i, j]].write(true);
                    }
                    Pauli::Y => {
                        z[[i, j]].write(true);
                        x[[i, j]].write(true);
                        phase = phase.wrapping_add(1);
                    }
                    Pauli::Z => {
                        z[[i, j]].write(true);
                        x[[i, j]].write(false);
                    }
                }
            }
            phases[i].write(phase % 4);
        }
        // These are safe because the above loops write into every element.  It's guaranteed that
        // each of the elements of the `paulis` vec will have `num_qubits` because they're all
        // reading from the same base array.
        let z = unsafe { z.assume_init() };
        let x = unsafe { x.assume_init() };
        let phases = unsafe { phases.assume_init() };
        Ok(ZXPaulis {
            z: z.into_pyarray_bound(py).into(),
            x: x.into_pyarray_bound(py).into(),
            phases: phases.into_pyarray_bound(py).into(),
            coeffs: PyArray1::from_vec_bound(py, coeffs).into(),
        })
    }
}

/// Recurse worker routine of `decompose_dense`.  Should be called with at least one qubit.
fn decompose_dense_inner(
    factor: Complex64,
    num_qubits: usize,
    paulis: &[Pauli],
    block: ArrayView2<Complex64>,
    out_paulis: &mut Vec<Vec<Pauli>>,
    out_coeffs: &mut Vec<Complex64>,
    square_tolerance: f64,
) {
    if num_qubits == 0 {
        // It would be safe to `return` here, but if it's unreachable then LLVM is allowed to
        // optimise out this branch entirely in release mode, which is good for a ~2% speedup.
        unreachable!("should not call this with an empty operator")
    }
    // Base recursion case.
    if num_qubits == 1 {
        let mut push_if_nonzero = |extra: Pauli, value: Complex64| {
            if value.norm_sqr() <= square_tolerance {
                return;
            }
            let paulis = {
                let mut vec = Vec::with_capacity(paulis.len() + 1);
                vec.extend_from_slice(paulis);
                vec.push(extra);
                vec
            };
            out_paulis.push(paulis);
            out_coeffs.push(value);
        };
        push_if_nonzero(Pauli::I, 0.5 * factor * (block[[0, 0]] + block[[1, 1]]));
        push_if_nonzero(Pauli::X, 0.5 * factor * (block[[0, 1]] + block[[1, 0]]));
        push_if_nonzero(
            Pauli::Y,
            0.5 * Complex64::i() * factor * (block[[0, 1]] - block[[1, 0]]),
        );
        push_if_nonzero(Pauli::Z, 0.5 * factor * (block[[0, 0]] - block[[1, 1]]));
        return;
    }
    let mut recurse_if_nonzero = |extra: Pauli, factor: Complex64, values: Array2<Complex64>| {
        let mut is_zero = true;
        for value in values.iter() {
            if !value.is_zero() {
                is_zero = false;
                break;
            }
        }
        if is_zero {
            return;
        }
        let mut new_paulis = Vec::with_capacity(paulis.len() + 1);
        new_paulis.extend_from_slice(paulis);
        new_paulis.push(extra);
        decompose_dense_inner(
            factor,
            num_qubits - 1,
            &new_paulis,
            values.view(),
            out_paulis,
            out_coeffs,
            square_tolerance,
        );
    };
    let mid = 1usize << (num_qubits - 1);
    recurse_if_nonzero(
        Pauli::I,
        0.5 * factor,
        &block.slice(s![..mid, ..mid]) + &block.slice(s![mid.., mid..]),
    );
    recurse_if_nonzero(
        Pauli::X,
        0.5 * factor,
        &block.slice(s![..mid, mid..]) + &block.slice(s![mid.., ..mid]),
    );
    recurse_if_nonzero(
        Pauli::Y,
        0.5 * Complex64::i() * factor,
        &block.slice(s![..mid, mid..]) - &block.slice(s![mid.., ..mid]),
    );
    recurse_if_nonzero(
        Pauli::Z,
        0.5 * factor,
        &block.slice(s![..mid, ..mid]) - &block.slice(s![mid.., mid..]),
    );
}

/// Convert the given [ZXPaulis] object to a dense 2D Numpy matrix.
#[pyfunction]
#[pyo3(signature = (/, paulis, force_serial=false))]
pub fn to_matrix_dense(
    py: Python,
    paulis: &ZXPaulis,
    force_serial: bool,
) -> PyResult<Py<PyArray2<Complex64>>> {
    let paulis_readonly = paulis
        .try_readonly(py)
        .ok_or_else(|| PyRuntimeError::new_err("could not produce a safe view onto the data"))?;
    let mut paulis = paulis_readonly.as_array().matrix_compress()?;
    paulis.combine();
    let side = 1usize << paulis.num_qubits();
    let parallel = !force_serial && crate::getenv_use_multiple_threads();
    let out = to_matrix_dense_inner(&paulis, parallel);
    Ok(PyArray1::from_vec(py, out)
        .reshape([side, side])?
        .to_owned())
}

/// Inner worker of the Python-exposed [to_matrix_dense].  This is separate primarily to allow
/// Rust-space unit testing even if Python isn't available for execution.  This returns a C-ordered
/// [Vec] of the 2D matrix.
fn to_matrix_dense_inner(paulis: &MatrixCompressedPaulis, parallel: bool) -> Vec<Complex64> {
    let side = 1usize << paulis.num_qubits();
    #[allow(clippy::uninit_vec)]
    let mut out = {
        let mut out = Vec::with_capacity(side * side);
        // SAFETY: we iterate through the vec in chunks of `side`, and start each row by filling it
        // with zeros before ever reading from it.  It's fine to overwrite the uninitialised memory
        // because `Complex64: !Drop`.
        unsafe { out.set_len(side * side) };
        out
    };
    let write_row = |(i_row, row): (usize, &mut [Complex64])| {
        // Doing the initialisation here means that when we're in parallel contexts, we do the
        // zeroing across the whole threadpool.  This also seems to give a speed-up in serial
        // contexts, but I don't understand that. ---Jake
        row.fill(Complex64::new(0.0, 0.0));
        for ((&x_like, &z_like), &coeff) in paulis
            .x_like
            .iter()
            .zip(paulis.z_like.iter())
            .zip(paulis.coeffs.iter())
        {
            // Technically this discards part of the storable data, but in practice, a dense
            // operator with more than 32 qubits needs in the region of 1 ZiB memory.  We still use
            // `u64` to help sparse-matrix construction, though.
            let coeff = if (i_row as u32 & z_like as u32).count_ones() % 2 == 0 {
                coeff
            } else {
                -coeff
            };
            row[i_row ^ (x_like as usize)] += coeff;
        }
    };
    if parallel {
        out.par_chunks_mut(side).enumerate().for_each(write_row);
    } else {
        out.chunks_mut(side).enumerate().for_each(write_row);
    }
    out
}

type CSRData<T> = (Vec<Complex64>, Vec<T>, Vec<T>);
type ToCSRData<T> = fn(&MatrixCompressedPaulis) -> CSRData<T>;

/// Convert the given [ZXPaulis] object to the three-array CSR form.  The output type of the
/// `indices` and `indptr` matrices will be `i32` if that type is guaranteed to be able to hold the
/// number of non-zeros, otherwise it will be `i64`.  Signed types are used to match Scipy.  `i32`
/// is preferentially returned, because Scipy will downcast to this on `csr_matrix` construction if
/// all array elements would fit.  For large operators with significant cancellation, it is
/// possible that `i64` will be returned when `i32` would suffice, but this will not cause
/// unsoundness, just a copy overhead when constructing the Scipy matrix.
#[pyfunction]
#[pyo3(signature = (/, paulis, force_serial=false))]
pub fn to_matrix_sparse(
    py: Python,
    paulis: &ZXPaulis,
    force_serial: bool,
) -> PyResult<Py<PyTuple>> {
    let paulis_readonly = paulis
        .try_readonly(py)
        .ok_or_else(|| PyRuntimeError::new_err("could not produce a safe view onto the data"))?;
    let mut paulis = paulis_readonly.as_array().matrix_compress()?;
    paulis.combine();

    // This deliberately erases the Rust types in the output so we can return either 32- or 64-bit
    // indices as appropriate without breaking Rust's typing.
    fn to_py_tuple<T>(py: Python, csr_data: CSRData<T>) -> Py<PyTuple>
    where
        T: numpy::Element,
    {
        let (values, indices, indptr) = csr_data;
        (
            PyArray1::from_vec(py, values).to_owned(),
            PyArray1::from_vec(py, indices).to_owned(),
            PyArray1::from_vec(py, indptr).to_owned(),
        )
            .into_py(py)
    }

    // Pessimistic estimation of whether we can fit in `i32`.  If there's any risk of overflowing
    // `i32`, we use `i64`, but Scipy will always try to downcast to `i32`, so we try to match it.
    let max_entries_per_row = (paulis.num_ops() as u64).min(1u64 << (paulis.num_qubits() - 1));
    let use_32_bit =
        max_entries_per_row.saturating_mul(1u64 << paulis.num_qubits()) <= (i32::MAX as u64);
    if use_32_bit {
        let to_sparse: ToCSRData<i32> = if crate::getenv_use_multiple_threads() && !force_serial {
            to_matrix_sparse_parallel_32
        } else {
            to_matrix_sparse_serial_32
        };
        Ok(to_py_tuple(py, to_sparse(&paulis)))
    } else {
        let to_sparse: ToCSRData<i64> = if crate::getenv_use_multiple_threads() && !force_serial {
            to_matrix_sparse_parallel_64
        } else {
            to_matrix_sparse_serial_64
        };
        Ok(to_py_tuple(py, to_sparse(&paulis)))
    }
}

/// Copy several slices into a single flat vec, in parallel.  Allocates a temporary `Vec<usize>` of
/// the same length as the input slice to track the chunking.
fn copy_flat_parallel<T, U>(slices: &[U]) -> Vec<T>
where
    T: Copy + Send + Sync,
    U: AsRef<[T]> + Sync,
{
    let lens = slices
        .iter()
        .map(|slice| slice.as_ref().len())
        .collect::<Vec<_>>();
    let size = lens.iter().sum();
    #[allow(clippy::uninit_vec)]
    let mut out = {
        let mut out = Vec::with_capacity(size);
        // SAFETY: we've just calculated that the lengths of the given vecs add up to the right
        // thing, and we're about to copy in the data from each of them into this uninitialised
        // array.  It's guaranteed safe to write `T` to the uninitialised space, because `Copy`
        // implies `!Drop`.
        unsafe { out.set_len(size) };
        out
    };
    out.par_uneven_chunks_mut(&lens)
        .zip(slices.par_iter().map(|x| x.as_ref()))
        .for_each(|(out_slice, in_slice)| out_slice.copy_from_slice(in_slice));
    out
}

macro_rules! impl_to_matrix_sparse {
    ($serial_fn:ident, $parallel_fn:ident, $int_ty:ty, $uint_ty:ty $(,)?) => {
        /// Build CSR data arrays for the matrix-compressed set of the Pauli operators, using a
        /// completely serial strategy.
        fn $serial_fn(paulis: &MatrixCompressedPaulis) -> CSRData<$int_ty> {
            let side = 1 << paulis.num_qubits();
            let num_ops = paulis.num_ops();
            if num_ops == 0 {
                return (vec![], vec![], vec![0; side + 1]);
            }

            let mut order = (0..num_ops).collect::<Vec<_>>();
            let mut values = Vec::<Complex64>::with_capacity(side * (num_ops + 1) / 2);
            let mut indices = Vec::<$int_ty>::with_capacity(side * (num_ops + 1) / 2);
            let mut indptr: Vec<$int_ty> = vec![0; side + 1];
            let mut nnz = 0;
            for i_row in 0..side {
                order.sort_unstable_by(|&a, &b| {
                    ((i_row as $uint_ty) ^ (paulis.x_like[a] as $uint_ty))
                        .cmp(&((i_row as $uint_ty) ^ (paulis.x_like[b] as $uint_ty)))
                });
                let mut running = Complex64::new(0.0, 0.0);
                let mut prev_index = i_row ^ (paulis.x_like[order[0]] as usize);
                for (x_like, z_like, coeff) in order
                    .iter()
                    .map(|&i| (paulis.x_like[i], paulis.z_like[i], paulis.coeffs[i]))
                {
                    let coeff =
                        if ((i_row as $uint_ty) & (z_like as $uint_ty)).count_ones() % 2 == 0 {
                            coeff
                        } else {
                            -coeff
                        };
                    let index = i_row ^ (x_like as usize);
                    if index == prev_index {
                        running += coeff;
                    } else {
                        nnz += 1;
                        values.push(running);
                        indices.push(prev_index as $int_ty);
                        running = coeff;
                        prev_index = index;
                    }
                }
                nnz += 1;
                values.push(running);
                indices.push(prev_index as $int_ty);
                indptr[i_row + 1] = nnz;
            }
            (values, indices, indptr)
        }

        /// Build CSR data arrays for the matrix-compressed set of the Pauli operators, using a
        /// parallel strategy.  This involves more data copying than the serial form, so there is a
        /// nontrivial amount of parallel overhead.
        fn $parallel_fn(paulis: &MatrixCompressedPaulis) -> CSRData<$int_ty> {
            let side = 1 << paulis.num_qubits();
            let num_ops = paulis.num_ops();
            if num_ops == 0 {
                return (vec![], vec![], vec![0; side + 1]);
            }

            let mut indptr = Vec::<$int_ty>::with_capacity(side + 1);
            indptr.push(0);
            // SAFETY: we allocate the space for the `indptr` array here, then each thread writes
            // in the number of nonzero entries for each row it was responsible for.  We know ahead
            // of time exactly how many entries we need (one per row, plus an explicit 0 to start).
            // It's also important that `$int_ty` does not implement `Drop`, since otherwise it
            // will be called on uninitialised memory (all primitive int types satisfy this).
            unsafe {
                indptr.set_len(side + 1);
            }

            // The parallel overhead from splitting a subtask is fairly high (allocating and
            // potentially growing a couple of vecs), so we're trading off some of Rayon's ability
            // to keep threads busy by subdivision with minimising overhead; we're setting the
            // chunk size such that the iterator will have as many elements as there are threads.
            let num_threads = rayon::current_num_threads();
            let chunk_size = (side + num_threads - 1) / num_threads;
            let mut values_chunks = Vec::with_capacity(num_threads);
            let mut indices_chunks = Vec::with_capacity(num_threads);
            // SAFETY: the slice here is uninitialised data; it must not be read.
            indptr[1..]
                .par_chunks_mut(chunk_size)
                .enumerate()
                .map(|(i, indptr_chunk)| {
                    let start = chunk_size * i;
                    let end = (chunk_size * (i + 1)).min(side);
                    let mut order = (0..num_ops).collect::<Vec<_>>();
                    // Since we compressed the Paulis by summing equal elements, we're
                    // lower-bounded on the number of elements per row by this value, up to
                    // cancellations.  This should be a reasonable trade-off between sometimes
                    // expandin the vector and overallocation.
                    let mut values =
                        Vec::<Complex64>::with_capacity(chunk_size * (num_ops + 1) / 2);
                    let mut indices = Vec::<$int_ty>::with_capacity(chunk_size * (num_ops + 1) / 2);
                    let mut nnz = 0;
                    for i_row in start..end {
                        order.sort_unstable_by(|&a, &b| {
                            (i_row as $uint_ty ^ paulis.x_like[a] as $uint_ty)
                                .cmp(&(i_row as $uint_ty ^ paulis.x_like[b] as $uint_ty))
                        });
                        let mut running = Complex64::new(0.0, 0.0);
                        let mut prev_index = i_row ^ (paulis.x_like[order[0]] as usize);
                        for (x_like, z_like, coeff) in order
                            .iter()
                            .map(|&i| (paulis.x_like[i], paulis.z_like[i], paulis.coeffs[i]))
                        {
                            let coeff =
                                if (i_row as $uint_ty & z_like as $uint_ty).count_ones() % 2 == 0 {
                                    coeff
                                } else {
                                    -coeff
                                };
                            let index = i_row ^ (x_like as usize);
                            if index == prev_index {
                                running += coeff;
                            } else {
                                nnz += 1;
                                values.push(running);
                                indices.push(prev_index as $int_ty);
                                running = coeff;
                                prev_index = index;
                            }
                        }
                        nnz += 1;
                        values.push(running);
                        indices.push(prev_index as $int_ty);
                        // When we write it, this is a cumulative `nnz` _within the chunk_.  We
                        // turn that into a proper cumulative sum in serial afterwards.
                        indptr_chunk[i_row - start] = nnz;
                    }
                    (values, indices)
                })
                .unzip_into_vecs(&mut values_chunks, &mut indices_chunks);
            // Turn the chunkwise nnz counts into absolute nnz counts.
            let mut start_nnz = 0usize;
            let chunk_nnz = values_chunks
                .iter()
                .map(|chunk| {
                    let prev = start_nnz;
                    start_nnz += chunk.len();
                    prev as $int_ty
                })
                .collect::<Vec<_>>();
            indptr[1..]
                .par_chunks_mut(chunk_size)
                .zip(chunk_nnz)
                .for_each(|(indptr_chunk, start_nnz)| {
                    indptr_chunk.iter_mut().for_each(|nnz| *nnz += start_nnz);
                });
            // Concatenate the chunkwise values and indices togther.
            let values = copy_flat_parallel(&values_chunks);
            let indices = copy_flat_parallel(&indices_chunks);
            (values, indices, indptr)
        }
    };
}

impl_to_matrix_sparse!(
    to_matrix_sparse_serial_32,
    to_matrix_sparse_parallel_32,
    i32,
    u32
);
impl_to_matrix_sparse!(
    to_matrix_sparse_serial_64,
    to_matrix_sparse_parallel_64,
    i64,
    u64
);

#[pymodule]
pub fn sparse_pauli_op(m: &Bound<PyModule>) -> PyResult<()> {
    m.add_wrapped(wrap_pyfunction!(unordered_unique))?;
    m.add_wrapped(wrap_pyfunction!(decompose_dense))?;
    m.add_wrapped(wrap_pyfunction!(to_matrix_dense))?;
    m.add_wrapped(wrap_pyfunction!(to_matrix_sparse))?;
    m.add_class::<ZXPaulis>()?;
    Ok(())
}

#[cfg(test)]
mod tests {
    use super::*;
    use crate::test::*;

    // The purpose of these tests is more about exercising the `unsafe` code; we test for full
    // correctness from Python space.

    fn example_paulis() -> MatrixCompressedPaulis {
        MatrixCompressedPaulis {
            num_qubits: 4,
            x_like: vec![0b0000, 0b0001, 0b0010, 0b1100, 0b1010, 0b0000],
            z_like: vec![0b1000, 0b0110, 0b1001, 0b0100, 0b1010, 0b1000],
            // Deliberately using multiples of small powers of two so the floating-point addition
            // of them is associative.
            coeffs: vec![
                Complex64::new(0.25, 0.5),
                Complex64::new(0.125, 0.25),
                Complex64::new(0.375, 0.125),
                Complex64::new(-0.375, 0.0625),
                Complex64::new(-0.5, -0.25),
            ],
        }
    }

    #[test]
    fn dense_threaded_and_serial_equal() {
        let paulis = example_paulis();
        let parallel = in_scoped_thread_pool(|| to_matrix_dense_inner(&paulis, true)).unwrap();
        let serial = to_matrix_dense_inner(&paulis, false);
        assert_eq!(parallel, serial);
    }

    #[test]
    fn sparse_threaded_and_serial_equal_32() {
        let paulis = example_paulis();
        let parallel = in_scoped_thread_pool(|| to_matrix_sparse_parallel_32(&paulis)).unwrap();
        let serial = to_matrix_sparse_serial_32(&paulis);
        assert_eq!(parallel, serial);
    }

    #[test]
    fn sparse_threaded_and_serial_equal_64() {
        let paulis = example_paulis();
        let parallel = in_scoped_thread_pool(|| to_matrix_sparse_parallel_64(&paulis)).unwrap();
        let serial = to_matrix_sparse_serial_64(&paulis);
        assert_eq!(parallel, serial);
    }
}<|MERGE_RESOLUTION|>--- conflicted
+++ resolved
@@ -16,18 +16,16 @@
 use pyo3::wrap_pyfunction;
 use pyo3::Python;
 
+use numpy::prelude::*;
+use numpy::{PyArray1, PyArray2, PyReadonlyArray1, PyReadonlyArray2, PyUntypedArrayMethods};
+
 use hashbrown::HashMap;
 use ndarray::{s, Array1, Array2, ArrayView1, ArrayView2, Axis};
 use num_complex::Complex64;
 use num_traits::Zero;
-<<<<<<< HEAD
-use numpy::{IntoPyArray, PyArray1, PyArray2, PyReadonlyArray1, PyReadonlyArray2};
 use rayon::prelude::*;
 
 use crate::rayon_ext::*;
-=======
-use numpy::{IntoPyArray, PyArray1, PyArray2, PyReadonlyArray2, PyUntypedArrayMethods};
->>>>>>> 44cbb7ce
 
 /// Find the unique elements of an array.
 ///
@@ -138,10 +136,10 @@
 impl ZXPaulis {
     #[new]
     fn __new__(
-        x: &PyArray2<bool>,
-        z: &PyArray2<bool>,
-        phases: &PyArray1<u8>,
-        coeffs: &PyArray1<Complex64>,
+        x: &Bound<PyArray2<bool>>,
+        z: &Bound<PyArray2<bool>>,
+        phases: &Bound<PyArray1<u8>>,
+        coeffs: &Bound<PyArray1<Complex64>>,
     ) -> PyResult<Self> {
         let (num_ops, num_qubits) = match x.shape() {
             &[num_ops, num_qubits] => (num_ops, num_qubits),
@@ -164,10 +162,10 @@
         }
 
         Ok(Self {
-            x: x.to_owned(),
-            z: z.to_owned(),
-            phases: phases.to_owned(),
-            coeffs: coeffs.to_owned(),
+            x: x.to_owned().unbind(),
+            z: z.to_owned().unbind(),
+            phases: phases.to_owned().unbind(),
+            coeffs: coeffs.to_owned().unbind(),
         })
     }
 }
@@ -181,10 +179,10 @@
         'a: 'py,
     {
         Some(ZXPaulisReadonly {
-            x: self.x.as_ref(py).try_readonly().ok()?,
-            z: self.z.as_ref(py).try_readonly().ok()?,
-            phases: self.phases.as_ref(py).try_readonly().ok()?,
-            coeffs: self.coeffs.as_ref(py).try_readonly().ok()?,
+            x: self.x.bind(py).try_readonly().ok()?,
+            z: self.z.bind(py).try_readonly().ok()?,
+            phases: self.phases.bind(py).try_readonly().ok()?,
+            coeffs: self.coeffs.bind(py).try_readonly().ok()?,
         })
     }
 }
@@ -501,11 +499,11 @@
 /// Convert the given [ZXPaulis] object to a dense 2D Numpy matrix.
 #[pyfunction]
 #[pyo3(signature = (/, paulis, force_serial=false))]
-pub fn to_matrix_dense(
-    py: Python,
+pub fn to_matrix_dense<'py>(
+    py: Python<'py>,
     paulis: &ZXPaulis,
     force_serial: bool,
-) -> PyResult<Py<PyArray2<Complex64>>> {
+) -> PyResult<Bound<'py, PyArray2<Complex64>>> {
     let paulis_readonly = paulis
         .try_readonly(py)
         .ok_or_else(|| PyRuntimeError::new_err("could not produce a safe view onto the data"))?;
@@ -514,9 +512,7 @@
     let side = 1usize << paulis.num_qubits();
     let parallel = !force_serial && crate::getenv_use_multiple_threads();
     let out = to_matrix_dense_inner(&paulis, parallel);
-    Ok(PyArray1::from_vec(py, out)
-        .reshape([side, side])?
-        .to_owned())
+    PyArray1::from_vec_bound(py, out).reshape([side, side])
 }
 
 /// Inner worker of the Python-exposed [to_matrix_dense].  This is separate primarily to allow
@@ -594,9 +590,9 @@
     {
         let (values, indices, indptr) = csr_data;
         (
-            PyArray1::from_vec(py, values).to_owned(),
-            PyArray1::from_vec(py, indices).to_owned(),
-            PyArray1::from_vec(py, indptr).to_owned(),
+            PyArray1::from_vec_bound(py, values),
+            PyArray1::from_vec_bound(py, indices),
+            PyArray1::from_vec_bound(py, indptr),
         )
             .into_py(py)
     }
