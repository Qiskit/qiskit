// This code is part of Qiskit.
//
// (C) Copyright IBM 2022
//
// This code is licensed under the Apache License, Version 2.0. You may
// obtain a copy of this license in the LICENSE.txt file in the root directory
// of this source tree or at http://www.apache.org/licenses/LICENSE-2.0.
//
// Any modifications or derivative works of this code must retain this
// copyright notice, and modified files need to carry a notice indicating
// that they have been altered from the originals.
#![allow(clippy::too_many_arguments)]

use ndarray::prelude::*;
use numpy::PyReadonlyArray2;
use pyo3::prelude::*;
use pyo3::wrap_pyfunction;
use pyo3::Python;
use rand::prelude::*;
use rand_pcg::Pcg64Mcg;
use rayon::prelude::*;

use crate::getenv_use_multiple_threads;
use crate::nlayout::NLayout;
use crate::sabre_swap::neighbor_table::NeighborTable;
use crate::sabre_swap::sabre_dag::SabreDAG;
use crate::sabre_swap::{build_swap_map_inner, Heuristic, SabreResult};

#[pyfunction]
pub fn sabre_layout_and_routing(
    dag: &SabreDAG,
    neighbor_table: &NeighborTable,
    distance_matrix: PyReadonlyArray2<f64>,
    heuristic: &Heuristic,
    max_iterations: usize,
    num_swap_trials: usize,
    num_layout_trials: usize,
    seed: Option<u64>,
<<<<<<< HEAD
    partial_layout: Option<Vec<Option<usize>>>,
) -> ([NLayout; 2], SwapMap, PyObject) {
=======
) -> ([NLayout; 2], SabreResult) {
>>>>>>> c8552f6b
    let run_in_parallel = getenv_use_multiple_threads();
    let outer_rng = match seed {
        Some(seed) => Pcg64Mcg::seed_from_u64(seed),
        None => Pcg64Mcg::from_entropy(),
    };
    let seed_vec: Vec<u64> = outer_rng
        .sample_iter(&rand::distributions::Standard)
        .take(num_layout_trials)
        .collect();
    let dist = distance_matrix.as_array();
    if run_in_parallel && num_layout_trials > 1 {
        seed_vec
            .into_par_iter()
            .enumerate()
            .map(|(index, seed_trial)| {
                let partial = if index > 0 { &partial_layout } else { &None };
                (
                    index,
                    layout_trial(
                        dag,
                        neighbor_table,
                        &dist,
                        heuristic,
                        seed_trial,
                        max_iterations,
                        num_swap_trials,
                        run_in_parallel,
                        partial.clone(),
                    ),
                )
            })
            .min_by_key(|(index, (_, result))| {
                (
                    result.map.map.values().map(|x| x.len()).sum::<usize>(),
                    *index,
                )
            })
            .unwrap()
            .1
    } else {
        seed_vec
            .into_iter()
            .enumerate()
            .map(|(index, seed_trial)| {
                let partial = if index > 0 { &partial_layout } else { &None };
                layout_trial(
                    dag,
                    neighbor_table,
                    &dist,
                    heuristic,
                    seed_trial,
                    max_iterations,
                    num_swap_trials,
                    run_in_parallel,
                    partial.clone(),
                )
            })
            .min_by_key(|(_, result)| result.map.map.values().map(|x| x.len()).sum::<usize>())
            .unwrap()
    }
}

fn layout_trial(
    dag: &SabreDAG,
    neighbor_table: &NeighborTable,
    distance_matrix: &ArrayView2<f64>,
    heuristic: &Heuristic,
    seed: u64,
    max_iterations: usize,
    num_swap_trials: usize,
    run_swap_in_parallel: bool,
<<<<<<< HEAD
    partial_layout: Option<Vec<Option<usize>>>,
) -> ([NLayout; 2], SwapMap, Vec<usize>) {
    // Pick a random initial layout and fully populate ancillas in that layout too
    let num_physical_qubits = distance_matrix.shape()[0];
    let mut rng = Pcg64Mcg::seed_from_u64(seed);
    let mut physical_qubits: Vec<usize>;
    match partial_layout {
        Some(partial_layout_bits) => {
            let used_bits: HashSet<usize> = partial_layout_bits
                .iter()
                .filter_map(|x| x.as_ref())
                .copied()
                .collect();
            let mut free_bits: Vec<usize> = (0..num_physical_qubits)
                .filter(|x| !used_bits.contains(x))
                .collect();
            free_bits.shuffle(&mut rng);
            physical_qubits = partial_layout_bits
                .iter()
                .map(|x| match x {
                    Some(phys) => *phys,
                    None => free_bits.pop().unwrap(),
                })
                .collect();
        }
        None => {
            physical_qubits = (0..num_physical_qubits).collect();
            physical_qubits.shuffle(&mut rng);
        }
    };
    let mut phys_to_logic = vec![0; num_physical_qubits];
    physical_qubits
        .iter()
        .enumerate()
        .for_each(|(logic, phys)| phys_to_logic[*phys] = logic);

    let mut initial_layout = NLayout {
        logic_to_phys: physical_qubits,
        phys_to_logic,
    };
    let mut rev_dag_nodes: Vec<(usize, Vec<usize>, HashSet<usize>)> =
        dag_nodes.iter().rev().cloned().collect();
=======
) -> ([NLayout; 2], SabreResult) {
    // Pick a random initial layout and fully populate ancillas in that layout too
    let num_physical_qubits = distance_matrix.shape()[0];
    let mut rng = Pcg64Mcg::seed_from_u64(seed);
    let mut physical_qubits: Vec<usize> = (0..num_physical_qubits).collect();
    physical_qubits.shuffle(&mut rng);
    let mut initial_layout = NLayout::from_logical_to_physical(physical_qubits);
    let new_dag_fn = |nodes| {
        // Because the current implementation of Sabre swap doesn't permute
        // the layout when placing control flow ops, there's no need to
        // recurse into blocks. We remove them here, but still map control
        // flow node IDs to an empty block list so Sabre treats these ops
        // as control flow nodes, but doesn't route their blocks.
        let node_blocks_empty = dag
            .node_blocks
            .iter()
            .map(|(node_index, _)| (*node_index, Vec::with_capacity(0)));
        SabreDAG::new(
            dag.num_qubits,
            dag.num_clbits,
            nodes,
            node_blocks_empty.collect(),
        )
        .unwrap()
    };

    // Create forward and reverse dags (without node blocks).
    // Once we've settled on a layout, we recursively apply it to the original
    // DAG and its node blocks.
    let mut dag_forward: SabreDAG = new_dag_fn(dag.nodes.clone());
    let mut dag_reverse: SabreDAG = new_dag_fn(dag.nodes.iter().rev().cloned().collect());
>>>>>>> c8552f6b
    for _iter in 0..max_iterations {
        // forward and reverse
        for _direction in 0..2 {
            let layout_dag = apply_layout(&dag_forward, &initial_layout);
            let mut pass_final_layout = NLayout::generate_trivial_layout(num_physical_qubits);
            build_swap_map_inner(
                num_physical_qubits,
                &layout_dag,
                neighbor_table,
                distance_matrix,
                heuristic,
                Some(seed),
                &mut pass_final_layout,
                num_swap_trials,
                Some(run_swap_in_parallel),
            );
            let final_layout = compose_layout(&initial_layout, &pass_final_layout);
            initial_layout = final_layout;
            std::mem::swap(&mut dag_forward, &mut dag_reverse);
        }
    }

    // Apply the layout to the original DAG.
    let layout_dag = apply_layout(dag, &initial_layout);

    let mut final_layout = NLayout::generate_trivial_layout(num_physical_qubits);
    let sabre_result = build_swap_map_inner(
        num_physical_qubits,
        &layout_dag,
        neighbor_table,
        distance_matrix,
        heuristic,
        Some(seed),
        &mut final_layout,
        num_swap_trials,
        Some(run_swap_in_parallel),
    );
    ([initial_layout, final_layout], sabre_result)
}

fn apply_layout(dag: &SabreDAG, layout: &NLayout) -> SabreDAG {
    let layout_nodes = dag.nodes.iter().map(|(node_index, qargs, cargs)| {
        let new_qargs: Vec<usize> = qargs.iter().map(|n| layout.logic_to_phys[*n]).collect();
        (*node_index, new_qargs, cargs.clone())
    });
    let node_blocks = dag.node_blocks.iter().map(|(node_index, blocks)| {
        (
            *node_index,
            blocks.iter().map(|d| apply_layout(d, layout)).collect(),
        )
    });
    SabreDAG::new(
        dag.num_qubits,
        dag.num_clbits,
        layout_nodes.collect(),
        node_blocks.collect(),
    )
    .unwrap()
}

fn compose_layout(initial_layout: &NLayout, final_layout: &NLayout) -> NLayout {
    let logic_to_phys = initial_layout
        .logic_to_phys
        .iter()
        .map(|n| final_layout.logic_to_phys[*n])
        .collect();
    let phys_to_logic = final_layout
        .phys_to_logic
        .iter()
        .map(|n| initial_layout.phys_to_logic[*n])
        .collect();

    NLayout {
        logic_to_phys,
        phys_to_logic,
    }
}

#[pymodule]
pub fn sabre_layout(_py: Python, m: &PyModule) -> PyResult<()> {
    m.add_wrapped(wrap_pyfunction!(sabre_layout_and_routing))?;
    Ok(())
}<|MERGE_RESOLUTION|>--- conflicted
+++ resolved
@@ -11,6 +11,7 @@
 // that they have been altered from the originals.
 #![allow(clippy::too_many_arguments)]
 
+use hashbrown::HashSet;
 use ndarray::prelude::*;
 use numpy::PyReadonlyArray2;
 use pyo3::prelude::*;
@@ -36,12 +37,8 @@
     num_swap_trials: usize,
     num_layout_trials: usize,
     seed: Option<u64>,
-<<<<<<< HEAD
     partial_layout: Option<Vec<Option<usize>>>,
-) -> ([NLayout; 2], SwapMap, PyObject) {
-=======
 ) -> ([NLayout; 2], SabreResult) {
->>>>>>> c8552f6b
     let run_in_parallel = getenv_use_multiple_threads();
     let outer_rng = match seed {
         Some(seed) => Pcg64Mcg::seed_from_u64(seed),
@@ -113,9 +110,8 @@
     max_iterations: usize,
     num_swap_trials: usize,
     run_swap_in_parallel: bool,
-<<<<<<< HEAD
     partial_layout: Option<Vec<Option<usize>>>,
-) -> ([NLayout; 2], SwapMap, Vec<usize>) {
+) -> ([NLayout; 2], SabreResult) {
     // Pick a random initial layout and fully populate ancillas in that layout too
     let num_physical_qubits = distance_matrix.shape()[0];
     let mut rng = Pcg64Mcg::seed_from_u64(seed);
@@ -144,25 +140,6 @@
             physical_qubits.shuffle(&mut rng);
         }
     };
-    let mut phys_to_logic = vec![0; num_physical_qubits];
-    physical_qubits
-        .iter()
-        .enumerate()
-        .for_each(|(logic, phys)| phys_to_logic[*phys] = logic);
-
-    let mut initial_layout = NLayout {
-        logic_to_phys: physical_qubits,
-        phys_to_logic,
-    };
-    let mut rev_dag_nodes: Vec<(usize, Vec<usize>, HashSet<usize>)> =
-        dag_nodes.iter().rev().cloned().collect();
-=======
-) -> ([NLayout; 2], SabreResult) {
-    // Pick a random initial layout and fully populate ancillas in that layout too
-    let num_physical_qubits = distance_matrix.shape()[0];
-    let mut rng = Pcg64Mcg::seed_from_u64(seed);
-    let mut physical_qubits: Vec<usize> = (0..num_physical_qubits).collect();
-    physical_qubits.shuffle(&mut rng);
     let mut initial_layout = NLayout::from_logical_to_physical(physical_qubits);
     let new_dag_fn = |nodes| {
         // Because the current implementation of Sabre swap doesn't permute
@@ -188,7 +165,6 @@
     // DAG and its node blocks.
     let mut dag_forward: SabreDAG = new_dag_fn(dag.nodes.clone());
     let mut dag_reverse: SabreDAG = new_dag_fn(dag.nodes.iter().rev().cloned().collect());
->>>>>>> c8552f6b
     for _iter in 0..max_iterations {
         // forward and reverse
         for _direction in 0..2 {
