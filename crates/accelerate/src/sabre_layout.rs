// This code is part of Qiskit.
//
// (C) Copyright IBM 2022
//
// This code is licensed under the Apache License, Version 2.0. You may
// obtain a copy of this license in the LICENSE.txt file in the root directory
// of this source tree or at http://www.apache.org/licenses/LICENSE-2.0.
//
// Any modifications or derivative works of this code must retain this
// copyright notice, and modified files need to carry a notice indicating
// that they have been altered from the originals.
#![allow(clippy::too_many_arguments)]

use hashbrown::HashSet;
use ndarray::prelude::*;
use numpy::{IntoPyArray, PyArray, PyReadonlyArray2};
use pyo3::prelude::*;
use pyo3::wrap_pyfunction;
use pyo3::Python;
use rand::prelude::*;
use rand_pcg::Pcg64Mcg;
use rayon::prelude::*;

use crate::getenv_use_multiple_threads;
use crate::nlayout::NLayout;
use crate::sabre_swap::neighbor_table::NeighborTable;
use crate::sabre_swap::sabre_dag::SabreDAG;
use crate::sabre_swap::swap_map::SwapMap;
use crate::sabre_swap::{build_swap_map_inner, Heuristic, NodeBlockResults, SabreResult};

#[pyfunction]
#[pyo3(signature = (dag, neighbor_table, distance_matrix, heuristic, max_iterations, num_swap_trials, num_random_trials, seed=None, partial_layouts=vec![]))]
pub fn sabre_layout_and_routing(
    py: Python,
    dag: &SabreDAG,
    neighbor_table: &NeighborTable,
    distance_matrix: PyReadonlyArray2<f64>,
    heuristic: &Heuristic,
    max_iterations: usize,
    num_swap_trials: usize,
    num_random_trials: usize,
    seed: Option<u64>,
<<<<<<< HEAD
    mut partial_layouts: Vec<Vec<Option<usize>>>,
) -> ([NLayout; 2], (SwapMap, PyObject, NodeBlockResults)) {
=======
) -> (NLayout, PyObject, (SwapMap, PyObject, NodeBlockResults)) {
>>>>>>> dbc45063
    let run_in_parallel = getenv_use_multiple_threads();
    let mut starting_layouts: Vec<Vec<Option<usize>>> =
        (0..num_random_trials).map(|_| vec![]).collect();
    starting_layouts.append(&mut partial_layouts);
    let outer_rng = match seed {
        Some(seed) => Pcg64Mcg::seed_from_u64(seed),
        None => Pcg64Mcg::from_entropy(),
    };
    let seed_vec: Vec<u64> = outer_rng
        .sample_iter(&rand::distributions::Standard)
        .take(starting_layouts.len())
        .collect();
    let dist = distance_matrix.as_array();
    let res = if run_in_parallel && starting_layouts.len() > 1 {
        seed_vec
            .into_par_iter()
            .enumerate()
            .map(|(index, seed_trial)| {
                (
                    index,
                    layout_trial(
                        dag,
                        neighbor_table,
                        &dist,
                        heuristic,
                        seed_trial,
                        max_iterations,
                        num_swap_trials,
                        run_in_parallel,
                        &starting_layouts[index],
                    ),
                )
            })
            .min_by_key(|(index, (_, _, result))| {
                (
                    result.map.map.values().map(|x| x.len()).sum::<usize>(),
                    *index,
                )
            })
            .unwrap()
            .1
    } else {
        seed_vec
            .into_iter()
            .enumerate()
            .map(|(index, seed_trial)| {
                layout_trial(
                    dag,
                    neighbor_table,
                    &dist,
                    heuristic,
                    seed_trial,
                    max_iterations,
                    num_swap_trials,
                    run_in_parallel,
                    &starting_layouts[index],
                )
            })
            .min_by_key(|(_, _, result)| result.map.map.values().map(|x| x.len()).sum::<usize>())
            .unwrap()
    };
    (
        res.0,
        PyArray::from_vec(py, res.1).into(),
        (
            res.2.map,
            res.2.node_order.into_pyarray(py).into(),
            res.2.node_block_results,
        ),
    )
}

fn layout_trial(
    dag: &SabreDAG,
    neighbor_table: &NeighborTable,
    distance_matrix: &ArrayView2<f64>,
    heuristic: &Heuristic,
    seed: u64,
    max_iterations: usize,
    num_swap_trials: usize,
    run_swap_in_parallel: bool,
<<<<<<< HEAD
    starting_layout: &[Option<usize>],
) -> ([NLayout; 2], SabreResult) {
    // Pick a random initial layout and fully populate ancillas in that layout too
    let num_physical_qubits = distance_matrix.shape()[0];
    let mut rng = Pcg64Mcg::seed_from_u64(seed);
    let physical_qubits = if !starting_layout.is_empty() {
        let used_bits: HashSet<usize> = starting_layout
            .iter()
            .filter_map(|x| x.as_ref())
            .copied()
            .collect();
        let mut free_bits: Vec<usize> = (0..num_physical_qubits)
            .filter(|x| !used_bits.contains(x))
            .collect();
        free_bits.shuffle(&mut rng);
        (0..num_physical_qubits)
            .map(|x| match starting_layout.get(x) {
                Some(phys) => phys.unwrap_or_else(|| free_bits.pop().unwrap()),
                None => free_bits.pop().unwrap(),
            })
            .collect()
    } else {
        let mut physical_qubits: Vec<usize> = (0..num_physical_qubits).collect();
        physical_qubits.shuffle(&mut rng);
        physical_qubits
    };

    let mut initial_layout = NLayout::from_logical_to_physical(physical_qubits);
    let new_dag_fn = |nodes| {
        // Because the current implementation of Sabre swap doesn't permute
        // the layout when placing control flow ops, there's no need to
        // recurse into blocks. We remove them here, but still map control
        // flow node IDs to an empty block list so Sabre treats these ops
        // as control flow nodes, but doesn't route their blocks.
        let node_blocks_empty = dag
=======
) -> (NLayout, Vec<usize>, SabreResult) {
    let num_physical_qubits = distance_matrix.shape()[0];
    let mut rng = Pcg64Mcg::seed_from_u64(seed);

    // Pick a random initial layout including a full ancilla allocation.
    let mut initial_layout = {
        let mut physical_qubits: Vec<usize> = (0..num_physical_qubits).collect();
        physical_qubits.shuffle(&mut rng);
        NLayout::from_logical_to_physical(physical_qubits)
    };

    // Sabre routing currently enforces that control-flow blocks return to their starting layout,
    // which means they don't actually affect any heuristics that affect our layout choice.
    let dag_no_control_forward = SabreDAG {
        num_qubits: dag.num_qubits,
        num_clbits: dag.num_clbits,
        dag: dag.dag.clone(),
        nodes: dag.nodes.clone(),
        first_layer: dag.first_layer.clone(),
        node_blocks: dag
>>>>>>> dbc45063
            .node_blocks
            .keys()
            .map(|index| (*index, Vec::new()))
            .collect(),
    };
    let dag_no_control_reverse = SabreDAG::new(
        dag_no_control_forward.num_qubits,
        dag_no_control_forward.num_clbits,
        dag_no_control_forward.nodes.iter().rev().cloned().collect(),
        dag_no_control_forward.node_blocks.clone(),
    );

    for _iter in 0..max_iterations {
        for dag in [&dag_no_control_forward, &dag_no_control_reverse] {
            let (_result, final_layout) = build_swap_map_inner(
                num_physical_qubits,
                dag,
                neighbor_table,
                distance_matrix,
                heuristic,
                Some(seed),
                &initial_layout,
                num_swap_trials,
                Some(run_swap_in_parallel),
            );
            initial_layout = final_layout;
        }
    }

    let (sabre_result, final_layout) = build_swap_map_inner(
        num_physical_qubits,
        dag,
        neighbor_table,
        distance_matrix,
        heuristic,
        Some(seed),
        &initial_layout,
        num_swap_trials,
        Some(run_swap_in_parallel),
    );
    let final_permutation = initial_layout
        .phys_to_logic
        .iter()
        .map(|initial| final_layout.logic_to_phys[*initial])
        .collect();
    (initial_layout, final_permutation, sabre_result)
}

#[pymodule]
pub fn sabre_layout(_py: Python, m: &PyModule) -> PyResult<()> {
    m.add_wrapped(wrap_pyfunction!(sabre_layout_and_routing))?;
    Ok(())
}<|MERGE_RESOLUTION|>--- conflicted
+++ resolved
@@ -40,12 +40,8 @@
     num_swap_trials: usize,
     num_random_trials: usize,
     seed: Option<u64>,
-<<<<<<< HEAD
     mut partial_layouts: Vec<Vec<Option<usize>>>,
-) -> ([NLayout; 2], (SwapMap, PyObject, NodeBlockResults)) {
-=======
 ) -> (NLayout, PyObject, (SwapMap, PyObject, NodeBlockResults)) {
->>>>>>> dbc45063
     let run_in_parallel = getenv_use_multiple_threads();
     let mut starting_layouts: Vec<Vec<Option<usize>>> =
         (0..num_random_trials).map(|_| vec![]).collect();
@@ -127,51 +123,34 @@
     max_iterations: usize,
     num_swap_trials: usize,
     run_swap_in_parallel: bool,
-<<<<<<< HEAD
     starting_layout: &[Option<usize>],
-) -> ([NLayout; 2], SabreResult) {
-    // Pick a random initial layout and fully populate ancillas in that layout too
-    let num_physical_qubits = distance_matrix.shape()[0];
-    let mut rng = Pcg64Mcg::seed_from_u64(seed);
-    let physical_qubits = if !starting_layout.is_empty() {
-        let used_bits: HashSet<usize> = starting_layout
-            .iter()
-            .filter_map(|x| x.as_ref())
-            .copied()
-            .collect();
-        let mut free_bits: Vec<usize> = (0..num_physical_qubits)
-            .filter(|x| !used_bits.contains(x))
-            .collect();
-        free_bits.shuffle(&mut rng);
-        (0..num_physical_qubits)
-            .map(|x| match starting_layout.get(x) {
-                Some(phys) => phys.unwrap_or_else(|| free_bits.pop().unwrap()),
-                None => free_bits.pop().unwrap(),
-            })
-            .collect()
-    } else {
-        let mut physical_qubits: Vec<usize> = (0..num_physical_qubits).collect();
-        physical_qubits.shuffle(&mut rng);
-        physical_qubits
-    };
-
-    let mut initial_layout = NLayout::from_logical_to_physical(physical_qubits);
-    let new_dag_fn = |nodes| {
-        // Because the current implementation of Sabre swap doesn't permute
-        // the layout when placing control flow ops, there's no need to
-        // recurse into blocks. We remove them here, but still map control
-        // flow node IDs to an empty block list so Sabre treats these ops
-        // as control flow nodes, but doesn't route their blocks.
-        let node_blocks_empty = dag
-=======
 ) -> (NLayout, Vec<usize>, SabreResult) {
     let num_physical_qubits = distance_matrix.shape()[0];
     let mut rng = Pcg64Mcg::seed_from_u64(seed);
 
     // Pick a random initial layout including a full ancilla allocation.
     let mut initial_layout = {
-        let mut physical_qubits: Vec<usize> = (0..num_physical_qubits).collect();
-        physical_qubits.shuffle(&mut rng);
+        let physical_qubits = if !starting_layout.is_empty() {
+            let used_bits: HashSet<usize> = starting_layout
+                .iter()
+                .filter_map(|x| x.as_ref())
+                .copied()
+                .collect();
+            let mut free_bits: Vec<usize> = (0..num_physical_qubits)
+                .filter(|x| !used_bits.contains(x))
+                .collect();
+            free_bits.shuffle(&mut rng);
+            (0..num_physical_qubits)
+                .map(|x| match starting_layout.get(x) {
+                    Some(phys) => phys.unwrap_or_else(|| free_bits.pop().unwrap()),
+                    None => free_bits.pop().unwrap(),
+                })
+                .collect()
+        } else {
+            let mut physical_qubits: Vec<usize> = (0..num_physical_qubits).collect();
+            physical_qubits.shuffle(&mut rng);
+            physical_qubits
+        };
         NLayout::from_logical_to_physical(physical_qubits)
     };
 
@@ -184,7 +163,6 @@
         nodes: dag.nodes.clone(),
         first_layer: dag.first_layer.clone(),
         node_blocks: dag
->>>>>>> dbc45063
             .node_blocks
             .keys()
             .map(|index| (*index, Vec::new()))
