--- conflicted
+++ resolved
@@ -207,69 +207,21 @@
     let bit_one = out_circ.add_qargs(std::slice::from_ref(&qubits[1]));
     out_circ.push(
         py,
-<<<<<<< HEAD
-        PackedInstruction::new(
-            PackedOperation::from_standard_gate(twirl[0]),
-            bit_zero,
-            circ.cargs_interner().get_default(),
-            None,
-            None,
-            #[cfg(feature = "cache_pygates")]
-            OnceLock::new(),
-        ),
-    )?;
-    out_circ.push(
-        py,
-        PackedInstruction::new(
-            PackedOperation::from_standard_gate(twirl[1]),
-            bit_one,
-            circ.cargs_interner().get_default(),
-            None,
-            None,
-            #[cfg(feature = "cache_pygates")]
-            OnceLock::new(),
-        ),
-=======
         PackedInstruction::from_standard_gate(twirl[0], None, bit_zero),
     )?;
     out_circ.push(
         py,
         PackedInstruction::from_standard_gate(twirl[1], None, bit_one),
->>>>>>> 2ce6863a
     )?;
 
     out_circ.push(py, inst.clone())?;
     out_circ.push(
         py,
-<<<<<<< HEAD
-        PackedInstruction::new(
-            PackedOperation::from_standard_gate(twirl[2]),
-            bit_zero,
-            circ.cargs_interner().get_default(),
-            None,
-            None,
-            #[cfg(feature = "cache_pygates")]
-            OnceLock::new(),
-        ),
-    )?;
-    out_circ.push(
-        py,
-        PackedInstruction::new(
-            PackedOperation::from_standard_gate(twirl[3]),
-            bit_one,
-            circ.cargs_interner().get_default(),
-            None,
-            None,
-            #[cfg(feature = "cache_pygates")]
-            OnceLock::new(),
-        ),
-=======
         PackedInstruction::from_standard_gate(twirl[2], None, bit_zero),
     )?;
     out_circ.push(
         py,
         PackedInstruction::from_standard_gate(twirl[3], None, bit_one),
->>>>>>> 2ce6863a
     )?;
 
     if *twirl_phase != 0. {
