[package]
name = "qiskit-accelerate"
version.workspace = true
edition.workspace = true
rust-version.workspace = true
license.workspace = true

[lib]
name = "qiskit_accelerate"
doctest = false

[lints]
workspace = true

[dependencies]
rayon.workspace = true
numpy.workspace = true
rand.workspace = true
rand_pcg.workspace = true
rand_distr.workspace = true
ahash.workspace = true
num-traits.workspace = true
num-complex.workspace = true
rustworkx-core.workspace = true
num-bigint.workspace = true
faer = "0.19.4"
itertools.workspace = true
qiskit-circuit.workspace = true
thiserror.workspace = true
ndarray-einsum = "0.8.0"
<<<<<<< HEAD
rustiq-core = "0.0.10"
rstar = "0.12.2"
=======
rustiq-core = "0.0.11"
>>>>>>> a8d23667
bytemuck.workspace = true
nalgebra.workspace = true

[dependencies.smallvec]
workspace = true
features = ["union"]

[dependencies.pyo3]
workspace = true
features = ["hashbrown", "indexmap", "num-complex", "num-bigint", "smallvec"]

[dependencies.ndarray]
workspace = true
features = ["rayon", "approx"]

[dependencies.approx]
workspace = true
features = ["num-complex"]

[dependencies.hashbrown]
workspace = true
features = ["rayon"]

[dependencies.indexmap]
workspace = true
features = ["rayon"]

[dependencies.faer-ext]
version = "0.3.0"
features = ["ndarray"]

[dependencies.pulp]
version = "0.21.5"
features = ["macro"]

[dev-dependencies]
pyo3 = { workspace = true, features = ["auto-initialize"] }

[features]
cache_pygates = ["qiskit-circuit/cache_pygates"]<|MERGE_RESOLUTION|>--- conflicted
+++ resolved
@@ -28,12 +28,8 @@
 qiskit-circuit.workspace = true
 thiserror.workspace = true
 ndarray-einsum = "0.8.0"
-<<<<<<< HEAD
-rustiq-core = "0.0.10"
+rustiq-core = "0.0.11"
 rstar = "0.12.2"
-=======
-rustiq-core = "0.0.11"
->>>>>>> a8d23667
 bytemuck.workspace = true
 nalgebra.workspace = true
 
