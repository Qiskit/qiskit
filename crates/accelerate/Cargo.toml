[package]
name = "qiskit-accelerate"
version.workspace = true
edition.workspace = true
rust-version.workspace = true
license.workspace = true

[lib]
name = "qiskit_accelerate"
doctest = false

[lints]
workspace = true

[dependencies]
rayon.workspace = true
numpy.workspace = true
rand = "0.9"
rand_pcg = "0.9"
rand_distr = "0.5"
ahash.workspace = true
num-traits = "0.2"
num-complex.workspace = true
rustworkx-core.workspace = true
num-bigint.workspace = true
faer = "0.19.4"
itertools.workspace = true
qiskit-circuit.workspace = true
thiserror.workspace = true
<<<<<<< HEAD
ndarray-einsum = "0.8.0"
once_cell = "1.20.2"
=======
ndarray_einsum_beta = "0.7"
once_cell = "1.20.3"
>>>>>>> 7dd853da
rustiq-core = "0.0.10"
bytemuck.workspace = true
nalgebra.workspace = true

[dependencies.smallvec]
workspace = true
features = ["union"]

[dependencies.pyo3]
workspace = true
features = ["hashbrown", "indexmap", "num-complex", "num-bigint", "smallvec"]

[dependencies.ndarray]
workspace = true
features = ["rayon", "approx"]

[dependencies.approx]
workspace = true
features = ["num-complex"]

[dependencies.hashbrown]
workspace = true
features = ["rayon"]

[dependencies.indexmap]
workspace = true
features = ["rayon"]

[dependencies.faer-ext]
version = "0.3.0"
features = ["ndarray"]

[dependencies.pulp]
version = "0.21.4"
features = ["macro"]

[dev-dependencies]
pyo3 = { workspace = true, features = ["auto-initialize"] }

[features]
cache_pygates = ["qiskit-circuit/cache_pygates"]<|MERGE_RESOLUTION|>--- conflicted
+++ resolved
@@ -27,13 +27,8 @@
 itertools.workspace = true
 qiskit-circuit.workspace = true
 thiserror.workspace = true
-<<<<<<< HEAD
 ndarray-einsum = "0.8.0"
-once_cell = "1.20.2"
-=======
-ndarray_einsum_beta = "0.7"
 once_cell = "1.20.3"
->>>>>>> 7dd853da
 rustiq-core = "0.0.10"
 bytemuck.workspace = true
 nalgebra.workspace = true
