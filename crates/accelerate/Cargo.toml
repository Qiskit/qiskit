--- conflicted
+++ resolved
@@ -21,11 +21,8 @@
 num-bigint = "0.4"
 rustworkx-core = "0.14"
 faer = "0.18.2"
-<<<<<<< HEAD
 itertools = "0.12.1"
-=======
 qiskit-circuit.workspace = true
->>>>>>> 3d676d2f
 
 [dependencies.smallvec]
 version = "1.13"
