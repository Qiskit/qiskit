[package]
name = "qiskit-circuit"
version.workspace = true
edition.workspace = true
rust-version.workspace = true
license.workspace = true

[lib]
name = "qiskit_circuit"
doctest = false

[lints]
workspace = true

[dependencies]
rayon.workspace = true
ahash.workspace = true
rustworkx-core.workspace = true
bytemuck.workspace = true
bitfield-struct.workspace = true
num-complex.workspace = true
num-bigint.workspace = true
num-traits.workspace = true
thiserror.workspace = true
itertools.workspace = true
nalgebra.workspace = true
uuid.workspace = true
nom.workspace = true
nom-unicode.workspace = true
nom-language.workspace = true
<<<<<<< HEAD
num-bigint.workspace = true
crossterm = "0.29.0"
=======
>>>>>>> e1dad33f

[dependencies.pyo3]
workspace = true
features = ["hashbrown", "indexmap", "num-complex", "num-bigint", "smallvec", "py-clone"]

[dependencies.approx]
workspace = true
features = ["num-complex"]

[dependencies.ndarray]
workspace = true
features = ["rayon", "approx"]

[dependencies.hashbrown]
workspace = true
features = ["rayon"]

[dependencies.indexmap]
workspace = true
features = ["rayon"]

[dependencies.smallvec]
workspace = true
features = ["union", "const_generics"]

[dependencies.numpy]
workspace = true
features = ["nalgebra"]

[features]
cache_pygates = []

[dev-dependencies]
pyo3 = { workspace = true, features = ["auto-initialize"] }<|MERGE_RESOLUTION|>--- conflicted
+++ resolved
@@ -28,11 +28,7 @@
 nom.workspace = true
 nom-unicode.workspace = true
 nom-language.workspace = true
-<<<<<<< HEAD
-num-bigint.workspace = true
 crossterm = "0.29.0"
-=======
->>>>>>> e1dad33f
 
 [dependencies.pyo3]
 workspace = true
