--- conflicted
+++ resolved
@@ -17,14 +17,10 @@
 use pyo3::basic::CompareOp;
 use pyo3::exceptions::{PyDeprecationWarning, PyTypeError};
 use pyo3::prelude::*;
-<<<<<<< HEAD
-use pyo3::types::{PyList, PyTuple, PyType};
-use pyo3::{intern, IntoPy, PyObject, PyResult};
-=======
+
 use pyo3::types::{PyBool, PyList, PyString, PyTuple, PyType};
 use pyo3::IntoPyObjectExt;
 use pyo3::{intern, PyObject, PyResult};
->>>>>>> e9ccd3f3
 
 use num_complex::Complex64;
 use smallvec::SmallVec;
@@ -37,8 +33,6 @@
 };
 use crate::packed_instruction::PackedOperation;
 
-<<<<<<< HEAD
-=======
 /// This is a private struct used to hold the actual attributes, which we store
 /// on the heap using the [Box] within [ExtraInstructionAttributes].
 #[derive(Debug, Clone)]
@@ -200,7 +194,6 @@
     }
 }
 
->>>>>>> e9ccd3f3
 /// A single instruction in a :class:`.QuantumCircuit`, comprised of the :attr:`operation` and
 /// various operands.
 ///
