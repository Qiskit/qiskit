--- conflicted
+++ resolved
@@ -169,27 +169,26 @@
         }
 
         let out = match self.operation.view() {
-<<<<<<< HEAD
-            OperationRef::Standard(standard) => standard
+            OperationRef::StandardGate(standard) => standard
                 .create_py_op(
                     py,
                     Some(&self.params),
                     self.label.as_ref().map(|x| x.as_str()),
                 )?
-=======
-            OperationRef::StandardGate(standard) => standard
-                .create_py_op(py, Some(&self.params), &self.extra_attrs)?
                 .into_any(),
             OperationRef::StandardInstruction(instruction) => instruction
-                .create_py_op(py, Some(&self.params), &self.extra_attrs)?
->>>>>>> 4521122d
+                .create_py_op(
+                    py,
+                    Some(&self.params),
+                    self.label.as_ref().map(|x| x.as_str()),
+                )?
                 .into_any(),
             OperationRef::Gate(gate) => gate.gate.clone_ref(py),
             OperationRef::Instruction(instruction) => instruction.instruction.clone_ref(py),
             OperationRef::Operation(operation) => operation.operation.clone_ref(py),
-            OperationRef::Unitary(unitary) => {
-                unitary.create_py_op(py, &self.extra_attrs)?.into_any()
-            }
+            OperationRef::Unitary(unitary) => unitary
+                .create_py_op(py, self.label.as_ref().map(|x| x.as_str()))?
+                .into_any(),
         };
 
         #[cfg(feature = "cache_pygates")]
@@ -481,12 +480,7 @@
                 .transpose()
                 .map(|params| params.unwrap_or_default())
         };
-<<<<<<< HEAD
-
-        let extract_label = || -> PyResult<Option<Box<String>>> {
-            let raw = ob.getattr(intern!(py, "label"))?;
-            Ok(raw.extract::<Option<String>>()?.map(Box::new))
-=======
+
         let extract_params_no_coerce = || {
             ob.getattr(intern!(py, "params"))
                 .ok()
@@ -499,30 +493,10 @@
                 .transpose()
                 .map(|params| params.unwrap_or_default())
         };
-        let extract_extra = || -> PyResult<_> {
-            let unit = {
-                // We accept Python-space `None` or `"dt"` as both meaning the default `"dt"`.
-                let raw_unit = ob.getattr(intern!(py, "_unit"))?;
-                (!(raw_unit.is_none()
-                    || raw_unit.eq(ExtraInstructionAttributes::default_unit(py))?))
-                .then(|| raw_unit.extract::<String>())
-                .transpose()?
-            };
-            // Delay uses the `duration` attr as an alias for param[0] which isn't deprecated
-            // while all other instructions have deprecated `duration` so we want to access
-            // the inner _duration to avoid the deprecation warning's run time overhead.
-            let duration = if ob.getattr(intern!(py, "name"))?.extract::<String>()? != "delay" {
-                ob.getattr(intern!(py, "_duration"))?.extract()?
-            } else {
-                ob.getattr(intern!(py, "duration"))?.extract()?
-            };
-            Ok(ExtraInstructionAttributes::new(
-                ob.getattr(intern!(py, "label"))?.extract()?,
-                duration,
-                unit,
-                ob.getattr(intern!(py, "_condition"))?.extract()?,
-            ))
->>>>>>> 4521122d
+
+        let extract_label = || -> PyResult<Option<Box<String>>> {
+            let raw = ob.getattr(intern!(py, "label"))?;
+            Ok(raw.extract::<Option<String>>()?.map(Box::new))
         };
 
         'standard_gate: {
@@ -559,7 +533,7 @@
             return Ok(OperationFromPython {
                 operation: PackedOperation::from_standard_gate(standard),
                 params: extract_params()?,
-                extra_attrs: extract_extra()?,
+                label: extract_label()?,
             });
         }
         'standard_instr: {
@@ -588,7 +562,7 @@
                         // If the delay's duration is a Python int, we preserve it rather than
                         // coercing it to a float (e.g. when unit is 'dt').
                         params: extract_params_no_coerce()?,
-                        extra_attrs: extract_extra()?,
+                        label: extract_label()?,
                     });
                 }
                 StandardInstructionType::Measure => StandardInstruction::Measure,
@@ -614,7 +588,7 @@
                     return Ok(OperationFromPython {
                         operation: PackedOperation::from_unitary(unitary_gate),
                         params: SmallVec::new(),
-                        extra_attrs: extract_extra()?,
+                        label: extract_label()?,
                     });
                 }
                 let matrix: Option<MatrixView4<Complex64>> = py_matrix.try_as_matrix();
@@ -625,7 +599,7 @@
                     return Ok(OperationFromPython {
                         operation: PackedOperation::from_unitary(unitary_gate),
                         params: SmallVec::new(),
-                        extra_attrs: extract_extra()?,
+                        label: extract_label()?,
                     });
                 } else {
                     let unitary_gate = Box::new(UnitaryGate {
@@ -634,7 +608,7 @@
                     return Ok(OperationFromPython {
                         operation: PackedOperation::from_unitary(unitary_gate),
                         params: SmallVec::new(),
-                        extra_attrs: extract_extra()?,
+                        label: extract_label()?,
                     });
                 };
             }
