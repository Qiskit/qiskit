// This code is part of Qiskit.
//
// (C) Copyright IBM 2023
//
// This code is licensed under the Apache License, Version 2.0. You may
// obtain a copy of this license in the LICENSE.txt file in the root directory
// of this source tree or at http://www.apache.org/licenses/LICENSE-2.0.
//
// Any modifications or derivative works of this code must retain this
// copyright notice, and modified files need to carry a notice indicating
// that they have been altered from the originals.

<<<<<<< HEAD
use numpy::{IntoPyArray, PyArray2, PyReadonlyArray2};
=======
#[cfg(feature = "cache_pygates")]
use std::sync::OnceLock;

use numpy::{IntoPyArray, PyArray2, PyReadonlyArray1, PyReadonlyArray2};
>>>>>>> 80250c25
use pyo3::basic::CompareOp;
use pyo3::exceptions::{PyDeprecationWarning, PyTypeError, PyValueError};
use pyo3::prelude::*;
#[cfg(feature = "cache_pygates")]
use std::sync::OnceLock;

use pyo3::IntoPyObjectExt;
use pyo3::types::{PyBool, PyList, PyTuple, PyType};
use pyo3::{PyResult, intern};

use crate::duration::Duration;
use crate::imports::{CONTROLLED_GATE, GATE, INSTRUCTION, OPERATION, WARNINGS_WARN};
use crate::instruction::{Instruction, Parameters, create_py_op};
use crate::operations::{
<<<<<<< HEAD
    ArrayType, BoxDuration, ControlFlow, ControlFlowInstruction, ControlFlowType, Operation,
    OperationRef, Param, PyGate, PyInstruction, PyOperation, StandardGate, StandardInstruction,
    StandardInstructionType, UnitaryGate,
=======
    ArrayType, Operation, OperationRef, Param, PauliProductMeasurement, PyGate, PyInstruction,
    PyOperation, StandardGate, StandardInstruction, StandardInstructionType, UnitaryGate,
>>>>>>> 80250c25
};
use crate::packed_instruction::PackedOperation;
use crate::parameter::parameter_expression::ParameterExpression;
use nalgebra::{Dyn, MatrixView2, MatrixView4};
use num_complex::Complex64;
use smallvec::SmallVec;

/// A single instruction in a :class:`.QuantumCircuit`, comprised of the :attr:`operation` and
/// various operands.
///
/// .. note::
///
///     There is some possible confusion in the names of this class, :class:`~.circuit.Instruction`,
///     and :class:`~.circuit.Operation`, and this class's attribute :attr:`operation`.  Our
///     preferred terminology is by analogy to assembly languages, where an "instruction" is made up
///     of an "operation" and its "operands".
///
///     Historically, :class:`~.circuit.Instruction` came first, and originally contained the qubits
///     it operated on and any parameters, so it was a true "instruction".  Over time,
///     :class:`.QuantumCircuit` became responsible for tracking qubits and clbits, and the class
///     became better described as an "operation".  Changing the name of such a core object would be
///     a very unpleasant API break for users, and so we have stuck with it.
///
///     This class was created to provide a formal "instruction" context object in
///     :class:`.QuantumCircuit.data`, which had long been made of ad-hoc tuples.  With this, and
///     the advent of the :class:`~.circuit.Operation` interface for adding more complex objects to
///     circuits, we took the opportunity to correct the historical naming.  For the time being,
///     this leads to an awkward case where :attr:`.CircuitInstruction.operation` is often an
///     :class:`~.circuit.Instruction` instance (:class:`~.circuit.Instruction` implements the
///     :class:`.Operation` interface), but as the :class:`.Operation` interface gains more use,
///     this confusion will hopefully abate.
///
/// .. warning::
///
///     This is a lightweight internal class and there is minimal error checking; you must respect
///     the type hints when using it.  It is the user's responsibility to ensure that direct
///     mutations of the object do not invalidate the types, nor the restrictions placed on it by
///     its context.  Typically this will mean, for example, that :attr:`qubits` must be a sequence
///     of distinct items, with no duplicates.
#[pyclass(freelist = 20, sequence, module = "qiskit._accelerate.circuit")]
#[derive(Clone, Debug)]
pub struct CircuitInstruction {
    pub operation: PackedOperation,
    /// A sequence of the qubits that the operation is applied to.
    #[pyo3(get)]
    pub qubits: Py<PyTuple>,
    /// A sequence of the classical bits that this operation reads from or writes to.
    #[pyo3(get)]
    pub clbits: Py<PyTuple>,
    pub params: Option<Parameters<Py<PyAny>>>,
    pub label: Option<Box<String>>,
    #[cfg(feature = "cache_pygates")]
    pub py_op: OnceLock<Py<PyAny>>,
}

impl CircuitInstruction {
    /// Get the Python-space operation, ensuring that it is mutable from Python space (singleton
    /// gates might not necessarily satisfy this otherwise).
    ///
    /// This returns the cached instruction if valid, but does not replace the cache if it created a
    /// new mutable object; the expectation is that any mutations to the Python object need
    /// assigning back to the `CircuitInstruction` completely to ensure data coherence between Rust
    /// and Python spaces.  We can't protect entirely against that, but we can make it a bit harder
    /// for standard-gate getters to accidentally do the wrong thing.
    pub fn get_operation_mut<'py>(&self, py: Python<'py>) -> PyResult<Bound<'py, PyAny>> {
        let out = self.get_operation(py)?.into_bound(py);
        if out.getattr(intern!(py, "mutable"))?.is_truthy()? {
            Ok(out)
        } else {
            out.call_method0(intern!(py, "to_mutable"))
        }
    }
}

impl Instruction for CircuitInstruction {
    fn op(&self) -> OperationRef<'_> {
        self.operation.view()
    }

    fn parameters(&self) -> Option<&Parameters<Py<PyAny>>> {
        self.params.as_ref()
    }

    fn label(&self) -> Option<&str> {
        self.label()
    }
}

#[pymethods]
impl CircuitInstruction {
    #[new]
    #[pyo3(signature = (operation, qubits=None, clbits=None))]
    pub fn py_new(
        operation: &Bound<PyAny>,
        qubits: Option<Bound<PyAny>>,
        clbits: Option<Bound<PyAny>>,
    ) -> PyResult<Self> {
        let py = operation.py();
        let op_parts = operation.extract::<OperationFromPython>()?;

        Ok(Self {
            operation: op_parts.operation,
            qubits: as_tuple(py, qubits)?.unbind(),
            clbits: as_tuple(py, clbits)?.unbind(),
            params: op_parts.params,
            label: op_parts.label,
            #[cfg(feature = "cache_pygates")]
            py_op: operation.clone().unbind().into(),
        })
    }

    #[pyo3(signature = (standard, qubits, params, label=None))]
    #[staticmethod]
    pub fn from_standard(
        py: Python,
        standard: StandardGate,
        qubits: Option<Bound<PyAny>>,
        params: SmallVec<[Param; 3]>,
        label: Option<String>,
    ) -> PyResult<Self> {
        Ok(Self {
            operation: standard.into(),
            qubits: as_tuple(py, qubits)?.unbind(),
            clbits: PyTuple::empty(py).unbind(),
            params: (!params.is_empty()).then(|| Parameters::Params(params)),
            label: label.map(Box::new),
            #[cfg(feature = "cache_pygates")]
            py_op: OnceLock::new(),
        })
    }

    /// Returns a shallow copy.
    ///
    /// Returns:
    ///     CircuitInstruction: The shallow copy.
    pub fn copy(&self) -> Self {
        self.clone()
    }

    /// The logical operation that this instruction represents an execution of.
    #[getter]
    pub fn get_operation(&self, py: Python) -> PyResult<Py<PyAny>> {
        // This doesn't use `get_or_init` because a) the initialiser is fallible and
        // `get_or_try_init` isn't stable, and b) the initialiser can yield to the Python
        // interpreter, which might suspend the thread and allow another to inadvertantly attempt to
        // re-enter the cache setter, which isn't safe.

        #[cfg(feature = "cache_pygates")]
        {
            if let Some(cached_op) = self.py_op.get() {
                return Ok(cached_op.clone_ref(py));
            }
        }

<<<<<<< HEAD
        let out = create_py_op(py, self.op(), self.parameters().cloned(), self.label())?;
=======
        let out = match self.operation.view() {
            OperationRef::StandardGate(standard) => standard
                .create_py_op(
                    py,
                    Some(&self.params),
                    self.label.as_ref().map(|x| x.as_str()),
                )?
                .into_any(),
            OperationRef::StandardInstruction(instruction) => instruction
                .create_py_op(
                    py,
                    Some(&self.params),
                    self.label.as_ref().map(|x| x.as_str()),
                )?
                .into_any(),
            OperationRef::Gate(gate) => gate.gate.clone_ref(py),
            OperationRef::Instruction(instruction) => instruction.instruction.clone_ref(py),
            OperationRef::Operation(operation) => operation.operation.clone_ref(py),
            OperationRef::Unitary(unitary) => unitary
                .create_py_op(py, self.label.as_ref().map(|x| x.as_str()))?
                .into_any(),
            OperationRef::PauliProductMeasurement(ppm) => ppm
                .create_py_op(py, self.label.as_ref().map(|x| x.as_str()))?
                .into_any(),
        };
>>>>>>> 80250c25

        #[cfg(feature = "cache_pygates")]
        {
            self.py_op.get_or_init(|| out.clone_ref(py));
        }

        Ok(out)
    }

    /// Returns the Instruction name corresponding to the op for this node
    #[getter]
    fn get_name(&self) -> &str {
        self.operation.name()
    }

    #[getter]
    pub fn get_params(&self, py: Python) -> PyResult<Py<PyAny>> {
        if self.params.is_none() {
            return Ok(PyList::empty(py).into_any().unbind());
        };
        match self.operation.view() {
            OperationRef::ControlFlow(cf) => match &cf.control_flow {
                ControlFlow::ForLoop {
                    indexset,
                    loop_param,
                    ..
                } => [
                    indexset.into_py_any(py)?,
                    loop_param.into_py_any(py)?,
                    self.blocks_view()[0].clone_ref(py),
                ]
                .into_py_any(py),
                _ => self.blocks_view().into_py_any(py),
            },
            _ => self.params_view().into_py_any(py),
        }
    }

    #[getter]
    fn matrix<'py>(&'py self, py: Python<'py>) -> Option<Bound<'py, PyArray2<Complex64>>> {
        let matrix = self.try_matrix();
        matrix.map(move |mat| mat.into_pyarray(py))
    }

    #[getter]
    fn label(&self) -> Option<&str> {
        self.label.as_ref().map(|label| label.as_str())
    }

    /// Is the :class:`.Operation` contained in this instruction a Qiskit standard gate?
    pub fn is_standard_gate(&self) -> bool {
        self.operation.try_standard_gate().is_some()
    }

    /// Is the :class:`.Operation` contained in this instruction a subclass of
    /// :class:`.ControlledGate`?
    pub fn is_controlled_gate(&self, py: Python) -> PyResult<bool> {
        match self.operation.view() {
            OperationRef::StandardGate(standard) => Ok(standard.num_ctrl_qubits() != 0),
            OperationRef::Gate(gate) => gate
                .gate
                .bind(py)
                .is_instance(CONTROLLED_GATE.get_bound(py)),
            _ => Ok(false),
        }
    }

    /// Is the :class:`.Operation` contained in this node a directive?
    pub fn is_directive(&self) -> bool {
        self.operation.directive()
    }

    /// Is the :class:`.Operation` contained in this instruction a control-flow operation (i.e. an
    /// instance of :class:`.ControlFlowOp`)?
    pub fn is_control_flow(&self) -> bool {
        self.operation.try_control_flow().is_some()
    }

    /// Does this instruction contain any :class:`.ParameterExpression` parameters?
    pub fn is_parameterized(&self) -> bool {
        let Some(params) = self.params.as_ref() else {
            return false;
        };
        match params {
            Parameters::Params(p) => p.iter().any(|x| matches!(x, Param::ParameterExpression(_))),
            Parameters::Blocks(_) => false,
        }
    }

    /// Creates a shallow copy with the given fields replaced.
    ///
    /// Returns:
    ///     CircuitInstruction: A new instance with the given fields replaced.
    #[pyo3(signature=(operation=None, qubits=None, clbits=None, params=None))]
    pub fn replace(
        &self,
        py: Python,
        operation: Option<&Bound<PyAny>>,
        qubits: Option<Bound<PyAny>>,
        clbits: Option<Bound<PyAny>>,
        params: Option<Bound<PyAny>>,
    ) -> PyResult<Self> {
        let qubits = match qubits {
            None => self.qubits.clone_ref(py),
            Some(qubits) => as_tuple(py, Some(qubits))?.unbind(),
        };
        let clbits = match clbits {
            None => self.clbits.clone_ref(py),
            Some(clbits) => as_tuple(py, Some(clbits))?.unbind(),
        };

        if let Some(operation) = operation {
            let op_parts = operation.extract::<OperationFromPython>()?;
            let params = if let Some(params) = params {
                extract_params(op_parts.operation.view(), &params)?
            } else {
                op_parts.params
            };

            Ok(Self {
                operation: op_parts.operation,
                qubits,
                clbits,
                params,
                label: op_parts.label,
                #[cfg(feature = "cache_pygates")]
                py_op: operation.clone().unbind().into(),
            })
        } else {
            let params = if let Some(params) = params {
                extract_params(self.operation.view(), &params)?
            } else {
                self.params.clone()
            };
            Ok(Self {
                operation: self.operation.clone(),
                qubits,
                clbits,
                params,
                label: self.label.clone(),
                #[cfg(feature = "cache_pygates")]
                py_op: self.py_op.clone(),
            })
        }
    }

    pub fn __getnewargs__(&self, py: Python<'_>) -> PyResult<Py<PyAny>> {
        (
            self.get_operation(py)?,
            self.qubits.bind(py),
            self.clbits.bind(py),
        )
            .into_py_any(py)
    }

    pub fn __repr__(self_: &Bound<Self>, py: Python<'_>) -> PyResult<String> {
        let type_name = self_.get_type().qualname()?;
        let r = self_.try_borrow()?;
        Ok(format!(
            "{}(operation={}, qubits={}, clbits={})",
            type_name,
            r.get_operation(py)?.bind(py).repr()?,
            r.qubits.bind(py).repr()?,
            r.clbits.bind(py).repr()?
        ))
    }

    // Legacy tuple-like interface support.
    //
    // For a best attempt at API compatibility during the transition to using this new class, we need
    // the interface to behave exactly like the old 3-tuple `(inst, qargs, cargs)` if it's treated
    // like that via unpacking or similar.  That means that the `parameters` field is completely
    // absent, and the qubits and clbits must be converted to lists.
    pub fn _legacy_format<'py>(&self, py: Python<'py>) -> PyResult<Bound<'py, PyTuple>> {
        PyTuple::new(
            py,
            [
                self.get_operation(py)?,
                self.qubits.bind(py).to_list().into(),
                self.clbits.bind(py).to_list().into(),
            ],
        )
    }

    pub fn __getitem__(&self, py: Python<'_>, key: &Bound<PyAny>) -> PyResult<Py<PyAny>> {
        warn_on_legacy_circuit_instruction_iteration(py)?;
        self._legacy_format(py)?
            .as_any()
            .get_item(key)?
            .into_py_any(py)
    }

    pub fn __iter__(&self, py: Python<'_>) -> PyResult<Py<PyAny>> {
        warn_on_legacy_circuit_instruction_iteration(py)?;
        self._legacy_format(py)?
            .as_any()
            .try_iter()?
            .into_py_any(py)
    }

    pub fn __len__(&self, py: Python) -> PyResult<usize> {
        warn_on_legacy_circuit_instruction_iteration(py)?;
        Ok(3)
    }

    pub fn __richcmp__(
        self_: &Bound<Self>,
        other: &Bound<PyAny>,
        op: CompareOp,
        py: Python<'_>,
    ) -> PyResult<Py<PyAny>> {
        fn params_eq(
            py: Python,
            left: Option<&Parameters<Py<PyAny>>>,
            right: Option<&Parameters<Py<PyAny>>>,
        ) -> PyResult<bool> {
            if left.is_none() && right.is_none() {
                return Ok(true);
            }
            let (Some(left), Some(right)) = (left, right) else {
                return Ok(false);
            };

            match (left, right) {
                (Parameters::Params(left), Parameters::Params(right)) => {
                    if left.len() != right.len() {
                        return Ok(false);
                    }
                    for (left, right) in left.iter().zip(right) {
                        let eq = match left {
                            Param::Float(left) => match right {
                                Param::Float(right) => left == right,
                                Param::ParameterExpression(right) => {
                                    &ParameterExpression::from_f64(*left) == right.as_ref()
                                }
                                Param::Obj(right) => right.bind(py).eq(left)?,
                            },
                            Param::ParameterExpression(left) => match right {
                                Param::Float(right) => {
                                    left.as_ref() == &ParameterExpression::from_f64(*right)
                                }
                                Param::ParameterExpression(right) => left == right,
                                Param::Obj(right) => right.bind(py).eq(left.as_ref().clone())?,
                            },
                            Param::Obj(left) => left.bind(py).eq(right)?,
                        };
                        if !eq {
                            return Ok(false);
                        }
                    }
                    Ok(true)
                }
                (Parameters::Blocks(blocks_a), Parameters::Blocks(blocks_b)) => {
                    if blocks_a.len() != blocks_b.len() {
                        return Ok(false);
                    }
                    for (a, b) in blocks_a.iter().zip(blocks_b) {
                        if !a.bind(py).eq(b)? {
                            return Ok(false);
                        }
                    }
                    Ok(true)
                }
                _ => Ok(false),
            }
        }

        fn eq(
            py: Python<'_>,
            self_: &Bound<CircuitInstruction>,
            other: &Bound<PyAny>,
        ) -> PyResult<Option<bool>> {
            if self_.is(other) {
                return Ok(Some(true));
            }

            let self_ = self_.try_borrow()?;

            if other.is_instance_of::<PyTuple>() {
                return Ok(Some(self_._legacy_format(py)?.eq(other)?));
            }
            let Ok(other) = other.cast::<CircuitInstruction>() else {
                return Ok(None);
            };
            let other = other.try_borrow()?;

            Ok(Some(
                self_.qubits.bind(py).eq(other.qubits.bind(py))?
                    && self_.clbits.bind(py).eq(other.clbits.bind(py))?
                    && self_.operation.py_eq(py, &other.operation)?
                    && (self_.operation.try_standard_gate().is_none()
                        || params_eq(py, self_.params.as_ref(), other.params.as_ref())?),
            ))
        }

        Ok(match op {
            CompareOp::Eq => match eq(py, self_, other)? {
                Some(res) => PyBool::new(py, res).to_owned().into_any().unbind(),
                None => py.NotImplemented(),
            },
            CompareOp::Ne => match eq(py, self_, other)? {
                Some(res) => PyBool::new(py, !res).to_owned().into_any().unbind(),
                None => py.NotImplemented(),
            },
            _ => py.NotImplemented(),
        })
    }
}

/// A container struct that contains the conversion from some `Operation` subclass input, on its way
/// to becoming a `PackedInstruction`.
///
/// This is the primary way of converting an incoming `Gate` / `Instruction` / `Operation` from
/// Python space into Rust-space data.  A typical access pattern is:
///
/// ```rust
/// #[pyfunction]
/// fn accepts_op_from_python(ob: &Bound<PyAny>) -> PyResult<()> {
///     let py_op = ob.extract::<OperationFromPython>()?;
///     // ... use `py_op.operation`, `py_op.params`, etc.
///     Ok(())
/// }
/// ```
///
/// though you can also accept `ob: OperationFromPython` directly, if you don't also need a handle
/// to the Python object that it came from.  The handle is useful for the Python-operation caching.
#[derive(Debug)]
pub struct OperationFromPython {
    pub operation: PackedOperation,
    pub params: Option<Parameters<Py<PyAny>>>,
    pub label: Option<Box<String>>,
}

impl OperationFromPython {
    /// Takes the params out of [OperationFromPython::params].
    ///
    /// Panics if params is not a parameter list.
    pub fn take_params(&mut self) -> Option<SmallVec<[Param; 3]>> {
        self.params.take().map(|p| p.unwrap_params())
    }

    /// Takes the blocks out of [OperationFromPython::params].
    ///
    /// Panics if params is not a block list.
    pub fn take_blocks(&mut self) -> Option<Vec<Py<PyAny>>> {
        self.params.take().map(|p| p.unwrap_blocks())
    }
}

impl Instruction for OperationFromPython {
    fn op(&self) -> OperationRef<'_> {
        self.operation.view()
    }

    fn parameters(&self) -> Option<&Parameters<Py<PyAny>>> {
        self.params.as_ref()
    }

    fn label(&self) -> Option<&str> {
        self.label.as_ref().map(|label| label.as_str())
    }
}

impl<'a, 'py> FromPyObject<'a, 'py> for OperationFromPython {
    type Error = PyErr;

    fn extract(ob: Borrowed<'a, 'py, PyAny>) -> Result<Self, Self::Error> {
        let py = ob.py();
        let ob_type = ob
            .getattr(intern!(py, "base_class"))
            .ok()
            .map(|base| base.cast_into::<PyType>())
            .transpose()?
            .unwrap_or_else(|| ob.get_type());

        let get_params = || -> PyResult<Bound<PyAny>> {
            Ok(ob
                .getattr_opt(intern!(py, "params"))?
                .unwrap_or_else(|| PyTuple::empty(py).into_any()))
        };
        let extract_label = || -> PyResult<Option<Box<String>>> {
            let raw = ob.getattr(intern!(py, "label"))?;
            Ok(raw.extract::<Option<String>>()?.map(Box::new))
        };

        'standard_gate: {
            // Our Python standard gates have a `_standard_gate` field at the class level so we can
            // quickly identify them here without an `isinstance` check.
            let Some(standard) = ob_type
                .getattr(intern!(py, "_standard_gate"))
                .ok()
                .and_then(|standard| standard.extract::<StandardGate>().ok())
            else {
                break 'standard_gate;
            };

            // If the instruction is a controlled gate with a not-all-ones control state, it doesn't
            // fit our definition of standard.  We abuse the fact that we know our standard-gate
            // mapping to avoid an `isinstance` check on `ControlledGate` - a standard gate has
            // nonzero `num_ctrl_qubits` iff it is a `ControlledGate`.
            //
            // `ControlledGate` also has a `base_gate` attribute related to its historical
            // implementation, which technically allows mutations from Python space.  The only
            // mutation of a standard gate's `base_gate` that wouldn't have already broken the
            // Python-space data model is setting a label, so we just catch that case and default
            // back to non-standard-gate handling in that case.
            if standard.num_ctrl_qubits() != 0
                && ((ob.getattr(intern!(py, "ctrl_state"))?.extract::<usize>()?
                    != (1 << standard.num_ctrl_qubits()) - 1)
                    || !ob
                        .getattr(intern!(py, "base_gate"))?
                        .getattr(intern!(py, "label"))?
                        .is_none())
            {
                break 'standard_gate;
            }
            let operation = PackedOperation::from_standard_gate(standard);
            let params = extract_params(operation.view(), &get_params()?)?;
            return Ok(OperationFromPython {
                operation,
                params,
                label: extract_label()?,
            });
        }
        'standard_instr: {
            // Our Python standard instructions have a `_standard_instruction_type` field at the
            // class level so we can quickly identify them here without an `isinstance` check.
            // Once we know the type, we query the object for any type-specific fields we need to
            // read (e.g. a Barrier's number of qubits) to build the Rust representation.
            let Some(standard_type) = ob_type
                .getattr(intern!(py, "_standard_instruction_type"))
                .ok()
                .and_then(|standard| standard.extract::<StandardInstructionType>().ok())
            else {
                break 'standard_instr;
            };
            let standard = match standard_type {
                StandardInstructionType::Barrier => {
                    let num_qubits = ob.getattr(intern!(py, "num_qubits"))?.extract()?;
                    StandardInstruction::Barrier(num_qubits)
                }
                StandardInstructionType::Delay => {
                    let unit = ob.getattr(intern!(py, "unit"))?.extract()?;
                    StandardInstruction::Delay(unit)
                }
                StandardInstructionType::Measure => StandardInstruction::Measure,
                StandardInstructionType::Reset => StandardInstruction::Reset,
            };
            let operation = PackedOperation::from_standard_instruction(standard);
            let params = extract_params(operation.view(), &get_params()?)?;
            return Ok(OperationFromPython {
                operation,
                params,
                label: extract_label()?,
            });
        }
        'control_flow: {
            // Our Python control flow instructions have a `_control_flow_type` field at the
            // class level so we can quickly identify them here without an `isinstance` check.
            // Once we know the type, we query the object for any type-specific fields we need to
            // read to build the Rust representation.
            let Some(control_flow_type) = ob_type
                .getattr(intern!(py, "_control_flow_type"))
                .ok()
                .and_then(|cf| cf.extract::<ControlFlowType>().ok())
            else {
                break 'control_flow;
            };
            let params = get_params()?;
            let control_flow = ControlFlowInstruction {
                control_flow: match control_flow_type {
                    ControlFlowType::Box => {
                        let py_duration: Option<Bound<PyAny>> =
                            ob.getattr(intern!(py, "duration"))?.extract()?;
                        let unit: Option<String> = ob.getattr(intern!(py, "unit"))?.extract()?;
                        let duration = if let Some(py_duration) = py_duration {
                            Some(match unit.as_deref().unwrap_or("dt") {
                                "dt" => BoxDuration::Duration(Duration::dt(
                                    py_duration.extract::<f64>()? as i64,
                                )),
                                "s" => BoxDuration::Duration(Duration::s(py_duration.extract()?)),
                                "ms" => BoxDuration::Duration(Duration::ms(py_duration.extract()?)),
                                "us" => BoxDuration::Duration(Duration::us(py_duration.extract()?)),
                                "ns" => BoxDuration::Duration(Duration::ns(py_duration.extract()?)),
                                "ps" => BoxDuration::Duration(Duration::ps(py_duration.extract()?)),
                                "expr" => BoxDuration::Expr(py_duration.extract()?),
                                _ => {
                                    return Err(PyValueError::new_err(format!(
                                        "duration unit '{}' is unsupported",
                                        unit.unwrap()
                                    )));
                                }
                            })
                        } else {
                            None
                        };
                        let annotations = ob.getattr(intern!(py, "annotations"))?.extract()?;
                        ControlFlow::Box {
                            duration,
                            annotations,
                        }
                    }
                    ControlFlowType::BreakLoop => ControlFlow::BreakLoop,
                    ControlFlowType::ContinueLoop => ControlFlow::ContinueLoop,
                    ControlFlowType::ForLoop => {
                        // We lift for-loop's indexset and loop parameter from `params` to the
                        // operation itself for Rust since it's nicer to work with.
                        let mut params = params.try_iter()?;
                        let indexset = {
                            // The indexset is an iterable of ints, so we extract each
                            // and store them all in a Vec.
                            let indexset = params.next().unwrap()?.try_iter()?;
                            indexset
                                .map(|index| index?.extract())
                                .collect::<PyResult<_>>()?
                        };
                        let loop_param = params
                            .next()
                            .unwrap()?
                            .extract::<Option<Bound<PyAny>>>()?
                            .map(|p| p.unbind());
                        ControlFlow::ForLoop {
                            indexset,
                            loop_param,
                        }
                    }
                    ControlFlowType::IfElse => ControlFlow::IfElse {
                        condition: ob.getattr(intern!(py, "condition"))?.extract()?,
                    },
                    ControlFlowType::SwitchCase => ControlFlow::Switch {
                        target: ob.getattr(intern!(py, "target"))?.extract()?,
                        label_spec: ob.getattr(intern!(py, "_label_spec"))?.extract()?,
                        cases: params.len()? as u32,
                    },
                    ControlFlowType::WhileLoop => ControlFlow::While {
                        condition: ob.getattr(intern!(py, "condition"))?.extract()?,
                    },
                },
                num_qubits: ob.getattr("num_qubits")?.extract()?,
                num_clbits: ob.getattr("num_clbits")?.extract()?,
            };
            let operation = PackedOperation::from_control_flow(control_flow.into());
            let params = extract_params(operation.view(), &params)?;
            return Ok(OperationFromPython {
                operation,
                params,
                label: extract_label()?,
            });
        }

        // We need to check by name here to avoid a circular import during initial loading
<<<<<<< HEAD
        if ob.getattr(intern!(py, "name"))?.extract::<String>()? == "unitary" {
            let params: SmallVec<[Param; 3]> = get_params()?.extract()?;
=======
        let ob_name = ob.getattr(intern!(py, "name"))?.extract::<String>()?;
        if ob_name == "unitary" {
            let params = extract_params()?;
>>>>>>> 80250c25
            if let Some(Param::Obj(data)) = params.first() {
                let py_matrix: PyReadonlyArray2<Complex64> = data.extract(py)?;
                let matrix: Option<MatrixView2<Complex64, Dyn, Dyn>> = py_matrix.try_as_matrix();
                if let Some(x) = matrix {
                    let unitary_gate = Box::new(UnitaryGate {
                        array: ArrayType::OneQ(x.into_owned()),
                    });
                    return Ok(OperationFromPython {
                        operation: PackedOperation::from_unitary(unitary_gate),
                        params: None,
                        label: extract_label()?,
                    });
                }
                let matrix: Option<MatrixView4<Complex64, Dyn, Dyn>> = py_matrix.try_as_matrix();
                if let Some(x) = matrix {
                    let unitary_gate = Box::new(UnitaryGate {
                        array: ArrayType::TwoQ(x.into_owned()),
                    });
                    return Ok(OperationFromPython {
                        operation: PackedOperation::from_unitary(unitary_gate),
                        params: None,
                        label: extract_label()?,
                    });
                } else {
                    let unitary_gate = Box::new(UnitaryGate {
                        array: ArrayType::NDArray(py_matrix.as_array().to_owned()),
                    });
                    return Ok(OperationFromPython {
                        operation: PackedOperation::from_unitary(unitary_gate),
                        params: None,
                        label: extract_label()?,
                    });
                };
            }
        } else if ob_name == "pauli_product_measurement" {
            let z = ob
                .getattr(intern!(py, "_pauli_z"))?
                .extract::<PyReadonlyArray1<bool>>()?
                .as_slice()?
                .to_vec();

            let x = ob
                .getattr(intern!(py, "_pauli_x"))?
                .extract::<PyReadonlyArray1<bool>>()?
                .as_slice()?
                .to_vec();

            let phase = ob.getattr(intern!(py, "_pauli_phase"))?.extract::<u8>()?;

            let pauli_product_measurement = Box::new(PauliProductMeasurement {
                z: z.to_owned(),
                x: x.to_owned(),
                neg: phase == 2, // phase is only 0 (represents 1) or 2 (represents -1)
            });

            return Ok(OperationFromPython {
                operation: PackedOperation::from_ppm(pauli_product_measurement),
                params: SmallVec::new(),
                label: extract_label()?,
            });
        }

        if ob_type.is_subclass(GATE.get_bound(py))? {
            let params = get_params()?;
            let operation = PackedOperation::from_gate(Box::new(PyGate {
                qubits: ob.getattr(intern!(py, "num_qubits"))?.extract()?,
                clbits: 0,
                params: params.len()? as u32,
                op_name: ob.getattr(intern!(py, "name"))?.extract()?,
                gate: ob.to_owned().unbind(),
            }));
            let params = extract_params(operation.view(), &params)?;
            return Ok(OperationFromPython {
                operation,
                params,
                label: extract_label()?,
            });
        }
        if ob_type.is_subclass(INSTRUCTION.get_bound(py))? {
            let params = get_params()?;
            let operation = PackedOperation::from_instruction(Box::new(PyInstruction {
                qubits: ob.getattr(intern!(py, "num_qubits"))?.extract()?,
                clbits: ob.getattr(intern!(py, "num_clbits"))?.extract()?,
                params: params.len()? as u32,
                op_name: ob.getattr(intern!(py, "name"))?.extract()?,
                instruction: ob.to_owned().unbind(),
            }));
            let params = extract_params(operation.view(), &params)?;
            return Ok(OperationFromPython {
                operation,
                params,
                label: extract_label()?,
            });
        }
        if ob_type.is_subclass(OPERATION.get_bound(py))? {
            let params = get_params()?;
            let operation = PackedOperation::from_operation(Box::new(PyOperation {
                qubits: ob.getattr(intern!(py, "num_qubits"))?.extract()?,
                clbits: ob.getattr(intern!(py, "num_clbits"))?.extract()?,
                params: params.len()? as u32,
                op_name: ob.getattr(intern!(py, "name"))?.extract()?,
                operation: ob.to_owned().unbind(),
            }));
            let params = extract_params(operation.view(), &params)?;
            return Ok(OperationFromPython {
                operation,
                params,
                label: None,
            });
        }
        Err(PyTypeError::new_err(format!(
            "invalid input: {}",
            ob.to_owned()
        )))
    }
}

/// Extracts a Python-space params list into an optional [Parameters] list, given
/// the corresponding operation reference.
pub fn extract_params(
    op: OperationRef,
    params: &Bound<PyAny>,
) -> PyResult<Option<Parameters<Py<PyAny>>>> {
    Ok(match op {
        OperationRef::ControlFlow(cf) => match &cf.control_flow {
            ControlFlow::BreakLoop => None,
            ControlFlow::ContinueLoop => None,
            ControlFlow::ForLoop { .. } => {
                // We skip the first two parameters (indexset and loop_param) since we
                // store those directly on the operation in Rust.
                let mut params = params.try_iter()?.skip(2);
                Some(Parameters::Blocks(vec![params.next().unwrap()?.unbind()]))
            }
            _ => {
                // For all other control flow operations with blocks, the 'params' in Python land
                // are exactly the blocks.
                let blocks: Vec<Py<PyAny>> = params
                    .try_iter()?
                    .take_while(|p| match p {
                        // In the case of IfElse, the "false" body might be None.
                        Ok(block) if !block.is_none() => true,
                        _ => false,
                    })
                    .map(|p| p.map(|p| p.unbind()))
                    .collect::<PyResult<_>>()?;
                Some(Parameters::Blocks(blocks))
            }
        },
        OperationRef::StandardGate(_) => {
            let params: SmallVec<[Param; 3]> = params.extract()?;
            (!params.is_empty()).then(|| Parameters::Params(params))
        }
        OperationRef::StandardInstruction(i) => {
            match &i {
                StandardInstruction::Barrier(_) => None,
                StandardInstruction::Delay(_) => {
                    // If the delay's duration is a Python int, we preserve it rather than
                    // coercing it to a float (e.g. when unit is 'dt').
                    Some(Parameters::Params(
                        params
                            .try_iter()?
                            .map(|p| Param::extract_no_coerce(p?.as_borrowed()))
                            .collect::<PyResult<_>>()?,
                    ))
                }
                StandardInstruction::Measure => None,
                StandardInstruction::Reset => None,
            }
        }
        OperationRef::Unitary(_) => None,
        OperationRef::Gate(_) | OperationRef::Instruction(_) | OperationRef::Operation(_) => {
            let params: SmallVec<[Param; 3]> = params.extract()?;
            (!params.is_empty()).then(|| Parameters::Params(params))
        }
    })
}

/// Convert a sequence-like Python object to a tuple.
fn as_tuple<'py>(py: Python<'py>, seq: Option<Bound<'py, PyAny>>) -> PyResult<Bound<'py, PyTuple>> {
    let Some(seq) = seq else {
        return Ok(PyTuple::empty(py));
    };
    if seq.is_instance_of::<PyTuple>() {
        Ok(seq.cast_into_exact::<PyTuple>()?)
    } else if seq.is_instance_of::<PyList>() {
        Ok(seq.cast_exact::<PyList>()?.to_tuple())
    } else {
        // New tuple from iterable.
        PyTuple::new(
            py,
            seq.try_iter()?
                .map(|o| Ok(o?.unbind()))
                .collect::<PyResult<Vec<Py<PyAny>>>>()?,
        )
    }
}

/// Issue a Python `DeprecationWarning` about using the legacy tuple-like interface to
/// `CircuitInstruction`.
///
/// Beware the `stacklevel` here doesn't work quite the same way as it does in Python as Rust-space
/// calls are completely transparent to Python.
#[inline]
fn warn_on_legacy_circuit_instruction_iteration(py: Python) -> PyResult<()> {
    WARNINGS_WARN
        .get_bound(py)
        .call1((
            intern!(
                py,
                concat!(
                    "Treating CircuitInstruction as an iterable is deprecated legacy behavior",
                    " since Qiskit 1.2, and will be removed in Qiskit 3.0.",
                    " Instead, use the `operation`, `qubits` and `clbits` named attributes."
                )
            ),
            py.get_type::<PyDeprecationWarning>(),
            // Stack level.  Compared to Python-space calls to `warn`, this is unusually low
            // beacuse all our internal call structure is now Rust-space and invisible to Python.
            1,
        ))
        .map(|_| ())
}<|MERGE_RESOLUTION|>--- conflicted
+++ resolved
@@ -10,19 +10,13 @@
 // copyright notice, and modified files need to carry a notice indicating
 // that they have been altered from the originals.
 
-<<<<<<< HEAD
-use numpy::{IntoPyArray, PyArray2, PyReadonlyArray2};
-=======
 #[cfg(feature = "cache_pygates")]
 use std::sync::OnceLock;
 
 use numpy::{IntoPyArray, PyArray2, PyReadonlyArray1, PyReadonlyArray2};
->>>>>>> 80250c25
 use pyo3::basic::CompareOp;
 use pyo3::exceptions::{PyDeprecationWarning, PyTypeError, PyValueError};
 use pyo3::prelude::*;
-#[cfg(feature = "cache_pygates")]
-use std::sync::OnceLock;
 
 use pyo3::IntoPyObjectExt;
 use pyo3::types::{PyBool, PyList, PyTuple, PyType};
@@ -32,14 +26,9 @@
 use crate::imports::{CONTROLLED_GATE, GATE, INSTRUCTION, OPERATION, WARNINGS_WARN};
 use crate::instruction::{Instruction, Parameters, create_py_op};
 use crate::operations::{
-<<<<<<< HEAD
     ArrayType, BoxDuration, ControlFlow, ControlFlowInstruction, ControlFlowType, Operation,
-    OperationRef, Param, PyGate, PyInstruction, PyOperation, StandardGate, StandardInstruction,
-    StandardInstructionType, UnitaryGate,
-=======
-    ArrayType, Operation, OperationRef, Param, PauliProductMeasurement, PyGate, PyInstruction,
-    PyOperation, StandardGate, StandardInstruction, StandardInstructionType, UnitaryGate,
->>>>>>> 80250c25
+    OperationRef, Param, PauliProductMeasurement, PyGate, PyInstruction, PyOperation, StandardGate,
+    StandardInstruction, StandardInstructionType, UnitaryGate,
 };
 use crate::packed_instruction::PackedOperation;
 use crate::parameter::parameter_expression::ParameterExpression;
@@ -194,35 +183,7 @@
             }
         }
 
-<<<<<<< HEAD
         let out = create_py_op(py, self.op(), self.parameters().cloned(), self.label())?;
-=======
-        let out = match self.operation.view() {
-            OperationRef::StandardGate(standard) => standard
-                .create_py_op(
-                    py,
-                    Some(&self.params),
-                    self.label.as_ref().map(|x| x.as_str()),
-                )?
-                .into_any(),
-            OperationRef::StandardInstruction(instruction) => instruction
-                .create_py_op(
-                    py,
-                    Some(&self.params),
-                    self.label.as_ref().map(|x| x.as_str()),
-                )?
-                .into_any(),
-            OperationRef::Gate(gate) => gate.gate.clone_ref(py),
-            OperationRef::Instruction(instruction) => instruction.instruction.clone_ref(py),
-            OperationRef::Operation(operation) => operation.operation.clone_ref(py),
-            OperationRef::Unitary(unitary) => unitary
-                .create_py_op(py, self.label.as_ref().map(|x| x.as_str()))?
-                .into_any(),
-            OperationRef::PauliProductMeasurement(ppm) => ppm
-                .create_py_op(py, self.label.as_ref().map(|x| x.as_str()))?
-                .into_any(),
-        };
->>>>>>> 80250c25
 
         #[cfg(feature = "cache_pygates")]
         {
@@ -774,14 +735,9 @@
         }
 
         // We need to check by name here to avoid a circular import during initial loading
-<<<<<<< HEAD
-        if ob.getattr(intern!(py, "name"))?.extract::<String>()? == "unitary" {
-            let params: SmallVec<[Param; 3]> = get_params()?.extract()?;
-=======
         let ob_name = ob.getattr(intern!(py, "name"))?.extract::<String>()?;
         if ob_name == "unitary" {
-            let params = extract_params()?;
->>>>>>> 80250c25
+            let params: SmallVec<[Param; 3]> = get_params()?.extract()?;
             if let Some(Param::Obj(data)) = params.first() {
                 let py_matrix: PyReadonlyArray2<Complex64> = data.extract(py)?;
                 let matrix: Option<MatrixView2<Complex64, Dyn, Dyn>> = py_matrix.try_as_matrix();
@@ -839,7 +795,7 @@
 
             return Ok(OperationFromPython {
                 operation: PackedOperation::from_ppm(pauli_product_measurement),
-                params: SmallVec::new(),
+                params: None,
                 label: extract_label()?,
             });
         }
@@ -951,7 +907,7 @@
                 StandardInstruction::Reset => None,
             }
         }
-        OperationRef::Unitary(_) => None,
+        OperationRef::Unitary(_) | OperationRef::PauliProductMeasurement(_) => None,
         OperationRef::Gate(_) | OperationRef::Instruction(_) | OperationRef::Operation(_) => {
             let params: SmallVec<[Param; 3]> = params.extract()?;
             (!params.is_empty()).then(|| Parameters::Params(params))
