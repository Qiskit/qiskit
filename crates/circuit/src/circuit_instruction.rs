--- conflicted
+++ resolved
@@ -21,6 +21,7 @@
     get_std_gate_class, populate_std_gate_map, GATE, INSTRUCTION, OPERATION,
     SINGLETON_CONTROLLED_GATE, SINGLETON_GATE,
 };
+use crate::interner::Index;
 use crate::operations::{OperationType, Param, PyGate, PyInstruction, PyOperation, StandardGate};
 
 /// These are extra mutable attributes for a circuit instruction's state. In general we don't
@@ -33,6 +34,21 @@
     pub duration: Option<PyObject>,
     pub unit: Option<String>,
     pub condition: Option<PyObject>,
+}
+
+/// Private type used to store instructions with interned arg lists.
+#[derive(Clone, Debug)]
+pub(crate) struct PackedInstruction {
+    /// The Python-side operation instance.
+    pub op: OperationType,
+    /// The index under which the interner has stored `qubits`.
+    pub qubits_id: Index,
+    /// The index under which the interner has stored `clbits`.
+    pub clbits_id: Index,
+    pub params: SmallVec<[Param; 3]>,
+    pub extra_attrs: Option<Box<ExtraInstructionAttributes>>,
+    #[cfg(feature = "cache_pygates")]
+    pub py_op: Option<PyObject>,
 }
 
 /// A single instruction in a :class:`.QuantumCircuit`, comprised of the :attr:`operation` and
@@ -101,9 +117,11 @@
 impl CircuitInstruction {
     pub fn new<T1, T2, U1, U2>(
         py: Python,
-        operation: PyObject,
+        operation: OperationType,
         qubits: impl IntoIterator<Item = T1, IntoIter = U1>,
         clbits: impl IntoIterator<Item = T2, IntoIter = U2>,
+        params: SmallVec<[Param; 3]>,
+        extra_attrs: Option<Box<ExtraInstructionAttributes>>,
     ) -> Self
     where
         T1: ToPyObject,
@@ -115,6 +133,10 @@
             operation,
             qubits: PyTuple::new_bound(py, qubits).unbind(),
             clbits: PyTuple::new_bound(py, clbits).unbind(),
+            params,
+            extra_attrs,
+            #[cfg(feature = "cache_pygates")]
+            py_op: None,
         }
     }
 }
@@ -123,26 +145,18 @@
 impl CircuitInstruction {
     #[allow(clippy::too_many_arguments)]
     #[new]
-<<<<<<< HEAD
     #[pyo3(signature = (operation, qubits=None, clbits=None, params=smallvec![], label=None, duration=None, unit=None, condition=None))]
-    pub fn new(
-=======
     pub fn py_new(
->>>>>>> 0b1c8bfd
         py: Python<'_>,
         operation: OperationInput,
         qubits: Option<&Bound<PyAny>>,
         clbits: Option<&Bound<PyAny>>,
-<<<<<<< HEAD
         params: SmallVec<[Param; 3]>,
         label: Option<String>,
         duration: Option<PyObject>,
         unit: Option<String>,
         condition: Option<PyObject>,
     ) -> PyResult<Self> {
-=======
-    ) -> PyResult<Py<Self>> {
->>>>>>> 0b1c8bfd
         fn as_tuple(py: Python<'_>, seq: Option<&Bound<PyAny>>) -> PyResult<Py<PyTuple>> {
             match seq {
                 None => Ok(PyTuple::empty_bound(py).unbind()),
@@ -166,7 +180,6 @@
             }
         }
 
-<<<<<<< HEAD
         let extra_attrs =
             if label.is_some() || duration.is_some() || unit.is_some() || condition.is_some() {
                 Some(Box::new(ExtraInstructionAttributes {
@@ -297,16 +310,6 @@
                 }
             }
         }
-=======
-        Py::new(
-            py,
-            CircuitInstruction {
-                operation,
-                qubits: as_tuple(py, qubits)?,
-                clbits: as_tuple(py, clbits)?,
-            },
-        )
->>>>>>> 0b1c8bfd
     }
 
     /// Returns a shallow copy.
@@ -348,7 +351,6 @@
         operation: Option<OperationInput>,
         qubits: Option<&Bound<PyAny>>,
         clbits: Option<&Bound<PyAny>>,
-<<<<<<< HEAD
         params: Option<SmallVec<[Param; 3]>>,
         label: Option<String>,
         duration: Option<PyObject>,
@@ -401,11 +403,7 @@
             },
         };
 
-        CircuitInstruction::new(
-=======
-    ) -> PyResult<Py<Self>> {
         CircuitInstruction::py_new(
->>>>>>> 0b1c8bfd
             py,
             operation,
             Some(qubits.unwrap_or_else(|| self.qubits.bind(py))),
