// This code is part of Qiskit.
//
// (C) Copyright IBM 2023
//
// This code is licensed under the Apache License, Version 2.0. You may
// obtain a copy of this license in the LICENSE.txt file in the root directory
// of this source tree or at http://www.apache.org/licenses/LICENSE-2.0.
//
// Any modifications or derivative works of this code must retain this
// copyright notice, and modified files need to carry a notice indicating
// that they have been altered from the originals.

#[cfg(feature = "cache_pygates")]
use std::cell::RefCell;

use numpy::IntoPyArray;
use pyo3::basic::CompareOp;
use pyo3::exceptions::{PyDeprecationWarning, PyValueError};
use pyo3::prelude::*;
use pyo3::types::{IntoPyDict, PyList, PyTuple, PyType};
use pyo3::{intern, IntoPy, PyObject, PyResult};
use smallvec::{smallvec, SmallVec};

use crate::imports::{
    get_std_gate_class, populate_std_gate_map, GATE, INSTRUCTION, OPERATION,
    SINGLETON_CONTROLLED_GATE, SINGLETON_GATE, WARNINGS_WARN,
};
use crate::interner::Index;
use crate::operations::{
    Operation, OperationType, Param, PyGate, PyInstruction, PyOperation, StandardGate,
};

/// These are extra mutable attributes for a circuit instruction's state. In general we don't
/// typically deal with this in rust space and the majority of the time they're not used in Python
/// space either. To save memory these are put in a separate struct and are stored inside a
/// `Box` on `CircuitInstruction` and `PackedInstruction`.
#[derive(Debug, Clone)]
pub struct ExtraInstructionAttributes {
    pub label: Option<String>,
    pub duration: Option<PyObject>,
    pub unit: Option<String>,
    pub condition: Option<PyObject>,
}

/// Private type used to store instructions with interned arg lists.
#[derive(Clone, Debug)]
pub(crate) struct PackedInstruction {
    /// The Python-side operation instance.
    pub op: OperationType,
    /// The index under which the interner has stored `qubits`.
    pub qubits_id: Index,
    /// The index under which the interner has stored `clbits`.
    pub clbits_id: Index,
    pub params: SmallVec<[Param; 3]>,
    pub extra_attrs: Option<Box<ExtraInstructionAttributes>>,

    #[cfg(feature = "cache_pygates")]
    /// This is hidden in a `RefCell` because, while that has additional memory-usage implications
    /// while we're still building with the feature enabled, we intend to remove the feature in the
    /// future, and hiding the cache within a `RefCell` lets us keep the cache transparently in our
    /// interfaces, without needing various functions to unnecessarily take `&mut` references.
    pub py_op: RefCell<Option<PyObject>>,
}

impl PackedInstruction {
    /// Build a reference to the Python-space operation object (the `Gate`, etc) packed into this
    /// instruction.  This may construct the reference if the `PackedInstruction` is a standard
    /// gate with no already stored operation.
    ///
    /// A standard-gate operation object returned by this function is disconnected from the
    /// containing circuit; updates to its label, duration, unit and condition will not be
    /// propagated back.
    pub fn unpack_py_op(&self, py: Python) -> PyResult<Py<PyAny>> {
        #[cfg(feature = "cache_pygates")]
        {
            if let Some(cached_op) = self.py_op.borrow().as_ref() {
                return Ok(cached_op.clone_ref(py));
            }
        }
        let (label, duration, unit, condition) = match self.extra_attrs.as_deref() {
            Some(ExtraInstructionAttributes {
                label,
                duration,
                unit,
                condition,
            }) => (
                label.as_deref(),
                duration.as_ref(),
                unit.as_deref(),
                condition.as_ref(),
            ),
            None => (None, None, None, None),
        };
        let out = operation_type_and_data_to_py(
            py,
            &self.op,
            &self.params,
            label,
            duration,
            unit,
            condition,
        )?;
        #[cfg(feature = "cache_pygates")]
        {
            if let Ok(mut cell) = self.py_op.try_borrow_mut() {
                cell.get_or_insert_with(|| out.clone_ref(py));
            }
        }
        Ok(out)
    }
}

/// A single instruction in a :class:`.QuantumCircuit`, comprised of the :attr:`operation` and
/// various operands.
///
/// .. note::
///
///     There is some possible confusion in the names of this class, :class:`~.circuit.Instruction`,
///     and :class:`~.circuit.Operation`, and this class's attribute :attr:`operation`.  Our
///     preferred terminology is by analogy to assembly languages, where an "instruction" is made up
///     of an "operation" and its "operands".
///
///     Historically, :class:`~.circuit.Instruction` came first, and originally contained the qubits
///     it operated on and any parameters, so it was a true "instruction".  Over time,
///     :class:`.QuantumCircuit` became responsible for tracking qubits and clbits, and the class
///     became better described as an "operation".  Changing the name of such a core object would be
///     a very unpleasant API break for users, and so we have stuck with it.
///
///     This class was created to provide a formal "instruction" context object in
///     :class:`.QuantumCircuit.data`, which had long been made of ad-hoc tuples.  With this, and
///     the advent of the :class:`~.circuit.Operation` interface for adding more complex objects to
///     circuits, we took the opportunity to correct the historical naming.  For the time being,
///     this leads to an awkward case where :attr:`.CircuitInstruction.operation` is often an
///     :class:`~.circuit.Instruction` instance (:class:`~.circuit.Instruction` implements the
///     :class:`.Operation` interface), but as the :class:`.Operation` interface gains more use,
///     this confusion will hopefully abate.
///
/// .. warning::
///
///     This is a lightweight internal class and there is minimal error checking; you must respect
///     the type hints when using it.  It is the user's responsibility to ensure that direct
///     mutations of the object do not invalidate the types, nor the restrictions placed on it by
///     its context.  Typically this will mean, for example, that :attr:`qubits` must be a sequence
///     of distinct items, with no duplicates.
#[pyclass(freelist = 20, sequence, module = "qiskit._accelerate.circuit")]
#[derive(Clone, Debug)]
pub struct CircuitInstruction {
    pub operation: OperationType,
    /// A sequence of the qubits that the operation is applied to.
    #[pyo3(get)]
    pub qubits: Py<PyTuple>,
    /// A sequence of the classical bits that this operation reads from or writes to.
    #[pyo3(get)]
    pub clbits: Py<PyTuple>,
    pub params: SmallVec<[Param; 3]>,
    pub extra_attrs: Option<Box<ExtraInstructionAttributes>>,
    #[cfg(feature = "cache_pygates")]
    pub py_op: Option<PyObject>,
}

/// This enum is for backwards compatibility if a user was doing something from
/// Python like CircuitInstruction(SXGate(), [qr[0]], []) by passing a python
/// gate object directly to a CircuitInstruction. In this case we need to
/// create a rust side object from the pyobject in CircuitInstruction.new()
/// With the `Object` variant which will convert the python object to a rust
/// `OperationType`
#[derive(FromPyObject, Debug)]
pub enum OperationInput {
    Standard(StandardGate),
    Gate(PyGate),
    Instruction(PyInstruction),
    Operation(PyOperation),
    Object(PyObject),
}

impl CircuitInstruction {
    pub fn new<T1, T2, U1, U2>(
        py: Python,
        operation: OperationType,
        qubits: impl IntoIterator<Item = T1, IntoIter = U1>,
        clbits: impl IntoIterator<Item = T2, IntoIter = U2>,
        params: SmallVec<[Param; 3]>,
        extra_attrs: Option<Box<ExtraInstructionAttributes>>,
    ) -> Self
    where
        T1: ToPyObject,
        T2: ToPyObject,
        U1: ExactSizeIterator<Item = T1>,
        U2: ExactSizeIterator<Item = T2>,
    {
        CircuitInstruction {
            operation,
            qubits: PyTuple::new_bound(py, qubits).unbind(),
            clbits: PyTuple::new_bound(py, clbits).unbind(),
            params,
            extra_attrs,
            #[cfg(feature = "cache_pygates")]
            py_op: None,
        }
    }
}

impl From<OperationType> for OperationInput {
    fn from(value: OperationType) -> Self {
        match value {
            OperationType::Standard(op) => Self::Standard(op),
            OperationType::Gate(gate) => Self::Gate(gate),
            OperationType::Instruction(inst) => Self::Instruction(inst),
            OperationType::Operation(op) => Self::Operation(op),
        }
    }
}

#[pymethods]
impl CircuitInstruction {
    #[allow(clippy::too_many_arguments)]
    #[new]
    #[pyo3(signature = (operation, qubits=None, clbits=None, params=smallvec![], label=None, duration=None, unit=None, condition=None))]
    pub fn py_new(
        py: Python<'_>,
        operation: OperationInput,
        qubits: Option<&Bound<PyAny>>,
        clbits: Option<&Bound<PyAny>>,
        params: SmallVec<[Param; 3]>,
        label: Option<String>,
        duration: Option<PyObject>,
        unit: Option<String>,
        condition: Option<PyObject>,
    ) -> PyResult<Self> {
        fn as_tuple(py: Python<'_>, seq: Option<&Bound<PyAny>>) -> PyResult<Py<PyTuple>> {
            match seq {
                None => Ok(PyTuple::empty_bound(py).unbind()),
                Some(seq) => {
                    if seq.is_instance_of::<PyTuple>() {
                        Ok(seq.downcast_exact::<PyTuple>()?.into_py(py))
                    } else if seq.is_instance_of::<PyList>() {
                        let seq = seq.downcast_exact::<PyList>()?;
                        Ok(seq.to_tuple().unbind())
                    } else {
                        // New tuple from iterable.
                        Ok(PyTuple::new_bound(
                            py,
                            seq.iter()?
                                .map(|o| Ok(o?.unbind()))
                                .collect::<PyResult<Vec<PyObject>>>()?,
                        )
                        .unbind())
                    }
                }
            }
        }

        let extra_attrs =
            if label.is_some() || duration.is_some() || unit.is_some() || condition.is_some() {
                Some(Box::new(ExtraInstructionAttributes {
                    label,
                    duration,
                    unit,
                    condition,
                }))
            } else {
                None
            };

        match operation {
            OperationInput::Standard(operation) => {
                let operation = OperationType::Standard(operation);
                Ok(CircuitInstruction {
                    operation,
                    qubits: as_tuple(py, qubits)?,
                    clbits: as_tuple(py, clbits)?,
                    params,
                    extra_attrs,
                    #[cfg(feature = "cache_pygates")]
                    py_op: None,
                })
            }
            OperationInput::Gate(operation) => {
                let operation = OperationType::Gate(operation);
                Ok(CircuitInstruction {
                    operation,
                    qubits: as_tuple(py, qubits)?,
                    clbits: as_tuple(py, clbits)?,
                    params,
                    extra_attrs,
                    #[cfg(feature = "cache_pygates")]
                    py_op: None,
                })
            }
            OperationInput::Instruction(operation) => {
                let operation = OperationType::Instruction(operation);
                Ok(CircuitInstruction {
                    operation,
                    qubits: as_tuple(py, qubits)?,
                    clbits: as_tuple(py, clbits)?,
                    params,
                    extra_attrs,
                    #[cfg(feature = "cache_pygates")]
                    py_op: None,
                })
            }
            OperationInput::Operation(operation) => {
                let operation = OperationType::Operation(operation);
                Ok(CircuitInstruction {
                    operation,
                    qubits: as_tuple(py, qubits)?,
                    clbits: as_tuple(py, clbits)?,
                    params,
                    extra_attrs,
                    #[cfg(feature = "cache_pygates")]
                    py_op: None,
                })
            }
            OperationInput::Object(old_op) => {
                let op = convert_py_to_operation_type(py, old_op.clone_ref(py))?;
                let extra_attrs = if op.label.is_some()
                    || op.duration.is_some()
                    || op.unit.is_some()
                    || op.condition.is_some()
                {
                    Some(Box::new(ExtraInstructionAttributes {
                        label: op.label,
                        duration: op.duration,
                        unit: op.unit,
                        condition: op.condition,
                    }))
                } else {
                    None
                };

                match op.operation {
                    OperationType::Standard(operation) => {
                        let operation = OperationType::Standard(operation);
                        Ok(CircuitInstruction {
                            operation,
                            qubits: as_tuple(py, qubits)?,
                            clbits: as_tuple(py, clbits)?,
                            params: op.params,
                            extra_attrs,
                            #[cfg(feature = "cache_pygates")]
                            py_op: Some(old_op.clone_ref(py)),
                        })
                    }
                    OperationType::Gate(operation) => {
                        let operation = OperationType::Gate(operation);
                        Ok(CircuitInstruction {
                            operation,
                            qubits: as_tuple(py, qubits)?,
                            clbits: as_tuple(py, clbits)?,
                            params: op.params,
                            extra_attrs,
                            #[cfg(feature = "cache_pygates")]
                            py_op: Some(old_op.clone_ref(py)),
                        })
                    }
                    OperationType::Instruction(operation) => {
                        let operation = OperationType::Instruction(operation);
                        Ok(CircuitInstruction {
                            operation,
                            qubits: as_tuple(py, qubits)?,
                            clbits: as_tuple(py, clbits)?,
                            params: op.params,
                            extra_attrs,
                            #[cfg(feature = "cache_pygates")]
                            py_op: Some(old_op.clone_ref(py)),
                        })
                    }
                    OperationType::Operation(operation) => {
                        let operation = OperationType::Operation(operation);
                        Ok(CircuitInstruction {
                            operation,
                            qubits: as_tuple(py, qubits)?,
                            clbits: as_tuple(py, clbits)?,
                            params: op.params,
                            extra_attrs,
                            #[cfg(feature = "cache_pygates")]
                            py_op: Some(old_op.clone_ref(py)),
                        })
                    }
                }
            }
        }
    }

    /// Returns a shallow copy.
    ///
    /// Returns:
    ///     CircuitInstruction: The shallow copy.
    pub fn copy(&self) -> Self {
        self.clone()
    }

    /// The logical operation that this instruction represents an execution of.
    #[cfg(not(feature = "cache_pygates"))]
    #[getter]
    pub fn operation(&self, py: Python) -> PyResult<PyObject> {
        operation_type_to_py(py, self)
    }

    #[cfg(feature = "cache_pygates")]
    #[getter]
    pub fn operation(&mut self, py: Python) -> PyResult<PyObject> {
        Ok(match &self.py_op {
            Some(op) => op.clone_ref(py),
            None => {
                let op = operation_type_to_py(py, self)?;
                self.py_op = Some(op.clone_ref(py));
                op
            }
        })
    }

    #[getter]
    fn _raw_op(&self, py: Python) -> PyObject {
        self.operation.clone().into_py(py)
    }

    /// Returns the Instruction name corresponding to the op for this node
    #[getter]
    fn get_name(&self, py: Python) -> PyObject {
        self.operation.name().to_object(py)
    }

    #[getter]
    fn get_params(&self, py: Python) -> PyObject {
        self.params.to_object(py)
    }

    #[getter]
    fn matrix(&self, py: Python) -> Option<PyObject> {
        let matrix = self.operation.matrix(&self.params);
        matrix.map(|mat| mat.into_pyarray_bound(py).into())
    }

    #[getter]
    fn label(&self) -> Option<&str> {
        self.extra_attrs
            .as_ref()
            .and_then(|attrs| attrs.label.as_deref())
    }

    #[getter]
    fn condition(&self, py: Python) -> Option<PyObject> {
        self.extra_attrs
            .as_ref()
            .and_then(|attrs| attrs.condition.as_ref().map(|x| x.clone_ref(py)))
    }

    #[getter]
    fn duration(&self, py: Python) -> Option<PyObject> {
        self.extra_attrs
            .as_ref()
            .and_then(|attrs| attrs.duration.as_ref().map(|x| x.clone_ref(py)))
    }

    #[getter]
    fn unit(&self) -> Option<&str> {
        self.extra_attrs
            .as_ref()
            .and_then(|attrs| attrs.unit.as_deref())
    }

<<<<<<< HEAD
=======
    pub fn is_parameterized(&self) -> bool {
        self.params
            .iter()
            .any(|x| matches!(x, Param::ParameterExpression(_)))
    }

>>>>>>> b599f3ff
    /// Creates a shallow copy with the given fields replaced.
    ///
    /// Returns:
    ///     CircuitInstruction: A new instance with the given fields replaced.
    #[allow(clippy::too_many_arguments)]
    pub fn replace(
        &self,
        py: Python<'_>,
        operation: Option<OperationInput>,
        qubits: Option<&Bound<PyAny>>,
        clbits: Option<&Bound<PyAny>>,
        params: Option<SmallVec<[Param; 3]>>,
        label: Option<String>,
        duration: Option<PyObject>,
        unit: Option<String>,
        condition: Option<PyObject>,
    ) -> PyResult<Self> {
        let operation = operation.unwrap_or_else(|| self.operation.clone().into());

        let params = match params {
            Some(params) => params,
            None => self.params.clone(),
        };

        let label = match label {
            Some(label) => Some(label),
            None => match &self.extra_attrs {
                Some(extra_attrs) => extra_attrs.label.clone(),
                None => None,
            },
        };
        let duration = match duration {
            Some(duration) => Some(duration),
            None => match &self.extra_attrs {
                Some(extra_attrs) => extra_attrs.duration.clone(),
                None => None,
            },
        };

        let unit: Option<String> = match unit {
            Some(unit) => Some(unit),
            None => match &self.extra_attrs {
                Some(extra_attrs) => extra_attrs.unit.clone(),
                None => None,
            },
        };

        let condition: Option<PyObject> = match condition {
            Some(condition) => Some(condition),
            None => match &self.extra_attrs {
                Some(extra_attrs) => extra_attrs.condition.clone(),
                None => None,
            },
        };

        CircuitInstruction::py_new(
            py,
            operation,
            Some(qubits.unwrap_or_else(|| self.qubits.bind(py))),
            Some(clbits.unwrap_or_else(|| self.clbits.bind(py))),
            params,
            label,
            duration,
            unit,
            condition,
        )
    }

    fn __getstate__(&self, py: Python<'_>) -> PyResult<PyObject> {
        Ok((
            operation_type_to_py(py, self)?,
            self.qubits.bind(py),
            self.clbits.bind(py),
        )
            .into_py(py))
    }

    fn __setstate__(&mut self, py: Python<'_>, state: &Bound<PyTuple>) -> PyResult<()> {
        let op = convert_py_to_operation_type(py, state.get_item(0)?.into())?;
        self.operation = op.operation;
        self.params = op.params;
        self.qubits = state.get_item(1)?.extract()?;
        self.clbits = state.get_item(2)?.extract()?;
        if op.label.is_some()
            || op.duration.is_some()
            || op.unit.is_some()
            || op.condition.is_some()
        {
            self.extra_attrs = Some(Box::new(ExtraInstructionAttributes {
                label: op.label,
                duration: op.duration,
                unit: op.unit,
                condition: op.condition,
            }));
        }
        Ok(())
    }

    pub fn __getnewargs__(&self, py: Python<'_>) -> PyResult<PyObject> {
        Ok((
            operation_type_to_py(py, self)?,
            self.qubits.bind(py),
            self.clbits.bind(py),
        )
            .into_py(py))
    }

    pub fn __repr__(self_: &Bound<Self>, py: Python<'_>) -> PyResult<String> {
        let type_name = self_.get_type().qualname()?;
        let r = self_.try_borrow()?;
        Ok(format!(
            "{}(\
            operation={}\
            , qubits={}\
            , clbits={}\
            )",
            type_name,
            operation_type_to_py(py, &r)?,
            r.qubits.bind(py).repr()?,
            r.clbits.bind(py).repr()?
        ))
    }

    // Legacy tuple-like interface support.
    //
    // For a best attempt at API compatibility during the transition to using this new class, we need
    // the interface to behave exactly like the old 3-tuple `(inst, qargs, cargs)` if it's treated
    // like that via unpacking or similar.  That means that the `parameters` field is completely
    // absent, and the qubits and clbits must be converted to lists.
    #[cfg(not(feature = "cache_pygates"))]
    pub fn _legacy_format<'py>(&self, py: Python<'py>) -> PyResult<Bound<'py, PyTuple>> {
        let op = operation_type_to_py(py, self)?;

        Ok(PyTuple::new_bound(
            py,
            [
                op,
                self.qubits.bind(py).to_list().into(),
                self.clbits.bind(py).to_list().into(),
            ],
        ))
    }

    #[cfg(feature = "cache_pygates")]
    pub fn _legacy_format<'py>(&mut self, py: Python<'py>) -> PyResult<Bound<'py, PyTuple>> {
        let op = match &self.py_op {
            Some(op) => op.clone_ref(py),
            None => {
                let op = operation_type_to_py(py, self)?;
                self.py_op = Some(op.clone_ref(py));
                op
            }
        };
        Ok(PyTuple::new_bound(
            py,
            [
                op,
                self.qubits.bind(py).to_list().into(),
                self.clbits.bind(py).to_list().into(),
            ],
        ))
    }

    #[cfg(not(feature = "cache_pygates"))]
    pub fn __getitem__(&self, py: Python<'_>, key: &Bound<PyAny>) -> PyResult<PyObject> {
        warn_on_legacy_circuit_instruction_iteration(py)?;
        Ok(self._legacy_format(py)?.as_any().get_item(key)?.into_py(py))
    }

    #[cfg(feature = "cache_pygates")]
    pub fn __getitem__(&mut self, py: Python<'_>, key: &Bound<PyAny>) -> PyResult<PyObject> {
        warn_on_legacy_circuit_instruction_iteration(py)?;
        Ok(self._legacy_format(py)?.as_any().get_item(key)?.into_py(py))
    }

    #[cfg(not(feature = "cache_pygates"))]
    pub fn __iter__(&self, py: Python<'_>) -> PyResult<PyObject> {
        warn_on_legacy_circuit_instruction_iteration(py)?;
        Ok(self._legacy_format(py)?.as_any().iter()?.into_py(py))
    }

    #[cfg(feature = "cache_pygates")]
    pub fn __iter__(&mut self, py: Python<'_>) -> PyResult<PyObject> {
        warn_on_legacy_circuit_instruction_iteration(py)?;
        Ok(self._legacy_format(py)?.as_any().iter()?.into_py(py))
    }

    pub fn __len__(&self, py: Python) -> PyResult<usize> {
        warn_on_legacy_circuit_instruction_iteration(py)?;
        Ok(3)
    }

    pub fn __richcmp__(
        self_: &Bound<Self>,
        other: &Bound<PyAny>,
        op: CompareOp,
        py: Python<'_>,
    ) -> PyResult<PyObject> {
        fn eq(
            py: Python<'_>,
            self_: &Bound<CircuitInstruction>,
            other: &Bound<PyAny>,
        ) -> PyResult<Option<bool>> {
            if self_.is(other) {
                return Ok(Some(true));
            }

            let self_ = self_.try_borrow()?;
            if other.is_instance_of::<CircuitInstruction>() {
                let other: PyResult<Bound<CircuitInstruction>> = other.extract();
                return other.map_or(Ok(Some(false)), |v| {
                    let v = v.try_borrow()?;
                    let op_eq = match &self_.operation {
                        OperationType::Standard(op) => {
                            if let OperationType::Standard(other) = &v.operation {
                                if op != other {
                                    false
                                } else {
                                    let other_params = &v.params;
                                    let mut out = true;
                                    for (param_a, param_b) in self_.params.iter().zip(other_params)
                                    {
                                        match param_a {
                                            Param::Float(val_a) => {
                                                if let Param::Float(val_b) = param_b {
                                                    if val_a != val_b {
                                                        out = false;
                                                        break;
                                                    }
                                                } else {
                                                    out = false;
                                                    break;
                                                }
                                            }
                                            Param::ParameterExpression(val_a) => {
                                                if let Param::ParameterExpression(val_b) = param_b {
                                                    if !val_a.bind(py).eq(val_b.bind(py))? {
                                                        out = false;
                                                        break;
                                                    }
                                                } else {
                                                    out = false;
                                                    break;
                                                }
                                            }
                                            Param::Obj(val_a) => {
                                                if let Param::Obj(val_b) = param_b {
                                                    if !val_a.bind(py).eq(val_b.bind(py))? {
                                                        out = false;
                                                        break;
                                                    }
                                                } else {
                                                    out = false;
                                                    break;
                                                }
                                            }
                                        }
                                    }
                                    out
                                }
                            } else {
                                false
                            }
                        }
                        OperationType::Gate(op) => {
                            if let OperationType::Gate(other) = &v.operation {
                                op.gate.bind(py).eq(other.gate.bind(py))?
                            } else {
                                false
                            }
                        }
                        OperationType::Instruction(op) => {
                            if let OperationType::Instruction(other) = &v.operation {
                                op.instruction.bind(py).eq(other.instruction.bind(py))?
                            } else {
                                false
                            }
                        }
                        OperationType::Operation(op) => {
                            if let OperationType::Operation(other) = &v.operation {
                                op.operation.bind(py).eq(other.operation.bind(py))?
                            } else {
                                false
                            }
                        }
                    };

                    Ok(Some(
                        self_.clbits.bind(py).eq(v.clbits.bind(py))?
                            && self_.qubits.bind(py).eq(v.qubits.bind(py))?
                            && op_eq,
                    ))
                });
            }

            if other.is_instance_of::<PyTuple>() {
                #[cfg(feature = "cache_pygates")]
                let mut self_ = self_.clone();
                let legacy_format = self_._legacy_format(py)?;
                return Ok(Some(legacy_format.eq(other)?));
            }

            Ok(None)
        }

        match op {
            CompareOp::Eq => eq(py, self_, other).map(|r| {
                r.map(|b| b.into_py(py))
                    .unwrap_or_else(|| py.NotImplemented())
            }),
            CompareOp::Ne => eq(py, self_, other).map(|r| {
                r.map(|b| (!b).into_py(py))
                    .unwrap_or_else(|| py.NotImplemented())
            }),
            _ => Ok(py.NotImplemented()),
        }
    }
}

/// Take a reference to a `CircuitInstruction` and convert the operation
/// inside that to a python side object.
pub fn operation_type_to_py(py: Python, circuit_inst: &CircuitInstruction) -> PyResult<PyObject> {
    let (label, duration, unit, condition) = match &circuit_inst.extra_attrs {
        None => (None, None, None, None),
        Some(extra_attrs) => (
            extra_attrs.label.as_deref(),
            extra_attrs.duration.as_ref(),
            extra_attrs.unit.as_deref(),
            extra_attrs.condition.as_ref(),
        ),
    };
    operation_type_and_data_to_py(
        py,
        &circuit_inst.operation,
        &circuit_inst.params,
        label,
        duration,
        unit,
        condition,
    )
}

/// Take an OperationType and the other mutable state fields from a
/// rust instruction representation and return a PyObject representing
/// a Python side full-fat Qiskit operation as a PyObject. This is typically
/// used by accessor functions that need to return an operation to Qiskit, such
/// as accesing `CircuitInstruction.operation`.
pub fn operation_type_and_data_to_py(
    py: Python,
    operation: &OperationType,
    params: &[Param],
    label: Option<&str>,
    duration: Option<&PyObject>,
    unit: Option<&str>,
    condition: Option<&PyObject>,
) -> PyResult<PyObject> {
    match &operation {
        OperationType::Standard(op) => {
            let gate_class: &PyObject = &get_std_gate_class(py, *op)?;

            let args = if params.is_empty() {
                PyTuple::empty_bound(py)
            } else {
                PyTuple::new_bound(py, params)
            };
            let kwargs = [
                ("label", label.to_object(py)),
                ("unit", unit.to_object(py)),
                ("duration", duration.to_object(py)),
            ]
            .into_py_dict_bound(py);
            let mut out = gate_class.call_bound(py, args, Some(&kwargs))?;
            if condition.is_some() {
                out = out.call_method0(py, "to_mutable")?;
                out.setattr(py, "condition", condition.to_object(py))?;
            }
            Ok(out)
        }
        OperationType::Gate(gate) => Ok(gate.gate.clone_ref(py)),
        OperationType::Instruction(inst) => Ok(inst.instruction.clone_ref(py)),
        OperationType::Operation(op) => Ok(op.operation.clone_ref(py)),
    }
}

/// A container struct that contains the output from the Python object to
/// conversion to construct a CircuitInstruction object
#[derive(Debug, Clone)]
pub struct OperationTypeConstruct {
    pub operation: OperationType,
    pub params: SmallVec<[Param; 3]>,
    pub label: Option<String>,
    pub duration: Option<PyObject>,
    pub unit: Option<String>,
    pub condition: Option<PyObject>,
}

/// Convert an inbound Python object for a Qiskit operation and build a rust
/// representation of that operation. This will map it to appropriate variant
/// of operation type based on class
pub fn convert_py_to_operation_type(
    py: Python,
    py_op: PyObject,
) -> PyResult<OperationTypeConstruct> {
    let attr = intern!(py, "_standard_gate");
    let py_op_bound = py_op.clone_ref(py).into_bound(py);
    // Get PyType from either base_class if it exists, or if not use the
    // class/type info from the pyobject
    let binding = py_op_bound.getattr(intern!(py, "base_class")).ok();
    let op_obj = py_op_bound.get_type();
    let raw_op_type: Py<PyType> = match binding {
        Some(base_class) => base_class.downcast()?.clone().unbind(),
        None => op_obj.unbind(),
    };
    let op_type: Bound<PyType> = raw_op_type.into_bound(py);
    let mut standard: Option<StandardGate> = match op_type.getattr(attr) {
        Ok(stdgate) => stdgate.extract().ok().unwrap_or_default(),
        Err(_) => None,
    };
    // If the input instruction is a standard gate and a singleton instance
    // we should check for mutable state. A mutable instance should be treated
    // as a custom gate not a standard gate because it has custom properties.
    //
    // In the futuer we can revisit this when we've dropped `duration`, `unit`,
    // and `condition` from the api as we should own the label in the
    // `CircuitInstruction`. The other piece here is for controlled gates there
    // is the control state, so for `SingletonControlledGates` we'll still need
    // this check.
    if standard.is_some() {
        let mutable: bool = py_op.getattr(py, intern!(py, "mutable"))?.extract(py)?;
        if mutable
            && (py_op_bound.is_instance(SINGLETON_GATE.get_bound(py))?
                || py_op_bound.is_instance(SINGLETON_CONTROLLED_GATE.get_bound(py))?)
        {
            standard = None;
        }
    }
    if let Some(op) = standard {
        let base_class = op_type.to_object(py);
        populate_std_gate_map(py, op, base_class);
        return Ok(OperationTypeConstruct {
            operation: OperationType::Standard(op),
            params: py_op.getattr(py, intern!(py, "params"))?.extract(py)?,
            label: py_op.getattr(py, intern!(py, "label"))?.extract(py)?,
            duration: py_op.getattr(py, intern!(py, "duration"))?.extract(py)?,
            unit: py_op.getattr(py, intern!(py, "unit"))?.extract(py)?,
            condition: py_op.getattr(py, intern!(py, "condition"))?.extract(py)?,
        });
    }
    if op_type.is_subclass(GATE.get_bound(py))? {
        let params = py_op.getattr(py, intern!(py, "params"))?.extract(py)?;
        let label = py_op.getattr(py, intern!(py, "label"))?.extract(py)?;
        let duration = py_op.getattr(py, intern!(py, "duration"))?.extract(py)?;
        let unit = py_op.getattr(py, intern!(py, "unit"))?.extract(py)?;
        let condition = py_op.getattr(py, intern!(py, "condition"))?.extract(py)?;

        let out_op = PyGate {
            qubits: py_op.getattr(py, intern!(py, "num_qubits"))?.extract(py)?,
            clbits: py_op.getattr(py, intern!(py, "num_clbits"))?.extract(py)?,
            params: py_op
                .getattr(py, intern!(py, "params"))?
                .downcast_bound::<PyList>(py)?
                .len() as u32,
            op_name: py_op.getattr(py, intern!(py, "name"))?.extract(py)?,
            gate: py_op,
        };
        return Ok(OperationTypeConstruct {
            operation: OperationType::Gate(out_op),
            params,
            label,
            duration,
            unit,
            condition,
        });
    }
    if op_type.is_subclass(INSTRUCTION.get_bound(py))? {
        let params = py_op.getattr(py, intern!(py, "params"))?.extract(py)?;
        let label = py_op.getattr(py, intern!(py, "label"))?.extract(py)?;
        let duration = py_op.getattr(py, intern!(py, "duration"))?.extract(py)?;
        let unit = py_op.getattr(py, intern!(py, "unit"))?.extract(py)?;
        let condition = py_op.getattr(py, intern!(py, "condition"))?.extract(py)?;

        let out_op = PyInstruction {
            qubits: py_op.getattr(py, intern!(py, "num_qubits"))?.extract(py)?,
            clbits: py_op.getattr(py, intern!(py, "num_clbits"))?.extract(py)?,
            params: py_op
                .getattr(py, intern!(py, "params"))?
                .downcast_bound::<PyList>(py)?
                .len() as u32,
            op_name: py_op.getattr(py, intern!(py, "name"))?.extract(py)?,
            instruction: py_op,
        };
        return Ok(OperationTypeConstruct {
            operation: OperationType::Instruction(out_op),
            params,
            label,
            duration,
            unit,
            condition,
        });
    }

    if op_type.is_subclass(OPERATION.get_bound(py))? {
        let params = match py_op.getattr(py, intern!(py, "params")) {
            Ok(value) => value.extract(py)?,
            Err(_) => smallvec![],
        };
        let label = None;
        let duration = None;
        let unit = None;
        let condition = None;
        let out_op = PyOperation {
            qubits: py_op.getattr(py, intern!(py, "num_qubits"))?.extract(py)?,
            clbits: py_op.getattr(py, intern!(py, "num_clbits"))?.extract(py)?,
            params: match py_op.getattr(py, intern!(py, "params")) {
                Ok(value) => value.downcast_bound::<PyList>(py)?.len() as u32,
                Err(_) => 0,
            },
            op_name: py_op.getattr(py, intern!(py, "name"))?.extract(py)?,
            operation: py_op,
        };
        return Ok(OperationTypeConstruct {
            operation: OperationType::Operation(out_op),
            params,
            label,
            duration,
            unit,
            condition,
        });
    }
    Err(PyValueError::new_err(format!("Invalid input: {}", py_op)))
}

/// Issue a Python `DeprecationWarning` about using the legacy tuple-like interface to
/// `CircuitInstruction`.
///
/// Beware the `stacklevel` here doesn't work quite the same way as it does in Python as Rust-space
/// calls are completely transparent to Python.
#[inline]
fn warn_on_legacy_circuit_instruction_iteration(py: Python) -> PyResult<()> {
    WARNINGS_WARN
        .get_bound(py)
        .call1((
            intern!(
                py,
                concat!(
                    "Treating CircuitInstruction as an iterable is deprecated legacy behavior",
                    " since Qiskit 1.2, and will be removed in Qiskit 2.0.",
                    " Instead, use the `operation`, `qubits` and `clbits` named attributes."
                )
            ),
            py.get_type_bound::<PyDeprecationWarning>(),
            // Stack level.  Compared to Python-space calls to `warn`, this is unusually low
            // beacuse all our internal call structure is now Rust-space and invisible to Python.
            1,
        ))
        .map(|_| ())
}<|MERGE_RESOLUTION|>--- conflicted
+++ resolved
@@ -460,15 +460,12 @@
             .and_then(|attrs| attrs.unit.as_deref())
     }
 
-<<<<<<< HEAD
-=======
     pub fn is_parameterized(&self) -> bool {
         self.params
             .iter()
             .any(|x| matches!(x, Param::ParameterExpression(_)))
     }
 
->>>>>>> b599f3ff
     /// Creates a shallow copy with the given fields replaced.
     ///
     /// Returns:
