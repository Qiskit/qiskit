--- conflicted
+++ resolved
@@ -10,14 +10,8 @@
 // copyright notice, and modified files need to carry a notice indicating
 // that they have been altered from the originals.
 
-<<<<<<< HEAD
-#[cfg(feature = "cache_pygates")]
-use std::cell::OnceCell;
-=======
-use std::ptr::NonNull;
 #[cfg(feature = "cache_pygates")]
 use std::sync::OnceLock;
->>>>>>> a7df171d
 
 use pyo3::intern;
 use pyo3::prelude::*;
