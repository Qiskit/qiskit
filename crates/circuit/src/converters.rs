// This code is part of Qiskit.
//
// (C) Copyright IBM 2023, 2024
//
// This code is licensed under the Apache License, Version 2.0. You may
// obtain a copy of this license in the LICENSE.txt file in the root directory
// of this source tree or at http://www.apache.org/licenses/LICENSE-2.0.
//
// Any modifications or derivative works of this code must retain this
// copyright notice, and modified files need to carry a notice indicating
// that they have been altered from the originals.

#[cfg(feature = "cache_pygates")]
use std::sync::OnceLock;

use pyo3::intern;
use pyo3::prelude::*;

use crate::bit::{ShareableClbit, ShareableQubit};
use crate::circuit_data::{CircuitData, CircuitDataError, CircuitVar};
use crate::dag_circuit::DAGIdentifierInfo;
use crate::dag_circuit::{DAGCircuit, NodeType};
use crate::operations::{OperationRef, PythonOperation};
use crate::packed_instruction::PackedInstruction;

/// An extractable representation of a QuantumCircuit reserved only for
/// conversion purposes.
#[derive(Debug, Clone)]
pub struct QuantumCircuitData<'py> {
    pub data: CircuitData,
    pub name: Option<String>,
    pub metadata: Option<Bound<'py, PyAny>>,
}

impl<'a, 'py> FromPyObject<'a, 'py> for QuantumCircuitData<'py> {
    type Error = PyErr;

    fn extract(ob: Borrowed<'a, 'py, PyAny>) -> PyResult<Self> {
        let py = ob.py();
        let circuit_data = ob.getattr("_data")?;
        let data_borrowed = circuit_data.extract::<CircuitData>()?;
        Ok(QuantumCircuitData {
            data: data_borrowed,
            name: ob.getattr(intern!(py, "name"))?.extract()?,
            metadata: ob.getattr(intern!(py, "metadata")).ok(),
        })
    }
}

#[pyfunction(signature = (quantum_circuit, copy_operations = true, qubit_order = None, clbit_order = None))]
pub fn circuit_to_dag(
    quantum_circuit: QuantumCircuitData,
    copy_operations: bool,
    qubit_order: Option<Vec<ShareableQubit>>,
    clbit_order: Option<Vec<ShareableClbit>>,
) -> PyResult<DAGCircuit> {
    DAGCircuit::from_circuit(quantum_circuit, copy_operations, qubit_order, clbit_order)
}

#[pyfunction(signature = (dag, copy_operations = true))]
pub fn dag_to_circuit(
    dag: &DAGCircuit,
    copy_operations: bool,
) -> Result<CircuitData, CircuitDataError> {
    CircuitData::from_packed_instructions(
        dag.qubits().clone(),
        dag.clbits().clone(),
        dag.qargs_interner().clone(),
        dag.cargs_interner().clone(),
        dag.qregs_data().clone(),
        dag.cregs_data().clone(),
        dag.qubit_locations().clone(),
        dag.clbit_locations().clone(),
<<<<<<< HEAD
        dag.topological_op_nodes()
            // TODO: Map to a native rust error when dag circuit is updated to not use
            // PyErr for its rust API anymore.
            .map_err(CircuitDataError::ErrorFromPython)?
            .map(|node_index| {
                let NodeType::Operation(ref instr) = dag[node_index] else {
                    unreachable!(
                        "The received node from topological_op_nodes() is not an Operation node."
                    )
=======
        dag.topological_op_nodes()?.map(|node_index| {
            let NodeType::Operation(ref instr) = dag[node_index] else {
                unreachable!(
                    "The received node from topological_op_nodes() is not an Operation node."
                )
            };
            if copy_operations {
                let op = match instr.op.view() {
                    OperationRef::Gate(gate) => {
                        Python::attach(|py| gate.py_deepcopy(py, None))?.into()
                    }
                    OperationRef::Instruction(instruction) => {
                        Python::attach(|py| instruction.py_deepcopy(py, None))?.into()
                    }
                    OperationRef::Operation(operation) => {
                        Python::attach(|py| operation.py_deepcopy(py, None))?.into()
                    }
                    OperationRef::StandardGate(gate) => gate.into(),
                    OperationRef::StandardInstruction(instruction) => instruction.into(),
                    OperationRef::Unitary(unitary) => unitary.clone().into(),
                    OperationRef::PauliProductMeasurement(ppm) => ppm.clone().into(),
>>>>>>> 6df146fa
                };
                if copy_operations {
                    let op = match instr.op.view() {
                        OperationRef::Gate(gate) => Python::attach(|py| gate.py_deepcopy(py, None))
                            .map_err(CircuitDataError::ErrorFromPython)?
                            .into(),
                        OperationRef::Instruction(instruction) => {
                            Python::attach(|py| instruction.py_deepcopy(py, None))
                                .map_err(CircuitDataError::ErrorFromPython)?
                                .into()
                        }
                        OperationRef::Operation(operation) => {
                            Python::attach(|py| operation.py_deepcopy(py, None))
                                .map_err(CircuitDataError::ErrorFromPython)?
                                .into()
                        }
                        OperationRef::StandardGate(gate) => gate.into(),
                        OperationRef::StandardInstruction(instruction) => instruction.into(),
                        OperationRef::Unitary(unitary) => unitary.clone().into(),
                    };
                    Ok(PackedInstruction {
                        op,
                        qubits: instr.qubits,
                        clbits: instr.clbits,
                        params: Some(Box::new(instr.params_view().iter().cloned().collect())),
                        label: instr.label.clone(),
                        #[cfg(feature = "cache_pygates")]
                        py_op: OnceLock::new(),
                    })
                } else {
                    Ok(instr.clone())
                }
            }),
        dag.get_global_phase(),
        dag.identifiers() // Map and pass DAGCircuit variables and stretches to CircuitData style
            .map(|identifier| match identifier {
                DAGIdentifierInfo::Stretch(dag_stretch_info) => CircuitVar::Stretch(
                    dag.get_stretch(dag_stretch_info.get_stretch())
                        .expect("Stretch not found for the specified index")
                        .clone(),
                    dag_stretch_info.get_type().into(),
                ),
                DAGIdentifierInfo::Var(dag_var_info) => CircuitVar::Var(
                    dag.get_var(dag_var_info.get_var())
                        .expect("Var not found for the specified index")
                        .clone(),
                    dag_var_info.get_type().into(),
                ),
            })
            .collect::<Vec<CircuitVar>>(),
    )
}

pub fn converters(m: &Bound<PyModule>) -> PyResult<()> {
    m.add_function(wrap_pyfunction!(circuit_to_dag, m)?)?;
    m.add_function(wrap_pyfunction!(dag_to_circuit, m)?)?;
    Ok(())
}<|MERGE_RESOLUTION|>--- conflicted
+++ resolved
@@ -71,7 +71,6 @@
         dag.cregs_data().clone(),
         dag.qubit_locations().clone(),
         dag.clbit_locations().clone(),
-<<<<<<< HEAD
         dag.topological_op_nodes()
             // TODO: Map to a native rust error when dag circuit is updated to not use
             // PyErr for its rust API anymore.
@@ -81,29 +80,6 @@
                     unreachable!(
                         "The received node from topological_op_nodes() is not an Operation node."
                     )
-=======
-        dag.topological_op_nodes()?.map(|node_index| {
-            let NodeType::Operation(ref instr) = dag[node_index] else {
-                unreachable!(
-                    "The received node from topological_op_nodes() is not an Operation node."
-                )
-            };
-            if copy_operations {
-                let op = match instr.op.view() {
-                    OperationRef::Gate(gate) => {
-                        Python::attach(|py| gate.py_deepcopy(py, None))?.into()
-                    }
-                    OperationRef::Instruction(instruction) => {
-                        Python::attach(|py| instruction.py_deepcopy(py, None))?.into()
-                    }
-                    OperationRef::Operation(operation) => {
-                        Python::attach(|py| operation.py_deepcopy(py, None))?.into()
-                    }
-                    OperationRef::StandardGate(gate) => gate.into(),
-                    OperationRef::StandardInstruction(instruction) => instruction.into(),
-                    OperationRef::Unitary(unitary) => unitary.clone().into(),
-                    OperationRef::PauliProductMeasurement(ppm) => ppm.clone().into(),
->>>>>>> 6df146fa
                 };
                 if copy_operations {
                     let op = match instr.op.view() {
@@ -123,6 +99,7 @@
                         OperationRef::StandardGate(gate) => gate.into(),
                         OperationRef::StandardInstruction(instruction) => instruction.into(),
                         OperationRef::Unitary(unitary) => unitary.clone().into(),
+                        OperationRef::PauliProductMeasurement(ppm) => ppm.clone().into(),
                     };
                     Ok(PackedInstruction {
                         op,
