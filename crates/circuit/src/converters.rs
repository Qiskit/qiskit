// This code is part of Qiskit.
//
// (C) Copyright IBM 2023, 2024
//
// This code is licensed under the Apache License, Version 2.0. You may
// obtain a copy of this license in the LICENSE.txt file in the root directory
// of this source tree or at http://www.apache.org/licenses/LICENSE-2.0.
//
// Any modifications or derivative works of this code must retain this
// copyright notice, and modified files need to carry a notice indicating
// that they have been altered from the originals.

use pyo3::intern;
use pyo3::prelude::*;

use crate::circuit_data::CircuitData;
use crate::classical::expr;
use crate::dag_circuit::{DAGCircuit, NodeType};
use crate::operations::{OperationRef, PythonOperation};
use crate::packed_instruction::PackedInstruction;

/// An extractable representation of a QuantumCircuit reserved only for
/// conversion purposes.
#[derive(Debug, Clone)]
pub struct QuantumCircuitData<'py> {
    pub data: CircuitData,
    pub name: Option<String>,
    pub metadata: Option<Bound<'py, PyAny>>,
    pub input_vars: Vec<expr::Var>,
    pub captured_vars: Vec<expr::Var>,
    pub declared_vars: Vec<expr::Var>,
    pub captured_stretches: Vec<expr::Stretch>,
    pub declared_stretches: Vec<expr::Stretch>,
}

impl<'py> FromPyObject<'py> for QuantumCircuitData<'py> {
    fn extract_bound(ob: &Bound<'py, PyAny>) -> PyResult<Self> {
        let py = ob.py();
        let circuit_data = ob.getattr("_data")?;
        let data_borrowed = circuit_data.extract::<CircuitData>()?;
        Ok(QuantumCircuitData {
            data: data_borrowed,
            name: ob.getattr(intern!(py, "name"))?.extract()?,
            metadata: ob.getattr(intern!(py, "metadata")).ok(),
            input_vars: ob
                .call_method0(intern!(py, "iter_input_vars"))?
                .try_iter()?
                .map(|x| x?.extract())
                .collect::<PyResult<Vec<_>>>()?,
            captured_vars: ob
                .call_method0(intern!(py, "iter_captured_vars"))?
                .try_iter()?
                .map(|x| x?.extract())
                .collect::<PyResult<Vec<_>>>()?,
            declared_vars: ob
                .call_method0(intern!(py, "iter_declared_vars"))?
                .try_iter()?
                .map(|x| x?.extract())
                .collect::<PyResult<Vec<_>>>()?,
            captured_stretches: ob
                .call_method0(intern!(py, "iter_captured_stretches"))?
                .try_iter()?
                .map(|x| x?.extract())
                .collect::<PyResult<Vec<_>>>()?,
            declared_stretches: ob
                .call_method0(intern!(py, "iter_declared_stretches"))?
                .try_iter()?
                .map(|x| x?.extract())
                .collect::<PyResult<Vec<_>>>()?,
        })
    }
}

#[pyfunction(signature = (quantum_circuit, copy_operations = true, qubit_order = None, clbit_order = None))]
pub fn circuit_to_dag(
    quantum_circuit: QuantumCircuitData,
    copy_operations: bool,
    qubit_order: Option<Vec<Bound<PyAny>>>,
    clbit_order: Option<Vec<Bound<PyAny>>>,
) -> PyResult<DAGCircuit> {
    DAGCircuit::from_circuit(quantum_circuit, copy_operations, qubit_order, clbit_order)
}

#[pyfunction(signature = (dag, copy_operations = true))]
pub fn dag_to_circuit(
    py: Python,
    dag: &DAGCircuit,
    copy_operations: bool,
) -> PyResult<CircuitData> {
    CircuitData::from_packed_instructions(
        py,
        dag.qubits().clone(),
        dag.clbits().clone(),
        dag.qargs_interner().clone(),
        dag.cargs_interner().clone(),
        dag.qregs_data().clone(),
        dag.cregs_data().clone(),
        dag.qubit_locations().clone(),
        dag.clbit_locations().clone(),
        dag.topological_op_nodes()?.map(|node_index| {
            let NodeType::Operation(ref instr) = dag[node_index] else {
                unreachable!(
                    "The received node from topological_op_nodes() is not an Operation node."
                )
            };
            if copy_operations {
<<<<<<< HEAD
                let op = instr.op().py_deepcopy(py, None)?;
                let mut new_instr = PackedInstruction::new(op, instr.qubits, instr.clbits);
                if let Some(params) = instr.params_raw() {
                    new_instr = new_instr.with_params(params.clone())
                }
                if let Some(label) = instr.label() {
                    new_instr = new_instr.with_label(label.to_string());
                }
                Ok(new_instr)
=======
                let op = match instr.op.view() {
                    OperationRef::Gate(gate) => gate.py_deepcopy(py, None)?.into(),
                    OperationRef::Instruction(instruction) => {
                        instruction.py_deepcopy(py, None)?.into()
                    }
                    OperationRef::Operation(operation) => operation.py_deepcopy(py, None)?.into(),
                    OperationRef::StandardGate(gate) => gate.into(),
                    OperationRef::StandardInstruction(instruction) => instruction.into(),
                    OperationRef::Unitary(unitary) => unitary.clone().into(),
                };
                Ok(PackedInstruction {
                    op,
                    qubits: instr.qubits,
                    clbits: instr.clbits,
                    params: Some(Box::new(
                        instr
                            .params_view()
                            .iter()
                            .map(|param| param.clone_ref(py))
                            .collect(),
                    )),
                    label: instr.label.clone(),
                    #[cfg(feature = "cache_pygates")]
                    py_op: OnceLock::new(),
                })
>>>>>>> 3f247830
            } else {
                Ok(instr.clone())
            }
        }),
        dag.get_global_phase(),
    )
}

pub fn converters(m: &Bound<PyModule>) -> PyResult<()> {
    m.add_function(wrap_pyfunction!(circuit_to_dag, m)?)?;
    m.add_function(wrap_pyfunction!(dag_to_circuit, m)?)?;
    Ok(())
}<|MERGE_RESOLUTION|>--- conflicted
+++ resolved
@@ -18,6 +18,7 @@
 use crate::dag_circuit::{DAGCircuit, NodeType};
 use crate::operations::{OperationRef, PythonOperation};
 use crate::packed_instruction::PackedInstruction;
+use crate::packed_instruction::PackedOperation;
 
 /// An extractable representation of a QuantumCircuit reserved only for
 /// conversion purposes.
@@ -104,18 +105,7 @@
                 )
             };
             if copy_operations {
-<<<<<<< HEAD
-                let op = instr.op().py_deepcopy(py, None)?;
-                let mut new_instr = PackedInstruction::new(op, instr.qubits, instr.clbits);
-                if let Some(params) = instr.params_raw() {
-                    new_instr = new_instr.with_params(params.clone())
-                }
-                if let Some(label) = instr.label() {
-                    new_instr = new_instr.with_label(label.to_string());
-                }
-                Ok(new_instr)
-=======
-                let op = match instr.op.view() {
+                let op: PackedOperation = match instr.op().view() {
                     OperationRef::Gate(gate) => gate.py_deepcopy(py, None)?.into(),
                     OperationRef::Instruction(instruction) => {
                         instruction.py_deepcopy(py, None)?.into()
@@ -125,22 +115,14 @@
                     OperationRef::StandardInstruction(instruction) => instruction.into(),
                     OperationRef::Unitary(unitary) => unitary.clone().into(),
                 };
-                Ok(PackedInstruction {
-                    op,
-                    qubits: instr.qubits,
-                    clbits: instr.clbits,
-                    params: Some(Box::new(
-                        instr
-                            .params_view()
-                            .iter()
-                            .map(|param| param.clone_ref(py))
-                            .collect(),
-                    )),
-                    label: instr.label.clone(),
-                    #[cfg(feature = "cache_pygates")]
-                    py_op: OnceLock::new(),
-                })
->>>>>>> 3f247830
+                let mut packed = PackedInstruction::new(op, instr.qubits, instr.clbits);
+                if let Some(params) = instr.params_raw() {
+                    packed = packed.with_params(params.clone());
+                }
+                if let Some(label) = instr.label() {
+                    packed = packed.with_label(label.to_string());
+                }
+                Ok(packed)
             } else {
                 Ok(instr.clone())
             }
