// This code is part of Qiskit.
//
// (C) Copyright IBM 2023, 2024
//
// This code is licensed under the Apache License, Version 2.0. You may
// obtain a copy of this license in the LICENSE.txt file in the root directory
// of this source tree or at http://www.apache.org/licenses/LICENSE-2.0.
//
// Any modifications or derivative works of this code must retain this
// copyright notice, and modified files need to carry a notice indicating
// that they have been altered from the originals.

use crate::bit_data::BitData;
use crate::circuit_instruction::{
    CircuitInstruction, ExtraInstructionAttributes, OperationFromPython,
};
use crate::dag_circuit::add_global_phase;
use crate::imports::{ANNOTATED_OPERATION, CLBIT, QUANTUM_CIRCUIT, QUBIT};
use crate::interner::{Interned, Interner};
use crate::operations::{Operation, OperationRef, Param, StandardGate};
use crate::packed_instruction::{PackedInstruction, PackedOperation};
use crate::parameter_table::{ParameterTable, ParameterTableError, ParameterUse, ParameterUuid};
use crate::slice::{PySequenceIndex, SequenceIndex};
use crate::{Clbit, Qubit};

use numpy::PyReadonlyArray1;
use pyo3::exceptions::{PyRuntimeError, PyTypeError, PyValueError};
use pyo3::prelude::*;
use pyo3::pybacked::PyBackedStr;
use pyo3::types::{IntoPyDict, PyDict, PyList, PySet, PyTuple, PyType};
use pyo3::IntoPyObjectExt;
use pyo3::{import_exception, intern, PyTraverseError, PyVisit};

use hashbrown::{HashMap, HashSet};
use indexmap::IndexMap;
use smallvec::SmallVec;

import_exception!(qiskit.circuit.exceptions, CircuitError);

/// A container for :class:`.QuantumCircuit` instruction listings that stores
/// :class:`.CircuitInstruction` instances in a packed form by interning
/// their :attr:`~.CircuitInstruction.qubits` and
/// :attr:`~.CircuitInstruction.clbits` to native vectors of indices.
///
/// Before adding a :class:`.CircuitInstruction` to this container, its
/// :class:`.Qubit` and :class:`.Clbit` instances MUST be registered via the
/// constructor or via :meth:`.CircuitData.add_qubit` and
/// :meth:`.CircuitData.add_clbit`. This is because the order in which
/// bits of the same type are added to the container determines their
/// associated indices used for storage and retrieval.
///
/// Once constructed, this container behaves like a Python list of
/// :class:`.CircuitInstruction` instances. However, these instances are
/// created and destroyed on the fly, and thus should be treated as ephemeral.
///
/// For example,
///
/// .. plot::
///    :include-source:
///    :no-figs:
///
///     qubits = [Qubit()]
///     data = CircuitData(qubits)
///     data.append(CircuitInstruction(XGate(), (qubits[0],), ()))
///     assert(data[0] == data[0]) # => Ok.
///     assert(data[0] is data[0]) # => PANICS!
///
/// .. warning::
///
///     This is an internal interface and no part of it should be relied upon
///     outside of Qiskit.
///
/// Args:
///     qubits (Iterable[:class:`.Qubit`] | None): The initial sequence of
///         qubits, used to map :class:`.Qubit` instances to and from its
///         indices.
///     clbits (Iterable[:class:`.Clbit`] | None): The initial sequence of
///         clbits, used to map :class:`.Clbit` instances to and from its
///         indices.
///     data (Iterable[:class:`.CircuitInstruction`]): An initial instruction
///         listing to add to this container. All bits appearing in the
///         instructions in this iterable must also exist in ``qubits`` and
///         ``clbits``.
///     reserve (int): The container's initial capacity. This is reserved
///         before copying instructions into the container when ``data``
///         is provided, so the initialized container's unused capacity will
///         be ``max(0, reserve - len(data))``.
///
/// Raises:
///     KeyError: if ``data`` contains a reference to a bit that is not present
///         in ``qubits`` or ``clbits``.
#[pyclass(sequence, module = "qiskit._accelerate.circuit")]
#[derive(Clone, Debug)]
pub struct CircuitData {
    /// The packed instruction listing.
    data: Vec<PackedInstruction>,
    /// The cache used to intern instruction bits.
    qargs_interner: Interner<[Qubit]>,
    /// The cache used to intern instruction bits.
    cargs_interner: Interner<[Clbit]>,
    /// Qubits registered in the circuit.
    qubits: BitData<Qubit>,
    /// Clbits registered in the circuit.
    clbits: BitData<Clbit>,
    param_table: ParameterTable,
    #[pyo3(get)]
    global_phase: Param,
}

#[pymethods]
impl CircuitData {
    #[new]
    #[pyo3(signature = (qubits=None, clbits=None, data=None, reserve=0, global_phase=Param::Float(0.0)))]
    pub fn new(
        py: Python<'_>,
        qubits: Option<&Bound<PyAny>>,
        clbits: Option<&Bound<PyAny>>,
        data: Option<&Bound<PyAny>>,
        reserve: usize,
        global_phase: Param,
    ) -> PyResult<Self> {
        let mut self_ = CircuitData {
            data: Vec::new(),
            qargs_interner: Interner::new(),
            cargs_interner: Interner::new(),
            qubits: BitData::new(py, "qubits".to_string()),
            clbits: BitData::new(py, "clbits".to_string()),
            param_table: ParameterTable::new(),
            global_phase: Param::Float(0.),
        };
        self_.set_global_phase(py, global_phase)?;
        if let Some(qubits) = qubits {
            for bit in qubits.try_iter()? {
                self_.add_qubit(py, &bit?, true)?;
            }
        }
        if let Some(clbits) = clbits {
            for bit in clbits.try_iter()? {
                self_.add_clbit(py, &bit?, true)?;
            }
        }
        if let Some(data) = data {
            self_.reserve(py, reserve);
            self_.extend(py, data)?;
        }
        Ok(self_)
    }

    pub fn __reduce__(self_: &Bound<CircuitData>, py: Python<'_>) -> PyResult<PyObject> {
        let ty: Bound<PyType> = self_.get_type();
        let args = {
            let self_ = self_.borrow();
            (
                self_.qubits.cached().clone_ref(py),
                self_.clbits.cached().clone_ref(py),
                None::<()>,
                self_.data.len(),
                self_.global_phase.clone(),
            )
        };
        (ty, args, None::<()>, self_.try_iter()?).into_py_any(py)
    }

    /// Returns the current sequence of registered :class:`.Qubit` instances as a list.
    ///
    /// .. warning::
    ///
    ///     Do not modify this list yourself.  It will invalidate the :class:`CircuitData` data
    ///     structures.
    ///
    /// Returns:
    ///     list(:class:`.Qubit`): The current sequence of registered qubits.
    #[getter("qubits")]
    pub fn py_qubits(&self, py: Python<'_>) -> Py<PyList> {
        self.qubits.cached().clone_ref(py)
    }

    /// Return the number of qubits. This is equivalent to the length of the list returned by
    /// :meth:`.CircuitData.qubits`
    ///
    /// Returns:
    ///     int: The number of qubits.
    #[getter]
    pub fn num_qubits(&self) -> usize {
        self.qubits.len()
    }

    /// Returns the current sequence of registered :class:`.Clbit`
    /// instances as a list.
    ///
    /// .. warning::
    ///
    ///     Do not modify this list yourself.  It will invalidate the :class:`CircuitData` data
    ///     structures.
    ///
    /// Returns:
    ///     list(:class:`.Clbit`): The current sequence of registered clbits.
    #[getter("clbits")]
    pub fn py_clbits(&self, py: Python<'_>) -> Py<PyList> {
        self.clbits.cached().clone_ref(py)
    }

    /// Return the number of clbits. This is equivalent to the length of the list returned by
    /// :meth:`.CircuitData.clbits`.
    ///
    /// Returns:
    ///     int: The number of clbits.
    #[getter]
    pub fn num_clbits(&self) -> usize {
        self.clbits.len()
    }

    /// Return the number of unbound compile-time symbolic parameters tracked by the circuit.
    pub fn num_parameters(&self) -> usize {
        self.param_table.num_parameters()
    }

    /// Get a (cached) sorted list of the Python-space `Parameter` instances tracked by this circuit
    /// data's parameter table.
    #[getter]
    pub fn get_parameters<'py>(&self, py: Python<'py>) -> Bound<'py, PyList> {
        self.param_table.py_parameters(py)
    }

    pub fn unsorted_parameters<'py>(&self, py: Python<'py>) -> PyResult<Bound<'py, PySet>> {
        self.param_table.py_parameters_unsorted(py)
    }

    fn _raw_parameter_table_entry(&self, param: Bound<PyAny>) -> PyResult<Py<PySet>> {
        self.param_table._py_raw_entry(param)
    }

    pub fn get_parameter_by_name(&self, py: Python, name: PyBackedStr) -> Option<Py<PyAny>> {
        self.param_table
            .py_parameter_by_name(&name)
            .map(|ob| ob.clone_ref(py))
    }

    /// Return the width of the circuit. This is the number of qubits plus the
    /// number of clbits.
    ///
    /// Returns:
    ///     int: The width of the circuit.
    pub fn width(&self) -> usize {
        self.num_qubits() + self.num_clbits()
    }

    /// Registers a :class:`.Qubit` instance.
    ///
    /// Args:
    ///     bit (:class:`.Qubit`): The qubit to register.
    ///     strict (bool): When set, raises an error if ``bit`` is already present.
    ///
    /// Raises:
    ///     ValueError: The specified ``bit`` is already present and flag ``strict``
    ///         was provided.
    #[pyo3(signature = (bit, *, strict=true))]
    pub fn add_qubit(&mut self, py: Python, bit: &Bound<PyAny>, strict: bool) -> PyResult<()> {
        self.qubits.add(py, bit, strict)?;
        Ok(())
    }

    /// Registers a :class:`.Clbit` instance.
    ///
    /// Args:
    ///     bit (:class:`.Clbit`): The clbit to register.
    ///     strict (bool): When set, raises an error if ``bit`` is already present.
    ///
    /// Raises:
    ///     ValueError: The specified ``bit`` is already present and flag ``strict``
    ///         was provided.
    #[pyo3(signature = (bit, *, strict=true))]
    pub fn add_clbit(&mut self, py: Python, bit: &Bound<PyAny>, strict: bool) -> PyResult<()> {
        self.clbits.add(py, bit, strict)?;
        Ok(())
    }

    /// Performs a shallow copy.
    ///
    /// Returns:
    ///     CircuitData: The shallow copy.
    #[pyo3(signature = (copy_instructions=true, deepcopy=false))]
    pub fn copy(&self, py: Python<'_>, copy_instructions: bool, deepcopy: bool) -> PyResult<Self> {
        let mut res = CircuitData::new(
            py,
            Some(self.qubits.cached().bind(py)),
            Some(self.clbits.cached().bind(py)),
            None,
            self.data.len(),
            self.global_phase.clone(),
        )?;
        res.qargs_interner = self.qargs_interner.clone();
        res.cargs_interner = self.cargs_interner.clone();
        res.param_table.clone_from(&self.param_table);

        if deepcopy {
            let memo = PyDict::new(py);
            for inst in &self.data {
                res.data.push(PackedInstruction::new(
                    inst.op().py_deepcopy(py, Some(&memo))?,
                    inst.qubits(),
                    inst.clbits(),
                    (!inst.params_view().is_empty()).then_some(inst.params_view().into()),
                    inst.extra_attrs().clone(),
                ));
            }
        } else if copy_instructions {
            for inst in &self.data {
                res.data.push(PackedInstruction::new(
                    inst.op().py_copy(py)?,
                    inst.qubits(),
                    inst.clbits(),
                    (!inst.params_view().is_empty()).then_some(inst.params_view().into()),
                    inst.extra_attrs().clone(),
                ));
            }
        } else {
            res.data.extend(self.data.iter().cloned());
        }
        Ok(res)
    }

    /// Reserves capacity for at least ``additional`` more
    /// :class:`.CircuitInstruction` instances to be added to this container.
    ///
    /// Args:
    ///     additional (int): The additional capacity to reserve. If the
    ///         capacity is already sufficient, does nothing.
    pub fn reserve(&mut self, _py: Python<'_>, additional: usize) {
        self.data.reserve(additional);
    }

    /// Returns a tuple of the sets of :class:`.Qubit` and :class:`.Clbit` instances
    /// that appear in at least one instruction's bit lists.
    ///
    /// Returns:
    ///     tuple[set[:class:`.Qubit`], set[:class:`.Clbit`]]: The active qubits and clbits.
    pub fn active_bits(&self, py: Python<'_>) -> PyResult<Py<PyTuple>> {
        let qubits = PySet::empty(py)?;
        let clbits = PySet::empty(py)?;
        for inst in self.data.iter() {
            for b in self.qargs_interner.get(inst.qubits()) {
                qubits.add(self.qubits.get(*b).unwrap().clone_ref(py))?;
            }
            for b in self.cargs_interner.get(inst.clbits()) {
                clbits.add(self.clbits.get(*b).unwrap().clone_ref(py))?;
            }
        }

        Ok((qubits, clbits).into_pyobject(py)?.unbind())
    }

    /// Invokes callable ``func`` with each instruction's operation.
    ///
    /// Args:
    ///     func (Callable[[:class:`~.Operation`], None]):
    ///         The callable to invoke.
    #[pyo3(signature = (func))]
    pub fn foreach_op(&self, py: Python<'_>, func: &Bound<PyAny>) -> PyResult<()> {
        for inst in self.data.iter() {
            func.call1((inst.unpack_py_op(py)?,))?;
        }
        Ok(())
    }

    /// Invokes callable ``func`` with the positional index and operation
    /// of each instruction.
    ///
    /// Args:
    ///     func (Callable[[int, :class:`~.Operation`], None]):
    ///         The callable to invoke.
    #[pyo3(signature = (func))]
    pub fn foreach_op_indexed(&self, py: Python<'_>, func: &Bound<PyAny>) -> PyResult<()> {
        for (index, inst) in self.data.iter().enumerate() {
            func.call1((index, inst.unpack_py_op(py)?))?;
        }
        Ok(())
    }

    /// Invokes callable ``func`` with each instruction's operation, replacing the operation with
    /// the result, if the operation is not a standard gate without a condition.
    ///
    /// .. warning::
    ///
    ///     This is a shim for while there are still important components of the circuit still
    ///     implemented in Python space.  This method **skips** any instruction that contains an
    ///     non-conditional standard gate (which is likely to be most instructions).
    ///
    /// Args:
    ///     func (Callable[[:class:`~.Operation`], :class:`~.Operation`]):
    ///         A callable used to map original operations to their replacements.
    #[pyo3(signature = (func))]
    pub fn map_nonstandard_ops(&mut self, py: Python<'_>, func: &Bound<PyAny>) -> PyResult<()> {
        for inst in self.data.iter_mut() {
            if inst.op().try_standard_gate().is_some() && inst.extra_attrs().condition().is_none() {
                continue;
            }
            let py_op = func.call1((inst.unpack_py_op(py)?,))?;
            let result = py_op.extract::<OperationFromPython>()?;
            *inst.op_mut() = result.operation;
            *inst.params_mut() =
                (!result.params.is_empty()).then_some(result.params.clone().into());
            *inst.extra_attrs_mut() = result.extra_attrs;
            #[cfg(feature = "cache_pygates")]
            {
                *inst.py_op_mut() = py_op.unbind().into();
            }
        }
        Ok(())
    }

    /// Replaces the bits of this container with the given ``qubits``
    /// and/or ``clbits``.
    ///
    /// The `:attr:`~.CircuitInstruction.qubits` and
    /// :attr:`~.CircuitInstruction.clbits` of existing instructions are
    /// reinterpreted using the new bit sequences on access.
    /// As such, the primary use-case for this method is to remap a circuit to
    /// a different set of bits in constant time relative to the number of
    /// instructions in the circuit.
    ///
    /// Args:
    ///     qubits (Iterable[:class:`.Qubit] | None):
    ///         The qubit sequence which should replace the container's
    ///         existing qubits, or ``None`` to skip replacement.
    ///     clbits (Iterable[:class:`.Clbit] | None):
    ///         The clbit sequence which should replace the container's
    ///         existing qubits, or ``None`` to skip replacement.
    ///
    /// Raises:
    ///     ValueError: A replacement sequence is smaller than the bit list
    ///         its contents would replace.
    ///
    /// .. note::
    ///
    ///     Instruction operations themselves are NOT adjusted.
    ///     To modify bits referenced by an operation, use
    ///     :meth:`~.CircuitData.foreach_op` or
    ///     :meth:`~.CircuitData.foreach_op_indexed` or
    ///     :meth:`~.CircuitData.map_nonstandard_ops` to adjust the operations manually
    ///     after calling this method.
    ///
    /// Examples:
    ///
    ///     The following :class:`.CircuitData` is reinterpreted as if its bits
    ///     were originally added in reverse.
    ///
    ///     .. code-block::
    ///
    ///         qr = QuantumRegister(3)
    ///         data = CircuitData(qubits=qr, data=[
    ///             CircuitInstruction(XGate(), [qr[0]], []),
    ///             CircuitInstruction(XGate(), [qr[1]], []),
    ///             CircuitInstruction(XGate(), [qr[2]], []),
    ///         ])
    ///
    ///         data.replace_bits(qubits=reversed(qr))
    ///         assert(data == [
    ///             CircuitInstruction(XGate(), [qr[2]], []),
    ///             CircuitInstruction(XGate(), [qr[1]], []),
    ///             CircuitInstruction(XGate(), [qr[0]], []),
    ///         ])
    #[pyo3(signature = (qubits=None, clbits=None))]
    pub fn replace_bits(
        &mut self,
        py: Python<'_>,
        qubits: Option<&Bound<PyAny>>,
        clbits: Option<&Bound<PyAny>>,
    ) -> PyResult<()> {
        let mut temp = CircuitData::new(py, qubits, clbits, None, 0, self.global_phase.clone())?;
        if qubits.is_some() {
            if temp.num_qubits() < self.num_qubits() {
                return Err(PyValueError::new_err(format!(
                    "Replacement 'qubits' of size {:?} must contain at least {:?} bits.",
                    temp.num_qubits(),
                    self.num_qubits(),
                )));
            }
            std::mem::swap(&mut temp.qubits, &mut self.qubits);
        }
        if clbits.is_some() {
            if temp.num_clbits() < self.num_clbits() {
                return Err(PyValueError::new_err(format!(
                    "Replacement 'clbits' of size {:?} must contain at least {:?} bits.",
                    temp.num_clbits(),
                    self.num_clbits(),
                )));
            }
            std::mem::swap(&mut temp.clbits, &mut self.clbits);
        }
        Ok(())
    }

    pub fn __len__(&self) -> usize {
        self.data.len()
    }

    // Note: we also rely on this to make us iterable!
    pub fn __getitem__(&self, py: Python, index: PySequenceIndex) -> PyResult<PyObject> {
        // Get a single item, assuming the index is validated as in bounds.
        let get_single = |index: usize| {
            let inst = &self.data[index];
            let qubits = self.qargs_interner.get(inst.qubits());
            let clbits = self.cargs_interner.get(inst.clbits());
            CircuitInstruction {
<<<<<<< HEAD
                operation: inst.op().clone(),
                qubits: PyTuple::new_bound(py, self.qubits.map_indices(qubits)).unbind(),
                clbits: PyTuple::new_bound(py, self.clbits.map_indices(clbits)).unbind(),
                params: inst
                    .params_view()
                    .iter()
                    .map(|param| param.clone_ref(py))
                    .collect(),
                extra_attrs: inst.extra_attrs().clone(),
=======
                operation: inst.op.clone(),
                qubits: PyTuple::new(py, self.qubits.map_indices(qubits))
                    .unwrap()
                    .unbind(),
                clbits: PyTuple::new(py, self.clbits.map_indices(clbits))
                    .unwrap()
                    .unbind(),
                params: inst.params_view().iter().cloned().collect(),
                extra_attrs: inst.extra_attrs.clone(),
>>>>>>> 8ab91fae
                #[cfg(feature = "cache_pygates")]
                py_op: inst.py_op().clone(),
            }
            .into_py_any(py)
            .unwrap()
        };
        match index.with_len(self.data.len())? {
            SequenceIndex::Int(index) => Ok(get_single(index)),
            indices => PyList::new(py, indices.iter().map(get_single))?.into_py_any(py),
        }
    }

    pub fn __delitem__(&mut self, py: Python, index: PySequenceIndex) -> PyResult<()> {
        self.delitem(py, index.with_len(self.data.len())?)
    }

    pub fn __setitem__(&mut self, index: PySequenceIndex, value: &Bound<PyAny>) -> PyResult<()> {
        fn set_single(slf: &mut CircuitData, index: usize, value: &Bound<PyAny>) -> PyResult<()> {
            let py = value.py();
            slf.untrack_instruction_parameters(py, index)?;
            slf.data[index] = slf.pack(py, &value.downcast::<CircuitInstruction>()?.borrow())?;
            slf.track_instruction_parameters(py, index)?;
            Ok(())
        }

        let py = value.py();
        match index.with_len(self.data.len())? {
            SequenceIndex::Int(index) => set_single(self, index, value),
            indices @ SequenceIndex::PosRange {
                start,
                stop,
                step: 1,
            } => {
                // `list` allows setting a slice with step +1 to an arbitrary length.
                let values = value.try_iter()?.collect::<PyResult<Vec<_>>>()?;
                for (index, value) in indices.iter().zip(values.iter()) {
                    set_single(self, index, value)?;
                }
                if indices.len() > values.len() {
                    self.delitem(
                        py,
                        SequenceIndex::PosRange {
                            start: start + values.len(),
                            stop,
                            step: 1,
                        },
                    )?
                } else {
                    for value in values[indices.len()..].iter().rev() {
                        self.insert(stop as isize, value.downcast()?.borrow())?;
                    }
                }
                Ok(())
            }
            indices => {
                let values = value.try_iter()?.collect::<PyResult<Vec<_>>>()?;
                if indices.len() == values.len() {
                    for (index, value) in indices.iter().zip(values.iter()) {
                        set_single(self, index, value)?;
                    }
                    Ok(())
                } else {
                    Err(PyValueError::new_err(format!(
                        "attempt to assign sequence of size {:?} to extended slice of size {:?}",
                        values.len(),
                        indices.len(),
                    )))
                }
            }
        }
    }

    pub fn insert(&mut self, mut index: isize, value: PyRef<CircuitInstruction>) -> PyResult<()> {
        // `list.insert` has special-case extra clamping logic for its index argument.
        let index = {
            if index < 0 {
                // This can't exceed `isize::MAX` because `self.data[0]` is larger than a byte.
                index += self.data.len() as isize;
            }
            if index < 0 {
                0
            } else if index as usize > self.data.len() {
                self.data.len()
            } else {
                index as usize
            }
        };
        let py = value.py();
        let packed = self.pack(py, &value)?;
        self.data.insert(index, packed);
        if index == self.data.len() - 1 {
            self.track_instruction_parameters(py, index)?;
        } else {
            self.reindex_parameter_table(py)?;
        }
        Ok(())
    }

    #[pyo3(signature = (index=None))]
    pub fn pop(&mut self, py: Python<'_>, index: Option<PySequenceIndex>) -> PyResult<PyObject> {
        let index = index.unwrap_or(PySequenceIndex::Int(-1));
        let native_index = index.with_len(self.data.len())?;
        let item = self.__getitem__(py, index)?;
        self.delitem(py, native_index)?;
        Ok(item)
    }

    /// Primary entry point for appending an instruction from Python space.
    pub fn append(&mut self, value: &Bound<CircuitInstruction>) -> PyResult<()> {
        let py = value.py();
        let new_index = self.data.len();
        let packed = self.pack(py, &value.borrow())?;
        self.data.push(packed);
        self.track_instruction_parameters(py, new_index)
    }

    /// Backup entry point for appending an instruction from Python space, in the unusual case that
    /// one of the instruction parameters contains a cyclical reference to the circuit itself.
    ///
    /// In this case, the `params` field should be a list of `(index, parameters)` tuples, where the
    /// index is into the instruction's `params` attribute, and `parameters` is a Python iterable
    /// of `Parameter` objects.
    pub fn append_manual_params(
        &mut self,
        value: &Bound<CircuitInstruction>,
        params: &Bound<PyList>,
    ) -> PyResult<()> {
        let instruction_index = self.data.len();
        let packed = self.pack(value.py(), &value.borrow())?;
        self.data.push(packed);
        for item in params.iter() {
            let (parameter_index, parameters) = item.extract::<(u32, Bound<PyAny>)>()?;
            let usage = ParameterUse::Index {
                instruction: instruction_index,
                parameter: parameter_index,
            };
            for param in parameters.try_iter()? {
                self.param_table.track(&param?, Some(usage))?;
            }
        }
        Ok(())
    }

    pub fn extend(&mut self, py: Python<'_>, itr: &Bound<PyAny>) -> PyResult<()> {
        if let Ok(other) = itr.downcast::<CircuitData>() {
            let other = other.borrow();
            // Fast path to avoid unnecessary construction of CircuitInstruction instances.
            self.data.reserve(other.data.len());
            for inst in other.data.iter() {
                let qubits = other
                    .qargs_interner
                    .get(inst.qubits())
                    .iter()
                    .map(|b| {
                        Ok(self
                            .qubits
                            .find(other.qubits.get(*b).unwrap().bind(py))
                            .unwrap())
                    })
                    .collect::<PyResult<Vec<Qubit>>>()?;
                let clbits = other
                    .cargs_interner
                    .get(inst.clbits())
                    .iter()
                    .map(|b| {
                        Ok(self
                            .clbits
                            .find(other.clbits.get(*b).unwrap().bind(py))
                            .unwrap())
                    })
                    .collect::<PyResult<Vec<Clbit>>>()?;
                let new_index = self.data.len();
                let qubits_id = self.qargs_interner.insert_owned(qubits);
                let clbits_id = self.cargs_interner.insert_owned(clbits);
                self.data.push(PackedInstruction::new(
                    inst.op().clone(),
                    qubits_id,
                    clbits_id,
                    (!inst.params_view().is_empty()).then_some(inst.params_view().into()),
                    inst.extra_attrs().clone(),
                ));
                self.track_instruction_parameters(py, new_index)?;
            }
            return Ok(());
        }
        for v in itr.try_iter()? {
            self.append(v?.downcast()?)?;
        }
        Ok(())
    }

    /// Assign all the circuit parameters, given an iterable input of `Param` instances.
    fn assign_parameters_iterable(&mut self, sequence: Bound<PyAny>) -> PyResult<()> {
        if let Ok(readonly) = sequence.extract::<PyReadonlyArray1<f64>>() {
            // Fast path for Numpy arrays; in this case we can easily handle them without copying
            // the data across into a Rust-space `Vec` first.
            let array = readonly.as_array();
            if array.len() != self.param_table.num_parameters() {
                return Err(PyValueError::new_err(concat!(
                    "Mismatching number of values and parameters. For partial binding ",
                    "please pass a dictionary of {parameter: value} pairs."
                )));
            }
            let mut old_table = std::mem::take(&mut self.param_table);
            self.assign_parameters_inner(
                sequence.py(),
                array
                    .iter()
                    .map(|value| Param::Float(*value))
                    .zip(old_table.drain_ordered())
                    .map(|(value, (obj, uses))| (obj, value, uses)),
            )
        } else {
            let values = sequence
                .try_iter()?
                .map(|ob| Param::extract_no_coerce(&ob?))
                .collect::<PyResult<Vec<_>>>()?;
            self.assign_parameters_from_slice(sequence.py(), &values)
        }
    }

    /// Assign all uses of the circuit parameters as keys `mapping` to their corresponding values.
    ///
    /// Any items in the mapping that are not present in the circuit are skipped; it's up to Python
    /// space to turn extra bindings into an error, if they choose to do it.
    fn assign_parameters_mapping(&mut self, mapping: Bound<PyAny>) -> PyResult<()> {
        let py = mapping.py();
        let mut items = Vec::new();
        for item in mapping.call_method0("items")?.try_iter()? {
            let (param_ob, value) = item?.extract::<(Py<PyAny>, AssignParam)>()?;
            let uuid = ParameterUuid::from_parameter(param_ob.bind(py))?;
            // It's fine if the mapping contains parameters that we don't have - just skip those.
            if let Ok(uses) = self.param_table.pop(uuid) {
                items.push((param_ob, value.0, uses));
            }
        }
        self.assign_parameters_inner(py, items)
    }

    pub fn clear(&mut self) {
        std::mem::take(&mut self.data);
        self.param_table.clear();
    }

    /// Counts the number of times each operation is used in the circuit.
    ///
    /// # Parameters
    /// - `self` - A mutable reference to the CircuitData struct.
    ///
    /// # Returns
    /// An IndexMap containing the operation names as keys and their respective counts as values.
    pub fn count_ops(&self) -> IndexMap<&str, usize, ::ahash::RandomState> {
        let mut ops_count: IndexMap<&str, usize, ::ahash::RandomState> = IndexMap::default();
        for instruction in &self.data {
            *ops_count.entry(instruction.op().name()).or_insert(0) += 1;
        }
        ops_count.par_sort_by(|_k1, v1, _k2, v2| v2.cmp(v1));
        ops_count
    }

    // Marks this pyclass as NOT hashable.
    #[classattr]
    const __hash__: Option<Py<PyAny>> = None;

    fn __eq__(slf: &Bound<Self>, other: &Bound<PyAny>) -> PyResult<bool> {
        let slf = slf.as_any();
        if slf.is(other) {
            return Ok(true);
        }
        if slf.len()? != other.len()? {
            return Ok(false);
        }

        if let Ok(other_dc) = other.downcast::<CircuitData>() {
            if !slf
                .getattr("global_phase")?
                .eq(other_dc.getattr("global_phase")?)?
            {
                return Ok(false);
            }
        }

        // Implemented using generic iterators on both sides
        // for simplicity.
        let mut ours_itr = slf.try_iter()?;
        let mut theirs_itr = other.try_iter()?;
        loop {
            match (ours_itr.next(), theirs_itr.next()) {
                (Some(ours), Some(theirs)) => {
                    if !ours?.eq(theirs?)? {
                        return Ok(false);
                    }
                }
                (None, None) => {
                    return Ok(true);
                }
                _ => {
                    return Ok(false);
                }
            }
        }
    }

    fn __traverse__(&self, visit: PyVisit<'_>) -> Result<(), PyTraverseError> {
        for bit in self.qubits.bits().iter().chain(self.clbits.bits().iter()) {
            visit.call(bit)?;
        }

        // Note:
        //   There's no need to visit the native Rust data
        //   structures used for internal tracking: the only Python
        //   references they contain are to the bits in these lists!
        visit.call(self.qubits.cached())?;
        visit.call(self.clbits.cached())?;
        self.param_table.py_gc_traverse(&visit)?;
        Ok(())
    }

    fn __clear__(&mut self) {
        // Clear anything that could have a reference cycle.
        self.data.clear();
        self.qubits.dispose();
        self.clbits.dispose();
        self.param_table.clear();
    }

    /// Set the global phase of the circuit.
    ///
    /// This method assumes that the parameter table is either fully consistent, or contains zero
    /// entries for the global phase, regardless of what value is currently stored there.  It's not
    /// uncommon for subclasses and other parts of Qiskit to have filled in the global phase field
    /// by copies or other means, before making the parameter table consistent.
    #[setter]
    pub fn set_global_phase(&mut self, py: Python, angle: Param) -> PyResult<()> {
        if let Param::ParameterExpression(expr) = &self.global_phase {
            for param_ob in expr
                .bind(py)
                .getattr(intern!(py, "parameters"))?
                .try_iter()?
            {
                match self.param_table.remove_use(
                    ParameterUuid::from_parameter(&param_ob?)?,
                    ParameterUse::GlobalPhase,
                ) {
                    Ok(_)
                    | Err(ParameterTableError::ParameterNotTracked(_))
                    | Err(ParameterTableError::UsageNotTracked(_)) => (),
                    // Any errors added later might want propagating.
                }
            }
        }
        match angle {
            Param::Float(angle) => {
                self.global_phase = Param::Float(angle.rem_euclid(2. * std::f64::consts::PI));
                Ok(())
            }
            Param::ParameterExpression(_) => {
                for param_ob in angle.iter_parameters(py)? {
                    self.param_table
                        .track(&param_ob?, Some(ParameterUse::GlobalPhase))?;
                }
                self.global_phase = angle;
                Ok(())
            }
            Param::Obj(_) => Err(PyTypeError::new_err("invalid type for global phase")),
        }
    }

    pub fn num_nonlocal_gates(&self) -> usize {
        self.data
            .iter()
            .filter(|inst| inst.op().num_qubits() > 1 && !inst.op().directive())
            .count()
    }
}

impl CircuitData {
    /// An alternate constructor to build a new `CircuitData` from an iterator
    /// of packed operations. This can be used to build a circuit from a sequence
    /// of `PackedOperation` without needing to involve Python.
    ///
    /// This can be connected with the Python space
    /// QuantumCircuit.from_circuit_data() constructor to build a full
    /// QuantumCircuit from Rust.
    ///
    /// # Arguments
    ///
    /// * py: A GIL handle this is needed to instantiate Qubits in Python space
    /// * num_qubits: The number of qubits in the circuit. These will be created
    ///     in Python as loose bits without a register.
    /// * num_clbits: The number of classical bits in the circuit. These will be created
    ///     in Python as loose bits without a register.
    /// * instructions: An iterator of the (packed operation, params, qubits, clbits) to
    ///     add to the circuit
    /// * global_phase: The global phase to use for the circuit
    pub fn from_packed_operations<I>(
        py: Python,
        num_qubits: u32,
        num_clbits: u32,
        instructions: I,
        global_phase: Param,
    ) -> PyResult<Self>
    where
        I: IntoIterator<
            Item = PyResult<(
                PackedOperation,
                SmallVec<[Param; 3]>,
                Vec<Qubit>,
                Vec<Clbit>,
            )>,
        >,
    {
        let instruction_iter = instructions.into_iter();
        let mut res = Self::with_capacity(
            py,
            num_qubits,
            num_clbits,
            instruction_iter.size_hint().0,
            global_phase,
        )?;

        for item in instruction_iter {
            let (operation, params, qargs, cargs) = item?;
            let qubits = res.qargs_interner.insert_owned(qargs);
            let clbits = res.cargs_interner.insert_owned(cargs);
            let params = (!params.is_empty()).then_some(params);
            res.data.push(PackedInstruction::new(
                operation,
                qubits,
                clbits,
                params,
                ExtraInstructionAttributes::default(),
            ));
            res.track_instruction_parameters(py, res.data.len() - 1)?;
        }
        Ok(res)
    }

    /// A constructor for CircuitData from an iterator of PackedInstruction objects
    ///
    /// This is tpically useful when iterating over a CircuitData or DAGCircuit
    /// to construct a new CircuitData from the iterator of PackedInstructions. As
    /// such it requires that you have `BitData` and `Interner` objects to run. If
    /// you just wish to build a circuit data from an iterator of instructions
    /// the `from_packed_operations` or `from_standard_gates` constructor methods
    /// are a better choice
    ///
    /// # Args
    ///
    /// * py: A GIL handle this is needed to instantiate Qubits in Python space
    /// * qubits: The BitData to use for the new circuit's qubits
    /// * clbits: The BitData to use for the new circuit's clbits
    /// * qargs_interner: The interner for Qubit objects in the circuit. This must
    ///     contain all the Interned<Qubit> indices stored in the
    ///     PackedInstructions from `instructions`
    /// * cargs_interner: The interner for Clbit objects in the circuit. This must
    ///     contain all the Interned<Clbit> indices stored in the
    ///     PackedInstructions from `instructions`
    /// * Instructions: An iterator with items of type: `PyResult<PackedInstruction>`
    ///     that contais the instructions to insert in iterator order to the new
    ///     CircuitData. This returns a `PyResult` to facilitate the case where
    ///     you need to make a python copy (such as with `PackedOperation::py_deepcopy()`)
    ///     of the operation while iterating for constructing the new `CircuitData`. An
    ///     example of this use case is in `qiskit_circuit::converters::dag_to_circuit`.
    /// * global_phase: The global phase value to use for the new circuit.
    pub fn from_packed_instructions<I>(
        py: Python,
        qubits: BitData<Qubit>,
        clbits: BitData<Clbit>,
        qargs_interner: Interner<[Qubit]>,
        cargs_interner: Interner<[Clbit]>,
        instructions: I,
        global_phase: Param,
    ) -> PyResult<Self>
    where
        I: IntoIterator<Item = PyResult<PackedInstruction>>,
    {
        let instruction_iter = instructions.into_iter();
        let mut res = CircuitData {
            data: Vec::with_capacity(instruction_iter.size_hint().0),
            qargs_interner,
            cargs_interner,
            qubits,
            clbits,
            param_table: ParameterTable::new(),
            global_phase: Param::Float(0.0),
        };

        // use the global phase setter to ensure parameters are registered
        // in the parameter table
        res.set_global_phase(py, global_phase)?;

        for inst in instruction_iter {
            res.data.push(inst?);
            res.track_instruction_parameters(py, res.data.len() - 1)?;
        }
        Ok(res)
    }

    /// An alternate constructor to build a new `CircuitData` from an iterator
    /// of standard gates. This can be used to build a circuit from a sequence
    /// of standard gates, such as for a `StandardGate` definition or circuit
    /// synthesis without needing to involve Python.
    ///
    /// This can be connected with the Python space
    /// QuantumCircuit.from_circuit_data() constructor to build a full
    /// QuantumCircuit from Rust.
    ///
    /// # Arguments
    ///
    /// * py: A GIL handle this is needed to instantiate Qubits in Python space
    /// * num_qubits: The number of qubits in the circuit. These will be created
    ///     in Python as loose bits without a register.
    /// * instructions: An iterator of the standard gate params and qubits to
    ///     add to the circuit
    /// * global_phase: The global phase to use for the circuit
    pub fn from_standard_gates<I>(
        py: Python,
        num_qubits: u32,
        instructions: I,
        global_phase: Param,
    ) -> PyResult<Self>
    where
        I: IntoIterator<Item = (StandardGate, SmallVec<[Param; 3]>, SmallVec<[Qubit; 2]>)>,
    {
        let instruction_iter = instructions.into_iter();
        let mut res = Self::with_capacity(
            py,
            num_qubits,
            0,
            instruction_iter.size_hint().0,
            global_phase,
        )?;

        let no_clbit_index = res.cargs_interner.get_default();
        for (operation, params, qargs) in instruction_iter {
            let qubits = res.qargs_interner.insert(&qargs);
            let params = (!params.is_empty()).then_some(params);
            res.data.push(PackedInstruction::new(
                operation.into(),
                qubits,
                no_clbit_index,
                params,
                ExtraInstructionAttributes::default(),
            ));
            res.track_instruction_parameters(py, res.data.len() - 1)?;
        }
        Ok(res)
    }

    /// Build an empty CircuitData object with an initially allocated instruction capacity
    pub fn with_capacity(
        py: Python,
        num_qubits: u32,
        num_clbits: u32,
        instruction_capacity: usize,
        global_phase: Param,
    ) -> PyResult<Self> {
        let mut res = CircuitData {
            data: Vec::with_capacity(instruction_capacity),
            qargs_interner: Interner::new(),
            cargs_interner: Interner::new(),
            qubits: BitData::new(py, "qubits".to_string()),
            clbits: BitData::new(py, "clbits".to_string()),
            param_table: ParameterTable::new(),
            global_phase: Param::Float(0.0),
        };

        // use the global phase setter to ensure parameters are registered
        // in the parameter table
        res.set_global_phase(py, global_phase)?;

        if num_qubits > 0 {
            let qubit_cls = QUBIT.get_bound(py);
            for _i in 0..num_qubits {
                let bit = qubit_cls.call0()?;
                res.add_qubit(py, &bit, true)?;
            }
        }
        if num_clbits > 0 {
            let clbit_cls = CLBIT.get_bound(py);
            for _i in 0..num_clbits {
                let bit = clbit_cls.call0()?;
                res.add_clbit(py, &bit, true)?;
            }
        }
        Ok(res)
    }

    /// Append a standard gate to this CircuitData
    pub fn push_standard_gate(
        &mut self,
        operation: StandardGate,
        params: &[Param],
        qargs: &[Qubit],
    ) -> PyResult<()> {
        let no_clbit_index = self.cargs_interner.get_default();
        let params = (!params.is_empty()).then(|| params.iter().cloned().collect());
        let qubits = self.qargs_interner.insert(qargs);
        self.data.push(PackedInstruction::new(
            operation.into(),
            qubits,
            no_clbit_index,
            params,
            ExtraInstructionAttributes::default(),
        ));
        Ok(())
    }

    /// Add the entries from the `PackedInstruction` at the given index to the internal parameter
    /// table.
    fn track_instruction_parameters(
        &mut self,
        py: Python,
        instruction_index: usize,
    ) -> PyResult<()> {
        for (index, param) in self.data[instruction_index]
            .params_view()
            .iter()
            .enumerate()
        {
            let usage = ParameterUse::Index {
                instruction: instruction_index,
                parameter: index as u32,
            };
            for param_ob in param.iter_parameters(py)? {
                self.param_table.track(&param_ob?, Some(usage))?;
            }
        }
        Ok(())
    }

    /// Remove the entries from the `PackedInstruction` at the given index from the internal
    /// parameter table.
    fn untrack_instruction_parameters(
        &mut self,
        py: Python,
        instruction_index: usize,
    ) -> PyResult<()> {
        for (index, param) in self.data[instruction_index]
            .params_view()
            .iter()
            .enumerate()
        {
            let usage = ParameterUse::Index {
                instruction: instruction_index,
                parameter: index as u32,
            };
            for param_ob in param.iter_parameters(py)? {
                self.param_table.untrack(&param_ob?, usage)?;
            }
        }
        Ok(())
    }

    /// Retrack the entire `ParameterTable`.
    ///
    /// This is necessary each time an insertion or removal occurs on `self.data` other than in the
    /// last position.
    fn reindex_parameter_table(&mut self, py: Python) -> PyResult<()> {
        self.param_table.clear();

        for inst_index in 0..self.data.len() {
            self.track_instruction_parameters(py, inst_index)?;
        }
        for param_ob in self.global_phase.iter_parameters(py)? {
            self.param_table
                .track(&param_ob?, Some(ParameterUse::GlobalPhase))?;
        }
        Ok(())
    }

    /// Native internal driver of `__delitem__` that uses a Rust-space version of the
    /// `SequenceIndex`.  This assumes that the `SequenceIndex` contains only in-bounds indices, and
    /// panics if not.
    fn delitem(&mut self, py: Python, indices: SequenceIndex) -> PyResult<()> {
        // We need to delete in reverse order so we don't invalidate higher indices with a deletion.
        for index in indices.descending() {
            self.data.remove(index);
        }
        if !indices.is_empty() {
            self.reindex_parameter_table(py)?;
        }
        Ok(())
    }

    fn pack(&mut self, py: Python, inst: &CircuitInstruction) -> PyResult<PackedInstruction> {
        let qubits = self
            .qargs_interner
            .insert_owned(self.qubits().map_bits(inst.qubits.bind(py))?.collect());
        let clbits = self
            .cargs_interner
            .insert_owned(self.clbits().map_bits(inst.clbits.bind(py))?.collect());
        Ok(PackedInstruction::new(
            inst.operation.clone(),
            qubits,
            clbits,
            (!inst.params.is_empty()).then_some(inst.params.clone()),
            inst.extra_attrs.clone(),
        ))
    }

    /// Returns an iterator over all the instructions present in the circuit.
    pub fn iter(&self) -> impl Iterator<Item = &PackedInstruction> {
        self.data.iter()
    }

    /// Assigns parameters to circuit data based on a slice of `Param`.
    pub fn assign_parameters_from_slice(&mut self, py: Python, slice: &[Param]) -> PyResult<()> {
        if slice.len() != self.param_table.num_parameters() {
            return Err(PyValueError::new_err(concat!(
                "Mismatching number of values and parameters. For partial binding ",
                "please pass a mapping of {parameter: value} pairs."
            )));
        }
        let mut old_table = std::mem::take(&mut self.param_table);
        self.assign_parameters_inner(
            py,
            slice
                .iter()
                .zip(old_table.drain_ordered())
                .map(|(value, (param_ob, uses))| (param_ob, value.clone_ref(py), uses)),
        )
    }

    /// Assigns parameters to circuit data based on a mapping of `ParameterUuid` : `Param`.
    /// This mapping assumes that the provided `ParameterUuid` keys are instances
    /// of `ParameterExpression`.
    pub fn assign_parameters_from_mapping<I, T>(&mut self, py: Python, iter: I) -> PyResult<()>
    where
        I: IntoIterator<Item = (ParameterUuid, T)>,
        T: AsRef<Param>,
    {
        let mut items = Vec::new();
        for (param_uuid, value) in iter {
            // Assume all the Parameters are already in the circuit
            let param_obj = self.get_parameter_by_uuid(param_uuid);
            if let Some(param_obj) = param_obj {
                // Copy or increase ref_count for Parameter, avoid acquiring the GIL.
                items.push((
                    param_obj.clone_ref(py),
                    value.as_ref().clone_ref(py),
                    self.param_table.pop(param_uuid)?,
                ));
            } else {
                return Err(PyValueError::new_err("An invalid parameter was provided."));
            }
        }
        self.assign_parameters_inner(py, items)
    }

    /// Returns an immutable view of the Interner used for Qargs
    pub fn qargs_interner(&self) -> &Interner<[Qubit]> {
        &self.qargs_interner
    }

    /// Returns an immutable view of the Interner used for Cargs
    pub fn cargs_interner(&self) -> &Interner<[Clbit]> {
        &self.cargs_interner
    }

    /// Returns an immutable view of the Global Phase `Param` of the circuit
    pub fn global_phase(&self) -> &Param {
        &self.global_phase
    }

    /// Returns an immutable view of the Qubits registered in the circuit
    pub fn qubits(&self) -> &BitData<Qubit> {
        &self.qubits
    }

    /// Returns an immutable view of the Classical bits registered in the circuit
    pub fn clbits(&self) -> &BitData<Clbit> {
        &self.clbits
    }

    /// Unpacks from interned value to `[Qubit]`
    pub fn get_qargs(&self, index: Interned<[Qubit]>) -> &[Qubit] {
        self.qargs_interner().get(index)
    }

    /// Insert qargs into the interner and return the interned value
    pub fn add_qargs(&mut self, qubits: &[Qubit]) -> Interned<[Qubit]> {
        self.qargs_interner.insert(qubits)
    }

    /// Unpacks from InternerIndex to `[Clbit]`
    pub fn get_cargs(&self, index: Interned<[Clbit]>) -> &[Clbit] {
        self.cargs_interner().get(index)
    }

    fn assign_parameters_inner<I, T>(&mut self, py: Python, iter: I) -> PyResult<()>
    where
        I: IntoIterator<Item = (Py<PyAny>, T, HashSet<ParameterUse>)>,
        T: AsRef<Param> + Clone,
    {
        let inconsistent =
            || PyRuntimeError::new_err("internal error: circuit parameter table is inconsistent");

        let assign_attr = intern!(py, "assign");
        let assign_parameters_attr = intern!(py, "assign_parameters");
        let _definition_attr = intern!(py, "_definition");
        let numeric_attr = intern!(py, "numeric");
        let parameters_attr = intern!(py, "parameters");
        let params_attr = intern!(py, "params");
        let validate_parameter_attr = intern!(py, "validate_parameter");

        // Bind a single `Parameter` into a Python-space `ParameterExpression`.
        let bind_expr = |expr: Borrowed<PyAny>,
                         param_ob: &Py<PyAny>,
                         value: &Param,
                         coerce: bool|
         -> PyResult<Param> {
            let new_expr = expr.call_method1(assign_attr, (param_ob, value.into_py_any(py)?))?;
            if new_expr.getattr(parameters_attr)?.len()? == 0 {
                let out = new_expr.call_method0(numeric_attr)?;
                if coerce {
                    out.extract()
                } else {
                    Param::extract_no_coerce(&out)
                }
            } else {
                Ok(Param::ParameterExpression(new_expr.unbind()))
            }
        };

        let mut user_operations = HashMap::new();
        let mut uuids = Vec::new();
        for (param_ob, value, uses) in iter {
            debug_assert!(!uses.is_empty());
            uuids.clear();
            for inner_param_ob in value.as_ref().iter_parameters(py)? {
                uuids.push(self.param_table.track(&inner_param_ob?, None)?)
            }
            for usage in uses {
                match usage {
                    ParameterUse::GlobalPhase => {
                        let Param::ParameterExpression(expr) = &self.global_phase else {
                            return Err(inconsistent());
                        };
                        self.set_global_phase(
                            py,
                            bind_expr(expr.bind_borrowed(py), &param_ob, value.as_ref(), true)?,
                        )?;
                    }
                    ParameterUse::Index {
                        instruction,
                        parameter,
                    } => {
                        let parameter = parameter as usize;
                        let previous = &mut self.data[instruction];
                        if let Some(standard) = previous.standard_gate() {
                            let params = previous.params_view_mut();
                            let Param::ParameterExpression(expr) = &params[parameter] else {
                                return Err(inconsistent());
                            };
                            let new_param =
                                bind_expr(expr.bind_borrowed(py), &param_ob, value.as_ref(), true)?;
                            params[parameter] = match new_param.clone_ref(py) {
                                Param::Obj(obj) => {
                                    return Err(CircuitError::new_err(format!(
                                        "bad type after binding for gate '{}': '{}'",
                                        standard.name(),
                                        obj.bind(py).repr()?,
                                    )))
                                }
                                param => param,
                            };
                            for uuid in uuids.iter() {
                                self.param_table.add_use(*uuid, usage)?
                            }
                            #[cfg(feature = "cache_pygates")]
                            {
                                // Standard gates can all rebuild their definitions, so if the
<<<<<<< HEAD
                                // cached py_op exists, update the `params` attribute and clear out
                                // any existing cache.
                                if let Some(borrowed) = previous.py_op().get() {
                                    borrowed
                                        .bind(py)
                                        .getattr(params_attr)?
                                        .set_item(parameter, new_param)?;
                                    borrowed.bind(py).setattr("_definition", py.None())?
                                }
=======
                                // cached py_op exists, discard it to prompt the instruction
                                // to rebuild its cached python gate upon request later on. This is
                                // done to avoid an unintentional duplicated reference to the same gate
                                // instance in python. For more information, see
                                // https://github.com/Qiskit/qiskit/issues/13504
                                previous.py_op.take();
>>>>>>> 8ab91fae
                            }
                        } else {
                            // Track user operations we've seen so we can rebind their definitions.
                            // Strictly this can add the same binding pair more than once, if an
                            // instruction has the same `Parameter` in several of its `params`, but
                            // we're going to turn that into a `dict` anyway, so it doesn't matter.
                            user_operations
                                .entry(instruction)
                                .or_insert_with(Vec::new)
                                .push((param_ob.clone_ref(py), value.as_ref().clone_ref(py)));

                            let op = previous.unpack_py_op(py)?.into_bound(py);
                            let previous_param = &previous.params_view()[parameter];
                            let new_param = match previous_param {
                                Param::Float(_) => return Err(inconsistent()),
                                Param::ParameterExpression(expr) => {
                                    // For user gates, we don't coerce floats to integers in `Param`
                                    // so that users can use them if they choose.
                                    let new_param = bind_expr(
                                        expr.bind_borrowed(py),
                                        &param_ob,
                                        value.as_ref(),
                                        false,
                                    )?;
                                    // Historically, `assign_parameters` called `validate_parameter`
                                    // only when a `ParameterExpression` became fully bound.  Some
                                    // "generalised" (or user) gates fail without this, though
                                    // arguably, that's them indicating they shouldn't be allowed to
                                    // be parametric.
                                    //
                                    // Our `bind_expr` coercion means that a non-parametric
                                    // `ParameterExperssion` after binding would have been coerced
                                    // to a numeric quantity already, so the match here is
                                    // definitely parameterized.
                                    match new_param {
                                        Param::ParameterExpression(_) => new_param,
                                        new_param => Param::extract_no_coerce(&op.call_method1(
                                            validate_parameter_attr,
                                            (new_param,),
                                        )?)?,
                                    }
                                }
                                Param::Obj(obj) => {
                                    let obj = obj.bind_borrowed(py);
                                    if !obj.is_instance(QUANTUM_CIRCUIT.get_bound(py))? {
                                        return Err(inconsistent());
                                    }
                                    Param::extract_no_coerce(
                                        &obj.call_method(
                                            assign_parameters_attr,
                                            ([(&param_ob, value.as_ref())].into_py_dict(py)?,),
                                            Some(
                                                &[("inplace", false), ("flat_input", true)]
                                                    .into_py_dict(py)?,
                                            ),
                                        )?,
                                    )?
                                }
                            };
                            op.getattr(params_attr)?.set_item(parameter, new_param)?;
                            let mut new_op = op.extract::<OperationFromPython>()?;
<<<<<<< HEAD
                            *previous.op_mut() = new_op.operation;
                            previous
                                .params_view_mut()
                                .swap_with_slice(&mut new_op.params);
                            *previous.extra_attrs_mut() = new_op.extra_attrs;
=======
                            previous.op = new_op.operation;
                            previous.params_mut().swap_with_slice(&mut new_op.params);
                            previous.extra_attrs = new_op.extra_attrs;
                            #[cfg(feature = "cache_pygates")]
                            {
                                previous.py_op = op.unbind().into();
                            }
>>>>>>> 8ab91fae
                            for uuid in uuids.iter() {
                                self.param_table.add_use(*uuid, usage)?
                            }
                        }
                    }
                }
            }
        }

        let assign_kwargs = (!user_operations.is_empty()).then(|| {
            [("inplace", true), ("flat_input", true), ("strict", false)]
                .into_py_dict(py)
                .unwrap()
        });
        for (instruction, bindings) in user_operations {
            // We only put non-standard gates in `user_operations`, so we're not risking creating a
            // previously non-existent Python object.
            let instruction = &self.data[instruction];
            let definition_cache = if matches!(instruction.op().view(), OperationRef::Operation(_))
            {
                // `Operation` instances don't have a `definition` as part of their interfaces, but
                // they might be an `AnnotatedOperation`, which is one of our special built-ins.
                // This should be handled more completely in the user-customisation interface by a
                // delegating method, but that's not the data model we currently have.
                let py_op = instruction.unpack_py_op(py)?;
                let py_op = py_op.bind(py);
                if !py_op.is_instance(ANNOTATED_OPERATION.get_bound(py))? {
                    continue;
                }
                py_op
                    .getattr(intern!(py, "base_op"))?
                    .getattr(_definition_attr)?
            } else {
                instruction
                    .unpack_py_op(py)?
                    .bind(py)
                    .getattr(_definition_attr)?
            };
            if !definition_cache.is_none() {
                definition_cache.call_method(
                    assign_parameters_attr,
                    (bindings.into_py_dict(py)?.into_any().unbind(),),
                    assign_kwargs.as_ref(),
                )?;
            }
        }
        Ok(())
    }

    /// Retrieves the python `Param` object based on its `ParameterUuid`.
    pub fn get_parameter_by_uuid(&self, uuid: ParameterUuid) -> Option<&Py<PyAny>> {
        self.param_table.py_parameter_by_uuid(uuid)
    }

    /// Get an immutable view of the instructions in the circuit data
    pub fn data(&self) -> &[PackedInstruction] {
        &self.data
    }

    /// Clone an empty CircuitData from a given reference.
    ///
    /// The new copy will have the global properties from the provided `CircuitData`.
    /// The the bit data fields and interners, global phase, etc will be copied to
    /// the new returned `CircuitData`, but the `data` field's instruction list will
    /// be empty. This can be useful for scenarios where you want to rebuild a copy
    /// of the circuit from a reference but insert new gates in the middle.
    ///
    /// # Arguments
    ///
    /// * other - The other `CircuitData` to clone an empty `CircuitData` from.
    /// * capacity - The capacity for instructions to use in the output `CircuitData`
    ///     If `None` the length of `other` will be used, if `Some` the integer
    ///     value will be used as the capacity.
    pub fn clone_empty_like(py: Python, other: &Self, capacity: Option<usize>) -> PyResult<Self> {
        let mut empty = CircuitData {
            data: Vec::with_capacity(capacity.unwrap_or(other.data.len())),
            qargs_interner: other.qargs_interner.clone(),
            cargs_interner: other.cargs_interner.clone(),
            qubits: other.qubits.clone(),
            clbits: other.clbits.clone(),
            param_table: ParameterTable::new(),
            global_phase: Param::Float(0.0),
        };
        empty.set_global_phase(py, other.global_phase.clone())?;
        Ok(empty)
    }

    /// Append a PackedInstruction to the circuit data.
    ///
    /// # Arguments
    ///
    /// * packed: The new packed instruction to insert to the end of the CircuitData
    ///     The qubits and clbits **must** already be present in the interner for this
    ///     function to work. If they are not this will corrupt the circuit.
    pub fn push(&mut self, py: Python, packed: PackedInstruction) -> PyResult<()> {
        let new_index = self.data.len();
        self.data.push(packed);
        self.track_instruction_parameters(py, new_index)
    }

    /// Add a param to the current global phase of the circuit
    pub fn add_global_phase(&mut self, py: Python, value: &Param) -> PyResult<()> {
        match value {
            Param::Obj(_) => Err(PyTypeError::new_err(
                "Invalid parameter type, only float and parameter expression are supported",
            )),
            _ => self.set_global_phase(py, add_global_phase(py, &self.global_phase, value)?),
        }
    }
}

/// Helper struct for `assign_parameters` to allow use of `Param::extract_no_coerce` in
/// PyO3-provided `FromPyObject` implementations on containers.
#[repr(transparent)]
struct AssignParam(Param);
impl<'py> FromPyObject<'py> for AssignParam {
    fn extract_bound(ob: &Bound<'py, PyAny>) -> PyResult<Self> {
        Ok(Self(Param::extract_no_coerce(ob)?))
    }
}<|MERGE_RESOLUTION|>--- conflicted
+++ resolved
@@ -503,18 +503,7 @@
             let qubits = self.qargs_interner.get(inst.qubits());
             let clbits = self.cargs_interner.get(inst.clbits());
             CircuitInstruction {
-<<<<<<< HEAD
                 operation: inst.op().clone(),
-                qubits: PyTuple::new_bound(py, self.qubits.map_indices(qubits)).unbind(),
-                clbits: PyTuple::new_bound(py, self.clbits.map_indices(clbits)).unbind(),
-                params: inst
-                    .params_view()
-                    .iter()
-                    .map(|param| param.clone_ref(py))
-                    .collect(),
-                extra_attrs: inst.extra_attrs().clone(),
-=======
-                operation: inst.op.clone(),
                 qubits: PyTuple::new(py, self.qubits.map_indices(qubits))
                     .unwrap()
                     .unbind(),
@@ -522,8 +511,7 @@
                     .unwrap()
                     .unbind(),
                 params: inst.params_view().iter().cloned().collect(),
-                extra_attrs: inst.extra_attrs.clone(),
->>>>>>> 8ab91fae
+                extra_attrs: inst.extra_attrs().clone(),
                 #[cfg(feature = "cache_pygates")]
                 py_op: inst.py_op().clone(),
             }
@@ -1398,24 +1386,12 @@
                             #[cfg(feature = "cache_pygates")]
                             {
                                 // Standard gates can all rebuild their definitions, so if the
-<<<<<<< HEAD
-                                // cached py_op exists, update the `params` attribute and clear out
-                                // any existing cache.
-                                if let Some(borrowed) = previous.py_op().get() {
-                                    borrowed
-                                        .bind(py)
-                                        .getattr(params_attr)?
-                                        .set_item(parameter, new_param)?;
-                                    borrowed.bind(py).setattr("_definition", py.None())?
-                                }
-=======
                                 // cached py_op exists, discard it to prompt the instruction
                                 // to rebuild its cached python gate upon request later on. This is
                                 // done to avoid an unintentional duplicated reference to the same gate
                                 // instance in python. For more information, see
                                 // https://github.com/Qiskit/qiskit/issues/13504
-                                previous.py_op.take();
->>>>>>> 8ab91fae
+                                previous.py_op_mut().take();
                             }
                         } else {
                             // Track user operations we've seen so we can rebind their definitions.
@@ -1477,21 +1453,11 @@
                             };
                             op.getattr(params_attr)?.set_item(parameter, new_param)?;
                             let mut new_op = op.extract::<OperationFromPython>()?;
-<<<<<<< HEAD
                             *previous.op_mut() = new_op.operation;
                             previous
                                 .params_view_mut()
                                 .swap_with_slice(&mut new_op.params);
                             *previous.extra_attrs_mut() = new_op.extra_attrs;
-=======
-                            previous.op = new_op.operation;
-                            previous.params_mut().swap_with_slice(&mut new_op.params);
-                            previous.extra_attrs = new_op.extra_attrs;
-                            #[cfg(feature = "cache_pygates")]
-                            {
-                                previous.py_op = op.unbind().into();
-                            }
->>>>>>> 8ab91fae
                             for uuid in uuids.iter() {
                                 self.param_table.add_use(*uuid, usage)?
                             }
