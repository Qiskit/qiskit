--- conflicted
+++ resolved
@@ -15,7 +15,7 @@
 
 use crate::bit_data::BitData;
 use crate::circuit_instruction::{CircuitInstruction, OperationFromPython};
-use crate::imports::{ANNOTATED_OPERATION, QUANTUM_CIRCUIT, QUBIT};
+use crate::imports::{ANNOTATED_OPERATION, CLBIT, QUANTUM_CIRCUIT, QUBIT};
 use crate::interner::{IndexedInterner, Interner, InternerKey};
 use crate::operations::{Operation, OperationRef, Param, StandardGate};
 use crate::packed_instruction::PackedInstruction;
@@ -131,27 +131,13 @@
         I: IntoIterator<Item = (StandardGate, SmallVec<[Param; 3]>, SmallVec<[Qubit; 2]>)>,
     {
         let instruction_iter = instructions.into_iter();
-<<<<<<< HEAD
-        let mut res =
-            Self::with_capacity(py, num_qubits, instruction_iter.size_hint().0, global_phase)?;
-=======
-        let mut res = CircuitData {
-            data: Vec::with_capacity(instruction_iter.size_hint().0),
-            qargs_interner: IndexedInterner::new(),
-            cargs_interner: IndexedInterner::new(),
-            qubits: BitData::new(py, "qubits".to_string()),
-            clbits: BitData::new(py, "clbits".to_string()),
-            param_table: ParameterTable::new(),
+        let mut res = Self::with_capacity(
+            py,
+            num_qubits,
+            0,
+            instruction_iter.size_hint().0,
             global_phase,
-        };
-        if num_qubits > 0 {
-            let qubit_cls = QUBIT.get_bound(py);
-            for _i in 0..num_qubits {
-                let bit = qubit_cls.call0()?;
-                res.add_qubit(py, &bit, true)?;
-            }
-        }
->>>>>>> e7ee189b
+        )?;
         let no_clbit_index = (&mut res.cargs_interner)
             .intern(InternerKey::Value(Vec::new()))?
             .index;
@@ -174,11 +160,11 @@
         Ok(res)
     }
 
-<<<<<<< HEAD
     /// Build an empty CircuitData object with an initially allocated instruction capacity
     pub fn with_capacity(
         py: Python,
         num_qubits: u32,
+        num_clbits: u32,
         instruction_capacity: usize,
         global_phase: Param,
     ) -> PyResult<Self> {
@@ -188,7 +174,7 @@
             cargs_interner: IndexedInterner::new(),
             qubits: BitData::new(py, "qubits".to_string()),
             clbits: BitData::new(py, "clbits".to_string()),
-            param_table: ParamTable::new(),
+            param_table: ParameterTable::new(),
             global_phase,
         };
         if num_qubits > 0 {
@@ -196,6 +182,13 @@
             for _i in 0..num_qubits {
                 let bit = qubit_cls.call0()?;
                 res.add_qubit(py, &bit, true)?;
+            }
+        }
+        if num_clbits > 0 {
+            let clbit_cls = CLBIT.get_bound(py);
+            for _i in 0..num_clbits {
+                let bit = clbit_cls.call0()?;
+                res.add_clbit(py, &bit, true)?;
             }
         }
         Ok(res)
@@ -227,12 +220,9 @@
         Ok(())
     }
 
-    fn handle_manual_params(
-=======
     /// Add the entries from the `PackedInstruction` at the given index to the internal parameter
     /// table.
     fn track_instruction_parameters(
->>>>>>> e7ee189b
         &mut self,
         py: Python,
         instruction_index: usize,
