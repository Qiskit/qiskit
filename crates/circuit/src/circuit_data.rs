--- conflicted
+++ resolved
@@ -2055,30 +2055,14 @@
         params: &[Param],
         qargs: &[Qubit],
         cargs: &[Clbit],
-<<<<<<< HEAD
-    ) {
+    ) -> PyResult<()> {
         let qubits = self.qargs_interner.insert(qargs);
         let clbits = self.cargs_interner.insert(cargs);
         let mut packed = PackedInstruction::new(operation, qubits, clbits);
         if !params.is_empty() {
             packed = packed.with_params(params.iter().cloned().collect());
         }
-        self.data.push(packed);
-=======
-    ) -> PyResult<()> {
-        let params = (!params.is_empty()).then(|| Box::new(params.iter().cloned().collect()));
-        let qubits = self.qargs_interner.insert(qargs);
-        let clbits = self.cargs_interner.insert(cargs);
-        self.push(PackedInstruction {
-            op: operation,
-            qubits,
-            clbits,
-            params,
-            label: None,
-            #[cfg(feature = "cache_pygates")]
-            py_op: OnceLock::new(),
-        })
->>>>>>> ce16e1ac
+        self.push(packed)
     }
 
     /// Add the entries from the `PackedInstruction` at the given index to the internal parameter
@@ -2484,61 +2468,21 @@
                                 };
                                 op.getattr(intern!(py, "params"))?
                                     .set_item(parameter, new_param)?;
-                                let mut new_op = op.extract::<OperationFromPython>()?;
-                                previous.op = new_op.operation;
-                                previous.params_mut().swap_with_slice(&mut new_op.params);
-                                previous.label = new_op.label;
+                                let new_op = op.extract::<OperationFromPython>()?;
+                                let mut new_inst = PackedInstruction::new(
+                                    new_op.operation,
+                                    previous.qubits,
+                                    previous.clbits,
+                                )
+                                .with_params(new_op.params);
+                                if let Some(label) = new_op.label {
+                                    new_inst = new_inst.with_label(*label);
+                                }
                                 #[cfg(feature = "cache_pygates")]
                                 {
-                                    previous.py_op = op.unbind().into();
+                                    new_inst = new_inst.with_py_cache(op.unbind());
                                 }
-<<<<<<< HEAD
-                            };
-                            op.getattr(params_attr)?.set_item(parameter, new_param)?;
-                            let new_op = op.extract::<OperationFromPython>()?;
-                            let mut new_inst = PackedInstruction::new(
-                                new_op.operation,
-                                previous.qubits,
-                                previous.clbits,
-                            )
-                            .with_params(new_op.params);
-                            if let Some(label) = new_op.label.as_deref() {
-                                new_inst = new_inst.with_label(label.clone());
-                            }
-                            #[cfg(feature = "cache_pygates")]
-                            {
-                                new_inst = new_inst.with_py_cache(op.unbind().into());
-                            }
-                            *previous = new_inst;
-                            for uuid in uuids.iter() {
-                                self.param_table.add_use(*uuid, usage)?
-                            }
-                        }
-                    }
-                }
-            }
-        }
-
-        let assign_kwargs = (!user_operations.is_empty()).then(|| {
-            [("inplace", true), ("flat_input", true), ("strict", false)]
-                .into_py_dict(py)
-                .unwrap()
-        });
-        for (instruction, bindings) in user_operations {
-            // We only put non-standard gates in `user_operations`, so we're not risking creating a
-            // previously non-existent Python object.
-            let instruction = &self.data[instruction];
-            let definition_cache = if matches!(instruction.op().view(), OperationRef::Operation(_))
-            {
-                // `Operation` instances don't have a `definition` as part of their interfaces, but
-                // they might be an `AnnotatedOperation`, which is one of our special built-ins.
-                // This should be handled more completely in the user-customisation interface by a
-                // delegating method, but that's not the data model we currently have.
-                let py_op = instruction.unpack_py_op(py)?;
-                let py_op = py_op.bind(py);
-                if !py_op.is_instance(ANNOTATED_OPERATION.get_bound(py))? {
-                    continue;
-=======
+                                *previous = new_inst;
                                 for uuid in uuids.iter() {
                                     self.param_table.add_use(*uuid, usage)?
                                 }
@@ -2564,7 +2508,7 @@
                     // previously non-existent Python object.
                     let instruction = &self.data[instruction];
                     let definition_cache =
-                        if matches!(instruction.op.view(), OperationRef::Operation(_)) {
+                        if matches!(instruction.op().view(), OperationRef::Operation(_)) {
                             // `Operation` instances don't have a `definition` as part of their interfaces, but
                             // they might be an `AnnotatedOperation`, which is one of our special built-ins.
                             // This should be handled more completely in the user-customisation interface by a
@@ -2590,7 +2534,6 @@
                             Some(&assign_kwargs),
                         )?;
                     }
->>>>>>> ce16e1ac
                 }
                 Ok(())
             })?;
