// This code is part of Qiskit.
//
// (C) Copyright IBM 2023, 2024
//
// This code is licensed under the Apache License, Version 2.0. You may
// obtain a copy of this license in the LICENSE.txt file in the root directory
// of this source tree or at http://www.apache.org/licenses/LICENSE-2.0.
//
// Any modifications or derivative works of this code must retain this
// copyright notice, and modified files need to carry a notice indicating
// that they have been altered from the originals.

use std::fmt::Debug;
use std::hash::Hash;
#[cfg(feature = "cache_pygates")]
use std::sync::OnceLock;

use crate::bit::{
    BitLocations, ClassicalRegister, PyBit, QuantumRegister, Register, ShareableClbit,
    ShareableQubit,
};
use crate::bit_locator::BitLocator;
use crate::circuit_instruction::{CircuitInstruction, OperationFromPython};
use crate::classical::expr;
<<<<<<< HEAD
use crate::dag_circuit::add_global_phase;
=======
use crate::dag_circuit::{DAGStretchType, DAGVarType, add_global_phase};
>>>>>>> 6b32db9e
use crate::imports::{ANNOTATED_OPERATION, QUANTUM_CIRCUIT};
use crate::interner::{Interned, InternedMap, Interner};
use crate::object_registry::ObjectRegistry;
use crate::operations::{Operation, OperationRef, Param, PythonOperation, StandardGate};
use crate::packed_instruction::{PackedInstruction, PackedOperation};
use crate::parameter::parameter_expression::ParameterExpression;
use crate::parameter::symbol_expr::{Symbol, Value};
use crate::parameter_table::{ParameterTable, ParameterTableError, ParameterUse, ParameterUuid};
use crate::register_data::RegisterData;
use crate::slice::{PySequenceIndex, SequenceIndex};
use crate::var_stretch_container::{StretchType, VarStretchContainer, VarType};
use crate::{Clbit, Qubit, VarsMode};

use num_complex::Complex64;
use numpy::PyReadonlyArray1;
use pyo3::IntoPyObjectExt;
use pyo3::exceptions::{PyRuntimeError, PyTypeError, PyValueError};
use pyo3::prelude::*;
use pyo3::types::{IntoPyDict, PyDict, PyList, PySet, PyTuple, PyType};
use pyo3::{PyTraverseError, PyVisit, import_exception, intern};

use hashbrown::{HashMap, HashSet};
use indexmap::IndexMap;
use smallvec::SmallVec;

import_exception!(qiskit.circuit.exceptions, CircuitError);

/// A tuple of a `CircuitData`'s internal state used for pickle's `__setstate__()` method.
type CircuitDataState<'py> = (
    Vec<QuantumRegister>,
    Vec<ClassicalRegister>,
    Bound<'py, PyDict>,
    Bound<'py, PyDict>,
    Vec<(String, Py<PyAny>)>,
    Vec<expr::Var>,
    Vec<expr::Stretch>,
);

/// A container for :class:`.QuantumCircuit` instruction listings that stores
/// :class:`.CircuitInstruction` instances in a packed form by interning
/// their :attr:`~.CircuitInstruction.qubits` and
/// :attr:`~.CircuitInstruction.clbits` to native vectors of indices.
///
/// Before adding a :class:`.CircuitInstruction` to this container, its
/// :class:`.Qubit` and :class:`.Clbit` instances MUST be registered via the
/// constructor or via :meth:`.CircuitData.add_qubit` and
/// :meth:`.CircuitData.add_clbit`. This is because the order in which
/// bits of the same type are added to the container determines their
/// associated indices used for storage and retrieval.
///
/// Once constructed, this container behaves like a Python list of
/// :class:`.CircuitInstruction` instances. However, these instances are
/// created and destroyed on the fly, and thus should be treated as ephemeral.
///
/// For example,
///
/// .. plot::
///    :include-source:
///    :no-figs:
///
///     qubits = [Qubit()]
///     data = CircuitData(qubits)
///     data.append(CircuitInstruction(XGate(), (qubits[0],), ()))
///     assert(data[0] == data[0]) # => Ok.
///     assert(data[0] is data[0]) # => PANICS!
///
/// .. warning::
///
///     This is an internal interface and no part of it should be relied upon
///     outside of Qiskit.
///
/// Args:
///     qubits (Iterable[:class:`.Qubit`] | None): The initial sequence of
///         qubits, used to map :class:`.Qubit` instances to and from its
///         indices.
///     clbits (Iterable[:class:`.Clbit`] | None): The initial sequence of
///         clbits, used to map :class:`.Clbit` instances to and from its
///         indices.
///     data (Iterable[:class:`.CircuitInstruction`]): An initial instruction
///         listing to add to this container. All bits appearing in the
///         instructions in this iterable must also exist in ``qubits`` and
///         ``clbits``.
///     reserve (int): The container's initial capacity. This is reserved
///         before copying instructions into the container when ``data``
///         is provided, so the initialized container's unused capacity will
///         be ``max(0, reserve - len(data))``.
///
/// Raises:
///     KeyError: if ``data`` contains a reference to a bit that is not present
///         in ``qubits`` or ``clbits``.
#[pyclass(sequence, module = "qiskit._accelerate.circuit")]
#[derive(Clone, Debug)]
pub struct CircuitData {
    /// The packed instruction listing.
    data: Vec<PackedInstruction>,
    /// The cache used to intern instruction bits.
    qargs_interner: Interner<[Qubit]>,
    /// The cache used to intern instruction bits.
    cargs_interner: Interner<[Clbit]>,
    /// Qubits registered in the circuit.
    qubits: ObjectRegistry<Qubit, ShareableQubit>,
    /// Clbits registered in the circuit.
    clbits: ObjectRegistry<Clbit, ShareableClbit>,
    /// QuantumRegisters stored in the circuit
    qregs: RegisterData<QuantumRegister>,
    /// ClassicalRegisters stored in the circuit
    cregs: RegisterData<ClassicalRegister>,
    /// Mapping between [ShareableQubit] and its locations in
    /// the circuit
    qubit_indices: BitLocator<ShareableQubit, QuantumRegister>,
    /// Mapping between [ShareableClbit] and its locations in
    /// the circuit
    clbit_indices: BitLocator<ShareableClbit, ClassicalRegister>,
    /// Variables and stretches registered in the circuit
    vars_stretches: VarStretchContainer,

    param_table: ParameterTable,
    #[pyo3(get)]
    global_phase: Param,
}

<<<<<<< HEAD
=======
#[derive(Copy, Clone, Debug, PartialEq)]
pub enum CircuitVarType {
    Input = 0,
    Capture = 1,
    Declare = 2,
}

impl From<DAGVarType> for CircuitVarType {
    fn from(value: DAGVarType) -> Self {
        match value {
            DAGVarType::Input => CircuitVarType::Input,
            DAGVarType::Capture => CircuitVarType::Capture,
            DAGVarType::Declare => CircuitVarType::Declare,
        }
    }
}

#[derive(Clone, Debug, PartialEq)]
pub struct CircuitVarInfo {
    var: Var,
    type_: CircuitVarType,
}

impl CircuitVarInfo {
    fn to_pickle(&self, py: Python) -> PyResult<Py<PyAny>> {
        (self.var.0, self.type_ as u8).into_py_any(py)
    }

    fn from_pickle(ob: &Bound<PyAny>) -> PyResult<Self> {
        let val_tuple = ob.downcast::<PyTuple>()?;
        Ok(CircuitVarInfo {
            var: Var(val_tuple.get_item(0)?.extract()?),
            type_: match val_tuple.get_item(1)?.extract::<u8>()? {
                0 => CircuitVarType::Input,
                1 => CircuitVarType::Capture,
                2 => CircuitVarType::Declare,
                _ => return Err(PyValueError::new_err("Invalid var type")),
            },
        })
    }

    pub fn get_var(&self) -> Var {
        self.var
    }

    pub fn get_type(&self) -> CircuitVarType {
        self.type_
    }
}

#[derive(Copy, Clone, Debug, PartialEq)]
pub enum CircuitStretchType {
    Capture = 0,
    Declare = 1,
}

impl From<DAGStretchType> for CircuitStretchType {
    fn from(value: DAGStretchType) -> Self {
        match value {
            DAGStretchType::Declare => CircuitStretchType::Declare,
            DAGStretchType::Capture => CircuitStretchType::Capture,
        }
    }
}

#[derive(Clone, Debug, PartialEq)]
pub struct CircuitStretchInfo {
    stretch: Stretch,
    type_: CircuitStretchType,
}

impl CircuitStretchInfo {
    fn to_pickle(&self, py: Python) -> PyResult<Py<PyAny>> {
        (self.stretch.0, self.type_ as u8).into_py_any(py)
    }

    fn from_pickle(ob: &Bound<PyAny>) -> PyResult<Self> {
        let val_tuple = ob.downcast::<PyTuple>()?;
        Ok(CircuitStretchInfo {
            stretch: Stretch(val_tuple.get_item(0)?.extract()?),
            type_: match val_tuple.get_item(1)?.extract::<u8>()? {
                0 => CircuitStretchType::Capture,
                1 => CircuitStretchType::Declare,
                _ => return Err(PyValueError::new_err("Invalid stretch type")),
            },
        })
    }

    pub fn get_stretch(&self) -> Stretch {
        self.stretch
    }

    pub fn get_type(&self) -> CircuitStretchType {
        self.type_
    }
}

#[derive(Clone, Debug, PartialEq)]
pub enum CircuitIdentifierInfo {
    Stretch(CircuitStretchInfo),
    Var(CircuitVarInfo),
}

impl CircuitIdentifierInfo {
    fn to_pickle(&self, py: Python) -> PyResult<Py<PyAny>> {
        match self {
            CircuitIdentifierInfo::Stretch(info) => (0, info.to_pickle(py)?).into_py_any(py),
            CircuitIdentifierInfo::Var(info) => (1, info.to_pickle(py)?).into_py_any(py),
        }
    }

    fn from_pickle(ob: &Bound<PyAny>) -> PyResult<Self> {
        let val_tuple = ob.downcast::<PyTuple>()?;
        match val_tuple.get_item(0)?.extract::<u8>()? {
            0 => Ok(CircuitIdentifierInfo::Stretch(
                CircuitStretchInfo::from_pickle(&val_tuple.get_item(1)?)?,
            )),
            1 => Ok(CircuitIdentifierInfo::Var(CircuitVarInfo::from_pickle(
                &val_tuple.get_item(1)?,
            )?)),
            _ => Err(PyValueError::new_err("Invalid identifier info type")),
        }
    }
}

/// A convenience enum used in [CircuitData::from_packed_instructions]
pub enum CircuitVar {
    Var(expr::Var, CircuitVarType),
    Stretch(expr::Stretch, CircuitStretchType),
}

>>>>>>> 6b32db9e
#[pymethods]
impl CircuitData {
    #[new]
    #[pyo3(signature = (qubits=None, clbits=None, data=None, reserve=0, global_phase=Param::Float(0.0)))]
    pub fn new(
        qubits: Option<Vec<ShareableQubit>>,
        clbits: Option<Vec<ShareableClbit>>,
        data: Option<&Bound<PyAny>>,
        reserve: usize,
        global_phase: Param,
    ) -> PyResult<Self> {
        let qubit_size = qubits.as_ref().map_or(0, |bits| bits.len());
        let clbit_size = clbits.as_ref().map_or(0, |bits| bits.len());
        let qubits_registry = ObjectRegistry::with_capacity(qubit_size);
        let clbits_registry = ObjectRegistry::with_capacity(clbit_size);
        let qubit_indices = BitLocator::with_capacity(qubit_size);
        let clbit_indices = BitLocator::with_capacity(clbit_size);

        let mut self_ = CircuitData {
            data: Vec::new(),
            qargs_interner: Interner::new(),
            cargs_interner: Interner::new(),
            qubits: qubits_registry,
            clbits: clbits_registry,
            param_table: ParameterTable::new(),
            global_phase: Param::Float(0.),
            qregs: RegisterData::new(),
            cregs: RegisterData::new(),
            qubit_indices,
            clbit_indices,
            vars_stretches: VarStretchContainer::new(),
        };
        self_.set_global_phase(global_phase)?;
        if let Some(qubits) = qubits {
            for bit in qubits.into_iter() {
                self_.add_qubit(bit, true)?;
            }
        }
        if let Some(clbits) = clbits {
            for bit in clbits.into_iter() {
                self_.add_clbit(bit, true)?;
            }
        }
        if let Some(data) = data {
            self_.reserve(reserve);
            self_.extend(data)?;
        }
        Ok(self_)
    }

    /// Put ``self`` into the canonical physical form, with the given number of qubits.
    ///
    /// This acts in place, and does not need to traverse the circuit.  It is intended for use when
    /// the circuit is known to already represent a physical circuit, and we just need to assert
    /// that it is canonical physical form.
    ///
    /// This erases any information about virtual qubits in the :class:`CircuitData`.  Effectively,
    /// this applies the "trivial" layout mapping virtual qubit 0 to physical qubit 0, and so on.
    ///
    /// Args:
    ///     num_qubits: if given, the total number of physical qubits in the output; it must be at
    ///         least as large as the number of qubits in the circuit.  If not given, the number of
    ///         qubits is unchanged.
    #[pyo3(name = "make_physical", signature = (num_qubits=None))]
    pub fn py_make_physical(&mut self, num_qubits: Option<u32>) -> PyResult<()> {
        let num_qubits = match num_qubits {
            Some(num_qubits) => {
                if (num_qubits as usize) < self.num_qubits() {
                    return Err(PyValueError::new_err(format!(
                        "cannot have fewer physical qubits ({}) than virtual ({})",
                        num_qubits,
                        self.num_qubits()
                    )));
                }
                num_qubits
            }
            None => self
                .num_qubits()
                .try_into()
                .expect("qubits are stored in 32-bit integers"),
        };
        self.make_physical(num_qubits);
        Ok(())
    }

    pub fn __reduce__(self_: &Bound<CircuitData>, py: Python<'_>) -> PyResult<Py<PyAny>> {
        let ty: Bound<PyType> = self_.get_type();
        let args = {
            let self_ = self_.borrow();
            (
                (!self_.qubits.is_empty()).then_some(self_.qubits.objects().clone()),
                (!self_.clbits.is_empty()).then_some(self_.clbits.objects().clone()),
                None::<()>,
                self_.data.len(),
                self_.global_phase.clone(),
            )
        };
        let state = {
            let borrowed = self_.borrow();
            let vars_stretches_state = borrowed.vars_stretches.to_pickle(py);

            (
                borrowed.qregs.registers().to_vec(),
                borrowed.cregs.registers().to_vec(),
                borrowed.qubit_indices.cached(py).clone_ref(py),
                borrowed.clbit_indices.cached(py).clone_ref(py),
<<<<<<< HEAD
                vars_stretches_state.0, // identifiers vector
                vars_stretches_state.1, // variables objects
                vars_stretches_state.2, // stretch objects
=======
                borrowed
                    .identifier_info
                    .iter()
                    .map(|(k, v)| (k.clone(), v.clone().to_pickle(py).unwrap()))
                    .collect::<Vec<(String, Py<PyAny>)>>(),
                borrowed.vars.objects().clone(),
                borrowed.stretches.objects().clone(),
>>>>>>> 6b32db9e
            )
        };
        (ty, args, state, self_.try_iter()?).into_py_any(py)
    }

    pub fn __setstate__(slf: &Bound<CircuitData>, state: CircuitDataState) -> PyResult<()> {
        let mut borrowed_mut = slf.borrow_mut();
        // Add the registers directly to the `RegisterData` struct
        // to not modify the bit indices.
        for qreg in state.0.into_iter() {
            borrowed_mut.qregs.add_register(qreg, false)?;
        }
        for creg in state.1.into_iter() {
            borrowed_mut.cregs.add_register(creg, false)?;
        }

        // After the registers are added, reset bit locations.
        borrowed_mut.qubit_indices = BitLocator::from_py_dict(&state.2)?;
        borrowed_mut.clbit_indices = BitLocator::from_py_dict(&state.3)?;

        // borrowed_mut.identifier_info =
        //     IndexMap::with_capacity_and_hasher(state.4.len(), RandomState::default());
        borrowed_mut.vars_stretches =
            VarStretchContainer::from_pickle(slf.py(), state.4, state.5, state.6)?;

        Ok(())
    }

    /// The list of registered :class:`.QuantumRegister` instances.
    ///
    /// .. warning::
    ///
    ///     Do not modify this list yourself.  It will invalidate/corrupt :attr:`.data` for this circuit.
    ///
    /// Returns:
    ///     list[:class:`.QuantumRegister`]: The current sequence of registered qubits.
    #[getter("qregs")]
    pub fn py_qregs<'py>(&'py self, py: Python<'py>) -> Bound<'py, PyList> {
        self.qregs.cached_list(py)
    }

    /// A dict mapping Qubit instances to tuple comprised of 0) the corresponding index in
    /// circuit.qubits and 1) a list of Register-int pairs for each Register containing the Bit and
    /// its index within that register.
    #[getter("_qubit_indices")]
    pub fn get_qubit_indices(&self, py: Python) -> &Py<PyDict> {
        self.qubit_indices.cached(py)
    }

    #[setter("qregs")]
    fn set_qregs(&mut self, other: Vec<QuantumRegister>) -> PyResult<()> {
        self.qregs.dispose();
        for register in other {
            self.add_qreg(register, true)?;
        }

        for (index, qubit) in self.qubits.objects().iter().enumerate() {
            if !self.qubit_indices.contains_key(qubit) {
                self.qubit_indices
                    .insert(qubit.clone(), BitLocations::new(index as u32, []));
            }
        }
        Ok(())
    }

    /// Returns the current sequence of registered :class:`.Qubit` instances as a list.
    ///
    /// .. warning::
    ///
    ///     Do not modify this list yourself.  It will invalidate the :class:`CircuitData` data
    ///     structures.
    ///
    /// Returns:
    ///     list(:class:`.Qubit`): The current sequence of registered qubits.
    #[getter("qubits")]
    pub fn py_qubits(&self, py: Python<'_>) -> Py<PyList> {
        self.qubits.cached(py).clone_ref(py)
    }

    /// Return the number of qubits. This is equivalent to the length of the list returned by
    /// :meth:`.CircuitData.qubits`
    ///
    /// Returns:
    ///     int: The number of qubits.
    #[getter]
    pub fn num_qubits(&self) -> usize {
        self.qubits.len()
    }

    /// The list of registered :class:`.ClassicalRegisters` instances.
    ///
    /// .. warning::
    ///
    ///     Do not modify this list yourself.  It will invalidate/corrupt :attr:`.data` for this circuit.
    ///
    /// Returns:
    ///     list[:class:`.ClassicalRegister`]: The current sequence of registered qubits.
    #[getter("cregs")]
    pub fn py_cregs<'py>(&'py self, py: Python<'py>) -> Bound<'py, PyList> {
        self.cregs.cached_list(py)
    }

    /// A dict mapping Clbit instances to tuple comprised of 0) the corresponding index in
    /// circuit.clbits and 1) a list of Register-int pairs for each Register containing the Bit and
    /// its index within that register.
    #[getter("_clbit_indices")]
    pub fn get_clbit_indices(&self, py: Python) -> &Py<PyDict> {
        self.clbit_indices.cached(py)
    }

    #[setter("cregs")]
    fn set_cregs(&mut self, other: Vec<ClassicalRegister>) -> PyResult<()> {
        self.cregs.dispose();
        for register in other {
            self.add_creg(register, true)?;
        }

        for (index, clbit) in self.clbits.objects().iter().enumerate() {
            if !self.clbit_indices.contains_key(clbit) {
                self.clbit_indices
                    .insert(clbit.clone(), BitLocations::new(index as u32, []));
            }
        }
        Ok(())
    }

    /// Returns the current sequence of registered :class:`.Clbit`
    /// instances as a list.
    ///
    /// .. warning::
    ///
    ///     Do not modify this list yourself.  It will invalidate the :class:`CircuitData` data
    ///     structures.
    ///
    /// Returns:
    ///     list(:class:`.Clbit`): The current sequence of registered clbits.
    #[getter("clbits")]
    pub fn py_clbits(&self, py: Python<'_>) -> Py<PyList> {
        self.clbits.cached(py).clone_ref(py)
    }

    /// Return the number of clbits. This is equivalent to the length of the list returned by
    /// :meth:`.CircuitData.clbits`.
    ///
    /// Returns:
    ///     int: The number of clbits.
    #[getter]
    pub fn num_clbits(&self) -> usize {
        self.clbits.len()
    }

    /// Return the number of unbound compile-time symbolic parameters tracked by the circuit.
    pub fn num_parameters(&self) -> usize {
        self.param_table.num_parameters()
    }

    /// Get a (cached) sorted list of the Python-space `Parameter` instances tracked by this circuit
    /// data's parameter table.
    #[getter]
    pub fn get_parameters<'py>(&self, py: Python<'py>) -> PyResult<Bound<'py, PyList>> {
        PyList::new(py, self.parameters().iter().cloned())
    }

    pub fn unsorted_parameters<'py>(&self, py: Python<'py>) -> PyResult<Bound<'py, PySet>> {
        PySet::new(py, self.param_table.iter_symbols().cloned())
    }

    fn _raw_parameter_table_entry(&self, param: Bound<PyAny>) -> PyResult<Py<PySet>> {
        self.param_table._py_raw_entry(param)
    }

    pub fn get_parameter_by_name(&self, py: Python, name: &str) -> Option<Py<PyAny>> {
        self.param_table
            .parameter_by_name(name)
            .map(|ob| ob.clone().into_py_any(py).unwrap())
    }

    /// Return the width of the circuit. This is the number of qubits plus the
    /// number of clbits.
    ///
    /// Returns:
    ///     int: The width of the circuit.
    pub fn width(&self) -> usize {
        self.num_qubits() + self.num_clbits()
    }

    /// Registers a :class:`.Qubit` instance.
    ///
    /// Args:
    ///     bit (:class:`.Qubit`): The qubit to register.
    ///     strict (bool): When set, raises an error if ``bit`` is already present.
    ///
    /// Raises:
    ///     ValueError: The specified ``bit`` is already present and flag ``strict``
    ///         was provided.
    #[pyo3(signature = (bit, *, strict=true))]
    pub fn add_qubit(&mut self, bit: ShareableQubit, strict: bool) -> PyResult<()> {
        let index = self.qubits.add(bit.clone(), strict)?;
        self.qubit_indices
            .insert(bit, BitLocations::new(index.0, []));
        Ok(())
    }

    /// Registers a :class:`.QuantumRegister` instance.
    ///
    /// Args:
    ///     bit (:class:`.QuantumRegister`): The register to add.
    #[pyo3(signature = (register, *,strict = true))]
    pub fn add_qreg(&mut self, register: QuantumRegister, strict: bool) -> PyResult<()> {
        self.qregs.add_register(register.clone(), strict)?;

        for (index, bit) in register.bits().enumerate() {
            if let Some(entry) = self.qubit_indices.get_mut(&bit) {
                entry.add_register(register.clone(), index);
            } else if let Some(bit_idx) = self.qubits.find(&bit) {
                self.qubit_indices.insert(
                    bit,
                    BitLocations::new(bit_idx.0, [(register.clone(), index)]),
                );
            } else {
                let bit_idx = self.qubits.len();
                self.add_qubit(bit.clone(), true)?;
                self.qubit_indices.insert(
                    bit,
                    BitLocations::new(
                        bit_idx.try_into().map_err(|_| {
                            CircuitError::new_err(format!(
                                "Qubit at index {bit_idx} exceeds circuit capacity."
                            ))
                        })?,
                        [(register.clone(), index)],
                    ),
                );
            }
        }
        Ok(())
    }

    /// Registers a :class:`.Clbit` instance.
    ///
    /// Args:
    ///     bit (:class:`.Clbit`): The clbit to register.
    ///     strict (bool): When set, raises an error if ``bit`` is already present.
    ///
    /// Raises:
    ///     ValueError: The specified ``bit`` is already present and flag ``strict``
    ///         was provided.
    #[pyo3(signature = (bit, *, strict=true))]
    pub fn add_clbit(&mut self, bit: ShareableClbit, strict: bool) -> PyResult<()> {
        let index = self.clbits.add(bit.clone(), strict)?;
        self.clbit_indices
            .insert(bit, BitLocations::new(index.0, []));
        Ok(())
    }

    /// Registers a :class:`.QuantumRegister` instance.
    ///
    /// Args:
    ///     bit (:class:`.QuantumRegister`): The register to add.
    #[pyo3(signature = (register, *,strict = true))]
    pub fn add_creg(&mut self, register: ClassicalRegister, strict: bool) -> PyResult<()> {
        self.cregs.add_register(register.clone(), strict)?;

        for (index, bit) in register.bits().enumerate() {
            if let Some(entry) = self.clbit_indices.get_mut(&bit) {
                entry.add_register(register.clone(), index);
            } else if let Some(bit_idx) = self.clbits.find(&bit) {
                self.clbit_indices.insert(
                    bit,
                    BitLocations::new(bit_idx.0, [(register.clone(), index)]),
                );
            } else {
                let bit_idx = self.clbits.len();
                self.add_clbit(bit.clone(), true)?;
                self.clbit_indices.insert(
                    bit,
                    BitLocations::new(
                        bit_idx.try_into().map_err(|_| {
                            CircuitError::new_err(format!(
                                "Clbit at index {bit_idx} exceeds circuit capacity."
                            ))
                        })?,
                        [(register.clone(), index)],
                    ),
                );
            }
        }
        Ok(())
    }

    /// Performs a shallow copy.
    ///
    /// Returns:
    ///     CircuitData: The shallow copy.
    #[pyo3(signature = (copy_instructions=true, deepcopy=false))]
    pub fn copy(&self, py: Python<'_>, copy_instructions: bool, deepcopy: bool) -> PyResult<Self> {
        let mut res = self.copy_empty_like(VarsMode::Alike)?;
        res.qargs_interner = self.qargs_interner.clone();
        res.cargs_interner = self.cargs_interner.clone();
        res.reserve(self.data().len());
        res.param_table.clone_from(&self.param_table);

        if deepcopy {
            let memo = PyDict::new(py);
            for inst in &self.data {
                let new_op = match inst.op.view() {
                    OperationRef::Gate(gate) => gate.py_deepcopy(py, Some(&memo))?.into(),
                    OperationRef::Instruction(instruction) => {
                        instruction.py_deepcopy(py, Some(&memo))?.into()
                    }
                    OperationRef::Operation(operation) => {
                        operation.py_deepcopy(py, Some(&memo))?.into()
                    }
                    OperationRef::StandardGate(gate) => gate.into(),
                    OperationRef::StandardInstruction(instruction) => instruction.into(),
                    OperationRef::Unitary(unitary) => unitary.clone().into(),
                };
                res.data.push(PackedInstruction {
                    op: new_op,
                    qubits: inst.qubits,
                    clbits: inst.clbits,
                    params: inst.params.clone(),
                    label: inst.label.clone(),
                    #[cfg(feature = "cache_pygates")]
                    py_op: OnceLock::new(),
                });
            }
        } else if copy_instructions {
            for inst in &self.data {
                let new_op = match inst.op.view() {
                    OperationRef::Gate(gate) => gate.py_copy(py)?.into(),
                    OperationRef::Instruction(instruction) => instruction.py_copy(py)?.into(),
                    OperationRef::Operation(operation) => operation.py_copy(py)?.into(),
                    OperationRef::StandardGate(gate) => gate.into(),
                    OperationRef::StandardInstruction(instruction) => instruction.into(),
                    OperationRef::Unitary(unitary) => unitary.clone().into(),
                };
                res.data.push(PackedInstruction {
                    op: new_op,
                    qubits: inst.qubits,
                    clbits: inst.clbits,
                    params: inst.params.clone(),
                    label: inst.label.clone(),
                    #[cfg(feature = "cache_pygates")]
                    py_op: OnceLock::new(),
                });
            }
        } else {
            res.data.extend(self.data.iter().cloned());
        }

        Ok(res)
    }

    /// Performs a copy with no instructions.
    ///
    /// # Arguments:
    ///
    /// * vars_mode: specifies realtime variables copy mode.
    ///     * VarsMode::Alike: variables will be copied following declaration semantics in self.
    ///     * VarsMode::Captures: variables will be copied as captured variables.
    ///     * VarsMode::Drop: variables will not be copied.
    ///
    /// # Returns:
    ///
    /// CircuitData: The empty copy like self.
    #[pyo3(signature = (*, vars_mode=VarsMode::Alike))]
    pub fn copy_empty_like(&self, vars_mode: VarsMode) -> PyResult<Self> {
        let mut res = CircuitData::new(
            Some(self.qubits.objects().clone()),
            Some(self.clbits.objects().clone()),
            None,
            0,
            self.global_phase.clone(),
        )?;

        res.qargs_interner = self.qargs_interner.clone();
        res.cargs_interner = self.cargs_interner.clone();

        // After initialization, copy register info.
        res.qregs = self.qregs.clone();
        res.cregs = self.cregs.clone();
        res.qubit_indices = self.qubit_indices.clone();
        res.clbit_indices = self.clbit_indices.clone();

        match vars_mode {
            VarsMode::Alike => {
                res.vars_stretches = self.vars_stretches.clone();
            }
            VarsMode::Captures => {
                res.vars_stretches = self
                    .vars_stretches
                    .clone_as_captures()
                    .map_err(CircuitError::new_err)?;
            }
            VarsMode::Drop => {}
        };

        Ok(res)
    }

    /// Reserves capacity for at least ``additional`` more
    /// :class:`.CircuitInstruction` instances to be added to this container.
    ///
    /// Args:
    ///     additional (int): The additional capacity to reserve. If the
    ///         capacity is already sufficient, does nothing.
    pub fn reserve(&mut self, additional: usize) {
        self.data.reserve(additional);
    }

    /// Returns a tuple of the sets of :class:`.Qubit` and :class:`.Clbit` instances
    /// that appear in at least one instruction's bit lists.
    ///
    /// Returns:
    ///     tuple[set[:class:`.Qubit`], set[:class:`.Clbit`]]: The active qubits and clbits.
    pub fn active_bits(&self, py: Python<'_>) -> PyResult<Py<PyTuple>> {
        let qubits = PySet::empty(py)?;
        let clbits = PySet::empty(py)?;
        for inst in self.data.iter() {
            for b in self.qargs_interner.get(inst.qubits) {
                qubits.add(self.qubits.get(*b).unwrap())?;
            }
            for b in self.cargs_interner.get(inst.clbits) {
                clbits.add(self.clbits.get(*b).unwrap())?;
            }
        }

        Ok((qubits, clbits).into_pyobject(py)?.unbind())
    }

    /// Invokes callable ``func`` with each instruction's operation.
    ///
    /// Args:
    ///     func (Callable[[:class:`~.Operation`], None]):
    ///         The callable to invoke.
    #[pyo3(signature = (func))]
    pub fn foreach_op(&self, py: Python<'_>, func: &Bound<PyAny>) -> PyResult<()> {
        for inst in self.data.iter() {
            func.call1((inst.unpack_py_op(py)?,))?;
        }
        Ok(())
    }

    /// Invokes callable ``func`` with the positional index and operation
    /// of each instruction.
    ///
    /// Args:
    ///     func (Callable[[int, :class:`~.Operation`], None]):
    ///         The callable to invoke.
    #[pyo3(signature = (func))]
    pub fn foreach_op_indexed(&self, py: Python<'_>, func: &Bound<PyAny>) -> PyResult<()> {
        for (index, inst) in self.data.iter().enumerate() {
            func.call1((index, inst.unpack_py_op(py)?))?;
        }
        Ok(())
    }

    /// Invokes callable ``func`` with each instruction's operation, replacing the operation with
    /// the result, if the operation is not a standard gate without a condition.
    ///
    /// .. warning::
    ///
    ///     This is a shim for while there are still important components of the circuit still
    ///     implemented in Python space.  This method **skips** any instruction that contains an
    ///     non-conditional standard gate (which is likely to be most instructions).
    ///
    /// Args:
    ///     func (Callable[[:class:`~.Operation`], :class:`~.Operation`]):
    ///         A callable used to map original operations to their replacements.
    #[pyo3(signature = (func))]
    pub fn map_nonstandard_ops(&mut self, py: Python<'_>, func: &Bound<PyAny>) -> PyResult<()> {
        for inst in self.data.iter_mut() {
            if inst.op.try_standard_gate().is_some() {
                continue;
            }
            let py_op = func.call1((inst.unpack_py_op(py)?,))?;
            let result = py_op.extract::<OperationFromPython>()?;
            inst.op = result.operation;
            inst.params = (!result.params.is_empty()).then(|| Box::new(result.params));
            inst.label = result.label;
            #[cfg(feature = "cache_pygates")]
            {
                inst.py_op = py_op.unbind().into();
            }
        }
        Ok(())
    }

    /// Checks whether the circuit has an instance of :class:`.ControlFlowOp`
    /// present amongst its operations.
    pub fn has_control_flow_op(&self) -> bool {
        self.data.iter().any(|inst| inst.op.control_flow())
    }

    /// Replaces the bits of this container with the given ``qubits``
    /// and/or ``clbits``.
    ///
    /// The `:attr:`~.CircuitInstruction.qubits` and
    /// :attr:`~.CircuitInstruction.clbits` of existing instructions are
    /// reinterpreted using the new bit sequences on access.
    /// As such, the primary use-case for this method is to remap a circuit to
    /// a different set of bits in constant time relative to the number of
    /// instructions in the circuit.
    ///
    /// Args:
    ///     qubits (Iterable[:class:`.Qubit] | None):
    ///         The qubit sequence which should replace the container's
    ///         existing qubits, or ``None`` to skip replacement.
    ///     clbits (Iterable[:class:`.Clbit] | None):
    ///         The clbit sequence which should replace the container's
    ///         existing qubits, or ``None`` to skip replacement.
    ///
    /// Raises:
    ///     ValueError: A replacement sequence is smaller than the bit list
    ///         its contents would replace.
    ///
    /// .. note::
    ///
    ///     Instruction operations themselves are NOT adjusted.
    ///     To modify bits referenced by an operation, use
    ///     :meth:`~.CircuitData.foreach_op` or
    ///     :meth:`~.CircuitData.foreach_op_indexed` or
    ///     :meth:`~.CircuitData.map_nonstandard_ops` to adjust the operations manually
    ///     after calling this method.
    ///
    /// Examples:
    ///
    ///     The following :class:`.CircuitData` is reinterpreted as if its bits
    ///     were originally added in reverse.
    ///
    ///     .. code-block::
    ///
    ///         qr = QuantumRegister(3)
    ///         data = CircuitData(qubits=qr, data=[
    ///             CircuitInstruction(XGate(), [qr[0]], []),
    ///             CircuitInstruction(XGate(), [qr[1]], []),
    ///             CircuitInstruction(XGate(), [qr[2]], []),
    ///         ])
    ///
    ///         data.replace_bits(qubits=reversed(qr))
    ///         assert(data == [
    ///             CircuitInstruction(XGate(), [qr[2]], []),
    ///             CircuitInstruction(XGate(), [qr[1]], []),
    ///             CircuitInstruction(XGate(), [qr[0]], []),
    ///         ])
    #[pyo3(signature = (qubits=None, clbits=None, qregs=None, cregs=None))]
    pub fn replace_bits(
        &mut self,
        qubits: Option<Vec<ShareableQubit>>,
        clbits: Option<Vec<ShareableClbit>>,
        qregs: Option<Vec<QuantumRegister>>,
        cregs: Option<Vec<ClassicalRegister>>,
    ) -> PyResult<()> {
        let qubits_is_some = qubits.is_some();
        let clbits_is_some = clbits.is_some();
        let mut temp = CircuitData::new(qubits, clbits, None, 0, self.global_phase.clone())?;

        // Add qregs if provided.
        if let Some(qregs) = qregs {
            for qreg in qregs {
                temp.add_qreg(qreg, true)?;
            }
        }
        // Add cregs if provided.
        if let Some(cregs) = cregs {
            for creg in cregs {
                temp.add_creg(creg, true)?;
            }
        }

        if qubits_is_some {
            if temp.num_qubits() < self.num_qubits() {
                return Err(PyValueError::new_err(format!(
                    "Replacement 'qubits' of size {:?} must contain at least {:?} bits.",
                    temp.num_qubits(),
                    self.num_qubits(),
                )));
            }
            std::mem::swap(&mut temp.qubits, &mut self.qubits);
            std::mem::swap(&mut temp.qregs, &mut self.qregs);
            std::mem::swap(&mut temp.qubit_indices, &mut self.qubit_indices);
        }
        if clbits_is_some {
            if temp.num_clbits() < self.num_clbits() {
                return Err(PyValueError::new_err(format!(
                    "Replacement 'clbits' of size {:?} must contain at least {:?} bits.",
                    temp.num_clbits(),
                    self.num_clbits(),
                )));
            }
            std::mem::swap(&mut temp.clbits, &mut self.clbits);
            std::mem::swap(&mut temp.cregs, &mut self.cregs);
            std::mem::swap(&mut temp.clbit_indices, &mut self.clbit_indices);
        }
        Ok(())
    }

    pub fn __len__(&self) -> usize {
        self.data.len()
    }

    // Note: we also rely on this to make us iterable!
    pub fn __getitem__(&self, py: Python, index: PySequenceIndex) -> PyResult<Py<PyAny>> {
        // Get a single item, assuming the index is validated as in bounds.
        let get_single = |index: usize| {
            let inst = &self.data[index];
            let qubits = self.qargs_interner.get(inst.qubits);
            let clbits = self.cargs_interner.get(inst.clbits);
            CircuitInstruction {
                operation: inst.op.clone(),
                qubits: PyTuple::new(py, self.qubits.map_indices(qubits))
                    .unwrap()
                    .unbind(),
                clbits: PyTuple::new(py, self.clbits.map_indices(clbits))
                    .unwrap()
                    .unbind(),
                params: inst.params_view().iter().cloned().collect(),
                label: inst.label.clone(),
                #[cfg(feature = "cache_pygates")]
                py_op: inst.py_op.clone(),
            }
            .into_py_any(py)
            .unwrap()
        };
        match index.with_len(self.data.len())? {
            SequenceIndex::Int(index) => Ok(get_single(index)),
            indices => PyList::new(py, indices.iter().map(get_single))?.into_py_any(py),
        }
    }

    pub fn __delitem__(&mut self, index: PySequenceIndex) -> PyResult<()> {
        self.delitem(index.with_len(self.data.len())?)
    }

    pub fn __setitem__(&mut self, index: PySequenceIndex, value: &Bound<PyAny>) -> PyResult<()> {
        fn set_single(slf: &mut CircuitData, index: usize, value: &Bound<PyAny>) -> PyResult<()> {
            let py = value.py();
            slf.untrack_instruction_parameters(index)?;
            slf.data[index] = slf.pack(py, &value.downcast::<CircuitInstruction>()?.borrow())?;
            slf.track_instruction_parameters(index)?;
            Ok(())
        }

        match index.with_len(self.data.len())? {
            SequenceIndex::Int(index) => set_single(self, index, value),
            indices @ SequenceIndex::PosRange {
                start,
                stop,
                step: 1,
            } => {
                // `list` allows setting a slice with step +1 to an arbitrary length.
                let values = value.try_iter()?.collect::<PyResult<Vec<_>>>()?;
                for (index, value) in indices.iter().zip(values.iter()) {
                    set_single(self, index, value)?;
                }
                if indices.len() > values.len() {
                    self.delitem(SequenceIndex::PosRange {
                        start: start + values.len(),
                        stop,
                        step: 1,
                    })?
                } else {
                    for value in values[indices.len()..].iter().rev() {
                        self.insert(stop as isize, value.downcast()?.borrow())?;
                    }
                }
                Ok(())
            }
            indices => {
                let values = value.try_iter()?.collect::<PyResult<Vec<_>>>()?;
                if indices.len() == values.len() {
                    for (index, value) in indices.iter().zip(values.iter()) {
                        set_single(self, index, value)?;
                    }
                    Ok(())
                } else {
                    Err(PyValueError::new_err(format!(
                        "attempt to assign sequence of size {:?} to extended slice of size {:?}",
                        values.len(),
                        indices.len(),
                    )))
                }
            }
        }
    }

    pub fn insert(&mut self, mut index: isize, value: PyRef<CircuitInstruction>) -> PyResult<()> {
        // `list.insert` has special-case extra clamping logic for its index argument.
        let index = {
            if index < 0 {
                // This can't exceed `isize::MAX` because `self.data[0]` is larger than a byte.
                index += self.data.len() as isize;
            }
            if index < 0 {
                0
            } else if index as usize > self.data.len() {
                self.data.len()
            } else {
                index as usize
            }
        };
        let py = value.py();
        let packed = self.pack(py, &value)?;
        self.data.insert(index, packed);
        if index == self.data.len() - 1 {
            self.track_instruction_parameters(index)?;
        } else {
            self.reindex_parameter_table()?;
        }
        Ok(())
    }

    #[pyo3(signature = (index=None))]
    pub fn pop(&mut self, py: Python<'_>, index: Option<PySequenceIndex>) -> PyResult<Py<PyAny>> {
        let index = index.unwrap_or(PySequenceIndex::Int(-1));
        let native_index = index.with_len(self.data.len())?;
        let item = self.__getitem__(py, index)?;
        self.delitem(native_index)?;
        Ok(item)
    }

    /// Primary entry point for appending an instruction from Python space.
    pub fn append(&mut self, value: &Bound<CircuitInstruction>) -> PyResult<()> {
        let py = value.py();
        let new_index = self.data.len();
        let packed = self.pack(py, &value.borrow())?;
        self.data.push(packed);
        self.track_instruction_parameters(new_index)
    }

    /// Backup entry point for appending an instruction from Python space, in the unusual case that
    /// one of the instruction parameters contains a cyclical reference to the circuit itself.
    ///
    /// In this case, the `params` field should be a list of `(index, parameters)` tuples, where the
    /// index is into the instruction's `params` attribute, and `parameters` is a Python iterable
    /// of `Parameter` objects.
    pub fn append_manual_params(
        &mut self,
        value: &Bound<CircuitInstruction>,
        params: &Bound<PyList>,
    ) -> PyResult<()> {
        let instruction_index = self.data.len();
        let packed = self.pack(value.py(), &value.borrow())?;
        self.data.push(packed);
        for item in params.iter() {
            let (parameter_index, parameters) = item.extract::<(u32, Bound<PyAny>)>()?;
            let usage = ParameterUse::Index {
                instruction: instruction_index,
                parameter: parameter_index,
            };
            for param in parameters.try_iter()? {
                let symbol = param?.extract::<Symbol>()?;
                self.param_table.track(&symbol, Some(usage))?;
            }
        }
        Ok(())
    }

    pub fn extend(&mut self, itr: &Bound<PyAny>) -> PyResult<()> {
        if let Ok(other) = itr.downcast::<CircuitData>() {
            let other = other.borrow();
            // Fast path to avoid unnecessary construction of CircuitInstruction instances.
            self.data.reserve(other.data.len());
            for inst in other.data.iter() {
                let qubits = other
                    .qargs_interner
                    .get(inst.qubits)
                    .iter()
                    .map(|b| Ok(self.qubits.find(other.qubits.get(*b).unwrap()).unwrap()))
                    .collect::<PyResult<Vec<Qubit>>>()?;
                let clbits = other
                    .cargs_interner
                    .get(inst.clbits)
                    .iter()
                    .map(|b| Ok(self.clbits.find(other.clbits.get(*b).unwrap()).unwrap()))
                    .collect::<PyResult<Vec<Clbit>>>()?;
                let new_index = self.data.len();
                let qubits_id = self.qargs_interner.insert_owned(qubits);
                let clbits_id = self.cargs_interner.insert_owned(clbits);
                self.data.push(PackedInstruction {
                    op: inst.op.clone(),
                    qubits: qubits_id,
                    clbits: clbits_id,
                    params: inst.params.clone(),
                    label: inst.label.clone(),
                    #[cfg(feature = "cache_pygates")]
                    py_op: inst.py_op.clone(),
                });
                self.track_instruction_parameters(new_index)?;
            }
            return Ok(());
        }
        for v in itr.try_iter()? {
            self.append(v?.downcast()?)?;
        }
        Ok(())
    }

    /// Assign all the circuit parameters, given an iterable input of `Param` instances.
    fn assign_parameters_iterable(&mut self, sequence: Bound<PyAny>) -> PyResult<()> {
        if let Ok(readonly) = sequence.extract::<PyReadonlyArray1<f64>>() {
            // Fast path for Numpy arrays; in this case we can easily handle them without copying
            // the data across into a Rust-space `Vec` first.
            let array = readonly.as_array();
            if array.len() != self.param_table.num_parameters() {
                return Err(PyValueError::new_err(concat!(
                    "Mismatching number of values and parameters. For partial binding ",
                    "please pass a dictionary of {parameter: value} pairs."
                )));
            }
            let mut old_table = std::mem::take(&mut self.param_table);
            self.assign_parameters_inner(
                array
                    .iter()
                    .map(|value| Param::Float(*value))
                    .zip(old_table.drain_ordered())
                    .map(|(value, (obj, uses))| (obj, value, uses)),
            )
        } else {
            let values = sequence
                .try_iter()?
                .map(|ob| Param::extract_no_coerce(&ob?))
                .collect::<PyResult<Vec<_>>>()?;
            self.assign_parameters_from_slice(&values)
        }
    }

    /// Assign all uses of the circuit parameters as keys `mapping` to their corresponding values.
    ///
    /// Any items in the mapping that are not present in the circuit are skipped; it's up to Python
    /// space to turn extra bindings into an error, if they choose to do it.
    fn assign_parameters_mapping(&mut self, mapping: Bound<PyAny>) -> PyResult<()> {
        let mut items = Vec::new();
        for item in mapping.call_method0("items")?.try_iter()? {
            let (symbol, value) = item?.extract::<(Symbol, AssignParam)>()?;
            let uuid = ParameterUuid::from_symbol(&symbol);
            // It's fine if the mapping contains parameters that we don't have - just skip those.
            if let Ok(uses) = self.param_table.pop(uuid) {
                items.push((symbol, value.0, uses));
            }
        }
        self.assign_parameters_inner(items)
    }

    pub fn clear(&mut self) {
        std::mem::take(&mut self.data);
        self.param_table.clear();
    }

    /// Counts the number of times each operation is used in the circuit.
    ///
    /// # Parameters
    /// - `self` - A mutable reference to the CircuitData struct.
    ///
    /// # Returns
    /// An IndexMap containing the operation names as keys and their respective counts as values.
    pub fn count_ops(&self) -> IndexMap<&str, usize, ::ahash::RandomState> {
        let mut ops_count: IndexMap<&str, usize, ::ahash::RandomState> = IndexMap::default();
        for instruction in &self.data {
            *ops_count.entry(instruction.op.name()).or_insert(0) += 1;
        }
        ops_count.par_sort_by(|_k1, v1, _k2, v2| v2.cmp(v1));
        ops_count
    }

    // Marks this pyclass as NOT hashable.
    #[classattr]
    const __hash__: Option<Py<PyAny>> = None;

    fn __eq__(slf: &Bound<Self>, other: &Bound<PyAny>) -> PyResult<bool> {
        let self_cd = slf.borrow();
        let slf = slf.as_any();
        if slf.is(other) {
            return Ok(true);
        }
        if slf.len()? != other.len()? {
            return Ok(false);
        }

        if let Ok(other_cd) = other.downcast::<CircuitData>() {
            if !slf
                .getattr("global_phase")?
                .eq(other_cd.getattr("global_phase")?)?
            {
                return Ok(false);
            }

            if self_cd.vars_stretches != other_cd.borrow().vars_stretches {
                return Ok(false);
            }
        }

        // Implemented using generic iterators on both sides
        // for simplicity.
        let mut ours_itr = slf.try_iter()?;
        let mut theirs_itr = other.try_iter()?;
        loop {
            match (ours_itr.next(), theirs_itr.next()) {
                (Some(ours), Some(theirs)) => {
                    if !ours?.eq(theirs?)? {
                        return Ok(false);
                    }
                }
                (None, None) => {
                    return Ok(true);
                }
                _ => {
                    return Ok(false);
                }
            }
        }
    }

    fn __traverse__(&self, visit: PyVisit<'_>) -> Result<(), PyTraverseError> {
        // Note:
        //   There's no need to visit the native Rust data
        //   structures used for internal tracking: the only Python
        //   references they contain are to the bits in these lists!
        if let Some(bits) = self.qubits.cached_raw() {
            visit.call(bits)?;
        }
        if let Some(bits) = self.clbits.cached_raw() {
            visit.call(bits)?;
        }
        if let Some(regs) = self.qregs.cached_raw() {
            visit.call(regs)?;
        }
        if let Some(regs) = self.cregs.cached_raw() {
            visit.call(regs)?;
        }
        if let Some(locations) = self.qubit_indices.cached_raw() {
            visit.call(locations)?;
        }
        if let Some(locations) = self.clbit_indices.cached_raw() {
            visit.call(locations)?;
        }
        Ok(())
    }

    fn __clear__(&mut self) {
        // Clear anything that could have a reference cycle.
        self.data.clear();
        self.qubits.dispose();
        self.clbits.dispose();
        self.qregs.dispose();
        self.cregs.dispose();
        self.clbit_indices.dispose();
        self.qubit_indices.dispose();
        self.param_table.clear();
    }

    /// Set the global phase of the circuit.
    ///
    /// This method assumes that the parameter table is either fully consistent, or contains zero
    /// entries for the global phase, regardless of what value is currently stored there.  It's not
    /// uncommon for subclasses and other parts of Qiskit to have filled in the global phase field
    /// by copies or other means, before making the parameter table consistent.
    #[setter]
    pub fn set_global_phase(&mut self, angle: Param) -> PyResult<()> {
        if let Param::ParameterExpression(expr) = &self.global_phase {
            for symbol in expr.iter_symbols() {
                match self.param_table.remove_use(
                    ParameterUuid::from_symbol(symbol),
                    ParameterUse::GlobalPhase,
                ) {
                    Ok(_)
                    | Err(ParameterTableError::ParameterNotTracked(_))
                    | Err(ParameterTableError::UsageNotTracked(_)) => (),
                    // Any errors added later might want propagating.
                }
            }
        };
        match &angle {
            Param::Float(angle) => {
                self.global_phase = Param::Float(angle.rem_euclid(2. * std::f64::consts::PI));
                Ok(())
            }
            Param::ParameterExpression(expr) => {
                for symbol in expr.iter_symbols() {
                    self.param_table
                        .track(symbol, Some(ParameterUse::GlobalPhase))?;
                }
                self.global_phase = angle;
                Ok(())
            }
            Param::Obj(_) => Err(PyTypeError::new_err("invalid type for global phase")),
        }
    }

    pub fn num_nonlocal_gates(&self) -> usize {
        self.data
            .iter()
            .filter(|inst| inst.op.num_qubits() > 1 && !inst.op.directive())
            .count()
    }

    /// Converts several qubit representations (such as indexes, range, etc.)
    /// into a list of qubits.
    ///
    /// Args:
    ///     qubit_representation: Representation to expand.
    ///
    /// Returns:
    ///     The resolved instances of the qubits.
    fn _qbit_argument_conversion(
        &self,
        qubit_representation: Bound<PyAny>,
    ) -> PyResult<Vec<ShareableQubit>> {
        bit_argument_conversion(
            &qubit_representation,
            self.qubits.objects(),
            &self.qubit_indices,
        )
    }

    /// Converts several clbit representations (such as indexes, range, etc.)
    /// into a list of qubits.
    ///
    /// Args:
    ///     clbit_representation: Representation to expand.
    ///
    /// Returns:
    ///     The resolved instances of the qubits.
    fn _cbit_argument_conversion(
        &self,
        clbit_representation: Bound<PyAny>,
    ) -> PyResult<Vec<ShareableClbit>> {
        bit_argument_conversion(
            &clbit_representation,
            self.clbits.objects(),
            &self.clbit_indices,
        )
    }

    /// Raise exception if list of qubits contains duplicates.
    #[staticmethod]
    fn _check_dups(qubits: Vec<ShareableQubit>) -> PyResult<()> {
        let qubit_set: HashSet<&ShareableQubit> = qubits.iter().collect();
        if qubits.len() != qubit_set.len() {
            return Err(CircuitError::new_err("duplicate qubit arguments"));
        }
        Ok(())
    }

    /// Adds an input variable to the circuit.
    ///
    /// Args:
    ///     var: the variable to add.
    #[pyo3(name = "add_input_var")]
    fn py_add_input_var(&mut self, var: expr::Var) -> PyResult<()> {
        self.vars_stretches
            .add_var(var, VarType::Input)
            .map_err(CircuitError::new_err)?;
        Ok(())
    }

    /// Adds a captured variable to the circuit.
    ///
    /// Args:
    ///     var: the variable to add.
    #[pyo3(name = "add_captured_var")]
    fn py_add_captured_var(&mut self, var: expr::Var) -> PyResult<()> {
        self.vars_stretches
            .add_var(var, VarType::Capture)
            .map_err(CircuitError::new_err)?;
        Ok(())
    }

    /// Adds a declared variable to the circuit.
    ///
    /// Args:
    ///     var: the variable to add.
    #[pyo3(name = "add_declared_var")]
    fn py_add_declared_var(&mut self, var: expr::Var) -> PyResult<()> {
        self.vars_stretches
            .add_var(var, VarType::Declare)
            .map_err(CircuitError::new_err)?;
        Ok(())
    }

    /// Checks if this variable is in the circuit.
    ///
    /// Args:
    ///     var: the variable or name to check.
    #[pyo3(name = "has_var")]
    fn py_has_var(&self, var: &Bound<PyAny>) -> PyResult<bool> {
        if let Ok(name) = var.extract::<String>() {
            Ok(self.vars_stretches.has_var(&name))
        } else {
            let var = var.extract::<expr::Var>()?;
            Ok(self.vars_stretches.vars().contains(&var))
        }
    }

    /// Checks if the circuit contains an input variable with the specified name.
    #[pyo3(name = "has_input_var")]
    fn py_has_input_var(&self, name: &str) -> PyResult<bool> {
        Ok(self.vars_stretches.has_var_by_type(name, VarType::Input))
    }

    /// Checks if the circuit contains a local variable with the specified name.
    #[pyo3(name = "has_declared_var")]
    fn py_has_declared_var(&self, name: &str) -> PyResult<bool> {
        Ok(self.vars_stretches.has_var_by_type(name, VarType::Declare))
    }

    /// Checks if the circuit contains a capture variable with the specified name.
    #[pyo3(name = "has_captured_var")]
    fn py_has_captured_var(&self, name: &str) -> PyResult<bool> {
        Ok(self.vars_stretches.has_var_by_type(name, VarType::Capture))
    }

    /// Returns a list of the captured variables tracked in this circuit.
    #[pyo3(name = "get_captured_vars")]
    fn py_get_captured_vars(&self, py: Python) -> PyResult<Py<PyList>> {
        Ok(PyList::new(
            py,
            self.vars_stretches
                .iter_vars(VarType::Capture)
                .map(|var| var.clone().into_pyobject(py).unwrap()),
        )?
        .unbind())
    }

    /// Returns a list of the local variables tracked in this circuit.
    #[pyo3(name = "get_declared_vars")]
    fn py_get_declared_vars(&self, py: Python) -> PyResult<Py<PyList>> {
        Ok(PyList::new(
            py,
            self.vars_stretches
                .iter_vars(VarType::Declare)
                .map(|var| var.clone().into_pyobject(py).unwrap()),
        )?
        .unbind())
    }

    /// Returns the variable in the circuit corresponding to the specified name, or None if no such variable.                                                                                                                                                                                                                                                                  Return the variable in the circuit corresponding to the given name, or None if no such variable.
    #[pyo3(name = "get_var")]
<<<<<<< HEAD
    fn py_get_var(&self, py: Python, name: &str) -> PyResult<PyObject> {
        if let Some(var) = self.vars_stretches.get_var(name) {
            var.clone().into_py_any(py)
        } else {
            Ok(py.None())
=======
    fn py_get_var(&self, py: Python, name: &str) -> PyResult<Py<PyAny>> {
        if let Some(CircuitIdentifierInfo::Var(var_info)) = self.identifier_info.get(name) {
            let var = self
                .vars
                .get(var_info.var)
                .expect("Expected Var for the given name identifier")
                .clone();
            return var.into_py_any(py);
>>>>>>> 6b32db9e
        }
    }

    /// Returns a list of the input variables tracked in this circuit
    #[pyo3(name = "get_input_vars")]
    fn py_get_input_vars(&self, py: Python) -> PyResult<Py<PyList>> {
        Ok(PyList::new(
            py,
            self.vars_stretches
                .iter_vars(VarType::Input)
                .map(|var| var.clone().into_pyobject(py).unwrap()),
        )?
        .unbind())
    }

    /// Returns the number of classical input variables in the circuit.
    #[getter]
    pub fn num_input_vars(&self) -> usize {
        self.vars_stretches.num_vars(VarType::Input)
    }

    /// Returns the number of captured variables in the circuit.
    #[getter]
    pub fn num_captured_vars(&self) -> usize {
        self.vars_stretches.num_vars(VarType::Capture)
    }

    /// Returns the number of local variables in the circuit.
    #[getter]
    pub fn num_declared_vars(&self) -> usize {
        self.vars_stretches.num_vars(VarType::Declare)
    }

    /// Adds a captured stretch to the circuit.
    ///
    /// Args:
    ///     stretch: the stretch variable to add.
    #[pyo3(name = "add_captured_stretch")]
    fn py_add_captured_stretch(&mut self, stretch: expr::Stretch) -> PyResult<()> {
        self.vars_stretches
            .add_stretch(stretch, StretchType::Capture)
            .map_err(CircuitError::new_err)?;
        Ok(())
    }

    /// Adds a local stretch to the circuit.
    ///
    /// Args:
    ///     stretch: the stretch variable to add.
    #[pyo3(name = "add_declared_stretch")]
    fn py_add_declared_stretch(&mut self, stretch: expr::Stretch) -> PyResult<()> {
        self.vars_stretches
            .add_stretch(stretch, StretchType::Declare)
            .map_err(CircuitError::new_err)?;
        Ok(())
    }

    /// Checkss if this stretch variable is in the circuit.
    ///
    /// Args:
    ///     stretch: the stretch or name to check.
    #[pyo3(name = "has_stretch")]
    fn py_has_stretch(&self, stretch: &Bound<PyAny>) -> PyResult<bool> {
        if let Ok(name) = stretch.extract::<String>() {
            Ok(self.vars_stretches.has_stretch(&name))
        } else {
            let stretch = stretch.extract::<expr::Stretch>()?;
            Ok(self.vars_stretches.stretches().contains(&stretch))
        }
    }

    /// Check if the circuit contains a captured stretch with the specified name.
    #[pyo3(name = "has_captured_stretch")]
    fn py_has_captured_stretch(&self, name: &str) -> PyResult<bool> {
        Ok(self
            .vars_stretches
            .has_stretch_by_type(name, StretchType::Capture))
    }

    /// Checks if the circuit contains a local stretch with the specified name.
    #[pyo3(name = "has_declared_stretch")]
    fn py_has_declared_stretch(&self, name: &str) -> PyResult<bool> {
        Ok(self
            .vars_stretches
            .has_stretch_by_type(name, StretchType::Declare))
    }

    // Returns the stretch  in the circuit corresponding to the specified name, or None if no such variable.
    #[pyo3(name = "get_stretch")]
<<<<<<< HEAD
    fn py_get_stretch(&self, py: Python, name: &str) -> PyResult<PyObject> {
        if let Some(stretch) = self.vars_stretches.get_stretch(name) {
            stretch.clone().into_py_any(py)
        } else {
            Ok(py.None())
=======
    pub fn py_get_stretch(&self, py: Python, name: &str) -> PyResult<Py<PyAny>> {
        if let Some(CircuitIdentifierInfo::Stretch(stretch_info)) = self.identifier_info.get(name) {
            let stretch = self
                .stretches
                .get(stretch_info.stretch)
                .expect("Expected Stretch for the given name identifier")
                .clone();
            return stretch.into_py_any(py);
>>>>>>> 6b32db9e
        }
    }

    /// Returns a list of the captured stretch variables tracked in this circuit.
    #[pyo3(name = "get_captured_stretches")]
    fn py_get_captured_stretches(&self, py: Python) -> PyResult<Py<PyList>> {
        Ok(PyList::new(
            py,
            self.vars_stretches
                .iter_stretches(StretchType::Capture)
                .map(|stretch| stretch.clone().into_pyobject(py).unwrap()),
        )?
        .unbind())
    }

    /// Returns a list of the local stretch variables tracked in this circuit.
    #[pyo3(name = "get_declared_stretches")]
    fn py_get_declared_stretches(&self, py: Python) -> PyResult<Py<PyList>> {
        Ok(PyList::new(
            py,
            self.vars_stretches
                .iter_stretches(StretchType::Declare)
                .map(|stretch| stretch.clone().into_pyobject(py).unwrap()),
        )?
        .unbind())
    }

    /// Returns the number of local stretch variables in the circuit.
    #[getter]
    pub fn num_declared_stretches(&self) -> usize {
        self.vars_stretches.num_stretches(StretchType::Declare)
    }

    /// Returns the number of captured stretch variables in the circuit.
    #[getter]
    pub fn num_captured_stretches(&self) -> usize {
        self.vars_stretches.num_stretches(StretchType::Capture)
    }
}

impl CircuitData {
    /// An alternate constructor to build a new `CircuitData` from an iterator
    /// of packed operations. This can be used to build a circuit from a sequence
    /// of `PackedOperation` without needing to involve Python.
    ///
    /// This can be connected with the Python space
    /// QuantumCircuit.from_circuit_data() constructor to build a full
    /// QuantumCircuit from Rust.
    ///
    /// # Arguments
    ///
    /// * py: A GIL handle this is needed to instantiate Qubits in Python space
    /// * num_qubits: The number of qubits in the circuit. These will be created
    ///   in Python as loose bits without a register.
    /// * num_clbits: The number of classical bits in the circuit. These will be created
    ///   in Python as loose bits without a register.
    /// * instructions: An iterator of the (packed operation, params, qubits, clbits) to
    ///   add to the circuit
    /// * global_phase: The global phase to use for the circuit
    pub fn from_packed_operations<I>(
        num_qubits: u32,
        num_clbits: u32,
        instructions: I,
        global_phase: Param,
    ) -> PyResult<Self>
    where
        I: IntoIterator<
            Item = PyResult<(
                PackedOperation,
                SmallVec<[Param; 3]>,
                Vec<Qubit>,
                Vec<Clbit>,
            )>,
        >,
    {
        let instruction_iter = instructions.into_iter();
        let mut res = Self::with_capacity(
            num_qubits,
            num_clbits,
            instruction_iter.size_hint().0,
            global_phase,
        )?;

        for item in instruction_iter {
            let (operation, params, qargs, cargs) = item?;
            let qubits = res.qargs_interner.insert_owned(qargs);
            let clbits = res.cargs_interner.insert_owned(cargs);
            let params = (!params.is_empty()).then(|| Box::new(params));
            res.data.push(PackedInstruction {
                op: operation,
                qubits,
                clbits,
                params,
                label: None,
                #[cfg(feature = "cache_pygates")]
                py_op: OnceLock::new(),
            });
            res.track_instruction_parameters(res.data.len() - 1)?;
        }
        Ok(res)
    }

    /// A constructor for CircuitData from an iterator of PackedInstruction objects
    ///
    /// This is typically useful when iterating over a CircuitData or DAGCircuit
    /// to construct a new CircuitData from the iterator of PackedInstructions. As
    /// such it requires that you have `BitData` and `Interner` objects to run. If
    /// you just wish to build a circuit data from an iterator of instructions
    /// the `from_packed_operations` or `from_standard_gates` constructor methods
    /// are a better choice
    ///
    /// # Args
    ///
    /// * py: A GIL handle this is needed to instantiate Qubits in Python space
    /// * qubits: The BitData to use for the new circuit's qubits
    /// * clbits: The BitData to use for the new circuit's clbits
    /// * qargs_interner: The interner for Qubit objects in the circuit. This must
    ///   contain all the Interned<Qubit> indices stored in the
    ///   PackedInstructions from `instructions`
    /// * cargs_interner: The interner for Clbit objects in the circuit. This must
    ///   contain all the Interned<Clbit> indices stored in the
    ///   PackedInstructions from `instructions`
    /// * qregs: The internal QuantumRegister data stored within the circuit.
    /// * cregs: The internal ClassicalRegister data stored within the circuit.
    /// * qubit_indices: The Mapping between qubit instances and their locations within
    ///   registers in the circuit.
    /// * clbit_indices: The Mapping between clbit instances and their locations within
    ///   registers in the circuit.
    /// * Instructions: An iterator with items of type: `PyResult<PackedInstruction>`
    ///   that contains the instructions to insert in iterator order to the new
    ///   CircuitData. This returns a `PyResult` to facilitate the case where
    ///   you need to make a python copy (such as with `PackedOperation::py_deepcopy()`)
    ///   of the operation while iterating for constructing the new `CircuitData`. An
    ///   example of this use case is in `qiskit_circuit::converters::dag_to_circuit`.
    /// * global_phase: The global phase value to use for the new circuit.
    /// * vars_stretches: variables and stretches to add to the new circuit.
    #[allow(clippy::too_many_arguments)]
    pub fn from_packed_instructions<I>(
        qubits: ObjectRegistry<Qubit, ShareableQubit>,
        clbits: ObjectRegistry<Clbit, ShareableClbit>,
        qargs_interner: Interner<[Qubit]>,
        cargs_interner: Interner<[Clbit]>,
        qregs: RegisterData<QuantumRegister>,
        cregs: RegisterData<ClassicalRegister>,
        qubit_indices: BitLocator<ShareableQubit, QuantumRegister>,
        clbit_indices: BitLocator<ShareableClbit, ClassicalRegister>,
        instructions: I,
        global_phase: Param,
        vars_stretches: Option<&VarStretchContainer>,
    ) -> PyResult<Self>
    where
        I: IntoIterator<Item = PyResult<PackedInstruction>>,
    {
        let instruction_iter = instructions.into_iter();
        let mut res = CircuitData {
            data: Vec::with_capacity(instruction_iter.size_hint().0),
            qargs_interner,
            cargs_interner,
            qubits,
            clbits,
            param_table: ParameterTable::new(),
            global_phase: Param::Float(0.0),
            qregs,
            cregs,
            qubit_indices,
            clbit_indices,
            vars_stretches: vars_stretches
                .cloned()
                .unwrap_or_else(VarStretchContainer::new),
        };

        // use the global phase setter to ensure parameters are registered
        // in the parameter table
        res.set_global_phase(global_phase)?;

        for inst in instruction_iter {
            res.data.push(inst?);
            res.track_instruction_parameters(res.data.len() - 1)?;
        }

        Ok(res)
    }

    /// An alternate constructor to build a new `CircuitData` from an iterator
    /// of standard gates. This can be used to build a circuit from a sequence
    /// of standard gates, such as for a `StandardGate` definition or circuit
    /// synthesis without needing to involve Python.
    ///
    /// This can be connected with the Python space
    /// QuantumCircuit.from_circuit_data() constructor to build a full
    /// QuantumCircuit from Rust.
    ///
    /// # Arguments
    ///
    /// * py: A GIL handle this is needed to instantiate Qubits in Python space
    /// * num_qubits: The number of qubits in the circuit. These will be created
    ///   in Python as loose bits without a register.
    /// * instructions: An iterator of the standard gate params and qubits to
    ///   add to the circuit
    /// * global_phase: The global phase to use for the circuit
    pub fn from_standard_gates<I>(
        num_qubits: u32,
        instructions: I,
        global_phase: Param,
    ) -> PyResult<Self>
    where
        I: IntoIterator<Item = (StandardGate, SmallVec<[Param; 3]>, SmallVec<[Qubit; 2]>)>,
    {
        let instruction_iter = instructions.into_iter();
        let mut res =
            Self::with_capacity(num_qubits, 0, instruction_iter.size_hint().0, global_phase)?;

        for (operation, params, qargs) in instruction_iter {
            let qubits = res.qargs_interner.insert(&qargs);
            let params = (!params.is_empty()).then(|| Box::new(params));
            res.data.push(PackedInstruction::from_standard_gate(
                operation, params, qubits,
            ));
            res.track_instruction_parameters(res.data.len() - 1)?;
        }
        Ok(res)
    }

    /// Build an empty CircuitData object with an initially allocated instruction capacity
    pub fn with_capacity(
        num_qubits: u32,
        num_clbits: u32,
        instruction_capacity: usize,
        global_phase: Param,
    ) -> PyResult<Self> {
        let mut res = CircuitData {
            data: Vec::with_capacity(instruction_capacity),
            qargs_interner: Interner::new(),
            cargs_interner: Interner::new(),
            qubits: ObjectRegistry::with_capacity(num_qubits as usize),
            clbits: ObjectRegistry::with_capacity(num_clbits as usize),
            param_table: ParameterTable::new(),
            global_phase: Param::Float(0.0),
            qregs: RegisterData::new(),
            cregs: RegisterData::new(),
            qubit_indices: BitLocator::with_capacity(num_qubits as usize),
            clbit_indices: BitLocator::with_capacity(num_clbits as usize),
            vars_stretches: VarStretchContainer::new(),
        };

        // use the global phase setter to ensure parameters are registered
        // in the parameter table
        res.set_global_phase(global_phase)?;

        if num_qubits > 0 {
            for _i in 0..num_qubits {
                let bit = ShareableQubit::new_anonymous();
                res.add_qubit(bit, true)?;
            }
        }
        if num_clbits > 0 {
            for _i in 0..num_clbits {
                let bit = ShareableClbit::new_anonymous();
                res.add_clbit(bit, true)?;
            }
        }
        Ok(res)
    }

    /// Modify `self` to mark its qubits as physical.
    ///
    /// This deletes the information about the virtual registers, and replaces it with the single
    /// (implicitly) physical register.  This method does not need to traverse the circuit.
    ///
    /// The qubit indices all stay the same; effectively, this is the application of the "trivial"
    /// layout.  If the incoming circuit is supposed to be considered physical, this method can be
    /// used to ensure it is in the canonical physical form.
    ///
    /// # Panics
    ///
    /// If `num_qubits` is less than the number of qubits in the circuit already.
    pub fn make_physical(&mut self, num_qubits: u32) {
        // If this method needs updating, `DAGCircuit::make_physical` probably does too.
        assert!(
            num_qubits as usize >= self.num_qubits(),
            "number of qubits {num_qubits} too small for circuit"
        );
        // The strategy here is just to modify the qubit and quantum register objects entirely
        // inplace; we maintain all relative indices, so we don't need to modify any interner keys.
        let register = QuantumRegister::new_owning("q", num_qubits);
        let mut registry = ObjectRegistry::with_capacity(num_qubits as usize);
        let mut locator = BitLocator::with_capacity(num_qubits as usize);
        for (index, bit) in register.iter().enumerate() {
            registry
                .add(bit.clone(), false)
                .expect("no duplicates, and in-bounds check already performed");
            locator.insert(
                bit,
                BitLocations::new(index as u32, [(register.clone(), index)]),
            );
        }
        let mut register_data = RegisterData::with_capacity(1);
        register_data
            .add_register(register, false)
            .expect("infallible when 'strict=false'");
        self.qubits = registry;
        self.qregs = register_data;
        self.qubit_indices = locator;
    }

    /// Append a standard gate to this CircuitData
    pub fn push_standard_gate(
        &mut self,
        operation: StandardGate,
        params: &[Param],
        qargs: &[Qubit],
    ) -> PyResult<()> {
        let params = (!params.is_empty()).then(|| Box::new(params.iter().cloned().collect()));
        let qubits = self.qargs_interner.insert(qargs);
        self.push(PackedInstruction::from_standard_gate(
            operation, params, qubits,
        ))
    }

    /// Append a packed operation to this CircuitData
    pub fn push_packed_operation(
        &mut self,
        operation: PackedOperation,
        params: &[Param],
        qargs: &[Qubit],
        cargs: &[Clbit],
    ) -> PyResult<()> {
        let params = (!params.is_empty()).then(|| Box::new(params.iter().cloned().collect()));
        let qubits = self.qargs_interner.insert(qargs);
        let clbits = self.cargs_interner.insert(cargs);
        self.push(PackedInstruction {
            op: operation,
            qubits,
            clbits,
            params,
            label: None,
            #[cfg(feature = "cache_pygates")]
            py_op: OnceLock::new(),
        })
    }

    /// Add the entries from the `PackedInstruction` at the given index to the internal parameter
    /// table.
    fn track_instruction_parameters(&mut self, instruction_index: usize) -> PyResult<()> {
        for (index, param) in self.data[instruction_index]
            .params_view()
            .iter()
            .enumerate()
        {
            if matches!(param, Param::Float(_)) {
                continue;
            }
            let usage = ParameterUse::Index {
                instruction: instruction_index,
                parameter: index as u32,
            };
            for symbol in param.iter_parameters()? {
                self.param_table.track(&symbol, Some(usage))?;
            }
        }
        Ok(())
    }

    /// Remove the entries from the `PackedInstruction` at the given index from the internal
    /// parameter table.
    fn untrack_instruction_parameters(&mut self, instruction_index: usize) -> PyResult<()> {
        for (index, param) in self.data[instruction_index]
            .params_view()
            .iter()
            .enumerate()
        {
            if matches!(param, Param::Float(_)) {
                continue;
            }
            let usage = ParameterUse::Index {
                instruction: instruction_index,
                parameter: index as u32,
            };
            for symbol in param.iter_parameters()? {
                self.param_table.untrack(&symbol, usage)?;
            }
        }
        Ok(())
    }

    /// Retrack the entire `ParameterTable`.
    ///
    /// This is necessary each time an insertion or removal occurs on `self.data` other than in the
    /// last position.
    fn reindex_parameter_table(&mut self) -> PyResult<()> {
        self.param_table.clear();

        for inst_index in 0..self.data.len() {
            self.track_instruction_parameters(inst_index)?;
        }
        if matches!(self.global_phase, Param::Float(_)) {
            return Ok(());
        }
        for symbol in self.global_phase.iter_parameters()? {
            self.param_table
                .track(&symbol, Some(ParameterUse::GlobalPhase))?;
        }
        Ok(())
    }

    /// Native internal driver of `__delitem__` that uses a Rust-space version of the
    /// `SequenceIndex`.  This assumes that the `SequenceIndex` contains only in-bounds indices, and
    /// panics if not.
    fn delitem(&mut self, indices: SequenceIndex) -> PyResult<()> {
        // We need to delete in reverse order so we don't invalidate higher indices with a deletion.
        for index in indices.descending() {
            self.data.remove(index);
        }
        if !indices.is_empty() {
            self.reindex_parameter_table()?;
        }
        Ok(())
    }

    fn pack(&mut self, py: Python, inst: &CircuitInstruction) -> PyResult<PackedInstruction> {
        let qubits = self.qargs_interner.insert_owned(
            self.qubits
                .map_objects(inst.qubits.extract::<Vec<ShareableQubit>>(py)?.into_iter())?
                .collect(),
        );
        let clbits = self.cargs_interner.insert_owned(
            self.clbits
                .map_objects(inst.clbits.extract::<Vec<ShareableClbit>>(py)?.into_iter())?
                .collect(),
        );
        Ok(PackedInstruction {
            op: inst.operation.clone(),
            qubits,
            clbits,
            params: (!inst.params.is_empty()).then(|| Box::new(inst.params.clone())),
            label: inst.label.clone(),
            #[cfg(feature = "cache_pygates")]
            py_op: inst.py_op.clone(),
        })
    }

    /// Returns an iterator over all the instructions present in the circuit.
    pub fn iter(&self) -> impl Iterator<Item = &PackedInstruction> {
        self.data.iter()
    }

    /// Get the sorted symbols in this circuit.
    pub fn parameters(&self) -> &[Symbol] {
        self.param_table.symbols()
    }

    /// Get the unsorted symbols in this circuit.
    pub fn iter_parameters(&self) -> impl Iterator<Item = &Symbol> {
        self.param_table.iter_symbols()
    }

    /// Assigns parameters to circuit data based on a slice of `Param`.
    pub fn assign_parameters_from_slice(&mut self, slice: &[Param]) -> PyResult<()> {
        if slice.len() != self.param_table.num_parameters() {
            return Err(PyValueError::new_err(concat!(
                "Mismatching number of values and parameters. For partial binding ",
                "please pass a mapping of {parameter: value} pairs."
            )));
        }
        let mut old_table = std::mem::take(&mut self.param_table);
        self.assign_parameters_inner(
            slice
                .iter()
                .zip(old_table.drain_ordered())
                .map(|(value, (symbol, uses))| (symbol, value.clone(), uses)),
        )
    }

    /// Assigns parameters to circuit data based on a mapping of `ParameterUuid` : `Param`.
    /// This mapping assumes that the provided `ParameterUuid` keys are instances
    /// of `ParameterExpression`.
    pub fn assign_parameters_from_mapping<I, T>(&mut self, iter: I) -> PyResult<()>
    where
        I: IntoIterator<Item = (ParameterUuid, T)>,
        T: AsRef<Param>,
    {
        let mut items = Vec::new();
        for (param_uuid, value) in iter {
            // Assume all the Parameters are already in the circuit
            let symbol = self.get_parameter_by_uuid(param_uuid);
            if let Some(symbol) = symbol {
                items.push((
                    symbol.clone(),
                    value.as_ref().clone(),
                    self.param_table.pop(param_uuid)?,
                ));
            } else {
                return Err(PyValueError::new_err("An invalid parameter was provided."));
            }
        }
        self.assign_parameters_inner(items)
    }

    /// Returns an immutable view of the Interner used for Qargs
    pub fn qargs_interner(&self) -> &Interner<[Qubit]> {
        &self.qargs_interner
    }

    /// Merge the `qargs` in a different [Interner] into this Circuit, remapping the qubits.
    ///
    /// This is useful for simplifying the direct mapping of [PackedInstruction]s from one circuit to
    /// another, like when composing two circuits. See [Interner::merge_map_slice] for more
    /// information on the mapping function.
    ///
    /// The input [InternedMap] is cleared of its previous entries by this method, and then we
    /// re-use the allocation.
    pub fn merge_qargs_using(
        &mut self,
        other: &Interner<[Qubit]>,
        map_fn: impl FnMut(&Qubit) -> Option<Qubit>,
        map: &mut InternedMap<[Qubit]>,
    ) {
        // 4 is an arbitrary guess for the amount of stack space to allocate for mapping the
        // `qargs`, but it doesn't matter if it's too short because it'll safely spill to the heap.
        self.qargs_interner
            .merge_map_slice_using::<4>(other, map_fn, map);
    }

    /// Merge the `qargs` in a different [Interner] into this circuit, remapping the qubits.
    ///
    /// This is useful for simplifying the direct mapping of [PackedInstruction]s from one circuit to
    /// another, like when composing two circuits. See [Interner::merge_map_slice] for more
    /// information on the mapping function.
    pub fn merge_qargs(
        &mut self,
        other: &Interner<[Qubit]>,
        map_fn: impl FnMut(&Qubit) -> Option<Qubit>,
    ) -> InternedMap<[Qubit]> {
        let mut out = InternedMap::new();
        self.merge_qargs_using(other, map_fn, &mut out);
        out
    }

    /// Returns an immutable view of the Interner used for Cargs
    pub fn cargs_interner(&self) -> &Interner<[Clbit]> {
        &self.cargs_interner
    }

    /// Returns an immutable view of the Global Phase `Param` of the circuit
    pub fn global_phase(&self) -> &Param {
        &self.global_phase
    }

    /// Returns an immutable view of the Qubits registered in the circuit
    pub fn qubits(&self) -> &ObjectRegistry<Qubit, ShareableQubit> {
        &self.qubits
    }

    /// Returns an immutable view of the Classical bits registered in the circuit
    pub fn clbits(&self) -> &ObjectRegistry<Clbit, ShareableClbit> {
        &self.clbits
    }

    /// Returns an immutable view of the [QuantumRegister] instances in the circuit.
    pub fn qregs(&self) -> &[QuantumRegister] {
        self.qregs.registers()
    }

    /// Returns an immutable view of the [ClassicalRegister] instances in the circuit.
    pub fn cregs(&self) -> &[ClassicalRegister] {
        self.cregs.registers()
    }

    /// Returns an immutable view of the [QuantumRegister] data struct in the circuit.
    #[inline(always)]
    pub fn qregs_data(&self) -> &RegisterData<QuantumRegister> {
        &self.qregs
    }

    /// Returns an immutable view of the [ClassicalRegister] data struct in the circuit.
    #[inline(always)]
    pub fn cregs_data(&self) -> &RegisterData<ClassicalRegister> {
        &self.cregs
    }

    /// Returns an immutable view of the qubit locations of the [DAGCircuit]
    #[inline(always)]
    pub fn qubit_indices(&self) -> &BitLocator<ShareableQubit, QuantumRegister> {
        &self.qubit_indices
    }

    /// Returns an immutable view of the clbit locations of the [DAGCircuit]
    #[inline(always)]
    pub fn clbit_indices(&self) -> &BitLocator<ShareableClbit, ClassicalRegister> {
        &self.clbit_indices
    }

    /// Unpacks from interned value to `[Qubit]`
    pub fn get_qargs(&self, index: Interned<[Qubit]>) -> &[Qubit] {
        self.qargs_interner().get(index)
    }

    /// Insert qargs into the interner and return the interned value
    pub fn add_qargs(&mut self, qubits: &[Qubit]) -> Interned<[Qubit]> {
        self.qargs_interner.insert(qubits)
    }

    /// Unpacks from InternerIndex to `[Clbit]`
    pub fn get_cargs(&self, index: Interned<[Clbit]>) -> &[Clbit] {
        self.cargs_interner().get(index)
    }

    fn assign_parameters_inner<I, T>(&mut self, iter: I) -> PyResult<()>
    where
        I: IntoIterator<Item = (Symbol, T, HashSet<ParameterUse>)>,
        T: AsRef<Param> + Clone,
    {
        let inconsistent =
            || PyRuntimeError::new_err("internal error: circuit parameter table is inconsistent");

        // Bind a single `Parameter` into a `ParameterExpression`.
        let bind_expr = |expr: &ParameterExpression,
                         symbol: &Symbol,
                         value: &Param,
                         coerce: bool|
         -> PyResult<Param> {
            let new_expr = match value {
                Param::Float(f) => {
                    let map: HashMap<&Symbol, Value> = HashMap::from([(symbol, Value::Real(*f))]);
                    expr.bind(&map, false)?
                }
                Param::ParameterExpression(e) => {
                    let map: HashMap<Symbol, ParameterExpression> =
                        HashMap::from([(symbol.clone(), e.as_ref().clone())]);
                    expr.subs(&map, false)?
                }
                Param::Obj(ob) => {
                    Python::attach(|py| {
                        // The integer handling is only needed to support the case where an int is
                        // passed in directly instead of a float. This will be handled when we add
                        // int to the param enum to support dt target.
                        if let Ok(int) = ob.extract::<i64>(py) {
                            let map: HashMap<&Symbol, Value> =
                                HashMap::from([(symbol, Value::Int(int))]);
                            expr.bind(&map, false).map_err(|x| x.into())
                        } else if let Ok(c) = ob.extract::<Complex64>(py) {
                            let map: HashMap<&Symbol, Value> =
                                HashMap::from([(symbol, Value::Complex(c))]);
                            expr.bind(&map, false).map_err(|x| x.into())
                        } else {
                            Err(PyTypeError::new_err(format!(
                                "Cannot assign object ({ob}) object to parameter."
                            )))
                        }
                    })?
                }
            };
            Param::from_expr(new_expr, coerce)
        };

        let mut user_operations = HashMap::new();
        let mut uuids = Vec::new();
        for (symbol, value, uses) in iter {
            debug_assert!(!uses.is_empty());
            uuids.clear();
            for inner_symbol in value.as_ref().iter_parameters()? {
                uuids.push(self.param_table.track(&inner_symbol, None)?)
            }
            for usage in uses {
                match usage {
                    ParameterUse::GlobalPhase => {
                        let Param::ParameterExpression(expr) = &self.global_phase else {
                            return Err(inconsistent());
                        };
                        self.set_global_phase(bind_expr(expr, &symbol, value.as_ref(), true)?)?;
                    }
                    ParameterUse::Index {
                        instruction,
                        parameter,
                    } => {
                        let parameter = parameter as usize;
                        let previous = &mut self.data[instruction];
                        if let Some(standard) = previous.standard_gate() {
                            let params = previous.params_mut();
                            let Param::ParameterExpression(expr) = &params[parameter] else {
                                return Err(inconsistent());
                            };
                            let new_param = bind_expr(expr, &symbol, value.as_ref(), true)?;

                            // standard gates don't allow for complex parameters
                            if let Param::Obj(expr) = &new_param {
                                return Err(CircuitError::new_err(format!(
                                    "bad type after binding for gate '{}': '{:?}'",
                                    standard.name(),
                                    expr,
                                )));
                            }
                            params[parameter] = new_param.clone();
                            for uuid in uuids.iter() {
                                self.param_table.add_use(*uuid, usage)?
                            }
                            #[cfg(feature = "cache_pygates")]
                            {
                                // Standard gates can all rebuild their definitions, so if the
                                // cached py_op exists, discard it to prompt the instruction
                                // to rebuild its cached python gate upon request later on. This is
                                // done to avoid an unintentional duplicated reference to the same gate
                                // instance in python. For more information, see
                                // https://github.com/Qiskit/qiskit/issues/13504
                                previous.py_op.take();
                            }
                        } else {
                            // Track user operations we've seen so we can rebind their definitions.
                            // Strictly this can add the same binding pair more than once, if an
                            // instruction has the same `Parameter` in several of its `params`, but
                            // we're going to turn that into a `dict` anyway, so it doesn't matter.
                            user_operations
                                .entry(instruction)
                                .or_insert_with(Vec::new)
                                .push((symbol.clone(), value.as_ref().clone()));

                            // This is a Python-only path, since we don't have any operations in
                            // Rust that accept a `Param::ParameterExpression` which aren't standard
                            // gates. Technically `StandardInstruction::Delay` could, but in
                            // practice that's not a common path, and it's only supported for
                            // backwards compatability from before Stretch was introduced. If we did
                            // it in rust without Python that's a mistake and this attach() call
                            // will panic and point out the error of your ways when this comment is
                            // read.
                            Python::attach(|py| {
                                let validate_parameter_attr = intern!(py, "validate_parameter");
                                let assign_parameters_attr = intern!(py, "assign_parameters");

                                let op = previous.unpack_py_op(py)?.into_bound(py);
                                let previous_param = &previous.params_view()[parameter];
                                let new_param = match previous_param {
                                    Param::Float(_) => return Err(inconsistent()),
                                    Param::ParameterExpression(expr) => {
                                        let new_param =
                                            bind_expr(expr, &symbol, value.as_ref(), false)?;
                                        // Historically, `assign_parameters` called `validate_parameter`
                                        // only when a `ParameterExpression` became fully bound.  Some
                                        // "generalised" (or user) gates fail without this, though
                                        // arguably, that's them indicating they shouldn't be allowed to
                                        // be parametric.
                                        //
                                        // Our `bind_expr` coercion means that a non-parametric
                                        // `ParameterExperssion` after binding would have been coerced
                                        // to a numeric quantity already, so the match here is
                                        // definitely parameterized.
                                        match &new_param {
                                            Param::ParameterExpression(expr) => match expr
                                                .try_to_value(true)
                                            {
                                                Ok(_) => {
                                                    // fully bound, validate parameters
                                                    Param::extract_no_coerce(&op.call_method1(
                                                        validate_parameter_attr,
                                                        (new_param,),
                                                    )?)?
                                                }
                                                Err(_) => new_param, // not bound yet, cannot validate
                                            },
                                            new_param => {
                                                Param::extract_no_coerce(&op.call_method1(
                                                    validate_parameter_attr,
                                                    (new_param,),
                                                )?)?
                                            }
                                        }
                                    }
                                    Param::Obj(obj) => {
                                        let obj = obj.bind_borrowed(py);
                                        if !obj.is_instance(QUANTUM_CIRCUIT.get_bound(py))? {
                                            return Err(inconsistent());
                                        }
                                        Param::extract_no_coerce(
                                            &obj.call_method(
                                                assign_parameters_attr,
                                                ([(symbol.clone(), value.as_ref())]
                                                    .into_py_dict(py)?,),
                                                Some(
                                                    &[("inplace", false), ("flat_input", true)]
                                                        .into_py_dict(py)?,
                                                ),
                                            )?,
                                        )?
                                    }
                                };
                                op.getattr(intern!(py, "params"))?
                                    .set_item(parameter, new_param)?;
                                let mut new_op = op.extract::<OperationFromPython>()?;
                                previous.op = new_op.operation;
                                previous.params_mut().swap_with_slice(&mut new_op.params);
                                previous.label = new_op.label;
                                #[cfg(feature = "cache_pygates")]
                                {
                                    previous.py_op = op.unbind().into();
                                }
                                for uuid in uuids.iter() {
                                    self.param_table.add_use(*uuid, usage)?
                                }
                                Ok(())
                            })?;
                        }
                    }
                }
            }
        }

        // handle custom gates, this can only happen in Py-space
        if !user_operations.is_empty() {
            Python::attach(|py| -> PyResult<()> {
                let _definition_attr = intern!(py, "_definition");
                let assign_parameters_attr = intern!(py, "assign_parameters");

                let assign_kwargs = [("inplace", true), ("flat_input", true), ("strict", false)]
                    .into_py_dict(py)
                    .unwrap();
                for (instruction, bindings) in user_operations {
                    // We only put non-standard gates in `user_operations`, so we're not risking creating a
                    // previously non-existent Python object.
                    let instruction = &self.data[instruction];
                    let definition_cache =
                        if matches!(instruction.op.view(), OperationRef::Operation(_)) {
                            // `Operation` instances don't have a `definition` as part of their interfaces, but
                            // they might be an `AnnotatedOperation`, which is one of our special built-ins.
                            // This should be handled more completely in the user-customisation interface by a
                            // delegating method, but that's not the data model we currently have.
                            let py_op = instruction.unpack_py_op(py)?;
                            let py_op = py_op.bind(py);
                            if !py_op.is_instance(ANNOTATED_OPERATION.get_bound(py))? {
                                continue;
                            }
                            py_op
                                .getattr(intern!(py, "base_op"))?
                                .getattr(_definition_attr)?
                        } else {
                            instruction
                                .unpack_py_op(py)?
                                .bind(py)
                                .getattr(_definition_attr)?
                        };
                    if !definition_cache.is_none() {
                        definition_cache.call_method(
                            assign_parameters_attr,
                            (bindings.into_py_dict(py)?.into_any().unbind(),),
                            Some(&assign_kwargs),
                        )?;
                    }
                }
                Ok(())
            })?;
        }
        Ok(())
    }

    /// Retrieves the python `Param` object based on its `ParameterUuid`.
    pub fn get_parameter_by_uuid(&self, uuid: ParameterUuid) -> Option<Symbol> {
        self.param_table.parameter_by_uuid(uuid).cloned()
    }

    /// Get an immutable view of the instructions in the circuit data
    pub fn data(&self) -> &[PackedInstruction] {
        &self.data
    }

<<<<<<< HEAD
    /// Returns an immutable view of the vars and stretches in the circuit
    pub fn get_var_stretch_container(&self) -> &VarStretchContainer {
        &self.vars_stretches
=======
    /// Consume the CircuitData and create an iterator of the [`PackedInstruction`] objects in the
    /// circuit.
    pub fn into_data_iter(self) -> impl Iterator<Item = PackedInstruction> {
        self.data.into_iter()
    }

    /// Returns an iterator over the stored identifiers in order of insertion
    pub fn identifiers(&self) -> impl ExactSizeIterator<Item = &CircuitIdentifierInfo> {
        self.identifier_info.values()
>>>>>>> 6b32db9e
    }

    /// Remove the label for an instruction in the circuit
    ///
    /// This modifies the circuit in place and sets the label
    /// field of an instruction to ``None``.
    ///
    /// # Arguments
    ///
    /// * index: The index of the instruction in the circuit to remove the label of.
    pub fn invalidate_label(&mut self, index: usize) {
        self.data[index].label = None;
    }

    /// Clone an empty CircuitData from a given reference.
    ///
    /// The new copy will have the global properties from the provided `CircuitData`.
    /// The bit data fields and interners, global phase, etc will be copied to
    /// the new returned `CircuitData`, but the `data` field's instruction list will
    /// be empty. This can be useful for scenarios where you want to rebuild a copy
    /// of the circuit from a reference but insert new gates in the middle.
    ///
    /// # Arguments
    ///
    /// * other - The other `CircuitData` to clone an empty `CircuitData` from.
    /// * capacity - The capacity for instructions to use in the output `CircuitData`
    ///   If `None` the length of `other` will be used, if `Some` the integer
    ///   value will be used as the capacity.
    pub fn clone_empty_like(
        other: &Self,
        capacity: Option<usize>,
        vars_mode: VarsMode,
    ) -> PyResult<Self> {
        let mut res = CircuitData {
            data: Vec::with_capacity(capacity.unwrap_or(other.data.len())),
            qargs_interner: other.qargs_interner.clone(),
            cargs_interner: other.cargs_interner.clone(),
            qubits: other.qubits.clone(),
            clbits: other.clbits.clone(),
            param_table: ParameterTable::new(),
            global_phase: Param::Float(0.0),
            qregs: other.qregs.clone(),
            cregs: other.cregs.clone(),
            qubit_indices: other.qubit_indices.clone(),
            clbit_indices: other.clbit_indices.clone(),
            vars: ObjectRegistry::new(),
            stretches: ObjectRegistry::new(),
            identifier_info: IndexMap::new(),
            vars_input: Vec::new(),
            vars_capture: Vec::new(),
            vars_declare: Vec::new(),
            stretches_capture: Vec::new(),
            stretches_declare: Vec::new(),
        };
        res.set_global_phase(other.global_phase.clone())?;
        if let VarsMode::Drop = vars_mode {
            return Ok(res);
        }

        let map_stretch_type = |type_| {
            if let VarsMode::Captures = vars_mode {
                CircuitStretchType::Capture
            } else {
                type_
            }
        };

        let map_var_type = |type_| {
            if let VarsMode::Captures = vars_mode {
                CircuitVarType::Capture
            } else {
                type_
            }
        };

        for info in other.identifier_info.values() {
            match info {
                CircuitIdentifierInfo::Stretch(CircuitStretchInfo { stretch, type_ }) => {
                    let stretch = other
                        .stretches
                        .get(*stretch)
                        .expect("Stretch not found for the specified index")
                        .clone();
                    res.add_stretch(stretch, map_stretch_type(*type_))?;
                }
                CircuitIdentifierInfo::Var(CircuitVarInfo { var, type_, .. }) => {
                    let var = other
                        .vars
                        .get(*var)
                        .expect("Var not found for the specified index")
                        .clone();
                    res.add_var(var, map_var_type(*type_))?;
                }
            }
        }
        Ok(res)
    }

    /// Append a PackedInstruction to the circuit data.
    ///
    /// # Arguments
    ///
    /// * packed: The new packed instruction to insert to the end of the CircuitData
    ///   The qubits and clbits **must** already be present in the interner for this
    ///   function to work. If they are not this will corrupt the circuit.
    pub fn push(&mut self, packed: PackedInstruction) -> PyResult<()> {
        let new_index = self.data.len();
        self.data.push(packed);
        self.track_instruction_parameters(new_index)
    }

    /// Add a param to the current global phase of the circuit
    pub fn add_global_phase(&mut self, value: &Param) -> PyResult<()> {
        match value {
            Param::Obj(_) => Err(PyTypeError::new_err(
                "Invalid parameter type, only float and parameter expression are supported",
            )),
            _ => self.set_global_phase(add_global_phase(&self.global_phase, value)?),
        }
    }
<<<<<<< HEAD
=======

    /// Add a classical variable to the circuit.
    ///
    /// # Arguments:
    ///
    /// * var: the new variable to add.
    /// * var_type: the type the variable should have in the circuit.
    ///
    /// # Returns:
    ///
    /// The [Var] index of the variable in the circuit.
    pub fn add_var(&mut self, var: expr::Var, var_type: CircuitVarType) -> PyResult<Var> {
        let name = {
            let expr::Var::Standalone { name, .. } = &var else {
                return Err(CircuitError::new_err(
                    "cannot add variables that wrap `Clbit` or `ClassicalRegister` instances",
                ));
            };
            name.clone()
        };

        match self.identifier_info.get(&name) {
            Some(CircuitIdentifierInfo::Var(info)) if Some(&var) == self.vars.get(info.var) => {
                return Err(CircuitError::new_err("already present in the circuit"));
            }
            Some(_) => {
                return Err(CircuitError::new_err(
                    "cannot add var as its name shadows an existing identifier",
                ));
            }
            _ => {}
        }

        match var_type {
            CircuitVarType::Input
                if !self.vars_capture.is_empty() || !self.stretches_capture.is_empty() =>
            {
                return Err(CircuitError::new_err(
                    "circuits to be enclosed with captures cannot have input variables",
                ));
            }
            CircuitVarType::Capture if !self.vars_input.is_empty() => {
                return Err(CircuitError::new_err(
                    "circuits with input variables cannot be enclosed, so they cannot be closures",
                ));
            }
            _ => {}
        }

        let var_idx = self.vars.add(var, true)?;
        match var_type {
            CircuitVarType::Input => &mut self.vars_input,
            CircuitVarType::Capture => &mut self.vars_capture,
            CircuitVarType::Declare => &mut self.vars_declare,
        }
        .push(var_idx);

        self.identifier_info.insert(
            name,
            CircuitIdentifierInfo::Var(CircuitVarInfo {
                var: var_idx,
                type_: var_type,
            }),
        );
        Ok(var_idx)
    }

    /// Return a variable given its unique [Var] index in the circuit or
    /// None if `var` is not a valid var index for this circuit.
    pub fn get_var(&self, var: Var) -> Option<&expr::Var> {
        self.vars.get(var)
    }

    /// Return an iterator for variables contained in the circuit.
    ///
    /// # Arguments:
    ///
    /// var_type: the type of variables to return an iterator for.
    pub fn get_vars(&self, var_type: CircuitVarType) -> impl ExactSizeIterator<Item = &expr::Var> {
        match var_type {
            CircuitVarType::Input => &self.vars_input,
            CircuitVarType::Capture => &self.vars_capture,
            CircuitVarType::Declare => &self.vars_declare,
        }
        .iter()
        .map(|var| self.vars.get(*var).unwrap())
    }

    /// Add a stretch variable to the circuit.
    ///
    /// # Arguments:
    ///
    /// * stretch: the new stretch to add.
    /// * stretch_type: the type the stretch should have in the circuit.
    ///
    /// # Returns:
    ///
    /// The [Stretch] index of the stretch in the circuit.
    pub fn add_stretch(
        &mut self,
        stretch: expr::Stretch,
        stretch_type: CircuitStretchType,
    ) -> PyResult<Stretch> {
        let name = stretch.name.clone();

        match self.identifier_info.get(&name) {
            Some(CircuitIdentifierInfo::Stretch(info))
                if Some(&stretch) == self.stretches.get(info.stretch) =>
            {
                return Err(CircuitError::new_err("already present in the circuit"));
            }
            Some(_) => {
                return Err(CircuitError::new_err(
                    "cannot add stretch as its name shadows an existing identifier",
                ));
            }
            _ => {}
        }

        if let CircuitStretchType::Capture = stretch_type {
            if !self.vars_input.is_empty() {
                return Err(CircuitError::new_err(
                    "circuits with input variables cannot be enclosed, so they cannot be closures",
                ));
            }
        }

        let stretch_idx = self.stretches.add(stretch, true)?;
        match stretch_type {
            CircuitStretchType::Capture => &mut self.stretches_capture,
            CircuitStretchType::Declare => &mut self.stretches_declare,
        }
        .push(stretch_idx);

        self.identifier_info.insert(
            name,
            CircuitIdentifierInfo::Stretch(CircuitStretchInfo {
                stretch: stretch_idx,
                type_: stretch_type,
            }),
        );
        Ok(stretch_idx)
    }

    /// Return a stretch variable given its unique [Stretch] index in the circuit or
    /// None if `stretch` is not a valid stretch index for this circuit.
    pub fn get_stretch(&self, stretch: Stretch) -> Option<&expr::Stretch> {
        self.stretches.get(stretch)
    }

    /// Return an iterator for stretch variables contained in the circuit.
    ///
    /// # Arguments:
    ///
    /// stretch_type: the type of stretches to return an iterator for.
    pub fn get_stretches(
        &self,
        stretch_type: CircuitStretchType,
    ) -> impl ExactSizeIterator<Item = &expr::Stretch> {
        match stretch_type {
            CircuitStretchType::Capture => &self.stretches_capture,
            CircuitStretchType::Declare => &self.stretches_declare,
        }
        .iter()
        .map(|stretch| self.stretches.get(*stretch).unwrap())
    }

    /// Return a copy of the circuit with instructions in reverse order
    pub fn reverse(self) -> PyResult<Self> {
        let mut out = Self::clone_empty_like(&self, Some(self.data().len()), VarsMode::Alike)?;
        for inst in self.data().iter().rev() {
            out.push(inst.clone())?;
        }
        Ok(out)
    }
>>>>>>> 6b32db9e
}

/// Helper struct for `assign_parameters` to allow use of `Param::extract_no_coerce` in
/// PyO3-provided `FromPyObject` implementations on containers.
#[repr(transparent)]
struct AssignParam(Param);
impl<'py> FromPyObject<'py> for AssignParam {
    fn extract_bound(ob: &Bound<'py, PyAny>) -> PyResult<Self> {
        Ok(Self(Param::extract_no_coerce(ob)?))
    }
}

/// Get the `Vec` of bits referred to by the specifier `specifier`.
///
/// Valid types for `specifier` are integers, bits of the correct type (as given in `type_`), or
/// iterables of one of those two scalar types.  Integers are interpreted as indices into the
/// sequence `bit_sequence`.  All allowed bits must be in `bit_set` (which should implement
/// fast lookup), which is assumed to contain the same bits as `bit_sequence`.
///
/// # Args
///   `specifier` - the Python object specifier to look up.
///   `bit_sequence` - The sequence of bit objects assumed to be the same bits as `bit_set`
///   ` bit_set` - The bit locator, contains the same bits as `bit_sequence`
///
/// # Returns
///     A list of the specified bits from `bits`. The `PyResult` error will contain a Python
///     `CircuitError` if an incorrect type or index is encountered, if the same bit is specified
///     more than once, or if the specifier is to a bit not in the `bit_set`.
fn bit_argument_conversion<B, R>(
    specifier: &Bound<PyAny>,
    bit_sequence: &[B],
    bit_set: &BitLocator<B, R>,
) -> PyResult<Vec<B>>
where
    B: Debug + Clone + Hash + Eq + for<'py> FromPyObject<'py>,
    R: Register + Debug + Clone + Hash + for<'py> FromPyObject<'py>,
{
    // The duplication between this function and `_bit_argument_conversion_scalar` is so that fast
    // paths return as quickly as possible, and all valid specifiers will resolve without needing to
    // try/catch exceptions (which is too slow for inner-loop code).
    if let Ok(bit) = specifier.extract() {
        if bit_set.contains_key(&bit) {
            return Ok(vec![bit]);
        }
        Err(CircuitError::new_err(format!(
            "Bit '{specifier}' is not in the circuit."
        )))
    } else if let Ok(sequence) = specifier.extract::<PySequenceIndex>() {
        match sequence {
            PySequenceIndex::Int(index) => {
                if let Ok(index) = PySequenceIndex::convert_idx(index, bit_sequence.len()) {
                    if let Some(bit) = bit_sequence.get(index).cloned() {
                        return Ok(vec![bit]);
                    }
                }
                Err(CircuitError::new_err(format!(
                    "Index {specifier} out of range for size {}.",
                    bit_sequence.len()
                )))
            }
            _ => {
                let Ok(sequence) = sequence.with_len(bit_sequence.len()) else {
                    return Ok(vec![]);
                };
                Ok(sequence
                    .iter()
                    .map(|index| &bit_sequence[index])
                    .cloned()
                    .collect())
            }
        }
    } else {
        if let Ok(iter) = specifier.try_iter() {
            return iter
                .map(|spec| -> PyResult<B> {
                    bit_argument_conversion_scalar(&spec?, bit_sequence, bit_set)
                })
                .collect::<PyResult<_>>();
        }
        let err_message = if let Ok(bit) = specifier.downcast::<PyBit>() {
            format!(
                "Incorrect bit type: expected '{}' but got '{}'",
                stringify!(B),
                bit.get_type().name()?
            )
        } else {
            format!(
                "Invalid bit index: '{specifier}' of type '{}'",
                specifier.get_type().name()?
            )
        };
        Err(CircuitError::new_err(err_message))
    }
}

fn bit_argument_conversion_scalar<B, R>(
    specifier: &Bound<PyAny>,
    bit_sequence: &[B],
    bit_set: &BitLocator<B, R>,
) -> PyResult<B>
where
    B: Debug + Clone + Hash + Eq + for<'py> FromPyObject<'py>,
    R: Register + Debug + Clone + Hash + for<'py> FromPyObject<'py>,
{
    if let Ok(bit) = specifier.extract() {
        if bit_set.contains_key(&bit) {
            return Ok(bit);
        }
        Err(CircuitError::new_err(format!(
            "Bit '{specifier}' is not in the circuit."
        )))
    } else if let Ok(index) = specifier.extract::<isize>() {
        if let Some(bit) = PySequenceIndex::convert_idx(index, bit_sequence.len())
            .map(|index| bit_sequence.get(index).cloned())
            .map_err(|_| {
                CircuitError::new_err(format!(
                    "Index {specifier} out of range for size {}.",
                    bit_sequence.len()
                ))
            })?
        {
            Ok(bit)
        } else {
            Err(CircuitError::new_err(format!(
                "Index {specifier} out of range for size {}.",
                bit_sequence.len()
            )))
        }
    } else {
        let err_message = if let Ok(bit) = specifier.downcast::<PyBit>() {
            format!(
                "Incorrect bit type: expected '{}' but got '{}'",
                stringify!(B),
                bit.get_type().name()?
            )
        } else {
            format!(
                "Invalid bit index: '{specifier}' of type '{}'",
                specifier.get_type().name()?
            )
        };
        Err(CircuitError::new_err(err_message))
    }
}<|MERGE_RESOLUTION|>--- conflicted
+++ resolved
@@ -22,11 +22,7 @@
 use crate::bit_locator::BitLocator;
 use crate::circuit_instruction::{CircuitInstruction, OperationFromPython};
 use crate::classical::expr;
-<<<<<<< HEAD
 use crate::dag_circuit::add_global_phase;
-=======
-use crate::dag_circuit::{DAGStretchType, DAGVarType, add_global_phase};
->>>>>>> 6b32db9e
 use crate::imports::{ANNOTATED_OPERATION, QUANTUM_CIRCUIT};
 use crate::interner::{Interned, InternedMap, Interner};
 use crate::object_registry::ObjectRegistry;
@@ -148,140 +144,6 @@
     global_phase: Param,
 }
 
-<<<<<<< HEAD
-=======
-#[derive(Copy, Clone, Debug, PartialEq)]
-pub enum CircuitVarType {
-    Input = 0,
-    Capture = 1,
-    Declare = 2,
-}
-
-impl From<DAGVarType> for CircuitVarType {
-    fn from(value: DAGVarType) -> Self {
-        match value {
-            DAGVarType::Input => CircuitVarType::Input,
-            DAGVarType::Capture => CircuitVarType::Capture,
-            DAGVarType::Declare => CircuitVarType::Declare,
-        }
-    }
-}
-
-#[derive(Clone, Debug, PartialEq)]
-pub struct CircuitVarInfo {
-    var: Var,
-    type_: CircuitVarType,
-}
-
-impl CircuitVarInfo {
-    fn to_pickle(&self, py: Python) -> PyResult<Py<PyAny>> {
-        (self.var.0, self.type_ as u8).into_py_any(py)
-    }
-
-    fn from_pickle(ob: &Bound<PyAny>) -> PyResult<Self> {
-        let val_tuple = ob.downcast::<PyTuple>()?;
-        Ok(CircuitVarInfo {
-            var: Var(val_tuple.get_item(0)?.extract()?),
-            type_: match val_tuple.get_item(1)?.extract::<u8>()? {
-                0 => CircuitVarType::Input,
-                1 => CircuitVarType::Capture,
-                2 => CircuitVarType::Declare,
-                _ => return Err(PyValueError::new_err("Invalid var type")),
-            },
-        })
-    }
-
-    pub fn get_var(&self) -> Var {
-        self.var
-    }
-
-    pub fn get_type(&self) -> CircuitVarType {
-        self.type_
-    }
-}
-
-#[derive(Copy, Clone, Debug, PartialEq)]
-pub enum CircuitStretchType {
-    Capture = 0,
-    Declare = 1,
-}
-
-impl From<DAGStretchType> for CircuitStretchType {
-    fn from(value: DAGStretchType) -> Self {
-        match value {
-            DAGStretchType::Declare => CircuitStretchType::Declare,
-            DAGStretchType::Capture => CircuitStretchType::Capture,
-        }
-    }
-}
-
-#[derive(Clone, Debug, PartialEq)]
-pub struct CircuitStretchInfo {
-    stretch: Stretch,
-    type_: CircuitStretchType,
-}
-
-impl CircuitStretchInfo {
-    fn to_pickle(&self, py: Python) -> PyResult<Py<PyAny>> {
-        (self.stretch.0, self.type_ as u8).into_py_any(py)
-    }
-
-    fn from_pickle(ob: &Bound<PyAny>) -> PyResult<Self> {
-        let val_tuple = ob.downcast::<PyTuple>()?;
-        Ok(CircuitStretchInfo {
-            stretch: Stretch(val_tuple.get_item(0)?.extract()?),
-            type_: match val_tuple.get_item(1)?.extract::<u8>()? {
-                0 => CircuitStretchType::Capture,
-                1 => CircuitStretchType::Declare,
-                _ => return Err(PyValueError::new_err("Invalid stretch type")),
-            },
-        })
-    }
-
-    pub fn get_stretch(&self) -> Stretch {
-        self.stretch
-    }
-
-    pub fn get_type(&self) -> CircuitStretchType {
-        self.type_
-    }
-}
-
-#[derive(Clone, Debug, PartialEq)]
-pub enum CircuitIdentifierInfo {
-    Stretch(CircuitStretchInfo),
-    Var(CircuitVarInfo),
-}
-
-impl CircuitIdentifierInfo {
-    fn to_pickle(&self, py: Python) -> PyResult<Py<PyAny>> {
-        match self {
-            CircuitIdentifierInfo::Stretch(info) => (0, info.to_pickle(py)?).into_py_any(py),
-            CircuitIdentifierInfo::Var(info) => (1, info.to_pickle(py)?).into_py_any(py),
-        }
-    }
-
-    fn from_pickle(ob: &Bound<PyAny>) -> PyResult<Self> {
-        let val_tuple = ob.downcast::<PyTuple>()?;
-        match val_tuple.get_item(0)?.extract::<u8>()? {
-            0 => Ok(CircuitIdentifierInfo::Stretch(
-                CircuitStretchInfo::from_pickle(&val_tuple.get_item(1)?)?,
-            )),
-            1 => Ok(CircuitIdentifierInfo::Var(CircuitVarInfo::from_pickle(
-                &val_tuple.get_item(1)?,
-            )?)),
-            _ => Err(PyValueError::new_err("Invalid identifier info type")),
-        }
-    }
-}
-
-/// A convenience enum used in [CircuitData::from_packed_instructions]
-pub enum CircuitVar {
-    Var(expr::Var, CircuitVarType),
-    Stretch(expr::Stretch, CircuitStretchType),
-}
-
->>>>>>> 6b32db9e
 #[pymethods]
 impl CircuitData {
     #[new]
@@ -388,19 +250,9 @@
                 borrowed.cregs.registers().to_vec(),
                 borrowed.qubit_indices.cached(py).clone_ref(py),
                 borrowed.clbit_indices.cached(py).clone_ref(py),
-<<<<<<< HEAD
                 vars_stretches_state.0, // identifiers vector
                 vars_stretches_state.1, // variables objects
                 vars_stretches_state.2, // stretch objects
-=======
-                borrowed
-                    .identifier_info
-                    .iter()
-                    .map(|(k, v)| (k.clone(), v.clone().to_pickle(py).unwrap()))
-                    .collect::<Vec<(String, Py<PyAny>)>>(),
-                borrowed.vars.objects().clone(),
-                borrowed.stretches.objects().clone(),
->>>>>>> 6b32db9e
             )
         };
         (ty, args, state, self_.try_iter()?).into_py_any(py)
@@ -424,7 +276,7 @@
         // borrowed_mut.identifier_info =
         //     IndexMap::with_capacity_and_hasher(state.4.len(), RandomState::default());
         borrowed_mut.vars_stretches =
-            VarStretchContainer::from_pickle(slf.py(), state.4, state.5, state.6)?;
+            VarStretchContainer::from_pickle(slf.py(), (state.4, state.5, state.6))?;
 
         Ok(())
     }
@@ -769,6 +621,27 @@
     /// CircuitData: The empty copy like self.
     #[pyo3(signature = (*, vars_mode=VarsMode::Alike))]
     pub fn copy_empty_like(&self, vars_mode: VarsMode) -> PyResult<Self> {
+        self.copy_empty_like_with_capacity(0, vars_mode)
+    }
+
+    /// Performs a copy with no instructions, but reserving the specified capacity for instructions
+    ///
+    /// # Arguments:
+    ///
+    /// * capacity: initial capacity of the instructions vector.
+    /// * vars_mode: specifies realtime variables copy mode.
+    ///     * VarsMode::Alike: variables will be copied following declaration semantics in self.
+    ///     * VarsMode::Captures: variables will be copied as captured variables.
+    ///     * VarsMode::Drop: variables will not be copied.
+    ///
+    /// # Returns:
+    ///
+    /// CircuitData: The empty copy like self.
+    pub fn copy_empty_like_with_capacity(
+        &self,
+        capacity: usize,
+        vars_mode: VarsMode,
+    ) -> PyResult<Self> {
         let mut res = CircuitData::new(
             Some(self.qubits.objects().clone()),
             Some(self.clbits.objects().clone()),
@@ -777,6 +650,7 @@
             self.global_phase.clone(),
         )?;
 
+        res.reserve(capacity);
         res.qargs_interner = self.qargs_interner.clone();
         res.cargs_interner = self.cargs_interner.clone();
 
@@ -1540,22 +1414,11 @@
 
     /// Returns the variable in the circuit corresponding to the specified name, or None if no such variable.                                                                                                                                                                                                                                                                  Return the variable in the circuit corresponding to the given name, or None if no such variable.
     #[pyo3(name = "get_var")]
-<<<<<<< HEAD
-    fn py_get_var(&self, py: Python, name: &str) -> PyResult<PyObject> {
+    fn py_get_var(&self, py: Python, name: &str) -> PyResult<Py<PyAny>> {
         if let Some(var) = self.vars_stretches.get_var(name) {
             var.clone().into_py_any(py)
         } else {
             Ok(py.None())
-=======
-    fn py_get_var(&self, py: Python, name: &str) -> PyResult<Py<PyAny>> {
-        if let Some(CircuitIdentifierInfo::Var(var_info)) = self.identifier_info.get(name) {
-            let var = self
-                .vars
-                .get(var_info.var)
-                .expect("Expected Var for the given name identifier")
-                .clone();
-            return var.into_py_any(py);
->>>>>>> 6b32db9e
         }
     }
 
@@ -1645,22 +1508,11 @@
 
     // Returns the stretch  in the circuit corresponding to the specified name, or None if no such variable.
     #[pyo3(name = "get_stretch")]
-<<<<<<< HEAD
-    fn py_get_stretch(&self, py: Python, name: &str) -> PyResult<PyObject> {
+    fn py_get_stretch(&self, py: Python, name: &str) -> PyResult<Py<PyAny>> {
         if let Some(stretch) = self.vars_stretches.get_stretch(name) {
             stretch.clone().into_py_any(py)
         } else {
             Ok(py.None())
-=======
-    pub fn py_get_stretch(&self, py: Python, name: &str) -> PyResult<Py<PyAny>> {
-        if let Some(CircuitIdentifierInfo::Stretch(stretch_info)) = self.identifier_info.get(name) {
-            let stretch = self
-                .stretches
-                .get(stretch_info.stretch)
-                .expect("Expected Stretch for the given name identifier")
-                .clone();
-            return stretch.into_py_any(py);
->>>>>>> 6b32db9e
         }
     }
 
@@ -2523,23 +2375,17 @@
         &self.data
     }
 
-<<<<<<< HEAD
     /// Returns an immutable view of the vars and stretches in the circuit
     pub fn get_var_stretch_container(&self) -> &VarStretchContainer {
         &self.vars_stretches
-=======
+    }
+
     /// Consume the CircuitData and create an iterator of the [`PackedInstruction`] objects in the
     /// circuit.
     pub fn into_data_iter(self) -> impl Iterator<Item = PackedInstruction> {
         self.data.into_iter()
     }
 
-    /// Returns an iterator over the stored identifiers in order of insertion
-    pub fn identifiers(&self) -> impl ExactSizeIterator<Item = &CircuitIdentifierInfo> {
-        self.identifier_info.values()
->>>>>>> 6b32db9e
-    }
-
     /// Remove the label for an instruction in the circuit
     ///
     /// This modifies the circuit in place and sets the label
@@ -2550,90 +2396,6 @@
     /// * index: The index of the instruction in the circuit to remove the label of.
     pub fn invalidate_label(&mut self, index: usize) {
         self.data[index].label = None;
-    }
-
-    /// Clone an empty CircuitData from a given reference.
-    ///
-    /// The new copy will have the global properties from the provided `CircuitData`.
-    /// The bit data fields and interners, global phase, etc will be copied to
-    /// the new returned `CircuitData`, but the `data` field's instruction list will
-    /// be empty. This can be useful for scenarios where you want to rebuild a copy
-    /// of the circuit from a reference but insert new gates in the middle.
-    ///
-    /// # Arguments
-    ///
-    /// * other - The other `CircuitData` to clone an empty `CircuitData` from.
-    /// * capacity - The capacity for instructions to use in the output `CircuitData`
-    ///   If `None` the length of `other` will be used, if `Some` the integer
-    ///   value will be used as the capacity.
-    pub fn clone_empty_like(
-        other: &Self,
-        capacity: Option<usize>,
-        vars_mode: VarsMode,
-    ) -> PyResult<Self> {
-        let mut res = CircuitData {
-            data: Vec::with_capacity(capacity.unwrap_or(other.data.len())),
-            qargs_interner: other.qargs_interner.clone(),
-            cargs_interner: other.cargs_interner.clone(),
-            qubits: other.qubits.clone(),
-            clbits: other.clbits.clone(),
-            param_table: ParameterTable::new(),
-            global_phase: Param::Float(0.0),
-            qregs: other.qregs.clone(),
-            cregs: other.cregs.clone(),
-            qubit_indices: other.qubit_indices.clone(),
-            clbit_indices: other.clbit_indices.clone(),
-            vars: ObjectRegistry::new(),
-            stretches: ObjectRegistry::new(),
-            identifier_info: IndexMap::new(),
-            vars_input: Vec::new(),
-            vars_capture: Vec::new(),
-            vars_declare: Vec::new(),
-            stretches_capture: Vec::new(),
-            stretches_declare: Vec::new(),
-        };
-        res.set_global_phase(other.global_phase.clone())?;
-        if let VarsMode::Drop = vars_mode {
-            return Ok(res);
-        }
-
-        let map_stretch_type = |type_| {
-            if let VarsMode::Captures = vars_mode {
-                CircuitStretchType::Capture
-            } else {
-                type_
-            }
-        };
-
-        let map_var_type = |type_| {
-            if let VarsMode::Captures = vars_mode {
-                CircuitVarType::Capture
-            } else {
-                type_
-            }
-        };
-
-        for info in other.identifier_info.values() {
-            match info {
-                CircuitIdentifierInfo::Stretch(CircuitStretchInfo { stretch, type_ }) => {
-                    let stretch = other
-                        .stretches
-                        .get(*stretch)
-                        .expect("Stretch not found for the specified index")
-                        .clone();
-                    res.add_stretch(stretch, map_stretch_type(*type_))?;
-                }
-                CircuitIdentifierInfo::Var(CircuitVarInfo { var, type_, .. }) => {
-                    let var = other
-                        .vars
-                        .get(*var)
-                        .expect("Var not found for the specified index")
-                        .clone();
-                    res.add_var(var, map_var_type(*type_))?;
-                }
-            }
-        }
-        Ok(res)
     }
 
     /// Append a PackedInstruction to the circuit data.
@@ -2658,184 +2420,15 @@
             _ => self.set_global_phase(add_global_phase(&self.global_phase, value)?),
         }
     }
-<<<<<<< HEAD
-=======
-
-    /// Add a classical variable to the circuit.
-    ///
-    /// # Arguments:
-    ///
-    /// * var: the new variable to add.
-    /// * var_type: the type the variable should have in the circuit.
-    ///
-    /// # Returns:
-    ///
-    /// The [Var] index of the variable in the circuit.
-    pub fn add_var(&mut self, var: expr::Var, var_type: CircuitVarType) -> PyResult<Var> {
-        let name = {
-            let expr::Var::Standalone { name, .. } = &var else {
-                return Err(CircuitError::new_err(
-                    "cannot add variables that wrap `Clbit` or `ClassicalRegister` instances",
-                ));
-            };
-            name.clone()
-        };
-
-        match self.identifier_info.get(&name) {
-            Some(CircuitIdentifierInfo::Var(info)) if Some(&var) == self.vars.get(info.var) => {
-                return Err(CircuitError::new_err("already present in the circuit"));
-            }
-            Some(_) => {
-                return Err(CircuitError::new_err(
-                    "cannot add var as its name shadows an existing identifier",
-                ));
-            }
-            _ => {}
-        }
-
-        match var_type {
-            CircuitVarType::Input
-                if !self.vars_capture.is_empty() || !self.stretches_capture.is_empty() =>
-            {
-                return Err(CircuitError::new_err(
-                    "circuits to be enclosed with captures cannot have input variables",
-                ));
-            }
-            CircuitVarType::Capture if !self.vars_input.is_empty() => {
-                return Err(CircuitError::new_err(
-                    "circuits with input variables cannot be enclosed, so they cannot be closures",
-                ));
-            }
-            _ => {}
-        }
-
-        let var_idx = self.vars.add(var, true)?;
-        match var_type {
-            CircuitVarType::Input => &mut self.vars_input,
-            CircuitVarType::Capture => &mut self.vars_capture,
-            CircuitVarType::Declare => &mut self.vars_declare,
-        }
-        .push(var_idx);
-
-        self.identifier_info.insert(
-            name,
-            CircuitIdentifierInfo::Var(CircuitVarInfo {
-                var: var_idx,
-                type_: var_type,
-            }),
-        );
-        Ok(var_idx)
-    }
-
-    /// Return a variable given its unique [Var] index in the circuit or
-    /// None if `var` is not a valid var index for this circuit.
-    pub fn get_var(&self, var: Var) -> Option<&expr::Var> {
-        self.vars.get(var)
-    }
-
-    /// Return an iterator for variables contained in the circuit.
-    ///
-    /// # Arguments:
-    ///
-    /// var_type: the type of variables to return an iterator for.
-    pub fn get_vars(&self, var_type: CircuitVarType) -> impl ExactSizeIterator<Item = &expr::Var> {
-        match var_type {
-            CircuitVarType::Input => &self.vars_input,
-            CircuitVarType::Capture => &self.vars_capture,
-            CircuitVarType::Declare => &self.vars_declare,
-        }
-        .iter()
-        .map(|var| self.vars.get(*var).unwrap())
-    }
-
-    /// Add a stretch variable to the circuit.
-    ///
-    /// # Arguments:
-    ///
-    /// * stretch: the new stretch to add.
-    /// * stretch_type: the type the stretch should have in the circuit.
-    ///
-    /// # Returns:
-    ///
-    /// The [Stretch] index of the stretch in the circuit.
-    pub fn add_stretch(
-        &mut self,
-        stretch: expr::Stretch,
-        stretch_type: CircuitStretchType,
-    ) -> PyResult<Stretch> {
-        let name = stretch.name.clone();
-
-        match self.identifier_info.get(&name) {
-            Some(CircuitIdentifierInfo::Stretch(info))
-                if Some(&stretch) == self.stretches.get(info.stretch) =>
-            {
-                return Err(CircuitError::new_err("already present in the circuit"));
-            }
-            Some(_) => {
-                return Err(CircuitError::new_err(
-                    "cannot add stretch as its name shadows an existing identifier",
-                ));
-            }
-            _ => {}
-        }
-
-        if let CircuitStretchType::Capture = stretch_type {
-            if !self.vars_input.is_empty() {
-                return Err(CircuitError::new_err(
-                    "circuits with input variables cannot be enclosed, so they cannot be closures",
-                ));
-            }
-        }
-
-        let stretch_idx = self.stretches.add(stretch, true)?;
-        match stretch_type {
-            CircuitStretchType::Capture => &mut self.stretches_capture,
-            CircuitStretchType::Declare => &mut self.stretches_declare,
-        }
-        .push(stretch_idx);
-
-        self.identifier_info.insert(
-            name,
-            CircuitIdentifierInfo::Stretch(CircuitStretchInfo {
-                stretch: stretch_idx,
-                type_: stretch_type,
-            }),
-        );
-        Ok(stretch_idx)
-    }
-
-    /// Return a stretch variable given its unique [Stretch] index in the circuit or
-    /// None if `stretch` is not a valid stretch index for this circuit.
-    pub fn get_stretch(&self, stretch: Stretch) -> Option<&expr::Stretch> {
-        self.stretches.get(stretch)
-    }
-
-    /// Return an iterator for stretch variables contained in the circuit.
-    ///
-    /// # Arguments:
-    ///
-    /// stretch_type: the type of stretches to return an iterator for.
-    pub fn get_stretches(
-        &self,
-        stretch_type: CircuitStretchType,
-    ) -> impl ExactSizeIterator<Item = &expr::Stretch> {
-        match stretch_type {
-            CircuitStretchType::Capture => &self.stretches_capture,
-            CircuitStretchType::Declare => &self.stretches_declare,
-        }
-        .iter()
-        .map(|stretch| self.stretches.get(*stretch).unwrap())
-    }
 
     /// Return a copy of the circuit with instructions in reverse order
-    pub fn reverse(self) -> PyResult<Self> {
-        let mut out = Self::clone_empty_like(&self, Some(self.data().len()), VarsMode::Alike)?;
+    pub fn reverse(&self) -> PyResult<Self> {
+        let mut out = self.copy_empty_like_with_capacity(self.data().len(), VarsMode::Alike)?;
         for inst in self.data().iter().rev() {
             out.push(inst.clone())?;
         }
         Ok(out)
     }
->>>>>>> 6b32db9e
 }
 
 /// Helper struct for `assign_parameters` to allow use of `Param::extract_no_coerce` in
