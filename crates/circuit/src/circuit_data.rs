--- conflicted
+++ resolved
@@ -500,33 +500,7 @@
         if deepcopy {
             let memo = PyDict::new(py);
             for inst in &self.data {
-<<<<<<< HEAD
-                let mut new_inst = PackedInstruction::new(
-                    inst.op().py_deepcopy(py, Some(&memo))?,
-                    inst.qubits,
-                    inst.clbits,
-                );
-                if let Some(params) = inst.params_raw() {
-                    new_inst = new_inst.with_params(params.clone());
-                }
-                if let Some(label) = inst.label().map(|label| label.to_string()) {
-                    new_inst = new_inst.with_label(label);
-                }
-                res.data.push(new_inst);
-            }
-        } else if copy_instructions {
-            for inst in &self.data {
-                let mut new_inst =
-                    PackedInstruction::new(inst.op().py_copy(py)?, inst.qubits, inst.clbits);
-                if let Some(params) = inst.params_raw() {
-                    new_inst = new_inst.with_params(params.clone());
-                }
-                if let Some(label) = inst.label().map(|label| label.to_string()) {
-                    new_inst = new_inst.with_label(label);
-                }
-                res.data.push(new_inst);
-=======
-                let new_op = match inst.op.view() {
+                let new_op: PackedOperation = match inst.op().view() {
                     OperationRef::Gate(gate) => gate.py_deepcopy(py, Some(&memo))?.into(),
                     OperationRef::Instruction(instruction) => {
                         instruction.py_deepcopy(py, Some(&memo))?.into()
@@ -538,19 +512,18 @@
                     OperationRef::StandardInstruction(instruction) => instruction.into(),
                     OperationRef::Unitary(unitary) => unitary.clone().into(),
                 };
-                res.data.push(PackedInstruction {
-                    op: new_op,
-                    qubits: inst.qubits,
-                    clbits: inst.clbits,
-                    params: inst.params.clone(),
-                    label: inst.label.clone(),
-                    #[cfg(feature = "cache_pygates")]
-                    py_op: OnceLock::new(),
-                });
+                let mut new_packed = PackedInstruction::new(new_op, inst.qubits, inst.clbits);
+                if let Some(params) = inst.params_raw() {
+                    new_packed = new_packed.with_params(params.clone());
+                }
+                if let Some(label) = inst.label() {
+                    new_packed = new_packed.with_label(label.to_string());
+                }
+                res.data.push(new_packed);
             }
         } else if copy_instructions {
             for inst in &self.data {
-                let new_op = match inst.op.view() {
+                let new_op: PackedOperation = match inst.op().view() {
                     OperationRef::Gate(gate) => gate.py_copy(py)?.into(),
                     OperationRef::Instruction(instruction) => instruction.py_copy(py)?.into(),
                     OperationRef::Operation(operation) => operation.py_copy(py)?.into(),
@@ -558,16 +531,14 @@
                     OperationRef::StandardInstruction(instruction) => instruction.into(),
                     OperationRef::Unitary(unitary) => unitary.clone().into(),
                 };
-                res.data.push(PackedInstruction {
-                    op: new_op,
-                    qubits: inst.qubits,
-                    clbits: inst.clbits,
-                    params: inst.params.clone(),
-                    label: inst.label.clone(),
-                    #[cfg(feature = "cache_pygates")]
-                    py_op: OnceLock::new(),
-                });
->>>>>>> 3f247830
+                let mut new_packed = PackedInstruction::new(new_op, inst.qubits, inst.clbits);
+                if let Some(params) = inst.params_raw() {
+                    new_packed = new_packed.with_params(params.clone());
+                }
+                if let Some(label) = inst.label() {
+                    new_packed = new_packed.with_label(label.to_string());
+                }
+                res.data.push(new_packed);
             }
         } else {
             res.data.extend(self.data.iter().cloned());
