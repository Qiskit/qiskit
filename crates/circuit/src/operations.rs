--- conflicted
+++ resolved
@@ -130,7 +130,6 @@
         match self {
             Param::Float(_) => Ok(Box::new(::std::iter::empty())),
             Param::ParameterExpression(expr) => Ok(Box::new(expr.iter_symbols().cloned())),
-<<<<<<< HEAD
             Param::Obj(obj) => {
                 Python::attach(|py| -> PyResult<Box<dyn Iterator<Item = Symbol>>> {
                     let parameters_attr = intern!(py, "parameters");
@@ -143,7 +142,7 @@
                             .try_iter()?
                             .map(|elem| {
                                 let elem = elem?;
-                                let py_param_bound = elem.downcast::<PyParameter>()?;
+                                let py_param_bound = elem.cast::<PyParameter>()?;
                                 let py_param = py_param_bound.borrow();
                                 let symbol = py_param.symbol();
                                 Ok(symbol.clone())
@@ -155,28 +154,6 @@
                     }
                 })
             }
-=======
-            Param::Obj(obj) => Python::attach(|py| -> PyResult<Box<dyn Iterator<Item = Symbol>>> {
-                let parameters_attr = intern!(py, "parameters");
-                let obj = obj.bind(py);
-                if obj.is_instance(QUANTUM_CIRCUIT.get_bound(py))? {
-                    let collected: Vec<Symbol> = obj
-                        .getattr(parameters_attr)?
-                        .try_iter()?
-                        .map(|elem| {
-                            let elem = elem?;
-                            let py_param_bound = elem.cast::<PyParameter>()?;
-                            let py_param = py_param_bound.borrow();
-                            let symbol = py_param.symbol();
-                            Ok(symbol.clone())
-                        })
-                        .collect::<PyResult<_>>()?;
-                    Ok(Box::new(collected.into_iter()))
-                } else {
-                    Ok(Box::new(::std::iter::empty()))
-                }
-            }),
->>>>>>> 7b6c2206
         }
     }
 
@@ -703,17 +680,16 @@
     Expr(expr::Expr),
 }
 
-impl<'py> FromPyObject<'py> for Condition {
-    fn extract_bound(ob: &Bound<'py, PyAny>) -> PyResult<Self> {
+impl<'a, 'py> FromPyObject<'a, 'py> for Condition {
+    type Error = <expr::Expr as FromPyObject<'a, 'py>>::Error;
+
+    fn extract(ob: Borrowed<'a, 'py, PyAny>) -> Result<Self, Self::Error> {
         if let Ok((bit, value)) = ob.extract::<(ShareableClbit, usize)>() {
             Ok(Condition::Bit(bit, value))
         } else if let Ok((register, value)) = ob.extract::<(ClassicalRegister, BigUint)>() {
             Ok(Condition::Register(register, value))
         } else {
-            let Ok(condition) = ob.extract() else {
-                panic!("failed to extract condition! {}", ob);
-            };
-            Ok(Condition::Expr(condition))
+            Ok(Condition::Expr(ob.extract()?))
         }
     }
 }
@@ -726,8 +702,10 @@
     Expr(expr::Expr),
 }
 
-impl<'py> FromPyObject<'py> for SwitchTarget {
-    fn extract_bound(ob: &Bound<'py, PyAny>) -> PyResult<Self> {
+impl<'a, 'py> FromPyObject<'a, 'py> for SwitchTarget {
+    type Error = <expr::Expr as FromPyObject<'a, 'py>>::Error;
+
+    fn extract(ob: Borrowed<'a, 'py, PyAny>) -> Result<Self, Self::Error> {
         if let Ok(bit) = ob.extract::<ShareableClbit>() {
             Ok(SwitchTarget::Bit(bit))
         } else if let Ok(register) = ob.extract::<ClassicalRegister>() {
@@ -744,8 +722,10 @@
     Default,
 }
 
-impl<'py> FromPyObject<'py> for CaseSpecifier {
-    fn extract_bound(ob: &Bound<'py, PyAny>) -> PyResult<Self> {
+impl<'a, 'py> FromPyObject<'a, 'py> for CaseSpecifier {
+    type Error = PyErr;
+
+    fn extract(ob: Borrowed<'a, 'py, PyAny>) -> Result<Self, Self::Error> {
         if let Ok(i) = ob.extract::<usize>() {
             Ok(CaseSpecifier::Uint(i))
         } else if ob.is(SWITCH_CASE_DEFAULT.get_bound(ob.py())) {
@@ -2848,47 +2828,6 @@
     fn num_params(&self) -> u32 {
         self.params
     }
-<<<<<<< HEAD
-=======
-    fn control_flow(&self) -> bool {
-        self.control_flow
-    }
-    fn blocks(&self) -> Vec<CircuitData> {
-        if !self.control_flow {
-            return vec![];
-        }
-        Python::attach(|py| -> Vec<CircuitData> {
-            // We expect that if PyInstruction::control_flow is true then the operation WILL
-            // have a 'blocks' attribute which is a tuple of the Python QuantumCircuit.
-            let raw_blocks = self.instruction.getattr(py, "blocks").unwrap();
-            let blocks: &Bound<PyTuple> = raw_blocks.cast_bound::<PyTuple>(py).unwrap();
-            blocks
-                .iter()
-                .map(|b| {
-                    b.getattr(intern!(py, "_data"))
-                        .unwrap()
-                        .extract::<CircuitData>()
-                        .unwrap()
-                })
-                .collect()
-        })
-    }
-    fn matrix(&self, _params: &[Param]) -> Option<Array2<Complex64>> {
-        None
-    }
-    fn definition(&self, _params: &[Param]) -> Option<CircuitData> {
-        Python::attach(|py| -> Option<CircuitData> {
-            match self.instruction.getattr(py, intern!(py, "definition")) {
-                Ok(definition) => definition
-                    .getattr(py, intern!(py, "_data"))
-                    .ok()?
-                    .extract::<CircuitData>(py)
-                    .ok(),
-                Err(_) => None,
-            }
-        })
-    }
->>>>>>> 7b6c2206
 
     fn directive(&self) -> bool {
         Python::attach(|py| -> bool {
