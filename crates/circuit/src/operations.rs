// This code is part of Qiskit.
//
// (C) Copyright IBM 2024
//
// This code is licensed under the Apache License, Version 2.0. You may
// obtain a copy of this license in the LICENSE.txt file in the root directory
// of this source tree or at http://www.apache.org/licenses/LICENSE-2.0.
//
// Any modifications or derivative works of this code must retain this
// copyright notice, and modified files need to carry a notice indicating
// that they have been altered from the originals.

use std::f64::consts::PI;

use crate::circuit_data::CircuitData;
use crate::imports::{PARAMETER_EXPRESSION, QUANTUM_CIRCUIT};
use crate::{gate_matrix, Qubit};

use ndarray::{aview2, Array2};
use num_complex::Complex64;
use numpy::IntoPyArray;
use numpy::PyReadonlyArray2;
use pyo3::prelude::*;
use pyo3::{intern, IntoPy, Python};
use smallvec::smallvec;

/// Valid types for an operation field in a CircuitInstruction
///
/// These are basically the types allowed in a QuantumCircuit
#[derive(FromPyObject, Clone, Debug)]
pub enum OperationType {
    Standard(StandardGate),
    Instruction(PyInstruction),
    Gate(PyGate),
    Operation(PyOperation),
}

impl Operation for OperationType {
    fn name(&self) -> &str {
        match self {
            Self::Standard(op) => op.name(),
            Self::Gate(op) => op.name(),
            Self::Instruction(op) => op.name(),
            Self::Operation(op) => op.name(),
        }
    }

    fn num_qubits(&self) -> u32 {
        match self {
            Self::Standard(op) => op.num_qubits(),
            Self::Gate(op) => op.num_qubits(),
            Self::Instruction(op) => op.num_qubits(),
            Self::Operation(op) => op.num_qubits(),
        }
    }
    fn num_clbits(&self) -> u32 {
        match self {
            Self::Standard(op) => op.num_clbits(),
            Self::Gate(op) => op.num_clbits(),
            Self::Instruction(op) => op.num_clbits(),
            Self::Operation(op) => op.num_clbits(),
        }
    }

    fn num_params(&self) -> u32 {
        match self {
            Self::Standard(op) => op.num_params(),
            Self::Gate(op) => op.num_params(),
            Self::Instruction(op) => op.num_params(),
            Self::Operation(op) => op.num_params(),
        }
    }
    fn matrix(&self, params: &[Param]) -> Option<Array2<Complex64>> {
        match self {
            Self::Standard(op) => op.matrix(params),
            Self::Gate(op) => op.matrix(params),
            Self::Instruction(op) => op.matrix(params),
            Self::Operation(op) => op.matrix(params),
        }
    }

    fn control_flow(&self) -> bool {
        match self {
            Self::Standard(op) => op.control_flow(),
            Self::Gate(op) => op.control_flow(),
            Self::Instruction(op) => op.control_flow(),
            Self::Operation(op) => op.control_flow(),
        }
    }

    fn definition(&self, params: &[Param]) -> Option<CircuitData> {
        match self {
            Self::Standard(op) => op.definition(params),
            Self::Gate(op) => op.definition(params),
            Self::Instruction(op) => op.definition(params),
            Self::Operation(op) => op.definition(params),
        }
    }

    fn standard_gate(&self) -> Option<StandardGate> {
        match self {
            Self::Standard(op) => op.standard_gate(),
            Self::Gate(op) => op.standard_gate(),
            Self::Instruction(op) => op.standard_gate(),
            Self::Operation(op) => op.standard_gate(),
        }
    }

    fn directive(&self) -> bool {
        match self {
            Self::Standard(op) => op.directive(),
            Self::Gate(op) => op.directive(),
            Self::Instruction(op) => op.directive(),
            Self::Operation(op) => op.directive(),
        }
    }
}

/// Trait for generic circuit operations these define the common attributes
/// needed for something to be addable to the circuit struct
pub trait Operation {
    fn name(&self) -> &str;
    fn num_qubits(&self) -> u32;
    fn num_clbits(&self) -> u32;
    fn num_params(&self) -> u32;
    fn control_flow(&self) -> bool;
    fn matrix(&self, params: &[Param]) -> Option<Array2<Complex64>>;
    fn definition(&self, params: &[Param]) -> Option<CircuitData>;
    fn standard_gate(&self) -> Option<StandardGate>;
    fn directive(&self) -> bool;
}

#[derive(Clone, Debug)]
pub enum Param {
    ParameterExpression(PyObject),
    Float(f64),
    Obj(PyObject),
}

impl<'py> FromPyObject<'py> for Param {
    fn extract_bound(b: &Bound<'py, PyAny>) -> Result<Self, PyErr> {
        Ok(
            if b.is_instance(PARAMETER_EXPRESSION.get_bound(b.py()))?
                || b.is_instance(QUANTUM_CIRCUIT.get_bound(b.py()))?
            {
                Param::ParameterExpression(b.clone().unbind())
            } else if let Ok(val) = b.extract::<f64>() {
                Param::Float(val)
            } else {
                Param::Obj(b.clone().unbind())
            },
        )
    }
}

impl IntoPy<PyObject> for Param {
    fn into_py(self, py: Python) -> PyObject {
        match &self {
            Self::Float(val) => val.to_object(py),
            Self::ParameterExpression(val) => val.clone_ref(py),
            Self::Obj(val) => val.clone_ref(py),
        }
    }
}

impl ToPyObject for Param {
    fn to_object(&self, py: Python) -> PyObject {
        match self {
            Self::Float(val) => val.to_object(py),
            Self::ParameterExpression(val) => val.clone_ref(py),
            Self::Obj(val) => val.clone_ref(py),
        }
    }
}

#[derive(Clone, Debug, Copy, Eq, PartialEq, Hash)]
#[pyclass(module = "qiskit._accelerate.circuit")]
pub enum StandardGate {
    ZGate = 0,
    YGate = 1,
    XGate = 2,
    CZGate = 3,
    CYGate = 4,
    CXGate = 5,
    CCXGate = 6,
    RXGate = 7,
    RYGate = 8,
    RZGate = 9,
    ECRGate = 10,
    SwapGate = 11,
    SXGate = 12,
    GlobalPhaseGate = 13,
    IGate = 14,
    HGate = 15,
    PhaseGate = 16,
    UGate = 17,
    SGate = 18,
    SdgGate = 19,
    TGate = 20,
    TdgGate = 21,
    SXdgGate = 22,
    ISwapGate = 23,
    XXMinusYYGate = 24,
    XXPlusYYGate = 25,
    U1Gate = 26,
    U2Gate = 27,
    U3Gate = 28,
    CRXGate = 29,
    CRYGate = 30,
    CRZGate = 31,
    RGate = 32,
    CHGate = 33,
    CPhaseGate = 34,
    CSGate = 35,
    CSdgGate = 36,
    CSXGate = 37,
    CSwapGate = 38,
    CUGate = 39,
    CU1Gate = 40,
    CU3Gate = 41,
    C3XGate = 42,
    C3SXGate = 43,
    C4XGate = 44,
    DCXGate = 45,
    CCZGate = 46,
    RCCXGate = 47,
    RC3XGate = 48,
    RXXGate = 49,
    RYYGate = 50,
    RZZGate = 51,
    RZXGate = 52,
}

// TODO: replace all 34s (placeholders) with actual number
static STANDARD_GATE_NUM_QUBITS: [u32; STANDARD_GATE_SIZE] = [
    1, 1, 1, 2, 2, 2, 3, 1, 1, 1, // 0-9
    2, 2, 1, 0, 1, 1, 1, 1, 1, 1, // 10-19
<<<<<<< HEAD
    1, 1, 1, 2, 2, 2, 1, 1, 1, 34, // 20-29
    34, 34, 34, 2, 2, 2, 2, 2, 3, 2, // 30-39
    2, 2, 34, 34, 34, 34, 34, 34, 34, 34, // 40-49
=======
    1, 1, 1, 2, 2, 2, 1, 1, 1, 2, // 20-29
    2, 2, 1, 2, 2, 2, 2, 2, 3, 2, // 30-39
    2, 2, 34, 34, 34, 2, 34, 34, 34, 34, // 40-49
>>>>>>> e9208a63
    34, 34, 34, // 50-52
];

// TODO: replace all 34s (placeholders) with actual number
static STANDARD_GATE_NUM_PARAMS: [u32; STANDARD_GATE_SIZE] = [
    0, 0, 0, 0, 0, 0, 0, 1, 1, 1, // 0-9
    0, 0, 0, 1, 0, 0, 1, 3, 0, 0, // 10-19
<<<<<<< HEAD
    0, 0, 0, 0, 2, 2, 1, 2, 3, 34, // 20-29
    34, 34, 34, 0, 1, 0, 0, 0, 0, 3, // 30-39
    1, 3, 34, 34, 34, 34, 34, 34, 34, 34, // 40-49
=======
    0, 0, 0, 0, 2, 2, 1, 2, 3, 1, // 20-29
    1, 1, 2, 0, 1, 0, 0, 0, 0, 3, // 30-39
    1, 3, 34, 34, 34, 0, 34, 34, 34, 34, // 40-49
>>>>>>> e9208a63
    34, 34, 34, // 50-52
];

static STANDARD_GATE_NAME: [&str; STANDARD_GATE_SIZE] = [
    "z",            // 0
    "y",            // 1
    "x",            // 2
    "cz",           // 3
    "cy",           // 4
    "cx",           // 5
    "ccx",          // 6
    "rx",           // 7
    "ry",           // 8
    "rz",           // 9
    "ecr",          // 10
    "swap",         // 11
    "sx",           // 12
    "global_phase", // 13
    "id",           // 14
    "h",            // 15
    "p",            // 16
    "u",            // 17
    "s",            // 18
    "sdg",          // 19
    "t",            // 20
    "tdg",          // 21
    "sxdg",         // 22
    "iswap",        // 23
    "xx_minus_yy",  // 24
    "xx_plus_yy",   // 25
    "u1",           // 26
    "u2",           // 27
    "u3",           // 28
    "crx",          // 29
    "cry",          // 30
    "crz",          // 31
    "r",            // 32
    "ch",           // 33
    "cp",           // 34
    "cs",           // 35
    "csdg",         // 36
    "csx",          // 37
    "cswap",        // 38
    "cu",           // 39
    "cu1",          // 40
    "cu3",          // 41
    "c3x",          // 42
    "c3sx",         // 43
    "c4x",          // 44
    "dcx",          // 45
    "ccz",          // 46
    "rccx",         // 47
    "rc3x",         // 48
    "rxx",          // 49
    "ryy",          // 50
    "rzz",          // 51
    "rzx",          // 52
];

#[pymethods]
impl StandardGate {
    pub fn copy(&self) -> Self {
        *self
    }

    // These pymethods are for testing:
    pub fn _to_matrix(&self, py: Python, params: Vec<Param>) -> Option<PyObject> {
        self.matrix(&params)
            .map(|x| x.into_pyarray_bound(py).into())
    }

    pub fn _num_params(&self) -> u32 {
        self.num_params()
    }

    pub fn _get_definition(&self, params: Vec<Param>) -> Option<CircuitData> {
        self.definition(&params)
    }

    #[getter]
    pub fn get_num_qubits(&self) -> u32 {
        self.num_qubits()
    }

    #[getter]
    pub fn get_num_clbits(&self) -> u32 {
        self.num_clbits()
    }

    #[getter]
    pub fn get_num_params(&self) -> u32 {
        self.num_params()
    }

    #[getter]
    pub fn get_name(&self) -> &str {
        self.name()
    }
}

// This must be kept up-to-date with `StandardGate` when adding or removing
// gates from the enum
//
// Remove this when std::mem::variant_count() is stabilized (see
// https://github.com/rust-lang/rust/issues/73662 )
pub const STANDARD_GATE_SIZE: usize = 53;

impl Operation for StandardGate {
    fn name(&self) -> &str {
        STANDARD_GATE_NAME[*self as usize]
    }

    fn num_qubits(&self) -> u32 {
        STANDARD_GATE_NUM_QUBITS[*self as usize]
    }

    fn num_params(&self) -> u32 {
        STANDARD_GATE_NUM_PARAMS[*self as usize]
    }

    fn num_clbits(&self) -> u32 {
        0
    }

    fn control_flow(&self) -> bool {
        false
    }

    fn directive(&self) -> bool {
        false
    }

    fn matrix(&self, params: &[Param]) -> Option<Array2<Complex64>> {
        match self {
            Self::ZGate => match params {
                [] => Some(aview2(&gate_matrix::Z_GATE).to_owned()),
                _ => None,
            },
            Self::YGate => match params {
                [] => Some(aview2(&gate_matrix::Y_GATE).to_owned()),
                _ => None,
            },
            Self::XGate => match params {
                [] => Some(aview2(&gate_matrix::X_GATE).to_owned()),
                _ => None,
            },
            Self::CZGate => match params {
                [] => Some(aview2(&gate_matrix::CZ_GATE).to_owned()),
                _ => None,
            },
            Self::CYGate => match params {
                [] => Some(aview2(&gate_matrix::CY_GATE).to_owned()),
                _ => None,
            },
            Self::CXGate => match params {
                [] => Some(aview2(&gate_matrix::CX_GATE).to_owned()),
                _ => None,
            },
            Self::CCXGate => match params {
                [] => Some(aview2(&gate_matrix::CCX_GATE).to_owned()),
                _ => None,
            },
            Self::RXGate => match params {
                [Param::Float(theta)] => Some(aview2(&gate_matrix::rx_gate(*theta)).to_owned()),
                _ => None,
            },
            Self::RYGate => match params {
                [Param::Float(theta)] => Some(aview2(&gate_matrix::ry_gate(*theta)).to_owned()),
                _ => None,
            },
            Self::RZGate => match params {
                [Param::Float(theta)] => Some(aview2(&gate_matrix::rz_gate(*theta)).to_owned()),
                _ => None,
            },
            Self::CRXGate => match params {
                [Param::Float(theta)] => Some(aview2(&gate_matrix::crx_gate(*theta)).to_owned()),
                _ => None,
            },
            Self::CRYGate => match params {
                [Param::Float(theta)] => Some(aview2(&gate_matrix::cry_gate(*theta)).to_owned()),
                _ => None,
            },
            Self::CRZGate => match params {
                [Param::Float(theta)] => Some(aview2(&gate_matrix::crz_gate(*theta)).to_owned()),
                _ => None,
            },
            Self::ECRGate => match params {
                [] => Some(aview2(&gate_matrix::ECR_GATE).to_owned()),
                _ => None,
            },
            Self::SwapGate => match params {
                [] => Some(aview2(&gate_matrix::SWAP_GATE).to_owned()),
                _ => None,
            },
            Self::SXGate => match params {
                [] => Some(aview2(&gate_matrix::SX_GATE).to_owned()),
                _ => None,
            },
            Self::SXdgGate => match params {
                [] => Some(aview2(&gate_matrix::SXDG_GATE).to_owned()),
                _ => None,
            },
            Self::GlobalPhaseGate => match params {
                [Param::Float(theta)] => {
                    Some(aview2(&gate_matrix::global_phase_gate(*theta)).to_owned())
                }
                _ => None,
            },
            Self::IGate => match params {
                [] => Some(aview2(&gate_matrix::ONE_QUBIT_IDENTITY).to_owned()),
                _ => None,
            },
            Self::HGate => match params {
                [] => Some(aview2(&gate_matrix::H_GATE).to_owned()),
                _ => None,
            },
            Self::PhaseGate => match params {
                [Param::Float(theta)] => Some(aview2(&gate_matrix::phase_gate(*theta)).to_owned()),
                _ => None,
            },
            Self::UGate => match params {
                [Param::Float(theta), Param::Float(phi), Param::Float(lam)] => {
                    Some(aview2(&gate_matrix::u_gate(*theta, *phi, *lam)).to_owned())
                }
                _ => None,
            },
            Self::SGate => match params {
                [] => Some(aview2(&gate_matrix::S_GATE).to_owned()),
                _ => None,
            },
            Self::SdgGate => match params {
                [] => Some(aview2(&gate_matrix::SDG_GATE).to_owned()),
                _ => None,
            },
            Self::TGate => match params {
                [] => Some(aview2(&gate_matrix::T_GATE).to_owned()),
                _ => None,
            },
            Self::TdgGate => match params {
                [] => Some(aview2(&gate_matrix::TDG_GATE).to_owned()),
                _ => None,
            },
            Self::ISwapGate => match params {
                [] => Some(aview2(&gate_matrix::ISWAP_GATE).to_owned()),
                _ => None,
            },
            Self::XXMinusYYGate => match params {
                [Param::Float(theta), Param::Float(beta)] => {
                    Some(aview2(&gate_matrix::xx_minus_yy_gate(*theta, *beta)).to_owned())
                }
                _ => None,
            },
            Self::XXPlusYYGate => match params {
                [Param::Float(theta), Param::Float(beta)] => {
                    Some(aview2(&gate_matrix::xx_plus_yy_gate(*theta, *beta)).to_owned())
                }
                _ => None,
            },
            Self::U1Gate => match params[0] {
                Param::Float(val) => Some(aview2(&gate_matrix::u1_gate(val)).to_owned()),
                _ => None,
            },
            Self::U2Gate => match params {
                [Param::Float(phi), Param::Float(lam)] => {
                    Some(aview2(&gate_matrix::u2_gate(*phi, *lam)).to_owned())
                }
                _ => None,
            },
            Self::U3Gate => match params {
                [Param::Float(theta), Param::Float(phi), Param::Float(lam)] => {
                    Some(aview2(&gate_matrix::u3_gate(*theta, *phi, *lam)).to_owned())
                }
                _ => None,
            },
<<<<<<< HEAD
            Self::CRXGate | Self::CRYGate | Self::CRZGate => todo!(),
            Self::RGate => todo!(),
            Self::CHGate => match params {
                [] => Some(aview2(&gate_matrix::CH_GATE).to_owned()),
                _ => None,
            },
            Self::CPhaseGate => match params {
                [Param::Float(lam)] => Some(aview2(&gate_matrix::cp_gate(*lam)).to_owned()),
                _ => None,
            },
            Self::CSGate => match params {
                [] => Some(aview2(&gate_matrix::CS_GATE).to_owned()),
                _ => None,
            },
            Self::CSdgGate => match params {
                [] => Some(aview2(&gate_matrix::CSDG_GATE).to_owned()),
                _ => None,
            },
            Self::CSXGate => match params {
                [] => Some(aview2(&gate_matrix::CSX_GATE).to_owned()),
                _ => None,
            },
            Self::CSwapGate => match params {
                [] => Some(aview2(&gate_matrix::CSWAP_GATE).to_owned()),
                _ => None,
            },
            Self::CUGate | Self::CU1Gate | Self::CU3Gate => todo!(),
            Self::C3XGate | Self::C3SXGate | Self::C4XGate => todo!(),
            Self::DCXGate => todo!(),
=======
            Self::RGate => match params {
                [Param::Float(theta), Param::Float(phi)] => {
                    Some(aview2(&gate_matrix::r_gate(*theta, *phi)).to_owned())
                }
                _ => None,
            },
            Self::CHGate => todo!(),
            Self::CPhaseGate => todo!(),
            Self::CSGate => todo!(),
            Self::CSdgGate => todo!(),
            Self::CSXGate => todo!(),
            Self::CSwapGate => todo!(),
            Self::CUGate | Self::CU1Gate | Self::CU3Gate => todo!(),
            Self::C3XGate | Self::C3SXGate | Self::C4XGate => todo!(),
            Self::DCXGate => match params {
                [] => Some(aview2(&gate_matrix::DCX_GATE).to_owned()),
                _ => None,
            },
>>>>>>> e9208a63
            Self::CCZGate => todo!(),
            Self::RCCXGate | Self::RC3XGate => todo!(),
            Self::RXXGate | Self::RYYGate | Self::RZZGate => todo!(),
            Self::RZXGate => todo!(),
        }
    }

    fn definition(&self, params: &[Param]) -> Option<CircuitData> {
        match self {
            Self::ZGate => Python::with_gil(|py| -> Option<CircuitData> {
                Some(
                    CircuitData::from_standard_gates(
                        py,
                        1,
                        [(
                            Self::PhaseGate,
                            smallvec![Param::Float(PI)],
                            smallvec![Qubit(0)],
                        )],
                        FLOAT_ZERO,
                    )
                    .expect("Unexpected Qiskit python bug"),
                )
            }),
            Self::YGate => Python::with_gil(|py| -> Option<CircuitData> {
                Some(
                    CircuitData::from_standard_gates(
                        py,
                        1,
                        [(
                            Self::UGate,
                            smallvec![
                                Param::Float(PI),
                                Param::Float(PI / 2.),
                                Param::Float(PI / 2.),
                            ],
                            smallvec![Qubit(0)],
                        )],
                        FLOAT_ZERO,
                    )
                    .expect("Unexpected Qiskit python bug"),
                )
            }),
            Self::XGate => Python::with_gil(|py| -> Option<CircuitData> {
                Some(
                    CircuitData::from_standard_gates(
                        py,
                        1,
                        [(
                            Self::UGate,
                            smallvec![Param::Float(PI), Param::Float(0.), Param::Float(PI)],
                            smallvec![Qubit(0)],
                        )],
                        FLOAT_ZERO,
                    )
                    .expect("Unexpected Qiskit python bug"),
                )
            }),
            Self::CZGate => Python::with_gil(|py| -> Option<CircuitData> {
                let q1 = smallvec![Qubit(1)];
                let q0_1 = smallvec![Qubit(0), Qubit(1)];
                Some(
                    CircuitData::from_standard_gates(
                        py,
                        2,
                        [
                            (Self::HGate, smallvec![], q1.clone()),
                            (Self::CXGate, smallvec![], q0_1),
                            (Self::HGate, smallvec![], q1),
                        ],
                        FLOAT_ZERO,
                    )
                    .expect("Unexpected Qiskit python bug"),
                )
            }),
            Self::CYGate => Python::with_gil(|py| -> Option<CircuitData> {
                let q1 = smallvec![Qubit(1)];
                let q0_1 = smallvec![Qubit(0), Qubit(1)];
                Some(
                    CircuitData::from_standard_gates(
                        py,
                        2,
                        [
                            (Self::SdgGate, smallvec![], q1.clone()),
                            (Self::CXGate, smallvec![], q0_1),
                            (Self::SGate, smallvec![], q1),
                        ],
                        FLOAT_ZERO,
                    )
                    .expect("Unexpected Qiskit python bug"),
                )
            }),
            Self::CXGate => None,
            Self::CCXGate => Python::with_gil(|py| -> Option<CircuitData> {
                let q0 = smallvec![Qubit(0)];
                let q1 = smallvec![Qubit(1)];
                let q2 = smallvec![Qubit(2)];
                let q0_1 = smallvec![Qubit(0), Qubit(1)];
                let q0_2 = smallvec![Qubit(0), Qubit(2)];
                let q1_2 = smallvec![Qubit(1), Qubit(2)];
                Some(
                    CircuitData::from_standard_gates(
                        py,
                        3,
                        [
                            (Self::HGate, smallvec![], q2.clone()),
                            (Self::CXGate, smallvec![], q1_2.clone()),
                            (Self::TdgGate, smallvec![], q2.clone()),
                            (Self::CXGate, smallvec![], q0_2.clone()),
                            (Self::TGate, smallvec![], q2.clone()),
                            (Self::CXGate, smallvec![], q1_2),
                            (Self::TdgGate, smallvec![], q2.clone()),
                            (Self::CXGate, smallvec![], q0_2),
                            (Self::TGate, smallvec![], q1.clone()),
                            (Self::TGate, smallvec![], q2.clone()),
                            (Self::HGate, smallvec![], q2),
                            (Self::CXGate, smallvec![], q0_1.clone()),
                            (Self::TGate, smallvec![], q0),
                            (Self::TdgGate, smallvec![], q1),
                            (Self::CXGate, smallvec![], q0_1),
                        ],
                        FLOAT_ZERO,
                    )
                    .expect("Unexpected Qiskit python bug"),
                )
            }),
            Self::RXGate => todo!("Add when we have R"),
            Self::RYGate => todo!("Add when we have R"),
            Self::RZGate => Python::with_gil(|py| -> Option<CircuitData> {
                let theta = &params[0];
                Some(
                    CircuitData::from_standard_gates(
                        py,
                        1,
                        [(
                            Self::PhaseGate,
                            smallvec![theta.clone()],
                            smallvec![Qubit(0)],
                        )],
                        multiply_param(theta, -0.5, py),
                    )
                    .expect("Unexpected Qiskit python bug"),
                )
            }),
            Self::CRXGate => Python::with_gil(|py| -> Option<CircuitData> {
                let theta = &params[0];
                Some(
                    CircuitData::from_standard_gates(
                        py,
                        2,
                        [
                            (
                                Self::PhaseGate,
                                smallvec![Param::Float(PI / 2.)],
                                smallvec![Qubit(1)],
                            ),
                            (Self::CXGate, smallvec![], smallvec![Qubit(0), Qubit(1)]),
                            (
                                Self::UGate,
                                smallvec![
                                    multiply_param(theta, -0.5, py),
                                    Param::Float(0.0),
                                    Param::Float(0.0)
                                ],
                                smallvec![Qubit(1)],
                            ),
                            (Self::CXGate, smallvec![], smallvec![Qubit(0), Qubit(1)]),
                            (
                                Self::UGate,
                                smallvec![
                                    multiply_param(theta, 0.5, py),
                                    Param::Float(-PI / 2.),
                                    Param::Float(0.0)
                                ],
                                smallvec![Qubit(1)],
                            ),
                        ],
                        Param::Float(0.0),
                    )
                    .expect("Unexpected Qiskit Python bug!"),
                )
            }),
            Self::CRYGate => Python::with_gil(|py| -> Option<CircuitData> {
                let theta = &params[0];
                Some(
                    CircuitData::from_standard_gates(
                        py,
                        2,
                        [
                            (
                                Self::RYGate,
                                smallvec![multiply_param(theta, 0.5, py)],
                                smallvec![Qubit(1)],
                            ),
                            (Self::CXGate, smallvec![], smallvec![Qubit(0), Qubit(1)]),
                            (
                                Self::RYGate,
                                smallvec![multiply_param(theta, -0.5, py)],
                                smallvec![Qubit(1)],
                            ),
                            (Self::CXGate, smallvec![], smallvec![Qubit(0), Qubit(1)]),
                        ],
                        Param::Float(0.0),
                    )
                    .expect("Unexpected Qiskit Python bug!"),
                )
            }),
            Self::CRZGate => Python::with_gil(|py| -> Option<CircuitData> {
                let theta = &params[0];
                Some(
                    CircuitData::from_standard_gates(
                        py,
                        2,
                        [
                            (
                                Self::RZGate,
                                smallvec![multiply_param(theta, 0.5, py)],
                                smallvec![Qubit(1)],
                            ),
                            (Self::CXGate, smallvec![], smallvec![Qubit(0), Qubit(1)]),
                            (
                                Self::RZGate,
                                smallvec![multiply_param(theta, -0.5, py)],
                                smallvec![Qubit(1)],
                            ),
                            (Self::CXGate, smallvec![], smallvec![Qubit(0), Qubit(1)]),
                        ],
                        Param::Float(0.0),
                    )
                    .expect("Unexpected Qiskit Python bug!"),
                )
            }),
            Self::ECRGate => todo!("Add when we have RZX"),
            Self::SwapGate => Python::with_gil(|py| -> Option<CircuitData> {
                Some(
                    CircuitData::from_standard_gates(
                        py,
                        2,
                        [
                            (Self::CXGate, smallvec![], smallvec![Qubit(0), Qubit(1)]),
                            (Self::CXGate, smallvec![], smallvec![Qubit(1), Qubit(0)]),
                            (Self::CXGate, smallvec![], smallvec![Qubit(0), Qubit(1)]),
                        ],
                        FLOAT_ZERO,
                    )
                    .expect("Unexpected Qiskit python bug"),
                )
            }),
            Self::SXGate => Python::with_gil(|py| -> Option<CircuitData> {
                Some(
                    CircuitData::from_standard_gates(
                        py,
                        1,
                        [
                            (Self::SdgGate, smallvec![], smallvec![Qubit(0)]),
                            (Self::HGate, smallvec![], smallvec![Qubit(0)]),
                            (Self::SdgGate, smallvec![], smallvec![Qubit(0)]),
                        ],
                        FLOAT_ZERO,
                    )
                    .expect("Unexpected Qiskit python bug"),
                )
            }),
            Self::SXdgGate => Python::with_gil(|py| -> Option<CircuitData> {
                Some(
                    CircuitData::from_standard_gates(
                        py,
                        1,
                        [
                            (Self::SGate, smallvec![], smallvec![Qubit(0)]),
                            (Self::HGate, smallvec![], smallvec![Qubit(0)]),
                            (Self::SGate, smallvec![], smallvec![Qubit(0)]),
                        ],
                        FLOAT_ZERO,
                    )
                    .expect("Unexpected Qiskit python bug"),
                )
            }),
            Self::GlobalPhaseGate => Python::with_gil(|py| -> Option<CircuitData> {
                Some(
                    CircuitData::from_standard_gates(py, 0, [], params[0].clone())
                        .expect("Unexpected Qiskit python bug"),
                )
            }),
            Self::IGate => None,
            Self::HGate => Python::with_gil(|py| -> Option<CircuitData> {
                Some(
                    CircuitData::from_standard_gates(
                        py,
                        1,
                        [(
                            Self::UGate,
                            smallvec![Param::Float(PI / 2.), Param::Float(0.), Param::Float(PI)],
                            smallvec![Qubit(0)],
                        )],
                        FLOAT_ZERO,
                    )
                    .expect("Unexpected Qiskit python bug"),
                )
            }),
            Self::PhaseGate => Python::with_gil(|py| -> Option<CircuitData> {
                Some(
                    CircuitData::from_standard_gates(
                        py,
                        1,
                        [(
                            Self::UGate,
                            smallvec![Param::Float(0.), Param::Float(0.), params[0].clone()],
                            smallvec![Qubit(0)],
                        )],
                        FLOAT_ZERO,
                    )
                    .expect("Unexpected Qiskit python bug"),
                )
            }),
            Self::UGate => None,
            Self::U1Gate => Python::with_gil(|py| -> Option<CircuitData> {
                Some(
                    CircuitData::from_standard_gates(
                        py,
                        1,
                        [(
                            Self::PhaseGate,
<<<<<<< HEAD
                            params.iter().cloned().collect(),
=======
                            smallvec![Param::Float(PI / 2.)],
>>>>>>> e9208a63
                            smallvec![Qubit(0)],
                        )],
                        FLOAT_ZERO,
                    )
                    .expect("Unexpected Qiskit python bug"),
                )
            }),
            Self::U2Gate => Python::with_gil(|py| -> Option<CircuitData> {
                Some(
                    CircuitData::from_standard_gates(
                        py,
                        1,
                        [(
                            Self::UGate,
                            smallvec![Param::Float(PI / 2.), params[0].clone(), params[1].clone()],
                            smallvec![Qubit(0)],
                        )],
                        FLOAT_ZERO,
                    )
                    .expect("Unexpected Qiskit python bug"),
                )
            }),
            Self::U3Gate => Python::with_gil(|py| -> Option<CircuitData> {
                Some(
                    CircuitData::from_standard_gates(
                        py,
                        1,
                        [(
<<<<<<< HEAD
                            Self::UGate,
                            params.iter().cloned().collect(),
=======
                            Self::PhaseGate,
                            smallvec![Param::Float(-PI / 2.)],
>>>>>>> e9208a63
                            smallvec![Qubit(0)],
                        )],
                        FLOAT_ZERO,
                    )
                    .expect("Unexpected Qiskit python bug"),
                )
            }),
            Self::SGate => Python::with_gil(|py| -> Option<CircuitData> {
                Some(
                    CircuitData::from_standard_gates(
                        py,
                        1,
                        [(
                            Self::PhaseGate,
                            smallvec![Param::Float(PI2)],
                            smallvec![Qubit(0)],
                        )],
                        FLOAT_ZERO,
                    )
                    .expect("Unexpected Qiskit python bug"),
                )
            }),
            Self::SdgGate => Python::with_gil(|py| -> Option<CircuitData> {
                Some(
                    CircuitData::from_standard_gates(
                        py,
                        1,
                        [(
                            Self::PhaseGate,
<<<<<<< HEAD
                            smallvec![Param::Float(-PI2)],
=======
                            smallvec![Param::Float(PI / 4.)],
>>>>>>> e9208a63
                            smallvec![Qubit(0)],
                        )],
                        FLOAT_ZERO,
                    )
                    .expect("Unexpected Qiskit python bug"),
                )
            }),
            Self::TGate => Python::with_gil(|py| -> Option<CircuitData> {
                Some(
                    CircuitData::from_standard_gates(
                        py,
                        1,
                        [(
                            Self::PhaseGate,
                            smallvec![Param::Float(PI4)],
                            smallvec![Qubit(0)],
                        )],
                        FLOAT_ZERO,
                    )
                    .expect("Unexpected Qiskit python bug"),
                )
            }),
            Self::TdgGate => Python::with_gil(|py| -> Option<CircuitData> {
                Some(
                    CircuitData::from_standard_gates(
                        py,
                        1,
                        [(
                            Self::PhaseGate,
                            smallvec![Param::Float(-PI / 4.)],
                            smallvec![Qubit(0)],
                        )],
                        FLOAT_ZERO,
                    )
                    .expect("Unexpected Qiskit python bug"),
                )
            }),
            Self::ISwapGate => Python::with_gil(|py| -> Option<CircuitData> {
                Some(
                    CircuitData::from_standard_gates(
                        py,
                        2,
                        [
                            (Self::SGate, smallvec![], smallvec![Qubit(0)]),
                            (Self::SGate, smallvec![], smallvec![Qubit(1)]),
                            (Self::HGate, smallvec![], smallvec![Qubit(0)]),
                            (Self::CXGate, smallvec![], smallvec![Qubit(0), Qubit(1)]),
                            (Self::CXGate, smallvec![], smallvec![Qubit(1), Qubit(0)]),
                            (Self::HGate, smallvec![], smallvec![Qubit(1)]),
                        ],
                        FLOAT_ZERO,
                    )
                    .expect("Unexpected Qiskit python bug"),
                )
            }),
            Self::XXMinusYYGate => Python::with_gil(|py| -> Option<CircuitData> {
                let q0 = smallvec![Qubit(0)];
                let q1 = smallvec![Qubit(1)];
                let q0_1 = smallvec![Qubit(0), Qubit(1)];
                let theta = &params[0];
                let beta = &params[1];
                Some(
                    CircuitData::from_standard_gates(
                        py,
                        2,
                        [
                            (
                                Self::RZGate,
                                smallvec![multiply_param(beta, -1.0, py)],
                                q1.clone(),
                            ),
                            (Self::RZGate, smallvec![Param::Float(-PI / 2.)], q0.clone()),
                            (Self::SXGate, smallvec![], q0.clone()),
                            (Self::RZGate, smallvec![Param::Float(PI / 2.)], q0.clone()),
                            (Self::SGate, smallvec![], q1.clone()),
                            (Self::CXGate, smallvec![], q0_1.clone()),
                            (
                                Self::RYGate,
                                smallvec![multiply_param(theta, 0.5, py)],
                                q0.clone(),
                            ),
                            (
                                Self::RYGate,
                                smallvec![multiply_param(theta, -0.5, py)],
                                q1.clone(),
                            ),
                            (Self::CXGate, smallvec![], q0_1),
                            (Self::SdgGate, smallvec![], q1.clone()),
                            (Self::RZGate, smallvec![Param::Float(-PI / 2.)], q0.clone()),
                            (Self::SXdgGate, smallvec![], q0.clone()),
                            (Self::RZGate, smallvec![Param::Float(PI / 2.)], q0),
                            (Self::RZGate, smallvec![beta.clone()], q1),
                        ],
                        FLOAT_ZERO,
                    )
                    .expect("Unexpected Qiskit python bug"),
                )
            }),
            Self::XXPlusYYGate => Python::with_gil(|py| -> Option<CircuitData> {
                let q0 = smallvec![Qubit(0)];
                let q1 = smallvec![Qubit(1)];
                let q1_0 = smallvec![Qubit(1), Qubit(0)];
                let theta = &params[0];
                let beta = &params[1];
                Some(
                    CircuitData::from_standard_gates(
                        py,
                        2,
                        [
                            (Self::RZGate, smallvec![beta.clone()], q0.clone()),
                            (Self::RZGate, smallvec![Param::Float(-PI / 2.)], q1.clone()),
                            (Self::SXGate, smallvec![], q1.clone()),
                            (Self::RZGate, smallvec![Param::Float(PI / 2.)], q1.clone()),
                            (Self::SGate, smallvec![], q0.clone()),
                            (Self::CXGate, smallvec![], q1_0.clone()),
                            (
                                Self::RYGate,
                                smallvec![multiply_param(theta, -0.5, py)],
                                q1.clone(),
                            ),
                            (
                                Self::RYGate,
                                smallvec![multiply_param(theta, -0.5, py)],
                                q0.clone(),
                            ),
                            (Self::CXGate, smallvec![], q1_0),
                            (Self::SdgGate, smallvec![], q0.clone()),
                            (Self::RZGate, smallvec![Param::Float(-PI / 2.)], q1.clone()),
                            (Self::SXdgGate, smallvec![], q1.clone()),
                            (Self::RZGate, smallvec![Param::Float(PI / 2.)], q1),
                            (Self::RZGate, smallvec![multiply_param(beta, -1.0, py)], q0),
                        ],
                        FLOAT_ZERO,
                    )
                    .expect("Unexpected Qiskit python bug"),
                )
            }),
<<<<<<< HEAD
            Self::CRXGate | Self::CRYGate | Self::CRZGate => todo!(),
            Self::RGate => todo!(),
            Self::CHGate => Python::with_gil(|py| -> Option<CircuitData> {
                let q1 = smallvec![Qubit(1)];
                let q0_1 = smallvec![Qubit(0), Qubit(1)];
                Some(
                    CircuitData::from_standard_gates(
                        py,
                        2,
                        [
                            (Self::SGate, smallvec![], q1.clone()),
                            (Self::HGate, smallvec![], q1.clone()),
                            (Self::TGate, smallvec![], q1.clone()),
                            (Self::CXGate, smallvec![], q0_1),
                            (Self::TdgGate, smallvec![], q1.clone()),
                            (Self::HGate, smallvec![], q1.clone()),
                            (Self::SdgGate, smallvec![], q1),
                        ],
                        FLOAT_ZERO,
                    )
                    .expect("Unexpected Qiskit python bug"),
                )
            }),
            Self::CPhaseGate => Python::with_gil(|py| -> Option<CircuitData> {
                let q0 = smallvec![Qubit(0)];
                let q1 = smallvec![Qubit(1)];
                let q0_1 = smallvec![Qubit(0), Qubit(1)];
                Some(
                    CircuitData::from_standard_gates(
                        py,
                        2,
                        [
                            (
                                Self::PhaseGate,
                                smallvec![multiply_param(&params[0], 0.5, py)],
                                q0,
                            ),
                            (Self::CXGate, smallvec![], q0_1.clone()),
                            (
                                Self::PhaseGate,
                                smallvec![multiply_param(&params[0], -0.5, py)],
                                q1.clone(),
                            ),
                            (Self::CXGate, smallvec![], q0_1),
                            (
                                Self::PhaseGate,
                                smallvec![multiply_param(&params[0], 0.5, py)],
                                q1,
                            ),
                        ],
                        FLOAT_ZERO,
                    )
                    .expect("Unexpected Qiskit python bug"),
                )
            }),
            Self::CSGate => Python::with_gil(|py| -> Option<CircuitData> {
                let q0 = smallvec![Qubit(0)];
                let q1 = smallvec![Qubit(1)];
                let q0_1 = smallvec![Qubit(0), Qubit(1)];
                Some(
                    CircuitData::from_standard_gates(
                        py,
                        2,
                        [
                            (Self::PhaseGate, smallvec![Param::Float(PI4)], q0),
                            (Self::CXGate, smallvec![], q0_1.clone()),
                            (Self::PhaseGate, smallvec![Param::Float(-PI4)], q1.clone()),
                            (Self::CXGate, smallvec![], q0_1),
                            (Self::PhaseGate, smallvec![Param::Float(PI4)], q1),
                        ],
                        FLOAT_ZERO,
                    )
                    .expect("Unexpected Qiskit python bug"),
                )
            }),
            Self::CSdgGate => Python::with_gil(|py| -> Option<CircuitData> {
                let q0 = smallvec![Qubit(0)];
                let q1 = smallvec![Qubit(1)];
                let q0_1 = smallvec![Qubit(0), Qubit(1)];
                Some(
                    CircuitData::from_standard_gates(
                        py,
                        2,
                        [
                            (Self::PhaseGate, smallvec![Param::Float(-PI4)], q0),
                            (Self::CXGate, smallvec![], q0_1.clone()),
                            (Self::PhaseGate, smallvec![Param::Float(PI4)], q1.clone()),
                            (Self::CXGate, smallvec![], q0_1),
                            (Self::PhaseGate, smallvec![Param::Float(-PI4)], q1),
                        ],
=======
            Self::RGate => Python::with_gil(|py| -> Option<CircuitData> {
                let theta_expr = clone_param(&params[0], py);
                let phi_expr1 = add_param(&params[1], -PI / 2., py);
                let phi_expr2 = multiply_param(&phi_expr1, -1.0, py);
                let defparams = smallvec![theta_expr, phi_expr1, phi_expr2];
                Some(
                    CircuitData::from_standard_gates(
                        py,
                        1,
                        [(Self::UGate, defparams, smallvec![Qubit(0)])],
>>>>>>> e9208a63
                        FLOAT_ZERO,
                    )
                    .expect("Unexpected Qiskit python bug"),
                )
            }),
<<<<<<< HEAD
            Self::CSXGate => Python::with_gil(|py| -> Option<CircuitData> {
                let q1 = smallvec![Qubit(1)];
                let q0_1 = smallvec![Qubit(0), Qubit(1)];
=======
            Self::CHGate => todo!(),
            Self::CPhaseGate => todo!(),
            Self::CSGate => todo!(),
            Self::CSdgGate => todo!(),
            Self::CSXGate => todo!(),
            Self::CSwapGate => todo!(),
            Self::CUGate => todo!(),
            Self::CU1Gate => todo!(),
            Self::CU3Gate => todo!(),
            Self::C3XGate | Self::C3SXGate | Self::C4XGate => todo!(),
            Self::DCXGate => Python::with_gil(|py| -> Option<CircuitData> {
>>>>>>> e9208a63
                Some(
                    CircuitData::from_standard_gates(
                        py,
                        2,
                        [
<<<<<<< HEAD
                            (Self::HGate, smallvec![], q1.clone()),
                            (Self::CPhaseGate, smallvec![Param::Float(PI2)], q0_1),
                            (Self::HGate, smallvec![], q1),
=======
                            (Self::CXGate, smallvec![], smallvec![Qubit(0), Qubit(1)]),
                            (Self::CXGate, smallvec![], smallvec![Qubit(1), Qubit(0)]),
>>>>>>> e9208a63
                        ],
                        FLOAT_ZERO,
                    )
                    .expect("Unexpected Qiskit python bug"),
                )
            }),
<<<<<<< HEAD
            Self::CSwapGate => Python::with_gil(|py| -> Option<CircuitData> {
                Some(
                    CircuitData::from_standard_gates(
                        py,
                        3,
                        [
                            (Self::CXGate, smallvec![], smallvec![Qubit(2), Qubit(1)]),
                            (
                                Self::CCXGate,
                                smallvec![],
                                smallvec![Qubit(0), Qubit(1), Qubit(2)],
                            ),
                            (Self::CXGate, smallvec![], smallvec![Qubit(2), Qubit(1)]),
                        ],
                        FLOAT_ZERO,
                    )
                    .expect("Unexpected Qiskit python bug"),
                )
            }),
            Self::CUGate => todo!(),
            Self::CU1Gate => todo!(),
            Self::CU3Gate => todo!(),
            Self::C3XGate | Self::C3SXGate | Self::C4XGate => todo!(),
            Self::DCXGate => todo!(),
=======

>>>>>>> e9208a63
            Self::CCZGate => todo!(),
            Self::RCCXGate | Self::RC3XGate => todo!(),
            Self::RXXGate | Self::RYYGate | Self::RZZGate => todo!(),
            Self::RZXGate => todo!(),
        }
    }

    fn standard_gate(&self) -> Option<StandardGate> {
        Some(*self)
    }
}

const FLOAT_ZERO: Param = Param::Float(0.0);

// Return explictly requested copy of `param`, handling
// each variant separately.
fn clone_param(param: &Param, py: Python) -> Param {
    match param {
        Param::Float(theta) => Param::Float(*theta),
        Param::ParameterExpression(theta) => Param::ParameterExpression(theta.clone_ref(py)),
        Param::Obj(_) => unreachable!(),
    }
}

fn multiply_param(param: &Param, mult: f64, py: Python) -> Param {
    match param {
        Param::Float(theta) => Param::Float(*theta * mult),
        Param::ParameterExpression(theta) => Param::ParameterExpression(
            theta
                .clone_ref(py)
                .call_method1(py, intern!(py, "__rmul__"), (mult,))
                .expect("Multiplication of Parameter expression by float failed."),
        ),
        Param::Obj(_) => unreachable!(),
    }
}

fn add_param(param: &Param, summand: f64, py: Python) -> Param {
    match param {
        Param::Float(theta) => Param::Float(*theta + summand),
        Param::ParameterExpression(theta) => Param::ParameterExpression(
            theta
                .clone_ref(py)
                .call_method1(py, intern!(py, "__add__"), (summand,))
                .expect("Sum of Parameter expression and float failed."),
        ),
        Param::Obj(_) => unreachable!(),
    }
}

/// This class is used to wrap a Python side Instruction that is not in the standard library
#[derive(Clone, Debug)]
#[pyclass(freelist = 20, module = "qiskit._accelerate.circuit")]
pub struct PyInstruction {
    pub qubits: u32,
    pub clbits: u32,
    pub params: u32,
    pub op_name: String,
    pub instruction: PyObject,
}

#[pymethods]
impl PyInstruction {
    #[new]
    fn new(op_name: String, qubits: u32, clbits: u32, params: u32, instruction: PyObject) -> Self {
        PyInstruction {
            qubits,
            clbits,
            params,
            op_name,
            instruction,
        }
    }
}

impl Operation for PyInstruction {
    fn name(&self) -> &str {
        self.op_name.as_str()
    }
    fn num_qubits(&self) -> u32 {
        self.qubits
    }
    fn num_clbits(&self) -> u32 {
        self.clbits
    }
    fn num_params(&self) -> u32 {
        self.params
    }
    fn control_flow(&self) -> bool {
        false
    }
    fn matrix(&self, _params: &[Param]) -> Option<Array2<Complex64>> {
        None
    }
    fn definition(&self, _params: &[Param]) -> Option<CircuitData> {
        Python::with_gil(|py| -> Option<CircuitData> {
            match self.instruction.getattr(py, intern!(py, "definition")) {
                Ok(definition) => {
                    let res: Option<PyObject> = definition.call0(py).ok()?.extract(py).ok();
                    match res {
                        Some(x) => {
                            let out: CircuitData =
                                x.getattr(py, intern!(py, "data")).ok()?.extract(py).ok()?;
                            Some(out)
                        }
                        None => None,
                    }
                }
                Err(_) => None,
            }
        })
    }
    fn standard_gate(&self) -> Option<StandardGate> {
        None
    }

    fn directive(&self) -> bool {
        Python::with_gil(|py| -> bool {
            match self.instruction.getattr(py, intern!(py, "_directive")) {
                Ok(directive) => {
                    let res: bool = directive.extract(py).unwrap();
                    res
                }
                Err(_) => false,
            }
        })
    }
}

/// This class is used to wrap a Python side Gate that is not in the standard library
#[derive(Clone, Debug)]
#[pyclass(freelist = 20, module = "qiskit._accelerate.circuit")]
pub struct PyGate {
    pub qubits: u32,
    pub clbits: u32,
    pub params: u32,
    pub op_name: String,
    pub gate: PyObject,
}

#[pymethods]
impl PyGate {
    #[new]
    fn new(op_name: String, qubits: u32, clbits: u32, params: u32, gate: PyObject) -> Self {
        PyGate {
            qubits,
            clbits,
            params,
            op_name,
            gate,
        }
    }
}

impl Operation for PyGate {
    fn name(&self) -> &str {
        self.op_name.as_str()
    }
    fn num_qubits(&self) -> u32 {
        self.qubits
    }
    fn num_clbits(&self) -> u32 {
        self.clbits
    }
    fn num_params(&self) -> u32 {
        self.params
    }
    fn control_flow(&self) -> bool {
        false
    }
    fn matrix(&self, _params: &[Param]) -> Option<Array2<Complex64>> {
        Python::with_gil(|py| -> Option<Array2<Complex64>> {
            match self.gate.getattr(py, intern!(py, "to_matrix")) {
                Ok(to_matrix) => {
                    let res: Option<PyObject> = to_matrix.call0(py).ok()?.extract(py).ok();
                    match res {
                        Some(x) => {
                            let array: PyReadonlyArray2<Complex64> = x.extract(py).ok()?;
                            Some(array.as_array().to_owned())
                        }
                        None => None,
                    }
                }
                Err(_) => None,
            }
        })
    }
    fn definition(&self, _params: &[Param]) -> Option<CircuitData> {
        Python::with_gil(|py| -> Option<CircuitData> {
            match self.gate.getattr(py, intern!(py, "definition")) {
                Ok(definition) => {
                    let res: Option<PyObject> = definition.call0(py).ok()?.extract(py).ok();
                    match res {
                        Some(x) => {
                            let out: CircuitData =
                                x.getattr(py, intern!(py, "data")).ok()?.extract(py).ok()?;
                            Some(out)
                        }
                        None => None,
                    }
                }
                Err(_) => None,
            }
        })
    }
    fn standard_gate(&self) -> Option<StandardGate> {
        Python::with_gil(|py| -> Option<StandardGate> {
            match self.gate.getattr(py, intern!(py, "_standard_gate")) {
                Ok(stdgate) => match stdgate.extract(py) {
                    Ok(out_gate) => out_gate,
                    Err(_) => None,
                },
                Err(_) => None,
            }
        })
    }
    fn directive(&self) -> bool {
        false
    }
}

/// This class is used to wrap a Python side Operation that is not in the standard library
#[derive(Clone, Debug)]
#[pyclass(freelist = 20, module = "qiskit._accelerate.circuit")]
pub struct PyOperation {
    pub qubits: u32,
    pub clbits: u32,
    pub params: u32,
    pub op_name: String,
    pub operation: PyObject,
}

#[pymethods]
impl PyOperation {
    #[new]
    fn new(op_name: String, qubits: u32, clbits: u32, params: u32, operation: PyObject) -> Self {
        PyOperation {
            qubits,
            clbits,
            params,
            op_name,
            operation,
        }
    }
}

impl Operation for PyOperation {
    fn name(&self) -> &str {
        self.op_name.as_str()
    }
    fn num_qubits(&self) -> u32 {
        self.qubits
    }
    fn num_clbits(&self) -> u32 {
        self.clbits
    }
    fn num_params(&self) -> u32 {
        self.params
    }
    fn control_flow(&self) -> bool {
        false
    }
    fn matrix(&self, _params: &[Param]) -> Option<Array2<Complex64>> {
        None
    }
    fn definition(&self, _params: &[Param]) -> Option<CircuitData> {
        None
    }
    fn standard_gate(&self) -> Option<StandardGate> {
        None
    }

    fn directive(&self) -> bool {
        Python::with_gil(|py| -> bool {
            match self.operation.getattr(py, intern!(py, "_directive")) {
                Ok(directive) => {
                    let res: bool = directive.extract(py).unwrap();
                    res
                }
                Err(_) => false,
            }
        })
    }
}<|MERGE_RESOLUTION|>--- conflicted
+++ resolved
@@ -235,15 +235,9 @@
 static STANDARD_GATE_NUM_QUBITS: [u32; STANDARD_GATE_SIZE] = [
     1, 1, 1, 2, 2, 2, 3, 1, 1, 1, // 0-9
     2, 2, 1, 0, 1, 1, 1, 1, 1, 1, // 10-19
-<<<<<<< HEAD
-    1, 1, 1, 2, 2, 2, 1, 1, 1, 34, // 20-29
-    34, 34, 34, 2, 2, 2, 2, 2, 3, 2, // 30-39
-    2, 2, 34, 34, 34, 34, 34, 34, 34, 34, // 40-49
-=======
     1, 1, 1, 2, 2, 2, 1, 1, 1, 2, // 20-29
     2, 2, 1, 2, 2, 2, 2, 2, 3, 2, // 30-39
     2, 2, 34, 34, 34, 2, 34, 34, 34, 34, // 40-49
->>>>>>> e9208a63
     34, 34, 34, // 50-52
 ];
 
@@ -251,15 +245,9 @@
 static STANDARD_GATE_NUM_PARAMS: [u32; STANDARD_GATE_SIZE] = [
     0, 0, 0, 0, 0, 0, 0, 1, 1, 1, // 0-9
     0, 0, 0, 1, 0, 0, 1, 3, 0, 0, // 10-19
-<<<<<<< HEAD
-    0, 0, 0, 0, 2, 2, 1, 2, 3, 34, // 20-29
-    34, 34, 34, 0, 1, 0, 0, 0, 0, 3, // 30-39
-    1, 3, 34, 34, 34, 34, 34, 34, 34, 34, // 40-49
-=======
     0, 0, 0, 0, 2, 2, 1, 2, 3, 1, // 20-29
     1, 1, 2, 0, 1, 0, 0, 0, 0, 3, // 30-39
     1, 3, 34, 34, 34, 0, 34, 34, 34, 34, // 40-49
->>>>>>> e9208a63
     34, 34, 34, // 50-52
 ];
 
@@ -534,9 +522,6 @@
                 }
                 _ => None,
             },
-<<<<<<< HEAD
-            Self::CRXGate | Self::CRYGate | Self::CRZGate => todo!(),
-            Self::RGate => todo!(),
             Self::CHGate => match params {
                 [] => Some(aview2(&gate_matrix::CH_GATE).to_owned()),
                 _ => None,
@@ -563,27 +548,16 @@
             },
             Self::CUGate | Self::CU1Gate | Self::CU3Gate => todo!(),
             Self::C3XGate | Self::C3SXGate | Self::C4XGate => todo!(),
-            Self::DCXGate => todo!(),
-=======
             Self::RGate => match params {
                 [Param::Float(theta), Param::Float(phi)] => {
                     Some(aview2(&gate_matrix::r_gate(*theta, *phi)).to_owned())
                 }
                 _ => None,
             },
-            Self::CHGate => todo!(),
-            Self::CPhaseGate => todo!(),
-            Self::CSGate => todo!(),
-            Self::CSdgGate => todo!(),
-            Self::CSXGate => todo!(),
-            Self::CSwapGate => todo!(),
-            Self::CUGate | Self::CU1Gate | Self::CU3Gate => todo!(),
-            Self::C3XGate | Self::C3SXGate | Self::C4XGate => todo!(),
             Self::DCXGate => match params {
                 [] => Some(aview2(&gate_matrix::DCX_GATE).to_owned()),
                 _ => None,
             },
->>>>>>> e9208a63
             Self::CCZGate => todo!(),
             Self::RCCXGate | Self::RC3XGate => todo!(),
             Self::RXXGate | Self::RYYGate | Self::RZZGate => todo!(),
@@ -907,11 +881,7 @@
                         1,
                         [(
                             Self::PhaseGate,
-<<<<<<< HEAD
                             params.iter().cloned().collect(),
-=======
-                            smallvec![Param::Float(PI / 2.)],
->>>>>>> e9208a63
                             smallvec![Qubit(0)],
                         )],
                         FLOAT_ZERO,
@@ -940,13 +910,8 @@
                         py,
                         1,
                         [(
-<<<<<<< HEAD
                             Self::UGate,
                             params.iter().cloned().collect(),
-=======
-                            Self::PhaseGate,
-                            smallvec![Param::Float(-PI / 2.)],
->>>>>>> e9208a63
                             smallvec![Qubit(0)],
                         )],
                         FLOAT_ZERO,
@@ -961,7 +926,7 @@
                         1,
                         [(
                             Self::PhaseGate,
-                            smallvec![Param::Float(PI2)],
+                            smallvec![Param::Float(PI / 2.)],
                             smallvec![Qubit(0)],
                         )],
                         FLOAT_ZERO,
@@ -976,11 +941,7 @@
                         1,
                         [(
                             Self::PhaseGate,
-<<<<<<< HEAD
-                            smallvec![Param::Float(-PI2)],
-=======
-                            smallvec![Param::Float(PI / 4.)],
->>>>>>> e9208a63
+                            smallvec![Param::Float(-PI / 2.)],
                             smallvec![Qubit(0)],
                         )],
                         FLOAT_ZERO,
@@ -995,7 +956,7 @@
                         1,
                         [(
                             Self::PhaseGate,
-                            smallvec![Param::Float(PI4)],
+                            smallvec![Param::Float(PI / 4.)],
                             smallvec![Qubit(0)],
                         )],
                         FLOAT_ZERO,
@@ -1118,9 +1079,6 @@
                     .expect("Unexpected Qiskit python bug"),
                 )
             }),
-<<<<<<< HEAD
-            Self::CRXGate | Self::CRYGate | Self::CRZGate => todo!(),
-            Self::RGate => todo!(),
             Self::CHGate => Python::with_gil(|py| -> Option<CircuitData> {
                 let q1 = smallvec![Qubit(1)];
                 let q0_1 = smallvec![Qubit(0), Qubit(1)];
@@ -1183,11 +1141,15 @@
                         py,
                         2,
                         [
-                            (Self::PhaseGate, smallvec![Param::Float(PI4)], q0),
+                            (Self::PhaseGate, smallvec![Param::Float(PI / 4.)], q0),
                             (Self::CXGate, smallvec![], q0_1.clone()),
-                            (Self::PhaseGate, smallvec![Param::Float(-PI4)], q1.clone()),
+                            (
+                                Self::PhaseGate,
+                                smallvec![Param::Float(-PI / 4.)],
+                                q1.clone(),
+                            ),
                             (Self::CXGate, smallvec![], q0_1),
-                            (Self::PhaseGate, smallvec![Param::Float(PI4)], q1),
+                            (Self::PhaseGate, smallvec![Param::Float(PI / 4.)], q1),
                         ],
                         FLOAT_ZERO,
                     )
@@ -1203,13 +1165,57 @@
                         py,
                         2,
                         [
-                            (Self::PhaseGate, smallvec![Param::Float(-PI4)], q0),
+                            (Self::PhaseGate, smallvec![Param::Float(-PI / 4.)], q0),
                             (Self::CXGate, smallvec![], q0_1.clone()),
-                            (Self::PhaseGate, smallvec![Param::Float(PI4)], q1.clone()),
+                            (
+                                Self::PhaseGate,
+                                smallvec![Param::Float(PI / 4.)],
+                                q1.clone(),
+                            ),
                             (Self::CXGate, smallvec![], q0_1),
-                            (Self::PhaseGate, smallvec![Param::Float(-PI4)], q1),
-                        ],
-=======
+                            (Self::PhaseGate, smallvec![Param::Float(-PI / 4.)], q1),
+                        ],
+                        FLOAT_ZERO,
+                    )
+                    .expect("Unexpected Qiskit python bug"),
+                )
+            }),
+            Self::CSXGate => Python::with_gil(|py| -> Option<CircuitData> {
+                let q1 = smallvec![Qubit(1)];
+                let q0_1 = smallvec![Qubit(0), Qubit(1)];
+                Some(
+                    CircuitData::from_standard_gates(
+                        py,
+                        2,
+                        [
+                            (Self::HGate, smallvec![], q1.clone()),
+                            (Self::CPhaseGate, smallvec![Param::Float(PI / 2.)], q0_1),
+                            (Self::HGate, smallvec![], q1),
+                        ],
+                        FLOAT_ZERO,
+                    )
+                    .expect("Unexpected Qiskit python bug"),
+                )
+            }),
+            Self::CSwapGate => Python::with_gil(|py| -> Option<CircuitData> {
+                Some(
+                    CircuitData::from_standard_gates(
+                        py,
+                        3,
+                        [
+                            (Self::CXGate, smallvec![], smallvec![Qubit(2), Qubit(1)]),
+                            (
+                                Self::CCXGate,
+                                smallvec![],
+                                smallvec![Qubit(0), Qubit(1), Qubit(2)],
+                            ),
+                            (Self::CXGate, smallvec![], smallvec![Qubit(2), Qubit(1)]),
+                        ],
+                        FLOAT_ZERO,
+                    )
+                    .expect("Unexpected Qiskit python bug"),
+                )
+            }),
             Self::RGate => Python::with_gil(|py| -> Option<CircuitData> {
                 let theta_expr = clone_param(&params[0], py);
                 let phi_expr1 = add_param(&params[1], -PI / 2., py);
@@ -1220,76 +1226,29 @@
                         py,
                         1,
                         [(Self::UGate, defparams, smallvec![Qubit(0)])],
->>>>>>> e9208a63
-                        FLOAT_ZERO,
-                    )
-                    .expect("Unexpected Qiskit python bug"),
-                )
-            }),
-<<<<<<< HEAD
-            Self::CSXGate => Python::with_gil(|py| -> Option<CircuitData> {
-                let q1 = smallvec![Qubit(1)];
-                let q0_1 = smallvec![Qubit(0), Qubit(1)];
-=======
-            Self::CHGate => todo!(),
-            Self::CPhaseGate => todo!(),
-            Self::CSGate => todo!(),
-            Self::CSdgGate => todo!(),
-            Self::CSXGate => todo!(),
-            Self::CSwapGate => todo!(),
+                        FLOAT_ZERO,
+                    )
+                    .expect("Unexpected Qiskit python bug"),
+                )
+            }),
             Self::CUGate => todo!(),
             Self::CU1Gate => todo!(),
             Self::CU3Gate => todo!(),
             Self::C3XGate | Self::C3SXGate | Self::C4XGate => todo!(),
             Self::DCXGate => Python::with_gil(|py| -> Option<CircuitData> {
->>>>>>> e9208a63
                 Some(
                     CircuitData::from_standard_gates(
                         py,
                         2,
                         [
-<<<<<<< HEAD
-                            (Self::HGate, smallvec![], q1.clone()),
-                            (Self::CPhaseGate, smallvec![Param::Float(PI2)], q0_1),
-                            (Self::HGate, smallvec![], q1),
-=======
                             (Self::CXGate, smallvec![], smallvec![Qubit(0), Qubit(1)]),
                             (Self::CXGate, smallvec![], smallvec![Qubit(1), Qubit(0)]),
->>>>>>> e9208a63
-                        ],
-                        FLOAT_ZERO,
-                    )
-                    .expect("Unexpected Qiskit python bug"),
-                )
-            }),
-<<<<<<< HEAD
-            Self::CSwapGate => Python::with_gil(|py| -> Option<CircuitData> {
-                Some(
-                    CircuitData::from_standard_gates(
-                        py,
-                        3,
-                        [
-                            (Self::CXGate, smallvec![], smallvec![Qubit(2), Qubit(1)]),
-                            (
-                                Self::CCXGate,
-                                smallvec![],
-                                smallvec![Qubit(0), Qubit(1), Qubit(2)],
-                            ),
-                            (Self::CXGate, smallvec![], smallvec![Qubit(2), Qubit(1)]),
-                        ],
-                        FLOAT_ZERO,
-                    )
-                    .expect("Unexpected Qiskit python bug"),
-                )
-            }),
-            Self::CUGate => todo!(),
-            Self::CU1Gate => todo!(),
-            Self::CU3Gate => todo!(),
-            Self::C3XGate | Self::C3SXGate | Self::C4XGate => todo!(),
-            Self::DCXGate => todo!(),
-=======
-
->>>>>>> e9208a63
+                        ],
+                        FLOAT_ZERO,
+                    )
+                    .expect("Unexpected Qiskit python bug"),
+                )
+            }),
             Self::CCZGate => todo!(),
             Self::RCCXGate | Self::RC3XGate => todo!(),
             Self::RXXGate | Self::RYYGate | Self::RZZGate => todo!(),
