// This code is part of Qiskit.
//
// (C) Copyright IBM 2024
//
// This code is licensed under the Apache License, Version 2.0. You may
// obtain a copy of this license in the LICENSE.txt file in the root directory
// of this source tree or at http://www.apache.org/licenses/LICENSE-2.0.
//
// Any modifications or derivative works of this code must retain this
// copyright notice, and modified files need to carry a notice indicating
// that they have been altered from the originals.

use approx::relative_eq;
use std::f64::consts::PI;
use std::fmt::Debug;
use std::num::NonZero;
use std::sync::Arc;
use std::{fmt, vec};

use crate::circuit_data::CircuitData;
use crate::parameter::parameter_expression::{
    ParameterExpression, PyParameter, PyParameterExpression,
};
use crate::parameter::symbol_expr::{Symbol, Value};
use crate::{Qubit, gate_matrix, impl_intopyobject_for_copy_pyclass, imports};

use nalgebra::{Matrix2, Matrix4};
use ndarray::{Array2, ArrayView2, Dim, ShapeBuilder, array, aview2};
use num_bigint::BigUint;
use num_complex::Complex64;
use smallvec::{SmallVec, smallvec};

use crate::bit::{ClassicalRegister, ShareableClbit};
use crate::classical::expr;
use crate::duration::Duration;
use numpy::{IntoPyArray, PyArray2, PyReadonlyArray2, ToPyArray};
use pyo3::exceptions::PyValueError;
use pyo3::prelude::*;
use pyo3::types::{IntoPyDict, PyDict, PyFloat, PyList, PyTuple};
use pyo3::{IntoPyObjectExt, Python, intern};

#[derive(Clone, Debug)]
pub enum Param {
    ParameterExpression(Arc<ParameterExpression>),
    Float(f64),
    Obj(Py<PyAny>),
}

impl<'py> IntoPyObject<'py> for &Param {
    type Target = PyAny; // target type is PyAny to cover f64, Py<PyAny> and PyParameterExpression
    type Output = Bound<'py, Self::Target>;
    type Error = PyErr;

    fn into_pyobject(self, py: Python<'py>) -> Result<Self::Output, Self::Error> {
        match self {
            Param::Float(value) => value.into_bound_py_any(py),
            Param::Obj(py_obj) => py_obj.into_bound_py_any(py),
            Param::ParameterExpression(expr) => {
                let py_expr = PyParameterExpression::from(expr.as_ref().clone());
                py_expr.coerce_into_py(py)?.into_bound_py_any(py)
            }
        }
    }
}

impl<'py> IntoPyObject<'py> for Param {
    type Target = PyAny;
    type Output = Bound<'py, Self::Target>;
    type Error = PyErr;

    fn into_pyobject(self, py: Python<'py>) -> Result<Self::Output, Self::Error> {
        (&self).into_pyobject(py)
    }
}

impl<'a, 'py> FromPyObject<'a, 'py> for Param {
    type Error = ::std::convert::Infallible;

    fn extract(b: Borrowed<'a, 'py, PyAny>) -> Result<Self, Self::Error> {
        Ok(if let Ok(py_expr) = b.extract::<PyParameterExpression>() {
            Param::ParameterExpression(Arc::new(py_expr.inner))
        } else if let Ok(val) = b.extract::<f64>() {
            Param::Float(val)
        } else {
            Param::Obj(b.to_owned().unbind())
        })
    }
}

impl Param {
    pub fn eq(&self, other: &Param) -> PyResult<bool> {
        match [self, other] {
            [Self::Float(a), Self::Float(b)] => Ok(a == b),
            [Self::Float(a), Self::ParameterExpression(b)] => {
                Ok(&ParameterExpression::from_f64(*a) == b.as_ref())
            }
            [Self::ParameterExpression(a), Self::Float(b)] => {
                Ok(a.as_ref() == &ParameterExpression::from_f64(*b))
            }
            [Self::ParameterExpression(a), Self::ParameterExpression(b)] => Ok(a == b),
            [Self::Obj(_), Self::Float(_)] => Ok(false),
            [Self::Float(_), Self::Obj(_)] => Ok(false),
            [Self::Obj(a), Self::ParameterExpression(b)] => {
                Python::attach(|py| a.bind(py).eq(b.as_ref().clone()))
            }
            [Self::Obj(a), Self::Obj(b)] => Python::attach(|py| a.bind(py).eq(b)),
            [Self::ParameterExpression(a), Self::Obj(b)] => {
                Python::attach(|py| a.as_ref().clone().into_bound_py_any(py)?.eq(b))
            }
        }
    }

    pub fn is_close(&self, other: &Param, max_relative: f64) -> PyResult<bool> {
        match [self, other] {
            [Self::Float(a), Self::Float(b)] => Ok(relative_eq!(a, b, max_relative = max_relative)),
            _ => self.eq(other),
        }
    }

    // TODO: Replace `Box<dyn Iterator>` with a custom iterator struct. The
    // Box<dyn Iterator> is an anti-pattern which shouldn't really be needed.
    /// Get an iterator over any `Symbol` instances tracked within this `Param`.
    pub fn iter_parameters(&self) -> PyResult<Box<dyn Iterator<Item = Symbol> + '_>> {
        match self {
            Param::Float(_) => Ok(Box::new(::std::iter::empty())),
            Param::ParameterExpression(expr) => Ok(Box::new(expr.iter_symbols().cloned())),
            Param::Obj(obj) => {
                Python::attach(|py| -> PyResult<Box<dyn Iterator<Item = Symbol>>> {
                    let parameters_attr = intern!(py, "parameters");
                    let obj = obj.bind(py);
                    if obj.is_instance(imports::QUANTUM_CIRCUIT.get_bound(py))? {
                        // Note: this code-path is only potentially used by custom user operations
                        let collected: Vec<Symbol> = obj
                            .getattr(parameters_attr)?
                            .try_iter()?
                            .map(|elem| {
                                let elem = elem?;
                                let py_param_bound = elem.cast::<PyParameter>()?;
                                let py_param = py_param_bound.borrow();
                                let symbol = py_param.symbol();
                                Ok(symbol.clone())
                            })
                            .collect::<PyResult<_>>()?;
                        Ok(Box::new(collected.into_iter()))
                    } else {
                        Ok(Box::new(::std::iter::empty()))
                    }
                })
            }
        }
    }

    /// Construct a [Param] from a [ParameterExpression]. Allows type coercion.
    ///
    /// # Arguments
    ///
    /// * expr - The expression to construct the [Param] from.
    /// * coerce_to_float - If `true`, coerce integers and complex (with 0 imaginary part) types to
    ///   [Param::Float]. If `false`, only float types are [Param::Float] and integers and
    ///   complex numbers are represented as [Param::ParameterExpression].
    ///
    /// # Returns
    ///
    /// - `Param` - The [Param] object.
    pub fn from_expr(expr: ParameterExpression, coerce_to_float: bool) -> PyResult<Self> {
        match expr.try_to_value(true) {
            Ok(value) => match value {
                Value::Int(i) => {
                    if coerce_to_float {
                        Ok(Self::Float(i as f64)) // coerce integer to float
                    } else {
                        // Int is not a param type and only comes from Python so dump it in
                        // there until we support DT unit delay from C
                        Python::attach(|py| Ok(Self::Obj(i.into_py_any(py)?)))
                    }
                }
                Value::Real(f) => Ok(Self::Float(f)),
                Value::Complex(c) => {
                    if coerce_to_float && value.is_real() {
                        Ok(Self::Float(c.re))
                    } else {
                        // Complex numbers are only defined in Python custom
                        // objects and aren't valid gate parameters for
                        // anything else so return it as an object
                        Python::attach(|py| Ok(Self::Obj(c.into_py_any(py)?)))
                    }
                }
            },
            Err(_) => Ok(Self::ParameterExpression(Arc::new(expr))),
        }
    }

    /// Extract from a Python object without numeric coercion to float.  The default conversion will
    /// coerce integers into floats, but in things like `assign_parameters`, this is not always
    /// desirable.
    pub fn extract_no_coerce(ob: Borrowed<PyAny>) -> PyResult<Self> {
        Ok(if ob.is_instance_of::<PyFloat>() {
            Param::Float(ob.extract()?)
        } else if let Ok(py_expr) = PyParameterExpression::extract_coerce(ob) {
            // don't get confused by the `coerce` name here -- we promise to not coerce to
            // Param::Float. But if it's an int or complex we need to store it as an Obj.
            if Some(true) == py_expr.inner.is_int() || Some(true) == py_expr.inner.is_complex() {
                Param::Obj(ob.to_owned().unbind())
            } else {
                Param::ParameterExpression(Arc::new(py_expr.inner))
            }
        } else {
            Param::Obj(ob.to_owned().unbind())
        })
    }

    /// Clones the [Param] object safely by reference count or copying.
    pub fn clone_ref(&self, py: Python) -> Self {
        match self {
            Param::ParameterExpression(exp) => Param::ParameterExpression(exp.clone()),
            Param::Float(float) => Param::Float(*float),
            Param::Obj(obj) => Param::Obj(obj.clone_ref(py)),
        }
    }

    pub fn py_deepcopy<'py>(
        &self,
        py: Python<'py>,
        memo: Option<&Bound<'py, PyDict>>,
    ) -> PyResult<Self> {
        match self {
            Param::Float(f) => Ok(Param::Float(*f)),
            _ => imports::DEEPCOPY
                .get_bound(py)
                .call1((self.clone(), memo))?
                .extract()
                // The extraction is infallible.
                .map_err(|x| match x {}),
        }
    }
}

// This impl allows for shared usage between [Param] and &[Param].
// Such blanked impl doesn't exist inherently due to Rust's type system limitations.
// See https://doc.rust-lang.org/std/convert/trait.AsRef.html#reflexivity for more information.
impl AsRef<Param> for Param {
    fn as_ref(&self) -> &Param {
        self
    }
}

// Conveniently converts an f64 into a `Param`.
impl From<f64> for Param {
    fn from(value: f64) -> Self {
        Param::Float(value)
    }
}

/// Trait for generic circuit operations these define the common attributes
/// needed for something to be addable to the circuit struct
pub trait Operation {
    fn name(&self) -> &str;
    fn num_qubits(&self) -> u32;
    fn num_clbits(&self) -> u32;
    fn num_params(&self) -> u32;
    fn directive(&self) -> bool;
}

/// Unpacked view object onto a `PackedOperation`.  This is the return value of
/// `PackedInstruction::op`, and in turn is a view object onto a `PackedOperation`.
///
/// This is the main way that we interact immutably with general circuit operations from Rust space.
#[derive(Debug)]
pub enum OperationRef<'a> {
    ControlFlow(&'a ControlFlowInstruction),
    StandardGate(StandardGate),
    StandardInstruction(StandardInstruction),
    Gate(&'a PyGate),
    Instruction(&'a PyInstruction),
    Operation(&'a PyOperation),
    Unitary(&'a UnitaryGate),
    PauliProductMeasurement(&'a PauliProductMeasurement),
}

impl Operation for OperationRef<'_> {
    #[inline]
    fn name(&self) -> &str {
        match self {
            Self::ControlFlow(op) => op.name(),
            Self::StandardGate(standard) => standard.name(),
            Self::StandardInstruction(instruction) => instruction.name(),
            Self::Gate(gate) => gate.name(),
            Self::Instruction(instruction) => instruction.name(),
            Self::Operation(operation) => operation.name(),
            Self::Unitary(unitary) => unitary.name(),
            Self::PauliProductMeasurement(ppm) => ppm.name(),
        }
    }
    #[inline]
    fn num_qubits(&self) -> u32 {
        match self {
            Self::ControlFlow(op) => op.num_qubits(),
            Self::StandardGate(standard) => standard.num_qubits(),
            Self::StandardInstruction(instruction) => instruction.num_qubits(),
            Self::Gate(gate) => gate.num_qubits(),
            Self::Instruction(instruction) => instruction.num_qubits(),
            Self::Operation(operation) => operation.num_qubits(),
            Self::Unitary(unitary) => unitary.num_qubits(),
            Self::PauliProductMeasurement(ppm) => ppm.num_qubits(),
        }
    }
    #[inline]
    fn num_clbits(&self) -> u32 {
        match self {
            Self::ControlFlow(op) => op.num_clbits(),
            Self::StandardGate(standard) => standard.num_clbits(),
            Self::StandardInstruction(instruction) => instruction.num_clbits(),
            Self::Gate(gate) => gate.num_clbits(),
            Self::Instruction(instruction) => instruction.num_clbits(),
            Self::Operation(operation) => operation.num_clbits(),
            Self::Unitary(unitary) => unitary.num_clbits(),
            Self::PauliProductMeasurement(ppm) => ppm.num_clbits(),
        }
    }
    #[inline]
    fn num_params(&self) -> u32 {
        match self {
            Self::ControlFlow(op) => op.num_params(),
            Self::StandardGate(standard) => standard.num_params(),
            Self::StandardInstruction(instruction) => instruction.num_params(),
            Self::Gate(gate) => gate.num_params(),
            Self::Instruction(instruction) => instruction.num_params(),
            Self::Operation(operation) => operation.num_params(),
            Self::Unitary(unitary) => unitary.num_params(),
            Self::PauliProductMeasurement(ppm) => ppm.num_params(),
        }
    }
    #[inline]
    fn directive(&self) -> bool {
        match self {
            Self::ControlFlow(op) => op.directive(),
            Self::StandardGate(standard) => standard.directive(),
            Self::StandardInstruction(instruction) => instruction.directive(),
            Self::Gate(gate) => gate.directive(),
            Self::Instruction(instruction) => instruction.directive(),
            Self::Operation(operation) => operation.directive(),
            Self::Unitary(unitary) => unitary.directive(),
            Self::PauliProductMeasurement(ppm) => ppm.directive(),
        }
    }
}

/// Used to tag control flow instructions via the `_control_flow_type` class
/// attribute in the corresponding Python class.
#[derive(Clone, Copy, Debug, PartialEq, Eq)]
#[pyclass(module = "qiskit._accelerate.circuit", eq, eq_int)]
#[repr(u8)]
pub(crate) enum ControlFlowType {
    Box = 0,
    BreakLoop = 1,
    ContinueLoop = 2,
    ForLoop = 3,
    IfElse = 4,
    SwitchCase = 5,
    WhileLoop = 6,
}

#[derive(Clone, Debug, IntoPyObject, PartialEq)]
pub enum BoxDuration {
    Duration(Duration),
    Expr(expr::Expr),
}

/// A literal Python range extracted to a Rust object.
///
/// This is separate to `PyO3`'s `PyRange` type, since that keeps everything internally safe for
/// subclassing and modification the Python heap.
#[derive(Clone, Copy, Debug, PartialEq, Eq)]
pub struct PyRange {
    pub start: isize,
    pub stop: isize,
    pub step: NonZero<isize>,
}
impl PyRange {
    pub fn is_empty(&self) -> bool {
        let step = self.step.unsigned_abs().get();
        let diff = self.start.abs_diff(self.stop);
        (self.step.get() > 0 && self.start < self.stop
            || (self.step.get() < 0 && self.start > self.stop))
            && diff >= step
    }
    pub fn len(&self) -> usize {
        let step = self.step.unsigned_abs().get();
        let diff = self.start.abs_diff(self.stop);
        if (self.step.get() > 0 && self.start < self.stop)
            || (self.step.get() < 0 && self.start > self.stop)
        {
            // The `diff-1` is guaranteed safe because the `start < stop` or `start > stop`
            // conditions guarantee that `diff` is at least 1.
            1 + (diff - 1) / step
        } else {
            0
        }
    }
}
impl<'py> IntoPyObject<'py> for PyRange {
    type Target = ::pyo3::types::PyRange;
    type Output = Bound<'py, Self::Target>;
    type Error = PyErr;
    fn into_pyobject(self, py: Python<'py>) -> Result<Self::Output, Self::Error> {
        ::pyo3::types::PyRange::new_with_step(py, self.start, self.stop, self.step.get())
    }
}
impl<'py> IntoPyObject<'py> for &'_ PyRange {
    type Target = <PyRange as IntoPyObject<'py>>::Target;
    type Output = <PyRange as IntoPyObject<'py>>::Output;
    type Error = <PyRange as IntoPyObject<'py>>::Error;
    fn into_pyobject(self, py: Python<'py>) -> Result<Self::Output, Self::Error> {
        (*self).into_pyobject(py)
    }
}
impl<'a, 'py> FromPyObject<'a, 'py> for PyRange {
    type Error = PyErr;
    fn extract(ob: Borrowed<'a, 'py, PyAny>) -> Result<Self, Self::Error> {
        use pyo3::types::PyRangeMethods;

        let ob = ob.cast::<pyo3::types::PyRange>()?;
        Ok(Self {
            start: ob.start()?,
            stop: ob.stop()?,
            step: NonZero::new(ob.step()?).expect("Python does not allow zero steps"),
        })
    }
}

/// Possible specifications of the "collection" that a for loop iterates over.
#[derive(Clone, Debug, IntoPyObject, IntoPyObjectRef, FromPyObject, PartialEq, Eq)]
pub enum ForCollection {
    /// A literal Python `range` object extracted to Rust.
    PyRange(PyRange),
    /// Some ordered collection of integers.
    List(Vec<usize>),
}
impl ForCollection {
    pub fn is_empty(&self) -> bool {
        match self {
            Self::PyRange(xs) => xs.is_empty(),
            Self::List(xs) => xs.is_empty(),
        }
    }
    pub fn len(&self) -> usize {
        match self {
            Self::PyRange(xs) => xs.len(),
            Self::List(xs) => xs.len(),
        }
    }
}

#[derive(Clone, Debug)]
pub struct ControlFlowInstruction {
    pub control_flow: ControlFlow,
    pub num_qubits: u32,
    pub num_clbits: u32,
}

/// Represents the indexset for a ForLoop operation.
/// Can be either a list of integers, an expr.Range object, or a Python range object.
#[derive(Clone, Debug)]
pub enum ForLoopIndexSet {
    /// A list/tuple of integer indices
    List(Vec<usize>),
    /// An expr.Range object from qiskit.circuit.classical.expr
    Range(expr::Range),
    /// A Python range object (preserved as-is)
    PyRange(Py<PyAny>),
}

impl<'py> IntoPyObject<'py> for &ForLoopIndexSet {
    type Target = PyAny;
    type Output = Bound<'py, PyAny>;
    type Error = PyErr;

    fn into_pyobject(self, py: Python<'py>) -> Result<Self::Output, Self::Error> {
        match self {
            ForLoopIndexSet::List(indices) => {
                // Convert Vec<usize> to Python tuple
                let tuple = PyTuple::new(py, indices.iter().map(|&i| i as i64))?;
                Ok(tuple.into_any())
            }
            ForLoopIndexSet::Range(range) => {
                // Convert expr::Range back to Python Range object
                range.clone().into_pyobject(py)
            }
            ForLoopIndexSet::PyRange(py_range) => {
                // Return the preserved Python range object
                // Clone the Py<PyAny> since we only have a reference
                Ok(py_range.clone().into_bound(py))
            }
        }
    }
}

impl<'py> IntoPyObject<'py> for ForLoopIndexSet {
    type Target = PyAny;
    type Output = Bound<'py, PyAny>;
    type Error = PyErr;

    fn into_pyobject(self, py: Python<'py>) -> Result<Self::Output, Self::Error> {
        (&self).into_pyobject(py)
    }
}

impl PartialEq for ForLoopIndexSet {
    fn eq(&self, other: &Self) -> bool {
        match (self, other) {
            (ForLoopIndexSet::List(a), ForLoopIndexSet::List(b)) => a == b,
            (ForLoopIndexSet::Range(a), ForLoopIndexSet::Range(b)) => a == b,
            (ForLoopIndexSet::PyRange(a), ForLoopIndexSet::PyRange(b)) => {
                // Compare Python range objects by their start, stop, and step values
                // This ensures that range(0, 5) == range(0, 5) even if they're different objects
                Python::attach(|py| -> PyResult<bool> {
                    let range_a = a.bind(py);
                    let range_b = b.bind(py);

                    // Extract start, stop, step from both ranges
                    let start_a: i64 = range_a.getattr(intern!(py, "start"))?.extract()?;
                    let stop_a: i64 = range_a.getattr(intern!(py, "stop"))?.extract()?;
                    let step_a: i64 = range_a.getattr(intern!(py, "step"))?.extract()?;

                    let start_b: i64 = range_b.getattr(intern!(py, "start"))?.extract()?;
                    let stop_b: i64 = range_b.getattr(intern!(py, "stop"))?.extract()?;
                    let step_b: i64 = range_b.getattr(intern!(py, "step"))?.extract()?;

                    Ok(start_a == start_b && stop_a == stop_b && step_a == step_b)
                })
                .unwrap_or(false)
            }
            _ => false,
        }
    }
}

impl ForLoopIndexSet {
    /// Get the length of the indexset.
    /// - For List: returns the actual length
    /// - For PyRange: computes length from start/stop/step (Python ranges have known length)
    /// - For Range (expr.Range): returns None since length may be dynamic (depends on runtime values)
    pub fn len(&self) -> Option<usize> {
        match self {
            ForLoopIndexSet::List(indices) => Some(indices.len()),
            ForLoopIndexSet::Range(_) => None, // Dynamic - depends on runtime variable values
            ForLoopIndexSet::PyRange(py_range) => {
                // Python range objects have a known length that can be computed
                Python::attach(|py| -> PyResult<usize> {
                    let range = py_range.bind(py);
                    // Python range objects have start, stop, and step attributes
                    let start: i64 = range.getattr(intern!(py, "start"))?.extract()?;
                    let stop: i64 = range.getattr(intern!(py, "stop"))?.extract()?;
                    let step: i64 = range.getattr(intern!(py, "step"))?.extract()?;

                    // Compute length using Python's range length formula
                    let len = if step == 0 {
                        return Err(PyErr::new::<pyo3::exceptions::PyValueError, _>(
                            "range() step cannot be zero",
                        ));
                    } else if step > 0 {
                        // Positive step: max(0, (stop - start + step - 1) // step)
                        if stop <= start {
                            0
                        } else {
                            ((stop - start + step - 1) / step) as usize
                        }
                    } else {
                        // Negative step: max(0, (stop - start + step + 1) // step)
                        if stop >= start {
                            0
                        } else {
                            ((stop - start + step + 1) / step) as usize
                        }
                    };
                    Ok(len)
                })
                .ok()
            }
        }
    }

    /// Check if the indexset is empty.
    /// - For List: checks if the list is empty
    /// - For PyRange: checks if length is 0
    /// - For Range (expr.Range): returns None since length may be dynamic
    pub fn is_empty(&self) -> Option<bool> {
        match self {
            ForLoopIndexSet::List(indices) => Some(indices.is_empty()),
            ForLoopIndexSet::Range(_) => None, // Dynamic - can't determine at compile time
            ForLoopIndexSet::PyRange(_) => {
                // Python range objects have a known length
                self.len().map(|len| len == 0)
            }
        }
    }

    /// Get a slice of the indexset if it's a list.
    /// Returns None for Range and PyRange (they're not stored as slices).
    pub fn as_slice(&self) -> Option<&[usize]> {
        match self {
            ForLoopIndexSet::List(indices) => Some(indices.as_slice()),
            ForLoopIndexSet::Range(_) => None,
            ForLoopIndexSet::PyRange(_) => None,
        }
    }
}

#[derive(Clone, Debug)]
#[repr(align(8))]
pub enum ControlFlow {
    Box {
        duration: Option<BoxDuration>,
        annotations: Vec<Py<PyAny>>,
    },
    BreakLoop,
    ContinueLoop,
    ForLoop {
<<<<<<< HEAD
        indexset: ForLoopIndexSet,
        loop_param: Option<Py<PyAny>>,
=======
        collection: ForCollection,
        loop_param: Option<Symbol>,
>>>>>>> cae0817b
    },
    IfElse {
        condition: Condition,
    },
    Switch {
        target: SwitchTarget,
        label_spec: Vec<Vec<CaseSpecifier>>,
        cases: u32,
    },
    While {
        condition: Condition,
    },
}

impl ControlFlowInstruction {
    /// Check if another control flow operations is equivalent to this one.
    ///
    /// This can be removed and [ControlFlowInstruction] can be made to implement [PartialEq]
    /// instead once `annotations` gets moved to the instruction.
    pub fn py_eq(&self, py: Python, other: &ControlFlowInstruction) -> PyResult<bool> {
        if self.num_qubits != other.num_qubits || self.num_clbits != other.num_clbits {
            return Ok(false);
        }
        match &self.control_flow {
            ControlFlow::Box {
                duration: self_duration,
                annotations: self_annotations,
            } => match &other.control_flow {
                ControlFlow::Box {
                    duration: other_duration,
                    annotations: other_annotations,
                } => {
                    if self_duration != other_duration
                        || self_annotations.len() != other_annotations.len()
                    {
                        return Ok(false);
                    }
                    for (a, b) in self_annotations.iter().zip(other_annotations) {
                        if !a.bind(py).eq(b)? {
                            return Ok(false);
                        }
                    }
                    Ok(true)
                }
                _ => Ok(false),
            },
            ControlFlow::BreakLoop => match &other.control_flow {
                ControlFlow::BreakLoop => Ok(true),
                _ => Ok(false),
            },
            ControlFlow::ContinueLoop => match &other.control_flow {
                ControlFlow::ContinueLoop => Ok(true),
                _ => Ok(false),
            },
            ControlFlow::ForLoop {
                collection: self_collection,
                loop_param: self_loop_param,
            } => match &other.control_flow {
                ControlFlow::ForLoop {
                    collection: other_collection,
                    loop_param: other_loop_param,
                } => Ok(self_collection == other_collection && self_loop_param == other_loop_param),
                _ => Ok(false),
            },
            ControlFlow::IfElse {
                condition: self_condition,
            } => match &other.control_flow {
                ControlFlow::IfElse {
                    condition: other_condition,
                } => Ok(self_condition == other_condition),
                _ => Ok(false),
            },
            ControlFlow::Switch {
                target: self_target,
                label_spec: self_label_spec,
                cases: self_cases,
            } => match &other.control_flow {
                ControlFlow::Switch {
                    target: other_target,
                    label_spec: other_label_spec,
                    cases: other_cases,
                } => Ok(self_cases == other_cases
                    && self_target == other_target
                    && self_label_spec == other_label_spec),
                _ => Ok(false),
            },
            ControlFlow::While {
                condition: self_condition,
            } => match &other.control_flow {
                ControlFlow::While {
                    condition: other_condition,
                } => Ok(self_condition == other_condition),
                _ => Ok(false),
            },
        }
    }

    pub fn create_py_op(
        &self,
        py: Python,
        blocks: Option<Vec<Py<PyAny>>>,
        label: Option<&str>,
    ) -> PyResult<Py<PyAny>> {
        let mut blocks = blocks.into_iter().flatten();
        let kwargs = label
            .map(|label| [("label", label.into_py_any(py)?)].into_py_dict(py))
            .transpose()?;
        match &self.control_flow {
            ControlFlow::Box {
                duration,
                annotations,
            } => {
                let (duration, unit) = match duration {
                    Some(duration) => match duration {
                        BoxDuration::Duration(duration) => {
                            (Some(duration.py_value(py)?), Some(duration.unit()))
                        }
                        BoxDuration::Expr(expr) => {
                            (Some(expr.clone().into_py_any(py)?), Some("expr"))
                        }
                    },
                    None => (None, None),
                };
                imports::BOX_OP.get(py).call1(
                    py,
                    (
                        blocks.next().unwrap(),
                        duration,
                        unit,
                        label,
                        PyTuple::new(py, annotations)?,
                    ),
                )
            }
            ControlFlow::BreakLoop => imports::BREAK_LOOP_OP.get(py).call(
                py,
                (self.num_qubits, self.num_clbits),
                kwargs.as_ref(),
            ),
            ControlFlow::ContinueLoop => imports::CONTINUE_LOOP_OP.get(py).call(
                py,
                (self.num_qubits, self.num_clbits),
                kwargs.as_ref(),
            ),
            ControlFlow::ForLoop {
                collection,
                loop_param,
            } => imports::FOR_LOOP_OP.get(py).call(
                py,
                (collection, loop_param.clone(), blocks.next()),
                kwargs.as_ref(),
            ),
            ControlFlow::IfElse { condition } => imports::IF_ELSE_OP.get(py).call(
                py,
                (condition.clone(), blocks.next().unwrap(), blocks.next()),
                kwargs.as_ref(),
            ),
            ControlFlow::Switch {
                target, label_spec, ..
            } => {
                let cases_specifier: Vec<(Vec<CaseSpecifier>, Py<PyAny>)> =
                    label_spec.iter().cloned().zip(blocks).collect();
                imports::SWITCH_CASE_OP.get(py).call(
                    py,
                    (target.clone(), cases_specifier),
                    kwargs.as_ref(),
                )
            }
            ControlFlow::While { condition, .. } => imports::WHILE_LOOP_OP.get(py).call(
                py,
                (condition.clone(), blocks.next()),
                kwargs.as_ref(),
            ),
        }
    }
}

impl Operation for ControlFlowInstruction {
    fn name(&self) -> &str {
        match &self.control_flow {
            ControlFlow::Box { .. } => "box",
            ControlFlow::BreakLoop => "break_loop",
            ControlFlow::ContinueLoop => "continue_loop",
            ControlFlow::ForLoop { .. } => "for_loop",
            ControlFlow::IfElse { .. } => "if_else",
            ControlFlow::Switch { .. } => "switch_case",
            ControlFlow::While { .. } => "while_loop",
        }
    }

    fn num_qubits(&self) -> u32 {
        self.num_qubits
    }

    fn num_clbits(&self) -> u32 {
        self.num_clbits
    }

    fn num_params(&self) -> u32 {
        match &self.control_flow {
            ControlFlow::Box { .. } => 1,
            ControlFlow::BreakLoop => 0,
            ControlFlow::ContinueLoop => 0,
            ControlFlow::ForLoop { .. } => 3,
            ControlFlow::IfElse { .. } => 2,
            ControlFlow::Switch { cases, .. } => *cases,
            ControlFlow::While { .. } => 1,
        }
    }

    fn directive(&self) -> bool {
        false
    }
}

/// An ergonomic view of a control flow operation and its blocks.
#[derive(Clone, Debug)]
pub enum ControlFlowView<'a, T> {
    Box(Option<&'a BoxDuration>, &'a T),
    BreakLoop,
    ContinueLoop,
    ForLoop {
<<<<<<< HEAD
        indexset: &'a ForLoopIndexSet,
        loop_param: Option<&'a Py<PyAny>>,
=======
        collection: &'a ForCollection,
        loop_param: Option<&'a Symbol>,
>>>>>>> cae0817b
        body: &'a T,
    },
    IfElse {
        condition: &'a Condition,
        true_body: &'a T,
        false_body: Option<&'a T>,
    },
    Switch {
        target: &'a SwitchTarget,
        cases_specifier: Vec<(&'a Vec<CaseSpecifier>, &'a T)>,
    },
    While {
        condition: &'a Condition,
        body: &'a T,
    },
}

impl<'a, T> ControlFlowView<'a, T> {
    pub fn blocks(&self) -> Vec<&'a T> {
        match self {
            ControlFlowView::Box(_, body) => vec![*body],
            ControlFlowView::BreakLoop => vec![],
            ControlFlowView::ContinueLoop => vec![],
            ControlFlowView::ForLoop { body, .. } => vec![*body],
            ControlFlowView::IfElse {
                true_body,
                false_body,
                ..
            } => {
                if let Some(false_body) = false_body {
                    vec![*true_body, *false_body]
                } else {
                    vec![*true_body]
                }
            }
            ControlFlowView::Switch {
                cases_specifier, ..
            } => cases_specifier.iter().map(|(_, block)| *block).collect(),
            ControlFlowView::While { body, .. } => vec![*body],
        }
    }
}

/// A control flow operation's condition.
#[derive(Clone, Debug, PartialEq, IntoPyObject)]
pub enum Condition {
    Bit(ShareableClbit, bool),
    Register(ClassicalRegister, BigUint),
    Expr(expr::Expr),
}

impl<'a, 'py> FromPyObject<'a, 'py> for Condition {
    type Error = <expr::Expr as FromPyObject<'a, 'py>>::Error;

    fn extract(ob: Borrowed<'a, 'py, PyAny>) -> Result<Self, Self::Error> {
        if let Ok((bit, value)) = ob.extract::<(ShareableClbit, Bound<PyAny>)>() {
            Ok(Condition::Bit(bit, value.is_truthy()?))
        } else if let Ok((register, value)) = ob.extract::<(ClassicalRegister, BigUint)>() {
            Ok(Condition::Register(register, value))
        } else {
            Ok(Condition::Expr(ob.extract()?))
        }
    }
}

/// A control flow operation's target.
#[derive(Clone, Debug, PartialEq, IntoPyObject)]
pub enum SwitchTarget {
    Bit(ShareableClbit),
    Register(ClassicalRegister),
    Expr(expr::Expr),
}

impl<'a, 'py> FromPyObject<'a, 'py> for SwitchTarget {
    type Error = <expr::Expr as FromPyObject<'a, 'py>>::Error;

    fn extract(ob: Borrowed<'a, 'py, PyAny>) -> Result<Self, Self::Error> {
        if let Ok(bit) = ob.extract::<ShareableClbit>() {
            Ok(SwitchTarget::Bit(bit))
        } else if let Ok(register) = ob.extract::<ClassicalRegister>() {
            Ok(SwitchTarget::Register(register))
        } else {
            Ok(SwitchTarget::Expr(ob.extract()?))
        }
    }
}

#[derive(Clone, Debug, PartialEq, Eq, Hash)]
pub enum CaseSpecifier {
    Uint(BigUint),
    Default,
}

impl<'a, 'py> FromPyObject<'a, 'py> for CaseSpecifier {
    type Error = PyErr;

    fn extract(ob: Borrowed<'a, 'py, PyAny>) -> Result<Self, Self::Error> {
        if let Ok(i) = ob.extract::<BigUint>() {
            Ok(CaseSpecifier::Uint(i))
        } else if ob.is(imports::SWITCH_CASE_DEFAULT.get_bound(ob.py())) {
            Ok(CaseSpecifier::Default)
        } else {
            Err(PyValueError::new_err("invalid case specifier"))
        }
    }
}

impl<'py> IntoPyObject<'py> for CaseSpecifier {
    type Target = PyAny;
    type Output = Bound<'py, PyAny>;
    type Error = PyErr;

    fn into_pyobject(self, py: Python<'py>) -> Result<Self::Output, Self::Error> {
        match self {
            CaseSpecifier::Uint(u) => u.into_bound_py_any(py),
            CaseSpecifier::Default => Ok(imports::SWITCH_CASE_DEFAULT.get_bound(py).clone()),
        }
    }
}

#[derive(Clone, Debug, Copy, Eq, PartialEq, Hash)]
#[repr(u8)]
pub enum DelayUnit {
    NS,
    PS,
    US,
    MS,
    S,
    DT,
    EXPR,
}

unsafe impl ::bytemuck::CheckedBitPattern for DelayUnit {
    type Bits = u8;

    fn is_valid_bit_pattern(bits: &Self::Bits) -> bool {
        *bits < 7
    }
}
unsafe impl ::bytemuck::NoUninit for DelayUnit {}

impl fmt::Display for DelayUnit {
    fn fmt(&self, f: &mut fmt::Formatter<'_>) -> fmt::Result {
        write!(
            f,
            "{}",
            match self {
                DelayUnit::NS => "ns",
                DelayUnit::PS => "ps",
                DelayUnit::US => "us",
                DelayUnit::MS => "ms",
                DelayUnit::S => "s",
                DelayUnit::DT => "dt",
                DelayUnit::EXPR => "expr",
            }
        )
    }
}

impl<'a, 'py> FromPyObject<'a, 'py> for DelayUnit {
    type Error = PyErr;

    fn extract(b: Borrowed<'a, 'py, PyAny>) -> Result<Self, Self::Error> {
        let str: String = b.extract()?;
        Ok(match str.as_str() {
            "ns" => DelayUnit::NS,
            "ps" => DelayUnit::PS,
            "us" => DelayUnit::US,
            "ms" => DelayUnit::MS,
            "s" => DelayUnit::S,
            "dt" => DelayUnit::DT,
            "expr" => DelayUnit::EXPR,
            unknown_unit => {
                return Err(PyValueError::new_err(format!(
                    "Unit '{unknown_unit}' is invalid."
                )));
            }
        })
    }
}

/// An internal type used to further discriminate the payload of a `PackedOperation` when its
/// discriminant is `PackedOperationType::StandardInstruction`.
///
/// This is also used to tag standard instructions via the `_standard_instruction_type` class
/// attribute in the corresponding Python class.
#[derive(Clone, Copy, Debug, PartialEq, Eq)]
#[pyclass(module = "qiskit._accelerate.circuit", eq, eq_int)]
#[repr(u8)]
pub(crate) enum StandardInstructionType {
    Barrier = 0,
    Delay = 1,
    Measure = 2,
    Reset = 3,
}

unsafe impl ::bytemuck::CheckedBitPattern for StandardInstructionType {
    type Bits = u8;

    fn is_valid_bit_pattern(bits: &Self::Bits) -> bool {
        *bits < 4
    }
}
unsafe impl ::bytemuck::NoUninit for StandardInstructionType {}

#[derive(Clone, Debug, Copy, Eq, PartialEq, Hash)]
pub enum StandardInstruction {
    Barrier(u32),
    Delay(DelayUnit),
    Measure,
    Reset,
}

// This must be kept up-to-date with `StandardInstruction` when adding or removing
// gates from the enum
//
// Remove this when std::mem::variant_count() is stabilized (see
// https://github.com/rust-lang/rust/issues/73662 )
pub const STANDARD_INSTRUCTION_SIZE: usize = 4;

impl Operation for StandardInstruction {
    fn name(&self) -> &str {
        match self {
            StandardInstruction::Barrier(_) => "barrier",
            StandardInstruction::Delay(_) => "delay",
            StandardInstruction::Measure => "measure",
            StandardInstruction::Reset => "reset",
        }
    }

    fn num_qubits(&self) -> u32 {
        match self {
            StandardInstruction::Barrier(num_qubits) => *num_qubits,
            StandardInstruction::Delay(_) => 1,
            StandardInstruction::Measure => 1,
            StandardInstruction::Reset => 1,
        }
    }

    fn num_clbits(&self) -> u32 {
        match self {
            StandardInstruction::Barrier(_) => 0,
            StandardInstruction::Delay(_) => 0,
            StandardInstruction::Measure => 1,
            StandardInstruction::Reset => 0,
        }
    }

    fn num_params(&self) -> u32 {
        0
    }

    fn directive(&self) -> bool {
        match self {
            StandardInstruction::Barrier(_) => true,
            StandardInstruction::Delay(_) => false,
            StandardInstruction::Measure => false,
            StandardInstruction::Reset => false,
        }
    }
}

impl StandardInstruction {
    pub fn create_py_op(
        &self,
        py: Python,
        params: Option<SmallVec<[Param; 3]>>,
        label: Option<&str>,
    ) -> PyResult<Py<PyAny>> {
        let mut params = params.into_iter().flatten();
        let kwargs = label
            .map(|label| [("label", label.into_py_any(py)?)].into_py_dict(py))
            .transpose()?;
        let out = match self {
            StandardInstruction::Barrier(num_qubits) => imports::BARRIER
                .get_bound(py)
                .call((num_qubits,), kwargs.as_ref())?,
            StandardInstruction::Delay(unit) => {
                let duration = params.next().unwrap();
                imports::DELAY
                    .get_bound(py)
                    .call1((duration.into_py_any(py)?, unit.to_string()))?
            }
            StandardInstruction::Measure => {
                imports::MEASURE.get_bound(py).call((), kwargs.as_ref())?
            }
            StandardInstruction::Reset => imports::RESET.get_bound(py).call((), kwargs.as_ref())?,
        };

        Ok(out.unbind())
    }
}

#[derive(Clone, Debug, Copy, Eq, PartialEq, Hash)]
#[repr(u8)]
#[pyclass(module = "qiskit._accelerate.circuit", eq, eq_int)]
pub enum StandardGate {
    GlobalPhase = 0,
    H = 1,
    I = 2,
    X = 3,
    Y = 4,
    Z = 5,
    Phase = 6,
    R = 7,
    RX = 8,
    RY = 9,
    RZ = 10,
    S = 11,
    Sdg = 12,
    SX = 13,
    SXdg = 14,
    T = 15,
    Tdg = 16,
    U = 17,
    U1 = 18,
    U2 = 19,
    U3 = 20,
    CH = 21,
    CX = 22,
    CY = 23,
    CZ = 24,
    DCX = 25,
    ECR = 26,
    Swap = 27,
    ISwap = 28,
    CPhase = 29,
    CRX = 30,
    CRY = 31,
    CRZ = 32,
    CS = 33,
    CSdg = 34,
    CSX = 35,
    CU = 36,
    CU1 = 37,
    CU3 = 38,
    RXX = 39,
    RYY = 40,
    RZZ = 41,
    RZX = 42,
    XXMinusYY = 43,
    XXPlusYY = 44,
    CCX = 45,
    CCZ = 46,
    CSwap = 47,
    RCCX = 48,
    C3X = 49,
    C3SX = 50,
    RC3X = 51,
    // Remember to update StandardGate::is_valid_bit_pattern below
    // if you add or remove this enum's variants!
}
impl_intopyobject_for_copy_pyclass!(StandardGate);

unsafe impl ::bytemuck::CheckedBitPattern for StandardGate {
    type Bits = u8;

    fn is_valid_bit_pattern(bits: &Self::Bits) -> bool {
        *bits < (STANDARD_GATE_SIZE as u8)
    }
}
unsafe impl ::bytemuck::NoUninit for StandardGate {}

static STANDARD_GATE_NUM_QUBITS: [u32; STANDARD_GATE_SIZE] = [
    0, 1, 1, 1, 1, 1, 1, 1, 1, 1, // 0-9
    1, 1, 1, 1, 1, 1, 1, 1, 1, 1, // 10-19
    1, 2, 2, 2, 2, 2, 2, 2, 2, 2, // 20-29
    2, 2, 2, 2, 2, 2, 2, 2, 2, 2, // 30-39
    2, 2, 2, 2, 2, 3, 3, 3, 3, 4, // 40-49
    4, 4, // 50-51
];

static STANDARD_GATE_NUM_PARAMS: [u32; STANDARD_GATE_SIZE] = [
    1, 0, 0, 0, 0, 0, 1, 2, 1, 1, // 0-9
    1, 0, 0, 0, 0, 0, 0, 3, 1, 2, // 10-19
    3, 0, 0, 0, 0, 0, 0, 0, 0, 1, // 20-29
    1, 1, 1, 0, 0, 0, 4, 1, 3, 1, // 30-39
    1, 1, 1, 2, 2, 0, 0, 0, 0, 0, // 40-49
    0, 0, // 50-51
];

static STANDARD_GATE_NUM_CTRL_QUBITS: [u32; STANDARD_GATE_SIZE] = [
    0, 0, 0, 0, 0, 0, 0, 0, 0, 0, // 0-9
    0, 0, 0, 0, 0, 0, 0, 0, 0, 0, // 10-19
    0, 1, 1, 1, 1, 0, 0, 0, 0, 1, // 20-29
    1, 1, 1, 1, 1, 1, 1, 1, 1, 0, // 30-39
    0, 0, 0, 0, 0, 2, 2, 1, 0, 3, // 40-49
    3, 0, // 50-51
];

static STANDARD_GATE_NAME: [&str; STANDARD_GATE_SIZE] = [
    "global_phase", // 0
    "h",            // 1
    "id",           // 2
    "x",            // 3
    "y",            // 4
    "z",            // 5
    "p",            // 6
    "r",            // 7
    "rx",           // 8
    "ry",           // 9
    "rz",           // 10
    "s",            // 11
    "sdg",          // 12
    "sx",           // 13
    "sxdg",         // 14
    "t",            // 15
    "tdg",          // 16
    "u",            // 17
    "u1",           // 18
    "u2",           // 19
    "u3",           // 20
    "ch",           // 21
    "cx",           // 22
    "cy",           // 23
    "cz",           // 24
    "dcx",          // 25
    "ecr",          // 26
    "swap",         // 27
    "iswap",        // 28
    "cp",           // 29
    "crx",          // 30
    "cry",          // 31
    "crz",          // 32
    "cs",           // 33
    "csdg",         // 34
    "csx",          // 35
    "cu",           // 36
    "cu1",          // 37
    "cu3",          // 38
    "rxx",          // 39
    "ryy",          // 40
    "rzz",          // 41
    "rzx",          // 42
    "xx_minus_yy",  // 43
    "xx_plus_yy",   // 44
    "ccx",          // 45
    "ccz",          // 46
    "cswap",        // 47
    "rccx",         // 48
    "mcx",          // 49 ("c3x")
    "c3sx",         // 50
    "rcccx",        // 51 ("rc3x")
];

/// Get a slice of all standard gate names.
pub fn get_standard_gate_names() -> &'static [&'static str] {
    &STANDARD_GATE_NAME
}

impl StandardGate {
    pub fn create_py_op(
        &self,
        py: Python,
        params: Option<SmallVec<[Param; 3]>>,
        label: Option<&str>,
    ) -> PyResult<Py<PyAny>> {
        let gate_class = imports::get_std_gate_class(py, *self)?;
        let args = match params {
            None => PyTuple::empty(py),
            Some(params) => {
                PyTuple::new(py, params.into_iter().map(|x| x.into_pyobject(py).unwrap()))?
            }
        };
        if let Some(label) = label {
            let kwargs = [("label", label.into_pyobject(py)?)].into_py_dict(py)?;
            gate_class.call(py, args, Some(&kwargs))
        } else {
            gate_class.call(py, args, None)
        }
    }

    pub fn num_ctrl_qubits(&self) -> u32 {
        STANDARD_GATE_NUM_CTRL_QUBITS[*self as usize]
    }

    pub fn inverse(&self, params: &[Param]) -> Option<(StandardGate, SmallVec<[Param; 3]>)> {
        match self {
            Self::GlobalPhase => Some((
                Self::GlobalPhase,
                smallvec![multiply_param(&params[0], -1.0)],
            )),
            Self::H => Some((Self::H, smallvec![])),
            Self::I => Some((Self::I, smallvec![])),
            Self::X => Some((Self::X, smallvec![])),
            Self::Y => Some((Self::Y, smallvec![])),
            Self::Z => Some((Self::Z, smallvec![])),
            Self::Phase => Some((Self::Phase, smallvec![multiply_param(&params[0], -1.0)])),
            Self::R => Some((
                Self::R,
                smallvec![multiply_param(&params[0], -1.0), params[1].clone()],
            )),
            Self::RX => Some((Self::RX, smallvec![multiply_param(&params[0], -1.0)])),
            Self::RY => Some((Self::RY, smallvec![multiply_param(&params[0], -1.0)])),
            Self::RZ => Some((Self::RZ, smallvec![multiply_param(&params[0], -1.0)])),
            Self::S => Some((Self::Sdg, smallvec![])),
            Self::Sdg => Some((Self::S, smallvec![])),
            Self::SX => Some((Self::SXdg, smallvec![])),
            Self::SXdg => Some((Self::SX, smallvec![])),
            Self::T => Some((Self::Tdg, smallvec![])),
            Self::Tdg => Some((Self::T, smallvec![])),
            Self::U => Some((
                Self::U,
                smallvec![
                    multiply_param(&params[0], -1.0),
                    multiply_param(&params[2], -1.0),
                    multiply_param(&params[1], -1.0),
                ],
            )),
            Self::U1 => Some((Self::U1, smallvec![multiply_param(&params[0], -1.0)])),
            Self::U2 => Some((
                Self::U2,
                smallvec![
                    add_param(&multiply_param(&params[1], -1.0), -PI),
                    add_param(&multiply_param(&params[0], -1.0), PI),
                ],
            )),
            Self::U3 => Some((
                Self::U3,
                smallvec![
                    multiply_param(&params[0], -1.0),
                    multiply_param(&params[2], -1.0),
                    multiply_param(&params[1], -1.0),
                ],
            )),
            Self::CH => Some((Self::CH, smallvec![])),
            Self::CX => Some((Self::CX, smallvec![])),
            Self::CY => Some((Self::CY, smallvec![])),
            Self::CZ => Some((Self::CZ, smallvec![])),
            Self::DCX => None, // the inverse in not a StandardGate
            Self::ECR => Some((Self::ECR, smallvec![])),
            Self::Swap => Some((Self::Swap, smallvec![])),
            Self::ISwap => None, // the inverse in not a StandardGate
            Self::CPhase => Some((Self::CPhase, smallvec![multiply_param(&params[0], -1.0)])),
            Self::CRX => Some((Self::CRX, smallvec![multiply_param(&params[0], -1.0)])),
            Self::CRY => Some((Self::CRY, smallvec![multiply_param(&params[0], -1.0)])),
            Self::CRZ => Some((Self::CRZ, smallvec![multiply_param(&params[0], -1.0)])),
            Self::CS => Some((Self::CSdg, smallvec![])),
            Self::CSdg => Some((Self::CS, smallvec![])),
            Self::CSX => None, // the inverse in not a StandardGate
            Self::CU => Some((
                Self::CU,
                smallvec![
                    multiply_param(&params[0], -1.0),
                    multiply_param(&params[2], -1.0),
                    multiply_param(&params[1], -1.0),
                    multiply_param(&params[3], -1.0),
                ],
            )),
            Self::CU1 => Some((Self::CU1, smallvec![multiply_param(&params[0], -1.0)])),
            Self::CU3 => Some((
                Self::CU3,
                smallvec![
                    multiply_param(&params[0], -1.0),
                    multiply_param(&params[2], -1.0),
                    multiply_param(&params[1], -1.0),
                ],
            )),
            Self::RXX => Some((Self::RXX, smallvec![multiply_param(&params[0], -1.0)])),
            Self::RYY => Some((Self::RYY, smallvec![multiply_param(&params[0], -1.0)])),
            Self::RZZ => Some((Self::RZZ, smallvec![multiply_param(&params[0], -1.0)])),
            Self::RZX => Some((Self::RZX, smallvec![multiply_param(&params[0], -1.0)])),
            Self::XXMinusYY => Some((
                Self::XXMinusYY,
                smallvec![multiply_param(&params[0], -1.0), params[1].clone()],
            )),
            Self::XXPlusYY => Some((
                Self::XXPlusYY,
                smallvec![multiply_param(&params[0], -1.0), params[1].clone()],
            )),
            Self::CCX => Some((Self::CCX, smallvec![])),
            Self::CCZ => Some((Self::CCZ, smallvec![])),
            Self::CSwap => Some((Self::CSwap, smallvec![])),
            Self::RCCX => None, // the inverse in not a StandardGate
            Self::C3X => Some((Self::C3X, smallvec![])),
            Self::C3SX => None, // the inverse in not a StandardGate
            Self::RC3X => None, // the inverse in not a StandardGate
        }
    }

    pub fn matrix(&self, params: &[Param]) -> Option<Array2<Complex64>> {
        match self {
            Self::GlobalPhase => match params {
                [Param::Float(theta)] => {
                    Some(aview2(&gate_matrix::global_phase_gate(*theta)).to_owned())
                }
                _ => None,
            },
            Self::H => match params {
                [] => Some(aview2(&gate_matrix::H_GATE).to_owned()),
                _ => None,
            },
            Self::I => match params {
                [] => Some(aview2(&gate_matrix::ONE_QUBIT_IDENTITY).to_owned()),
                _ => None,
            },
            Self::X => match params {
                [] => Some(aview2(&gate_matrix::X_GATE).to_owned()),
                _ => None,
            },
            Self::Y => match params {
                [] => Some(aview2(&gate_matrix::Y_GATE).to_owned()),
                _ => None,
            },
            Self::Z => match params {
                [] => Some(aview2(&gate_matrix::Z_GATE).to_owned()),
                _ => None,
            },
            Self::Phase => match params {
                [Param::Float(theta)] => Some(aview2(&gate_matrix::phase_gate(*theta)).to_owned()),
                _ => None,
            },
            Self::R => match params {
                [Param::Float(theta), Param::Float(phi)] => {
                    Some(aview2(&gate_matrix::r_gate(*theta, *phi)).to_owned())
                }
                _ => None,
            },
            Self::RX => match params {
                [Param::Float(theta)] => Some(aview2(&gate_matrix::rx_gate(*theta)).to_owned()),
                _ => None,
            },
            Self::RY => match params {
                [Param::Float(theta)] => Some(aview2(&gate_matrix::ry_gate(*theta)).to_owned()),
                _ => None,
            },
            Self::RZ => match params {
                [Param::Float(theta)] => Some(aview2(&gate_matrix::rz_gate(*theta)).to_owned()),
                _ => None,
            },
            Self::S => match params {
                [] => Some(aview2(&gate_matrix::S_GATE).to_owned()),
                _ => None,
            },
            Self::Sdg => match params {
                [] => Some(aview2(&gate_matrix::SDG_GATE).to_owned()),
                _ => None,
            },
            Self::SX => match params {
                [] => Some(aview2(&gate_matrix::SX_GATE).to_owned()),
                _ => None,
            },
            Self::SXdg => match params {
                [] => Some(aview2(&gate_matrix::SXDG_GATE).to_owned()),
                _ => None,
            },
            Self::T => match params {
                [] => Some(aview2(&gate_matrix::T_GATE).to_owned()),
                _ => None,
            },
            Self::Tdg => match params {
                [] => Some(aview2(&gate_matrix::TDG_GATE).to_owned()),
                _ => None,
            },
            Self::U => match params {
                [Param::Float(theta), Param::Float(phi), Param::Float(lam)] => {
                    Some(aview2(&gate_matrix::u_gate(*theta, *phi, *lam)).to_owned())
                }
                _ => None,
            },
            Self::U1 => match params[0] {
                Param::Float(val) => Some(aview2(&gate_matrix::u1_gate(val)).to_owned()),
                _ => None,
            },
            Self::U2 => match params {
                [Param::Float(phi), Param::Float(lam)] => {
                    Some(aview2(&gate_matrix::u2_gate(*phi, *lam)).to_owned())
                }
                _ => None,
            },
            Self::U3 => match params {
                [Param::Float(theta), Param::Float(phi), Param::Float(lam)] => {
                    Some(aview2(&gate_matrix::u3_gate(*theta, *phi, *lam)).to_owned())
                }
                _ => None,
            },
            Self::CH => match params {
                [] => Some(aview2(&gate_matrix::CH_GATE).to_owned()),
                _ => None,
            },
            Self::CX => match params {
                [] => Some(aview2(&gate_matrix::CX_GATE).to_owned()),
                _ => None,
            },
            Self::CY => match params {
                [] => Some(aview2(&gate_matrix::CY_GATE).to_owned()),
                _ => None,
            },
            Self::CZ => match params {
                [] => Some(aview2(&gate_matrix::CZ_GATE).to_owned()),
                _ => None,
            },
            Self::DCX => match params {
                [] => Some(aview2(&gate_matrix::DCX_GATE).to_owned()),
                _ => None,
            },
            Self::ECR => match params {
                [] => Some(aview2(&gate_matrix::ECR_GATE).to_owned()),
                _ => None,
            },
            Self::Swap => match params {
                [] => Some(aview2(&gate_matrix::SWAP_GATE).to_owned()),
                _ => None,
            },
            Self::ISwap => match params {
                [] => Some(aview2(&gate_matrix::ISWAP_GATE).to_owned()),
                _ => None,
            },
            Self::CPhase => match params {
                [Param::Float(lam)] => Some(aview2(&gate_matrix::cp_gate(*lam)).to_owned()),
                _ => None,
            },
            Self::CRX => match params {
                [Param::Float(theta)] => Some(aview2(&gate_matrix::crx_gate(*theta)).to_owned()),
                _ => None,
            },
            Self::CRY => match params {
                [Param::Float(theta)] => Some(aview2(&gate_matrix::cry_gate(*theta)).to_owned()),
                _ => None,
            },
            Self::CRZ => match params {
                [Param::Float(theta)] => Some(aview2(&gate_matrix::crz_gate(*theta)).to_owned()),
                _ => None,
            },
            Self::CS => match params {
                [] => Some(aview2(&gate_matrix::CS_GATE).to_owned()),
                _ => None,
            },
            Self::CSdg => match params {
                [] => Some(aview2(&gate_matrix::CSDG_GATE).to_owned()),
                _ => None,
            },
            Self::CSX => match params {
                [] => Some(aview2(&gate_matrix::CSX_GATE).to_owned()),
                _ => None,
            },
            Self::CU => match params {
                [
                    Param::Float(theta),
                    Param::Float(phi),
                    Param::Float(lam),
                    Param::Float(gamma),
                ] => Some(aview2(&gate_matrix::cu_gate(*theta, *phi, *lam, *gamma)).to_owned()),
                _ => None,
            },
            Self::CU1 => match params[0] {
                Param::Float(lam) => Some(aview2(&gate_matrix::cu1_gate(lam)).to_owned()),
                _ => None,
            },
            Self::CU3 => match params {
                [Param::Float(theta), Param::Float(phi), Param::Float(lam)] => {
                    Some(aview2(&gate_matrix::cu3_gate(*theta, *phi, *lam)).to_owned())
                }
                _ => None,
            },
            Self::RXX => match params[0] {
                Param::Float(theta) => Some(aview2(&gate_matrix::rxx_gate(theta)).to_owned()),
                _ => None,
            },
            Self::RYY => match params[0] {
                Param::Float(theta) => Some(aview2(&gate_matrix::ryy_gate(theta)).to_owned()),
                _ => None,
            },
            Self::RZZ => match params[0] {
                Param::Float(theta) => Some(aview2(&gate_matrix::rzz_gate(theta)).to_owned()),
                _ => None,
            },
            Self::RZX => match params[0] {
                Param::Float(theta) => Some(aview2(&gate_matrix::rzx_gate(theta)).to_owned()),
                _ => None,
            },
            Self::XXMinusYY => match params {
                [Param::Float(theta), Param::Float(beta)] => {
                    Some(aview2(&gate_matrix::xx_minus_yy_gate(*theta, *beta)).to_owned())
                }
                _ => None,
            },
            Self::XXPlusYY => match params {
                [Param::Float(theta), Param::Float(beta)] => {
                    Some(aview2(&gate_matrix::xx_plus_yy_gate(*theta, *beta)).to_owned())
                }
                _ => None,
            },
            Self::CCX => match params {
                [] => Some(aview2(&gate_matrix::CCX_GATE).to_owned()),
                _ => None,
            },
            Self::CCZ => match params {
                [] => Some(aview2(&gate_matrix::CCZ_GATE).to_owned()),
                _ => None,
            },
            Self::CSwap => match params {
                [] => Some(aview2(&gate_matrix::CSWAP_GATE).to_owned()),
                _ => None,
            },
            Self::RCCX => match params {
                [] => Some(aview2(&gate_matrix::RCCX_GATE).to_owned()),
                _ => None,
            },
            Self::C3X => match params {
                [] => Some(aview2(&gate_matrix::C3X_GATE).to_owned()),
                _ => None,
            },
            Self::C3SX => match params {
                [] => Some(aview2(&gate_matrix::C3SX_GATE).to_owned()),
                _ => None,
            },
            Self::RC3X => match params {
                [] => Some(aview2(&gate_matrix::RC3X_GATE).to_owned()),
                _ => None,
            },
        }
    }

    pub fn definition(&self, params: &[Param]) -> Option<CircuitData> {
        match self {
            Self::GlobalPhase => Some(
                CircuitData::from_standard_gates(0, [], params[0].clone())
                    .expect("Unexpected Qiskit python bug"),
            ),
            Self::H => Some(
                CircuitData::from_standard_gates(
                    1,
                    [(
                        Self::U,
                        smallvec![Param::Float(PI / 2.), FLOAT_ZERO, Param::Float(PI)],
                        smallvec![Qubit(0)],
                    )],
                    FLOAT_ZERO,
                )
                .expect("Unexpected Qiskit python bug"),
            ),
            Self::I => None,
            Self::X => Some(
                CircuitData::from_standard_gates(
                    1,
                    [(
                        Self::U,
                        smallvec![Param::Float(PI), FLOAT_ZERO, Param::Float(PI)],
                        smallvec![Qubit(0)],
                    )],
                    FLOAT_ZERO,
                )
                .expect("Unexpected Qiskit python bug"),
            ),
            Self::Y => Some(
                CircuitData::from_standard_gates(
                    1,
                    [(
                        Self::U,
                        smallvec![
                            Param::Float(PI),
                            Param::Float(PI / 2.),
                            Param::Float(PI / 2.),
                        ],
                        smallvec![Qubit(0)],
                    )],
                    FLOAT_ZERO,
                )
                .expect("Unexpected Qiskit python bug"),
            ),

            Self::Z => Some(
                CircuitData::from_standard_gates(
                    1,
                    [(
                        Self::Phase,
                        smallvec![Param::Float(PI)],
                        smallvec![Qubit(0)],
                    )],
                    FLOAT_ZERO,
                )
                .expect("Unexpected Qiskit python bug"),
            ),
            Self::Phase => Some(
                CircuitData::from_standard_gates(
                    1,
                    [(
                        Self::U,
                        smallvec![FLOAT_ZERO, FLOAT_ZERO, params[0].clone()],
                        smallvec![Qubit(0)],
                    )],
                    FLOAT_ZERO,
                )
                .expect("Unexpected Qiskit python bug"),
            ),
            Self::R => {
                let theta_expr = clone_param(&params[0]);
                let phi_expr1 = add_param(&params[1], -PI / 2.);
                let phi_expr2 = multiply_param(&phi_expr1, -1.0);
                let defparams = smallvec![theta_expr, phi_expr1, phi_expr2];
                Some(
                    CircuitData::from_standard_gates(
                        1,
                        [(Self::U, defparams, smallvec![Qubit(0)])],
                        FLOAT_ZERO,
                    )
                    .expect("Unexpected Qiskit python bug"),
                )
            }
            Self::RX => {
                let theta = &params[0];
                Some(
                    CircuitData::from_standard_gates(
                        1,
                        [(
                            Self::R,
                            smallvec![theta.clone(), FLOAT_ZERO],
                            smallvec![Qubit(0)],
                        )],
                        FLOAT_ZERO,
                    )
                    .expect("Unexpected Qiskit python bug"),
                )
            }
            Self::RY => {
                let theta = &params[0];
                Some(
                    CircuitData::from_standard_gates(
                        1,
                        [(
                            Self::R,
                            smallvec![theta.clone(), Param::Float(PI / 2.)],
                            smallvec![Qubit(0)],
                        )],
                        FLOAT_ZERO,
                    )
                    .expect("Unexpected Qiskit python bug"),
                )
            }
            Self::RZ => {
                let theta = &params[0];
                Some(
                    CircuitData::from_standard_gates(
                        1,
                        [(Self::Phase, smallvec![theta.clone()], smallvec![Qubit(0)])],
                        multiply_param(theta, -0.5),
                    )
                    .expect("Unexpected Qiskit python bug"),
                )
            }
            Self::S => Some(
                CircuitData::from_standard_gates(
                    1,
                    [(
                        Self::Phase,
                        smallvec![Param::Float(PI / 2.)],
                        smallvec![Qubit(0)],
                    )],
                    FLOAT_ZERO,
                )
                .expect("Unexpected Qiskit python bug"),
            ),
            Self::Sdg => Some(
                CircuitData::from_standard_gates(
                    1,
                    [(
                        Self::Phase,
                        smallvec![Param::Float(-PI / 2.)],
                        smallvec![Qubit(0)],
                    )],
                    FLOAT_ZERO,
                )
                .expect("Unexpected Qiskit python bug"),
            ),
            Self::SX => Some(
                CircuitData::from_standard_gates(
                    1,
                    [
                        (Self::Sdg, smallvec![], smallvec![Qubit(0)]),
                        (Self::H, smallvec![], smallvec![Qubit(0)]),
                        (Self::Sdg, smallvec![], smallvec![Qubit(0)]),
                    ],
                    Param::Float(PI / 4.),
                )
                .expect("Unexpected Qiskit python bug"),
            ),
            Self::SXdg => Some(
                CircuitData::from_standard_gates(
                    1,
                    [
                        (Self::S, smallvec![], smallvec![Qubit(0)]),
                        (Self::H, smallvec![], smallvec![Qubit(0)]),
                        (Self::S, smallvec![], smallvec![Qubit(0)]),
                    ],
                    Param::Float(-PI / 4.),
                )
                .expect("Unexpected Qiskit python bug"),
            ),
            Self::T => Some(
                CircuitData::from_standard_gates(
                    1,
                    [(
                        Self::Phase,
                        smallvec![Param::Float(PI / 4.)],
                        smallvec![Qubit(0)],
                    )],
                    FLOAT_ZERO,
                )
                .expect("Unexpected Qiskit python bug"),
            ),
            Self::Tdg => Some(
                CircuitData::from_standard_gates(
                    1,
                    [(
                        Self::Phase,
                        smallvec![Param::Float(-PI / 4.)],
                        smallvec![Qubit(0)],
                    )],
                    FLOAT_ZERO,
                )
                .expect("Unexpected Qiskit python bug"),
            ),
            Self::U => None,
            Self::U1 => Some(
                CircuitData::from_standard_gates(
                    1,
                    [(
                        Self::Phase,
                        params.iter().cloned().collect(),
                        smallvec![Qubit(0)],
                    )],
                    FLOAT_ZERO,
                )
                .expect("Unexpected Qiskit python bug"),
            ),
            Self::U2 => Some(
                CircuitData::from_standard_gates(
                    1,
                    [(
                        Self::U,
                        smallvec![Param::Float(PI / 2.), params[0].clone(), params[1].clone()],
                        smallvec![Qubit(0)],
                    )],
                    FLOAT_ZERO,
                )
                .expect("Unexpected Qiskit python bug"),
            ),
            Self::U3 => Some(
                CircuitData::from_standard_gates(
                    1,
                    [(
                        Self::U,
                        params.iter().cloned().collect(),
                        smallvec![Qubit(0)],
                    )],
                    FLOAT_ZERO,
                )
                .expect("Unexpected Qiskit python bug"),
            ),
            Self::CH => {
                let q1 = smallvec![Qubit(1)];
                let q0_1 = smallvec![Qubit(0), Qubit(1)];
                Some(
                    CircuitData::from_standard_gates(
                        2,
                        [
                            (Self::S, smallvec![], q1.clone()),
                            (Self::H, smallvec![], q1.clone()),
                            (Self::T, smallvec![], q1.clone()),
                            (Self::CX, smallvec![], q0_1),
                            (Self::Tdg, smallvec![], q1.clone()),
                            (Self::H, smallvec![], q1.clone()),
                            (Self::Sdg, smallvec![], q1),
                        ],
                        FLOAT_ZERO,
                    )
                    .expect("Unexpected Qiskit python bug"),
                )
            }

            Self::CX => None,
            Self::CY => {
                let q1 = smallvec![Qubit(1)];
                let q0_1 = smallvec![Qubit(0), Qubit(1)];
                Some(
                    CircuitData::from_standard_gates(
                        2,
                        [
                            (Self::Sdg, smallvec![], q1.clone()),
                            (Self::CX, smallvec![], q0_1),
                            (Self::S, smallvec![], q1),
                        ],
                        FLOAT_ZERO,
                    )
                    .expect("Unexpected Qiskit python bug"),
                )
            }
            Self::CZ => {
                let q1 = smallvec![Qubit(1)];
                let q0_1 = smallvec![Qubit(0), Qubit(1)];
                Some(
                    CircuitData::from_standard_gates(
                        2,
                        [
                            (Self::H, smallvec![], q1.clone()),
                            (Self::CX, smallvec![], q0_1),
                            (Self::H, smallvec![], q1),
                        ],
                        FLOAT_ZERO,
                    )
                    .expect("Unexpected Qiskit python bug"),
                )
            }
            Self::DCX => Some(
                CircuitData::from_standard_gates(
                    2,
                    [
                        (Self::CX, smallvec![], smallvec![Qubit(0), Qubit(1)]),
                        (Self::CX, smallvec![], smallvec![Qubit(1), Qubit(0)]),
                    ],
                    FLOAT_ZERO,
                )
                .expect("Unexpected Qiskit python bug"),
            ),
            Self::ECR => Some(
                CircuitData::from_standard_gates(
                    2,
                    [
                        (Self::S, smallvec![], smallvec![Qubit(0)]),
                        (Self::SX, smallvec![], smallvec![Qubit(1)]),
                        (Self::CX, smallvec![], smallvec![Qubit(0), Qubit(1)]),
                        (Self::X, smallvec![], smallvec![Qubit(0)]),
                    ],
                    Param::Float(-PI / 4.),
                )
                .expect("Unexpected Qiskit python bug"),
            ),
            Self::Swap => Some(
                CircuitData::from_standard_gates(
                    2,
                    [
                        (Self::CX, smallvec![], smallvec![Qubit(0), Qubit(1)]),
                        (Self::CX, smallvec![], smallvec![Qubit(1), Qubit(0)]),
                        (Self::CX, smallvec![], smallvec![Qubit(0), Qubit(1)]),
                    ],
                    FLOAT_ZERO,
                )
                .expect("Unexpected Qiskit python bug"),
            ),
            Self::ISwap => Some(
                CircuitData::from_standard_gates(
                    2,
                    [
                        (Self::S, smallvec![], smallvec![Qubit(0)]),
                        (Self::S, smallvec![], smallvec![Qubit(1)]),
                        (Self::H, smallvec![], smallvec![Qubit(0)]),
                        (Self::CX, smallvec![], smallvec![Qubit(0), Qubit(1)]),
                        (Self::CX, smallvec![], smallvec![Qubit(1), Qubit(0)]),
                        (Self::H, smallvec![], smallvec![Qubit(1)]),
                    ],
                    FLOAT_ZERO,
                )
                .expect("Unexpected Qiskit python bug"),
            ),
            Self::CPhase => {
                let q0 = smallvec![Qubit(0)];
                let q1 = smallvec![Qubit(1)];
                let q0_1 = smallvec![Qubit(0), Qubit(1)];
                Some(
                    CircuitData::from_standard_gates(
                        2,
                        [
                            (Self::Phase, smallvec![multiply_param(&params[0], 0.5)], q0),
                            (Self::CX, smallvec![], q0_1.clone()),
                            (
                                Self::Phase,
                                smallvec![multiply_param(&params[0], -0.5)],
                                q1.clone(),
                            ),
                            (Self::CX, smallvec![], q0_1),
                            (Self::Phase, smallvec![multiply_param(&params[0], 0.5)], q1),
                        ],
                        FLOAT_ZERO,
                    )
                    .expect("Unexpected Qiskit python bug"),
                )
            }
            Self::CRX => {
                let theta = &params[0];
                Some(
                    CircuitData::from_standard_gates(
                        2,
                        [
                            (Self::S, smallvec![], smallvec![Qubit(1)]),
                            (Self::CX, smallvec![], smallvec![Qubit(0), Qubit(1)]),
                            (
                                Self::RY,
                                smallvec![multiply_param(theta, -0.5)],
                                smallvec![Qubit(1)],
                            ),
                            (Self::CX, smallvec![], smallvec![Qubit(0), Qubit(1)]),
                            (
                                Self::RY,
                                smallvec![multiply_param(theta, 0.5)],
                                smallvec![Qubit(1)],
                            ),
                            (Self::Sdg, smallvec![], smallvec![Qubit(1)]),
                        ],
                        Param::Float(0.0),
                    )
                    .expect("Unexpected Qiskit Python bug!"),
                )
            }
            Self::CRY => {
                let theta = &params[0];
                Some(
                    CircuitData::from_standard_gates(
                        2,
                        [
                            (
                                Self::RY,
                                smallvec![multiply_param(theta, 0.5)],
                                smallvec![Qubit(1)],
                            ),
                            (Self::CX, smallvec![], smallvec![Qubit(0), Qubit(1)]),
                            (
                                Self::RY,
                                smallvec![multiply_param(theta, -0.5)],
                                smallvec![Qubit(1)],
                            ),
                            (Self::CX, smallvec![], smallvec![Qubit(0), Qubit(1)]),
                        ],
                        Param::Float(0.0),
                    )
                    .expect("Unexpected Qiskit Python bug!"),
                )
            }
            Self::CRZ => {
                let theta = &params[0];
                Some(
                    CircuitData::from_standard_gates(
                        2,
                        [
                            (
                                Self::RZ,
                                smallvec![multiply_param(theta, 0.5)],
                                smallvec![Qubit(1)],
                            ),
                            (Self::CX, smallvec![], smallvec![Qubit(0), Qubit(1)]),
                            (
                                Self::RZ,
                                smallvec![multiply_param(theta, -0.5)],
                                smallvec![Qubit(1)],
                            ),
                            (Self::CX, smallvec![], smallvec![Qubit(0), Qubit(1)]),
                        ],
                        Param::Float(0.0),
                    )
                    .expect("Unexpected Qiskit Python bug!"),
                )
            }
            Self::CS => {
                let q0 = smallvec![Qubit(0)];
                let q1 = smallvec![Qubit(1)];
                let q0_1 = smallvec![Qubit(0), Qubit(1)];
                Some(
                    CircuitData::from_standard_gates(
                        2,
                        [
                            (Self::T, smallvec![], q0),
                            (Self::CX, smallvec![], q0_1.clone()),
                            (Self::Tdg, smallvec![], q1.clone()),
                            (Self::CX, smallvec![], q0_1),
                            (Self::T, smallvec![], q1),
                        ],
                        FLOAT_ZERO,
                    )
                    .expect("Unexpected Qiskit python bug"),
                )
            }
            Self::CSdg => {
                let q0 = smallvec![Qubit(0)];
                let q1 = smallvec![Qubit(1)];
                let q0_1 = smallvec![Qubit(0), Qubit(1)];
                Some(
                    CircuitData::from_standard_gates(
                        2,
                        [
                            (Self::Tdg, smallvec![], q0),
                            (Self::CX, smallvec![], q0_1.clone()),
                            (Self::T, smallvec![], q1.clone()),
                            (Self::CX, smallvec![], q0_1),
                            (Self::Tdg, smallvec![], q1),
                        ],
                        FLOAT_ZERO,
                    )
                    .expect("Unexpected Qiskit python bug"),
                )
            }
            Self::CSX => {
                let q1 = smallvec![Qubit(1)];
                let q0_1 = smallvec![Qubit(0), Qubit(1)];
                Some(
                    CircuitData::from_standard_gates(
                        2,
                        [
                            (Self::H, smallvec![], q1.clone()),
                            (Self::CS, smallvec![], q0_1),
                            (Self::H, smallvec![], q1),
                        ],
                        FLOAT_ZERO,
                    )
                    .expect("Unexpected Qiskit python bug"),
                )
            }
            Self::CU => {
                let param_second_p = radd_param(
                    multiply_param(&params[2], 0.5),
                    multiply_param(&params[1], 0.5),
                );
                let param_third_p = radd_param(
                    multiply_param(&params[2], 0.5),
                    multiply_param(&params[1], -0.5),
                );
                let param_first_u = radd_param(
                    multiply_param(&params[1], -0.5),
                    multiply_param(&params[2], -0.5),
                );
                Some(
                    CircuitData::from_standard_gates(
                        2,
                        [
                            (
                                Self::Phase,
                                smallvec![params[3].clone()],
                                smallvec![Qubit(0)],
                            ),
                            (Self::Phase, smallvec![param_second_p], smallvec![Qubit(0)]),
                            (Self::Phase, smallvec![param_third_p], smallvec![Qubit(1)]),
                            (Self::CX, smallvec![], smallvec![Qubit(0), Qubit(1)]),
                            (
                                Self::U,
                                smallvec![
                                    multiply_param(&params[0], -0.5),
                                    FLOAT_ZERO,
                                    param_first_u
                                ],
                                smallvec![Qubit(1)],
                            ),
                            (Self::CX, smallvec![], smallvec![Qubit(0), Qubit(1)]),
                            (
                                Self::U,
                                smallvec![
                                    multiply_param(&params[0], 0.5),
                                    params[1].clone(),
                                    FLOAT_ZERO
                                ],
                                smallvec![Qubit(1)],
                            ),
                        ],
                        FLOAT_ZERO,
                    )
                    .expect("Unexpected Qiskit python bug"),
                )
            }
            Self::CU1 => Some(
                CircuitData::from_standard_gates(
                    2,
                    [
                        (
                            Self::Phase,
                            smallvec![multiply_param(&params[0], 0.5)],
                            smallvec![Qubit(0)],
                        ),
                        (Self::CX, smallvec![], smallvec![Qubit(0), Qubit(1)]),
                        (
                            Self::Phase,
                            smallvec![multiply_param(&params[0], -0.5)],
                            smallvec![Qubit(1)],
                        ),
                        (Self::CX, smallvec![], smallvec![Qubit(0), Qubit(1)]),
                        (
                            Self::Phase,
                            smallvec![multiply_param(&params[0], 0.5)],
                            smallvec![Qubit(1)],
                        ),
                    ],
                    FLOAT_ZERO,
                )
                .expect("Unexpected Qiskit python bug"),
            ),
            Self::CU3 => {
                let param_first_u1 = radd_param(
                    multiply_param(&params[2], 0.5),
                    multiply_param(&params[1], 0.5),
                );
                let param_second_u1 = radd_param(
                    multiply_param(&params[2], 0.5),
                    multiply_param(&params[1], -0.5),
                );
                let param_first_u3 = radd_param(
                    multiply_param(&params[1], -0.5),
                    multiply_param(&params[2], -0.5),
                );
                Some(
                    CircuitData::from_standard_gates(
                        2,
                        [
                            (Self::Phase, smallvec![param_first_u1], smallvec![Qubit(0)]),
                            (Self::Phase, smallvec![param_second_u1], smallvec![Qubit(1)]),
                            (Self::CX, smallvec![], smallvec![Qubit(0), Qubit(1)]),
                            (
                                Self::U,
                                smallvec![
                                    multiply_param(&params[0], -0.5),
                                    FLOAT_ZERO,
                                    param_first_u3
                                ],
                                smallvec![Qubit(1)],
                            ),
                            (Self::CX, smallvec![], smallvec![Qubit(0), Qubit(1)]),
                            (
                                Self::U,
                                smallvec![
                                    multiply_param(&params[0], 0.5),
                                    params[1].clone(),
                                    FLOAT_ZERO
                                ],
                                smallvec![Qubit(1)],
                            ),
                        ],
                        FLOAT_ZERO,
                    )
                    .expect("Unexpected Qiskit python bug"),
                )
            }
            Self::RXX => {
                let q0 = smallvec![Qubit(0)];
                let q1 = smallvec![Qubit(1)];
                let q0_q1 = smallvec![Qubit(0), Qubit(1)];
                let theta = &params[0];
                Some(
                    CircuitData::from_standard_gates(
                        2,
                        [
                            (Self::H, smallvec![], q0.clone()),
                            (Self::H, smallvec![], q1.clone()),
                            (Self::CX, smallvec![], q0_q1.clone()),
                            (Self::RZ, smallvec![theta.clone()], q1.clone()),
                            (Self::CX, smallvec![], q0_q1),
                            (Self::H, smallvec![], q1),
                            (Self::H, smallvec![], q0),
                        ],
                        FLOAT_ZERO,
                    )
                    .expect("Unexpected Qiskit python bug"),
                )
            }
            Self::RYY => {
                let q0 = smallvec![Qubit(0)];
                let q1 = smallvec![Qubit(1)];
                let q0_q1 = smallvec![Qubit(0), Qubit(1)];
                let theta = &params[0];
                Some(
                    CircuitData::from_standard_gates(
                        2,
                        [
                            (Self::SXdg, smallvec![], q0.clone()),
                            (Self::SXdg, smallvec![], q1.clone()),
                            (Self::CX, smallvec![], q0_q1.clone()),
                            (Self::RZ, smallvec![theta.clone()], q1.clone()),
                            (Self::CX, smallvec![], q0_q1),
                            (Self::SX, smallvec![], q0),
                            (Self::SX, smallvec![], q1),
                        ],
                        FLOAT_ZERO,
                    )
                    .expect("Unexpected Qiskit python bug"),
                )
            }
            Self::RZZ => {
                let q1 = smallvec![Qubit(1)];
                let q0_q1 = smallvec![Qubit(0), Qubit(1)];
                let theta = &params[0];
                Some(
                    CircuitData::from_standard_gates(
                        2,
                        [
                            (Self::CX, smallvec![], q0_q1.clone()),
                            (Self::RZ, smallvec![theta.clone()], q1),
                            (Self::CX, smallvec![], q0_q1),
                        ],
                        FLOAT_ZERO,
                    )
                    .expect("Unexpected Qiskit python bug"),
                )
            }
            Self::RZX => {
                let q1 = smallvec![Qubit(1)];
                let q0_q1 = smallvec![Qubit(0), Qubit(1)];
                let theta = &params[0];
                Some(
                    CircuitData::from_standard_gates(
                        2,
                        [
                            (Self::H, smallvec![], q1.clone()),
                            (Self::CX, smallvec![], q0_q1.clone()),
                            (Self::RZ, smallvec![theta.clone()], q1.clone()),
                            (Self::CX, smallvec![], q0_q1),
                            (Self::H, smallvec![], q1),
                        ],
                        FLOAT_ZERO,
                    )
                    .expect("Unexpected Qiskit python bug"),
                )
            }
            Self::XXMinusYY => {
                let q0 = smallvec![Qubit(0)];
                let q1 = smallvec![Qubit(1)];
                let q0_1 = smallvec![Qubit(0), Qubit(1)];
                let theta = &params[0];
                let beta = &params[1];
                Some(
                    CircuitData::from_standard_gates(
                        2,
                        [
                            (Self::RZ, smallvec![multiply_param(beta, -1.0)], q1.clone()),
                            (Self::Sdg, smallvec![], q0.clone()),
                            (Self::SX, smallvec![], q0.clone()),
                            (Self::S, smallvec![], q0.clone()),
                            (Self::S, smallvec![], q1.clone()),
                            (Self::CX, smallvec![], q0_1.clone()),
                            (Self::RY, smallvec![multiply_param(theta, 0.5)], q0.clone()),
                            (Self::RY, smallvec![multiply_param(theta, -0.5)], q1.clone()),
                            (Self::CX, smallvec![], q0_1),
                            (Self::Sdg, smallvec![], q1.clone()),
                            (Self::Sdg, smallvec![], q0.clone()),
                            (Self::SXdg, smallvec![], q0.clone()),
                            (Self::S, smallvec![], q0),
                            (Self::RZ, smallvec![beta.clone()], q1),
                        ],
                        FLOAT_ZERO,
                    )
                    .expect("Unexpected Qiskit python bug"),
                )
            }
            Self::XXPlusYY => {
                let q0 = smallvec![Qubit(0)];
                let q1 = smallvec![Qubit(1)];
                let q1_0 = smallvec![Qubit(1), Qubit(0)];
                let theta = &params[0];
                let beta = &params[1];
                Some(
                    CircuitData::from_standard_gates(
                        2,
                        [
                            (Self::RZ, smallvec![beta.clone()], q0.clone()),
                            (Self::Sdg, smallvec![], q1.clone()),
                            (Self::SX, smallvec![], q1.clone()),
                            (Self::S, smallvec![], q1.clone()),
                            (Self::S, smallvec![], q0.clone()),
                            (Self::CX, smallvec![], q1_0.clone()),
                            (Self::RY, smallvec![multiply_param(theta, -0.5)], q1.clone()),
                            (Self::RY, smallvec![multiply_param(theta, -0.5)], q0.clone()),
                            (Self::CX, smallvec![], q1_0),
                            (Self::Sdg, smallvec![], q0.clone()),
                            (Self::Sdg, smallvec![], q1.clone()),
                            (Self::SXdg, smallvec![], q1.clone()),
                            (Self::S, smallvec![], q1),
                            (Self::RZ, smallvec![multiply_param(beta, -1.0)], q0),
                        ],
                        FLOAT_ZERO,
                    )
                    .expect("Unexpected Qiskit python bug"),
                )
            }
            Self::CCX => {
                let q0 = smallvec![Qubit(0)];
                let q1 = smallvec![Qubit(1)];
                let q2 = smallvec![Qubit(2)];
                let q0_1 = smallvec![Qubit(0), Qubit(1)];
                let q0_2 = smallvec![Qubit(0), Qubit(2)];
                let q1_2 = smallvec![Qubit(1), Qubit(2)];
                Some(
                    CircuitData::from_standard_gates(
                        3,
                        [
                            (Self::H, smallvec![], q2.clone()),
                            (Self::CX, smallvec![], q1_2.clone()),
                            (Self::Tdg, smallvec![], q2.clone()),
                            (Self::CX, smallvec![], q0_2.clone()),
                            (Self::T, smallvec![], q2.clone()),
                            (Self::CX, smallvec![], q1_2),
                            (Self::Tdg, smallvec![], q2.clone()),
                            (Self::CX, smallvec![], q0_2),
                            (Self::T, smallvec![], q1.clone()),
                            (Self::T, smallvec![], q2.clone()),
                            (Self::H, smallvec![], q2),
                            (Self::CX, smallvec![], q0_1.clone()),
                            (Self::T, smallvec![], q0),
                            (Self::Tdg, smallvec![], q1),
                            (Self::CX, smallvec![], q0_1),
                        ],
                        FLOAT_ZERO,
                    )
                    .expect("Unexpected Qiskit python bug"),
                )
            }

            Self::CCZ => Some(
                CircuitData::from_standard_gates(
                    3,
                    [
                        (Self::H, smallvec![], smallvec![Qubit(2)]),
                        (
                            Self::CCX,
                            smallvec![],
                            smallvec![Qubit(0), Qubit(1), Qubit(2)],
                        ),
                        (Self::H, smallvec![], smallvec![Qubit(2)]),
                    ],
                    FLOAT_ZERO,
                )
                .expect("Unexpected Qiskit python bug"),
            ),
            Self::CSwap => Some(
                CircuitData::from_standard_gates(
                    3,
                    [
                        (Self::CX, smallvec![], smallvec![Qubit(2), Qubit(1)]),
                        (
                            Self::CCX,
                            smallvec![],
                            smallvec![Qubit(0), Qubit(1), Qubit(2)],
                        ),
                        (Self::CX, smallvec![], smallvec![Qubit(2), Qubit(1)]),
                    ],
                    FLOAT_ZERO,
                )
                .expect("Unexpected Qiskit python bug"),
            ),

            Self::RCCX => {
                let q2 = smallvec![Qubit(2)];
                let q0_2 = smallvec![Qubit(0), Qubit(2)];
                let q1_2 = smallvec![Qubit(1), Qubit(2)];
                Some(
                    CircuitData::from_standard_gates(
                        3,
                        [
                            (Self::H, smallvec![], q2.clone()),
                            (Self::T, smallvec![], q2.clone()),
                            (Self::CX, smallvec![], q1_2.clone()),
                            (Self::Tdg, smallvec![], q2.clone()),
                            (Self::CX, smallvec![], q0_2),
                            (Self::T, smallvec![], q2.clone()),
                            (Self::CX, smallvec![], q1_2),
                            (Self::Tdg, smallvec![], q2.clone()),
                            (Self::H, smallvec![], q2),
                        ],
                        FLOAT_ZERO,
                    )
                    .expect("Unexpected Qiskit python bug"),
                )
            }
            Self::C3X => Some(
                CircuitData::from_standard_gates(
                    4,
                    [
                        (Self::H, smallvec![], smallvec![Qubit(3)]),
                        (
                            Self::Phase,
                            smallvec![Param::Float(PI / 8.)],
                            smallvec![Qubit(0)],
                        ),
                        (
                            Self::Phase,
                            smallvec![Param::Float(PI / 8.)],
                            smallvec![Qubit(1)],
                        ),
                        (
                            Self::Phase,
                            smallvec![Param::Float(PI / 8.)],
                            smallvec![Qubit(2)],
                        ),
                        (
                            Self::Phase,
                            smallvec![Param::Float(PI / 8.)],
                            smallvec![Qubit(3)],
                        ),
                        (Self::CX, smallvec![], smallvec![Qubit(0), Qubit(1)]),
                        (
                            Self::Phase,
                            smallvec![Param::Float(-PI / 8.)],
                            smallvec![Qubit(1)],
                        ),
                        (Self::CX, smallvec![], smallvec![Qubit(0), Qubit(1)]),
                        (Self::CX, smallvec![], smallvec![Qubit(1), Qubit(2)]),
                        (
                            Self::Phase,
                            smallvec![Param::Float(-PI / 8.)],
                            smallvec![Qubit(2)],
                        ),
                        (Self::CX, smallvec![], smallvec![Qubit(0), Qubit(2)]),
                        (
                            Self::Phase,
                            smallvec![Param::Float(PI / 8.)],
                            smallvec![Qubit(2)],
                        ),
                        (Self::CX, smallvec![], smallvec![Qubit(1), Qubit(2)]),
                        (
                            Self::Phase,
                            smallvec![Param::Float(-PI / 8.)],
                            smallvec![Qubit(2)],
                        ),
                        (Self::CX, smallvec![], smallvec![Qubit(0), Qubit(2)]),
                        (Self::CX, smallvec![], smallvec![Qubit(2), Qubit(3)]),
                        (
                            Self::Phase,
                            smallvec![Param::Float(-PI / 8.)],
                            smallvec![Qubit(3)],
                        ),
                        (Self::CX, smallvec![], smallvec![Qubit(1), Qubit(3)]),
                        (
                            Self::Phase,
                            smallvec![Param::Float(PI / 8.)],
                            smallvec![Qubit(3)],
                        ),
                        (Self::CX, smallvec![], smallvec![Qubit(2), Qubit(3)]),
                        (
                            Self::Phase,
                            smallvec![Param::Float(-PI / 8.)],
                            smallvec![Qubit(3)],
                        ),
                        (Self::CX, smallvec![], smallvec![Qubit(0), Qubit(3)]),
                        (
                            Self::Phase,
                            smallvec![Param::Float(PI / 8.)],
                            smallvec![Qubit(3)],
                        ),
                        (Self::CX, smallvec![], smallvec![Qubit(2), Qubit(3)]),
                        (
                            Self::Phase,
                            smallvec![Param::Float(-PI / 8.)],
                            smallvec![Qubit(3)],
                        ),
                        (Self::CX, smallvec![], smallvec![Qubit(1), Qubit(3)]),
                        (
                            Self::Phase,
                            smallvec![Param::Float(PI / 8.)],
                            smallvec![Qubit(3)],
                        ),
                        (Self::CX, smallvec![], smallvec![Qubit(2), Qubit(3)]),
                        (
                            Self::Phase,
                            smallvec![Param::Float(-PI / 8.)],
                            smallvec![Qubit(3)],
                        ),
                        (Self::CX, smallvec![], smallvec![Qubit(0), Qubit(3)]),
                        (Self::H, smallvec![], smallvec![Qubit(3)]),
                    ],
                    FLOAT_ZERO,
                )
                .expect("Unexpected Qiskit python bug"),
            ),

            Self::C3SX => Some(
                CircuitData::from_standard_gates(
                    4,
                    [
                        (Self::H, smallvec![], smallvec![Qubit(3)]),
                        (
                            Self::CPhase,
                            smallvec![Param::Float(PI / 8.)],
                            smallvec![Qubit(0), Qubit(3)],
                        ),
                        (Self::H, smallvec![], smallvec![Qubit(3)]),
                        (Self::CX, smallvec![], smallvec![Qubit(0), Qubit(1)]),
                        (Self::H, smallvec![], smallvec![Qubit(3)]),
                        (
                            Self::CPhase,
                            smallvec![Param::Float(-PI / 8.)],
                            smallvec![Qubit(1), Qubit(3)],
                        ),
                        (Self::H, smallvec![], smallvec![Qubit(3)]),
                        (Self::CX, smallvec![], smallvec![Qubit(0), Qubit(1)]),
                        (Self::H, smallvec![], smallvec![Qubit(3)]),
                        (
                            Self::CPhase,
                            smallvec![Param::Float(PI / 8.)],
                            smallvec![Qubit(1), Qubit(3)],
                        ),
                        (Self::H, smallvec![], smallvec![Qubit(3)]),
                        (Self::CX, smallvec![], smallvec![Qubit(1), Qubit(2)]),
                        (Self::H, smallvec![], smallvec![Qubit(3)]),
                        (
                            Self::CPhase,
                            smallvec![Param::Float(-PI / 8.)],
                            smallvec![Qubit(2), Qubit(3)],
                        ),
                        (Self::H, smallvec![], smallvec![Qubit(3)]),
                        (Self::CX, smallvec![], smallvec![Qubit(0), Qubit(2)]),
                        (Self::H, smallvec![], smallvec![Qubit(3)]),
                        (
                            Self::CPhase,
                            smallvec![Param::Float(PI / 8.)],
                            smallvec![Qubit(2), Qubit(3)],
                        ),
                        (Self::H, smallvec![], smallvec![Qubit(3)]),
                        (Self::CX, smallvec![], smallvec![Qubit(1), Qubit(2)]),
                        (Self::H, smallvec![], smallvec![Qubit(3)]),
                        (
                            Self::CPhase,
                            smallvec![Param::Float(-PI / 8.)],
                            smallvec![Qubit(2), Qubit(3)],
                        ),
                        (Self::H, smallvec![], smallvec![Qubit(3)]),
                        (Self::CX, smallvec![], smallvec![Qubit(0), Qubit(2)]),
                        (Self::H, smallvec![], smallvec![Qubit(3)]),
                        (
                            Self::CPhase,
                            smallvec![Param::Float(PI / 8.)],
                            smallvec![Qubit(2), Qubit(3)],
                        ),
                        (Self::H, smallvec![], smallvec![Qubit(3)]),
                    ],
                    FLOAT_ZERO,
                )
                .expect("Unexpected Qiskit python bug"),
            ),
            Self::RC3X => Some(
                CircuitData::from_standard_gates(
                    4,
                    [
                        (Self::H, smallvec![], smallvec![Qubit(3)]),
                        (Self::T, smallvec![], smallvec![Qubit(3)]),
                        (Self::CX, smallvec![], smallvec![Qubit(2), Qubit(3)]),
                        (Self::Tdg, smallvec![], smallvec![Qubit(3)]),
                        (Self::H, smallvec![], smallvec![Qubit(3)]),
                        (Self::CX, smallvec![], smallvec![Qubit(0), Qubit(3)]),
                        (Self::T, smallvec![], smallvec![Qubit(3)]),
                        (Self::CX, smallvec![], smallvec![Qubit(1), Qubit(3)]),
                        (Self::Tdg, smallvec![], smallvec![Qubit(3)]),
                        (Self::CX, smallvec![], smallvec![Qubit(0), Qubit(3)]),
                        (Self::T, smallvec![], smallvec![Qubit(3)]),
                        (Self::CX, smallvec![], smallvec![Qubit(1), Qubit(3)]),
                        (Self::Tdg, smallvec![], smallvec![Qubit(3)]),
                        (Self::H, smallvec![], smallvec![Qubit(3)]),
                        (Self::T, smallvec![], smallvec![Qubit(3)]),
                        (Self::CX, smallvec![], smallvec![Qubit(2), Qubit(3)]),
                        (Self::Tdg, smallvec![], smallvec![Qubit(3)]),
                        (Self::H, smallvec![], smallvec![Qubit(3)]),
                    ],
                    FLOAT_ZERO,
                )
                .expect("Unexpected Qiskit python bug"),
            ),
        }
    }

    pub fn matrix_as_static_1q(&self, params: &[Param]) -> Option<[[Complex64; 2]; 2]> {
        match self {
            Self::GlobalPhase => None,
            Self::H => match params {
                [] => Some(gate_matrix::H_GATE),
                _ => None,
            },
            Self::I => match params {
                [] => Some(gate_matrix::ONE_QUBIT_IDENTITY),
                _ => None,
            },
            Self::X => match params {
                [] => Some(gate_matrix::X_GATE),
                _ => None,
            },
            Self::Y => match params {
                [] => Some(gate_matrix::Y_GATE),
                _ => None,
            },
            Self::Z => match params {
                [] => Some(gate_matrix::Z_GATE),
                _ => None,
            },
            Self::Phase => match params {
                [Param::Float(theta)] => Some(gate_matrix::phase_gate(*theta)),
                _ => None,
            },
            Self::R => match params {
                [Param::Float(theta), Param::Float(phi)] => Some(gate_matrix::r_gate(*theta, *phi)),
                _ => None,
            },
            Self::RX => match params {
                [Param::Float(theta)] => Some(gate_matrix::rx_gate(*theta)),
                _ => None,
            },
            Self::RY => match params {
                [Param::Float(theta)] => Some(gate_matrix::ry_gate(*theta)),
                _ => None,
            },
            Self::RZ => match params {
                [Param::Float(theta)] => Some(gate_matrix::rz_gate(*theta)),
                _ => None,
            },
            Self::S => match params {
                [] => Some(gate_matrix::S_GATE),
                _ => None,
            },
            Self::Sdg => match params {
                [] => Some(gate_matrix::SDG_GATE),
                _ => None,
            },
            Self::SX => match params {
                [] => Some(gate_matrix::SX_GATE),
                _ => None,
            },
            Self::SXdg => match params {
                [] => Some(gate_matrix::SXDG_GATE),
                _ => None,
            },
            Self::T => match params {
                [] => Some(gate_matrix::T_GATE),
                _ => None,
            },
            Self::Tdg => match params {
                [] => Some(gate_matrix::TDG_GATE),
                _ => None,
            },
            Self::U => match params {
                [Param::Float(theta), Param::Float(phi), Param::Float(lam)] => {
                    Some(gate_matrix::u_gate(*theta, *phi, *lam))
                }
                _ => None,
            },
            Self::U1 => match params[0] {
                Param::Float(val) => Some(gate_matrix::u1_gate(val)),
                _ => None,
            },
            Self::U2 => match params {
                [Param::Float(phi), Param::Float(lam)] => Some(gate_matrix::u2_gate(*phi, *lam)),
                _ => None,
            },
            Self::U3 => match params {
                [Param::Float(theta), Param::Float(phi), Param::Float(lam)] => {
                    Some(gate_matrix::u3_gate(*theta, *phi, *lam))
                }
                _ => None,
            },
            Self::CH => None,
            Self::CX => None,
            Self::CY => None,
            Self::CZ => None,
            Self::DCX => None,
            Self::ECR => None,
            Self::Swap => None,
            Self::ISwap => None,
            Self::CPhase => None,
            Self::CRX => None,
            Self::CRY => None,
            Self::CRZ => None,
            Self::CS => None,
            Self::CSdg => None,
            Self::CSX => None,
            Self::CU => None,
            Self::CU1 => None,
            Self::CU3 => None,
            Self::RXX => None,
            Self::RYY => None,
            Self::RZZ => None,
            Self::RZX => None,
            Self::XXMinusYY => None,
            Self::XXPlusYY => None,
            Self::CCX => None,
            Self::CCZ => None,
            Self::CSwap => None,
            Self::RCCX => None,
            Self::C3X => None,
            Self::C3SX => None,
            Self::RC3X => None,
        }
    }
}

#[pymethods]
impl StandardGate {
    pub fn copy(&self) -> Self {
        *self
    }

    // These pymethods are for testing:
    pub fn _to_matrix<'py>(
        &self,
        py: Python<'py>,
        params: Vec<Param>,
    ) -> Option<Bound<'py, PyArray2<Complex64>>> {
        self.matrix(&params).map(|x| x.into_pyarray(py))
    }

    pub fn _num_params(&self) -> u32 {
        self.num_params()
    }

    pub fn _get_definition(&self, params: Vec<Param>) -> Option<CircuitData> {
        self.definition(&params)
    }

    pub fn _inverse(&self, params: Vec<Param>) -> Option<(StandardGate, SmallVec<[Param; 3]>)> {
        self.inverse(&params)
    }

    #[getter]
    pub fn get_num_qubits(&self) -> u32 {
        self.num_qubits()
    }

    #[getter]
    pub fn get_num_ctrl_qubits(&self) -> u32 {
        self.num_ctrl_qubits()
    }

    #[getter]
    pub fn get_num_clbits(&self) -> u32 {
        self.num_clbits()
    }

    #[getter]
    pub fn get_num_params(&self) -> u32 {
        self.num_params()
    }

    #[getter]
    pub fn get_name(&self) -> &str {
        self.name()
    }

    #[getter]
    pub fn is_controlled_gate(&self) -> bool {
        self.num_ctrl_qubits() > 0
    }

    #[getter]
    pub fn get_gate_class(&self, py: Python) -> PyResult<&'static Py<PyAny>> {
        imports::get_std_gate_class(py, *self)
    }

    #[staticmethod]
    pub fn all_gates(py: Python) -> PyResult<Bound<PyList>> {
        PyList::new(
            py,
            (0..STANDARD_GATE_SIZE as u8).map(::bytemuck::checked::cast::<_, Self>),
        )
    }

    pub fn __hash__(&self) -> isize {
        *self as isize
    }
}

// This must be kept up-to-date with `StandardGate` when adding or removing
// gates from the enum
//
// Remove this when std::mem::variant_count() is stabilized (see
// https://github.com/rust-lang/rust/issues/73662 )
pub const STANDARD_GATE_SIZE: usize = 52;

impl Operation for StandardGate {
    fn name(&self) -> &str {
        STANDARD_GATE_NAME[*self as usize]
    }
    fn num_qubits(&self) -> u32 {
        STANDARD_GATE_NUM_QUBITS[*self as usize]
    }
    fn num_clbits(&self) -> u32 {
        0
    }
    fn num_params(&self) -> u32 {
        STANDARD_GATE_NUM_PARAMS[*self as usize]
    }
    fn directive(&self) -> bool {
        false
    }
}

const FLOAT_ZERO: Param = Param::Float(0.0);

// Return explicitly requested copy of `param`, handling
// each variant separately.
fn clone_param(param: &Param) -> Param {
    match param {
        Param::Float(theta) => Param::Float(*theta),
        Param::ParameterExpression(theta) => Param::ParameterExpression(theta.clone()),
        Param::Obj(_) => unreachable!(),
    }
}

/// Multiply a ``Param`` with a float.
pub fn multiply_param(param: &Param, mult: f64) -> Param {
    match param {
        Param::Float(theta) => Param::Float(theta * mult),
        Param::ParameterExpression(theta) => {
            // safe to unwrap as multiplication with float does not have name conflicts
            Param::ParameterExpression(Arc::new(
                theta.mul(&ParameterExpression::from_f64(mult)).unwrap(),
            ))
        }
        Param::Obj(_) => unreachable!("Unsupported multiplication of a Param::Obj."),
    }
}

/// Multiply two ``Param``s.
pub fn multiply_params(param1: Param, param2: Param) -> Param {
    match (&param1, &param2) {
        (Param::Float(theta), Param::Float(lambda)) => Param::Float(theta * lambda),
        (param, Param::Float(theta)) => multiply_param(param, *theta),
        (Param::Float(theta), param) => multiply_param(param, *theta),
        (Param::ParameterExpression(p1), Param::ParameterExpression(p2)) => {
            // TODO we could properly propagate the error here
            Param::ParameterExpression(Arc::new(p1.mul(p2).expect("Name conflict during mul.")))
        }
        _ => unreachable!("Unsupported multiplication."),
    }
}

pub fn add_param(param: &Param, summand: f64) -> Param {
    match param {
        Param::Float(theta) => Param::Float(*theta + summand),
        Param::ParameterExpression(theta) => Param::ParameterExpression(
            // safe to unwrap as addition with float does not have name conflicts
            Arc::new(theta.add(&ParameterExpression::from_f64(summand)).unwrap()),
        ),
        Param::Obj(_) => unreachable!("Unsupported addition of a Param::Obj."),
    }
}

pub fn radd_param(param1: Param, param2: Param) -> Param {
    match [&param1, &param2] {
        [Param::Float(theta), Param::Float(lambda)] => Param::Float(theta + lambda),
        [Param::Float(theta), Param::ParameterExpression(_lambda)] => add_param(&param2, *theta),
        [Param::ParameterExpression(_theta), Param::Float(lambda)] => add_param(&param1, *lambda),
        [
            Param::ParameterExpression(theta),
            Param::ParameterExpression(lambda),
        ] => {
            // TODO we could properly propagate the error here
            Param::ParameterExpression(Arc::new(
                theta.add(lambda).expect("Name conflict during add."),
            ))
        }
        _ => unreachable!("Unsupported addition."),
    }
}

/// This trait is defined on operation types in the circuit that are defined in Python.
/// It contains the methods for managing the Python aspect
pub trait PythonOperation: Sized {
    /// Copy this operation, including a Python-space deep copy
    fn py_deepcopy(&self, py: Python, memo: Option<&Bound<'_, PyDict>>) -> PyResult<Self>;

    /// Copy this operation, including a Python-space call to `copy` on the `Operation` subclass.
    fn py_copy(&self, py: Python) -> PyResult<Self>;
}

/// This class is used to wrap a Python side Instruction that is not in the standard library
#[derive(Clone, Debug)]
// We bit-pack pointers to this, so having a known alignment even on 32-bit systems is good.
#[repr(align(8))]
pub struct PyInstruction {
    pub qubits: u32,
    pub clbits: u32,
    pub params: u32,
    pub op_name: String,
    pub instruction: Py<PyAny>,
}

impl PythonOperation for PyInstruction {
    fn py_deepcopy(&self, py: Python, memo: Option<&Bound<'_, PyDict>>) -> PyResult<Self> {
        let deepcopy = imports::DEEPCOPY.get_bound(py);
        Ok(PyInstruction {
            instruction: deepcopy.call1((&self.instruction, memo))?.unbind(),
            qubits: self.qubits,
            clbits: self.clbits,
            params: self.params,
            op_name: self.op_name.clone(),
        })
    }

    fn py_copy(&self, py: Python) -> PyResult<Self> {
        let copy_attr = intern!(py, "copy");
        Ok(PyInstruction {
            instruction: self.instruction.call_method0(py, copy_attr)?,
            qubits: self.qubits,
            clbits: self.clbits,
            params: self.params,
            op_name: self.op_name.clone(),
        })
    }
}

impl Operation for PyInstruction {
    fn name(&self) -> &str {
        self.op_name.as_str()
    }
    fn num_qubits(&self) -> u32 {
        self.qubits
    }
    fn num_clbits(&self) -> u32 {
        self.clbits
    }
    fn num_params(&self) -> u32 {
        self.params
    }

    fn directive(&self) -> bool {
        Python::attach(|py| -> bool {
            match self.instruction.getattr(py, intern!(py, "_directive")) {
                Ok(directive) => {
                    let res: bool = directive.extract(py).unwrap();
                    res
                }
                Err(_) => false,
            }
        })
    }
}

impl PyInstruction {
    pub fn definition(&self) -> Option<CircuitData> {
        Python::attach(|py| -> Option<CircuitData> {
            match self.instruction.getattr(py, intern!(py, "definition")) {
                Ok(definition) => definition
                    .getattr(py, intern!(py, "_data"))
                    .ok()?
                    .extract::<CircuitData>(py)
                    .ok(),
                Err(_) => None,
            }
        })
    }
}

/// This class is used to wrap a Python side Gate that is not in the standard library
#[derive(Clone, Debug)]
// We bit-pack pointers to this, so having a known alignment even on 32-bit systems is good.
#[repr(align(8))]
pub struct PyGate {
    pub qubits: u32,
    pub clbits: u32,
    pub params: u32,
    pub op_name: String,
    pub gate: Py<PyAny>,
}

impl PythonOperation for PyGate {
    fn py_deepcopy(&self, py: Python, memo: Option<&Bound<'_, PyDict>>) -> PyResult<Self> {
        let deepcopy = imports::DEEPCOPY.get_bound(py);
        Ok(PyGate {
            gate: deepcopy.call1((&self.gate, memo))?.unbind(),
            qubits: self.qubits,
            clbits: self.clbits,
            params: self.params,
            op_name: self.op_name.clone(),
        })
    }

    fn py_copy(&self, py: Python) -> PyResult<Self> {
        let copy_attr = intern!(py, "copy");
        Ok(PyGate {
            gate: self.gate.call_method0(py, copy_attr)?,
            qubits: self.qubits,
            clbits: self.clbits,
            params: self.params,
            op_name: self.op_name.clone(),
        })
    }
}

impl Operation for PyGate {
    fn name(&self) -> &str {
        self.op_name.as_str()
    }
    fn num_qubits(&self) -> u32 {
        self.qubits
    }
    fn num_clbits(&self) -> u32 {
        self.clbits
    }
    fn num_params(&self) -> u32 {
        self.params
    }
    fn directive(&self) -> bool {
        false
    }
}

impl PyGate {
    pub fn matrix(&self) -> Option<Array2<Complex64>> {
        Python::attach(|py| -> Option<Array2<Complex64>> {
            match self.gate.getattr(py, intern!(py, "to_matrix")) {
                Ok(to_matrix) => {
                    let res: Option<Py<PyAny>> = to_matrix.call0(py).ok()?.extract(py).ok();
                    match res {
                        Some(x) => {
                            let array: PyReadonlyArray2<Complex64> = x.extract(py).ok()?;
                            Some(array.as_array().to_owned())
                        }
                        None => None,
                    }
                }
                Err(_) => None,
            }
        })
    }

    pub fn definition(&self) -> Option<CircuitData> {
        Python::attach(|py| -> Option<CircuitData> {
            match self.gate.getattr(py, intern!(py, "definition")) {
                Ok(definition) => definition
                    .getattr(py, intern!(py, "_data"))
                    .ok()?
                    .extract::<CircuitData>(py)
                    .ok(),
                Err(_) => None,
            }
        })
    }

    pub fn matrix_as_static_1q(&self) -> Option<[[Complex64; 2]; 2]> {
        if self.num_qubits() != 1 {
            return None;
        }
        Python::attach(|py| -> Option<[[Complex64; 2]; 2]> {
            let array = self
                .gate
                .call_method0(py, intern!(py, "to_matrix"))
                .ok()?
                .extract::<PyReadonlyArray2<Complex64>>(py)
                .ok()?;
            let arr = array.as_array();
            Some([[arr[[0, 0]], arr[[0, 1]]], [arr[[1, 0]], arr[[1, 1]]]])
        })
    }
}

/// This class is used to wrap a Python side Operation that is not in the standard library
#[derive(Clone, Debug)]
// We bit-pack pointers to this, so having a known alignment even on 32-bit systems is good.
#[repr(align(8))]
pub struct PyOperation {
    pub qubits: u32,
    pub clbits: u32,
    pub params: u32,
    pub op_name: String,
    pub operation: Py<PyAny>,
}

impl PythonOperation for PyOperation {
    fn py_deepcopy(&self, py: Python, memo: Option<&Bound<'_, PyDict>>) -> PyResult<Self> {
        let deepcopy = imports::DEEPCOPY.get_bound(py);
        Ok(PyOperation {
            operation: deepcopy.call1((&self.operation, memo))?.unbind(),
            qubits: self.qubits,
            clbits: self.clbits,
            params: self.params,
            op_name: self.op_name.clone(),
        })
    }

    fn py_copy(&self, py: Python) -> PyResult<Self> {
        let copy_attr = intern!(py, "copy");
        Ok(PyOperation {
            operation: self.operation.call_method0(py, copy_attr)?,
            qubits: self.qubits,
            clbits: self.clbits,
            params: self.params,
            op_name: self.op_name.clone(),
        })
    }
}

impl Operation for PyOperation {
    fn name(&self) -> &str {
        self.op_name.as_str()
    }
    fn num_qubits(&self) -> u32 {
        self.qubits
    }
    fn num_clbits(&self) -> u32 {
        self.clbits
    }
    fn num_params(&self) -> u32 {
        self.params
    }
    fn directive(&self) -> bool {
        Python::attach(|py| -> bool {
            match self.operation.getattr(py, intern!(py, "_directive")) {
                Ok(directive) => {
                    let res: bool = directive.extract(py).unwrap();
                    res
                }
                Err(_) => false,
            }
        })
    }
}

#[derive(Clone, Debug)]
pub enum ArrayType {
    NDArray(Array2<Complex64>),
    OneQ(Matrix2<Complex64>),
    TwoQ(Matrix4<Complex64>),
}

/// This class is a rust representation of a UnitaryGate in Python,
/// a gate represented solely by it's unitary matrix.
#[derive(Clone, Debug)]
#[repr(align(8))]
pub struct UnitaryGate {
    pub array: ArrayType,
}

impl PartialEq for UnitaryGate {
    fn eq(&self, other: &Self) -> bool {
        match (&self.array, &other.array) {
            (ArrayType::OneQ(mat1), ArrayType::OneQ(mat2)) => mat1 == mat2,
            (ArrayType::TwoQ(mat1), ArrayType::TwoQ(mat2)) => mat1 == mat2,
            // we could also slightly optimize comparisons between NDArray and OneQ/TwoQ if
            // this becomes performance critical
            _ => self.matrix() == other.matrix(),
        }
    }
}

impl Operation for UnitaryGate {
    fn name(&self) -> &str {
        "unitary"
    }
    fn num_qubits(&self) -> u32 {
        match &self.array {
            ArrayType::NDArray(arr) => arr.shape()[0].ilog2(),
            ArrayType::OneQ(_) => 1,
            ArrayType::TwoQ(_) => 2,
        }
    }
    fn num_clbits(&self) -> u32 {
        0
    }
    fn num_params(&self) -> u32 {
        0
    }
    fn directive(&self) -> bool {
        false
    }
}

impl UnitaryGate {
    pub fn matrix(&self) -> Option<Array2<Complex64>> {
        match &self.array {
            ArrayType::NDArray(arr) => Some(arr.clone()),
            ArrayType::OneQ(mat) => Some(array!(
                [mat[(0, 0)], mat[(0, 1)]],
                [mat[(1, 0)], mat[(1, 1)]],
            )),
            ArrayType::TwoQ(mat) => Some(array!(
                [mat[(0, 0)], mat[(0, 1)], mat[(0, 2)], mat[(0, 3)]],
                [mat[(1, 0)], mat[(1, 1)], mat[(1, 2)], mat[(1, 3)]],
                [mat[(2, 0)], mat[(2, 1)], mat[(2, 2)], mat[(2, 3)]],
                [mat[(3, 0)], mat[(3, 1)], mat[(3, 2)], mat[(3, 3)]],
            )),
        }
    }

    pub fn matrix_as_static_1q(&self) -> Option<[[Complex64; 2]; 2]> {
        match &self.array {
            ArrayType::OneQ(mat) => Some([[mat[(0, 0)], mat[(0, 1)]], [mat[(1, 0)], mat[(1, 1)]]]),
            ArrayType::NDArray(arr) => {
                if self.num_qubits() == 1 {
                    Some([[arr[(0, 0)], arr[(0, 1)]], [arr[(1, 0)], arr[(1, 1)]]])
                } else {
                    None
                }
            }
            ArrayType::TwoQ(_) => None,
        }
    }

    pub fn matrix_as_nalgebra_1q(&self) -> Option<Matrix2<Complex64>> {
        match &self.array {
            ArrayType::OneQ(mat) => Some(*mat),
            ArrayType::NDArray(arr) => {
                if self.num_qubits() == 1 {
                    Some(Matrix2::new(
                        arr[[0, 0]],
                        arr[[0, 1]],
                        arr[[1, 0]],
                        arr[[1, 1]],
                    ))
                } else {
                    None
                }
            }
            ArrayType::TwoQ(_) => None,
        }
    }
}

impl UnitaryGate {
    pub fn create_py_op(&self, py: Python, label: Option<&str>) -> PyResult<Py<PyAny>> {
        let kwargs = PyDict::new(py);
        if let Some(label) = label {
            kwargs.set_item(intern!(py, "label"), label.into_py_any(py)?)?;
        }
        let out_array = match &self.array {
            ArrayType::NDArray(arr) => arr.to_pyarray(py),
            ArrayType::OneQ(arr) => arr.to_pyarray(py),
            ArrayType::TwoQ(arr) => arr.to_pyarray(py),
        };
        kwargs.set_item(intern!(py, "check_input"), false)?;
        kwargs.set_item(intern!(py, "num_qubits"), self.num_qubits())?;
        let gate = imports::UNITARY_GATE
            .get_bound(py)
            .call((out_array,), Some(&kwargs))?;
        Ok(gate.unbind())
    }

    /// Get a read-only ndarray view of the matrix stored in the `UnitaryGate`
    ///
    /// Regardless of the underlying array type `Matrix2`, `Matrix4`, or `Array2` it returns
    /// a read-only an ndarray `ArrayView2` view to the underlying matrix by reference.
    #[inline]
    pub fn matrix_view(&self) -> ArrayView2<'_, Complex64> {
        match &self.array {
            ArrayType::NDArray(arr) => arr.view(),
            ArrayType::OneQ(mat) => {
                let dim = Dim(mat.shape());
                let strides = Dim(mat.strides());
                // SAFETY: We know the array is a 2x2 and contiguous block so we don't need to
                // check for invalid format
                unsafe { ArrayView2::from_shape_ptr(dim.strides(strides), mat.get_unchecked(0)) }
            }
            ArrayType::TwoQ(mat) => {
                let dim = Dim(mat.shape());
                let strides = Dim(mat.strides());
                // SAFETY: We know the array is a 4x4 and contiguous block so we don't need to
                // check for invalid format
                unsafe { ArrayView2::from_shape_ptr(dim.strides(strides), mat.get_unchecked(0)) }
            }
        }
    }
}

/// This class represents a PauliProductMeasurement instruction.
#[derive(Clone, Debug)]
#[repr(align(8))]
pub struct PauliProductMeasurement {
    /// The z-component of the pauli.
    pub z: Vec<bool>,
    /// The x-component of the pauli.
    pub x: Vec<bool>,
    /// For a PauliProductMeasurement instruction, the phase of the Pauli can be either 0 or 2,
    /// where the value of 2 corresponds to a sign of `-1`.
    pub neg: bool,
}

impl Operation for PauliProductMeasurement {
    fn name(&self) -> &str {
        "pauli_product_measurement"
    }
    fn num_qubits(&self) -> u32 {
        self.z.len() as u32
    }
    fn num_clbits(&self) -> u32 {
        1
    }
    fn num_params(&self) -> u32 {
        0
    }
    fn directive(&self) -> bool {
        false
    }
}

impl PauliProductMeasurement {
    pub fn create_py_op(&self, py: Python, label: Option<&str>) -> PyResult<Py<PyAny>> {
        let z = self.z.to_pyarray(py);
        let x = self.x.to_pyarray(py);

        let phase = if self.neg { 2 } else { 0 };

        let py_label = if let Some(label) = label {
            label.into_py_any(py)?
        } else {
            py.None()
        };

        let gate = imports::PAULI_PRODUCT_MEASUREMENT
            .get_bound(py)
            .call_method1(intern!(py, "_from_pauli_data"), (z, x, phase, py_label))?;
        Ok(gate.unbind())
    }
}

impl PartialEq for PauliProductMeasurement {
    fn eq(&self, other: &Self) -> bool {
        self.x == other.x && self.z == other.z && self.neg == other.neg
    }
}

impl Eq for PauliProductMeasurement {}<|MERGE_RESOLUTION|>--- conflicted
+++ resolved
@@ -435,18 +435,22 @@
     PyRange(PyRange),
     /// Some ordered collection of integers.
     List(Vec<usize>),
+    /// A Dynamic Range object from qiskit.circuit.classical.expr
+    Range(expr::Range),
 }
 impl ForCollection {
     pub fn is_empty(&self) -> bool {
         match self {
             Self::PyRange(xs) => xs.is_empty(),
             Self::List(xs) => xs.is_empty(),
+            Self::Range(xs) => xs.is_empty(),
         }
     }
     pub fn len(&self) -> usize {
         match self {
             Self::PyRange(xs) => xs.len(),
             Self::List(xs) => xs.len(),
+            Self::Range(xs) => xs.len(),
         }
     }
 }
@@ -456,154 +460,6 @@
     pub control_flow: ControlFlow,
     pub num_qubits: u32,
     pub num_clbits: u32,
-}
-
-/// Represents the indexset for a ForLoop operation.
-/// Can be either a list of integers, an expr.Range object, or a Python range object.
-#[derive(Clone, Debug)]
-pub enum ForLoopIndexSet {
-    /// A list/tuple of integer indices
-    List(Vec<usize>),
-    /// An expr.Range object from qiskit.circuit.classical.expr
-    Range(expr::Range),
-    /// A Python range object (preserved as-is)
-    PyRange(Py<PyAny>),
-}
-
-impl<'py> IntoPyObject<'py> for &ForLoopIndexSet {
-    type Target = PyAny;
-    type Output = Bound<'py, PyAny>;
-    type Error = PyErr;
-
-    fn into_pyobject(self, py: Python<'py>) -> Result<Self::Output, Self::Error> {
-        match self {
-            ForLoopIndexSet::List(indices) => {
-                // Convert Vec<usize> to Python tuple
-                let tuple = PyTuple::new(py, indices.iter().map(|&i| i as i64))?;
-                Ok(tuple.into_any())
-            }
-            ForLoopIndexSet::Range(range) => {
-                // Convert expr::Range back to Python Range object
-                range.clone().into_pyobject(py)
-            }
-            ForLoopIndexSet::PyRange(py_range) => {
-                // Return the preserved Python range object
-                // Clone the Py<PyAny> since we only have a reference
-                Ok(py_range.clone().into_bound(py))
-            }
-        }
-    }
-}
-
-impl<'py> IntoPyObject<'py> for ForLoopIndexSet {
-    type Target = PyAny;
-    type Output = Bound<'py, PyAny>;
-    type Error = PyErr;
-
-    fn into_pyobject(self, py: Python<'py>) -> Result<Self::Output, Self::Error> {
-        (&self).into_pyobject(py)
-    }
-}
-
-impl PartialEq for ForLoopIndexSet {
-    fn eq(&self, other: &Self) -> bool {
-        match (self, other) {
-            (ForLoopIndexSet::List(a), ForLoopIndexSet::List(b)) => a == b,
-            (ForLoopIndexSet::Range(a), ForLoopIndexSet::Range(b)) => a == b,
-            (ForLoopIndexSet::PyRange(a), ForLoopIndexSet::PyRange(b)) => {
-                // Compare Python range objects by their start, stop, and step values
-                // This ensures that range(0, 5) == range(0, 5) even if they're different objects
-                Python::attach(|py| -> PyResult<bool> {
-                    let range_a = a.bind(py);
-                    let range_b = b.bind(py);
-
-                    // Extract start, stop, step from both ranges
-                    let start_a: i64 = range_a.getattr(intern!(py, "start"))?.extract()?;
-                    let stop_a: i64 = range_a.getattr(intern!(py, "stop"))?.extract()?;
-                    let step_a: i64 = range_a.getattr(intern!(py, "step"))?.extract()?;
-
-                    let start_b: i64 = range_b.getattr(intern!(py, "start"))?.extract()?;
-                    let stop_b: i64 = range_b.getattr(intern!(py, "stop"))?.extract()?;
-                    let step_b: i64 = range_b.getattr(intern!(py, "step"))?.extract()?;
-
-                    Ok(start_a == start_b && stop_a == stop_b && step_a == step_b)
-                })
-                .unwrap_or(false)
-            }
-            _ => false,
-        }
-    }
-}
-
-impl ForLoopIndexSet {
-    /// Get the length of the indexset.
-    /// - For List: returns the actual length
-    /// - For PyRange: computes length from start/stop/step (Python ranges have known length)
-    /// - For Range (expr.Range): returns None since length may be dynamic (depends on runtime values)
-    pub fn len(&self) -> Option<usize> {
-        match self {
-            ForLoopIndexSet::List(indices) => Some(indices.len()),
-            ForLoopIndexSet::Range(_) => None, // Dynamic - depends on runtime variable values
-            ForLoopIndexSet::PyRange(py_range) => {
-                // Python range objects have a known length that can be computed
-                Python::attach(|py| -> PyResult<usize> {
-                    let range = py_range.bind(py);
-                    // Python range objects have start, stop, and step attributes
-                    let start: i64 = range.getattr(intern!(py, "start"))?.extract()?;
-                    let stop: i64 = range.getattr(intern!(py, "stop"))?.extract()?;
-                    let step: i64 = range.getattr(intern!(py, "step"))?.extract()?;
-
-                    // Compute length using Python's range length formula
-                    let len = if step == 0 {
-                        return Err(PyErr::new::<pyo3::exceptions::PyValueError, _>(
-                            "range() step cannot be zero",
-                        ));
-                    } else if step > 0 {
-                        // Positive step: max(0, (stop - start + step - 1) // step)
-                        if stop <= start {
-                            0
-                        } else {
-                            ((stop - start + step - 1) / step) as usize
-                        }
-                    } else {
-                        // Negative step: max(0, (stop - start + step + 1) // step)
-                        if stop >= start {
-                            0
-                        } else {
-                            ((stop - start + step + 1) / step) as usize
-                        }
-                    };
-                    Ok(len)
-                })
-                .ok()
-            }
-        }
-    }
-
-    /// Check if the indexset is empty.
-    /// - For List: checks if the list is empty
-    /// - For PyRange: checks if length is 0
-    /// - For Range (expr.Range): returns None since length may be dynamic
-    pub fn is_empty(&self) -> Option<bool> {
-        match self {
-            ForLoopIndexSet::List(indices) => Some(indices.is_empty()),
-            ForLoopIndexSet::Range(_) => None, // Dynamic - can't determine at compile time
-            ForLoopIndexSet::PyRange(_) => {
-                // Python range objects have a known length
-                self.len().map(|len| len == 0)
-            }
-        }
-    }
-
-    /// Get a slice of the indexset if it's a list.
-    /// Returns None for Range and PyRange (they're not stored as slices).
-    pub fn as_slice(&self) -> Option<&[usize]> {
-        match self {
-            ForLoopIndexSet::List(indices) => Some(indices.as_slice()),
-            ForLoopIndexSet::Range(_) => None,
-            ForLoopIndexSet::PyRange(_) => None,
-        }
-    }
 }
 
 #[derive(Clone, Debug)]
@@ -616,13 +472,8 @@
     BreakLoop,
     ContinueLoop,
     ForLoop {
-<<<<<<< HEAD
-        indexset: ForLoopIndexSet,
-        loop_param: Option<Py<PyAny>>,
-=======
         collection: ForCollection,
         loop_param: Option<Symbol>,
->>>>>>> cae0817b
     },
     IfElse {
         condition: Condition,
@@ -845,13 +696,8 @@
     BreakLoop,
     ContinueLoop,
     ForLoop {
-<<<<<<< HEAD
-        indexset: &'a ForLoopIndexSet,
-        loop_param: Option<&'a Py<PyAny>>,
-=======
         collection: &'a ForCollection,
         loop_param: Option<&'a Symbol>,
->>>>>>> cae0817b
         body: &'a T,
     },
     IfElse {
