// This code is part of Qiskit.
//
// (C) Copyright IBM 2024
//
// This code is licensed under the Apache License, Version 2.0. You may
// obtain a copy of this license in the LICENSE.txt file in the root directory
// of this source tree or at http://www.apache.org/licenses/LICENSE-2.0.
//
// Any modifications or derivative works of this code must retain this
// copyright notice, and modified files need to carry a notice indicating
// that they have been altered from the originals.

use std::f64::consts::PI;

use crate::circuit_data::CircuitData;
use crate::imports::{PARAMETER_EXPRESSION, QUANTUM_CIRCUIT};
use crate::{gate_matrix, Qubit};

use ndarray::{aview2, Array2};
use num_complex::Complex64;
use numpy::IntoPyArray;
use numpy::PyReadonlyArray2;
use pyo3::prelude::*;
use pyo3::{intern, IntoPy, Python};
use smallvec::smallvec;

/// Valid types for an operation field in a CircuitInstruction
///
/// These are basically the types allowed in a QuantumCircuit
#[derive(FromPyObject, Clone, Debug)]
pub enum OperationType {
    Standard(StandardGate),
    Instruction(PyInstruction),
    Gate(PyGate),
    Operation(PyOperation),
}

impl Operation for OperationType {
    fn name(&self) -> &str {
        match self {
            Self::Standard(op) => op.name(),
            Self::Gate(op) => op.name(),
            Self::Instruction(op) => op.name(),
            Self::Operation(op) => op.name(),
        }
    }

    fn num_qubits(&self) -> u32 {
        match self {
            Self::Standard(op) => op.num_qubits(),
            Self::Gate(op) => op.num_qubits(),
            Self::Instruction(op) => op.num_qubits(),
            Self::Operation(op) => op.num_qubits(),
        }
    }
    fn num_clbits(&self) -> u32 {
        match self {
            Self::Standard(op) => op.num_clbits(),
            Self::Gate(op) => op.num_clbits(),
            Self::Instruction(op) => op.num_clbits(),
            Self::Operation(op) => op.num_clbits(),
        }
    }

    fn num_params(&self) -> u32 {
        match self {
            Self::Standard(op) => op.num_params(),
            Self::Gate(op) => op.num_params(),
            Self::Instruction(op) => op.num_params(),
            Self::Operation(op) => op.num_params(),
        }
    }
    fn matrix(&self, params: &[Param]) -> Option<Array2<Complex64>> {
        match self {
            Self::Standard(op) => op.matrix(params),
            Self::Gate(op) => op.matrix(params),
            Self::Instruction(op) => op.matrix(params),
            Self::Operation(op) => op.matrix(params),
        }
    }

    fn control_flow(&self) -> bool {
        match self {
            Self::Standard(op) => op.control_flow(),
            Self::Gate(op) => op.control_flow(),
            Self::Instruction(op) => op.control_flow(),
            Self::Operation(op) => op.control_flow(),
        }
    }

    fn definition(&self, params: &[Param]) -> Option<CircuitData> {
        match self {
            Self::Standard(op) => op.definition(params),
            Self::Gate(op) => op.definition(params),
            Self::Instruction(op) => op.definition(params),
            Self::Operation(op) => op.definition(params),
        }
    }

    fn standard_gate(&self) -> Option<StandardGate> {
        match self {
            Self::Standard(op) => op.standard_gate(),
            Self::Gate(op) => op.standard_gate(),
            Self::Instruction(op) => op.standard_gate(),
            Self::Operation(op) => op.standard_gate(),
        }
    }

    fn directive(&self) -> bool {
        match self {
            Self::Standard(op) => op.directive(),
            Self::Gate(op) => op.directive(),
            Self::Instruction(op) => op.directive(),
            Self::Operation(op) => op.directive(),
        }
    }
}

/// Trait for generic circuit operations these define the common attributes
/// needed for something to be addable to the circuit struct
pub trait Operation {
    fn name(&self) -> &str;
    fn num_qubits(&self) -> u32;
    fn num_clbits(&self) -> u32;
    fn num_params(&self) -> u32;
    fn control_flow(&self) -> bool;
    fn matrix(&self, params: &[Param]) -> Option<Array2<Complex64>>;
    fn definition(&self, params: &[Param]) -> Option<CircuitData>;
    fn standard_gate(&self) -> Option<StandardGate>;
    fn directive(&self) -> bool;
}

#[derive(Clone, Debug)]
pub enum Param {
    ParameterExpression(PyObject),
    Float(f64),
    Obj(PyObject),
}

impl<'py> FromPyObject<'py> for Param {
    fn extract_bound(b: &Bound<'py, PyAny>) -> Result<Self, PyErr> {
        Ok(
            if b.is_instance(PARAMETER_EXPRESSION.get_bound(b.py()))?
                || b.is_instance(QUANTUM_CIRCUIT.get_bound(b.py()))?
            {
                Param::ParameterExpression(b.clone().unbind())
            } else if let Ok(val) = b.extract::<f64>() {
                Param::Float(val)
            } else {
                Param::Obj(b.clone().unbind())
            },
        )
    }
}

impl IntoPy<PyObject> for Param {
    fn into_py(self, py: Python) -> PyObject {
        match &self {
            Self::Float(val) => val.to_object(py),
            Self::ParameterExpression(val) => val.clone_ref(py),
            Self::Obj(val) => val.clone_ref(py),
        }
    }
}

impl ToPyObject for Param {
    fn to_object(&self, py: Python) -> PyObject {
        match self {
            Self::Float(val) => val.to_object(py),
            Self::ParameterExpression(val) => val.clone_ref(py),
            Self::Obj(val) => val.clone_ref(py),
        }
    }
}

#[derive(Clone, Debug, Copy, Eq, PartialEq, Hash)]
#[pyclass(module = "qiskit._accelerate.circuit")]
pub enum StandardGate {
    ZGate = 0,
    YGate = 1,
    XGate = 2,
    CZGate = 3,
    CYGate = 4,
    CXGate = 5,
    CCXGate = 6,
    RXGate = 7,
    RYGate = 8,
    RZGate = 9,
    ECRGate = 10,
    SwapGate = 11,
    SXGate = 12,
    GlobalPhaseGate = 13,
    IGate = 14,
    HGate = 15,
    PhaseGate = 16,
    UGate = 17,
    SGate = 18,
    SdgGate = 19,
    TGate = 20,
    TdgGate = 21,
    SXdgGate = 22,
    ISwapGate = 23,
    XXMinusYYGate = 24,
    XXPlusYYGate = 25,
    U1Gate = 26,
    U2Gate = 27,
    U3Gate = 28,
    CRXGate = 29,
    CRYGate = 30,
    CRZGate = 31,
    RGate = 32,
    CHGate = 33,
    CPhaseGate = 34,
    CSGate = 35,
    CSdgGate = 36,
    CSXGate = 37,
    CSwapGate = 38,
    CUGate = 39,
    CU1Gate = 40,
    CU3Gate = 41,
    C3XGate = 42,
    C3SXGate = 43,
    C4XGate = 44,
    DCXGate = 45,
    CCZGate = 46,
    RCCXGate = 47,
    RC3XGate = 48,
    RXXGate = 49,
    RYYGate = 50,
    RZZGate = 51,
    RZXGate = 52,
}

// TODO: replace all 34s (placeholders) with actual number
static STANDARD_GATE_NUM_QUBITS: [u32; STANDARD_GATE_SIZE] = [
    1, 1, 1, 2, 2, 2, 3, 1, 1, 1, // 0-9
    2, 2, 1, 0, 1, 1, 1, 1, 1, 1, // 10-19
<<<<<<< HEAD
    1, 1, 1, 2, 2, 2, 1, 1, 1, 34, // 20-29
    34, 34, 34, 2, 2, 2, 2, 2, 3, 2, // 30-39
    2, 2, 34, 34, 34, 2, 34, 34, 34, 2, // 40-49
    2, 2, 2, // 50-52
=======
    1, 1, 1, 2, 2, 2, 1, 1, 1, 2, // 20-29
    2, 2, 1, 2, 2, 2, 2, 2, 3, 2, // 30-39
    2, 2, 34, 34, 34, 2, 34, 34, 34, 34, // 40-49
    34, 34, 34, // 50-52
>>>>>>> 6f070af6
];

// TODO: replace all 34s (placeholders) with actual number
static STANDARD_GATE_NUM_PARAMS: [u32; STANDARD_GATE_SIZE] = [
    0, 0, 0, 0, 0, 0, 0, 1, 1, 1, // 0-9
    0, 0, 0, 1, 0, 0, 1, 3, 0, 0, // 10-19
<<<<<<< HEAD
    0, 0, 0, 0, 2, 2, 1, 2, 3, 34, // 20-29
    34, 34, 34, 0, 1, 0, 0, 0, 0, 3, // 30-39
    1, 3, 34, 34, 34, 0, 34, 34, 34, 1, // 40-49
    1, 1, 1, // 50-52
=======
    0, 0, 0, 0, 2, 2, 1, 2, 3, 1, // 20-29
    1, 1, 2, 0, 1, 0, 0, 0, 0, 3, // 30-39
    1, 3, 34, 34, 34, 0, 34, 34, 34, 34, // 40-49
    34, 34, 34, // 50-52
>>>>>>> 6f070af6
];

static STANDARD_GATE_NAME: [&str; STANDARD_GATE_SIZE] = [
    "z",            // 0
    "y",            // 1
    "x",            // 2
    "cz",           // 3
    "cy",           // 4
    "cx",           // 5
    "ccx",          // 6
    "rx",           // 7
    "ry",           // 8
    "rz",           // 9
    "ecr",          // 10
    "swap",         // 11
    "sx",           // 12
    "global_phase", // 13
    "id",           // 14
    "h",            // 15
    "p",            // 16
    "u",            // 17
    "s",            // 18
    "sdg",          // 19
    "t",            // 20
    "tdg",          // 21
    "sxdg",         // 22
    "iswap",        // 23
    "xx_minus_yy",  // 24
    "xx_plus_yy",   // 25
    "u1",           // 26
    "u2",           // 27
    "u3",           // 28
    "crx",          // 29
    "cry",          // 30
    "crz",          // 31
    "r",            // 32
    "ch",           // 33
    "cp",           // 34
    "cs",           // 35
    "csdg",         // 36
    "csx",          // 37
    "cswap",        // 38
    "cu",           // 39
    "cu1",          // 40
    "cu3",          // 41
    "c3x",          // 42
    "c3sx",         // 43
    "c4x",          // 44
    "dcx",          // 45
    "ccz",          // 46
    "rccx",         // 47
    "rc3x",         // 48
    "rxx",          // 49
    "ryy",          // 50
    "rzz",          // 51
    "rzx",          // 52
];

#[pymethods]
impl StandardGate {
    pub fn copy(&self) -> Self {
        *self
    }

    // These pymethods are for testing:
    pub fn _to_matrix(&self, py: Python, params: Vec<Param>) -> Option<PyObject> {
        self.matrix(&params)
            .map(|x| x.into_pyarray_bound(py).into())
    }

    pub fn _num_params(&self) -> u32 {
        self.num_params()
    }

    pub fn _get_definition(&self, params: Vec<Param>) -> Option<CircuitData> {
        self.definition(&params)
    }

    #[getter]
    pub fn get_num_qubits(&self) -> u32 {
        self.num_qubits()
    }

    #[getter]
    pub fn get_num_clbits(&self) -> u32 {
        self.num_clbits()
    }

    #[getter]
    pub fn get_num_params(&self) -> u32 {
        self.num_params()
    }

    #[getter]
    pub fn get_name(&self) -> &str {
        self.name()
    }
}

// This must be kept up-to-date with `StandardGate` when adding or removing
// gates from the enum
//
// Remove this when std::mem::variant_count() is stabilized (see
// https://github.com/rust-lang/rust/issues/73662 )
pub const STANDARD_GATE_SIZE: usize = 53;

impl Operation for StandardGate {
    fn name(&self) -> &str {
        STANDARD_GATE_NAME[*self as usize]
    }

    fn num_qubits(&self) -> u32 {
        STANDARD_GATE_NUM_QUBITS[*self as usize]
    }

    fn num_params(&self) -> u32 {
        STANDARD_GATE_NUM_PARAMS[*self as usize]
    }

    fn num_clbits(&self) -> u32 {
        0
    }

    fn control_flow(&self) -> bool {
        false
    }

    fn directive(&self) -> bool {
        false
    }

    fn matrix(&self, params: &[Param]) -> Option<Array2<Complex64>> {
        match self {
            Self::ZGate => match params {
                [] => Some(aview2(&gate_matrix::Z_GATE).to_owned()),
                _ => None,
            },
            Self::YGate => match params {
                [] => Some(aview2(&gate_matrix::Y_GATE).to_owned()),
                _ => None,
            },
            Self::XGate => match params {
                [] => Some(aview2(&gate_matrix::X_GATE).to_owned()),
                _ => None,
            },
            Self::CZGate => match params {
                [] => Some(aview2(&gate_matrix::CZ_GATE).to_owned()),
                _ => None,
            },
            Self::CYGate => match params {
                [] => Some(aview2(&gate_matrix::CY_GATE).to_owned()),
                _ => None,
            },
            Self::CXGate => match params {
                [] => Some(aview2(&gate_matrix::CX_GATE).to_owned()),
                _ => None,
            },
            Self::CCXGate => match params {
                [] => Some(aview2(&gate_matrix::CCX_GATE).to_owned()),
                _ => None,
            },
            Self::RXGate => match params {
                [Param::Float(theta)] => Some(aview2(&gate_matrix::rx_gate(*theta)).to_owned()),
                _ => None,
            },
            Self::RYGate => match params {
                [Param::Float(theta)] => Some(aview2(&gate_matrix::ry_gate(*theta)).to_owned()),
                _ => None,
            },
            Self::RZGate => match params {
                [Param::Float(theta)] => Some(aview2(&gate_matrix::rz_gate(*theta)).to_owned()),
                _ => None,
            },
            Self::CRXGate => match params {
                [Param::Float(theta)] => Some(aview2(&gate_matrix::crx_gate(*theta)).to_owned()),
                _ => None,
            },
            Self::CRYGate => match params {
                [Param::Float(theta)] => Some(aview2(&gate_matrix::cry_gate(*theta)).to_owned()),
                _ => None,
            },
            Self::CRZGate => match params {
                [Param::Float(theta)] => Some(aview2(&gate_matrix::crz_gate(*theta)).to_owned()),
                _ => None,
            },
            Self::ECRGate => match params {
                [] => Some(aview2(&gate_matrix::ECR_GATE).to_owned()),
                _ => None,
            },
            Self::SwapGate => match params {
                [] => Some(aview2(&gate_matrix::SWAP_GATE).to_owned()),
                _ => None,
            },
            Self::SXGate => match params {
                [] => Some(aview2(&gate_matrix::SX_GATE).to_owned()),
                _ => None,
            },
            Self::SXdgGate => match params {
                [] => Some(aview2(&gate_matrix::SXDG_GATE).to_owned()),
                _ => None,
            },
            Self::GlobalPhaseGate => match params {
                [Param::Float(theta)] => {
                    Some(aview2(&gate_matrix::global_phase_gate(*theta)).to_owned())
                }
                _ => None,
            },
            Self::IGate => match params {
                [] => Some(aview2(&gate_matrix::ONE_QUBIT_IDENTITY).to_owned()),
                _ => None,
            },
            Self::HGate => match params {
                [] => Some(aview2(&gate_matrix::H_GATE).to_owned()),
                _ => None,
            },
            Self::PhaseGate => match params {
                [Param::Float(theta)] => Some(aview2(&gate_matrix::phase_gate(*theta)).to_owned()),
                _ => None,
            },
            Self::UGate => match params {
                [Param::Float(theta), Param::Float(phi), Param::Float(lam)] => {
                    Some(aview2(&gate_matrix::u_gate(*theta, *phi, *lam)).to_owned())
                }
                _ => None,
            },
            Self::SGate => match params {
                [] => Some(aview2(&gate_matrix::S_GATE).to_owned()),
                _ => None,
            },
            Self::SdgGate => match params {
                [] => Some(aview2(&gate_matrix::SDG_GATE).to_owned()),
                _ => None,
            },
            Self::TGate => match params {
                [] => Some(aview2(&gate_matrix::T_GATE).to_owned()),
                _ => None,
            },
            Self::TdgGate => match params {
                [] => Some(aview2(&gate_matrix::TDG_GATE).to_owned()),
                _ => None,
            },
            Self::ISwapGate => match params {
                [] => Some(aview2(&gate_matrix::ISWAP_GATE).to_owned()),
                _ => None,
            },
            Self::XXMinusYYGate => match params {
                [Param::Float(theta), Param::Float(beta)] => {
                    Some(aview2(&gate_matrix::xx_minus_yy_gate(*theta, *beta)).to_owned())
                }
                _ => None,
            },
            Self::XXPlusYYGate => match params {
                [Param::Float(theta), Param::Float(beta)] => {
                    Some(aview2(&gate_matrix::xx_plus_yy_gate(*theta, *beta)).to_owned())
                }
                _ => None,
            },
            Self::U1Gate => match params[0] {
                Param::Float(val) => Some(aview2(&gate_matrix::u1_gate(val)).to_owned()),
                _ => None,
            },
            Self::U2Gate => match params {
                [Param::Float(phi), Param::Float(lam)] => {
                    Some(aview2(&gate_matrix::u2_gate(*phi, *lam)).to_owned())
                }
                _ => None,
            },
            Self::U3Gate => match params {
                [Param::Float(theta), Param::Float(phi), Param::Float(lam)] => {
                    Some(aview2(&gate_matrix::u3_gate(*theta, *phi, *lam)).to_owned())
                }
                _ => None,
            },
            Self::RGate => match params {
                [Param::Float(theta), Param::Float(phi)] => {
                    Some(aview2(&gate_matrix::r_gate(*theta, *phi)).to_owned())
                }
                _ => None,
            },
            Self::CHGate => todo!(),
            Self::CPhaseGate => todo!(),
            Self::CSGate => todo!(),
            Self::CSdgGate => todo!(),
            Self::CSXGate => todo!(),
            Self::CSwapGate => todo!(),
            Self::CUGate | Self::CU1Gate | Self::CU3Gate => todo!(),
            Self::C3XGate | Self::C3SXGate | Self::C4XGate => todo!(),
            Self::DCXGate => match params {
                [] => Some(aview2(&gate_matrix::DCX_GATE).to_owned()),
                _ => None,
            },
            Self::CCZGate => todo!(),
            Self::RCCXGate | Self::RC3XGate => todo!(),
            Self::RXXGate => match params[0] {
                Param::Float(theta) => Some(aview2(&gate_matrix::rxx_gate(theta)).to_owned()),
                _ => None,
            },
            Self::RYYGate => match params[0] {
                Param::Float(theta) => Some(aview2(&gate_matrix::ryy_gate(theta)).to_owned()),
                _ => None,
            },
            Self::RZZGate => match params[0] {
                Param::Float(theta) => Some(aview2(&gate_matrix::rzz_gate(theta)).to_owned()),
                _ => None,
            },
            Self::RZXGate => match params[0] {
                Param::Float(theta) => Some(aview2(&gate_matrix::rzx_gate(theta)).to_owned()),
                _ => None,
            },
        }
    }

    fn definition(&self, params: &[Param]) -> Option<CircuitData> {
        match self {
            Self::ZGate => Python::with_gil(|py| -> Option<CircuitData> {
                Some(
                    CircuitData::from_standard_gates(
                        py,
                        1,
                        [(
                            Self::PhaseGate,
                            smallvec![Param::Float(PI)],
                            smallvec![Qubit(0)],
                        )],
                        FLOAT_ZERO,
                    )
                    .expect("Unexpected Qiskit python bug"),
                )
            }),
            Self::YGate => Python::with_gil(|py| -> Option<CircuitData> {
                Some(
                    CircuitData::from_standard_gates(
                        py,
                        1,
                        [(
                            Self::UGate,
                            smallvec![
                                Param::Float(PI),
                                Param::Float(PI / 2.),
                                Param::Float(PI / 2.),
                            ],
                            smallvec![Qubit(0)],
                        )],
                        FLOAT_ZERO,
                    )
                    .expect("Unexpected Qiskit python bug"),
                )
            }),
            Self::XGate => Python::with_gil(|py| -> Option<CircuitData> {
                Some(
                    CircuitData::from_standard_gates(
                        py,
                        1,
                        [(
                            Self::UGate,
                            smallvec![Param::Float(PI), Param::Float(0.), Param::Float(PI)],
                            smallvec![Qubit(0)],
                        )],
                        FLOAT_ZERO,
                    )
                    .expect("Unexpected Qiskit python bug"),
                )
            }),
            Self::CZGate => Python::with_gil(|py| -> Option<CircuitData> {
                let q1 = smallvec![Qubit(1)];
                let q0_1 = smallvec![Qubit(0), Qubit(1)];
                Some(
                    CircuitData::from_standard_gates(
                        py,
                        2,
                        [
                            (Self::HGate, smallvec![], q1.clone()),
                            (Self::CXGate, smallvec![], q0_1),
                            (Self::HGate, smallvec![], q1),
                        ],
                        FLOAT_ZERO,
                    )
                    .expect("Unexpected Qiskit python bug"),
                )
            }),
            Self::CYGate => Python::with_gil(|py| -> Option<CircuitData> {
                let q1 = smallvec![Qubit(1)];
                let q0_1 = smallvec![Qubit(0), Qubit(1)];
                Some(
                    CircuitData::from_standard_gates(
                        py,
                        2,
                        [
                            (Self::SdgGate, smallvec![], q1.clone()),
                            (Self::CXGate, smallvec![], q0_1),
                            (Self::SGate, smallvec![], q1),
                        ],
                        FLOAT_ZERO,
                    )
                    .expect("Unexpected Qiskit python bug"),
                )
            }),
            Self::CXGate => None,
            Self::CCXGate => Python::with_gil(|py| -> Option<CircuitData> {
                let q0 = smallvec![Qubit(0)];
                let q1 = smallvec![Qubit(1)];
                let q2 = smallvec![Qubit(2)];
                let q0_1 = smallvec![Qubit(0), Qubit(1)];
                let q0_2 = smallvec![Qubit(0), Qubit(2)];
                let q1_2 = smallvec![Qubit(1), Qubit(2)];
                Some(
                    CircuitData::from_standard_gates(
                        py,
                        3,
                        [
                            (Self::HGate, smallvec![], q2.clone()),
                            (Self::CXGate, smallvec![], q1_2.clone()),
                            (Self::TdgGate, smallvec![], q2.clone()),
                            (Self::CXGate, smallvec![], q0_2.clone()),
                            (Self::TGate, smallvec![], q2.clone()),
                            (Self::CXGate, smallvec![], q1_2),
                            (Self::TdgGate, smallvec![], q2.clone()),
                            (Self::CXGate, smallvec![], q0_2),
                            (Self::TGate, smallvec![], q1.clone()),
                            (Self::TGate, smallvec![], q2.clone()),
                            (Self::HGate, smallvec![], q2),
                            (Self::CXGate, smallvec![], q0_1.clone()),
                            (Self::TGate, smallvec![], q0),
                            (Self::TdgGate, smallvec![], q1),
                            (Self::CXGate, smallvec![], q0_1),
                        ],
                        FLOAT_ZERO,
                    )
                    .expect("Unexpected Qiskit python bug"),
                )
            }),
            Self::RXGate => todo!("Add when we have R"),
            Self::RYGate => todo!("Add when we have R"),
            Self::RZGate => Python::with_gil(|py| -> Option<CircuitData> {
                let theta = &params[0];
                Some(
                    CircuitData::from_standard_gates(
                        py,
                        1,
                        [(
                            Self::PhaseGate,
                            smallvec![theta.clone()],
                            smallvec![Qubit(0)],
                        )],
                        multiply_param(theta, -0.5, py),
                    )
                    .expect("Unexpected Qiskit python bug"),
                )
            }),
            Self::CRXGate => Python::with_gil(|py| -> Option<CircuitData> {
                let theta = &params[0];
                Some(
                    CircuitData::from_standard_gates(
                        py,
                        2,
                        [
                            (
                                Self::PhaseGate,
                                smallvec![Param::Float(PI / 2.)],
                                smallvec![Qubit(1)],
                            ),
                            (Self::CXGate, smallvec![], smallvec![Qubit(0), Qubit(1)]),
                            (
                                Self::UGate,
                                smallvec![
                                    multiply_param(theta, -0.5, py),
                                    Param::Float(0.0),
                                    Param::Float(0.0)
                                ],
                                smallvec![Qubit(1)],
                            ),
                            (Self::CXGate, smallvec![], smallvec![Qubit(0), Qubit(1)]),
                            (
                                Self::UGate,
                                smallvec![
                                    multiply_param(theta, 0.5, py),
                                    Param::Float(-PI / 2.),
                                    Param::Float(0.0)
                                ],
                                smallvec![Qubit(1)],
                            ),
                        ],
                        Param::Float(0.0),
                    )
                    .expect("Unexpected Qiskit Python bug!"),
                )
            }),
            Self::CRYGate => Python::with_gil(|py| -> Option<CircuitData> {
                let theta = &params[0];
                Some(
                    CircuitData::from_standard_gates(
                        py,
                        2,
                        [
                            (
                                Self::RYGate,
                                smallvec![multiply_param(theta, 0.5, py)],
                                smallvec![Qubit(1)],
                            ),
                            (Self::CXGate, smallvec![], smallvec![Qubit(0), Qubit(1)]),
                            (
                                Self::RYGate,
                                smallvec![multiply_param(theta, -0.5, py)],
                                smallvec![Qubit(1)],
                            ),
                            (Self::CXGate, smallvec![], smallvec![Qubit(0), Qubit(1)]),
                        ],
                        Param::Float(0.0),
                    )
                    .expect("Unexpected Qiskit Python bug!"),
                )
            }),
            Self::CRZGate => Python::with_gil(|py| -> Option<CircuitData> {
                let theta = &params[0];
                Some(
                    CircuitData::from_standard_gates(
                        py,
                        2,
                        [
                            (
                                Self::RZGate,
                                smallvec![multiply_param(theta, 0.5, py)],
                                smallvec![Qubit(1)],
                            ),
                            (Self::CXGate, smallvec![], smallvec![Qubit(0), Qubit(1)]),
                            (
                                Self::RZGate,
                                smallvec![multiply_param(theta, -0.5, py)],
                                smallvec![Qubit(1)],
                            ),
                            (Self::CXGate, smallvec![], smallvec![Qubit(0), Qubit(1)]),
                        ],
                        Param::Float(0.0),
                    )
                    .expect("Unexpected Qiskit Python bug!"),
                )
            }),
            Self::ECRGate => todo!("Add when we have RZX"),
            Self::SwapGate => Python::with_gil(|py| -> Option<CircuitData> {
                Some(
                    CircuitData::from_standard_gates(
                        py,
                        2,
                        [
                            (Self::CXGate, smallvec![], smallvec![Qubit(0), Qubit(1)]),
                            (Self::CXGate, smallvec![], smallvec![Qubit(1), Qubit(0)]),
                            (Self::CXGate, smallvec![], smallvec![Qubit(0), Qubit(1)]),
                        ],
                        FLOAT_ZERO,
                    )
                    .expect("Unexpected Qiskit python bug"),
                )
            }),
            Self::SXGate => Python::with_gil(|py| -> Option<CircuitData> {
                Some(
                    CircuitData::from_standard_gates(
                        py,
                        1,
                        [
                            (Self::SdgGate, smallvec![], smallvec![Qubit(0)]),
                            (Self::HGate, smallvec![], smallvec![Qubit(0)]),
                            (Self::SdgGate, smallvec![], smallvec![Qubit(0)]),
                        ],
                        FLOAT_ZERO,
                    )
                    .expect("Unexpected Qiskit python bug"),
                )
            }),
            Self::SXdgGate => Python::with_gil(|py| -> Option<CircuitData> {
                Some(
                    CircuitData::from_standard_gates(
                        py,
                        1,
                        [
                            (Self::SGate, smallvec![], smallvec![Qubit(0)]),
                            (Self::HGate, smallvec![], smallvec![Qubit(0)]),
                            (Self::SGate, smallvec![], smallvec![Qubit(0)]),
                        ],
                        FLOAT_ZERO,
                    )
                    .expect("Unexpected Qiskit python bug"),
                )
            }),
            Self::GlobalPhaseGate => Python::with_gil(|py| -> Option<CircuitData> {
                Some(
                    CircuitData::from_standard_gates(py, 0, [], params[0].clone())
                        .expect("Unexpected Qiskit python bug"),
                )
            }),
            Self::IGate => None,
            Self::HGate => Python::with_gil(|py| -> Option<CircuitData> {
                Some(
                    CircuitData::from_standard_gates(
                        py,
                        1,
                        [(
                            Self::UGate,
                            smallvec![Param::Float(PI / 2.), Param::Float(0.), Param::Float(PI)],
                            smallvec![Qubit(0)],
                        )],
                        FLOAT_ZERO,
                    )
                    .expect("Unexpected Qiskit python bug"),
                )
            }),
            Self::PhaseGate => Python::with_gil(|py| -> Option<CircuitData> {
                Some(
                    CircuitData::from_standard_gates(
                        py,
                        1,
                        [(
                            Self::UGate,
                            smallvec![Param::Float(0.), Param::Float(0.), params[0].clone()],
                            smallvec![Qubit(0)],
                        )],
                        FLOAT_ZERO,
                    )
                    .expect("Unexpected Qiskit python bug"),
                )
            }),
            Self::UGate => None,
            Self::SGate => Python::with_gil(|py| -> Option<CircuitData> {
                Some(
                    CircuitData::from_standard_gates(
                        py,
                        1,
                        [(
                            Self::PhaseGate,
                            smallvec![Param::Float(PI / 2.)],
                            smallvec![Qubit(0)],
                        )],
                        FLOAT_ZERO,
                    )
                    .expect("Unexpected Qiskit python bug"),
                )
            }),
            Self::U1Gate => Python::with_gil(|py| -> Option<CircuitData> {
                Some(
                    CircuitData::from_standard_gates(
                        py,
                        1,
                        [(
                            Self::PhaseGate,
                            params.iter().cloned().collect(),
                            smallvec![Qubit(0)],
                        )],
                        FLOAT_ZERO,
                    )
                    .expect("Unexpected Qiskit python bug"),
                )
            }),
            Self::SdgGate => Python::with_gil(|py| -> Option<CircuitData> {
                Some(
                    CircuitData::from_standard_gates(
                        py,
                        1,
                        [(
                            Self::PhaseGate,
                            smallvec![Param::Float(-PI / 2.)],
                            smallvec![Qubit(0)],
                        )],
                        FLOAT_ZERO,
                    )
                    .expect("Unexpected Qiskit python bug"),
                )
            }),
            Self::U2Gate => Python::with_gil(|py| -> Option<CircuitData> {
                Some(
                    CircuitData::from_standard_gates(
                        py,
                        1,
                        [(
                            Self::UGate,
                            smallvec![Param::Float(PI / 2.), params[0].clone(), params[1].clone()],
                            smallvec![Qubit(0)],
                        )],
                        FLOAT_ZERO,
                    )
                    .expect("Unexpected Qiskit python bug"),
                )
            }),
            Self::TGate => Python::with_gil(|py| -> Option<CircuitData> {
                Some(
                    CircuitData::from_standard_gates(
                        py,
                        1,
                        [(
                            Self::PhaseGate,
                            smallvec![Param::Float(PI / 4.)],
                            smallvec![Qubit(0)],
                        )],
                        FLOAT_ZERO,
                    )
                    .expect("Unexpected Qiskit python bug"),
                )
            }),
            Self::U3Gate => Python::with_gil(|py| -> Option<CircuitData> {
                Some(
                    CircuitData::from_standard_gates(
                        py,
                        1,
                        [(
                            Self::UGate,
                            params.iter().cloned().collect(),
                            smallvec![Qubit(0)],
                        )],
                        FLOAT_ZERO,
                    )
                    .expect("Unexpected Qiskit python bug"),
                )
            }),
            Self::TdgGate => Python::with_gil(|py| -> Option<CircuitData> {
                Some(
                    CircuitData::from_standard_gates(
                        py,
                        1,
                        [(
                            Self::PhaseGate,
                            smallvec![Param::Float(-PI / 4.)],
                            smallvec![Qubit(0)],
                        )],
                        FLOAT_ZERO,
                    )
                    .expect("Unexpected Qiskit python bug"),
                )
            }),
            Self::ISwapGate => Python::with_gil(|py| -> Option<CircuitData> {
                Some(
                    CircuitData::from_standard_gates(
                        py,
                        2,
                        [
                            (Self::SGate, smallvec![], smallvec![Qubit(0)]),
                            (Self::SGate, smallvec![], smallvec![Qubit(1)]),
                            (Self::HGate, smallvec![], smallvec![Qubit(0)]),
                            (Self::CXGate, smallvec![], smallvec![Qubit(0), Qubit(1)]),
                            (Self::CXGate, smallvec![], smallvec![Qubit(1), Qubit(0)]),
                            (Self::HGate, smallvec![], smallvec![Qubit(1)]),
                        ],
                        FLOAT_ZERO,
                    )
                    .expect("Unexpected Qiskit python bug"),
                )
            }),
            Self::XXMinusYYGate => Python::with_gil(|py| -> Option<CircuitData> {
                let q0 = smallvec![Qubit(0)];
                let q1 = smallvec![Qubit(1)];
                let q0_1 = smallvec![Qubit(0), Qubit(1)];
                let theta = &params[0];
                let beta = &params[1];
                Some(
                    CircuitData::from_standard_gates(
                        py,
                        2,
                        [
                            (
                                Self::RZGate,
                                smallvec![multiply_param(beta, -1.0, py)],
                                q1.clone(),
                            ),
                            (Self::RZGate, smallvec![Param::Float(-PI / 2.)], q0.clone()),
                            (Self::SXGate, smallvec![], q0.clone()),
                            (Self::RZGate, smallvec![Param::Float(PI / 2.)], q0.clone()),
                            (Self::SGate, smallvec![], q1.clone()),
                            (Self::CXGate, smallvec![], q0_1.clone()),
                            (
                                Self::RYGate,
                                smallvec![multiply_param(theta, 0.5, py)],
                                q0.clone(),
                            ),
                            (
                                Self::RYGate,
                                smallvec![multiply_param(theta, -0.5, py)],
                                q1.clone(),
                            ),
                            (Self::CXGate, smallvec![], q0_1),
                            (Self::SdgGate, smallvec![], q1.clone()),
                            (Self::RZGate, smallvec![Param::Float(-PI / 2.)], q0.clone()),
                            (Self::SXdgGate, smallvec![], q0.clone()),
                            (Self::RZGate, smallvec![Param::Float(PI / 2.)], q0),
                            (Self::RZGate, smallvec![beta.clone()], q1),
                        ],
                        FLOAT_ZERO,
                    )
                    .expect("Unexpected Qiskit python bug"),
                )
            }),
            Self::XXPlusYYGate => Python::with_gil(|py| -> Option<CircuitData> {
                let q0 = smallvec![Qubit(0)];
                let q1 = smallvec![Qubit(1)];
                let q1_0 = smallvec![Qubit(1), Qubit(0)];
                let theta = &params[0];
                let beta = &params[1];
                Some(
                    CircuitData::from_standard_gates(
                        py,
                        2,
                        [
                            (Self::RZGate, smallvec![beta.clone()], q0.clone()),
                            (Self::RZGate, smallvec![Param::Float(-PI / 2.)], q1.clone()),
                            (Self::SXGate, smallvec![], q1.clone()),
                            (Self::RZGate, smallvec![Param::Float(PI / 2.)], q1.clone()),
                            (Self::SGate, smallvec![], q0.clone()),
                            (Self::CXGate, smallvec![], q1_0.clone()),
                            (
                                Self::RYGate,
                                smallvec![multiply_param(theta, -0.5, py)],
                                q1.clone(),
                            ),
                            (
                                Self::RYGate,
                                smallvec![multiply_param(theta, -0.5, py)],
                                q0.clone(),
                            ),
                            (Self::CXGate, smallvec![], q1_0),
                            (Self::SdgGate, smallvec![], q0.clone()),
                            (Self::RZGate, smallvec![Param::Float(-PI / 2.)], q1.clone()),
                            (Self::SXdgGate, smallvec![], q1.clone()),
                            (Self::RZGate, smallvec![Param::Float(PI / 2.)], q1),
                            (Self::RZGate, smallvec![multiply_param(beta, -1.0, py)], q0),
                        ],
                        FLOAT_ZERO,
                    )
                    .expect("Unexpected Qiskit python bug"),
                )
            }),
            Self::RGate => Python::with_gil(|py| -> Option<CircuitData> {
                let theta_expr = clone_param(&params[0], py);
                let phi_expr1 = add_param(&params[1], -PI / 2., py);
                let phi_expr2 = multiply_param(&phi_expr1, -1.0, py);
                let defparams = smallvec![theta_expr, phi_expr1, phi_expr2];
                Some(
                    CircuitData::from_standard_gates(
                        py,
                        1,
                        [(Self::UGate, defparams, smallvec![Qubit(0)])],
                        FLOAT_ZERO,
                    )
                    .expect("Unexpected Qiskit python bug"),
                )
            }),
            Self::CHGate => todo!(),
            Self::CPhaseGate => todo!(),
            Self::CSGate => todo!(),
            Self::CSdgGate => todo!(),
            Self::CSXGate => todo!(),
            Self::CSwapGate => todo!(),
            Self::CUGate => todo!(),
            Self::CU1Gate => todo!(),
            Self::CU3Gate => todo!(),
            Self::C3XGate | Self::C3SXGate | Self::C4XGate => todo!(),
            Self::DCXGate => Python::with_gil(|py| -> Option<CircuitData> {
                Some(
                    CircuitData::from_standard_gates(
                        py,
                        2,
                        [
                            (Self::CXGate, smallvec![], smallvec![Qubit(0), Qubit(1)]),
                            (Self::CXGate, smallvec![], smallvec![Qubit(1), Qubit(0)]),
                        ],
                        FLOAT_ZERO,
                    )
                    .expect("Unexpected Qiskit python bug"),
                )
            }),

            Self::CCZGate => todo!(),
            Self::RCCXGate | Self::RC3XGate => todo!(),
            Self::RXXGate => Python::with_gil(|py| -> Option<CircuitData> {
                let q0 = smallvec![Qubit(0)];
                let q1 = smallvec![Qubit(1)];
                let q0_q1 = smallvec![Qubit(0), Qubit(1)];
                let theta = &params[0];
                Some(
                    CircuitData::from_standard_gates(
                        py,
                        2,
                        [
                            (Self::HGate, smallvec![], q0.clone()),
                            (Self::HGate, smallvec![], q1.clone()),
                            (Self::CXGate, smallvec![], q0_q1.clone()),
                            (Self::RZGate, smallvec![theta.clone()], q1.clone()),
                            (Self::CXGate, smallvec![], q0_q1),
                            (Self::HGate, smallvec![], q1),
                            (Self::HGate, smallvec![], q0),
                        ],
                        FLOAT_ZERO,
                    )
                    .expect("Unexpected Qiskit python bug"),
                )
            }),
            Self::RYYGate => Python::with_gil(|py| -> Option<CircuitData> {
                let q0 = smallvec![Qubit(0)];
                let q1 = smallvec![Qubit(1)];
                let q0_q1 = smallvec![Qubit(0), Qubit(1)];
                let theta = &params[0];
                Some(
                    CircuitData::from_standard_gates(
                        py,
                        2,
                        [
                            (Self::RXGate, smallvec![Param::Float(PI2)], q0.clone()),
                            (Self::RXGate, smallvec![Param::Float(PI2)], q1.clone()),
                            (Self::CXGate, smallvec![], q0_q1.clone()),
                            (Self::RZGate, smallvec![theta.clone()], q1.clone()),
                            (Self::CXGate, smallvec![], q0_q1),
                            (Self::RXGate, smallvec![Param::Float(-PI2)], q0),
                            (Self::RXGate, smallvec![Param::Float(-PI2)], q1),
                        ],
                        FLOAT_ZERO,
                    )
                    .expect("Unexpected Qiskit python bug"),
                )
            }),
            Self::RZZGate => Python::with_gil(|py| -> Option<CircuitData> {
                let q1 = smallvec![Qubit(1)];
                let q0_q1 = smallvec![Qubit(0), Qubit(1)];
                let theta = &params[0];
                Some(
                    CircuitData::from_standard_gates(
                        py,
                        2,
                        [
                            (Self::CXGate, smallvec![], q0_q1.clone()),
                            (Self::RZGate, smallvec![theta.clone()], q1),
                            (Self::CXGate, smallvec![], q0_q1),
                        ],
                        FLOAT_ZERO,
                    )
                    .expect("Unexpected Qiskit python bug"),
                )
            }),
            Self::RZXGate => Python::with_gil(|py| -> Option<CircuitData> {
                let q1 = smallvec![Qubit(1)];
                let q0_q1 = smallvec![Qubit(0), Qubit(1)];
                let theta = &params[0];
                Some(
                    CircuitData::from_standard_gates(
                        py,
                        2,
                        [
                            (Self::HGate, smallvec![], q1.clone()),
                            (Self::CXGate, smallvec![], q0_q1.clone()),
                            (Self::RZGate, smallvec![theta.clone()], q1.clone()),
                            (Self::CXGate, smallvec![], q0_q1),
                            (Self::HGate, smallvec![], q1),
                        ],
                        FLOAT_ZERO,
                    )
                    .expect("Unexpected Qiskit python bug"),
                )
            }),
        }
    }

    fn standard_gate(&self) -> Option<StandardGate> {
        Some(*self)
    }
}

const FLOAT_ZERO: Param = Param::Float(0.0);

// Return explictly requested copy of `param`, handling
// each variant separately.
fn clone_param(param: &Param, py: Python) -> Param {
    match param {
        Param::Float(theta) => Param::Float(*theta),
        Param::ParameterExpression(theta) => Param::ParameterExpression(theta.clone_ref(py)),
        Param::Obj(_) => unreachable!(),
    }
}

fn multiply_param(param: &Param, mult: f64, py: Python) -> Param {
    match param {
        Param::Float(theta) => Param::Float(*theta * mult),
        Param::ParameterExpression(theta) => Param::ParameterExpression(
            theta
                .clone_ref(py)
                .call_method1(py, intern!(py, "__rmul__"), (mult,))
                .expect("Multiplication of Parameter expression by float failed."),
        ),
        Param::Obj(_) => unreachable!(),
    }
}

fn add_param(param: &Param, summand: f64, py: Python) -> Param {
    match param {
        Param::Float(theta) => Param::Float(*theta + summand),
        Param::ParameterExpression(theta) => Param::ParameterExpression(
            theta
                .clone_ref(py)
                .call_method1(py, intern!(py, "__add__"), (summand,))
                .expect("Sum of Parameter expression and float failed."),
        ),
        Param::Obj(_) => unreachable!(),
    }
}

/// This class is used to wrap a Python side Instruction that is not in the standard library
#[derive(Clone, Debug)]
#[pyclass(freelist = 20, module = "qiskit._accelerate.circuit")]
pub struct PyInstruction {
    pub qubits: u32,
    pub clbits: u32,
    pub params: u32,
    pub op_name: String,
    pub instruction: PyObject,
}

#[pymethods]
impl PyInstruction {
    #[new]
    fn new(op_name: String, qubits: u32, clbits: u32, params: u32, instruction: PyObject) -> Self {
        PyInstruction {
            qubits,
            clbits,
            params,
            op_name,
            instruction,
        }
    }
}

impl Operation for PyInstruction {
    fn name(&self) -> &str {
        self.op_name.as_str()
    }
    fn num_qubits(&self) -> u32 {
        self.qubits
    }
    fn num_clbits(&self) -> u32 {
        self.clbits
    }
    fn num_params(&self) -> u32 {
        self.params
    }
    fn control_flow(&self) -> bool {
        false
    }
    fn matrix(&self, _params: &[Param]) -> Option<Array2<Complex64>> {
        None
    }
    fn definition(&self, _params: &[Param]) -> Option<CircuitData> {
        Python::with_gil(|py| -> Option<CircuitData> {
            match self.instruction.getattr(py, intern!(py, "definition")) {
                Ok(definition) => {
                    let res: Option<PyObject> = definition.call0(py).ok()?.extract(py).ok();
                    match res {
                        Some(x) => {
                            let out: CircuitData =
                                x.getattr(py, intern!(py, "data")).ok()?.extract(py).ok()?;
                            Some(out)
                        }
                        None => None,
                    }
                }
                Err(_) => None,
            }
        })
    }
    fn standard_gate(&self) -> Option<StandardGate> {
        None
    }

    fn directive(&self) -> bool {
        Python::with_gil(|py| -> bool {
            match self.instruction.getattr(py, intern!(py, "_directive")) {
                Ok(directive) => {
                    let res: bool = directive.extract(py).unwrap();
                    res
                }
                Err(_) => false,
            }
        })
    }
}

/// This class is used to wrap a Python side Gate that is not in the standard library
#[derive(Clone, Debug)]
#[pyclass(freelist = 20, module = "qiskit._accelerate.circuit")]
pub struct PyGate {
    pub qubits: u32,
    pub clbits: u32,
    pub params: u32,
    pub op_name: String,
    pub gate: PyObject,
}

#[pymethods]
impl PyGate {
    #[new]
    fn new(op_name: String, qubits: u32, clbits: u32, params: u32, gate: PyObject) -> Self {
        PyGate {
            qubits,
            clbits,
            params,
            op_name,
            gate,
        }
    }
}

impl Operation for PyGate {
    fn name(&self) -> &str {
        self.op_name.as_str()
    }
    fn num_qubits(&self) -> u32 {
        self.qubits
    }
    fn num_clbits(&self) -> u32 {
        self.clbits
    }
    fn num_params(&self) -> u32 {
        self.params
    }
    fn control_flow(&self) -> bool {
        false
    }
    fn matrix(&self, _params: &[Param]) -> Option<Array2<Complex64>> {
        Python::with_gil(|py| -> Option<Array2<Complex64>> {
            match self.gate.getattr(py, intern!(py, "to_matrix")) {
                Ok(to_matrix) => {
                    let res: Option<PyObject> = to_matrix.call0(py).ok()?.extract(py).ok();
                    match res {
                        Some(x) => {
                            let array: PyReadonlyArray2<Complex64> = x.extract(py).ok()?;
                            Some(array.as_array().to_owned())
                        }
                        None => None,
                    }
                }
                Err(_) => None,
            }
        })
    }
    fn definition(&self, _params: &[Param]) -> Option<CircuitData> {
        Python::with_gil(|py| -> Option<CircuitData> {
            match self.gate.getattr(py, intern!(py, "definition")) {
                Ok(definition) => {
                    let res: Option<PyObject> = definition.call0(py).ok()?.extract(py).ok();
                    match res {
                        Some(x) => {
                            let out: CircuitData =
                                x.getattr(py, intern!(py, "data")).ok()?.extract(py).ok()?;
                            Some(out)
                        }
                        None => None,
                    }
                }
                Err(_) => None,
            }
        })
    }
    fn standard_gate(&self) -> Option<StandardGate> {
        Python::with_gil(|py| -> Option<StandardGate> {
            match self.gate.getattr(py, intern!(py, "_standard_gate")) {
                Ok(stdgate) => match stdgate.extract(py) {
                    Ok(out_gate) => out_gate,
                    Err(_) => None,
                },
                Err(_) => None,
            }
        })
    }
    fn directive(&self) -> bool {
        false
    }
}

/// This class is used to wrap a Python side Operation that is not in the standard library
#[derive(Clone, Debug)]
#[pyclass(freelist = 20, module = "qiskit._accelerate.circuit")]
pub struct PyOperation {
    pub qubits: u32,
    pub clbits: u32,
    pub params: u32,
    pub op_name: String,
    pub operation: PyObject,
}

#[pymethods]
impl PyOperation {
    #[new]
    fn new(op_name: String, qubits: u32, clbits: u32, params: u32, operation: PyObject) -> Self {
        PyOperation {
            qubits,
            clbits,
            params,
            op_name,
            operation,
        }
    }
}

impl Operation for PyOperation {
    fn name(&self) -> &str {
        self.op_name.as_str()
    }
    fn num_qubits(&self) -> u32 {
        self.qubits
    }
    fn num_clbits(&self) -> u32 {
        self.clbits
    }
    fn num_params(&self) -> u32 {
        self.params
    }
    fn control_flow(&self) -> bool {
        false
    }
    fn matrix(&self, _params: &[Param]) -> Option<Array2<Complex64>> {
        None
    }
    fn definition(&self, _params: &[Param]) -> Option<CircuitData> {
        None
    }
    fn standard_gate(&self) -> Option<StandardGate> {
        None
    }

    fn directive(&self) -> bool {
        Python::with_gil(|py| -> bool {
            match self.operation.getattr(py, intern!(py, "_directive")) {
                Ok(directive) => {
                    let res: bool = directive.extract(py).unwrap();
                    res
                }
                Err(_) => false,
            }
        })
    }
}<|MERGE_RESOLUTION|>--- conflicted
+++ resolved
@@ -235,34 +235,20 @@
 static STANDARD_GATE_NUM_QUBITS: [u32; STANDARD_GATE_SIZE] = [
     1, 1, 1, 2, 2, 2, 3, 1, 1, 1, // 0-9
     2, 2, 1, 0, 1, 1, 1, 1, 1, 1, // 10-19
-<<<<<<< HEAD
-    1, 1, 1, 2, 2, 2, 1, 1, 1, 34, // 20-29
-    34, 34, 34, 2, 2, 2, 2, 2, 3, 2, // 30-39
+    1, 1, 1, 2, 2, 2, 1, 1, 1, 2, // 20-29
+    2, 2, 1, 2, 2, 2, 2, 2, 3, 2, // 30-39
     2, 2, 34, 34, 34, 2, 34, 34, 34, 2, // 40-49
     2, 2, 2, // 50-52
-=======
-    1, 1, 1, 2, 2, 2, 1, 1, 1, 2, // 20-29
-    2, 2, 1, 2, 2, 2, 2, 2, 3, 2, // 30-39
-    2, 2, 34, 34, 34, 2, 34, 34, 34, 34, // 40-49
-    34, 34, 34, // 50-52
->>>>>>> 6f070af6
 ];
 
 // TODO: replace all 34s (placeholders) with actual number
 static STANDARD_GATE_NUM_PARAMS: [u32; STANDARD_GATE_SIZE] = [
     0, 0, 0, 0, 0, 0, 0, 1, 1, 1, // 0-9
     0, 0, 0, 1, 0, 0, 1, 3, 0, 0, // 10-19
-<<<<<<< HEAD
-    0, 0, 0, 0, 2, 2, 1, 2, 3, 34, // 20-29
-    34, 34, 34, 0, 1, 0, 0, 0, 0, 3, // 30-39
+    0, 0, 0, 0, 2, 2, 1, 2, 3, 1, // 20-29
+    1, 1, 2, 0, 1, 0, 0, 0, 0, 3, // 30-39
     1, 3, 34, 34, 34, 0, 34, 34, 34, 1, // 40-49
     1, 1, 1, // 50-52
-=======
-    0, 0, 0, 0, 2, 2, 1, 2, 3, 1, // 20-29
-    1, 1, 2, 0, 1, 0, 0, 0, 0, 3, // 30-39
-    1, 3, 34, 34, 34, 0, 34, 34, 34, 34, // 40-49
-    34, 34, 34, // 50-52
->>>>>>> 6f070af6
 ];
 
 static STANDARD_GATE_NAME: [&str; STANDARD_GATE_SIZE] = [
@@ -1164,13 +1150,13 @@
                         py,
                         2,
                         [
-                            (Self::RXGate, smallvec![Param::Float(PI2)], q0.clone()),
-                            (Self::RXGate, smallvec![Param::Float(PI2)], q1.clone()),
+                            (Self::RXGate, smallvec![Param::Float(PI / 2.)], q0.clone()),
+                            (Self::RXGate, smallvec![Param::Float(PI / 2.)], q1.clone()),
                             (Self::CXGate, smallvec![], q0_q1.clone()),
                             (Self::RZGate, smallvec![theta.clone()], q1.clone()),
                             (Self::CXGate, smallvec![], q0_q1),
-                            (Self::RXGate, smallvec![Param::Float(-PI2)], q0),
-                            (Self::RXGate, smallvec![Param::Float(-PI2)], q1),
+                            (Self::RXGate, smallvec![Param::Float(-PI / 2.)], q0),
+                            (Self::RXGate, smallvec![Param::Float(-PI / 2.)], q1),
                         ],
                         FLOAT_ZERO,
                     )
@@ -1225,7 +1211,7 @@
 
 const FLOAT_ZERO: Param = Param::Float(0.0);
 
-// Return explictly requested copy of `param`, handling
+// Return explicitly requested copy of `param`, handling
 // each variant separately.
 fn clone_param(param: &Param, py: Python) -> Param {
     match param {
