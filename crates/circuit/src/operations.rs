--- conflicted
+++ resolved
@@ -497,12 +497,6 @@
                 }
                 _ => None,
             },
-<<<<<<< HEAD
-            Self::DCXGate => match params {
-                [] => Some(aview2(&gate_matrix::DCX_GATE).to_owned()),
-                _ => None,
-            }
-=======
             Self::U1Gate => match params[0] {
                 Param::Float(val) => Some(aview2(&gate_matrix::u1_gate(val)).to_owned()),
                 _ => None,
@@ -529,12 +523,14 @@
             Self::CSwapGate => todo!(),
             Self::CUGate | Self::CU1Gate | Self::CU3Gate => todo!(),
             Self::C3XGate | Self::C3SXGate | Self::C4XGate => todo!(),
-            Self::DCXGate => todo!(),
+            Self::DCXGate => match params {
+                [] => Some(aview2(&gate_matrix::DCX_GATE).to_owned()),
+                _ => None,
+            }
             Self::CCZGate => todo!(),
             Self::RCCXGate | Self::RC3XGate => todo!(),
             Self::RXXGate | Self::RYYGate | Self::RZZGate => todo!(),
             Self::RZXGate => todo!(),
->>>>>>> b7269b69
         }
     }
 
@@ -960,22 +956,6 @@
                     .expect("Unexpected Qiskit python bug"),
                 )
             }),
-<<<<<<< HEAD
-            Self::DCXGate => Python::with_gil(|py| -> Option<CircuitData> {
-                Some(
-                    CircuitData::from_standard_gates(
-                        py,
-                        2,
-                        [
-                            (Self::CXGate, smallvec![], smallvec![Qubit(0), Qubit(1)]),
-                            (Self::CXGate, smallvec![], smallvec![Qubit(1), Qubit(0)]),
-                        ],
-                        FLOAT_ZERO,
-                    )
-                    .expect("Unexpected Qiskit python bug"),
-                )
-            }),
-=======
             Self::CRXGate | Self::CRYGate | Self::CRZGate => todo!(),
             Self::RGate => todo!(),
             Self::CHGate => todo!(),
@@ -988,12 +968,25 @@
             Self::CU1Gate => todo!(),
             Self::CU3Gate => todo!(),
             Self::C3XGate | Self::C3SXGate | Self::C4XGate => todo!(),
-            Self::DCXGate => todo!(),
+            Self::DCXGate => Python::with_gil(|py| -> Option<CircuitData> {
+                Some(
+                    CircuitData::from_standard_gates(
+                        py,
+                        2,
+                        [
+                            (Self::CXGate, smallvec![], smallvec![Qubit(0), Qubit(1)]),
+                            (Self::CXGate, smallvec![], smallvec![Qubit(1), Qubit(0)]),
+                        ],
+                        FLOAT_ZERO,
+                    )
+                    .expect("Unexpected Qiskit python bug"),
+                )
+            }),
+
             Self::CCZGate => todo!(),
             Self::RCCXGate | Self::RC3XGate => todo!(),
             Self::RXXGate | Self::RYYGate | Self::RZZGate => todo!(),
             Self::RZXGate => todo!(),
->>>>>>> b7269b69
         }
     }
 
