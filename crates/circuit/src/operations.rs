--- conflicted
+++ resolved
@@ -242,16 +242,12 @@
     RZXGate = 52,
 }
 
-<<<<<<< HEAD
-=======
 impl ToPyObject for StandardGate {
     fn to_object(&self, py: Python) -> PyObject {
         self.into_py(py)
     }
 }
 
-// TODO: replace all 34s (placeholders) with actual number
->>>>>>> bfc69a49
 static STANDARD_GATE_NUM_QUBITS: [u32; STANDARD_GATE_SIZE] = [
     1, 1, 1, 2, 2, 2, 3, 1, 1, 1, // 0-9
     2, 2, 1, 0, 1, 1, 1, 1, 1, 1, // 10-19
