--- conflicted
+++ resolved
@@ -569,11 +569,7 @@
     type Bits = u8;
 
     fn is_valid_bit_pattern(bits: &Self::Bits) -> bool {
-<<<<<<< HEAD
         *bits < (STANDARD_GATE_SIZE as u8)
-=======
-        *bits < 52
->>>>>>> 6842268a
     }
 }
 unsafe impl ::bytemuck::NoUninit for StandardGate {}
