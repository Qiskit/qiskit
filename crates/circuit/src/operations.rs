--- conflicted
+++ resolved
@@ -62,13 +62,6 @@
     }
 }
 
-<<<<<<< HEAD
-    pub fn is_close(&self, other: &Param, max_relative: f64) -> PyResult<bool> {
-        match [self, other] {
-            [Self::Float(a), Self::Float(b)] => Ok(relative_eq!(a, b, max_relative = max_relative)),
-            _ => Python::with_gil(|py| self.eq(py, other)),
-        }
-=======
 impl<'py> IntoPyObject<'py> for Param {
     type Target = PyAny;
     type Output = Bound<'py, Self::Target>;
@@ -76,7 +69,6 @@
 
     fn into_pyobject(self, py: Python<'py>) -> Result<Self::Output, Self::Error> {
         (&self).into_pyobject(py)
->>>>>>> 8fbd1b51
     }
 }
 
@@ -93,7 +85,7 @@
 }
 
 impl Param {
-    pub fn eq(&self, py: Python, other: &Param) -> PyResult<bool> {
+    pub fn eq(&self, other: &Param) -> PyResult<bool> {
         match [self, other] {
             [Self::Float(a), Self::Float(b)] => Ok(a == b),
             [Self::Float(a), Self::ParameterExpression(b)] => {
@@ -105,18 +97,18 @@
             [Self::ParameterExpression(a), Self::ParameterExpression(b)] => Ok(a == b),
             [Self::Obj(_), Self::Float(_)] => Ok(false),
             [Self::Float(_), Self::Obj(_)] => Ok(false),
-            [Self::Obj(a), Self::ParameterExpression(b)] => a.bind(py).eq(b.as_ref().clone()),
-            [Self::Obj(a), Self::Obj(b)] => a.bind(py).eq(b),
-            [Self::ParameterExpression(a), Self::Obj(b)] => {
+            [Self::Obj(a), Self::ParameterExpression(b)] => Python::with_gil(|py| a.bind(py).eq(b.as_ref().clone())),
+            [Self::Obj(a), Self::Obj(b)] => Python::with_gil(|py| a.bind(py).eq(b)),
+            [Self::ParameterExpression(a), Self::Obj(b)] => Python::with_gil(|py| {
                 a.as_ref().clone().into_bound_py_any(py)?.eq(b)
-            }
-        }
-    }
-
-    pub fn is_close(&self, py: Python, other: &Param, max_relative: f64) -> PyResult<bool> {
+            }),
+        }
+    }
+
+    pub fn is_close(&self, other: &Param, max_relative: f64) -> PyResult<bool> {
         match [self, other] {
             [Self::Float(a), Self::Float(b)] => Ok(relative_eq!(a, b, max_relative = max_relative)),
-            _ => self.eq(py, other),
+            _ => self.eq(other),
         }
     }
 
