// This code is part of Qiskit.
//
// (C) Copyright IBM 2023, 2024
//
// This code is licensed under the Apache License, Version 2.0. You may
// obtain a copy of this license in the LICENSE.txt file in the root directory
// of this source tree or at http://www.apache.org/licenses/LICENSE-2.0.
//
// Any modifications or derivative works of this code must retain this
// copyright notice, and modified files need to carry a notice indicating
// that they have been altered from the originals.

use hashbrown::HashMap;
use pyo3::IntoPyObjectExt;
use pyo3::exceptions::PyTypeError;
use pyo3::exceptions::PyValueError;
use std::cmp::Ordering;
use std::cmp::PartialOrd;
use std::convert::From;
use std::fmt;
use std::hash::Hash;
use std::ops::{Add, Div, Mul, Neg, Sub};
use std::sync::Arc;
use uuid::Uuid;

use num_complex::Complex64;
use pyo3::prelude::*;

use crate::parameter::parameter_expression::PyParameter;
use crate::parameter::parameter_expression::PyParameterVectorElement;

// epsilon for SymbolExpr is heuristically defined
pub const SYMEXPR_EPSILON: f64 = f64::EPSILON * 8.0;

#[derive(Debug, Clone)]
pub struct Symbol {
    name: String,                  // the name of the symbol
    pub uuid: Uuid,                // the unique identifier
    pub index: Option<u32>,        // an optional index, if part of a vector
    pub vector: Option<Py<PyAny>>, // Python only: a reference to the vector, if it is an element
}

/// Custom implementations of Eq, PartialEq, PartialOrd and Hash to ignore the ``vector`` field
impl PartialEq for Symbol {
    fn eq(&self, other: &Self) -> bool {
        self.name == other.name && self.uuid == other.uuid && self.index == other.index
    }
}

impl Eq for Symbol {}

impl PartialOrd for Symbol {
    fn partial_cmp(&self, other: &Self) -> Option<Ordering> {
        (&self.name, self.uuid, self.index).partial_cmp(&(&other.name, other.uuid, other.index))
    }
}

impl Hash for Symbol {
    fn hash<H: std::hash::Hasher>(&self, state: &mut H) {
        (&self.name, self.uuid, self.index).hash(state);
    }
}

impl<'py> FromPyObject<'py> for Symbol {
    fn extract_bound(ob: &Bound<'py, PyAny>) -> PyResult<Self> {
        if let Ok(py_vector_element) = ob.extract::<PyParameterVectorElement>() {
            Ok(py_vector_element.symbol().clone())
        } else if let Ok(py_param) = ob.extract::<PyParameter>() {
            Ok(py_param.symbol().clone())
        } else {
            Err(PyTypeError::new_err("Cannot extract Symbol from {ob:?}"))
        }
    }
}

impl<'py> IntoPyObject<'py> for Symbol {
    type Target = PyAny; // to cover PyParameter and PyParameterVectorElement
    type Output = Bound<'py, Self::Target>;
    type Error = PyErr;

    fn into_pyobject(self, py: Python<'py>) -> Result<Self::Output, Self::Error> {
        match (&self.index, &self.vector) {
            (Some(_), Some(_)) => Py::new(py, PyParameterVectorElement::from_symbol(self.clone()))?
                .into_bound_py_any(py),
            _ => Py::new(py, PyParameter::from_symbol(self.clone()))?.into_bound_py_any(py),
        }
    }
}

impl Symbol {
    pub fn new(name: &str, uuid: Option<Uuid>, index: Option<u32>) -> Self {
        Self {
            name: name.to_string(),
            uuid: uuid.unwrap_or(Uuid::new_v4()),
            index,
            vector: None, // Python only
        }
    }

    /// In addition to ``new``, this also takes a vector.
    pub fn py_new(
        name: &str,
        uuid: Option<u128>,
        index: Option<u32>,
        vector: Option<Py<PyAny>>,
    ) -> PyResult<Self> {
        if index.is_some() != vector.is_some() {
            return Err(PyValueError::new_err(
                "Either both of vector and index must be provided, or neither of them",
            ));
        }

        Ok(Self {
            name: name.to_string(),
            uuid: uuid.map_or_else(Uuid::new_v4, Uuid::from_u128),
            index,
            vector,
        })
    }

    pub fn name(&self) -> &str {
        &self.name
    }

    pub fn repr(&self, with_uuid: bool) -> String {
        match (self.index, with_uuid) {
            (Some(i), true) => format!("{}[{}]_{}", self.name, i, self.uuid.as_u128()),
            (Some(i), false) => format!("{}[{}]", self.name, i),
            (None, true) => format!("{}_{}", self.name, self.uuid.as_u128()),
            (None, false) => self.name.clone(),
        }
    }
}

/// node types of expression tree
#[derive(Debug, Clone)]
pub enum SymbolExpr {
    Symbol(Arc<Symbol>),
    Value(Value),
    Unary {
        op: UnaryOp,
        expr: Arc<SymbolExpr>,
    },
    Binary {
        op: BinaryOp,
        lhs: Arc<SymbolExpr>,
        rhs: Arc<SymbolExpr>,
    },
}

/// Value type, can be integer, real or complex number
#[derive(Debug, Clone, Copy, IntoPyObject, IntoPyObjectRef)]
pub enum Value {
    Real(f64),
    Int(i64),
    Complex(Complex64),
    Rational { numerator: i64, denominator: i64 },
}

impl<'py> FromPyObject<'py> for Value {
    fn extract_bound(ob: &Bound<'py, PyAny>) -> PyResult<Self> {
        if let Ok(i) = ob.extract::<i64>() {
            Ok(Value::Int(i))
        } else if let Ok(r) = ob.extract::<f64>() {
            Ok(Value::Real(r))
        } else if let Ok(c) = ob.extract::<Complex64>() {
            Ok(Value::Complex(c))
        } else {
            Err(PyValueError::new_err(
                "Could not cast Bound<PyAny> to Value.",
            ))
        }
    }
}

/// definition of unary operations
#[derive(Debug, Clone, PartialEq)]
pub enum UnaryOp {
    Abs,
    Neg,
    Sin,
    Asin,
    Cos,
    Acos,
    Tan,
    Atan,
    Exp,
    Log,
    Sign,
    Conj,
}

/// definition of binary operations
#[derive(Debug, Clone, PartialEq)]
pub enum BinaryOp {
    Add,
    Sub,
    Mul,
    Div,
    Pow,
}

// functions to make new expr for add
#[inline(always)]
fn _add(lhs: SymbolExpr, rhs: SymbolExpr) -> SymbolExpr {
    if let SymbolExpr::Unary {
        op: UnaryOp::Neg, ..
    } = &rhs
    {
        return match rhs.neg_opt() {
            Some(e) => SymbolExpr::Binary {
                op: BinaryOp::Sub,
                lhs: Arc::new(lhs),
                rhs: Arc::new(e),
            },
            None => SymbolExpr::Binary {
                op: BinaryOp::Sub,
                lhs: Arc::new(lhs),
                rhs: Arc::new(_neg(rhs)),
            },
        };
    }
    SymbolExpr::Binary {
        op: BinaryOp::Add,
        lhs: Arc::new(lhs),
        rhs: Arc::new(rhs),
    }
}

// functions to make new expr for sub
#[inline(always)]
fn _sub(lhs: SymbolExpr, rhs: SymbolExpr) -> SymbolExpr {
    if let SymbolExpr::Unary {
        op: UnaryOp::Neg, ..
    } = &rhs
    {
        return match rhs.neg_opt() {
            Some(e) => SymbolExpr::Binary {
                op: BinaryOp::Add,
                lhs: Arc::new(lhs),
                rhs: Arc::new(e),
            },
            None => SymbolExpr::Binary {
                op: BinaryOp::Sub,
                lhs: Arc::new(lhs),
                rhs: Arc::new(rhs),
            },
        };
    }
    SymbolExpr::Binary {
        op: BinaryOp::Sub,
        lhs: Arc::new(lhs),
        rhs: Arc::new(rhs),
    }
}

// functions to make new expr for mul
#[inline(always)]
fn _mul(lhs: SymbolExpr, rhs: SymbolExpr) -> SymbolExpr {
    SymbolExpr::Binary {
        op: BinaryOp::Mul,
        lhs: Arc::new(lhs),
        rhs: Arc::new(rhs),
    }
}

// functions to make new expr for div
#[inline(always)]
fn _div(lhs: SymbolExpr, rhs: SymbolExpr) -> SymbolExpr {
    SymbolExpr::Binary {
        op: BinaryOp::Div,
        lhs: Arc::new(lhs),
        rhs: Arc::new(rhs),
    }
}

// functions to make new expr for pow
#[inline(always)]
fn _pow(lhs: SymbolExpr, rhs: SymbolExpr) -> SymbolExpr {
    SymbolExpr::Binary {
        op: BinaryOp::Pow,
        lhs: Arc::new(lhs),
        rhs: Arc::new(rhs),
    }
}

// functions to make new expr for neg
#[inline(always)]
fn _neg(expr: SymbolExpr) -> SymbolExpr {
    match expr.neg_opt() {
        Some(e) => e,
        None => SymbolExpr::Unary {
            op: UnaryOp::Neg,
            expr: Arc::new(expr),
        },
    }
}

impl fmt::Display for SymbolExpr {
    fn fmt(&self, f: &mut fmt::Formatter<'_>) -> fmt::Result {
        write!(f, "{}", self.repr(false))
    }
}

impl SymbolExpr {
    /// bind value to symbol node
    pub fn bind(&self, maps: &HashMap<&Symbol, Value>) -> Option<SymbolExpr> {
        match self {
            SymbolExpr::Symbol(e) => maps.get(e.as_ref()).map(|v| SymbolExpr::Value(*v)),
            SymbolExpr::Value(_) => None,
            SymbolExpr::Unary { op, expr } => expr.bind(maps).map(|expr| SymbolExpr::Unary {
                op: op.clone(),
                expr: Arc::new(expr),
            }),
            SymbolExpr::Binary { op, lhs, rhs } => {
                let new_lhs = lhs.bind(maps);
                let new_rhs = rhs.bind(maps);
                let make_bin = |l: &SymbolExpr, r: &SymbolExpr, op: &BinaryOp| match op {
                    BinaryOp::Add => l + r,
                    BinaryOp::Sub => l - r,
                    BinaryOp::Mul => l * r,
                    BinaryOp::Div => l / r,
                    BinaryOp::Pow => _pow(l.clone(), r.clone()),
                };

                match (&new_lhs, &new_rhs) {
                    (None, None) => None,
                    (Some(lhs), None) => Some(make_bin(lhs, rhs.as_ref(), op)),
                    (None, Some(rhs)) => Some(make_bin(lhs.as_ref(), rhs, op)),
                    (Some(lhs), Some(rhs)) => Some(make_bin(lhs, rhs, op)),
                }
            }
        }
    }

    /// substitute symbol node to other expression
    /// allows unknown expressions
    /// does not allow duplicate names with different UUID
    pub fn subs(&self, maps: &HashMap<Symbol, SymbolExpr>) -> Option<SymbolExpr> {
        match self {
            SymbolExpr::Symbol(e) => maps.get(e.as_ref()).cloned(),
            SymbolExpr::Value(_) => None,
            SymbolExpr::Unary { op, expr } => expr.subs(maps).map(|expr| SymbolExpr::Unary {
                op: op.clone(),
                expr: Arc::new(expr),
            }),
            SymbolExpr::Binary { op, lhs, rhs } => {
                let new_lhs = lhs.subs(maps);
                let new_rhs = rhs.subs(maps);
                let make_bin = |l: &SymbolExpr, r: &SymbolExpr, op: &BinaryOp| match op {
                    BinaryOp::Add => l + r,
                    BinaryOp::Sub => l - r,
                    BinaryOp::Mul => l * r,
                    BinaryOp::Div => l / r,
                    BinaryOp::Pow => _pow(l.clone(), r.clone()),
                };

                match (&new_lhs, &new_rhs) {
                    (None, None) => None,
                    (Some(lhs), None) => Some(make_bin(lhs, rhs.as_ref(), op)),
                    (None, Some(rhs)) => Some(make_bin(lhs.as_ref(), rhs, op)),
                    (Some(lhs), Some(rhs)) => Some(make_bin(lhs, rhs, op)),
                }
            }
        }
    }

    /// evaluate the equation
    /// if recursive is false, only this node will be evaluated
    pub fn eval(&self, recurse: bool) -> Option<Value> {
        match self {
            SymbolExpr::Symbol(_) => None,
            SymbolExpr::Value(e) => Some(*e),
            SymbolExpr::Unary { op, expr } => {
                let val: Value;
                if recurse {
                    match expr.eval(recurse) {
                        Some(v) => val = v,
                        None => return None,
                    }
                } else {
                    match expr.as_ref() {
                        SymbolExpr::Value(e) => val = *e,
                        _ => return None,
                    }
                }
                let ret = match op {
                    UnaryOp::Abs => val.abs(),
                    UnaryOp::Neg => -val,
                    UnaryOp::Sin => val.sin(),
                    UnaryOp::Asin => val.asin(),
                    UnaryOp::Cos => val.cos(),
                    UnaryOp::Acos => val.acos(),
                    UnaryOp::Tan => val.tan(),
                    UnaryOp::Atan => val.atan(),
                    UnaryOp::Exp => val.exp(),
                    UnaryOp::Log => val.log(),
                    UnaryOp::Sign => val.sign(),
                    UnaryOp::Conj => match val {
                        Value::Complex(v) => Value::Complex(v.conj()),
                        _ => val,
                    },
                };
                match ret {
                    Value::Real(_) => Some(ret),
                    Value::Int(_) => Some(ret),
                    Value::Complex(c) => {
                        if (-SYMEXPR_EPSILON..SYMEXPR_EPSILON).contains(&c.im) {
                            Some(Value::Real(c.re))
                        } else {
                            Some(ret)
                        }
                    }
                    Value::Rational { .. } => Some(ret),
                }
            }
            SymbolExpr::Binary { op, lhs, rhs } => {
                let lval: Value;
                let rval: Value;
                if recurse {
                    match (lhs.eval(true), rhs.eval(true)) {
                        (Some(left), Some(right)) => {
                            lval = left;
                            rval = right;
                        }
                        (Some(left), None) => {
                            if left.is_zero() {
                                return Some(left);
                            } else {
                                return None;
                            }
                        }
                        (None, Some(right)) => {
                            if right.is_zero() {
                                return Some(right);
                            } else {
                                return None;
                            }
                        }
                        (_, _) => return None,
                    }
                } else {
                    match (lhs.as_ref(), rhs.as_ref()) {
                        (SymbolExpr::Value(l), SymbolExpr::Value(r)) => {
                            lval = *l;
                            rval = *r;
                        }
                        _ => return None,
                    }
                }
                let ret = match op {
                    BinaryOp::Add => lval + rval,
                    BinaryOp::Sub => lval - rval,
                    BinaryOp::Mul => lval * rval,
                    BinaryOp::Div => lval / rval,
                    BinaryOp::Pow => lval.pow(&rval),
                };
                match ret {
                    Value::Real(_) => Some(ret),
                    Value::Int(_) => Some(ret),
                    Value::Complex(c) => {
                        if (-SYMEXPR_EPSILON..SYMEXPR_EPSILON).contains(&c.im) {
                            Some(Value::Real(c.re))
                        } else {
                            Some(ret)
                        }
                    }
                    Value::Rational { .. } => Some(ret),
                }
            }
        }
    }

    /// calculate derivative of the equantion for a symbol passed by param
    pub fn derivative(&self, param: &Symbol) -> Result<SymbolExpr, String> {
        if let SymbolExpr::Symbol(s) = self {
            if s.as_ref() == param {
                return Ok(SymbolExpr::Value(Value::Real(1.0)));
            }
        }
        if self.is_rational() {
            return Ok(SymbolExpr::Value(Value::Real(0.0)));
        }

        match self {
            SymbolExpr::Value(_) | SymbolExpr::Symbol(_) => Ok(SymbolExpr::Value(Value::Real(0.0))),
            SymbolExpr::Unary { op, expr } => {
                let expr_d = expr.derivative(param)?;
                match op {
                    UnaryOp::Abs => Ok(&(expr.as_ref() * &expr_d)
                        / &SymbolExpr::Unary {
                            op: op.clone(),
                            expr: Arc::new(expr.as_ref().clone()),
                        }),
                    UnaryOp::Neg => Ok(SymbolExpr::Unary {
                        op: UnaryOp::Neg,
                        expr: Arc::new(expr_d),
                    }),
                    UnaryOp::Sin => {
                        let lhs = SymbolExpr::Unary {
                            op: UnaryOp::Cos,
                            expr: Arc::new(expr.as_ref().clone()),
                        };
                        Ok(lhs * expr_d)
                    }
                    UnaryOp::Asin => {
                        let d =
                            &SymbolExpr::Value(Value::Real(1.0)) - &(expr.as_ref() * expr.as_ref());
                        let rhs = match d {
                            SymbolExpr::Value(v) => SymbolExpr::Value(v.sqrt()),
                            _ => _pow(d, SymbolExpr::Value(Value::Real(0.5))),
                        };
                        Ok(&expr_d / &rhs)
                    }
                    UnaryOp::Cos => {
                        let lhs = SymbolExpr::Unary {
                            op: UnaryOp::Sin,
                            expr: Arc::new(expr.as_ref().clone()),
                        };
                        Ok(&-&lhs * &expr_d)
                    }
                    UnaryOp::Acos => {
                        let d =
                            &SymbolExpr::Value(Value::Real(1.0)) - &(expr.as_ref() * expr.as_ref());
                        let rhs = match d {
                            SymbolExpr::Value(v) => SymbolExpr::Value(v.sqrt()),
                            _ => _pow(d, SymbolExpr::Value(Value::Real(0.5))),
                        };
                        Ok(&-&expr_d / &rhs)
                    }
                    UnaryOp::Tan => {
                        let d = SymbolExpr::Unary {
                            op: UnaryOp::Cos,
                            expr: Arc::new(expr.as_ref().clone()),
                        };
                        Ok(&(&expr_d / &d) / &d)
                    }
                    UnaryOp::Atan => {
                        let d =
                            &SymbolExpr::Value(Value::Real(1.0)) + &(expr.as_ref() * expr.as_ref());
                        Ok(&expr_d / &d)
                    }
                    UnaryOp::Exp => Ok(&SymbolExpr::Unary {
                        op: UnaryOp::Exp,
                        expr: Arc::new(expr.as_ref().clone()),
                    } * &expr_d),
                    UnaryOp::Log => Ok(&expr_d / expr.as_ref()),
                    UnaryOp::Sign => {
                        Err("SymbolExpr::derivative does not support sign function.".to_string())
                    }
                    UnaryOp::Conj => {
                        // we assume real parameters, hence Conj acts as identity
                        Ok(SymbolExpr::Value(Value::Real(1.0)))
                    }
                }
            }
            SymbolExpr::Binary { op, lhs, rhs } => match op {
                BinaryOp::Add => Ok(lhs.derivative(param)? + rhs.derivative(param)?),
                BinaryOp::Sub => Ok(lhs.derivative(param)? - rhs.derivative(param)?),
                BinaryOp::Mul => Ok(&(&lhs.derivative(param)? * rhs.as_ref())
                    + &(lhs.as_ref() * &rhs.derivative(param)?)),
                BinaryOp::Div => Ok(&(&(&(&lhs.derivative(param)? * rhs.as_ref())
                    - &(lhs.as_ref() * &rhs.derivative(param)?))
                    / rhs.as_ref())
                    / rhs.as_ref()),
                BinaryOp::Pow => {
                    if !lhs.has_symbol(param) {
                        if !rhs.has_symbol(param) {
                            Ok(SymbolExpr::Value(Value::Real(0.0)))
                        } else {
                            Ok(_mul(
                                SymbolExpr::Binary {
                                    op: BinaryOp::Pow,
                                    lhs: Arc::new(lhs.as_ref().clone()),
                                    rhs: Arc::new(rhs.as_ref().clone()),
                                },
                                SymbolExpr::Unary {
                                    op: UnaryOp::Log,
                                    expr: Arc::new(lhs.as_ref().clone()),
                                },
                            ))
                        }
                    } else if !rhs.has_symbol(param) {
                        Ok(rhs.as_ref()
                            * &SymbolExpr::Binary {
                                op: BinaryOp::Pow,
                                lhs: Arc::new(lhs.as_ref().clone()),
                                rhs: Arc::new(rhs.as_ref() - &SymbolExpr::Value(Value::Real(1.0))),
                            })
                    } else {
                        let new_expr = SymbolExpr::Unary {
                            op: UnaryOp::Exp,
                            expr: Arc::new(_mul(
                                SymbolExpr::Unary {
                                    op: UnaryOp::Log,
                                    expr: Arc::new(lhs.as_ref().clone()),
                                },
                                rhs.as_ref().clone(),
                            )),
                        };
                        new_expr.derivative(param)
                    }
                }
            },
        }
    }

    /// expand the equation
    pub fn expand(&self) -> SymbolExpr {
        match self {
            SymbolExpr::Symbol(_) => self.clone(),
            SymbolExpr::Value(_) => self.clone(),
            SymbolExpr::Unary { op, expr } => {
                let ex = expr.expand();
                match op {
                    UnaryOp::Neg => match ex.neg_opt() {
                        Some(ne) => ne,
                        None => _neg(ex),
                    },
                    _ => SymbolExpr::Unary {
                        op: op.clone(),
                        expr: Arc::new(ex),
                    },
                }
            }
            SymbolExpr::Binary { op, lhs, rhs } => {
                if self.is_rational() {
                    return self.clone();
                }

                match op {
                    BinaryOp::Mul => match lhs.mul_expand(rhs) {
                        Some(e) => e,
                        None => _mul(lhs.as_ref().clone(), rhs.as_ref().clone()),
                    },
                    BinaryOp::Div => match lhs.div_expand(rhs) {
                        Some(e) => e,
                        None => _div(lhs.as_ref().clone(), rhs.as_ref().clone()),
                    },
                    BinaryOp::Add => {
                        let ex_lhs = lhs.expand();
                        let ex_rhs = rhs.expand();
                        match ex_lhs.expand().add_opt(&ex_rhs, true) {
                            Some(e) => e,
                            None => _add(ex_lhs, ex_rhs),
                        }
                    }
                    BinaryOp::Sub => {
                        let ex_lhs = lhs.expand();
                        let ex_rhs = rhs.expand();
                        match ex_lhs.expand().sub_opt(&ex_rhs, true) {
                            Some(e) => e,
                            None => _sub(ex_lhs, ex_rhs),
                        }
                    }
                    _ => _pow(lhs.expand(), rhs.expand()), // TO DO : add expand for pow
                }
            }
        }
    }

    /// sign operator
    pub fn sign(&self) -> SymbolExpr {
        SymbolExpr::Unary {
            op: UnaryOp::Sign,
            expr: Arc::new(self.clone()),
        }
    }

    /// return real number if equation can be evaluated
    pub fn real(&self) -> Option<f64> {
        match self.eval(true) {
            Some(v) => match v {
                Value::Real(r) => Some(r),
                Value::Int(r) => Some(r as f64),
                Value::Complex(c) => Some(c.re),
                Value::Rational {
                    numerator,
                    denominator,
                } => Some(numerator as f64 / denominator as f64),
            },
            None => None,
        }
    }
    /// return imaginary part of the value if equation can be evaluated as complex number
    pub fn imag(&self) -> Option<f64> {
        match self.eval(true) {
            Some(v) => match v {
                Value::Real(_) => Some(0.0),
                Value::Int(_) => Some(0.0),
                Value::Complex(c) => Some(c.im),
                Value::Rational { .. } => Some(0.0),
            },
            None => None,
        }
    }
    /// return complex number if equation can be evaluated as complex
    pub fn complex(&self) -> Option<Complex64> {
        match self.eval(true) {
            Some(v) => match v {
                Value::Real(r) => Some(r.into()),
                Value::Int(i) => Some((i as f64).into()),
                Value::Complex(c) => Some(c),
                Value::Rational {
                    numerator,
                    denominator,
                } => Some((numerator as f64 / denominator as f64).into()),
            },
            None => None,
        }
    }

    /// return integer rational number as tuple
    #[inline(always)]
    pub fn rational(&self) -> Option<(i64, i64)> {
        match self {
            SymbolExpr::Value(Value::Rational {
                numerator,
                denominator,
            }) => Some((*numerator, *denominator)),
            SymbolExpr::Binary { op, lhs, rhs } => match (op, lhs.as_ref(), rhs.as_ref()) {
                (
                    BinaryOp::Div,
                    SymbolExpr::Value(Value::Int(numerator)),
                    SymbolExpr::Value(Value::Int(denominator)),
                ) => Some((*numerator, *denominator)),
                (_, _, _) => None,
            },
            _ => None,
        }
    }

    /// Iterate over all symbols this equation contains.
    pub fn iter_symbols(&self) -> Box<dyn Iterator<Item = &Symbol> + '_> {
        // This could maybe be more elegantly resolved with a SymbolIter type>
        match self {
            SymbolExpr::Symbol(e) => Box::new(::std::iter::once(e.as_ref())),
            SymbolExpr::Value(_) => Box::new(::std::iter::empty()),
            SymbolExpr::Unary { op: _, expr } => expr.iter_symbols(),
            SymbolExpr::Binary { op: _, lhs, rhs } => {
                Box::new(lhs.iter_symbols().chain(rhs.iter_symbols()))
            }
        }
    }

    /// Map of parameter name to the parameter.
    pub fn name_map(&self) -> HashMap<String, Symbol> {
        self.iter_symbols()
            .map(|param| (param.repr(false), param.clone()))
            .collect()
    }

    /// return all numbers in the equation
    pub fn values(&self) -> Vec<Value> {
        match self {
            SymbolExpr::Symbol(_) => Vec::<Value>::new(),
            SymbolExpr::Value(v) => Vec::<Value>::from([*v]),
            SymbolExpr::Unary { op: _, expr } => expr.values(),
            SymbolExpr::Binary { op: _, lhs, rhs } => {
                if let Some((numerator, denominator)) = self.rational() {
                    return Vec::from([Value::Real(numerator as f64 / denominator as f64)]);
                }
                let mut l = lhs.values();
                let r = rhs.values();
                l.extend(r);
                l
            }
        }
    }

    /// check if a symbol is in this equation
    pub fn has_symbol(&self, param: &Symbol) -> bool {
        match self {
            SymbolExpr::Symbol(e) => e.as_ref().eq(param),
            SymbolExpr::Value(_) => false,
            SymbolExpr::Unary { op: _, expr } => expr.has_symbol(param),
            SymbolExpr::Binary { op: _, lhs, rhs } => lhs.has_symbol(param) | rhs.has_symbol(param),
        }
    }

    /// return reciprocal of the equation
    pub fn rcp(&self) -> SymbolExpr {
        match self {
            SymbolExpr::Symbol(e) => _div(
                SymbolExpr::Value(Value::Int(1)),
                SymbolExpr::Symbol(e.clone()),
            ),
            SymbolExpr::Value(e) => match e {
                Value::Int(i) => SymbolExpr::Value(_rational(1, *i)),
                _ => SymbolExpr::Value(e.rcp()),
            },
            SymbolExpr::Unary { .. } => _div(SymbolExpr::Value(Value::Int(1)), self.clone()),
            SymbolExpr::Binary { op, lhs, rhs } => match op {
                BinaryOp::Div => SymbolExpr::Binary {
                    op: op.clone(),
                    lhs: rhs.clone(),
                    rhs: lhs.clone(),
                },
                _ => _div(SymbolExpr::Value(Value::Int(1)), self.clone()),
            },
        }
    }
    /// return square root of the equation
    pub fn sqrt(&self) -> SymbolExpr {
        match self {
            SymbolExpr::Value(v) => SymbolExpr::Value(v.sqrt()),
            _ => self.pow(&SymbolExpr::Value(Value::Real(0.5))),
        }
    }

    /// return conjugate of the equation
    pub fn conjugate(&self) -> SymbolExpr {
        match self {
            SymbolExpr::Symbol(_) => SymbolExpr::Unary {
                op: UnaryOp::Conj,
                expr: Arc::new(self.clone()),
            },
            SymbolExpr::Value(e) => match e {
                Value::Complex(c) => SymbolExpr::Value(Value::Complex(c.conj())),
                _ => SymbolExpr::Value(*e),
            },
            SymbolExpr::Unary { op, expr } => SymbolExpr::Unary {
                op: op.clone(),
                expr: Arc::new(expr.conjugate()),
            },
            SymbolExpr::Binary { op, lhs, rhs } => {
                if self.is_rational() {
                    self.clone()
                } else {
                    SymbolExpr::Binary {
                        op: op.clone(),
                        lhs: Arc::new(lhs.conjugate()),
                        rhs: Arc::new(rhs.conjugate()),
                    }
                }
            }
        }
    }

    /// check if complex number or not
    pub fn is_complex(&self) -> Option<bool> {
        match self.eval(true) {
            Some(v) => match v {
                Value::Complex(c) => Some(!(-SYMEXPR_EPSILON..SYMEXPR_EPSILON).contains(&c.im)),
                _ => Some(false),
            },
            None => None,
        }
    }

    /// check if real number or not
    pub fn is_real(&self) -> Option<bool> {
        match self.eval(true) {
            Some(v) => match v {
                Value::Real(_) | Value::Int(_) | Value::Rational { .. } => Some(true),
                Value::Complex(c) => Some((-SYMEXPR_EPSILON..SYMEXPR_EPSILON).contains(&c.im)),
            },
            None => None,
        }
    }

    /// check if integer or not
    pub fn is_int(&self) -> Option<bool> {
        match self.eval(true) {
            Some(v) => match v {
                Value::Int(_) => Some(true),
                _ => Some(false),
            },
            None => None,
        }
    }

    /// check if the type of the node is a value; that is it matches Value or is an integer fraction
    #[inline(always)]
    pub fn is_value(&self) -> bool {
        matches!(self, SymbolExpr::Value(_))
    }

    /// check if integer rational number or not
    #[inline(always)]
    pub fn is_rational(&self) -> bool {
        matches!(self, SymbolExpr::Value(Value::Rational { .. }))
    }

    /// check if evaluated result is 0
    pub fn is_zero(&self, recursive: bool) -> bool {
        match self.eval(recursive) {
            Some(v) => v.is_zero(),
            None => false,
        }
    }

    /// check if evaluated result is 1
    pub fn is_one(&self, recursive: bool) -> bool {
        match self.eval(recursive) {
            Some(v) => v.is_one(),
            None => false,
        }
    }

    /// check if evaluated result is -1
    pub fn is_minus_one(&self, recursive: bool) -> bool {
        match self.eval(recursive) {
            Some(v) => v.is_minus_one(),
            None => false,
        }
    }

    /// check if evaluated result is negative
    fn is_negative(&self) -> bool {
        match self {
            SymbolExpr::Value(v) => v.is_negative(),
            SymbolExpr::Symbol(_) => false,
            SymbolExpr::Unary { op, .. } => match op {
                UnaryOp::Abs => false,
                UnaryOp::Neg => true,
                _ => false, // TO DO add heuristic determination
            },
            SymbolExpr::Binary { .. } => false,
        }
    }

    /// unary operations
    pub fn abs(&self) -> SymbolExpr {
        match self {
            SymbolExpr::Value(l) => SymbolExpr::Value(l.abs()),
            SymbolExpr::Unary {
                op: UnaryOp::Abs | UnaryOp::Neg,
                expr,
            } => expr.abs(),
            _ => SymbolExpr::Unary {
                op: UnaryOp::Abs,
                expr: Arc::new(self.clone()),
            },
        }
    }
    pub fn sin(&self) -> SymbolExpr {
        match self {
            SymbolExpr::Value(l) => SymbolExpr::Value(l.sin()),
            _ => SymbolExpr::Unary {
                op: UnaryOp::Sin,
                expr: Arc::new(self.clone()),
            },
        }
    }
    pub fn asin(&self) -> SymbolExpr {
        match self {
            SymbolExpr::Value(l) => SymbolExpr::Value(l.asin()),
            _ => SymbolExpr::Unary {
                op: UnaryOp::Asin,
                expr: Arc::new(self.clone()),
            },
        }
    }
    pub fn cos(&self) -> SymbolExpr {
        match self {
            SymbolExpr::Value(l) => SymbolExpr::Value(l.cos()),
            _ => SymbolExpr::Unary {
                op: UnaryOp::Cos,
                expr: Arc::new(self.clone()),
            },
        }
    }
    pub fn acos(&self) -> SymbolExpr {
        match self {
            SymbolExpr::Value(l) => SymbolExpr::Value(l.acos()),
            _ => SymbolExpr::Unary {
                op: UnaryOp::Acos,
                expr: Arc::new(self.clone()),
            },
        }
    }
    pub fn tan(&self) -> SymbolExpr {
        match self {
            SymbolExpr::Value(l) => SymbolExpr::Value(l.tan()),
            _ => SymbolExpr::Unary {
                op: UnaryOp::Tan,
                expr: Arc::new(self.clone()),
            },
        }
    }
    pub fn atan(&self) -> SymbolExpr {
        match self {
            SymbolExpr::Value(l) => SymbolExpr::Value(l.atan()),
            _ => SymbolExpr::Unary {
                op: UnaryOp::Atan,
                expr: Arc::new(self.clone()),
            },
        }
    }
    pub fn exp(&self) -> SymbolExpr {
        match self {
            SymbolExpr::Value(l) => SymbolExpr::Value(l.exp()),
            _ => SymbolExpr::Unary {
                op: UnaryOp::Exp,
                expr: Arc::new(self.clone()),
            },
        }
    }
    pub fn log(&self) -> SymbolExpr {
        match self {
            SymbolExpr::Value(l) => SymbolExpr::Value(l.log()),
            _ => SymbolExpr::Unary {
                op: UnaryOp::Log,
                expr: Arc::new(self.clone()),
            },
        }
    }
    pub fn pow(&self, rhs: &SymbolExpr) -> SymbolExpr {
        match self {
            SymbolExpr::Value(l) => match rhs {
                SymbolExpr::Value(r) => SymbolExpr::Value(l.pow(r)),
                _ => SymbolExpr::Binary {
                    op: BinaryOp::Pow,
                    lhs: Arc::new(SymbolExpr::Value(*l)),
                    rhs: Arc::new(rhs.clone()),
                },
            },
            _ => SymbolExpr::Binary {
                op: BinaryOp::Pow,
                lhs: Arc::new(self.clone()),
                rhs: Arc::new(rhs.clone()),
            },
        }
    }

    // add values
    #[inline(always)]
    fn add_values(&self, rhs: &SymbolExpr, recursive: bool) -> Option<SymbolExpr> {
        if rhs.is_value() {
            if let SymbolExpr::Value(l) = self {
                if let SymbolExpr::Value(r) = rhs {
                    return Some(SymbolExpr::Value(l + r));
                }
            } else if let SymbolExpr::Binary {
                op,
                lhs: l_lhs,
                rhs: l_rhs,
            } = self
            {
                match op {
                    BinaryOp::Add => {
                        if l_lhs.is_value() || recursive {
                            if let Some(e) = l_lhs.add_values(rhs, recursive) {
                                if e.is_zero(recursive) {
                                    return Some(l_rhs.as_ref().clone());
                                } else {
                                    return Some(_add(e, l_rhs.as_ref().clone()));
                                }
                            }
                        }
                        if l_rhs.is_value() || recursive {
                            if let Some(e) = l_rhs.add_values(rhs, recursive) {
                                if e.is_zero(recursive) {
                                    return Some(l_lhs.as_ref().clone());
                                } else {
                                    return Some(_add(e, l_lhs.as_ref().clone()));
                                }
                            }
                        }
                    }
                    BinaryOp::Sub => {
                        if l_lhs.is_value() || recursive {
                            if let Some(e) = l_lhs.add_values(rhs, recursive) {
                                if e.is_zero(recursive) {
                                    return Some(_neg(l_rhs.as_ref().clone()));
                                } else {
                                    return Some(_sub(e, l_rhs.as_ref().clone()));
                                }
                            }
                        }
                        if l_rhs.is_value() || recursive {
                            if let Some(e) = rhs.sub_values(l_rhs, recursive) {
                                if e.is_zero(recursive) {
                                    return Some(l_lhs.as_ref().clone());
                                } else {
                                    return Some(_add(e, l_lhs.as_ref().clone()));
                                }
                            }
                        }
                    }
                    _ => (),
                }
            }
        } else if self.is_value() {
            if let SymbolExpr::Binary {
                op,
                lhs: r_lhs,
                rhs: r_rhs,
            } = rhs
            {
                match op {
                    BinaryOp::Add => {
                        if r_lhs.is_value() || recursive {
                            if let Some(e) = self.add_values(r_lhs, recursive) {
                                if e.is_zero(recursive) {
                                    return Some(r_rhs.as_ref().clone());
                                } else {
                                    return Some(_add(e, r_rhs.as_ref().clone()));
                                }
                            }
                        }
                        if r_rhs.is_value() || recursive {
                            if let Some(e) = self.add_values(r_rhs, recursive) {
                                if e.is_zero(recursive) {
                                    return Some(r_lhs.as_ref().clone());
                                } else {
                                    return Some(_add(e, r_lhs.as_ref().clone()));
                                }
                            }
                        }
                    }
                    BinaryOp::Sub => {
                        if r_lhs.is_value() || recursive {
                            if let Some(e) = self.add_values(r_lhs, recursive) {
                                if e.is_zero(recursive) {
                                    return Some(_neg(r_rhs.as_ref().clone()));
                                } else {
                                    return Some(_sub(e, r_rhs.as_ref().clone()));
                                }
                            }
                        }
                        if r_rhs.is_value() || recursive {
                            if let Some(e) = self.sub_values(r_rhs, recursive) {
                                if e.is_zero(recursive) {
                                    return Some(r_lhs.as_ref().clone());
                                } else {
                                    return Some(_add(e, r_lhs.as_ref().clone()));
                                }
                            }
                        }
                    }
                    _ => (),
                }
            }
        }
        None
    }

    // add values
    #[inline(always)]
    fn sub_values(&self, rhs: &SymbolExpr, recursive: bool) -> Option<SymbolExpr> {
        if rhs.is_value() {
            if let SymbolExpr::Value(l) = self {
                if let SymbolExpr::Value(r) = rhs {
                    return Some(SymbolExpr::Value(l - r));
                }
            } else if let SymbolExpr::Binary {
                op,
                lhs: l_lhs,
                rhs: l_rhs,
            } = self
            {
                match op {
                    BinaryOp::Add => {
                        if l_lhs.is_value() || recursive {
                            if let Some(e) = l_lhs.sub_values(rhs, recursive) {
                                if e.is_zero(recursive) {
                                    return Some(l_rhs.as_ref().clone());
                                } else {
                                    return Some(_add(e, l_rhs.as_ref().clone()));
                                }
                            }
                        }
                        if l_rhs.is_value() || recursive {
                            if let Some(e) = l_rhs.sub_values(rhs, recursive) {
                                if e.is_zero(recursive) {
                                    return Some(l_lhs.as_ref().clone());
                                } else {
                                    return Some(_add(e, l_lhs.as_ref().clone()));
                                }
                            }
                        }
                    }
<<<<<<< HEAD
                    BinaryOp::Sub => {
                        if l_lhs.is_value() || recursive {
                            if let Some(e) = l_lhs.sub_values(rhs, recursive) {
                                if e.is_zero(recursive) {
                                    return Some(_neg(l_rhs.as_ref().clone()));
                                } else {
                                    return Some(_sub(e, l_rhs.as_ref().clone()));
=======
                }
                SymbolExpr::Binary {
                    op,
                    lhs: l_lhs,
                    rhs: l_rhs,
                } => {
                    if let SymbolExpr::Binary {
                        op: rop,
                        lhs: r_lhs,
                        rhs: r_rhs,
                    } = rhs
                    {
                        match (
                            l_lhs.as_ref(),
                            l_rhs.as_ref(),
                            r_lhs.as_ref(),
                            r_rhs.as_ref(),
                        ) {
                            (SymbolExpr::Value(lv), _, SymbolExpr::Value(rv), _) => {
                                if l_rhs.expand().string_id() == r_rhs.expand().string_id() {
                                    let t = SymbolExpr::Value(lv + rv);
                                    if t.is_zero() {
                                        return Some(SymbolExpr::Value(Value::Int(0)));
                                    }
                                    match (op, rop) {
                                        (BinaryOp::Mul, BinaryOp::Mul) => {
                                            return match t.mul_opt(l_rhs, recursive) {
                                                Some(e) => Some(e),
                                                None => Some(_mul(t, l_rhs.as_ref().clone())),
                                            };
                                        }
                                        (BinaryOp::Div, BinaryOp::Div) => {
                                            return match t.div_opt(l_rhs, recursive) {
                                                Some(e) => Some(e),
                                                None => Some(_div(t, l_rhs.as_ref().clone())),
                                            };
                                        }
                                        (BinaryOp::Pow, BinaryOp::Pow) => {
                                            return match t.pow_opt(l_rhs) {
                                                Some(e) => Some(e),
                                                None => Some(_pow(t, l_rhs.as_ref().clone())),
                                            };
                                        }
                                        (_, _) => (),
                                    }
>>>>>>> cbe1f20c
                                }
                            }
                        }
                        if l_rhs.is_value() || recursive {
                            if let Some(e) = rhs.add_values(l_rhs, recursive) {
                                if e.is_zero(recursive) {
                                    return Some(l_lhs.as_ref().clone());
                                } else {
                                    return Some(_add(_neg(e), l_lhs.as_ref().clone()));
                                }
                            }
                        }
                    }
                    _ => (),
                }
            }
        } else if self.is_value() {
            if let SymbolExpr::Binary {
                op,
                lhs: r_lhs,
                rhs: r_rhs,
            } = rhs
            {
                match op {
                    BinaryOp::Add => {
                        if r_lhs.is_value() || recursive {
                            if let Some(e) = self.sub_values(r_lhs, recursive) {
                                if e.is_zero(recursive) {
                                    return Some(_neg(r_rhs.as_ref().clone()));
                                } else {
                                    return Some(_sub(e, r_rhs.as_ref().clone()));
                                }
                            }
                        }
                        if r_rhs.is_value() || recursive {
                            if let Some(e) = self.sub_values(r_rhs, recursive) {
                                if e.is_zero(recursive) {
                                    return Some(_neg(r_lhs.as_ref().clone()));
                                } else {
                                    return Some(_sub(e, r_lhs.as_ref().clone()));
                                }
                            }
                        }
                    }
                    BinaryOp::Sub => {
                        if r_lhs.is_value() || recursive {
                            if let Some(e) = self.sub_values(r_lhs, recursive) {
                                if e.is_zero(recursive) {
                                    return Some(r_rhs.as_ref().clone());
                                } else {
                                    return Some(_add(e, r_rhs.as_ref().clone()));
                                }
                            }
                        }
                        if r_rhs.is_value() || recursive {
                            if let Some(e) = self.add_values(r_rhs, recursive) {
                                if e.is_zero(recursive) {
                                    return Some(_neg(r_lhs.as_ref().clone()));
                                } else {
                                    return Some(_sub(e, r_lhs.as_ref().clone()));
                                }
                            }
                        }
                    }
                    _ => (),
                }
            }
        }
        None
    }

    // mul values
    #[inline(always)]
    fn mul_values(&self, rhs: &SymbolExpr, recursive: bool) -> Option<SymbolExpr> {
        if rhs.is_value() {
            if let SymbolExpr::Value(l) = self {
                if let SymbolExpr::Value(r) = rhs {
                    return Some(SymbolExpr::Value(l * r));
                }
            } else if let SymbolExpr::Binary {
                op,
                lhs: l_lhs,
                rhs: l_rhs,
            } = self
            {
                match op {
                    BinaryOp::Mul => {
                        if l_lhs.is_value() || recursive {
                            if let Some(e) = l_lhs.mul_values(rhs, recursive) {
                                if e.is_one(recursive) {
                                    return Some(l_rhs.as_ref().clone());
                                } else if e.is_minus_one(recursive) {
                                    return l_rhs.neg_opt();
                                }
                                return Some(_mul(e, l_rhs.as_ref().clone()));
                            }
                        }
                        if l_rhs.is_value() || recursive {
                            if let Some(e) = l_rhs.mul_values(rhs, recursive) {
                                if e.is_one(recursive) {
                                    return Some(l_lhs.as_ref().clone());
                                } else if e.is_minus_one(recursive) {
                                    return l_lhs.neg_opt();
                                }
                                return Some(_mul(e, l_lhs.as_ref().clone()));
                            }
                        }
                    }
                    BinaryOp::Div => {
                        if l_lhs.is_value() || recursive {
                            if let Some(e) = l_lhs.mul_values(rhs, recursive) {
                                return Some(_div(e, l_rhs.as_ref().clone()));
                            }
                        }
                        if l_rhs.is_value() || recursive {
                            if let Some(e) = rhs.div_values(l_rhs, recursive) {
                                if e.is_one(recursive) {
                                    return Some(l_lhs.as_ref().clone());
                                } else if e.is_minus_one(recursive) {
                                    return l_lhs.neg_opt();
                                }
                                return Some(_mul(e, l_lhs.as_ref().clone()));
                            }
                        }
                    }
                    _ => (),
                }
            }
        } else if self.is_value() {
            if let SymbolExpr::Binary {
                op,
                lhs: r_lhs,
                rhs: r_rhs,
            } = rhs
            {
                match op {
                    BinaryOp::Mul => {
                        if r_lhs.is_value() || recursive {
                            if let Some(e) = self.mul_values(r_lhs, recursive) {
                                if e.is_one(recursive) {
                                    return Some(r_rhs.as_ref().clone());
                                } else if e.is_minus_one(recursive) {
                                    return r_rhs.neg_opt();
                                }
                                return Some(_mul(e, r_rhs.as_ref().clone()));
                            }
                        }
                        if r_rhs.is_value() || recursive {
                            if let Some(e) = self.mul_values(r_rhs, recursive) {
                                if e.is_one(recursive) {
                                    return Some(r_lhs.as_ref().clone());
                                } else if e.is_minus_one(recursive) {
                                    return r_lhs.neg_opt();
                                }
                                return Some(_mul(e, r_lhs.as_ref().clone()));
                            }
                        }
                    }
                    BinaryOp::Div => {
                        if r_lhs.is_value() || recursive {
                            if let Some(e) = self.mul_values(r_lhs, recursive) {
                                return Some(_div(e, r_rhs.as_ref().clone()));
                            }
                        }
                        if r_rhs.is_value() || recursive {
                            if let Some(e) = self.div_values(r_rhs, recursive) {
                                if e.is_one(recursive) {
                                    return Some(r_lhs.as_ref().clone());
                                } else if e.is_minus_one(recursive) {
                                    return r_lhs.neg_opt();
                                }
                                return Some(_mul(e, r_lhs.as_ref().clone()));
                            }
                        }
                    }
                    _ => (),
                }
            }
        }
        None
    }

    // divide values
    #[inline(always)]
    fn div_values(&self, rhs: &SymbolExpr, recursive: bool) -> Option<SymbolExpr> {
        if rhs.is_value() {
            if let SymbolExpr::Value(l) = self {
                if let SymbolExpr::Value(r) = rhs {
                    return Some(SymbolExpr::Value(l / r));
                }
            } else if let SymbolExpr::Binary {
                op,
                lhs: l_lhs,
                rhs: l_rhs,
            } = self
            {
                match op {
                    BinaryOp::Mul => {
                        if l_lhs.is_value() || recursive {
                            if let Some(e) = l_lhs.div_values(rhs, recursive) {
                                if e.is_one(recursive) {
                                    return Some(l_rhs.as_ref().clone());
                                } else if e.is_minus_one(recursive) {
                                    return l_rhs.neg_opt();
                                }
                                return Some(_mul(e, l_rhs.as_ref().clone()));
                            }
                        }
                        if l_rhs.is_value() || recursive {
                            if let Some(e) = l_rhs.div_values(rhs, recursive) {
                                if e.is_one(recursive) {
                                    return Some(l_lhs.as_ref().clone());
                                } else if e.is_minus_one(recursive) {
                                    return l_lhs.neg_opt();
                                }
                                return Some(_mul(e, l_lhs.as_ref().clone()));
                            }
                        }
                    }
                    BinaryOp::Div => {
                        if l_lhs.is_value() || recursive {
                            if let Some(e) = l_lhs.div_values(rhs, recursive) {
                                return Some(_div(e, l_rhs.as_ref().clone()));
                            }
                        }
                        if l_rhs.is_value() || recursive {
                            if let Some(e) = rhs.mul_values(l_rhs, recursive) {
                                return Some(_div(l_lhs.as_ref().clone(), e));
                            }
                        }
                    }
                    _ => (),
                }
            }
        } else if self.is_value() {
            if let SymbolExpr::Binary {
                op,
                lhs: r_lhs,
                rhs: r_rhs,
            } = rhs
            {
                match op {
                    BinaryOp::Mul => {
                        if r_lhs.is_value() || recursive {
                            if let Some(e) = self.div_values(r_lhs, recursive) {
                                return Some(_div(e, r_rhs.as_ref().clone()));
                            }
                        }
                        if r_rhs.is_value() || recursive {
                            if let Some(e) = self.div_values(r_rhs, recursive) {
                                return Some(_div(e, r_lhs.as_ref().clone()));
                            }
                        }
                    }
                    BinaryOp::Div => {
                        if r_lhs.is_value() || recursive {
                            if let Some(e) = self.div_values(r_lhs, recursive) {
                                if e.is_one(recursive) {
                                    return Some(r_rhs.as_ref().clone());
                                } else if e.is_minus_one(recursive) {
                                    return r_rhs.neg_opt();
                                }
                                return Some(_mul(e, r_rhs.as_ref().clone()));
                            }
                        }
                        if r_rhs.is_value() || recursive {
                            if let Some(e) = self.mul_values(r_rhs, recursive) {
                                return Some(_div(e, r_lhs.as_ref().clone()));
                            }
                        }
                    }
                    _ => (),
                }
            }
        }
        None
    }

    pub fn string_id(&self) -> String {
        self.repr(true)
    }

    // Add with heuristic optimization
    fn add_opt(&self, rhs: &SymbolExpr, recursive: bool) -> Option<SymbolExpr> {
        if self.is_zero(recursive) {
            Some(rhs.clone())
        } else if rhs.is_zero(recursive) {
            Some(self.clone())
        } else {
            // if neg operation, call sub_opt
            if let SymbolExpr::Unary {
                op: UnaryOp::Neg,
                expr,
            } = rhs
            {
                return self.sub_opt(expr, recursive);
            }
            if self.is_value() || rhs.is_value() {
                if let Some(e) = self.add_values(rhs, recursive) {
                    return Some(e);
                }
            }
            if recursive {
                if let SymbolExpr::Binary {
                    op,
                    lhs: r_lhs,
                    rhs: r_rhs,
                } = rhs
                {
                    // recursive optimization for add and sub
                    if let BinaryOp::Add = &op {
                        if let Some(e) = self.add_opt(r_lhs, true) {
                            return match e.add_opt(r_rhs, true) {
                                Some(ee) => Some(ee),
                                None => Some(_add(e, r_rhs.as_ref().clone())),
                            };
                        }
                        if let Some(e) = self.add_opt(r_rhs, true) {
                            return match e.add_opt(r_lhs, true) {
                                Some(ee) => Some(ee),
                                None => Some(_add(e, r_lhs.as_ref().clone())),
                            };
                        }
                    }
                    if let BinaryOp::Sub = &op {
                        if let Some(e) = self.add_opt(r_lhs, true) {
                            return match e.sub_opt(r_rhs, true) {
                                Some(ee) => Some(ee),
                                None => Some(_sub(e, r_rhs.as_ref().clone())),
                            };
                        }
                        if let Some(e) = self.sub_opt(r_rhs, true) {
                            return match e.add_opt(r_lhs, true) {
                                Some(ee) => Some(ee),
                                None => Some(_add(e, r_lhs.as_ref().clone())),
                            };
                        }
                    }
                }
            }

            // optimization for each node type
            match self {
                SymbolExpr::Value(_) => None, // already optimized above
                SymbolExpr::Symbol(l) => match rhs {
                    SymbolExpr::Value(_) => Some(_add(rhs.clone(), self.clone())),
                    SymbolExpr::Symbol(r) => {
                        if r == l {
                            Some(_mul(SymbolExpr::Value(Value::Int(2)), self.clone()))
                        } else if r < l {
                            Some(_add(rhs.clone(), self.clone()))
                        } else {
                            None
                        }
                    }
                    SymbolExpr::Binary {
                        op: rop,
                        lhs: r_lhs,
                        rhs: r_rhs,
                    } => {
                        if rhs.is_value() {
                            return Some(_add(rhs.clone(), self.clone()));
                        }
                        match rop {
                            BinaryOp::Add => {
                                if let SymbolExpr::Symbol(s) = r_lhs.as_ref() {
                                    if l == s {
                                        return Some(_add(
                                            _mul(SymbolExpr::Value(Value::Int(2)), self.clone()),
                                            r_rhs.as_ref().clone(),
                                        ));
                                    }
                                }
                                if let SymbolExpr::Symbol(s) = r_rhs.as_ref() {
                                    if l == s {
                                        return Some(_add(
                                            _mul(SymbolExpr::Value(Value::Int(2)), self.clone()),
                                            r_lhs.as_ref().clone(),
                                        ));
                                    }
                                }
                                None
                            }
                            BinaryOp::Sub => {
                                if let SymbolExpr::Symbol(s) = r_lhs.as_ref() {
                                    if l == s {
                                        return Some(_add(
                                            _mul(SymbolExpr::Value(Value::Int(2)), self.clone()),
                                            r_rhs.as_ref().clone(),
                                        ));
                                    }
                                }
                                if let SymbolExpr::Symbol(s) = r_rhs.as_ref() {
                                    if l == s {
                                        return Some(r_lhs.as_ref().clone());
                                    }
                                }
                                None
                            }
                            BinaryOp::Mul => {
                                if let SymbolExpr::Symbol(s) = r_rhs.as_ref() {
                                    if l == s {
                                        if let Some(v) = SymbolExpr::Value(Value::Int(1))
                                            .add_values(r_lhs, recursive)
                                        {
                                            if v.is_zero(recursive) {
                                                return Some(SymbolExpr::Value(Value::Int(0)));
                                            } else {
                                                return Some(_mul(v, self.clone()));
                                            }
                                        }
                                    }
                                }
                                None
                            }
                            _ => None,
                        }
                    }
                    _ => None,
                },
                SymbolExpr::Unary { op, expr } => {
                    if let UnaryOp::Neg = op {
                        if let Some(e) = expr.sub_opt(rhs, recursive) {
                            return match e.neg_opt() {
                                Some(ee) => Some(ee),
                                None => Some(_neg(e)),
                            };
                        }
                    } else if let SymbolExpr::Unary {
                        op: rop,
                        expr: rexpr,
                    } = rhs
                    {
                        if op == rop {
                            if let Some(t) = expr.expand().add_opt(&rexpr.expand(), recursive) {
                                if t.is_zero(recursive) {
                                    return Some(SymbolExpr::Value(Value::Int(0)));
                                }
                            }
                        }
                    }

                    // swap nodes by sorting rule
                    if recursive {
                        match rhs {
                            SymbolExpr::Binary { op: rop, .. } => {
                                if let BinaryOp::Mul | BinaryOp::Div | BinaryOp::Pow = rop {
                                    if self > rhs {
                                        Some(_add(rhs.clone(), self.clone()))
                                    } else {
                                        None
                                    }
                                } else {
                                    None
                                }
                            }
                            _ => {
                                if self > rhs {
                                    Some(_add(rhs.clone(), self.clone()))
                                } else {
                                    None
                                }
                            }
                        }
                    } else {
                        None
                    }
                }
                SymbolExpr::Binary {
                    op,
                    lhs: l_lhs,
                    rhs: l_rhs,
                } => {
                    if let SymbolExpr::Binary {
                        op: rop,
                        lhs: r_lhs,
                        rhs: r_rhs,
                    } = rhs
                    {
                        if op == rop {
                            if let BinaryOp::Mul | BinaryOp::Div | BinaryOp::Pow = op {
                                if let Some(v) = l_lhs.add_values(r_lhs, false) {
                                    // check equality only for symbols if recursive is not true for performance
                                    let equal = if let (
                                        SymbolExpr::Symbol(l_rhs),
                                        SymbolExpr::Symbol(r_rhs),
                                    ) = (l_rhs.as_ref(), r_rhs.as_ref())
                                    {
                                        l_rhs == r_rhs
                                    } else if recursive {
                                        l_rhs.expand().string_id() == r_rhs.expand().string_id()
                                    } else {
                                        false
                                    };
                                    if equal {
                                        if v.is_zero(recursive) {
                                            return Some(SymbolExpr::Value(Value::Int(0)));
                                        }
                                        match op {
                                            BinaryOp::Mul => {
                                                return match v.mul_opt(l_rhs, recursive) {
                                                    Some(e) => Some(e),
                                                    None => Some(_mul(v, l_rhs.as_ref().clone())),
                                                }
                                            }
                                            BinaryOp::Div => {
                                                return match v.div_opt(l_rhs, recursive) {
                                                    Some(e) => Some(e),
                                                    None => Some(_div(v, l_rhs.as_ref().clone())),
                                                }
                                            }
                                            BinaryOp::Pow => {
                                                return Some(_pow(v, l_rhs.as_ref().clone()))
                                            }
                                            _ => (),
                                        }
                                    }
                                }
                            }
                            if recursive {
                                if let BinaryOp::Div = op {
                                    if l_rhs == r_rhs {
                                        if let Some(e) = l_lhs.add_opt(r_lhs, true) {
                                            if e.is_zero(recursive) {
                                                return Some(SymbolExpr::Value(Value::Int(0)));
                                            } else {
                                                return Some(_div(e, l_rhs.as_ref().clone()));
                                            }
                                        }
                                    } else {
                                        let l = l_lhs.as_ref() * r_rhs.as_ref();
                                        let r = r_lhs.as_ref() * l_rhs.as_ref();
                                        if let Some(e) = l.add_opt(&r, true) {
                                            if e.is_zero(recursive) {
                                                return Some(SymbolExpr::Value(Value::Int(0)));
                                            } else if let Some(d) = l_rhs.mul_opt(r_rhs, true) {
                                                return Some(_div(e, d));
                                            }
                                        }
                                    }
                                } else if let Some(e) = rhs.neg_opt() {
                                    if self.expand().string_id() == e.expand().string_id() {
                                        return Some(SymbolExpr::Value(Value::Int(0)));
                                    }
                                }
                            }
                        }
                    } else if let SymbolExpr::Symbol(r) = rhs {
                        if let (BinaryOp::Mul, SymbolExpr::Symbol(s)) = (op, l_rhs.as_ref()) {
                            if s == r {
                                if let Some(t) =
                                    l_lhs.add_values(&SymbolExpr::Value(Value::Int(1)), false)
                                {
                                    if t.is_zero(recursive) {
                                        return Some(SymbolExpr::Value(Value::Int(0)));
                                    } else if t.is_one(recursive) {
                                        return Some(l_rhs.as_ref().clone());
                                    } else if t.is_minus_one(recursive) {
                                        return Some(_neg(l_rhs.as_ref().clone()));
                                    } else {
                                        return Some(_mul(t, l_rhs.as_ref().clone()));
                                    }
                                }
                            }
                        }
                    }
                    if recursive {
                        if let BinaryOp::Add = op {
                            if let Some(e) = l_lhs.add_opt(rhs, true) {
                                return match e.add_opt(l_rhs, true) {
                                    Some(ee) => Some(ee),
                                    None => Some(_add(e, l_rhs.as_ref().clone())),
                                };
                            }
                            if let Some(e) = l_rhs.add_opt(rhs, true) {
                                return match l_lhs.add_opt(&e, true) {
                                    Some(ee) => Some(ee),
                                    None => Some(_add(l_lhs.as_ref().clone(), e)),
                                };
                            }
                        } else if let BinaryOp::Sub = op {
                            if let Some(e) = l_lhs.add_opt(rhs, true) {
                                return match e.sub_opt(l_rhs, true) {
                                    Some(ee) => Some(ee),
                                    None => Some(_sub(e, l_rhs.as_ref().clone())),
                                };
                            }
                            if let Some(e) = l_rhs.sub_opt(rhs, true) {
                                return match l_lhs.sub_opt(&e, true) {
                                    Some(ee) => Some(ee),
                                    None => Some(_sub(l_lhs.as_ref().clone(), e)),
                                };
                            }
                        }

                        // swap nodes by sorting rule
                        if let BinaryOp::Mul | BinaryOp::Div | BinaryOp::Pow = op {
                            return match rhs {
                                SymbolExpr::Binary { op: rop, .. } => {
                                    if let BinaryOp::Mul | BinaryOp::Div | BinaryOp::Pow = rop {
                                        if self > rhs {
                                            Some(_add(rhs.clone(), self.clone()))
                                        } else {
                                            None
                                        }
                                    } else {
                                        None
                                    }
                                }
                                _ => {
                                    if self > rhs {
                                        Some(_add(rhs.clone(), self.clone()))
                                    } else {
                                        None
                                    }
                                }
                            };
                        }
                    }
                    // put value on the top
                    if l_lhs.is_value() {
                        return match op {
                            BinaryOp::Add => match l_rhs.add_opt(rhs, recursive) {
                                Some(e) => Some(_add(l_lhs.as_ref().clone(), e)),
                                None => Some(_add(
                                    l_lhs.as_ref().clone(),
                                    _add(l_rhs.as_ref().clone(), rhs.clone()),
                                )),
                            },
                            BinaryOp::Sub => match l_rhs.sub_opt(rhs, recursive) {
                                Some(e) => Some(_sub(l_lhs.as_ref().clone(), e)),
                                None => Some(_sub(
                                    l_lhs.as_ref().clone(),
                                    _sub(l_rhs.as_ref().clone(), rhs.clone()),
                                )),
                            },
                            _ => None,
                        };
                    }
                    None
                }
            }
        }
    }

    /// Sub with heuristic optimization
    fn sub_opt(&self, rhs: &SymbolExpr, recursive: bool) -> Option<SymbolExpr> {
        if self.is_zero(recursive) {
            match rhs.neg_opt() {
                Some(e) => Some(e),
                None => Some(_neg(rhs.clone())),
            }
        } else if rhs.is_zero(recursive) {
            Some(self.clone())
        } else {
            // if neg, call add_opt
            if let SymbolExpr::Unary {
                op: UnaryOp::Neg,
                expr,
            } = rhs
            {
                return self.add_opt(expr, recursive);
            }
            if self.is_value() || rhs.is_value() {
                if let Some(e) = self.sub_values(rhs, recursive) {
                    return Some(e);
                }
            }
            if recursive {
                if let SymbolExpr::Binary {
                    op,
                    lhs: r_lhs,
                    rhs: r_rhs,
                } = rhs
                {
                    // recursive optimization for add and sub
                    if let BinaryOp::Add = &op {
                        if let Some(e) = self.sub_opt(r_lhs, true) {
                            return match e.sub_opt(r_rhs, true) {
                                Some(ee) => Some(ee),
                                None => Some(_sub(e, r_rhs.as_ref().clone())),
                            };
                        }
                        if let Some(e) = self.sub_opt(r_rhs, true) {
                            return match e.sub_opt(r_lhs, true) {
                                Some(ee) => Some(ee),
                                None => Some(_sub(e, r_lhs.as_ref().clone())),
                            };
                        }
                    }
                    if let BinaryOp::Sub = &op {
                        if let Some(e) = self.sub_opt(r_lhs, true) {
                            return match e.add_opt(r_rhs, true) {
                                Some(ee) => Some(ee),
                                None => Some(_add(e, r_rhs.as_ref().clone())),
                            };
                        }
                        if let Some(e) = self.add_opt(r_rhs, true) {
                            return match e.sub_opt(r_lhs, true) {
                                Some(ee) => Some(ee),
                                None => Some(_sub(e, r_lhs.as_ref().clone())),
                            };
                        }
                    }
                }
            }

            // optimization for each type
            match self {
                SymbolExpr::Value(_) => None, // already optimized above
                SymbolExpr::Symbol(l) => match &rhs {
                    SymbolExpr::Value(r) => Some(_add(SymbolExpr::Value(-r), self.clone())),
                    SymbolExpr::Symbol(r) => {
                        if r == l {
                            Some(SymbolExpr::Value(Value::Int(0)))
                        } else if r < l {
                            Some(_add(_neg(rhs.clone()), self.clone()))
                        } else {
                            None
                        }
                    }
                    SymbolExpr::Binary {
                        op: rop,
                        lhs: r_lhs,
                        rhs: r_rhs,
                    } => match rop {
                        BinaryOp::Add => {
                            if let SymbolExpr::Symbol(s) = r_lhs.as_ref() {
                                if l == s {
                                    return Some(_neg(r_rhs.as_ref().clone()));
                                }
                            }
                            if let SymbolExpr::Symbol(s) = r_rhs.as_ref() {
                                if l == s {
                                    return Some(_neg(r_lhs.as_ref().clone()));
                                }
                            }
                            None
                        }
                        BinaryOp::Sub => {
                            if let SymbolExpr::Symbol(s) = r_lhs.as_ref() {
                                if l == s {
                                    return Some(_neg(r_rhs.as_ref().clone()));
                                }
                            }
                            if let SymbolExpr::Symbol(s) = r_rhs.as_ref() {
                                if l == s {
                                    return Some(_sub(
                                        _mul(SymbolExpr::Value(Value::Int(2)), self.clone()),
                                        r_lhs.as_ref().clone(),
                                    ));
                                }
                            }
                            None
                        }
                        BinaryOp::Mul => {
                            if let SymbolExpr::Symbol(s) = r_rhs.as_ref() {
                                if l == s {
                                    if let Some(v) =
                                        SymbolExpr::Value(Value::Int(1)).sub_values(r_lhs, false)
                                    {
                                        if v.is_zero(recursive) {
                                            return Some(SymbolExpr::Value(Value::Int(0)));
                                        } else {
                                            return Some(_mul(v, self.clone()));
                                        }
                                    }
                                }
                            }
                            None
                        }
                        _ => None,
                    },
                    _ => None,
                },
                SymbolExpr::Unary { op, expr } => {
                    if let UnaryOp::Neg = op {
                        if let Some(e) = expr.add_opt(rhs, recursive) {
                            return match e.neg_opt() {
                                Some(ee) => Some(ee),
                                None => Some(_neg(e)),
                            };
                        }
                    }
                    if let SymbolExpr::Unary {
                        op: rop,
                        expr: rexpr,
                    } = rhs
                    {
                        if op == rop {
                            if let Some(t) = expr.expand().sub_opt(&rexpr.expand(), true) {
                                if t.is_zero(recursive) {
                                    return Some(SymbolExpr::Value(Value::Int(0)));
                                }
                            }
                        }
                    }

                    // swap nodes by sorting rule
                    if recursive {
                        match rhs {
                            SymbolExpr::Binary { op: rop, .. } => {
                                if let BinaryOp::Mul | BinaryOp::Div | BinaryOp::Pow = rop {
                                    if self > rhs {
                                        rhs.neg_opt().map(|e| _add(e, self.clone()))
                                    } else {
                                        None
                                    }
                                } else {
                                    None
                                }
                            }
                            _ => {
                                if self > rhs {
                                    rhs.neg_opt().map(|e| _add(e, self.clone()))
                                } else {
                                    None
                                }
                            }
                        }
                    } else {
                        None
                    }
                }
                SymbolExpr::Binary {
                    op,
                    lhs: l_lhs,
                    rhs: l_rhs,
                } => {
                    if let SymbolExpr::Binary {
                        op: rop,
                        lhs: r_lhs,
                        rhs: r_rhs,
                    } = rhs
                    {
<<<<<<< HEAD
                        if op == rop {
                            if let BinaryOp::Mul | BinaryOp::Div | BinaryOp::Pow = op {
                                if let Some(v) = l_lhs.sub_values(r_lhs, false) {
                                    // check equality only for symbols if recursive is not true for performance
                                    let equal = if let (
                                        SymbolExpr::Symbol(l_rhs),
                                        SymbolExpr::Symbol(r_rhs),
                                    ) = (l_rhs.as_ref(), r_rhs.as_ref())
                                    {
                                        l_rhs == r_rhs
                                    } else if recursive {
                                        l_rhs.expand().string_id() == r_rhs.expand().string_id()
                                    } else {
                                        false
                                    };
                                    if equal {
                                        if v.is_zero(recursive) {
                                            return Some(SymbolExpr::Value(Value::Int(0)));
                                        }
                                        match op {
                                            BinaryOp::Mul => {
                                                return match v.mul_opt(l_rhs, recursive) {
                                                    Some(e) => Some(e),
                                                    None => Some(_mul(v, l_rhs.as_ref().clone())),
                                                }
                                            }
                                            BinaryOp::Div => {
                                                return match v.div_opt(l_rhs, recursive) {
                                                    Some(e) => Some(e),
                                                    None => Some(_div(v, l_rhs.as_ref().clone())),
                                                }
                                            }
                                            BinaryOp::Pow => {
                                                return Some(_pow(v, l_rhs.as_ref().clone()))
                                            }
                                            _ => (),
=======
                        match (
                            l_lhs.as_ref(),
                            l_rhs.as_ref(),
                            r_lhs.as_ref(),
                            r_rhs.as_ref(),
                        ) {
                            (SymbolExpr::Value(lv), _, SymbolExpr::Value(rv), _) => {
                                if l_rhs.expand().string_id() == r_rhs.expand().string_id() {
                                    let t = SymbolExpr::Value(lv - rv);
                                    if t.is_zero() {
                                        return Some(SymbolExpr::Value(Value::Int(0)));
                                    }
                                    match (op, rop) {
                                        (BinaryOp::Mul, BinaryOp::Mul) => {
                                            return match t.mul_opt(l_rhs, recursive) {
                                                Some(e) => Some(e),
                                                None => Some(_mul(t, l_rhs.as_ref().clone())),
                                            };
                                        }
                                        (BinaryOp::Div, BinaryOp::Div) => {
                                            return match t.div_opt(l_rhs, recursive) {
                                                Some(e) => Some(e),
                                                None => Some(_div(t, l_rhs.as_ref().clone())),
                                            };
                                        }
                                        (BinaryOp::Pow, BinaryOp::Pow) => {
                                            return match t.pow_opt(l_rhs) {
                                                Some(e) => Some(e),
                                                None => Some(_pow(t, l_rhs.as_ref().clone())),
                                            };
>>>>>>> cbe1f20c
                                        }
                                    }
                                }
                            }
                            if recursive {
                                if let BinaryOp::Div = op {
                                    if l_rhs == r_rhs {
                                        if let Some(e) = l_lhs.sub_opt(r_lhs, true) {
                                            if e.is_zero(recursive) {
                                                return Some(SymbolExpr::Value(Value::Int(0)));
                                            } else {
                                                return Some(_div(e, l_rhs.as_ref().clone()));
                                            }
                                        }
                                    } else {
                                        let l = l_lhs.as_ref() * r_rhs.as_ref();
                                        let r = r_lhs.as_ref() * l_rhs.as_ref();
                                        if let Some(e) = l.sub_opt(&r, true) {
                                            if e.is_zero(recursive) {
                                                return Some(SymbolExpr::Value(Value::Int(0)));
                                            } else if let Some(d) = l_rhs.mul_opt(r_rhs, true) {
                                                return Some(_div(e, d));
                                            }
                                        }
                                    }
                                } else if self.expand().string_id() == rhs.expand().string_id() {
                                    return Some(SymbolExpr::Value(Value::Int(0)));
                                }
                            }
                        }
                    } else if let SymbolExpr::Symbol(r) = rhs {
                        if let (BinaryOp::Mul, SymbolExpr::Symbol(s)) = (op, l_rhs.as_ref()) {
                            if s == r {
                                if let Some(t) =
                                    l_lhs.sub_values(&SymbolExpr::Value(Value::Int(1)), false)
                                {
                                    if t.is_zero(recursive) {
                                        return Some(SymbolExpr::Value(Value::Int(0)));
                                    } else if t.is_one(recursive) {
                                        return Some(l_rhs.as_ref().clone());
                                    } else if t.is_minus_one(recursive) {
                                        return Some(_neg(l_rhs.as_ref().clone()));
                                    } else {
                                        return Some(_mul(t, l_rhs.as_ref().clone()));
                                    }
                                }
                            }
                        }
                    }
                    if recursive {
                        if let BinaryOp::Add = op {
                            if let Some(e) = l_lhs.sub_opt(rhs, true) {
                                return match e.add_opt(l_rhs, true) {
                                    Some(ee) => Some(ee),
                                    None => Some(_add(e, l_rhs.as_ref().clone())),
                                };
                            }
                            if let Some(e) = l_rhs.sub_opt(rhs, true) {
                                return match l_lhs.add_opt(&e, true) {
                                    Some(ee) => Some(ee),
                                    None => Some(_add(l_lhs.as_ref().clone(), e)),
                                };
                            }
                        }
                        if let BinaryOp::Sub = op {
                            if let Some(e) = l_lhs.sub_opt(rhs, true) {
                                return match e.sub_opt(l_rhs, true) {
                                    Some(ee) => Some(ee),
                                    None => Some(_sub(e, l_rhs.as_ref().clone())),
                                };
                            }
                            if let Some(e) = l_rhs.add_opt(rhs, true) {
                                return match l_lhs.sub_opt(&e, true) {
                                    Some(ee) => Some(ee),
                                    None => Some(_sub(l_lhs.as_ref().clone(), e)),
                                };
                            }
                        }
                        // swap nodes by sorting rule
                        if let BinaryOp::Mul | BinaryOp::Div | BinaryOp::Pow = op {
                            return match rhs {
                                SymbolExpr::Binary { op: rop, .. } => {
                                    if let BinaryOp::Mul | BinaryOp::Div | BinaryOp::Pow = rop {
                                        if self > rhs {
                                            rhs.neg_opt().map(|e| _add(e, self.clone()))
                                        } else {
                                            None
                                        }
                                    } else {
                                        None
                                    }
                                }
                                _ => {
                                    if self > rhs {
                                        rhs.neg_opt().map(|e| _add(e, self.clone()))
                                    } else {
                                        None
                                    }
                                }
                            };
                        }
                    }
                    // put value on the top
                    if l_lhs.is_value() {
                        return match op {
                            BinaryOp::Add => match l_rhs.sub_opt(rhs, recursive) {
                                Some(e) => Some(_add(l_lhs.as_ref().clone(), e)),
                                None => Some(_add(
                                    l_lhs.as_ref().clone(),
                                    _sub(l_rhs.as_ref().clone(), rhs.clone()),
                                )),
                            },
                            BinaryOp::Sub => match l_rhs.add_opt(rhs, recursive) {
                                Some(e) => Some(_sub(l_lhs.as_ref().clone(), e)),
                                None => Some(_sub(
                                    l_lhs.as_ref().clone(),
                                    _add(l_rhs.as_ref().clone(), rhs.clone()),
                                )),
                            },
                            _ => None,
                        };
                    }
                    None
                }
            }
        }
    }

    /// Mul with heuristic optimization
    fn mul_opt(&self, rhs: &SymbolExpr, recursive: bool) -> Option<SymbolExpr> {
        if self.is_zero(recursive) || rhs.is_one(recursive) {
            match self.mul_values(rhs, recursive) {
                Some(e) => Some(e),
                None => Some(self.clone()),
            }
        } else if rhs.is_zero(recursive) || self.is_one(recursive) {
            match self.mul_values(rhs, recursive) {
                Some(e) => Some(e),
                None => Some(rhs.clone()),
            }
        } else if self.is_minus_one(recursive) {
            match self.mul_values(rhs, recursive) {
                Some(e) => Some(e),
                None => match rhs.neg_opt() {
                    Some(e) => Some(e),
                    None => Some(_neg(rhs.clone())),
                },
            }
        } else if rhs.is_minus_one(recursive) {
            match self.mul_values(rhs, recursive) {
                Some(e) => Some(e),
                None => match self.neg_opt() {
                    Some(e) => Some(e),
                    None => Some(_neg(self.clone())),
                },
            }
        } else {
            if let Some(v) = self.mul_values(rhs, recursive) {
                return Some(v);
            }

            if matches!(rhs, SymbolExpr::Value(_) | SymbolExpr::Symbol(_)) {
                if let SymbolExpr::Unary { .. } = self {
                    return match rhs.mul_opt(self, recursive) {
                        Some(e) => Some(e),
                        None => Some(_mul(rhs.clone(), self.clone())),
                    };
                }
            }

            if self.is_value() {
                return match rhs {
                    SymbolExpr::Value(_) => self.mul_values(rhs, recursive),
                    SymbolExpr::Unary {
                        op: UnaryOp::Neg,
                        expr,
                    } => {
                        let l = -self;
                        match l.mul_opt(expr, recursive) {
                            Some(e) => Some(e),
                            None => Some(_mul(l, expr.as_ref().clone())),
                        }
                    }
                    SymbolExpr::Binary { op, lhs: l, rhs: r } => {
                        if recursive {
                            match op {
                                BinaryOp::Mul => match self.mul_opt(l, recursive) {
                                    Some(e) => match e.mul_opt(r, recursive) {
                                        Some(ee) => Some(ee),
                                        None => Some(_mul(e, r.as_ref().clone())),
                                    },
                                    None => self
                                        .mul_opt(r, recursive)
                                        .map(|e| _mul(e, l.as_ref().clone())),
                                },
                                BinaryOp::Div => match self.mul_opt(l, recursive) {
                                    Some(e) => Some(_div(e, r.as_ref().clone())),
                                    None => self
                                        .div_opt(r, recursive)
                                        .map(|e| _mul(e, l.as_ref().clone())),
                                },
                                _ => None,
                            }
                        } else {
                            match op {
                                BinaryOp::Mul => {
                                    if let Some(v) = self.mul_values(l, recursive) {
                                        Some(_mul(v, r.as_ref().clone()))
                                    } else {
                                        self.mul_values(r, recursive)
                                            .map(|v| _mul(v, l.as_ref().clone()))
                                    }
                                }
                                BinaryOp::Div => {
                                    if let Some(v) = self.mul_values(l, recursive) {
                                        Some(_div(v, r.as_ref().clone()))
                                    } else {
                                        self.div_values(r, recursive)
                                            .map(|v| _mul(v, l.as_ref().clone()))
                                    }
                                }
                                _ => None,
                            }
                        }
                    }
                    _ => None,
                };
            }

            match self {
                SymbolExpr::Value(_) => None, // already optimized above
                SymbolExpr::Symbol(e) => match rhs {
                    SymbolExpr::Value(_) => Some(_mul(rhs.clone(), self.clone())),
                    SymbolExpr::Symbol(r) => {
                        if r < e {
                            Some(_mul(rhs.clone(), self.clone()))
                        } else {
                            None
                        }
                    }
                    SymbolExpr::Unary {
                        op: UnaryOp::Neg,
                        expr,
                    } => match expr.as_ref() {
                        SymbolExpr::Value(v) => Some(_mul(SymbolExpr::Value(-v), self.clone())),
                        SymbolExpr::Symbol(s) => {
                            if s < e {
                                Some(_neg(_mul(expr.as_ref().clone(), self.clone())))
                            } else {
                                Some(_neg(_mul(self.clone(), expr.as_ref().clone())))
                            }
                        }
                        SymbolExpr::Binary { .. } => match self.mul_opt(expr, recursive) {
                            Some(e) => match e.neg_opt() {
                                Some(ee) => Some(ee),
                                None => Some(_neg(e)),
                            },
                            None => None,
                        },
                        _ => None,
                    },
                    _ => None,
                },
                SymbolExpr::Unary { op, expr } => match op {
                    UnaryOp::Neg => match expr.mul_opt(rhs, recursive) {
                        Some(e) => match e.neg_opt() {
                            Some(ee) => Some(ee),
                            None => Some(_neg(e)),
                        },
                        None => Some(_neg(_mul(expr.as_ref().clone(), rhs.clone()))),
                    },
                    UnaryOp::Abs => match rhs {
                        SymbolExpr::Unary {
                            op: UnaryOp::Abs,
                            expr: rexpr,
                        } => match expr.mul_opt(rexpr, recursive) {
                            Some(e) => Some(SymbolExpr::Unary {
                                op: UnaryOp::Abs,
                                expr: Arc::new(e),
                            }),
                            None => Some(SymbolExpr::Unary {
                                op: UnaryOp::Abs,
                                expr: Arc::new(_mul(expr.as_ref().clone(), rexpr.as_ref().clone())),
                            }),
                        },
                        _ => None,
                    },
                    _ => None,
                },
                SymbolExpr::Binary {
                    op,
                    lhs: l_lhs,
                    rhs: l_rhs,
                } => {
                    if recursive {
                        if let SymbolExpr::Binary {
                            op: rop,
                            lhs: r_lhs,
                            rhs: r_rhs,
                        } = rhs
                        {
                            if let BinaryOp::Mul = &rop {
                                if let Some(e) = self.mul_opt(r_lhs, true) {
                                    return match e.mul_opt(r_rhs, true) {
                                        Some(ee) => Some(ee),
                                        None => Some(_mul(e, r_rhs.as_ref().clone())),
                                    };
                                }
                                if let Some(e) = self.mul_opt(r_rhs, true) {
                                    return match e.mul_opt(r_lhs, true) {
                                        Some(ee) => Some(ee),
                                        None => Some(_mul(e, r_lhs.as_ref().clone())),
                                    };
                                }
                            }
                            if let BinaryOp::Div = &rop {
                                if let Some(e) = self.mul_opt(r_lhs, true) {
                                    return match e.div_opt(r_rhs, true) {
                                        Some(ee) => Some(ee),
                                        None => Some(_div(e, r_rhs.as_ref().clone())),
                                    };
                                }
                                if let Some(e) = self.div_opt(r_rhs, true) {
                                    return match e.mul_opt(r_lhs, true) {
                                        Some(ee) => Some(ee),
                                        None => Some(_mul(e, r_lhs.as_ref().clone())),
                                    };
                                }
                            }
                        }

                        if let BinaryOp::Mul = &op {
                            if let Some(e) = l_lhs.mul_opt(rhs, true) {
                                return match e.mul_opt(l_rhs, true) {
                                    Some(ee) => Some(ee),
                                    None => Some(_mul(e, l_rhs.as_ref().clone())),
                                };
                            }
                            if let Some(e) = l_rhs.mul_opt(rhs, true) {
                                return match l_lhs.mul_opt(&e, true) {
                                    Some(ee) => Some(ee),
                                    None => Some(_mul(l_lhs.as_ref().clone(), e)),
                                };
                            }
                        } else if let BinaryOp::Div = &op {
                            if let Some(e) = l_lhs.mul_opt(rhs, true) {
                                return match e.div_opt(l_rhs, true) {
                                    Some(ee) => Some(ee),
                                    None => Some(_div(e, l_rhs.as_ref().clone())),
                                };
                            }
                            if let Some(e) = rhs.div_opt(l_rhs, true) {
                                return match l_lhs.mul_opt(&e, true) {
                                    Some(ee) => Some(ee),
                                    None => Some(_mul(l_lhs.as_ref().clone(), e)),
                                };
                            }
                        }
                        None
                    } else {
                        if rhs.is_value() {
                            if let BinaryOp::Mul = op {
                                if let Some(v) = l_lhs.mul_values(rhs, recursive) {
                                    return Some(_mul(v, l_rhs.as_ref().clone()));
                                } else if let Some(v) = l_rhs.mul_values(rhs, recursive) {
                                    return Some(_mul(v, l_lhs.as_ref().clone()));
                                }
                            } else if let BinaryOp::Div = op {
                                if let Some(v) = l_lhs.mul_values(rhs, recursive) {
                                    return Some(_div(v, l_rhs.as_ref().clone()));
                                } else if let Some(v) = l_rhs.div_values(rhs, recursive) {
                                    return Some(_mul(v, l_lhs.as_ref().clone()));
                                }
                            }
                            return Some(_mul(rhs.clone(), self.clone()));
                        }
                        match rhs {
                            SymbolExpr::Value(_) => None, // already optimized avobe
                            SymbolExpr::Binary {
                                op: rop,
                                lhs: r_lhs,
                                rhs: r_rhs,
                            } => match (op, rop) {
                                (BinaryOp::Mul, BinaryOp::Mul) => {
                                    if let Some(v) = l_lhs.mul_values(r_lhs, recursive) {
                                        Some(_mul(
                                            v,
                                            _mul(l_rhs.as_ref().clone(), r_rhs.as_ref().clone()),
                                        ))
                                    } else if let Some(v) = l_lhs.mul_values(r_rhs, recursive) {
                                        Some(_mul(
                                            v,
                                            _mul(l_rhs.as_ref().clone(), r_lhs.as_ref().clone()),
                                        ))
                                    } else if let Some(v) = l_rhs.mul_values(r_lhs, recursive) {
                                        Some(_mul(
                                            v,
                                            _mul(l_lhs.as_ref().clone(), r_rhs.as_ref().clone()),
                                        ))
                                    } else {
                                        l_rhs.mul_values(r_rhs, recursive).map(|v| {
                                            _mul(
                                                v,
                                                _mul(
                                                    l_lhs.as_ref().clone(),
                                                    r_lhs.as_ref().clone(),
                                                ),
                                            )
                                        })
                                    }
                                }
                                (BinaryOp::Mul, BinaryOp::Div) => {
                                    if let Some(v) = l_lhs.mul_values(r_lhs, recursive) {
                                        Some(_mul(
                                            v,
                                            _div(l_rhs.as_ref().clone(), r_rhs.as_ref().clone()),
                                        ))
                                    } else if let Some(v) = l_lhs.div_values(r_rhs, recursive) {
                                        Some(_mul(
                                            v,
                                            _mul(l_rhs.as_ref().clone(), r_lhs.as_ref().clone()),
                                        ))
                                    } else if let Some(v) = l_rhs.mul_values(r_lhs, recursive) {
                                        Some(_mul(
                                            v,
                                            _div(l_lhs.as_ref().clone(), r_rhs.as_ref().clone()),
                                        ))
                                    } else {
                                        l_rhs.div_values(r_rhs, recursive).map(|v| {
                                            _mul(
                                                v,
                                                _mul(
                                                    l_lhs.as_ref().clone(),
                                                    r_lhs.as_ref().clone(),
                                                ),
                                            )
                                        })
                                    }
                                }
                                (BinaryOp::Div, BinaryOp::Mul) => {
                                    if let Some(v) = l_lhs.mul_values(r_lhs, recursive) {
                                        Some(_mul(
                                            v,
                                            _div(r_rhs.as_ref().clone(), l_rhs.as_ref().clone()),
                                        ))
                                    } else if let Some(v) = l_lhs.mul_values(r_rhs, recursive) {
                                        Some(_mul(
                                            v,
                                            _div(r_lhs.as_ref().clone(), l_rhs.as_ref().clone()),
                                        ))
                                    } else if let Some(v) = r_lhs.div_values(l_rhs, recursive) {
                                        Some(_mul(
                                            v,
                                            _mul(l_lhs.as_ref().clone(), r_rhs.as_ref().clone()),
                                        ))
                                    } else {
                                        r_rhs.mul_values(l_rhs, recursive).map(|v| {
                                            _mul(
                                                v,
                                                _mul(
                                                    l_lhs.as_ref().clone(),
                                                    r_lhs.as_ref().clone(),
                                                ),
                                            )
                                        })
                                    }
                                }
                                (BinaryOp::Div, BinaryOp::Div) => {
                                    if let Some(v) = l_lhs.mul_values(r_lhs, recursive) {
                                        Some(_div(
                                            v,
                                            _mul(l_rhs.as_ref().clone(), r_rhs.as_ref().clone()),
                                        ))
                                    } else if let Some(v) = l_lhs.div_values(r_rhs, recursive) {
                                        Some(_mul(
                                            v,
                                            _div(r_lhs.as_ref().clone(), l_rhs.as_ref().clone()),
                                        ))
                                    } else if let Some(v) = r_lhs.div_values(l_rhs, recursive) {
                                        Some(_mul(
                                            v,
                                            _div(r_lhs.as_ref().clone(), l_rhs.as_ref().clone()),
                                        ))
                                    } else {
                                        l_rhs.mul_values(r_rhs, recursive).map(|v| {
                                            _mul(
                                                v.rcp(),
                                                _mul(
                                                    l_lhs.as_ref().clone(),
                                                    r_lhs.as_ref().clone(),
                                                ),
                                            )
                                        })
                                    }
                                }
                                (_, _) => None,
                            },
                            _ => None,
                        }
                    }
                }
            }
        }
    }
    /// expand with optimization for mul operation
    fn mul_expand(&self, rhs: &SymbolExpr) -> Option<SymbolExpr> {
        if let SymbolExpr::Binary {
            op: rop,
            lhs: r_lhs,
            rhs: r_rhs,
        } = rhs
        {
            if let BinaryOp::Add | BinaryOp::Sub = &rop {
                let el = match self.mul_expand(r_lhs) {
                    Some(e) => e,
                    None => match self.mul_opt(r_lhs, true) {
                        Some(e) => e,
                        None => _mul(self.clone(), r_lhs.as_ref().clone()),
                    },
                };
                let er = match self.mul_expand(r_rhs) {
                    Some(e) => e,
                    None => match self.mul_opt(r_rhs, true) {
                        Some(e) => e,
                        None => _mul(self.clone(), r_rhs.as_ref().clone()),
                    },
                };
                return match &rop {
                    BinaryOp::Sub => match el.sub_opt(&er, true) {
                        Some(e) => Some(e),
                        None => Some(_sub(el, er)),
                    },
                    _ => match el.add_opt(&er, true) {
                        Some(e) => Some(e),
                        None => Some(_add(el, er)),
                    },
                };
            }
            if let BinaryOp::Mul = &rop {
                return match self.mul_expand(r_lhs) {
                    Some(e) => match e.mul_expand(r_rhs) {
                        Some(ee) => Some(ee),
                        None => Some(_mul(e, r_rhs.as_ref().clone())),
                    },
                    None => self
                        .mul_expand(r_rhs)
                        .map(|e| _mul(e, r_lhs.as_ref().clone())),
                };
            }
            if let BinaryOp::Div = &rop {
                return match self.mul_expand(r_lhs) {
                    Some(e) => match e.mul_expand(r_rhs) {
                        Some(ee) => Some(ee),
                        None => Some(_mul(e, r_rhs.as_ref().clone())),
                    },
                    None => self
                        .div_expand(r_rhs)
                        .map(|e| _div(e, r_lhs.as_ref().clone())),
                };
            }
        }
        if let SymbolExpr::Unary {
            op: UnaryOp::Neg,
            expr: rexpr,
        } = rhs
        {
            return match self.mul_expand(rexpr) {
                Some(e) => match e.neg_opt() {
                    Some(ee) => Some(ee),
                    None => Some(_neg(e)),
                },
                None => match self.mul_opt(rexpr, true) {
                    Some(e) => match e.neg_opt() {
                        Some(ee) => Some(ee),
                        None => Some(_neg(e)),
                    },
                    None => Some(_neg(_mul(self.clone(), rexpr.as_ref().clone()))),
                },
            };
        }

        match self {
            SymbolExpr::Unary {
                op: UnaryOp::Neg,
                expr,
            } => match expr.mul_expand(rhs) {
                Some(e) => match e.neg_opt() {
                    Some(ee) => Some(ee),
                    None => Some(_neg(e)),
                },
                None => match expr.mul_opt(rhs, true) {
                    Some(e) => match e.neg_opt() {
                        Some(ee) => Some(ee),
                        None => Some(_neg(e)),
                    },
                    None => None,
                },
            },
            SymbolExpr::Binary {
                op,
                lhs: l_lhs,
                rhs: l_rhs,
            } => match &op {
                BinaryOp::Add | BinaryOp::Sub => {
                    let l = match l_lhs.mul_expand(rhs) {
                        Some(e) => e,
                        None => match l_lhs.mul_opt(rhs, true) {
                            Some(e) => e,
                            None => _mul(l_lhs.as_ref().clone(), rhs.clone()),
                        },
                    };
                    let r = match l_rhs.mul_expand(rhs) {
                        Some(e) => e,
                        None => match l_rhs.mul_opt(rhs, true) {
                            Some(e) => e,
                            None => _mul(l_rhs.as_ref().clone(), rhs.clone()),
                        },
                    };
                    match &op {
                        BinaryOp::Sub => match l.sub_opt(&r, true) {
                            Some(e) => Some(e),
                            None => Some(_sub(l, r)),
                        },
                        _ => match l.add_opt(&r, true) {
                            Some(e) => Some(e),
                            None => Some(_add(l, r)),
                        },
                    }
                }
                BinaryOp::Mul => match l_lhs.mul_expand(rhs) {
                    Some(e) => match e.mul_expand(l_rhs) {
                        Some(ee) => Some(ee),
                        None => match e.mul_opt(l_rhs, true) {
                            Some(ee) => Some(ee),
                            None => Some(_mul(e, l_rhs.as_ref().clone())),
                        },
                    },
                    None => match l_rhs.mul_expand(rhs) {
                        Some(e) => match l_lhs.mul_expand(&e) {
                            Some(ee) => Some(ee),
                            None => match l_lhs.mul_opt(&e, true) {
                                Some(ee) => Some(ee),
                                None => Some(_mul(l_lhs.as_ref().clone(), e)),
                            },
                        },
                        None => None,
                    },
                },
                BinaryOp::Div => match l_lhs.div_expand(rhs) {
                    Some(e) => Some(_div(e, l_rhs.as_ref().clone())),
                    None => l_rhs
                        .div_expand(rhs)
                        .map(|e| _div(l_lhs.as_ref().clone(), e)),
                },
                _ => None,
            },
            _ => None,
        }
    }

    /// Div with heuristic optimization
    fn div_opt(&self, rhs: &SymbolExpr, recursive: bool) -> Option<SymbolExpr> {
        if rhs.is_zero(recursive) {
            // return inf to detect divide by zero without panic
            Some(SymbolExpr::Value(Value::Real(f64::INFINITY)))
        } else if rhs.is_one(recursive) {
            match self.div_values(rhs, recursive) {
                Some(e) => Some(e),
                None => Some(self.clone()),
            }
        } else if rhs.is_minus_one(recursive) {
            match self.div_values(rhs, recursive) {
                Some(e) => Some(e),
                None => match self.neg_opt() {
                    Some(e) => Some(e),
                    None => Some(_neg(self.clone())),
                },
            }
        } else {
            if let SymbolExpr::Value(v) = rhs {
                if let Value::Int(_) | Value::Rational { .. } = v {
                    let t = v.rcp();
                    return match self.mul_opt(&SymbolExpr::Value(t), recursive) {
                        Some(e) => Some(e),
                        None => Some(_mul(SymbolExpr::Value(t), self.clone())),
                    };
                } else if let Value::Real(r) = v {
                    let t = 1.0 / r;
                    if &(1.0 / t) == r {
                        return match self.mul_opt(&SymbolExpr::Value(Value::Real(t)), recursive) {
                            Some(e) => Some(e),
                            None => Some(_mul(SymbolExpr::Value(Value::Real(t)), self.clone())),
                        };
                    }
                }
            }
            if let Some(v) = self.div_values(rhs, recursive) {
                return Some(v);
            }

            if self.is_value() {
                return match rhs {
                    SymbolExpr::Value(_) => self.div_values(rhs, recursive),
                    SymbolExpr::Unary {
                        op: UnaryOp::Neg,
                        expr,
                    } => {
                        if recursive {
                            self.div_opt(expr, recursive).map(_neg)
                        } else {
                            None
                        }
                    }
                    SymbolExpr::Binary { op, lhs: l, rhs: r } => match op {
                        BinaryOp::Mul => {
                            if let Some(v) = self.div_values(l, recursive) {
                                Some(_div(v, r.as_ref().clone()))
                            } else {
                                self.div_values(r, recursive)
                                    .map(|v| _div(v, l.as_ref().clone()))
                            }
                        }
                        BinaryOp::Div => {
                            if let Some(v) = self.div_values(l, recursive) {
                                Some(_mul(v, r.as_ref().clone()))
                            } else {
                                self.mul_values(r, recursive)
                                    .map(|v| _div(v, l.as_ref().clone()))
                            }
                        }
                        _ => None,
                    },
                    _ => None,
                };
            }

            match self {
                SymbolExpr::Value(_) => None, // already optimized above
                SymbolExpr::Symbol(_) => None,
                SymbolExpr::Unary { op, expr } => match op {
                    UnaryOp::Neg => match expr.div_opt(rhs, recursive) {
                        Some(e) => match e.neg_opt() {
                            Some(ee) => Some(ee),
                            None => Some(_neg(e)),
                        },
                        None => Some(_neg(_div(expr.as_ref().clone(), rhs.clone()))),
                    },
                    UnaryOp::Abs => match rhs {
                        SymbolExpr::Unary {
                            op: UnaryOp::Abs,
                            expr: rexpr,
                        } => match expr.div_opt(rexpr, recursive) {
                            Some(e) => Some(SymbolExpr::Unary {
                                op: UnaryOp::Abs,
                                expr: Arc::new(e),
                            }),
                            None => Some(SymbolExpr::Unary {
                                op: UnaryOp::Abs,
                                expr: Arc::new(_div(expr.as_ref().clone(), rexpr.as_ref().clone())),
                            }),
                        },
                        _ => None,
                    },
                    _ => None,
                },
                SymbolExpr::Binary {
                    op,
                    lhs: l_lhs,
                    rhs: l_rhs,
                } => {
                    if recursive {
                        if let SymbolExpr::Binary {
                            op: rop,
                            lhs: r_lhs,
                            rhs: r_rhs,
                        } = rhs
                        {
                            if let BinaryOp::Mul = &rop {
                                if let Some(e) = self.div_opt(r_lhs, true) {
                                    return match e.div_opt(r_rhs, true) {
                                        Some(ee) => Some(ee),
                                        None => Some(_div(e, r_rhs.as_ref().clone())),
                                    };
                                }
                                if let Some(e) = self.div_opt(r_rhs, true) {
                                    return match e.div_opt(r_lhs, true) {
                                        Some(ee) => Some(ee),
                                        None => Some(_div(e, r_lhs.as_ref().clone())),
                                    };
                                }
                            }
                            if let BinaryOp::Div = &rop {
                                if let Some(e) = self.mul_opt(r_rhs, true) {
                                    return match e.div_opt(r_lhs, true) {
                                        Some(ee) => Some(ee),
                                        None => Some(_div(e, r_lhs.as_ref().clone())),
                                    };
                                }
                                if let Some(e) = self.div_opt(r_lhs, true) {
                                    return match e.mul_opt(r_rhs, true) {
                                        Some(ee) => Some(ee),
                                        None => Some(_mul(e, r_rhs.as_ref().clone())),
                                    };
                                }
                            }
                        }

                        if let BinaryOp::Mul = &op {
                            if let Some(e) = l_lhs.div_opt(rhs, true) {
                                return match e.mul_opt(l_rhs, true) {
                                    Some(ee) => Some(ee),
                                    None => Some(_mul(e, l_rhs.as_ref().clone())),
                                };
                            }
                            if let Some(e) = l_rhs.div_opt(rhs, true) {
                                return match l_lhs.mul_opt(&e, true) {
                                    Some(ee) => Some(ee),
                                    None => Some(_mul(l_lhs.as_ref().clone(), e)),
                                };
                            }
                        } else if let BinaryOp::Div = &op {
                            if let Some(e) = l_rhs.mul_opt(rhs, true) {
                                return match l_lhs.div_opt(&e, true) {
                                    Some(ee) => Some(ee),
                                    None => Some(_div(l_lhs.as_ref().clone(), e)),
                                };
                            }
                            if let Some(e) = l_lhs.div_opt(rhs, true) {
                                return match e.div_opt(l_rhs, true) {
                                    Some(ee) => Some(ee),
                                    None => Some(_div(e, l_rhs.as_ref().clone())),
                                };
                            }
                        }
                        None
                    } else {
                        if rhs.is_value() {
                            if let BinaryOp::Mul = op {
                                if let Some(v) = l_lhs.div_values(rhs, recursive) {
                                    return Some(_mul(v, l_rhs.as_ref().clone()));
                                } else if let Some(v) = l_rhs.div_values(rhs, recursive) {
                                    return Some(_mul(v, l_lhs.as_ref().clone()));
                                }
                            } else if let BinaryOp::Div = op {
                                if let Some(v) = l_lhs.div_values(rhs, recursive) {
                                    return Some(_mul(v, l_rhs.as_ref().clone()));
                                } else if let Some(v) = l_rhs.mul_values(rhs, recursive) {
                                    return Some(_div(v, l_lhs.as_ref().clone()));
                                }
                            }
                            return Some(_mul(rhs.rcp(), self.clone()));
                        }
                        match rhs {
                            SymbolExpr::Value(_) => None, // already optimized avobe
                            SymbolExpr::Binary {
                                op: rop,
                                lhs: r_lhs,
                                rhs: r_rhs,
                            } => {
                                if let Some(v) = l_lhs.div_values(r_lhs, recursive) {
                                    match (op, rop) {
                                        (BinaryOp::Mul, BinaryOp::Mul) => Some(_mul(
                                            v,
                                            _div(l_rhs.as_ref().clone(), r_rhs.as_ref().clone()),
                                        )),
                                        (BinaryOp::Mul, BinaryOp::Div) => Some(_mul(
                                            v,
                                            _div(r_rhs.as_ref().clone(), l_rhs.as_ref().clone()),
                                        )),
                                        (BinaryOp::Div, BinaryOp::Mul) => Some(_div(
                                            v,
                                            _div(r_rhs.as_ref().clone(), l_rhs.as_ref().clone()),
                                        )),
                                        (BinaryOp::Div, BinaryOp::Div) => Some(_div(
                                            v,
                                            _mul(l_rhs.as_ref().clone(), r_rhs.as_ref().clone()),
                                        )),
                                        (_, _) => None,
                                    }
                                } else {
                                    None
                                }
                            }
                            _ => None,
                        }
                    }
                }
            }
        }
    }

    /// expand with optimization for div operation
    fn div_expand(&self, rhs: &SymbolExpr) -> Option<SymbolExpr> {
        match self {
            SymbolExpr::Unary { op, expr } => match op {
                UnaryOp::Neg => match expr.div_expand(rhs) {
                    Some(e) => match e.neg_opt() {
                        Some(ee) => Some(ee),
                        None => Some(_neg(e)),
                    },
                    None => match expr.div_opt(rhs, true) {
                        Some(e) => match e.neg_opt() {
                            Some(ee) => Some(ee),
                            None => Some(_neg(e)),
                        },
                        None => None,
                    },
                },
                _ => None,
            },
            SymbolExpr::Binary {
                op,
                lhs: l_lhs,
                rhs: l_rhs,
            } => match &op {
                BinaryOp::Add | BinaryOp::Sub => {
                    let l = match l_lhs.div_expand(rhs) {
                        Some(e) => e,
                        None => match l_lhs.div_opt(rhs, true) {
                            Some(e) => e,
                            None => _div(l_lhs.as_ref().clone(), rhs.clone()),
                        },
                    };
                    let r = match l_rhs.div_expand(rhs) {
                        Some(e) => e,
                        None => match l_rhs.div_opt(rhs, true) {
                            Some(e) => e,
                            None => _div(l_rhs.as_ref().clone(), rhs.clone()),
                        },
                    };
                    match &op {
                        BinaryOp::Sub => match l.sub_opt(&r, true) {
                            Some(e) => Some(e),
                            None => Some(_sub(l, r)),
                        },
                        _ => match l.add_opt(&r, true) {
                            Some(e) => Some(e),
                            None => Some(_add(l, r)),
                        },
                    }
                }
                _ => None,
            },
            _ => self.div_opt(rhs, true),
        }
    }

    /// optimization for neg
    fn neg_opt(&self) -> Option<SymbolExpr> {
        match self {
            SymbolExpr::Value(v) => Some(SymbolExpr::Value(-v)),
            SymbolExpr::Unary {
                op: UnaryOp::Neg,
                expr,
            } => Some(expr.as_ref().clone()),
            SymbolExpr::Binary { op, lhs, rhs } => match &op {
                BinaryOp::Add => match lhs.neg_opt() {
                    Some(ln) => match rhs.neg_opt() {
                        Some(rn) => Some(_add(ln, rn)),
                        None => Some(_sub(ln, rhs.as_ref().clone())),
                    },
                    None => match rhs.neg_opt() {
                        Some(rn) => Some(_add(_neg(lhs.as_ref().clone()), rn)),
                        None => Some(_sub(_neg(lhs.as_ref().clone()), rhs.as_ref().clone())),
                    },
                },
                BinaryOp::Sub => match lhs.neg_opt() {
                    Some(ln) => Some(_add(ln, rhs.as_ref().clone())),
                    None => Some(_add(_neg(lhs.as_ref().clone()), rhs.as_ref().clone())),
                },
                BinaryOp::Mul => match lhs.neg_opt() {
                    Some(ln) => Some(_mul(ln, rhs.as_ref().clone())),
                    None => rhs.neg_opt().map(|rn| _mul(lhs.as_ref().clone(), rn)),
                },
                BinaryOp::Div => match lhs.neg_opt() {
                    Some(ln) => Some(_div(ln, rhs.as_ref().clone())),
                    None => rhs.neg_opt().map(|rn| _div(lhs.as_ref().clone(), rn)),
                },
                _ => None,
            },
            _ => None,
        }
    }

    /// optimize the equation
    pub fn optimize(&self) -> SymbolExpr {
        match self {
            SymbolExpr::Value(_) => self.clone(),
            SymbolExpr::Symbol(_) => self.clone(),
            SymbolExpr::Unary { op, expr } => {
                let opt = expr.optimize();
                match op {
                    UnaryOp::Neg => match opt.neg_opt() {
                        Some(e) => e,
                        None => _neg(opt),
                    },
                    _ => SymbolExpr::Unary {
                        op: op.clone(),
                        expr: Arc::new(opt),
                    },
                }
            }
            SymbolExpr::Binary { op, lhs, rhs } => {
                let opt_lhs = lhs.optimize();
                let opt_rhs = rhs.optimize();
                match op {
                    BinaryOp::Add => match opt_lhs.add_opt(&opt_rhs, true) {
                        Some(e) => e,
                        None => _add(opt_lhs, opt_rhs),
                    },
                    BinaryOp::Sub => match opt_lhs.sub_opt(&opt_rhs, true) {
                        Some(e) => e,
                        None => _sub(opt_lhs, opt_rhs),
                    },
                    BinaryOp::Mul => match opt_lhs.mul_opt(&opt_rhs, true) {
                        Some(e) => e,
                        None => _mul(opt_lhs, opt_rhs),
                    },
                    BinaryOp::Div => match opt_lhs.div_opt(&opt_rhs, true) {
                        Some(e) => e,
                        None => _div(opt_lhs, opt_rhs),
                    },
                    BinaryOp::Pow => _pow(opt_lhs, opt_rhs),
                }
            }
        }
    }

    // convert sympy compatible format
    pub fn sympify(&self) -> SymbolExpr {
        match self {
            SymbolExpr::Symbol { .. } => self.clone(),
            SymbolExpr::Value(e) => e.sympify(),
            SymbolExpr::Unary { op, expr } => SymbolExpr::Unary {
                op: op.clone(),
                expr: Arc::new(expr.sympify()),
            },
            SymbolExpr::Binary { op, lhs, rhs } => SymbolExpr::Binary {
                op: op.clone(),
                lhs: Arc::new(lhs.sympify()),
                rhs: Arc::new(rhs.sympify()),
            },
        }
    }

    fn repr(&self, with_uuid: bool) -> String {
        match self {
            SymbolExpr::Symbol(e) => e.repr(with_uuid),
            SymbolExpr::Value(e) => e.to_string(),
            SymbolExpr::Unary { op, expr } => {
                let s = expr.repr(with_uuid);
                match op {
                    UnaryOp::Abs => format!("abs({s})"),
                    UnaryOp::Neg => match expr.as_ref() {
                        SymbolExpr::Value(e) => (-e).to_string(),
                        SymbolExpr::Binary {
                            op: BinaryOp::Add | BinaryOp::Sub,
                            ..
                        } => format!("-({s})"),
                        _ => format!("-{s}"),
                    },
                    UnaryOp::Sin => format!("sin({s})"),
                    UnaryOp::Asin => format!("asin({s})"),
                    UnaryOp::Cos => format!("cos({s})"),
                    UnaryOp::Acos => format!("acos({s})"),
                    UnaryOp::Tan => format!("tan({s})"),
                    UnaryOp::Atan => format!("atan({s})"),
                    UnaryOp::Exp => format!("exp({s})"),
                    UnaryOp::Log => format!("log({s})"),
                    UnaryOp::Sign => format!("sign({s})"),
                    UnaryOp::Conj => format!("conj({s})"),
                }
            }
            SymbolExpr::Binary { op, lhs, rhs } => {
                let s_lhs = lhs.repr(with_uuid);
                let s_rhs = rhs.repr(with_uuid);
                let op_lhs = match lhs.as_ref() {
                    SymbolExpr::Binary { op: lop, .. } => {
                        matches!(lop, BinaryOp::Add | BinaryOp::Sub)
                    }
                    SymbolExpr::Value(e) => match e {
                        Value::Real(v) => *v < 0.0,
                        Value::Int(v) => *v < 0,
                        Value::Complex(_) => true,
                        Value::Rational {
                            numerator,
                            denominator,
                        } => numerator * denominator < 0,
                    },
                    _ => false,
                };
                let op_rhs = match rhs.as_ref() {
                    SymbolExpr::Binary { op: rop, .. } => match rop {
                        BinaryOp::Add | BinaryOp::Sub => true,
                        _ => matches!(op, BinaryOp::Div),
                    },
                    SymbolExpr::Value(e) => match e {
                        Value::Real(v) => *v < 0.0,
                        Value::Int(v) => *v < 0,
                        Value::Complex(_) => true,
                        Value::Rational {
                            numerator,
                            denominator,
                        } => numerator * denominator < 0,
                    },
                    _ => false,
                };

                match op {
                    BinaryOp::Add => match rhs.as_ref() {
                        SymbolExpr::Unary {
                            op: UnaryOp::Neg,
                            expr: _,
                        } => {
                            if s_rhs.as_str().char_indices().nth(0).unwrap().1 == '-' {
                                format!("{s_lhs} {s_rhs}")
                            } else {
                                format!("{s_lhs} + {s_rhs}")
                            }
                        }
                        _ => format!("{s_lhs} + {s_rhs}"),
                    },
                    BinaryOp::Sub => match rhs.as_ref() {
                        SymbolExpr::Unary {
                            op: UnaryOp::Neg,
                            expr: _,
                        } => {
                            if s_rhs.as_str().char_indices().nth(0).unwrap().1 == '-' {
                                let st = s_rhs.char_indices().nth(0).unwrap().0;
                                let ed = s_rhs.char_indices().nth(1).unwrap().0;
                                let s_rhs_new: &str = &s_rhs.as_str()[st..ed];
                                format!("{s_lhs} + {s_rhs_new}")
                            } else if op_rhs {
                                format!("{s_lhs} -({s_rhs})")
                            } else {
                                format!("{s_lhs} - {s_rhs}")
                            }
                        }
                        _ => {
                            if op_rhs {
                                format!("{s_lhs} -({s_rhs})")
                            } else {
                                format!("{s_lhs} - {s_rhs}")
                            }
                        }
                    },
                    BinaryOp::Mul => {
                        if let Some((numerator, denominator)) = lhs.rational() {
                            if numerator == 1 {
                                if op_rhs {
                                    if denominator == 1 {
                                        format!("({s_rhs})")
                                    } else if denominator < 0 {
                                        format!("({s_rhs})/({denominator})")
                                    } else {
                                        format!("({s_rhs})/{denominator}")
                                    }
                                } else if denominator == 1 {
                                    s_rhs.to_string()
                                } else if denominator < 0 {
                                    format!("{s_rhs}/({denominator})")
                                } else {
                                    format!("{s_rhs}/{denominator}")
                                }
                            } else if numerator < 0 {
                                if op_rhs {
                                    if denominator == 1 {
                                        format!("({numerator})*({s_rhs})")
                                    } else if denominator < 0 {
                                        format!("({numerator})*({s_rhs})/({denominator})")
                                    } else {
                                        format!("({numerator})*({s_rhs})/{denominator}")
                                    }
                                } else if denominator == 1 {
                                    format!("({numerator})*{s_rhs}")
                                } else if denominator < 0 {
                                    format!("({numerator})*{s_rhs}/({denominator})")
                                } else {
                                    format!("({numerator})*{s_rhs}/{denominator}")
                                }
                            } else if op_rhs {
                                if denominator == 1 {
                                    format!("{numerator}*({s_rhs})")
                                } else if denominator < 0 {
                                    format!("{numerator}*({s_rhs})/({denominator})")
                                } else {
                                    format!("{numerator}*({s_rhs})/{denominator}")
                                }
                            } else if denominator == 1 {
                                format!("{numerator}*{s_rhs}")
                            } else if denominator < 0 {
                                format!("{numerator}*{s_rhs}/({denominator})")
                            } else {
                                format!("{numerator}*{s_rhs}/{denominator}")
                            }
                        } else if op_lhs {
                            if op_rhs {
                                format!("({s_lhs})*({s_rhs})")
                            } else {
                                format!("({s_lhs})*{s_rhs}")
                            }
                        } else if op_rhs {
                            format!("{s_lhs}*({s_rhs})")
                        } else {
                            format!("{s_lhs}*{s_rhs}")
                        }
                    }
                    BinaryOp::Div => {
                        if let Some((numerator, denominator)) = lhs.rational() {
                            if numerator < 0 {
                                if op_rhs {
                                    if denominator == 1 {
                                        format!("({numerator})/({s_rhs})")
                                    } else if denominator < 0 {
                                        format!("({numerator})/({s_rhs})/({denominator})")
                                    } else {
                                        format!("({numerator})/({s_rhs})/{denominator}")
                                    }
                                } else if denominator == 1 {
                                    format!("({numerator})/{s_rhs}")
                                } else if denominator < 0 {
                                    format!("({numerator})/{s_rhs}/({denominator})")
                                } else {
                                    format!("({numerator})/{s_rhs}/{denominator}")
                                }
                            } else if op_rhs {
                                if denominator == 1 {
                                    format!("{numerator}/({s_rhs})")
                                } else if denominator < 0 {
                                    format!("{numerator}/({s_rhs})/({denominator})")
                                } else {
                                    format!("{numerator}/({s_rhs})/{denominator}")
                                }
                            } else if denominator == 1 {
                                format!("{numerator}/{s_rhs}")
                            } else if denominator < 0 {
                                format!("{numerator}/{s_rhs}/({denominator})")
                            } else {
                                format!("{numerator}/{s_rhs}/{denominator}")
                            }
                        } else if op_lhs {
                            if op_rhs {
                                format!("({s_lhs})/({s_rhs})")
                            } else {
                                format!("({s_lhs})/{s_rhs}")
                            }
                        } else if op_rhs {
                            format!("{s_lhs}/({s_rhs})")
                        } else {
                            format!("{s_lhs}/{s_rhs}")
                        }
                    }
                    BinaryOp::Pow => match lhs.as_ref() {
                        SymbolExpr::Binary { .. } | SymbolExpr::Unary { .. } => {
                            match rhs.as_ref() {
                                SymbolExpr::Binary { .. } | SymbolExpr::Unary { .. } => {
                                    format!("({s_lhs})**({s_rhs})")
                                }
                                SymbolExpr::Value(r) => {
                                    if r.as_real() < 0.0 {
                                        format!("({s_lhs})**({s_rhs})")
                                    } else {
                                        format!("({s_lhs})**{s_rhs}")
                                    }
                                }
                                _ => format!("({s_lhs})**{s_rhs}"),
                            }
                        }
                        SymbolExpr::Value(l) => {
                            if l.as_real() < 0.0 {
                                match rhs.as_ref() {
                                    SymbolExpr::Binary { .. } | SymbolExpr::Unary { .. } => {
                                        format!("({s_lhs})**({s_rhs})")
                                    }
                                    _ => format!("({s_lhs})**{s_rhs}"),
                                }
                            } else {
                                match rhs.as_ref() {
                                    SymbolExpr::Binary { .. } | SymbolExpr::Unary { .. } => {
                                        format!("{s_lhs}**({s_rhs})")
                                    }
                                    _ => format!("{s_lhs}**{s_rhs}"),
                                }
                            }
                        }
                        _ => match rhs.as_ref() {
                            SymbolExpr::Binary { .. } | SymbolExpr::Unary { .. } => {
                                format!("{s_lhs}**({s_rhs})")
                            }
                            SymbolExpr::Value(r) => {
                                if r.as_real() < 0.0 {
                                    format!("{s_lhs}**({s_rhs})")
                                } else {
                                    format!("{s_lhs}**{s_rhs}")
                                }
                            }
                            _ => format!("{s_lhs}**{s_rhs}"),
                        },
                    },
                }
            }
        }
    }
}

impl Add for SymbolExpr {
    type Output = SymbolExpr;
    fn add(self, rhs: Self) -> SymbolExpr {
        match self.add_opt(&rhs, false) {
            Some(e) => e,
            None => _add(self, rhs),
        }
    }
}

impl Add for &SymbolExpr {
    type Output = SymbolExpr;
    fn add(self, rhs: Self) -> SymbolExpr {
        match self.add_opt(rhs, false) {
            Some(e) => e,
            None => _add(self.clone(), rhs.clone()),
        }
    }
}

impl Sub for SymbolExpr {
    type Output = SymbolExpr;
    fn sub(self, rhs: Self) -> SymbolExpr {
        match self.sub_opt(&rhs, false) {
            Some(e) => e,
            None => _sub(self, rhs),
        }
    }
}

impl Sub for &SymbolExpr {
    type Output = SymbolExpr;
    fn sub(self, rhs: Self) -> SymbolExpr {
        match self.sub_opt(rhs, false) {
            Some(e) => e,
            None => _sub(self.clone(), rhs.clone()),
        }
    }
}

impl Mul for SymbolExpr {
    type Output = SymbolExpr;
    fn mul(self, rhs: Self) -> SymbolExpr {
        match self.mul_opt(&rhs, false) {
            Some(e) => e,
            None => _mul(self, rhs),
        }
    }
}

impl Mul for &SymbolExpr {
    type Output = SymbolExpr;
    fn mul(self, rhs: Self) -> SymbolExpr {
        match self.mul_opt(rhs, false) {
            Some(e) => e,
            None => _mul(self.clone(), rhs.clone()),
        }
    }
}

impl Div for SymbolExpr {
    type Output = SymbolExpr;
    fn div(self, rhs: Self) -> SymbolExpr {
        match self.div_opt(&rhs, false) {
            Some(e) => e,
            None => _div(self, rhs),
        }
    }
}

impl Div for &SymbolExpr {
    type Output = SymbolExpr;
    fn div(self, rhs: Self) -> SymbolExpr {
        match self.div_opt(rhs, false) {
            Some(e) => e,
            None => _div(self.clone(), rhs.clone()),
        }
    }
}

impl Neg for SymbolExpr {
    type Output = SymbolExpr;
    fn neg(self) -> SymbolExpr {
        match self.neg_opt() {
            Some(e) => e,
            None => _neg(self),
        }
    }
}

impl Neg for &SymbolExpr {
    type Output = SymbolExpr;
    fn neg(self) -> SymbolExpr {
        match self.neg_opt() {
            Some(e) => e,
            None => _neg(self.clone()),
        }
    }
}

impl PartialEq for SymbolExpr {
    fn eq(&self, rexpr: &Self) -> bool {
        if let Some(v) = self.sub_values(rexpr, false) {
            return v.is_zero(true);
        }
        if let (Some(l), Some(r)) = (self.eval(true), rexpr.eval(true)) {
            return l == r;
        }
        if self.string_id() == rexpr.string_id() {
            return true;
        }

        match (self, rexpr) {
            (SymbolExpr::Symbol(l), SymbolExpr::Symbol(r)) => l == r,
            (SymbolExpr::Value(l), SymbolExpr::Value(r)) => l == r,
            (
                SymbolExpr::Binary { .. } | SymbolExpr::Unary { .. },
                SymbolExpr::Binary { .. } | SymbolExpr::Unary { .. },
            ) => {
                let ex_lhs = self.expand();
                let ex_rhs = rexpr.expand();
                if ex_lhs.string_id() == ex_rhs.string_id() {
                    return true;
                }
                match ex_lhs.sub_opt(&ex_rhs, true) {
                    Some(e) => e.is_zero(true),
                    None => {
                        let t = &ex_lhs - &ex_rhs;
                        t.is_zero(true)
                    }
                }
            }
            (SymbolExpr::Binary { .. }, _) => {
                let ex_lhs = self.expand();
                match ex_lhs.sub_opt(rexpr, true) {
                    Some(e) => e.is_zero(true),
                    None => {
                        let t = &ex_lhs - rexpr;
                        t.is_zero(true)
                    }
                }
            }
            (_, SymbolExpr::Binary { .. }) => {
                let ex_rhs = rexpr.expand();
                match self.sub_opt(&ex_rhs, true) {
                    Some(e) => e.is_zero(true),
                    None => {
                        let t = self - &ex_rhs;
                        t.is_zero(true)
                    }
                }
            }
            (_, _) => false,
        }
    }
}

impl Eq for SymbolExpr {}

impl PartialEq<f64> for SymbolExpr {
    fn eq(&self, r: &f64) -> bool {
        match self.eval(true) {
            Some(v) => v == *r,
            None => false,
        }
    }
}

impl PartialEq<Complex64> for SymbolExpr {
    fn eq(&self, r: &Complex64) -> bool {
        match self.eval(true) {
            Some(v) => v == *r,
            None => false,
        }
    }
}

// comparison rules for sorting equation
impl PartialOrd for SymbolExpr {
    fn partial_cmp(&self, rhs: &Self) -> Option<Ordering> {
        if let Some(v) = self.sub_values(rhs, false) {
            if v.is_zero(true) {
                return Some(Ordering::Equal);
            } else if v.is_negative() {
                return Some(Ordering::Less);
            } else {
                return Some(Ordering::Greater);
            }
        }
        match self {
            SymbolExpr::Value(l) => match rhs {
                SymbolExpr::Value(r) => l.partial_cmp(r),
                _ => Some(Ordering::Less),
            },
            SymbolExpr::Symbol(l) => match rhs {
                SymbolExpr::Value(_) => Some(Ordering::Greater),
                SymbolExpr::Symbol(r) => l.partial_cmp(r),
                SymbolExpr::Unary { op: _, expr } => self.partial_cmp(expr),
                _ => Some(Ordering::Less),
            },
            SymbolExpr::Unary { op: _, expr } => match rhs {
                SymbolExpr::Value(_) => Some(Ordering::Greater),
                SymbolExpr::Unary { op: _, expr: rexpr } => expr.partial_cmp(rexpr),
                _ => (expr.as_ref()).partial_cmp(rhs),
            },
            SymbolExpr::Binary {
                op,
                lhs: ll,
                rhs: lr,
            } => match rhs {
                SymbolExpr::Value(_) | SymbolExpr::Symbol(_) => match op {
                    BinaryOp::Mul | BinaryOp::Div | BinaryOp::Pow => Some(Ordering::Greater),
                    _ => Some(Ordering::Equal),
                },
                SymbolExpr::Unary { op: _, expr } => self.partial_cmp(expr),
                SymbolExpr::Binary {
                    op: _,
                    lhs: rl,
                    rhs: rr,
                } => {
                    let ls = match ll.as_ref() {
                        SymbolExpr::Value(_) => lr.string_id(),
                        _ => self.string_id(),
                    };
                    let rs = match rl.as_ref() {
                        SymbolExpr::Value(_) => rr.string_id(),
                        _ => rhs.string_id(),
                    };
                    if rs > ls && rs.len() > ls.len() {
                        Some(Ordering::Less)
                    } else if rs < ls && rs.len() < ls.len() {
                        Some(Ordering::Greater)
                    } else {
                        Some(Ordering::Equal)
                    }
                }
            },
        }
    }
}

impl From<&str> for SymbolExpr {
    fn from(v: &str) -> Self {
        SymbolExpr::Symbol(Arc::new(Symbol::new(v, None, None)))
    }
}

impl fmt::Display for Value {
    fn fmt(&self, f: &mut fmt::Formatter<'_>) -> fmt::Result {
        write!(
            f,
            "{}",
            match self {
                Value::Real(e) => e.to_string(),
                Value::Int(e) => e.to_string(),
                Value::Complex(e) => {
                    if (-SYMEXPR_EPSILON..SYMEXPR_EPSILON).contains(&e.re) {
                        if (-SYMEXPR_EPSILON..SYMEXPR_EPSILON).contains(&e.im) {
                            0.to_string()
                        } else {
                            format!("{}i", e.im)
                        }
                    } else if (-SYMEXPR_EPSILON..SYMEXPR_EPSILON).contains(&e.im) {
                        e.re.to_string()
                    } else {
                        e.to_string()
                    }
                }
                Value::Rational {
                    numerator,
                    denominator,
                } => format!("{numerator}/{denominator}"),
            }
        )
    }
}

// ===============================================================
//  implementations for Value
// ===============================================================
impl Value {
    pub fn as_real(&self) -> f64 {
        match self {
            Value::Real(e) => *e,
            Value::Int(e) => *e as f64,
            Value::Complex(e) => e.re,
            Value::Rational {
                numerator,
                denominator,
            } => *numerator as f64 / *denominator as f64,
        }
    }

    pub fn is_real(&self) -> bool {
        match self {
            Value::Real(_) | Value::Int(_) | Value::Rational { .. } => true,
            Value::Complex(c) => (-SYMEXPR_EPSILON..SYMEXPR_EPSILON).contains(&c.im),
        }
    }

    pub fn abs(&self) -> Value {
        match self {
            Value::Real(e) => Value::Real(e.abs()),
            Value::Int(e) => Value::Int(e.abs()),
            Value::Complex(e) => Value::Real((e.re * e.re + e.im * e.im).sqrt()),
            Value::Rational {
                numerator,
                denominator,
            } => _rational(numerator.abs(), denominator.abs()),
        }
    }

    pub fn sin(&self) -> Value {
        match self {
            Value::Real(e) => Value::Real(e.sin()),
            Value::Int(e) => Value::Real((*e as f64).sin()),
            Value::Complex(e) => {
                let t = Value::Complex(e.sin());
                match t.opt_complex() {
                    Some(v) => v,
                    None => t,
                }
            }
            Value::Rational { .. } => Value::Real(self.as_real().sin()),
        }
    }
    pub fn asin(&self) -> Value {
        match self {
            Value::Real(e) => Value::Real(e.asin()),
            Value::Int(e) => Value::Real((*e as f64).asin()),
            Value::Complex(e) => {
                let t = Value::Complex(e.asin());
                match t.opt_complex() {
                    Some(v) => v,
                    None => t,
                }
            }
            Value::Rational { .. } => Value::Real(self.as_real().asin()),
        }
    }
    pub fn cos(&self) -> Value {
        match self {
            Value::Real(e) => Value::Real(e.cos()),
            Value::Int(e) => Value::Real((*e as f64).cos()),
            Value::Complex(e) => {
                let t = Value::Complex(e.cos());
                match t.opt_complex() {
                    Some(v) => v,
                    None => t,
                }
            }
            Value::Rational { .. } => Value::Real(self.as_real().cos()),
        }
    }
    pub fn acos(&self) -> Value {
        match self {
            Value::Real(e) => Value::Real(e.acos()),
            Value::Int(e) => Value::Real((*e as f64).acos()),
            Value::Complex(e) => {
                let t = Value::Complex(e.acos());
                match t.opt_complex() {
                    Some(v) => v,
                    None => t,
                }
            }
            Value::Rational { .. } => Value::Real(self.as_real().acos()),
        }
    }
    pub fn tan(&self) -> Value {
        match self {
            Value::Real(e) => Value::Real(e.tan()),
            Value::Int(e) => Value::Real((*e as f64).tan()),
            Value::Complex(e) => {
                let t = Value::Complex(e.tan());
                match t.opt_complex() {
                    Some(v) => v,
                    None => t,
                }
            }
            Value::Rational { .. } => Value::Real(self.as_real().tan()),
        }
    }
    pub fn atan(&self) -> Value {
        match self {
            Value::Real(e) => Value::Real(e.atan()),
            Value::Int(e) => Value::Real((*e as f64).atan()),
            Value::Complex(e) => {
                let t = Value::Complex(e.atan());
                match t.opt_complex() {
                    Some(v) => v,
                    None => t,
                }
            }
            Value::Rational { .. } => Value::Real(self.as_real().atan()),
        }
    }
    pub fn exp(&self) -> Value {
        match self {
            Value::Real(e) => Value::Real(e.exp()),
            Value::Int(e) => Value::Real((*e as f64).exp()),
            Value::Complex(e) => {
                let t = Value::Complex(e.exp());
                match t.opt_complex() {
                    Some(v) => v,
                    None => t,
                }
            }
            Value::Rational { .. } => Value::Real(self.as_real().exp()),
        }
    }
    pub fn log(&self) -> Value {
        match self {
            Value::Real(e) => {
                if *e < 0.0 {
                    Value::Complex(Complex64::from(e)).log()
                } else {
                    Value::Real(e.ln())
                }
            }
            Value::Int(e) => Value::Real(*e as f64).log(),
            Value::Complex(e) => {
                let t = Value::Complex(e.ln());
                match t.opt_complex() {
                    Some(v) => v,
                    None => t,
                }
            }
            Value::Rational { .. } => Value::Real(self.as_real()).log(),
        }
    }
    pub fn sqrt(&self) -> Value {
        match self {
            Value::Real(e) => {
                if *e < 0.0 {
                    Value::Complex(Complex64::from(e)).sqrt()
                } else {
                    Value::Real(e.sqrt())
                }
            }
            Value::Int(e) => {
                if *e < 0 {
                    Value::Complex(Complex64::from(*e as f64)).pow(&Value::Real(0.5))
                } else {
                    let t = (*e as f64).sqrt();
                    let d = t.floor() - t;
                    if (-SYMEXPR_EPSILON..SYMEXPR_EPSILON).contains(&d) {
                        Value::Int(t as i64)
                    } else {
                        Value::Real(t)
                    }
                }
            }
            Value::Complex(e) => {
                let t = Value::Complex(e.sqrt());
                match t.opt_complex() {
                    Some(v) => v,
                    None => t,
                }
            }
            Value::Rational { .. } => Value::Real(self.as_real().sqrt()),
        }
    }
    pub fn pow(&self, p: &Value) -> Value {
        match self {
            Value::Real(e) => match p {
                Value::Real(r) => {
                    if *e < 0.0 && r.fract() != 0. {
                        Value::Complex(Complex64::from(e)).pow(p)
                    } else {
                        Value::Real(e.powf(*r))
                    }
                }
                Value::Int(i) => Value::Real(e.powf(*i as f64)),
                Value::Complex(_) => Value::Complex(Complex64::from(e)).pow(p),
                Value::Rational { .. } => self.pow(&Value::Real(p.as_real())),
            },
            Value::Int(e) => match p {
                Value::Real(r) => {
                    if *e < 0 && r.fract() != 0. {
                        Value::Complex(Complex64::from(*e as f64)).pow(p)
                    } else {
                        let t = (*e as f64).powf(*r);
                        let d = t.floor() - t;
                        if (-SYMEXPR_EPSILON..SYMEXPR_EPSILON).contains(&d) {
                            Value::Int(t as i64)
                        } else {
                            Value::Real(t)
                        }
                    }
                }
                Value::Int(r) => {
                    if *r < 0 {
                        Value::Real(*e as f64).pow(p)
                    } else {
                        Value::Int(e.pow(*r as u32))
                    }
                }
                Value::Complex(_) => Value::Complex(Complex64::from(*e as f64)).pow(p),
                Value::Rational { .. } => self.pow(&Value::Real(p.as_real())),
            },
            Value::Complex(e) => {
                let t = match p {
                    Value::Real(r) => Value::Complex(e.powf(*r)),
                    Value::Int(r) => Value::Complex(e.powf(*r as f64)),
                    Value::Complex(r) => Value::Complex(e.powc(*r)),
                    Value::Rational { .. } => self.pow(&Value::Real(p.as_real())),
                };
                match t.opt_complex() {
                    Some(v) => v,
                    None => t,
                }
            }
            Value::Rational {
                numerator,
                denominator,
            } => {
                if let Value::Int(i) = p {
                    if *i >= 0 {
                        return _rational(numerator.pow(*i as u32), denominator.pow(*i as u32));
                    }
                }
                Value::Real(self.as_real()).pow(p)
            }
        }
    }
    pub fn rcp(&self) -> Value {
        match self {
            Value::Real(e) => Value::Real(1.0 / e),
            Value::Int(e) => _rational(1, *e),
            Value::Complex(e) => Value::Complex(1.0 / e),
            Value::Rational {
                numerator,
                denominator,
            } => _rational(*denominator, *numerator),
        }
    }
    pub fn sign(&self) -> Value {
        match self {
            Value::Real(e) => {
                if *e > SYMEXPR_EPSILON {
                    Value::Real(1.0)
                } else if *e < -SYMEXPR_EPSILON {
                    Value::Real(-1.0)
                } else {
                    Value::Real(0.0)
                }
            }
            Value::Int(e) => {
                if *e > 0 {
                    Value::Int(1)
                } else if *e < 0 {
                    Value::Int(-1)
                } else {
                    Value::Int(0)
                }
            }
            Value::Complex(_) => *self,
            Value::Rational {
                numerator,
                denominator,
            } => {
                if *numerator > 0 {
                    if *denominator > 0 {
                        Value::Int(1)
                    } else {
                        Value::Int(-1)
                    }
                } else if *numerator == 0 {
                    Value::Int(0)
                } else if *denominator > 0 {
                    Value::Int(-1)
                } else {
                    Value::Int(1)
                }
            }
        }
    }

    pub fn is_zero(&self) -> bool {
        match self {
            Value::Real(r) => (-SYMEXPR_EPSILON..SYMEXPR_EPSILON).contains(r),
            Value::Int(i) => *i == 0,
            Value::Complex(c) => {
                (-SYMEXPR_EPSILON..SYMEXPR_EPSILON).contains(&c.re)
                    && (-SYMEXPR_EPSILON..SYMEXPR_EPSILON).contains(&c.im)
            }
            Value::Rational { numerator, .. } => *numerator == 0,
        }
    }
    pub fn is_one(&self) -> bool {
        match self {
            Value::Real(r) => (-SYMEXPR_EPSILON..SYMEXPR_EPSILON).contains(&(*r - 1.0)),
            Value::Int(i) => *i == 1,
            Value::Complex(c) => {
                (-SYMEXPR_EPSILON..SYMEXPR_EPSILON).contains(&(c.re - 1.0))
                    && (-SYMEXPR_EPSILON..SYMEXPR_EPSILON).contains(&c.im)
            }
            Value::Rational {
                numerator,
                denominator,
            } => *numerator == *denominator,
        }
    }
    pub fn is_minus_one(&self) -> bool {
        match self {
            Value::Real(r) => (-SYMEXPR_EPSILON..SYMEXPR_EPSILON).contains(&(*r + 1.0)),
            Value::Int(i) => *i == -1,
            Value::Complex(c) => {
                (-SYMEXPR_EPSILON..SYMEXPR_EPSILON).contains(&(c.re + 1.0))
                    && (-SYMEXPR_EPSILON..SYMEXPR_EPSILON).contains(&c.im)
            }
            Value::Rational {
                numerator,
                denominator,
            } => *numerator == -denominator,
        }
    }

    pub fn is_negative(&self) -> bool {
        match self {
            Value::Real(r) => *r < 0.0,
            Value::Int(i) => *i < 0,
            Value::Complex(c) => {
                (c.re < 0.0 && c.im < SYMEXPR_EPSILON && c.im > -SYMEXPR_EPSILON)
                    || (c.im < 0.0 && c.re < SYMEXPR_EPSILON && c.re > -SYMEXPR_EPSILON)
            }
            Value::Rational { .. } => self.sign() == Value::Int(-1),
        }
    }

    pub fn opt_complex(&self) -> Option<Value> {
        match self {
            Value::Complex(c) => {
                if (-SYMEXPR_EPSILON..SYMEXPR_EPSILON).contains(&c.im) {
                    Some(Value::Real(c.re))
                } else {
                    None
                }
            }
            _ => None,
        }
    }

    // convert sympy compatible format
    pub fn sympify(&self) -> SymbolExpr {
        match self {
            // imaginary number is comverted to value * symbol 'I'
            Value::Complex(c) => _add(
                SymbolExpr::Value(Value::Real(c.re)),
                _mul(
                    SymbolExpr::Value(Value::Real(c.im)),
                    SymbolExpr::Symbol(Arc::new(Symbol::new("I", None, None))),
                ),
            ),
            _ => SymbolExpr::Value(*self),
        }
    }
}

impl From<f64> for Value {
    fn from(v: f64) -> Self {
        Value::Real(v)
    }
}

impl From<i64> for Value {
    fn from(v: i64) -> Self {
        Value::Int(v)
    }
}

impl From<Complex64> for Value {
    fn from(v: Complex64) -> Self {
        if (-SYMEXPR_EPSILON..SYMEXPR_EPSILON).contains(&v.im) {
            Value::Real(v.re)
        } else {
            Value::Complex(v)
        }
    }
}

impl Add for &Value {
    type Output = Value;
    fn add(self, rhs: Self) -> Value {
        *self + *rhs
    }
}

impl Add for Value {
    type Output = Value;
    fn add(self, rhs: Self) -> Value {
        let t = match self {
            Value::Real(l) => match rhs {
                Value::Real(r) => Value::Real(l + r),
                Value::Int(r) => Value::Real(l + r as f64),
                Value::Complex(r) => Value::Complex(l + r),
                Value::Rational {
                    numerator,
                    denominator,
                } => Value::Real((l * denominator as f64 + numerator as f64) / denominator as f64),
            },
            Value::Int(l) => match rhs {
                Value::Real(r) => Value::Real(l as f64 + r),
                Value::Int(r) => Value::Int(l + r),
                Value::Complex(r) => Value::Complex(l as f64 + r),
                Value::Rational {
                    numerator,
                    denominator,
                } => _rational(l * denominator + numerator, denominator),
            },
            Value::Complex(l) => match rhs {
                Value::Real(r) => Value::Complex(l + r),
                Value::Int(r) => Value::Complex(l + r as f64),
                Value::Complex(r) => Value::Complex(l + r),
                Value::Rational {
                    numerator,
                    denominator,
                } => {
                    Value::Complex((l * denominator as f64 + numerator as f64) / denominator as f64)
                }
            },
            Value::Rational {
                numerator,
                denominator,
            } => match rhs {
                Value::Real(r) => {
                    Value::Real((numerator as f64 + r * denominator as f64) / denominator as f64)
                }
                Value::Int(r) => _rational(numerator + r * denominator, denominator),
                Value::Complex(r) => {
                    Value::Complex((numerator as f64 + r * denominator as f64) / denominator as f64)
                }
                Value::Rational {
                    numerator: rn,
                    denominator: rd,
                } => _rational(rd * numerator + denominator * rn, denominator * rd),
            },
        };
        match t.opt_complex() {
            Some(v) => v,
            None => t,
        }
    }
}

impl Sub for &Value {
    type Output = Value;
    fn sub(self, rhs: Self) -> Value {
        *self - *rhs
    }
}

impl Sub for Value {
    type Output = Value;
    fn sub(self, rhs: Self) -> Value {
        let t = match self {
            Value::Real(l) => match rhs {
                Value::Real(r) => Value::Real(l - r),
                Value::Int(r) => Value::Real(l - r as f64),
                Value::Complex(r) => Value::Complex(l - r),
                Value::Rational {
                    numerator,
                    denominator,
                } => Value::Real((l * denominator as f64 - numerator as f64) / denominator as f64),
            },
            Value::Int(l) => match rhs {
                Value::Real(r) => Value::Real(l as f64 - r),
                Value::Int(r) => Value::Int(l - r),
                Value::Complex(r) => Value::Complex(l as f64 - r),
                Value::Rational {
                    numerator,
                    denominator,
                } => _rational(l * denominator - numerator, denominator),
            },
            Value::Complex(l) => match rhs {
                Value::Real(r) => Value::Complex(l - r),
                Value::Int(r) => Value::Complex(l - r as f64),
                Value::Complex(r) => Value::Complex(l - r),
                Value::Rational {
                    numerator,
                    denominator,
                } => {
                    Value::Complex((l * denominator as f64 - numerator as f64) / denominator as f64)
                }
            },
            Value::Rational {
                numerator,
                denominator,
            } => match rhs {
                Value::Real(r) => {
                    Value::Real((numerator as f64 - r * denominator as f64) / denominator as f64)
                }
                Value::Int(r) => _rational(numerator - r * denominator, denominator),
                Value::Complex(r) => {
                    Value::Complex((numerator as f64 - r * denominator as f64) / denominator as f64)
                }
                Value::Rational {
                    numerator: rn,
                    denominator: rd,
                } => _rational(rd * numerator - denominator * rn, denominator * rd),
            },
        };
        match t.opt_complex() {
            Some(v) => v,
            None => t,
        }
    }
}

impl Mul for &Value {
    type Output = Value;
    fn mul(self, rhs: Self) -> Value {
        *self * *rhs
    }
}

impl Mul for Value {
    type Output = Value;
    fn mul(self, rhs: Self) -> Value {
        let t = match self {
            Value::Real(l) => match rhs {
                Value::Real(r) => Value::Real(l * r),
                Value::Int(r) => Value::Real(l * r as f64),
                Value::Complex(r) => Value::Complex(l * r),
                Value::Rational {
                    numerator,
                    denominator,
                } => Value::Real((l * numerator as f64) / denominator as f64),
            },
            Value::Int(l) => match rhs {
                Value::Real(r) => Value::Real(l as f64 * r),
                Value::Int(r) => Value::Int(l * r),
                Value::Complex(r) => Value::Complex(l as f64 * r),
                Value::Rational {
                    numerator,
                    denominator,
                } => _rational(l * numerator, denominator),
            },
            Value::Complex(l) => match rhs {
                Value::Real(r) => Value::Complex(l * r),
                Value::Int(r) => Value::Complex(l * r as f64),
                Value::Complex(r) => Value::Complex(l * r),
                Value::Rational {
                    numerator,
                    denominator,
                } => Value::Complex((l * numerator as f64) / denominator as f64),
            },
            Value::Rational {
                numerator,
                denominator,
            } => match rhs {
                Value::Real(r) => Value::Real((numerator as f64 * r) / denominator as f64),
                Value::Int(r) => _rational(numerator * r, denominator),
                Value::Complex(r) => Value::Complex((numerator as f64 * r) / denominator as f64),
                Value::Rational {
                    numerator: rn,
                    denominator: rd,
                } => _rational(numerator * rn, denominator * rd),
            },
        };
        match t.opt_complex() {
            Some(v) => v,
            None => t,
        }
    }
}

impl Div for &Value {
    type Output = Value;
    fn div(self, rhs: Self) -> Value {
        *self / *rhs
    }
}

impl Div for Value {
    type Output = Value;
    fn div(self, rhs: Self) -> Value {
        let t = match self {
            Value::Real(l) => match rhs {
                Value::Real(r) => Value::Real(l / r),
                Value::Int(r) => Value::Real(l / r as f64),
                Value::Complex(r) => Value::Complex(l / r),
                Value::Rational {
                    numerator,
                    denominator,
                } => Value::Real(l * denominator as f64 / numerator as f64),
            },
            Value::Int(l) => {
                if rhs.is_zero() {
                    return Value::Real(f64::INFINITY);
                }
                match rhs {
                    Value::Real(r) => Value::Real(l as f64 / r),
                    Value::Int(r) => _rational(l, r),
                    Value::Complex(r) => Value::Complex(l as f64 / r),
                    Value::Rational {
                        numerator,
                        denominator,
                    } => _rational(l * denominator, numerator),
                }
            }
            Value::Complex(l) => match rhs {
                Value::Real(r) => Value::Complex(l / r),
                Value::Int(r) => Value::Complex(l / r as f64),
                Value::Complex(r) => Value::Complex(l / r),
                Value::Rational {
                    numerator,
                    denominator,
                } => Value::Complex((l * denominator as f64) / numerator as f64),
            },
            Value::Rational {
                numerator,
                denominator,
            } => match rhs {
                Value::Real(r) => Value::Real(numerator as f64 / (denominator as f64 * r)),
                Value::Int(r) => _rational(numerator, denominator * r),
                Value::Complex(r) => Value::Complex(numerator as f64 / (denominator as f64 * r)),
                Value::Rational {
                    numerator: rn,
                    denominator: rd,
                } => _rational(numerator * rd, denominator * rn),
            },
        };
        match t.opt_complex() {
            Some(v) => v,
            None => t,
        }
    }
}

impl Neg for &Value {
    type Output = Value;
    fn neg(self) -> Value {
        -*self
    }
}

impl Neg for Value {
    type Output = Value;
    fn neg(self) -> Value {
        match self {
            Value::Real(v) => Value::Real(-v),
            Value::Int(v) => Value::Int(-v),
            Value::Complex(v) => Value::Complex(-v),
            Value::Rational {
                numerator,
                denominator,
            } => _rational(-numerator, denominator),
        }
    }
}

impl PartialEq for Value {
    fn eq(&self, r: &Self) -> bool {
        match self {
            Value::Real(e) => match r {
                Value::Real(rv) => (-SYMEXPR_EPSILON..SYMEXPR_EPSILON).contains(&(e - rv)),
                Value::Int(rv) => (-SYMEXPR_EPSILON..SYMEXPR_EPSILON).contains(&(e - *rv as f64)),
                Value::Complex(rv) => {
                    let t = Complex64::from(*e) - rv;
                    (-SYMEXPR_EPSILON..SYMEXPR_EPSILON).contains(&t.re)
                        && (-SYMEXPR_EPSILON..SYMEXPR_EPSILON).contains(&t.im)
                }
                Value::Rational {
                    numerator,
                    denominator,
                } => (-SYMEXPR_EPSILON..SYMEXPR_EPSILON)
                    .contains(&(e * *denominator as f64 - *numerator as f64)),
            },
            Value::Int(e) => match r {
                Value::Int(rv) => e == rv,
                Value::Real(rv) => (-SYMEXPR_EPSILON..SYMEXPR_EPSILON).contains(&(*e as f64 - rv)),
                Value::Complex(rv) => {
                    let t = Complex64::from(*e as f64) - rv;
                    (-SYMEXPR_EPSILON..SYMEXPR_EPSILON).contains(&t.re)
                        && (-SYMEXPR_EPSILON..SYMEXPR_EPSILON).contains(&t.im)
                }
                Value::Rational {
                    numerator,
                    denominator,
                } => e * *denominator == *numerator,
            },
            Value::Complex(e) => match r {
                Value::Real(rv) => {
                    let t = *e - Complex64::from(rv);
                    (-SYMEXPR_EPSILON..SYMEXPR_EPSILON).contains(&t.re)
                        && (-SYMEXPR_EPSILON..SYMEXPR_EPSILON).contains(&t.im)
                }
                Value::Int(rv) => {
                    let t = *e - Complex64::from(*rv as f64);
                    (-SYMEXPR_EPSILON..SYMEXPR_EPSILON).contains(&t.re)
                        && (-SYMEXPR_EPSILON..SYMEXPR_EPSILON).contains(&t.im)
                }
                Value::Complex(rv) => {
                    let t = *e - rv;
                    (-SYMEXPR_EPSILON..SYMEXPR_EPSILON).contains(&t.re)
                        && (-SYMEXPR_EPSILON..SYMEXPR_EPSILON).contains(&t.im)
                }
                Value::Rational {
                    numerator,
                    denominator,
                } => {
                    let t = *e * *denominator as f64 - *numerator as f64;
                    (-SYMEXPR_EPSILON..SYMEXPR_EPSILON).contains(&t.re)
                        && (-SYMEXPR_EPSILON..SYMEXPR_EPSILON).contains(&t.im)
                }
            },
            Value::Rational {
                numerator,
                denominator,
            } => match r {
                Value::Int(rv) => *numerator == rv * *denominator,
                Value::Real(rv) => (-SYMEXPR_EPSILON..SYMEXPR_EPSILON)
                    .contains(&(*numerator as f64 - rv * *denominator as f64)),
                Value::Complex(rv) => {
                    let t = rv * *denominator as f64 - *numerator as f64;
                    (-SYMEXPR_EPSILON..SYMEXPR_EPSILON).contains(&t.re)
                        && (-SYMEXPR_EPSILON..SYMEXPR_EPSILON).contains(&t.im)
                }
                Value::Rational {
                    numerator: rn,
                    denominator: rd,
                } => *denominator * *rn == *numerator * *rd,
            },
        }
    }
}

impl PartialEq<f64> for Value {
    fn eq(&self, r: &f64) -> bool {
        match self {
            Value::Real(e) => (-SYMEXPR_EPSILON..SYMEXPR_EPSILON).contains(&(e - r)),
            Value::Int(e) => (-SYMEXPR_EPSILON..SYMEXPR_EPSILON).contains(&(*e as f64 - r)),
            Value::Complex(e) => {
                let t = *e - Complex64::from(r);
                (-SYMEXPR_EPSILON..SYMEXPR_EPSILON).contains(&t.re)
                    && (-SYMEXPR_EPSILON..SYMEXPR_EPSILON).contains(&t.im)
            }
            Value::Rational {
                numerator,
                denominator,
            } => (-SYMEXPR_EPSILON..SYMEXPR_EPSILON)
                .contains(&(*numerator as f64 - r * *denominator as f64)),
        }
    }
}

impl PartialEq<Complex64> for Value {
    fn eq(&self, r: &Complex64) -> bool {
        match self {
            Value::Real(e) => {
                let t = Complex64::from(*e) - r;
                (-SYMEXPR_EPSILON..SYMEXPR_EPSILON).contains(&t.re)
                    && (-SYMEXPR_EPSILON..SYMEXPR_EPSILON).contains(&t.im)
            }
            Value::Int(e) => {
                let t = Complex64::from(*e as f64) - r;
                (-SYMEXPR_EPSILON..SYMEXPR_EPSILON).contains(&t.re)
                    && (-SYMEXPR_EPSILON..SYMEXPR_EPSILON).contains(&t.im)
            }
            Value::Complex(e) => {
                let t = *e - r;
                (-SYMEXPR_EPSILON..SYMEXPR_EPSILON).contains(&t.re)
                    && (-SYMEXPR_EPSILON..SYMEXPR_EPSILON).contains(&t.im)
            }
            Value::Rational {
                numerator,
                denominator,
            } => {
                let t = r * *denominator as f64 - *numerator as f64;
                (-SYMEXPR_EPSILON..SYMEXPR_EPSILON).contains(&t.re)
                    && (-SYMEXPR_EPSILON..SYMEXPR_EPSILON).contains(&t.im)
            }
        }
    }
}

impl PartialOrd for Value {
    fn partial_cmp(&self, rhs: &Self) -> Option<Ordering> {
        match self {
            Value::Real(l) => match rhs {
                Value::Real(r) => l.partial_cmp(r),
                Value::Int(r) => l.partial_cmp(&(*r as f64)),
                Value::Complex(_) => None,
                Value::Rational {
                    numerator,
                    denominator,
                } => (l * *denominator as f64).partial_cmp(&(*numerator as f64)),
            },
            Value::Int(l) => match rhs {
                Value::Real(r) => (*l as f64).partial_cmp(r),
                Value::Int(r) => l.partial_cmp(r),
                Value::Complex(_) => None,
                Value::Rational {
                    numerator,
                    denominator,
                } => (l * *denominator).partial_cmp(numerator),
            },
            Value::Complex(_) => None,
            Value::Rational {
                numerator,
                denominator,
            } => match rhs {
                Value::Real(r) => (*numerator as f64).partial_cmp(&(r * *denominator as f64)),
                Value::Int(r) => numerator.partial_cmp(&(r * *denominator)),
                Value::Complex(_) => None,
                Value::Rational {
                    numerator: rn,
                    denominator: rd,
                } => (rd * *numerator).partial_cmp(&(rn * *denominator)),
            },
        }
    }
}

/// Replace [Symbol]s in a [SymbolExpr] according to the name map. This
/// is used to reconstruct a parameter expression from a string.
pub fn replace_symbol(symbol_expr: &SymbolExpr, name_map: &HashMap<String, Symbol>) -> SymbolExpr {
    match symbol_expr {
        SymbolExpr::Symbol(existing_symbol) => {
            let name = existing_symbol.repr(false);
            if let Some(new_symbol) = name_map.get(&name) {
                SymbolExpr::Symbol(Arc::new(new_symbol.clone()))
            } else {
                symbol_expr.clone()
            }
        }
        SymbolExpr::Value(_) => symbol_expr.clone(), // nothing to do
        SymbolExpr::Binary { op, lhs, rhs } => SymbolExpr::Binary {
            op: op.clone(),
            lhs: Arc::new(replace_symbol(lhs, name_map)),
            rhs: Arc::new(replace_symbol(rhs, name_map)),
        },
        SymbolExpr::Unary { op, expr } => SymbolExpr::Unary {
            op: op.clone(),
            expr: Arc::new(replace_symbol(expr, name_map)),
        },
    }
}

// calculate greatest common divider
fn _gcd(a: u64, b: u64) -> u64 {
    if b > a {
        return _gcd(b, a);
    }
    if b == 0 {
        a
    } else {
        _gcd(b, a % b)
    }
}

// make new integer rational number as Binary div
fn _rational(numerator: i64, denominator: i64) -> Value {
    if numerator == 0 {
        return Value::Int(0);
    }
    let mut ret_n = numerator;
    let mut ret_d = denominator;
    let gcd = _gcd(numerator.unsigned_abs(), denominator.unsigned_abs());
    if gcd > 1 {
        ret_n /= gcd as i64;
        ret_d /= gcd as i64;
    }
    if numerator != 0 && denominator < 0 {
        ret_n = -ret_n;
        ret_d = -ret_d;
    }
    Value::Rational {
        numerator: ret_n,
        denominator: ret_d,
    }
}<|MERGE_RESOLUTION|>--- conflicted
+++ resolved
@@ -1172,7 +1172,6 @@
                             }
                         }
                     }
-<<<<<<< HEAD
                     BinaryOp::Sub => {
                         if l_lhs.is_value() || recursive {
                             if let Some(e) = l_lhs.sub_values(rhs, recursive) {
@@ -1180,53 +1179,6 @@
                                     return Some(_neg(l_rhs.as_ref().clone()));
                                 } else {
                                     return Some(_sub(e, l_rhs.as_ref().clone()));
-=======
-                }
-                SymbolExpr::Binary {
-                    op,
-                    lhs: l_lhs,
-                    rhs: l_rhs,
-                } => {
-                    if let SymbolExpr::Binary {
-                        op: rop,
-                        lhs: r_lhs,
-                        rhs: r_rhs,
-                    } = rhs
-                    {
-                        match (
-                            l_lhs.as_ref(),
-                            l_rhs.as_ref(),
-                            r_lhs.as_ref(),
-                            r_rhs.as_ref(),
-                        ) {
-                            (SymbolExpr::Value(lv), _, SymbolExpr::Value(rv), _) => {
-                                if l_rhs.expand().string_id() == r_rhs.expand().string_id() {
-                                    let t = SymbolExpr::Value(lv + rv);
-                                    if t.is_zero() {
-                                        return Some(SymbolExpr::Value(Value::Int(0)));
-                                    }
-                                    match (op, rop) {
-                                        (BinaryOp::Mul, BinaryOp::Mul) => {
-                                            return match t.mul_opt(l_rhs, recursive) {
-                                                Some(e) => Some(e),
-                                                None => Some(_mul(t, l_rhs.as_ref().clone())),
-                                            };
-                                        }
-                                        (BinaryOp::Div, BinaryOp::Div) => {
-                                            return match t.div_opt(l_rhs, recursive) {
-                                                Some(e) => Some(e),
-                                                None => Some(_div(t, l_rhs.as_ref().clone())),
-                                            };
-                                        }
-                                        (BinaryOp::Pow, BinaryOp::Pow) => {
-                                            return match t.pow_opt(l_rhs) {
-                                                Some(e) => Some(e),
-                                                None => Some(_pow(t, l_rhs.as_ref().clone())),
-                                            };
-                                        }
-                                        (_, _) => (),
-                                    }
->>>>>>> cbe1f20c
                                 }
                             }
                         }
@@ -2062,7 +2014,6 @@
                         rhs: r_rhs,
                     } = rhs
                     {
-<<<<<<< HEAD
                         if op == rop {
                             if let BinaryOp::Mul | BinaryOp::Div | BinaryOp::Pow = op {
                                 if let Some(v) = l_lhs.sub_values(r_lhs, false) {
@@ -2099,38 +2050,6 @@
                                                 return Some(_pow(v, l_rhs.as_ref().clone()))
                                             }
                                             _ => (),
-=======
-                        match (
-                            l_lhs.as_ref(),
-                            l_rhs.as_ref(),
-                            r_lhs.as_ref(),
-                            r_rhs.as_ref(),
-                        ) {
-                            (SymbolExpr::Value(lv), _, SymbolExpr::Value(rv), _) => {
-                                if l_rhs.expand().string_id() == r_rhs.expand().string_id() {
-                                    let t = SymbolExpr::Value(lv - rv);
-                                    if t.is_zero() {
-                                        return Some(SymbolExpr::Value(Value::Int(0)));
-                                    }
-                                    match (op, rop) {
-                                        (BinaryOp::Mul, BinaryOp::Mul) => {
-                                            return match t.mul_opt(l_rhs, recursive) {
-                                                Some(e) => Some(e),
-                                                None => Some(_mul(t, l_rhs.as_ref().clone())),
-                                            };
-                                        }
-                                        (BinaryOp::Div, BinaryOp::Div) => {
-                                            return match t.div_opt(l_rhs, recursive) {
-                                                Some(e) => Some(e),
-                                                None => Some(_div(t, l_rhs.as_ref().clone())),
-                                            };
-                                        }
-                                        (BinaryOp::Pow, BinaryOp::Pow) => {
-                                            return match t.pow_opt(l_rhs) {
-                                                Some(e) => Some(e),
-                                                None => Some(_pow(t, l_rhs.as_ref().clone())),
-                                            };
->>>>>>> cbe1f20c
                                         }
                                     }
                                 }
