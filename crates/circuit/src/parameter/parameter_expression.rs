// This code is part of Qiskit.
//
// (C) Copyright IBM 2023, 2024
//
// This code is licensed under the Apache License, Version 2.0. You may
// obtain a copy of this license in the LICENSE.txt file in the root directory
// of this source tree or at http://www.apache.org/licenses/LICENSE-2.0.
//
// Any modifications or derivative works of this code must retain this
// copyright notice, and modified files need to carry a notice indicating
// that they have been altered from the originals.

use hashbrown::hash_map::Entry;
use hashbrown::{HashMap, HashSet};
use num_complex::Complex64;
use pyo3::exceptions::{PyRuntimeError, PyTypeError, PyValueError, PyZeroDivisionError};
use pyo3::types::{IntoPyDict, PyNotImplemented, PySet, PyString};
use thiserror::Error;
use uuid::Uuid;

use std::collections::hash_map::DefaultHasher;
use std::fmt;
use std::hash::{Hash, Hasher};
use std::sync::Arc;

use pyo3::prelude::*;
use pyo3::IntoPyObjectExt;

use crate::circuit_data::CircuitError;
use crate::imports::{BUILTIN_HASH, SYMPIFY_PARAMETER_EXPRESSION, UUID};
use crate::parameter::symbol_expr;
use crate::parameter::symbol_expr::SymbolExpr;
use crate::parameter::symbol_parser::parse_expression;

use super::symbol_expr::{Symbol, Value, SYMEXPR_EPSILON};

/// Errors for dealing with parameters and parameter expressions.
#[derive(Error, Debug)]
pub enum ParameterError {
    #[error("Division by zero.")]
    ZeroDivisionError,
    #[error("Binding to infinite value.")]
    BindingInf,
    #[error("Binding to NaN.")]
    BindingNaN,
    #[error("Invalid value: NaN or infinite.")]
    InvalidValue,
    #[error("Cannot bind following parameters not present in expression: {0:?}")]
    UnknownParameters(HashSet<Symbol>),
    #[error("Parameter expression with unbound parameters {0:?} is not numeric.")]
    UnboundParameters(HashSet<Symbol>),
    #[error("Name conflict adding parameters.")]
    NameConflict,
    #[error("Invalid cast to OpCode: {0}")]
    InvalidU8ToOpCode(u8),
    #[error("Could not cast to Symbol.")]
    NotASymbol,
}

impl From<ParameterError> for PyErr {
    fn from(value: ParameterError) -> Self {
        match value {
            ParameterError::ZeroDivisionError => {
                PyZeroDivisionError::new_err("zero division occurs while binding parameter")
            }
            ParameterError::BindingInf => {
                PyZeroDivisionError::new_err("attempted to bind infinite value to parameter")
            }
            ParameterError::UnknownParameters(_) | ParameterError::NameConflict => {
                CircuitError::new_err(value.to_string())
            }
            ParameterError::UnboundParameters(_) => PyTypeError::new_err(value.to_string()),
            ParameterError::InvalidValue => PyValueError::new_err(value.to_string()),
            _ => PyRuntimeError::new_err(value.to_string()),
        }
    }
}

/// A parameter expression.
///
/// This is backed by Qiskit's symbolic expression engine and a cache
/// for the parameters inside the expression.
#[derive(Clone, Debug)]
pub struct ParameterExpression {
    // The symbolic expression.
    expr: SymbolExpr,
    // A map keeping track of all symbols, with their name. This map *must* have
    // exactly one entry per symbol used in the expression (no more, no less).
    name_map: HashMap<String, Symbol>,
}

// This needs to be implemented manually, since PyO3 does not provide this conversion
// for subclasses.
impl<'py> IntoPyObject<'py> for &ParameterExpression {
    type Target = ParameterExpression;
    type Output = Bound<'py, Self::Target>;
    type Error = PyErr;

    fn into_pyobject(self, py: Python<'py>) -> Result<Self::Output, Self::Error> {
        let expr = self.clone();
        Ok(Py::new(py, expr)?.into_bound(py))
    }
}

impl Hash for ParameterExpression {
    fn hash<H: Hasher>(&self, state: &mut H) {
        // The string representation of a tree is unique.
        self.expr.string_id().hash(state);
    }
}

impl PartialEq for ParameterExpression {
    fn eq(&self, other: &Self) -> bool {
        self.expr.eq(&other.expr)
    }
}

impl Eq for ParameterExpression {}

impl Default for ParameterExpression {
    /// The default constructor returns zero.
    fn default() -> Self {
        Self {
            expr: SymbolExpr::Value(Value::Int(0)),
            name_map: HashMap::new(), // no parameters, hence empty name map
        }
    }
}

impl fmt::Display for ParameterExpression {
    fn fmt(&self, f: &mut fmt::Formatter<'_>) -> fmt::Result {
        write!(f, "{}", {
            if let SymbolExpr::Symbol(s) = &self.expr {
                s.name()
            } else {
                match self.expr.eval(true) {
                    Some(e) => e.to_string(),
                    None => self.expr.optimize().to_string(),
                }
            }
        })
    }
}

/// Lookup for which operations are binary (i.e. require two operands).
static BINARY_OPS: [OpCode; 8] = [
    // a HashSet would be better but requires unstable features
    OpCode::ADD,
    OpCode::SUB,
    OpCode::MUL,
    OpCode::DIV,
    OpCode::POW,
    OpCode::RSUB,
    OpCode::RDIV,
    OpCode::RPOW,
];

impl ParameterExpression {
    /// Initialize with an existing [SymbolExpr] and its valid name map.
    ///
    /// Caution: The caller **guarantees** that ``name_map`` is consistent with ``expr``.
    /// If uncertain, call [Self::from_symbol_expr], which automatically builds the correct name map.
    pub fn new(expr: SymbolExpr, name_map: HashMap<String, Symbol>) -> Self {
        Self { expr, name_map }
    }

    /// Construct from a [Symbol].
    pub fn from_symbol(symbol: Symbol) -> Self {
        Self {
            expr: SymbolExpr::Symbol(symbol.clone()),
            name_map: [(symbol.name(), symbol)].into(),
        }
    }

    /// Try casting to a [Symbol].
    ///
    /// This only succeeds if the underlying expression is, in fact, only a symbol.
    pub fn try_to_symbol(&self) -> Result<Symbol, ParameterError> {
        if let SymbolExpr::Symbol(symbol) = &self.expr {
            Ok(symbol.clone())
        } else {
            Err(ParameterError::NotASymbol)
        }
    }

<<<<<<< HEAD
    /// Initialize from an f64.
    pub fn from_f64(value: f64) -> Self {
        Self {
            expr: SymbolExpr::Value(Value::Real(value)),
            name_map: HashMap::new(),
        }
=======
    /// Try casting to a [Value].
    ///
    /// Attempt to evaluate the expression recursively and return a [Value] if fully bound.
    ///
    /// # Arguments
    ///
    /// * strict - If ``true``, only allow returning a value if all symbols are bound. If
    ///     ``false``, allow casting expressions to values, even though symbols might still exist.
    ///     For example, ``0 * x`` will return ``0`` for ``strict=false`` and otherwise return
    ///     an error.
    pub fn try_to_value(&self, strict: bool) -> Result<Value, ParameterError> {
        if strict && !self.name_map.is_empty() {
            let free_symbols = self.expr.parameters();
            return Err(ParameterError::UnboundParameters(free_symbols));
        }

        match self.expr.eval(true) {
            Some(value) => {
                // we try to restrict complex to real, if possible
                if let Value::Complex(c) = value {
                    if (-symbol_expr::SYMEXPR_EPSILON..symbol_expr::SYMEXPR_EPSILON).contains(&c.im)
                    {
                        return Ok(Value::Real(c.re));
                    }
                }
                Ok(value)
            }
            None => {
                let free_symbols = self.expr.parameters();
                Err(ParameterError::UnboundParameters(free_symbols))
            }
        }
    }

    /// Construct from a [SymbolExpr].
    ///
    /// This populates the name map with the symbols in the expression.
    pub fn from_symbol_expr(expr: SymbolExpr) -> Self {
        let name_map = expr.name_map();
        Self { expr, name_map }
>>>>>>> 5c731729
    }

    /// Load from a sequence of [OPReplay]s. Used in serialization.
    pub fn from_qpy(replay: &[OPReplay]) -> Result<Self, ParameterError> {
        // the stack contains the latest lhs and rhs values
        let mut stack: Vec<ParameterExpression> = Vec::new();

        for inst in replay.iter() {
            let OPReplay { op, lhs, rhs } = inst;

            // put the values on the stack, if they exist
            if let Some(value) = lhs {
                stack.push(value.clone().into());
            }
            if let Some(value) = rhs {
                stack.push(value.clone().into());
            }

            // if we need two operands, pop rhs from the stack
            let rhs = if BINARY_OPS.contains(op) {
                Some(stack.pop().expect("Pop from empty stack"))
            } else {
                None
            };

            // pop lhs from the stack, this we always need
            let lhs = stack.pop().expect("Pop from empty stack");

            // apply the operation and put the result onto the stack for the next replay
            let result: ParameterExpression = match op {
                OpCode::ADD => lhs.add(&rhs.unwrap())?,
                OpCode::MUL => lhs.mul(&rhs.unwrap())?,
                OpCode::SUB => lhs.sub(&rhs.unwrap())?,
                OpCode::RSUB => rhs.unwrap().sub(&lhs)?,
                OpCode::POW => lhs.pow(&rhs.unwrap())?,
                OpCode::RPOW => rhs.unwrap().pow(&lhs)?,
                OpCode::DIV => lhs.div(&rhs.unwrap())?,
                OpCode::RDIV => rhs.unwrap().div(&lhs)?,
                OpCode::ABS => lhs.abs(),
                OpCode::SIN => lhs.sin(),
                OpCode::ASIN => lhs.asin(),
                OpCode::COS => lhs.cos(),
                OpCode::ACOS => lhs.acos(),
                OpCode::TAN => lhs.tan(),
                OpCode::ATAN => lhs.atan(),
                OpCode::CONJ => lhs.conjugate(),
                OpCode::LOG => lhs.log(),
                OpCode::EXP => lhs.exp(),
                OpCode::SIGN => lhs.sign(),
                OpCode::GRAD | OpCode::SUBSTITUTE => {
                    panic!("GRAD and SUBSTITUTE are not supported.")
                }
            };
            stack.push(result);
        }

        // once we're done, just return the last element in the stack
        Ok(stack
            .pop()
            .expect("Invalid QPY replay encountered during deserialization: empty OPReplay."))
    }

    /// Cast this expression to a numeric value.
    ///
    /// Args:
    ///     - strict: Determines how to deal with unbound symbols in an expression that would be
    ///         numeric, such as ``0 * x``, which is 0 but has the unbound symbol ``x``. If
    ///         ``strict=true`` an error is returned in this case, and with ``strict=false`` the
    ///         value is returned (``0`` in the example).
    pub fn try_numeric(&self, strict: bool) -> Result<Value, ParameterError> {
        // Check if we have unbound symbols. Then we'll always say we are non-numeric,
        // even if the expression is 0. (Example: (0 * x).numeric() fails.)
        if strict && !self.name_map.is_empty() {
            return Err(ParameterError::UnboundParameter);
        }

        match self.expr.eval(true) {
            Some(v) => match v {
                Value::Real(_) | Value::Int(_) => Ok(v),
                Value::Complex(c) => {
                    if (-symbol_expr::SYMEXPR_EPSILON..symbol_expr::SYMEXPR_EPSILON).contains(&c.im)
                    {
                        Ok(Value::Real(c.re))
                    } else {
                        Ok(v)
                    }
                }
            },
            None => Err(ParameterError::UnboundParameter),
        }
    }
    /// Add an expression; ``self + rhs``.
    pub fn add(&self, rhs: &ParameterExpression) -> Result<Self, ParameterError> {
        let name_map = self.merged_name_map(rhs)?;
        Ok(Self {
            expr: &self.expr + &rhs.expr,
            name_map,
        })
    }

    /// Multiply with an expression; ``self * rhs``.
    pub fn mul(&self, rhs: &ParameterExpression) -> Result<Self, ParameterError> {
        let name_map = self.merged_name_map(rhs)?;
        Ok(Self {
            expr: &self.expr * &rhs.expr,
            name_map,
        })
    }

    /// Subtract another expression; ``self - rhs``.
    pub fn sub(&self, rhs: &ParameterExpression) -> Result<Self, ParameterError> {
        let name_map = self.merged_name_map(rhs)?;
        Ok(Self {
            expr: &self.expr - &rhs.expr,
            name_map,
        })
    }

    /// Divide by another expression; ``self / rhs``.
    pub fn div(&self, rhs: &ParameterExpression) -> Result<Self, ParameterError> {
        if rhs.expr.is_zero() {
            return Err(ParameterError::ZeroDivisionError);
        }

        let name_map = self.merged_name_map(rhs)?;
        Ok(Self {
            expr: &self.expr / &rhs.expr,
            name_map,
        })
    }

    /// Raise this expression to a power; ``self ^ rhs``.
    pub fn pow(&self, rhs: &ParameterExpression) -> Result<Self, ParameterError> {
        let name_map = self.merged_name_map(rhs)?;
        Ok(Self {
            expr: self.expr.pow(&rhs.expr),
            name_map,
        })
    }

    /// Apply the sine to this expression; ``sin(self)``.
    pub fn sin(&self) -> Self {
        Self {
            expr: self.expr.sin(),
            name_map: self.name_map.clone(),
        }
    }

    /// Apply the cosine to this expression; ``cos(self)``.
    pub fn cos(&self) -> Self {
        Self {
            expr: self.expr.cos(),
            name_map: self.name_map.clone(),
        }
    }

    /// Apply the tangent to this expression; ``tan(self)``.
    pub fn tan(&self) -> Self {
        Self {
            expr: self.expr.tan(),
            name_map: self.name_map.clone(),
        }
    }

    /// Apply the arcsine to this expression; ``asin(self)``.
    pub fn asin(&self) -> Self {
        Self {
            expr: self.expr.asin(),
            name_map: self.name_map.clone(),
        }
    }

    /// Apply the arccosine to this expression; ``acos(self)``.
    pub fn acos(&self) -> Self {
        Self {
            expr: self.expr.acos(),
            name_map: self.name_map.clone(),
        }
    }

    /// Apply the arctangent to this expression; ``atan(self)``.
    pub fn atan(&self) -> Self {
        Self {
            expr: self.expr.atan(),
            name_map: self.name_map.clone(),
        }
    }

    /// Exponentiate this expression; ``exp(self)``.
    pub fn exp(&self) -> Self {
        Self {
            expr: self.expr.exp(),
            name_map: self.name_map.clone(),
        }
    }

    /// Take the (natural) logarithm of this expression; ``log(self)``.
    pub fn log(&self) -> Self {
        Self {
            expr: self.expr.log(),
            name_map: self.name_map.clone(),
        }
    }

    /// Take the absolute value of this expression; ``|self|``.
    pub fn abs(&self) -> Self {
        Self {
            expr: self.expr.abs(),
            name_map: self.name_map.clone(),
        }
    }

    /// Return the sign of this expression; ``sign(self)``.
    pub fn sign(&self) -> Self {
        Self {
            expr: self.expr.sign(),
            name_map: self.name_map.clone(),
        }
    }

    /// Complex conjugate the expression.
    pub fn conjugate(&self) -> Self {
        Self {
            expr: self.expr.conjugate(),
            name_map: self.name_map.clone(),
        }
    }

    /// Compute the derivative of the expression with respect to the provided symbol.
    ///
    /// Note that this keeps the name map unchanged. Meaning that computing the derivative
    /// of ``x`` will yield ``1`` but the expression still owns the symbol ``x``. This is
    /// done such that we can still bind the value ``x`` in an automated process.
    pub fn derivative(&self, param: &Symbol) -> Result<Self, String> {
        Ok(Self {
            expr: self.expr.derivative(param)?,
            name_map: self.name_map.clone(),
        })
    }

    /// Substitute symbols with [ParameterExpression]s.
    ///
    /// # Arguments
    ///
    /// * map - A hashmap with [Symbol] keys and [ParameterExpression]s to replace these
    ///     symbols with.
    /// * allow_unknown_parameters - If `false`, returns an error if any symbol in the
    ///     hashmap is not present in the expression. If `true`, unknown symbols are ignored.
    ///     Setting to `true` is slightly faster as it does not involve additional checks.
    ///
    /// # Returns
    ///
    /// * `Ok(Self)` - A parameter expression with the substituted expressions.
    /// * `Err(ParameterError)` - An error if the subtitution failed.
    pub fn subs(
        &self,
        map: &HashMap<Symbol, Self>,
        allow_unknown_parameters: bool,
    ) -> Result<Self, ParameterError> {
        // Build the outgoing name map. In the process we check for any duplicates.
        let mut name_map: HashMap<String, Symbol> = HashMap::new();
        let mut symbol_map: HashMap<Symbol, SymbolExpr> = HashMap::new();

        // If we don't allow for unknown parameters, check if there are any.
        if !allow_unknown_parameters {
            let existing: HashSet<&Symbol> = self.name_map.values().collect();
            let to_replace: HashSet<&Symbol> = map.keys().collect();
            let mut difference = to_replace.difference(&existing).peekable();

            if difference.peek().is_some() {
                let different_symbols = difference.map(|s| (**s).clone()).collect();
                return Err(ParameterError::UnknownParameters(different_symbols));
            }
        }

        for (name, symbol) in self.name_map.iter() {
            // check if the symbol will get replaced
            if let Some(replacement) = map.get(symbol) {
                // If yes, update the name_map. This also checks for duplicates.
                for (replacement_name, replacement_symbol) in replacement.name_map.iter() {
                    if let Some(duplicate) = name_map.get(replacement_name) {
                        // If a symbol with the same name already exists, check whether it is
                        // the same symbol (fine) or a different symbol with the same name (conflict)!
                        if duplicate != replacement_symbol {
                            return Err(ParameterError::NameConflict);
                        }
                    } else {
                        // SAFETY: We know the key does not exist yet.
                        unsafe {
                            name_map.insert_unique_unchecked(
                                replacement_name.clone(),
                                replacement_symbol.clone(),
                            )
                        };
                    }
                }

                // If we got until here, there were no duplicates, so we are safe to
                // add this symbol to the internal replacement map.
                symbol_map.insert(symbol.clone(), replacement.expr.clone());
            } else {
                // no replacement for this symbol, carry on
                match name_map.entry(name.clone()) {
                    Entry::Occupied(duplicate) => {
                        if duplicate.get() != symbol {
                            return Err(ParameterError::NameConflict);
                        }
                    }
                    Entry::Vacant(e) => {
                        e.insert(symbol.clone());
                    }
                }
            }
        }

        let res = self.expr.subs(&symbol_map);
        Ok(Self {
            expr: res,
            name_map,
        })
    }

    /// Bind symbols to values.
    ///
    /// # Arguments
    ///
    /// * map - A hashmap with [Symbol] keys and [Value]s to replace these
    ///     symbols with.
    /// * allow_unknown_parameter - If `false`, returns an error if any symbol in the
    ///     hashmap is not present in the expression. If `true`, unknown symbols are ignored.
    ///     Setting to `true` is slightly faster as it does not involve additional checks.
    ///
    /// # Returns
    ///
    /// * `Ok(Self)` - A parameter expression with the bound symbols.
    /// * `Err(ParameterError)` - An error if binding failed.
    pub fn bind(
        &self,
        map: &HashMap<Symbol, Value>,
        allow_unknown_parameters: bool,
    ) -> Result<Self, ParameterError> {
        // The set of symbols we will bind. Used twice, hence pre-computed here.
        let bind_symbols: HashSet<&Symbol> = map.keys().collect();

        // If we don't allow for unknown parameters, check if there are any.
        if !allow_unknown_parameters {
            let existing: HashSet<&Symbol> = self.name_map.values().collect();
            let to_replace: HashSet<&Symbol> = map.keys().collect();
            let mut difference = to_replace.difference(&existing).peekable();

            if difference.peek().is_some() {
                let different_symbols = difference.map(|s| (**s).clone()).collect();
                return Err(ParameterError::UnknownParameters(different_symbols));
            }
        }

        // bind the symbol expression and then check the outcome for inf/nan, or numeric values
        let bound_expr = self.expr.bind(map);
        let bound = match bound_expr.eval(true) {
            Some(v) => match &v {
                Value::Real(r) => {
                    if r.is_infinite() {
                        Err(ParameterError::BindingInf)
                    } else if r.is_nan() {
                        Err(ParameterError::BindingNaN)
                    } else {
                        Ok(SymbolExpr::Value(v))
                    }
                }
                Value::Int(_) => Ok(SymbolExpr::Value(v)),
                Value::Complex(c) => {
                    if c.re.is_infinite() || c.im.is_infinite() {
                        Err(ParameterError::BindingInf)
                    } else if c.re.is_nan() || c.im.is_nan() {
                        Err(ParameterError::BindingNaN)
                    } else if (-symbol_expr::SYMEXPR_EPSILON..symbol_expr::SYMEXPR_EPSILON)
                        .contains(&c.im)
                    {
                        Ok(SymbolExpr::Value(Value::Real(c.re)))
                    } else {
                        Ok(SymbolExpr::Value(v))
                    }
                }
            },
            None => Ok(bound_expr),
        }?;

        // update the name map by removing the bound parameters
        let bound_name_map: HashMap<String, Symbol> = self
            .name_map
            .iter()
            .filter(|(_, symbol)| !bind_symbols.contains(symbol))
            .map(|(name, symbol)| (name.clone(), symbol.clone()))
            .collect();

        Ok(Self {
            expr: bound,
            name_map: bound_name_map,
        })
    }

    /// Merge name maps.
    ///
    /// # Arguments
    ///
    /// * `other` - The other parameter expression whose symbols we add to self.
    ///
    /// # Returns
    ///
    /// * `Ok(HashMap<String, Symbol>)` - The merged name map.
    /// * `Err(ParameterError)` - An error if there was a name conflict.
    fn merged_name_map(&self, other: &Self) -> Result<HashMap<String, Symbol>, ParameterError> {
        let mut merged = self.name_map.clone();
        for (name, param) in other.name_map.iter() {
            match merged.get(name) {
                Some(existing_param) => {
                    if param != existing_param {
                        return Err(ParameterError::NameConflict);
                    }
                }
                None => {
                    // SAFETY: We ensured the key is unique
                    let _ = unsafe { merged.insert_unique_unchecked(name.clone(), param.clone()) };
                }
            }
        }
        Ok(merged)
    }
}

/// A parameter expression.
///
/// This is backed by Qiskit's symbolic expression engine and a cache
/// for the parameters inside the expression.
#[pyclass(
    subclass,
    module = "qiskit._accelerate.circuit",
    name = "ParameterExpression"
)]
#[derive(Clone, Debug)]
pub struct PyParameterExpression {
    pub inner: ParameterExpression,
}

impl Hash for PyParameterExpression {
    fn hash<H: Hasher>(&self, state: &mut H) {
        self.inner.to_string().hash(state);
    }
}

impl PartialEq for PyParameterExpression {
    fn eq(&self, other: &Self) -> bool {
        self.inner.eq(&other.inner)
    }
}

impl Eq for PyParameterExpression {}

impl Default for PyParameterExpression {
    /// The default constructor returns zero.
    fn default() -> Self {
        Self {
            inner: ParameterExpression::default(),
        }
    }
}

impl fmt::Display for PyParameterExpression {
    fn fmt(&self, f: &mut fmt::Formatter<'_>) -> fmt::Result {
        self.inner.fmt(f)
    }
}

impl From<ParameterExpression> for PyParameterExpression {
    fn from(value: ParameterExpression) -> Self {
        Self { inner: value }
    }
}

impl PyParameterExpression {
    /// Attempt to extract a `PyParameterExpression` from a bound `PyAny`.
    ///
    /// This will try to coerce to the strictest data type:
    /// Int - Real - Complex - PyParameterVectorElement - PyParameter - PyParameterExpression.
    ///
    /// # Arguments:
    ///
    /// * ob - The bound `PyAny` to extract from.
    ///
    /// # Returns
    ///
    /// * `Ok(Self)` - The extracted expression.
    /// * `Err(PyResult)` - An error if extraction to all above types failed.
    fn extract_coerce(ob: &Bound<'_, PyAny>) -> PyResult<Self> {
        if let Ok(i) = ob.extract::<i64>() {
            Ok(ParameterExpression::new(SymbolExpr::Value(Value::from(i)), HashMap::new()).into())
        } else if let Ok(c) = ob.extract::<Complex64>() {
            if c.is_infinite() || c.is_nan() {
                return Err(ParameterError::InvalidValue.into());
            }
            Ok(ParameterExpression::new(SymbolExpr::Value(Value::from(c)), HashMap::new()).into())
        } else if let Ok(r) = ob.extract::<f64>() {
            if r.is_infinite() || r.is_nan() {
                return Err(ParameterError::InvalidValue.into());
            }
            Ok(ParameterExpression::new(SymbolExpr::Value(Value::from(r)), HashMap::new()).into())
        } else if let Ok(element) = ob.extract::<PyParameterVectorElement>() {
            Ok(ParameterExpression::from_symbol(element.symbol.clone()).into())
        } else if let Ok(parameter) = ob.extract::<PyParameter>() {
            Ok(ParameterExpression::from_symbol(parameter.symbol.clone()).into())
        } else {
            ob.extract::<PyParameterExpression>()
        }
    }
}

#[pymethods]
impl PyParameterExpression {
    /// This is a **strictly internal** constructor and **should not be used**.
    /// It is subject to arbitrary change in between Qiskit versions and cannot be relied on.
    /// Parameter expressions should always be constructed from applying operations on
    /// parameters, or by loading via QPY.
    ///
    /// The input values are allowed to be None for pickling purposes.
    #[new]
    #[pyo3(signature = (name_map=None, expr=None))]
    pub fn py_new(
        name_map: Option<HashMap<String, PyParameter>>,
        expr: Option<String>,
    ) -> PyResult<Self> {
        match (name_map, expr) {
            (None, None) => Ok(Self::default()),
            (Some(name_map), Some(expr)) => {
                // We first parse the expression and then update the symbols with the ones
                // the user provided. The replacement relies on the names to match.
                // This is hacky and we likely want a more reliably conversion from a SymPy object,
                // if we decide we want to continue supporting this.
                let expr = parse_expression(&expr)
                    .map_err(|_| PyRuntimeError::new_err("Failed parsing input expression"))?;
                let symbol_map: HashMap<String, Symbol> = name_map
                    .iter()
                    .map(|(string, param)| (string.clone(), param.symbol.clone()))
                    .collect();

                let replaced_expr = replace_symbol(&expr, &symbol_map);

                let inner = ParameterExpression::new(replaced_expr, symbol_map);
                Ok(Self { inner })
            }
            _ => Err(PyValueError::new_err(
                "Pass either both a name_map and expr, or neither",
            )),
        }
    }

    #[allow(non_snake_case)]
    #[staticmethod]
    pub fn _Value(value: &Bound<PyAny>) -> PyResult<Self> {
        Self::extract_coerce(value)
    }

    /// Check if the expression corresponds to a plain symbol.
    ///
    /// Returns:
    ///     ``True`` is this expression corresponds to a symbol, ``False`` otherwise.
    pub fn is_symbol(&self) -> PyResult<bool> {
        Ok(matches!(self.inner.expr, SymbolExpr::Symbol(_)))
    }

    /// Cast this expression to a numeric value.
    ///
    /// Args:
    ///     strict: If ``True`` (default) this function raises an error if there are any
    ///         unbound symbols in the expression. If ``False``, this allows casting
    ///         if the expression represents a numeric value, regardless of unbound symbols.
    ///         For example ``(0 * Parameter("x"))`` is 0 but has the symbol ``x`` present.
<<<<<<< HEAD
    #[pyo3(name="numeric", signature = (strict=true))]
    pub fn py_numeric(&self, py: Python, strict: bool) -> PyResult<PyObject> {
        // Check if we have unbound symbols. Then we'll always say we are non-numeric,
        // even if the expression is 0. (Example: (0 * x).numeric() fails.)
        if strict && !self.name_map.is_empty() {
            let free_symbols = self.name_map.values();
            return Err(PyTypeError::new_err(format!(
                "Parameter expression with unbound parameters {free_symbols:?} is not numeric."
            )));
        }

        match self.expr.eval(true) {
            Some(v) => match v {
                Value::Real(r) => r.into_py_any(py),
                Value::Int(i) => i.into_py_any(py),
                Value::Complex(c) => {
                    if (-symbol_expr::SYMEXPR_EPSILON..symbol_expr::SYMEXPR_EPSILON).contains(&c.im)
                    {
                        c.re.into_py_any(py)
                    } else {
                        c.into_py_any(py)
                    }
                }
            },
            None => {
                let free_symbols = self.expr.parameters();
                Err(PyTypeError::new_err(format!(
                    "Parameter expression with unbound parameters {free_symbols:?} is not numeric."
                )))
            }
=======
    #[pyo3(signature = (strict=true))]
    pub fn numeric(&self, py: Python, strict: bool) -> PyResult<PyObject> {
        match self.inner.try_to_value(strict)? {
            Value::Real(r) => r.into_py_any(py),
            Value::Int(i) => i.into_py_any(py),
            Value::Complex(c) => c.into_py_any(py),
>>>>>>> 5c731729
        }
    }

    /// Return a SymPy equivalent of this expression.
    ///
    /// Returns:
    ///     A SymPy equivalent of this expression.
    pub fn sympify(&self, py: Python) -> PyResult<PyObject> {
        let py_sympify = SYMPIFY_PARAMETER_EXPRESSION.get(py);
        py_sympify.call1(py, (self.clone(),))
    }

    /// Get the parameters present in the expression.
    ///
    /// .. note::
    ///     
    ///     Qiskit guarantees equality (via ``==``) of parameters retrieved from an expression
    ///     with the original :class:`.Parameter` objects used to create this expression,
    ///     but does **not guarantee** ``is`` comparisons to succeed.
    ///
    #[getter]
    pub fn parameters<'py>(&self, py: Python<'py>) -> PyResult<Bound<'py, PySet>> {
        let py_parameters: Vec<PyObject> = self
            .inner
            .name_map
            .values()
            .map(|symbol| {
                match (&symbol.index, &symbol.vector) {
                    // if index and vector is set, it is an element
                    (Some(_index), Some(_vector)) => Ok(Py::new(
                        py,
                        PyParameterVectorElement::from_symbol(symbol.clone()),
                    )?
                    .into_any()),
                    // else, a normal parameter
                    _ => Ok(Py::new(py, PyParameter::from_symbol(symbol.clone()))?.into_any()),
                }
            })
            .collect::<PyResult<_>>()?;
        PySet::new(py, py_parameters)
    }

    /// Sine of the expression.
    #[pyo3(name = "sin")]
    pub fn py_sin(&self) -> Self {
        self.inner.sin().into()
    }

    /// Cosine of the expression.
    #[pyo3(name = "cos")]
    pub fn py_cos(&self) -> Self {
        self.inner.cos().into()
    }

    /// Tangent of the expression.
    #[pyo3(name = "tan")]
    pub fn py_tan(&self) -> Self {
        self.inner.tan().into()
    }

    /// Arcsine of the expression.
    pub fn arcsin(&self) -> Self {
        self.inner.asin().into()
    }

    /// Arccosine of the expression.
    pub fn arccos(&self) -> Self {
        self.inner.acos().into()
    }

    /// Arctangent of the expression.
    pub fn arctan(&self) -> Self {
        self.inner.atan().into()
    }

    /// Exponentiate the expression.
    #[pyo3(name = "exp")]
    pub fn py_exp(&self) -> Self {
        self.inner.exp().into()
    }

    /// Take the natural logarithm of the expression.
    #[pyo3(name = "log")]
    pub fn py_log(&self) -> Self {
        self.inner.log().into()
    }

    /// Take the absolute value of the expression.
    #[pyo3(name = "abs")]
    pub fn py_abs(&self) -> Self {
        self.inner.abs().into()
    }

    /// Return the sign of the expression.
    #[pyo3(name = "sign")]
    pub fn py_sign(&self) -> Self {
        self.inner.sign().into()
    }

    /// Return the complex conjugate of the expression.
    #[pyo3(name = "conjugate")]
    pub fn py_conjugate(&self) -> Self {
        self.inner.conjugate().into()
    }

    /// Check whether the expression represents a real number.
    ///
    /// Note that this will return ``None`` if there are unbound parameters, in which case
    /// it cannot be determined whether the expression is real.
    #[pyo3(name = "is_real")]
    pub fn py_is_real(&self) -> Option<bool> {
        self.inner.expr.is_real()
    }

    /// Return derivative of this expression with respect to the input parameter.
    ///
    /// Args:
    ///     param: The parameter with respect to which the derivative is calculated.
    ///
    /// Returns:
    ///     The derivative.
    pub fn gradient(&self, param: &Bound<'_, PyAny>) -> PyResult<Self> {
        let symbol = symbol_from_py_parameter(param)?;
        let d_expr = self
            .inner
            .derivative(&symbol)
            .map_err(PyRuntimeError::new_err)?;
        Ok(d_expr.into())
    }

    /// Return all values in this equation.
    pub fn _values(&self, py: Python) -> PyResult<Vec<PyObject>> {
        self.inner
            .expr
            .values()
            .iter()
            .map(|val| match val {
                Value::Real(r) => r.into_py_any(py),
                Value::Int(i) => i.into_py_any(py),
                Value::Complex(c) => c.into_py_any(py),
            })
            .collect()
    }

    /// Returns a new expression with replacement parameters.
    ///
    /// Args:
    ///     parameter_map: Mapping from :class:`.Parameter`\ s in ``self`` to the
    ///         :class:`.ParameterExpression` instances with which they should be replaced.
    ///     allow_unknown_parameters: If ``False``, raises an error if ``parameter_map``
    ///         contains :class:`.Parameter`\ s in the keys outside those present in the expression.
    ///         If ``True``, any such parameters are simply ignored.
    ///
    /// Raises:
    ///     CircuitError:
    ///         - If parameter_map contains parameters outside those in self.
    ///         - If the replacement parameters in ``parameter_map`` would result in
    ///           a name conflict in the generated expression.
    ///
    /// Returns:
    ///     A new expression with the specified parameters replaced.
    #[pyo3(name = "subs")]
    #[pyo3(signature = (parameter_map, allow_unknown_parameters=false))]
    pub fn py_subs(
        &self,
        parameter_map: HashMap<PyParameter, Self>,
        allow_unknown_parameters: bool,
    ) -> PyResult<Self> {
        // reduce the map to a HashMap<Symbol, ParameterExpression>
        let map = parameter_map
            .iter()
            .map(|(param, expr)| Ok((param.symbol.clone(), expr.inner.clone())))
            .collect::<PyResult<_>>()?;

        // apply to the inner expression
        match self.inner.subs(&map, allow_unknown_parameters) {
            Ok(subbed) => Ok(subbed.into()),
            Err(e) => Err(e.into()),
        }
    }

    /// Binds the provided set of parameters to their corresponding values.
    ///
    /// Args:
    ///     parameter_values: Mapping of :class:`.Parameter` instances to the numeric value to which
    ///         they will be bound.
    ///     allow_unknown_parameters: If ``False``, raises an error if ``parameter_values``
    ///         contains :class:`.Parameter`\ s in the keys outside those present in the expression.
    ///         If ``True``, any such parameters are simply ignored.
    ///
    /// Raises:
    ///     CircuitError:
    ///         - If parameter_values contains parameters outside those in self.
    ///         - If a non-numeric value is passed in ``parameter_values``.
    ///     ZeroDivisionError:
    ///         - If binding the provided values requires division by zero.
    ///
    /// Returns:
    ///     A new expression parameterized by any parameters which were not bound by
    ///     ``parameter_values``.
    #[pyo3(name = "bind")]
    #[pyo3(signature = (parameter_values, allow_unknown_parameters=false))]
    pub fn py_bind(
        &self,
        parameter_values: HashMap<PyParameter, Bound<PyAny>>,
        allow_unknown_parameters: bool,
    ) -> PyResult<Self> {
        // reduce the map to a HashMap<Symbol, Value>
        let map = parameter_values
            .iter()
            .map(|(param, value)| {
                let value = value.extract()?;
                Ok((param.symbol.clone(), value))
            })
            .collect::<PyResult<_>>()?;

        // apply to the inner expression
        match self.inner.bind(&map, allow_unknown_parameters) {
            Ok(bound) => Ok(bound.into()),
            Err(e) => Err(e.into()),
        }
    }

    /// Assign one parameter to a value, which can either be numeric or another parameter
    /// expression.
    ///
    /// Args:
    ///     parameter: A parameter in this expression whose value will be updated.
    ///     value: The new value to bind to.
    ///
    /// Returns:
    ///     A new expression parameterized by any parameters which were not bound by assignment.
    #[pyo3(name = "assign")]
    pub fn py_assign(&self, parameter: PyParameter, value: &Bound<PyAny>) -> PyResult<Self> {
        if let Ok(expr) = value.downcast::<Self>() {
            let map = [(parameter, expr.borrow().clone())].into_iter().collect();
            self.py_subs(map, false)
        } else if value.extract::<Value>().is_ok() {
            let map = [(parameter, value.clone())].into_iter().collect();
            self.py_bind(map, false)
        } else {
            Err(PyValueError::new_err(
                "Unexpected value in assign: {replacement:?}",
            ))
        }
    }

    fn __copy__(slf: PyRef<Self>) -> PyRef<Self> {
        // ParameterExpression is immutable.
        slf
    }

    fn __deepcopy__<'py>(slf: PyRef<'py, Self>, _memo: Bound<'py, PyAny>) -> PyRef<'py, Self> {
        // Everything a ParameterExpression contains is immutable.
        slf
    }

    pub fn __eq__(&self, rhs: &Bound<PyAny>) -> PyResult<bool> {
        if let Ok(rhs) = Self::extract_coerce(rhs) {
            match rhs.inner.expr {
                SymbolExpr::Value(v) => match self.inner.try_to_value(false) {
                    Ok(e) => Ok(e == v),
                    Err(_) => Ok(false),
                },
                _ => Ok(self.inner.expr == rhs.inner.expr),
            }
        } else {
            Ok(false)
        }
    }

    pub fn __abs__(&self) -> Self {
        self.inner.abs().into()
    }

    pub fn __pos__(&self) -> Self {
        self.clone()
    }

    pub fn __neg__(&self) -> Self {
        Self {
            inner: ParameterExpression::new(-&self.inner.expr, self.inner.name_map.clone()),
        }
    }

    pub fn __add__(&self, rhs: &Bound<PyAny>) -> PyResult<Self> {
        if let Ok(rhs) = Self::extract_coerce(rhs) {
            Ok(self.inner.add(&rhs.inner)?.into())
        } else {
            Err(pyo3::exceptions::PyTypeError::new_err(
                "Unsupported data type for __add__",
            ))
        }
    }

    pub fn __radd__(&self, lhs: &Bound<PyAny>) -> PyResult<Self> {
        if let Ok(lhs) = Self::extract_coerce(lhs) {
            Ok(lhs.inner.add(&self.inner)?.into())
        } else {
            Err(pyo3::exceptions::PyTypeError::new_err(
                "Unsupported data type for __radd__",
            ))
        }
    }

    pub fn __sub__(&self, rhs: &Bound<PyAny>) -> PyResult<Self> {
        if let Ok(rhs) = Self::extract_coerce(rhs) {
            Ok(self.inner.sub(&rhs.inner)?.into())
        } else {
            Err(pyo3::exceptions::PyTypeError::new_err(
                "Unsupported data type for __sub__",
            ))
        }
    }

    pub fn __rsub__(&self, lhs: &Bound<PyAny>) -> PyResult<Self> {
        if let Ok(lhs) = Self::extract_coerce(lhs) {
            Ok(lhs.inner.sub(&self.inner)?.into())
        } else {
            Err(pyo3::exceptions::PyTypeError::new_err(
                "Unsupported data type for __rsub__",
            ))
        }
    }

    pub fn __mul__<'py>(&self, rhs: &Bound<'py, PyAny>) -> PyResult<Bound<'py, PyAny>> {
        let py = rhs.py();
        if let Ok(rhs) = Self::extract_coerce(rhs) {
            match self.inner.mul(&rhs.inner) {
                Ok(result) => PyParameterExpression::from(result).into_bound_py_any(py),
                Err(e) => Err(PyErr::from(e)),
            }
        } else {
            PyNotImplemented::get(py).into_bound_py_any(py)
        }
    }

    pub fn __rmul__(&self, lhs: &Bound<PyAny>) -> PyResult<Self> {
        if let Ok(lhs) = Self::extract_coerce(lhs) {
            Ok(lhs.inner.mul(&self.inner)?.into())
        } else {
            Err(pyo3::exceptions::PyTypeError::new_err(
                "Unsupported data type for __rmul__",
            ))
        }
    }

    pub fn __truediv__(&self, rhs: &Bound<PyAny>) -> PyResult<Self> {
        if let Ok(rhs) = Self::extract_coerce(rhs) {
            Ok(self.inner.div(&rhs.inner)?.into())
        } else {
            Err(pyo3::exceptions::PyTypeError::new_err(
                "Unsupported data type for __truediv__",
            ))
        }
    }

    pub fn __rtruediv__(&self, lhs: &Bound<PyAny>) -> PyResult<Self> {
        if let Ok(lhs) = Self::extract_coerce(lhs) {
            Ok(lhs.inner.div(&self.inner)?.into())
        } else {
            Err(pyo3::exceptions::PyTypeError::new_err(
                "Unsupported data type for __rtruediv__",
            ))
        }
    }

    pub fn __pow__(&self, rhs: &Bound<PyAny>, _modulo: Option<i32>) -> PyResult<Self> {
        if let Ok(rhs) = Self::extract_coerce(rhs) {
            Ok(self.inner.pow(&rhs.inner)?.into())
        } else {
            Err(pyo3::exceptions::PyTypeError::new_err(
                "Unsupported data type for __pow__",
            ))
        }
    }

    pub fn __rpow__(&self, lhs: &Bound<PyAny>, _modulo: Option<i32>) -> PyResult<Self> {
        if let Ok(lhs) = Self::extract_coerce(lhs) {
            Ok(lhs.inner.pow(&self.inner)?.into())
        } else {
            Err(pyo3::exceptions::PyTypeError::new_err(
                "Unsupported data type for __rpow__",
            ))
        }
    }

    pub fn __int__(&self) -> PyResult<i64> {
        match self.inner.try_to_value(false)? {
            Value::Complex(_) => Err(PyTypeError::new_err(
                "Cannot cast complex parameter to int.",
            )),
            Value::Real(r) => {
                let rounded = r.floor();
                Ok(rounded as i64)
            }
            Value::Int(i) => Ok(i),
        }
    }

    pub fn __float__(&self) -> PyResult<f64> {
        match self.inner.try_to_value(false)? {
            Value::Complex(c) => {
                if c.im.abs() > SYMEXPR_EPSILON {
                    Err(PyTypeError::new_err(
                        "Could not cast complex parameter expression to float.",
                    ))
                } else {
                    Ok(c.re)
                }
            }
            Value::Real(r) => Ok(r),
            Value::Int(i) => Ok(i as f64),
        }
    }

    pub fn __complex__(&self) -> PyResult<Complex64> {
        match self.inner.try_to_value(false)? {
            Value::Complex(c) => Ok(c),
            Value::Real(r) => Ok(Complex64::new(r, 0.)),
            Value::Int(i) => Ok(Complex64::new(i as f64, 0.)),
        }
    }

    pub fn __str__(&self) -> String {
        self.to_string()
    }

    pub fn __hash__(&self, py: Python) -> PyResult<u64> {
        match self.inner.try_to_value(false) {
            // if a value, we promise to match the hash of the raw value!
            Ok(value) => {
                let py_hash = BUILTIN_HASH.get_bound(py);
                match value {
                    Value::Complex(c) => py_hash.call1((c,))?.extract::<u64>(),
                    Value::Real(r) => py_hash.call1((r,))?.extract::<u64>(),
                    Value::Int(i) => py_hash.call1((i,))?.extract::<u64>(),
                }
            }
            Err(_) => {
                let mut hasher = DefaultHasher::new();
                self.inner.expr.string_id().hash(&mut hasher);
                Ok(hasher.finish())
            }
        }
    }

    fn __getstate__(&self) -> PyResult<Vec<OPReplay>> {
        // To pickle the object we use the QPY replay and rebuild from that.
        self._qpy_replay()
    }

    fn __setstate__(&mut self, state: Vec<OPReplay>) -> PyResult<()> {
        let from_qpy = ParameterExpression::from_qpy(&state)?;
        self.inner = from_qpy;
        Ok(())
    }

    #[getter]
    fn _qpy_replay(&self) -> PyResult<Vec<OPReplay>> {
        let mut replay = Vec::new();
        qpy_replay(&self.inner, &self.inner.name_map, &mut replay);
        Ok(replay)
    }
}

/// A compile-time symbolic parameter.
///
/// The value of a :class:`.Parameter` must be entirely determined before a circuit begins execution.
/// Typically this will mean that you should supply values for all :class:`.Parameter`\ s in a
/// circuit using :meth:`.QuantumCircuit.assign_parameters`, though certain hardware vendors may
/// allow you to give them a circuit in terms of these parameters, provided you also pass the values
/// separately.
///
/// This is the atom of :class:`.ParameterExpression`, and is itself an expression.  The numeric
/// value of a parameter need not be fixed while the circuit is being defined.
///
/// Examples:
///
///     Construct a variable-rotation X gate using circuit parameters.
///
///     .. plot::
///         :alt: Circuit diagram output by the previous code.
///         :include-source:
///
///         from qiskit.circuit import QuantumCircuit, Parameter
///
///         # create the parameter
///         phi = Parameter("phi")
///         qc = QuantumCircuit(1)
///
///         # parameterize the rotation
///         qc.rx(phi, 0)
///         qc.draw("mpl")
///
///         # bind the parameters after circuit to create a bound circuit
///         bc = qc.assign_parameters({phi: 3.14})
///         bc.measure_all()
///         bc.draw("mpl")
#[pyclass(sequence, subclass, module="qiskit._accelerate.circuit", extends=PyParameterExpression, name="Parameter")]
#[derive(Clone, Debug, PartialEq, Eq, PartialOrd)]
pub struct PyParameter {
    symbol: Symbol,
}

impl Hash for PyParameter {
    fn hash<H: Hasher>(&self, state: &mut H) {
        self.symbol.hash(state);
    }
}

// This needs to be implemented manually, since PyO3 does not provide this conversion
// for subclasses.
impl<'py> IntoPyObject<'py> for PyParameter {
    type Target = PyParameter;
    type Output = Bound<'py, Self::Target>;
    type Error = PyErr;

    fn into_pyobject(self, py: Python<'py>) -> Result<Self::Output, Self::Error> {
        let symbol = &self.symbol;
        let symbol_expr = SymbolExpr::Symbol(symbol.clone());
        let expr = ParameterExpression::from_symbol_expr(symbol_expr);
        let py_expr = PyParameterExpression::from(expr);

        Ok(Py::new(py, (self, py_expr))?.into_bound(py))
    }
}

impl PyParameter {
    /// Get a Python class initialization from a symbol.
    fn from_symbol(symbol: Symbol) -> PyClassInitializer<Self> {
        let expr = SymbolExpr::Symbol(symbol.clone());

        let py_parameter = Self { symbol };
        let py_expr: PyParameterExpression = ParameterExpression::from_symbol_expr(expr).into();

        PyClassInitializer::from(py_expr).add_subclass(py_parameter)
    }

    /// Get a reference to the underlying symbol.
    pub fn symbol_ref(&self) -> &Symbol {
        &self.symbol
    }
}

#[pymethods]
impl PyParameter {
    /// Args:
    ///     name: name of the parameter, used for visual representation. This can
    ///         be any Unicode string, e.g. ``"ϕ"``.
    ///     uuid: For advanced usage only.  Override the UUID of this parameter, in order to make it
    ///         compare equal to some other parameter object.  By default, two parameters with the
    ///         same name do not compare equal to help catch shadowing bugs when two circuits
    ///         containing the same named parameters are spurious combined.  Setting the ``uuid``
    ///         field when creating two parameters to the same thing (along with the same name)
    ///         allows them to be equal.  This is useful during serialization and deserialization.
    #[new]
    #[pyo3(signature = (name, uuid=None))]
    fn py_new(
        py: Python<'_>,
        name: String,
        uuid: Option<PyObject>,
    ) -> PyResult<PyClassInitializer<Self>> {
        let uuid = uuid_from_py(py, uuid)?;
        let symbol = Symbol::new(name.as_str(), uuid, None);
        let expr = SymbolExpr::Symbol(symbol.clone());

        let py_parameter = Self { symbol };
        let py_expr: PyParameterExpression = ParameterExpression::from_symbol_expr(expr).into();

        Ok(PyClassInitializer::from(py_expr).add_subclass(py_parameter))
    }

    /// Returns the name of the :class:`.Parameter`.
    #[getter]
    fn name<'py>(&self, py: Python<'py>) -> Bound<'py, PyString> {
        PyString::new(py, &self.symbol.name())
    }

    /// Returns the :class:`~uuid.UUID` of the :class:`Parameter`.
    ///
    /// In advanced use cases, this property can be passed to the
    /// :class:`.Parameter` constructor to produce an instance that compares
    /// equal to another instance.
    #[getter]
    fn uuid(&self, py: Python<'_>) -> PyResult<PyObject> {
        uuid_to_py(py, self.symbol.uuid)
    }

    pub fn __repr__<'py>(&self, py: Python<'py>) -> Bound<'py, PyString> {
        let str = format!("Parameter({})", self.symbol.name(),);
        PyString::new(py, str.as_str())
    }

    pub fn __getnewargs__(&self) -> (String, u128) {
        (self.symbol.name(), self.symbol.uuid.as_u128())
    }

    pub fn __getstate__(&self) -> (String, u128) {
        (self.symbol.name(), self.symbol.uuid.as_u128())
    }

    pub fn __setstate__(&mut self, state: (String, u128)) {
        let name = state.0.as_str();
        let uuid = Uuid::from_u128(state.1);
        let symbol = Symbol::new(name, Some(uuid), None);
        self.symbol = symbol;
    }

    fn __copy__(slf: PyRef<Self>) -> PyRef<Self> {
        // Parameter is immutable. Note that this **cannot** be deferred to the parent class
        // since PyO3 would then always return the parent type.
        slf
    }

    fn __deepcopy__<'py>(slf: PyRef<'py, Self>, _memo: Bound<'py, PyAny>) -> PyRef<'py, Self> {
        // Everything inside a Parameter is immutable. Note that this **cannot** be deferred to the
        // parent class since PyO3 would then always return the parent type.
        slf
    }

    #[pyo3(name = "subs")]
    #[pyo3(signature = (parameter_map, allow_unknown_parameters=false))]
    pub fn py_subs<'py>(
        &self,
        py: Python<'py>,
        parameter_map: HashMap<PyParameter, Bound<'py, PyAny>>,
        allow_unknown_parameters: bool,
    ) -> PyResult<Bound<'py, PyAny>> {
        // We implement this method on this class, and do not defer to the parent, such
        // that x.subs({x: y}) remains a Parameter, and is not upgraded to an expression.
        // Also this should be faster than going via ParameterExpression, which constructs
        // intermediary HashMaps we don't need here.
        match parameter_map.get(self) {
            None => {
                if allow_unknown_parameters {
                    self.clone().into_bound_py_any(py)
                } else {
                    Err(CircuitError::new_err(
                        "Cannot bind parameters not present in parameter.",
                    ))
                }
            }
            Some(replacement) => {
                if allow_unknown_parameters || parameter_map.len() == 1 {
                    Ok(replacement.clone())
                } else {
                    Err(CircuitError::new_err(
                        "Cannot bind parameters not present in parameter.",
                    ))
                }
            }
        }
    }

    #[pyo3(name = "bind")]
    #[pyo3(signature = (parameter_values, allow_unknown_parameters=false))]
    pub fn py_bind<'py>(
        &self,
        py: Python<'py>,
        parameter_values: HashMap<PyParameter, Bound<'py, PyAny>>,
        allow_unknown_parameters: bool,
    ) -> PyResult<Bound<'py, PyAny>> {
        // Returns PyAny to cover Parameter and ParameterExpression(value).
        match parameter_values.get(self) {
            None => {
                if allow_unknown_parameters {
                    self.clone().into_bound_py_any(py)
                } else {
                    Err(CircuitError::new_err(
                        "Cannot bind parameters not present in parameter.",
                    ))
                }
            }
            Some(replacement) => {
                if allow_unknown_parameters || parameter_values.len() == 1 {
                    let expr = PyParameterExpression::extract_coerce(replacement)?;
                    if let SymbolExpr::Value(_) = &expr.inner.expr {
                        expr.clone().into_bound_py_any(py)
                    } else {
                        Err(PyValueError::new_err("Invalid binding value."))
                    }
                } else {
                    Err(CircuitError::new_err(
                        "Cannot bind parameters not present in parameter.",
                    ))
                }
            }
        }
    }

    #[pyo3(name = "assign")]
    pub fn py_assign<'py>(
        &self,
        py: Python<'py>,
        parameter: PyParameter,
        value: &Bound<'py, PyAny>,
    ) -> PyResult<Bound<'py, PyAny>> {
        if value.downcast::<PyParameterExpression>().is_ok() {
            let map = [(parameter, value.clone())].into_iter().collect();
            self.py_subs(py, map, false)
        } else if value.extract::<Value>().is_ok() {
            let map = [(parameter, value.clone())].into_iter().collect();
            self.py_bind(py, map, false)
        } else {
            Err(PyValueError::new_err(
                "Unexpected value in assign: {replacement:?}",
            ))
        }
    }
}

/// An element of a :class:`.ParameterVector`.
///
/// .. note::
///     There is very little reason to ever construct this class directly.  Objects of this type are
///     automatically constructed efficiently as part of creating a :class:`.ParameterVector`.
#[pyclass(sequence, subclass, module="qiskit._accelerate.circuit", extends=PyParameter, name="ParameterVectorElement")]
#[derive(Clone, Debug, Eq, PartialEq, PartialOrd)]
pub struct PyParameterVectorElement {
    symbol: Symbol,
}

impl<'py> IntoPyObject<'py> for PyParameterVectorElement {
    type Target = PyParameterVectorElement;
    type Output = Bound<'py, Self::Target>;
    type Error = PyErr;

    fn into_pyobject(self, py: Python<'py>) -> Result<Self::Output, Self::Error> {
        let symbol = &self.symbol;
        let py_param = PyParameter::from_symbol(symbol.clone());
        let py_element = py_param.add_subclass(self);

        Ok(Py::new(py, py_element)?.into_bound(py))
    }
}

impl PyParameterVectorElement {
    fn from_symbol(symbol: Symbol) -> PyClassInitializer<Self> {
        let py_element = Self {
            symbol: symbol.clone(),
        };
        let py_parameter = PyParameter::from_symbol(symbol);

        py_parameter.add_subclass(py_element)
    }
}

#[pymethods]
impl PyParameterVectorElement {
    #[new]
    #[pyo3(signature = (vector, index, uuid=None))]
    pub fn py_new(
        py: Python<'_>,
        vector: PyObject,
        index: u32,
        uuid: Option<PyObject>,
    ) -> PyResult<PyClassInitializer<Self>> {
        let vector_name = vector.getattr(py, "name")?.extract::<String>(py)?;
        let uuid = uuid_from_py(py, uuid)?.unwrap_or(Uuid::new_v4());

        let symbol = Symbol::py_new(
            &vector_name,
            Some(uuid.as_u128()),
            Some(index),
            Some(vector.clone_ref(py)),
        )?;

        let py_parameter = PyParameter::from_symbol(symbol.clone());
        let py_element = Self { symbol };

        Ok(py_parameter.add_subclass(py_element))
    }

    pub fn __getnewargs__(&self, py: Python) -> PyResult<(PyObject, u32, Option<PyObject>)> {
        let vector = self
            .symbol
            .vector
            .clone()
            .expect("vector element should have a vector");
        let index = self
            .symbol
            .index
            .expect("vector element should have an index");
        let uuid = uuid_to_py(py, self.symbol.uuid)?;
        Ok((vector, index, Some(uuid)))
    }

    pub fn __repr__<'py>(&self, py: Python<'py>) -> Bound<'py, PyString> {
        let str = format!("ParameterVectorElement({})", self.symbol.name(),);
        PyString::new(py, str.as_str())
    }

    pub fn __getstate__(&self, py: Python) -> PyResult<(PyObject, u32, Option<PyObject>)> {
        self.__getnewargs__(py)
    }

    pub fn __setstate__(
        &mut self,
        py: Python,
        state: (PyObject, u32, Option<PyObject>),
    ) -> PyResult<()> {
        let vector = state.0;
        let index = state.1;
        let vector_name = vector.getattr(py, "name")?.extract::<String>(py)?;
        let uuid = uuid_from_py(py, state.2)?.map(|id| id.as_u128());
        self.symbol = Symbol::py_new(&vector_name, uuid, Some(index), Some(vector))?;
        Ok(())
    }

    /// Get the index of this element in the parent vector.
    #[getter]
    pub fn index(&self) -> u32 {
        self.symbol
            .index
            .expect("A vector element should have an index")
    }

    /// Get the parent vector instance.
    #[getter]
    pub fn vector(&self) -> PyObject {
        self.symbol
            .clone()
            .vector
            .expect("A vector element should have a vector")
    }

    /// For backward compatibility only. This should not be used and we ought to update those
    /// usages!
    #[getter]
    pub fn _vector(&self) -> PyObject {
        self.vector()
    }

    fn __copy__(slf: PyRef<Self>) -> PyRef<Self> {
        // ParameterVectorElement is immutable.
        slf
    }

    fn __deepcopy__<'py>(slf: PyRef<'py, Self>, _memo: Bound<'py, PyAny>) -> PyRef<'py, Self> {
        // Everything a ParameterVectorElement contains is immutable.
        slf
    }
}

/// Try to extract a Uuid from a Python object, which could be a Python UUID or int.
fn uuid_from_py(py: Python<'_>, uuid: Option<PyObject>) -> PyResult<Option<Uuid>> {
    if let Some(val) = uuid {
        // construct from u128
        let as_u128 = if let Ok(as_u128) = val.extract::<u128>(py) {
            as_u128
        // construct from Python UUID type
        } else if val.bind(py).is_exact_instance(UUID.get_bound(py)) {
            val.getattr(py, "int")?.extract::<u128>(py)?
        // invalid format
        } else {
            return Err(PyTypeError::new_err("not a UUID!"));
        };
        Ok(Some(Uuid::from_u128(as_u128)))
    } else {
        Ok(None)
    }
}

/// Convert a Rust Uuid object to a Python UUID object.
fn uuid_to_py(py: Python<'_>, uuid: Uuid) -> PyResult<PyObject> {
    let uuid = uuid.as_u128();
    let kwargs = [("int", uuid)].into_py_dict(py)?;
    Ok(UUID.get_bound(py).call((), Some(&kwargs))?.unbind())
}

/// Extract a [Symbol] for a Python object, which could either be a Parameter or a
/// ParameterVectorElement.
fn symbol_from_py_parameter(param: &Bound<'_, PyAny>) -> PyResult<Symbol> {
    if let Ok(element) = param.extract::<PyParameterVectorElement>() {
        Ok(element.symbol.clone())
    } else if let Ok(parameter) = param.extract::<PyParameter>() {
        Ok(parameter.symbol.clone())
    } else {
        Err(PyValueError::new_err("Could not extract parameter"))
    }
}

/// A singular parameter value used for QPY serialization. This covers anything
/// but a [PyParameterExpression], which is represented by [None] in the serialization.
#[derive(IntoPyObject, FromPyObject, Clone, Debug)]
pub enum ParameterValueType {
    Int(i64),
    Float(f64),
    Complex(Complex64),
    Parameter(PyParameter),
    VectorElement(PyParameterVectorElement),
}

impl ParameterValueType {
    fn extract_from_expr(expr: &SymbolExpr) -> Option<ParameterValueType> {
        if let Some(value) = expr.eval(true) {
            match value {
                Value::Int(i) => Some(ParameterValueType::Int(i)),
                Value::Real(r) => Some(ParameterValueType::Float(r)),
                Value::Complex(c) => Some(ParameterValueType::Complex(c)),
            }
        } else if let SymbolExpr::Symbol(symbol) = expr {
            match symbol.index {
                None => {
                    let param = PyParameter {
                        symbol: symbol.clone(),
                    };
                    Some(ParameterValueType::Parameter(param))
                }
                Some(_) => {
                    let param = PyParameterVectorElement {
                        symbol: symbol.clone(),
                    };
                    Some(ParameterValueType::VectorElement(param))
                }
            }
        } else {
            // ParameterExpressions have the value None, as they must be constructed
            None
        }
    }
}

impl From<ParameterValueType> for ParameterExpression {
    fn from(value: ParameterValueType) -> Self {
        match value {
            ParameterValueType::Parameter(param) => {
                let expr = SymbolExpr::Symbol(param.symbol);
                Self::from_symbol_expr(expr)
            }
            ParameterValueType::VectorElement(param) => {
                let expr = SymbolExpr::Symbol(param.symbol);
                Self::from_symbol_expr(expr)
            }
            ParameterValueType::Int(i) => {
                let expr = SymbolExpr::Value(Value::Int(i));
                Self::from_symbol_expr(expr)
            }
            ParameterValueType::Float(f) => {
                let expr = SymbolExpr::Value(Value::Real(f));
                Self::from_symbol_expr(expr)
            }
            ParameterValueType::Complex(c) => {
                let expr = SymbolExpr::Value(Value::Complex(c));
                Self::from_symbol_expr(expr)
            }
        }
    }
}

#[pyclass(module = "qiskit._accelerate.circuit")]
#[derive(Clone, Copy, Debug, Eq, PartialEq, Hash, PartialOrd, Ord)]
#[repr(u8)]
pub enum OpCode {
    ADD = 0,
    SUB = 1,
    MUL = 2,
    DIV = 3,
    POW = 4,
    SIN = 5,
    COS = 6,
    TAN = 7,
    ASIN = 8,
    ACOS = 9,
    EXP = 10,
    LOG = 11,
    SIGN = 12,
    GRAD = 13, // for backward compatibility, unused in Rust's ParameterExpression
    CONJ = 14,
    SUBSTITUTE = 15, // for backward compatibility, unused in Rust's ParameterExpression
    ABS = 16,
    ATAN = 17,
    RSUB = 18,
    RDIV = 19,
    RPOW = 20,
}

impl From<OpCode> for u8 {
    fn from(value: OpCode) -> Self {
        value as u8
    }
}

unsafe impl ::bytemuck::CheckedBitPattern for OpCode {
    type Bits = u8;

    #[inline(always)]
    fn is_valid_bit_pattern(bits: &Self::Bits) -> bool {
        *bits <= 20
    }
}

unsafe impl ::bytemuck::NoUninit for OpCode {}

#[pymethods]
impl OpCode {
    #[new]
    fn py_new(value: u8) -> PyResult<Self> {
        let code: OpCode = ::bytemuck::checked::try_cast(value)
            .map_err(|_| ParameterError::InvalidU8ToOpCode(value))?;
        Ok(code)
    }

    fn __eq__(&self, other: &Bound<'_, PyAny>) -> bool {
        if let Ok(code) = other.downcast::<OpCode>() {
            *code.borrow() == *self
        } else {
            false
        }
    }

    fn __hash__(&self) -> u8 {
        *self as u8
    }

    fn __getnewargs__(&self) -> (u8,) {
        (*self as u8,)
    }
}

// enum for QPY replay
#[pyclass(sequence, module = "qiskit._accelerate.circuit")]
#[derive(Clone, Debug)]
pub struct OPReplay {
    pub op: OpCode,
    pub lhs: Option<ParameterValueType>,
    pub rhs: Option<ParameterValueType>,
}

#[pymethods]
impl OPReplay {
    #[new]
    pub fn py_new(
        op: OpCode,
        lhs: Option<ParameterValueType>,
        rhs: Option<ParameterValueType>,
    ) -> OPReplay {
        OPReplay { op, lhs, rhs }
    }

    #[getter]
    fn op(&self) -> OpCode {
        self.op
    }

    #[getter]
    fn lhs(&self) -> Option<ParameterValueType> {
        self.lhs.clone()
    }

    #[getter]
    fn rhs(&self) -> Option<ParameterValueType> {
        self.rhs.clone()
    }

    fn __getnewargs__(
        &self,
    ) -> (
        OpCode,
        Option<ParameterValueType>,
        Option<ParameterValueType>,
    ) {
        (self.op, self.lhs.clone(), self.rhs.clone())
    }
}

/// Internal helper. Extract one part of the expression tree, keeping the name map up to date.
///
/// Example: Given expr1 + expr2, each being [PyParameterExpression], we need the ability to
/// extract one of the expressions with the proper name map.
///
/// Args:
///     - joint_parameter_expr: The full expression, e.g. expr1 + expr2.
///     - sub_expr: The sub expression, on whose symbols we restrict the name map.
fn filter_name_map(
    sub_expr: &SymbolExpr,
    name_map: &HashMap<String, Symbol>,
) -> ParameterExpression {
    let sub_symbols = sub_expr.parameters();
    let restricted_name_map: HashMap<String, Symbol> = name_map
        .iter()
        .filter(|(_, symbol)| sub_symbols.contains(*symbol))
        .map(|(name, symbol)| (name.clone(), symbol.clone()))
        .collect();

    ParameterExpression {
        expr: sub_expr.clone(),
        name_map: restricted_name_map,
    }
}

pub fn qpy_replay(
    expr: &ParameterExpression,
    name_map: &HashMap<String, Symbol>,
    replay: &mut Vec<OPReplay>,
) {
    match &expr.expr {
        SymbolExpr::Value(_) | SymbolExpr::Symbol(_) => {
            // nothing to do here, we only need to traverse instructions
        }
        SymbolExpr::Unary { op, expr } => {
            let op = match op {
                symbol_expr::UnaryOp::Abs => OpCode::ABS,
                symbol_expr::UnaryOp::Acos => OpCode::ACOS,
                symbol_expr::UnaryOp::Asin => OpCode::ASIN,
                symbol_expr::UnaryOp::Atan => OpCode::ATAN,
                symbol_expr::UnaryOp::Conj => OpCode::CONJ,
                symbol_expr::UnaryOp::Cos => OpCode::COS,
                symbol_expr::UnaryOp::Exp => OpCode::EXP,
                symbol_expr::UnaryOp::Log => OpCode::LOG,
                symbol_expr::UnaryOp::Neg => OpCode::MUL,
                symbol_expr::UnaryOp::Sign => OpCode::SIGN,
                symbol_expr::UnaryOp::Sin => OpCode::SIN,
                symbol_expr::UnaryOp::Tan => OpCode::TAN,
            };
            // TODO filter shouldn't be necessary for unary ops
            let lhs = filter_name_map(expr, name_map);

            // recurse on the instruction
            qpy_replay(&lhs, name_map, replay);

            let lhs_value = ParameterValueType::extract_from_expr(expr);

            // MUL is special: we implement ``neg`` as multiplication by -1
            if let OpCode::MUL = &op {
                replay.push(OPReplay {
                    op,
                    lhs: lhs_value,
                    rhs: Some(ParameterValueType::Int(-1)),
                });
            } else {
                replay.push(OPReplay {
                    op,
                    lhs: lhs_value,
                    rhs: None,
                });
            }
        }
        SymbolExpr::Binary { op, lhs, rhs } => {
            let lhs_value = ParameterValueType::extract_from_expr(lhs);
            let rhs_value = ParameterValueType::extract_from_expr(rhs);

            // recurse on the parameter expressions
            let lhs = filter_name_map(lhs, name_map);
            let rhs = filter_name_map(rhs, name_map);
            qpy_replay(&lhs, name_map, replay);
            qpy_replay(&rhs, name_map, replay);

            // add the expression to the replay
            match lhs_value {
                None
                | Some(ParameterValueType::Parameter(_))
                | Some(ParameterValueType::VectorElement(_)) => {
                    let op = match op {
                        symbol_expr::BinaryOp::Add => OpCode::ADD,
                        symbol_expr::BinaryOp::Sub => OpCode::SUB,
                        symbol_expr::BinaryOp::Mul => OpCode::MUL,
                        symbol_expr::BinaryOp::Div => OpCode::DIV,
                        symbol_expr::BinaryOp::Pow => OpCode::POW,
                    };
                    replay.push(OPReplay {
                        op,
                        lhs: lhs_value,
                        rhs: rhs_value,
                    });
                }
                _ => {
                    let op = match op {
                        symbol_expr::BinaryOp::Add => OpCode::ADD,
                        symbol_expr::BinaryOp::Sub => OpCode::RSUB,
                        symbol_expr::BinaryOp::Mul => OpCode::MUL,
                        symbol_expr::BinaryOp::Div => OpCode::RDIV,
                        symbol_expr::BinaryOp::Pow => OpCode::RPOW,
                    };
                    if let OpCode::ADD | OpCode::MUL = op {
                        replay.push(OPReplay {
                            op,
                            lhs: lhs_value,
                            rhs: rhs_value,
                        });
                    } else {
                        // this covers RSUB, RDIV, RPOW, hence we swap lhs and rhs
                        replay.push(OPReplay {
                            op,
                            lhs: rhs_value,
                            rhs: lhs_value,
                        });
                    }
                }
            }
        }
    }
}

/// Replace [Symbol]s in a [SymbolExpr] according to the name map. This
/// is used to reconstruct a parameter expression from a string.
fn replace_symbol(symbol_expr: &SymbolExpr, name_map: &HashMap<String, Symbol>) -> SymbolExpr {
    match symbol_expr {
        SymbolExpr::Symbol(existing_symbol) => {
            let name = existing_symbol.name();
            if let Some(new_symbol) = name_map.get(&name) {
                SymbolExpr::Symbol(new_symbol.clone())
            } else {
                symbol_expr.clone()
            }
        }
        SymbolExpr::Value(_) => symbol_expr.clone(), // nothing to do
        SymbolExpr::Binary { op, lhs, rhs } => SymbolExpr::Binary {
            op: op.clone(),
            lhs: Arc::new(replace_symbol(lhs, name_map)),
            rhs: Arc::new(replace_symbol(rhs, name_map)),
        },
        SymbolExpr::Unary { op, expr } => SymbolExpr::Unary {
            op: op.clone(),
            expr: Arc::new(replace_symbol(expr, name_map)),
        },
    }
}<|MERGE_RESOLUTION|>--- conflicted
+++ resolved
@@ -89,19 +89,6 @@
     name_map: HashMap<String, Symbol>,
 }
 
-// This needs to be implemented manually, since PyO3 does not provide this conversion
-// for subclasses.
-impl<'py> IntoPyObject<'py> for &ParameterExpression {
-    type Target = ParameterExpression;
-    type Output = Bound<'py, Self::Target>;
-    type Error = PyErr;
-
-    fn into_pyobject(self, py: Python<'py>) -> Result<Self::Output, Self::Error> {
-        let expr = self.clone();
-        Ok(Py::new(py, expr)?.into_bound(py))
-    }
-}
-
 impl Hash for ParameterExpression {
     fn hash<H: Hasher>(&self, state: &mut H) {
         // The string representation of a tree is unique.
@@ -139,6 +126,19 @@
                 }
             }
         })
+    }
+}
+
+// This needs to be implemented manually, since PyO3 does not provide this conversion
+// for subclasses.
+impl<'py> IntoPyObject<'py> for &ParameterExpression {
+    type Target = PyParameterExpression;
+    type Output = Bound<'py, Self::Target>;
+    type Error = PyErr;
+
+    fn into_pyobject(self, py: Python<'py>) -> Result<Self::Output, Self::Error> {
+        let expr = PyParameterExpression::from(self.clone());
+        expr.into_pyobject(py)
     }
 }
 
@@ -183,14 +183,6 @@
         }
     }
 
-<<<<<<< HEAD
-    /// Initialize from an f64.
-    pub fn from_f64(value: f64) -> Self {
-        Self {
-            expr: SymbolExpr::Value(Value::Real(value)),
-            name_map: HashMap::new(),
-        }
-=======
     /// Try casting to a [Value].
     ///
     /// Attempt to evaluate the expression recursively and return a [Value] if fully bound.
@@ -231,7 +223,14 @@
     pub fn from_symbol_expr(expr: SymbolExpr) -> Self {
         let name_map = expr.name_map();
         Self { expr, name_map }
->>>>>>> 5c731729
+    }
+
+    /// Initialize from an f64.
+    pub fn from_f64(value: f64) -> Self {
+        Self {
+            expr: SymbolExpr::Value(Value::Real(value)),
+            name_map: HashMap::new(),
+        }
     }
 
     /// Load from a sequence of [OPReplay]s. Used in serialization.
@@ -294,35 +293,6 @@
             .expect("Invalid QPY replay encountered during deserialization: empty OPReplay."))
     }
 
-    /// Cast this expression to a numeric value.
-    ///
-    /// Args:
-    ///     - strict: Determines how to deal with unbound symbols in an expression that would be
-    ///         numeric, such as ``0 * x``, which is 0 but has the unbound symbol ``x``. If
-    ///         ``strict=true`` an error is returned in this case, and with ``strict=false`` the
-    ///         value is returned (``0`` in the example).
-    pub fn try_numeric(&self, strict: bool) -> Result<Value, ParameterError> {
-        // Check if we have unbound symbols. Then we'll always say we are non-numeric,
-        // even if the expression is 0. (Example: (0 * x).numeric() fails.)
-        if strict && !self.name_map.is_empty() {
-            return Err(ParameterError::UnboundParameter);
-        }
-
-        match self.expr.eval(true) {
-            Some(v) => match v {
-                Value::Real(_) | Value::Int(_) => Ok(v),
-                Value::Complex(c) => {
-                    if (-symbol_expr::SYMEXPR_EPSILON..symbol_expr::SYMEXPR_EPSILON).contains(&c.im)
-                    {
-                        Ok(Value::Real(c.re))
-                    } else {
-                        Ok(v)
-                    }
-                }
-            },
-            None => Err(ParameterError::UnboundParameter),
-        }
-    }
     /// Add an expression; ``self + rhs``.
     pub fn add(&self, rhs: &ParameterExpression) -> Result<Self, ParameterError> {
         let name_map = self.merged_name_map(rhs)?;
@@ -711,6 +681,19 @@
     }
 }
 
+// This needs to be implemented manually, since PyO3 does not provide this conversion
+// for subclasses.
+impl<'py> IntoPyObject<'py> for &PyParameterExpression {
+    type Target = PyParameterExpression;
+    type Output = Bound<'py, Self::Target>;
+    type Error = PyErr;
+
+    fn into_pyobject(self, py: Python<'py>) -> Result<Self::Output, Self::Error> {
+        let expr = self.clone();
+        Ok(Py::new(py, expr)?.into_bound(py))
+    }
+}
+
 impl PyParameterExpression {
     /// Attempt to extract a `PyParameterExpression` from a bound `PyAny`.
     ///
@@ -808,45 +791,12 @@
     ///         unbound symbols in the expression. If ``False``, this allows casting
     ///         if the expression represents a numeric value, regardless of unbound symbols.
     ///         For example ``(0 * Parameter("x"))`` is 0 but has the symbol ``x`` present.
-<<<<<<< HEAD
-    #[pyo3(name="numeric", signature = (strict=true))]
-    pub fn py_numeric(&self, py: Python, strict: bool) -> PyResult<PyObject> {
-        // Check if we have unbound symbols. Then we'll always say we are non-numeric,
-        // even if the expression is 0. (Example: (0 * x).numeric() fails.)
-        if strict && !self.name_map.is_empty() {
-            let free_symbols = self.name_map.values();
-            return Err(PyTypeError::new_err(format!(
-                "Parameter expression with unbound parameters {free_symbols:?} is not numeric."
-            )));
-        }
-
-        match self.expr.eval(true) {
-            Some(v) => match v {
-                Value::Real(r) => r.into_py_any(py),
-                Value::Int(i) => i.into_py_any(py),
-                Value::Complex(c) => {
-                    if (-symbol_expr::SYMEXPR_EPSILON..symbol_expr::SYMEXPR_EPSILON).contains(&c.im)
-                    {
-                        c.re.into_py_any(py)
-                    } else {
-                        c.into_py_any(py)
-                    }
-                }
-            },
-            None => {
-                let free_symbols = self.expr.parameters();
-                Err(PyTypeError::new_err(format!(
-                    "Parameter expression with unbound parameters {free_symbols:?} is not numeric."
-                )))
-            }
-=======
     #[pyo3(signature = (strict=true))]
     pub fn numeric(&self, py: Python, strict: bool) -> PyResult<PyObject> {
         match self.inner.try_to_value(strict)? {
             Value::Real(r) => r.into_py_any(py),
             Value::Int(i) => i.into_py_any(py),
             Value::Complex(c) => c.into_py_any(py),
->>>>>>> 5c731729
         }
     }
 
@@ -1294,14 +1244,43 @@
         }
     }
 
-    fn __getstate__(&self) -> PyResult<Vec<OPReplay>> {
-        // To pickle the object we use the QPY replay and rebuild from that.
-        self._qpy_replay()
-    }
-
-    fn __setstate__(&mut self, state: Vec<OPReplay>) -> PyResult<()> {
-        let from_qpy = ParameterExpression::from_qpy(&state)?;
-        self.inner = from_qpy;
+    fn __getstate__(&self) -> PyResult<(Vec<OPReplay>, Option<ParameterValueType>)> {
+        // We distinguish in two cases:
+        //  (a) This is indeed an expression which can be rebuild from the QPY replay. This means
+        //      the replay is *not empty* and it contains all symbols.
+        //  (b) This expression is in fact only a Value or a Symbol. In this case, the QPY replay
+        //      will be empty and we instead pass a `ParameterValueType` for reconstruction.
+        let qpy = self._qpy_replay()?;
+        if !qpy.is_empty() {
+            Ok((qpy, None))
+        } else {
+            let value = ParameterValueType::extract_from_expr(&self.inner.expr);
+            if value.is_none() {
+                Err(PyValueError::new_err(
+                    "Failed to get QPY replay or extract value.",
+                ))
+            } else {
+                Ok((qpy, value))
+            }
+        }
+    }
+
+    fn __setstate__(&mut self, state: (Vec<OPReplay>, Option<ParameterValueType>)) -> PyResult<()> {
+        // if there is no replay, load from the ParameterValueType
+        if state.0.is_empty() {
+            if let Some(value) = state.1 {
+                let expr = ParameterExpression::from(value);
+                self.inner = expr;
+            } else {
+                return Err(PyValueError::new_err(
+                    "Failed to read QPY replay or extract value.",
+                ));
+            }
+        // otherwise, load from the replay
+        } else {
+            let from_qpy = ParameterExpression::from_qpy(&state.0)?;
+            self.inner = from_qpy;
+        }
         Ok(())
     }
 
