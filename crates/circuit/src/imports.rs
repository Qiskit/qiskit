--- conflicted
+++ resolved
@@ -131,14 +131,6 @@
     ["qiskit.circuit.library.standard_gates.sx", "SXdgGate"],
     // iSWAPGate = 23
     ["qiskit.circuit.library.standard_gates.iswap", "iSwapGate"],
-<<<<<<< HEAD
-    // CRXGate = 24
-    ["qiskit.circuit.library.standard_gates.crx", "CRXGate"],
-    // CRYGate = 25
-    ["qiskit.circuit.library.standard_gates.cry", "CRYGate"],
-    // CRZGate = 26
-    ["qiskit.circuit.library.standard_gates.crz", "CRZGate"],
-=======
     //XXMinusYYGate = 24
     [
         "qiskit.circuit.library.standard_gates.xx_minus_yy",
@@ -149,7 +141,12 @@
         "qiskit.circuit.library.standard_gates.xx_plus_yy",
         "XXPlusYYGate",
     ],
->>>>>>> 87aa89c1
+    // CRXGate = 26
+    ["qiskit.circuit.library.standard_gates.crx", "CRXGate"],
+    // CRYGate = 27
+    ["qiskit.circuit.library.standard_gates.cry", "CRYGate"],
+    // CRZGate = 28
+    ["qiskit.circuit.library.standard_gates.crz", "CRZGate"],
 ];
 
 /// A mapping from the enum variant in crate::operations::StandardGate to the python object for the
