--- conflicted
+++ resolved
@@ -64,13 +64,12 @@
         None
     }
 
-<<<<<<< HEAD
+    pub fn index(&self) -> u32 {
+        self.index
+    }
+
     pub fn registers(&self) -> &[(R, usize)] {
         &self.registers
-=======
-    pub fn index(&self) -> u32 {
-        self.index
->>>>>>> 17f667b1
     }
 }
 
