--- conflicted
+++ resolved
@@ -80,50 +80,43 @@
 // functions to make new expr for add
 #[inline(always)]
 fn _add(lhs: SymbolExpr, rhs: SymbolExpr) -> SymbolExpr {
-    if rhs.is_negative() {
-        match rhs.neg_opt() {
-            Some(e) => SymbolExpr::Binary {
-                op: BinaryOp::Sub,
-                lhs: Arc::new(lhs),
-                rhs: Arc::new(e),
-            },
-            None => SymbolExpr::Binary {
-                op: BinaryOp::Sub,
-                lhs: Arc::new(lhs),
-                rhs: Arc::new(_neg(rhs)),
-            },
-        }
-    } else {
-        SymbolExpr::Binary {
-            op: BinaryOp::Add,
-            lhs: Arc::new(lhs),
-            rhs: Arc::new(rhs),
-        }
+    if let SymbolExpr::Unary { op, .. } = &rhs {
+        if let UnaryOp::Neg = op {
+            return match rhs.neg_opt() {
+                Some(e) => SymbolExpr::Binary {
+                    op: BinaryOp::Sub,
+                    lhs: Arc::new(lhs),
+                    rhs: Arc::new(e),
+                },
+                None => SymbolExpr::Binary {
+                    op: BinaryOp::Sub,
+                    lhs: Arc::new(lhs),
+                    rhs: Arc::new(_neg(rhs)),
+                },
+            };
+        }
+    }
+    SymbolExpr::Binary {
+        op: BinaryOp::Add,
+        lhs: Arc::new(lhs),
+        rhs: Arc::new(rhs),
     }
 }
 
 // functions to make new expr for sub
 #[inline(always)]
 fn _sub(lhs: SymbolExpr, rhs: SymbolExpr) -> SymbolExpr {
-    if rhs.is_negative() {
-        match rhs.neg_opt() {
-            Some(e) => SymbolExpr::Binary {
-                op: BinaryOp::Add,
-                lhs: Arc::new(lhs),
-                rhs: Arc::new(e),
-            },
-            None => SymbolExpr::Binary {
-                op: BinaryOp::Add,
-                lhs: Arc::new(lhs),
-                rhs: Arc::new(_neg(rhs)),
-            },
-        }
-    } else {
-        SymbolExpr::Binary {
+    match rhs.neg_opt() {
+        Some(e) => SymbolExpr::Binary {
+            op: BinaryOp::Add,
+            lhs: Arc::new(lhs),
+            rhs: Arc::new(e),
+        },
+        None => SymbolExpr::Binary {
             op: BinaryOp::Sub,
             lhs: Arc::new(lhs),
             rhs: Arc::new(rhs),
-        }
+        },
     }
 }
 
@@ -591,7 +584,7 @@
                         UnaryOp::Abs => Ok(&(expr.as_ref() * &expr_d)
                             / &SymbolExpr::Unary {
                                 op: op.clone(),
-                                expr: Arc::new(expr.as_ref().clone()),
+                                expr: Arc::clone(expr),
                             }),
                         UnaryOp::Neg => Ok(SymbolExpr::Unary {
                             op: UnaryOp::Neg,
@@ -600,7 +593,7 @@
                         UnaryOp::Sin => {
                             let lhs = SymbolExpr::Unary {
                                 op: UnaryOp::Cos,
-                                expr: Arc::new(expr.as_ref().clone()),
+                                expr: Arc::clone(expr),
                             };
                             Ok(lhs * expr_d)
                         }
@@ -616,7 +609,7 @@
                         UnaryOp::Cos => {
                             let lhs = SymbolExpr::Unary {
                                 op: UnaryOp::Sin,
-                                expr: Arc::new(expr.as_ref().clone()),
+                                expr: Arc::clone(expr),
                             };
                             Ok(&-&lhs * &expr_d)
                         }
@@ -632,7 +625,7 @@
                         UnaryOp::Tan => {
                             let d = SymbolExpr::Unary {
                                 op: UnaryOp::Cos,
-                                expr: Arc::new(expr.as_ref().clone()),
+                                expr: Arc::clone(expr),
                             };
                             Ok(&(&expr_d / &d) / &d)
                         }
@@ -643,7 +636,7 @@
                         }
                         UnaryOp::Exp => Ok(&SymbolExpr::Unary {
                             op: UnaryOp::Exp,
-                            expr: Arc::new(expr.as_ref().clone()),
+                            expr: Arc::clone(expr),
                         } * &expr_d),
                         UnaryOp::Log => Ok(&expr_d / expr.as_ref()),
                         UnaryOp::Sign => {
@@ -673,12 +666,12 @@
                                 Ok(_mul(
                                     SymbolExpr::Binary {
                                         op: BinaryOp::Pow,
-                                        lhs: Arc::new(lhs.as_ref().clone()),
-                                        rhs: Arc::new(rhs.as_ref().clone()),
+                                        lhs: Arc::clone(lhs),
+                                        rhs: Arc::clone(rhs),
                                     },
                                     SymbolExpr::Unary {
                                         op: UnaryOp::Log,
-                                        expr: Arc::new(lhs.as_ref().clone()),
+                                        expr: Arc::clone(lhs),
                                     },
                                 ))
                             }
@@ -686,7 +679,7 @@
                             Ok(rhs.as_ref()
                                 * &SymbolExpr::Binary {
                                     op: BinaryOp::Pow,
-                                    lhs: Arc::new(lhs.as_ref().clone()),
+                                    lhs: Arc::clone(lhs),
                                     rhs: Arc::new(
                                         rhs.as_ref() - &SymbolExpr::Value(Value::Real(1.0)),
                                     ),
@@ -697,7 +690,7 @@
                                 expr: Arc::new(_mul(
                                     SymbolExpr::Unary {
                                         op: UnaryOp::Log,
-                                        expr: Arc::new(lhs.as_ref().clone()),
+                                        expr: Arc::clone(lhs),
                                     },
                                     rhs.as_ref().clone(),
                                 )),
@@ -895,17 +888,12 @@
             },
             SymbolExpr::Unary { .. } => _div(SymbolExpr::Value(Value::Int(1)), self.clone()),
             SymbolExpr::Binary { op, lhs, rhs } => match op {
-<<<<<<< HEAD
-                BinaryOp::Div => _div(rhs.as_ref().clone(), lhs.as_ref().clone()),
-                _ => _div(SymbolExpr::Value(Value::Int(1)), self.clone()),
-=======
                 BinaryOp::Div => SymbolExpr::Binary {
                     op: op.clone(),
                     lhs: rhs.clone(),
                     rhs: lhs.clone(),
                 },
-                _ => _div(SymbolExpr::Value(Value::Real(1.0)), self.clone()),
->>>>>>> 047f5191
+                _ => _div(SymbolExpr::Value(Value::Int(1)), self.clone()),
             },
         }
     }
@@ -932,25 +920,17 @@
                 op: op.clone(),
                 expr: Arc::new(expr.conjugate()),
             },
-<<<<<<< HEAD
             SymbolExpr::Binary { op, lhs, rhs } => {
                 if self.is_fraction() {
                     self.clone()
                 } else {
                     SymbolExpr::Binary {
                         op: op.clone(),
-                        lhs: Box::new(lhs.conjugate()),
-                        rhs: Box::new(rhs.conjugate()),
-                    }
-                }
-            }
-=======
-            SymbolExpr::Binary { op, lhs, rhs } => SymbolExpr::Binary {
-                op: op.clone(),
-                lhs: Arc::new(lhs.conjugate()),
-                rhs: Arc::new(rhs.conjugate()),
-            },
->>>>>>> 047f5191
+                        lhs: Arc::new(lhs.conjugate()),
+                        rhs: Arc::new(rhs.conjugate()),
+                    }
+                }
+            }
         }
     }
 
@@ -1040,18 +1020,14 @@
             SymbolExpr::Symbol(_) => false,
             SymbolExpr::Unary { op, expr } => match op {
                 UnaryOp::Abs => false,
-                UnaryOp::Neg => !expr.is_negative(),
+                UnaryOp::Neg => true,
                 _ => false, // TO DO add heuristic determination
             },
-            SymbolExpr::Binary { op, lhs, rhs } => {
+            SymbolExpr::Binary { .. } => {
                 if let Some((numerator, denominator)) = self.fraction() {
                     return numerator * denominator < 0;
                 }
-                match op {
-                    BinaryOp::Mul | BinaryOp::Div => lhs.is_negative() ^ rhs.is_negative(),
-                    BinaryOp::Add | BinaryOp::Sub => lhs.is_negative(),
-                    _ => false, // TO DO add heuristic determination for pow
-                }
+                false
             }
         }
     }
@@ -1064,199 +1040,136 @@
                 op: UnaryOp::Abs | UnaryOp::Neg,
                 expr,
             } => expr.abs(),
-<<<<<<< HEAD
             _ => {
                 if let Some((numerator, denominator)) = self.fraction() {
                     _fraction(numerator.abs(), denominator.abs())
                 } else {
                     SymbolExpr::Unary {
                         op: UnaryOp::Abs,
-                        expr: Box::new(self.clone()),
-                    }
-                }
-            }
-=======
-            _ => SymbolExpr::Unary {
-                op: UnaryOp::Abs,
-                expr: Arc::new(self.clone()),
-            },
->>>>>>> 047f5191
+                        expr: Arc::new(self.clone()),
+                    }
+                }
+            }
         }
     }
     pub fn sin(&self) -> SymbolExpr {
         match self {
             SymbolExpr::Value(l) => SymbolExpr::Value(l.sin()),
-<<<<<<< HEAD
             _ => {
                 if let Some((numerator, denominator)) = self.fraction() {
                     SymbolExpr::Value(Value::Real(numerator as f64 / denominator as f64).sin())
                 } else {
                     SymbolExpr::Unary {
                         op: UnaryOp::Sin,
-                        expr: Box::new(self.clone()),
-                    }
-                }
-            }
-=======
-            _ => SymbolExpr::Unary {
-                op: UnaryOp::Sin,
-                expr: Arc::new(self.clone()),
-            },
->>>>>>> 047f5191
+                        expr: Arc::new(self.clone()),
+                    }
+                }
+            }
         }
     }
     pub fn asin(&self) -> SymbolExpr {
         match self {
             SymbolExpr::Value(l) => SymbolExpr::Value(l.asin()),
-<<<<<<< HEAD
             _ => {
                 if let Some((numerator, denominator)) = self.fraction() {
                     SymbolExpr::Value(Value::Real(numerator as f64 / denominator as f64).asin())
                 } else {
                     SymbolExpr::Unary {
                         op: UnaryOp::Asin,
-                        expr: Box::new(self.clone()),
-                    }
-                }
-            }
-=======
-            _ => SymbolExpr::Unary {
-                op: UnaryOp::Asin,
-                expr: Arc::new(self.clone()),
-            },
->>>>>>> 047f5191
+                        expr: Arc::new(self.clone()),
+                    }
+                }
+            }
         }
     }
     pub fn cos(&self) -> SymbolExpr {
         match self {
             SymbolExpr::Value(l) => SymbolExpr::Value(l.cos()),
-<<<<<<< HEAD
             _ => {
                 if let Some((numerator, denominator)) = self.fraction() {
                     SymbolExpr::Value(Value::Real(numerator as f64 / denominator as f64).cos())
                 } else {
                     SymbolExpr::Unary {
                         op: UnaryOp::Cos,
-                        expr: Box::new(self.clone()),
-                    }
-                }
-            }
-=======
-            _ => SymbolExpr::Unary {
-                op: UnaryOp::Cos,
-                expr: Arc::new(self.clone()),
-            },
->>>>>>> 047f5191
+                        expr: Arc::new(self.clone()),
+                    }
+                }
+            }
         }
     }
     pub fn acos(&self) -> SymbolExpr {
         match self {
             SymbolExpr::Value(l) => SymbolExpr::Value(l.acos()),
-<<<<<<< HEAD
             _ => {
                 if let Some((numerator, denominator)) = self.fraction() {
                     SymbolExpr::Value(Value::Real(numerator as f64 / denominator as f64).acos())
                 } else {
                     SymbolExpr::Unary {
                         op: UnaryOp::Acos,
-                        expr: Box::new(self.clone()),
-                    }
-                }
-            }
-=======
-            _ => SymbolExpr::Unary {
-                op: UnaryOp::Acos,
-                expr: Arc::new(self.clone()),
-            },
->>>>>>> 047f5191
+                        expr: Arc::new(self.clone()),
+                    }
+                }
+            }
         }
     }
     pub fn tan(&self) -> SymbolExpr {
         match self {
             SymbolExpr::Value(l) => SymbolExpr::Value(l.tan()),
-<<<<<<< HEAD
             _ => {
                 if let Some((numerator, denominator)) = self.fraction() {
                     SymbolExpr::Value(Value::Real(numerator as f64 / denominator as f64).tan())
                 } else {
                     SymbolExpr::Unary {
                         op: UnaryOp::Tan,
-                        expr: Box::new(self.clone()),
-                    }
-                }
-            }
-=======
-            _ => SymbolExpr::Unary {
-                op: UnaryOp::Tan,
-                expr: Arc::new(self.clone()),
-            },
->>>>>>> 047f5191
+                        expr: Arc::new(self.clone()),
+                    }
+                }
+            }
         }
     }
     pub fn atan(&self) -> SymbolExpr {
         match self {
             SymbolExpr::Value(l) => SymbolExpr::Value(l.atan()),
-<<<<<<< HEAD
             _ => {
                 if let Some((numerator, denominator)) = self.fraction() {
                     SymbolExpr::Value(Value::Real(numerator as f64 / denominator as f64).atan())
                 } else {
                     SymbolExpr::Unary {
                         op: UnaryOp::Atan,
-                        expr: Box::new(self.clone()),
-                    }
-                }
-            }
-=======
-            _ => SymbolExpr::Unary {
-                op: UnaryOp::Atan,
-                expr: Arc::new(self.clone()),
-            },
->>>>>>> 047f5191
+                        expr: Arc::new(self.clone()),
+                    }
+                }
+            }
         }
     }
     pub fn exp(&self) -> SymbolExpr {
         match self {
             SymbolExpr::Value(l) => SymbolExpr::Value(l.exp()),
-<<<<<<< HEAD
             _ => {
                 if let Some((numerator, denominator)) = self.fraction() {
                     SymbolExpr::Value(Value::Real(numerator as f64 / denominator as f64).exp())
                 } else {
                     SymbolExpr::Unary {
                         op: UnaryOp::Exp,
-                        expr: Box::new(self.clone()),
-                    }
-                }
-            }
-=======
-            _ => SymbolExpr::Unary {
-                op: UnaryOp::Exp,
-                expr: Arc::new(self.clone()),
-            },
->>>>>>> 047f5191
+                        expr: Arc::new(self.clone()),
+                    }
+                }
+            }
         }
     }
     pub fn log(&self) -> SymbolExpr {
         match self {
             SymbolExpr::Value(l) => SymbolExpr::Value(l.log()),
-<<<<<<< HEAD
             _ => {
                 if let Some((numerator, denominator)) = self.fraction() {
                     SymbolExpr::Value(Value::Real(numerator as f64 / denominator as f64).log())
                 } else {
                     SymbolExpr::Unary {
                         op: UnaryOp::Log,
-                        expr: Box::new(self.clone()),
-                    }
-                }
-            }
-=======
-            _ => SymbolExpr::Unary {
-                op: UnaryOp::Log,
-                expr: Arc::new(self.clone()),
-            },
->>>>>>> 047f5191
+                        expr: Arc::new(self.clone()),
+                    }
+                }
+            }
         }
     }
     pub fn pow(&self, rhs: &SymbolExpr) -> SymbolExpr {
@@ -1271,8 +1184,8 @@
                     } else {
                         SymbolExpr::Binary {
                             op: BinaryOp::Pow,
-                            lhs: Box::new(SymbolExpr::Value(*l)),
-                            rhs: Box::new(rhs.clone()),
+                            lhs: Arc::new(SymbolExpr::Value(*l)),
+                            rhs: Arc::new(rhs.clone()),
                         }
                     }
                 }
@@ -1292,9 +1205,8 @@
                 }
                 SymbolExpr::Binary {
                     op: BinaryOp::Pow,
-<<<<<<< HEAD
-                    lhs: Box::new(self.clone()),
-                    rhs: Box::new(rhs.clone()),
+                    lhs: Arc::new(self.clone()),
+                    rhs: Arc::new(rhs.clone()),
                 }
             }
         }
@@ -1302,141 +1214,502 @@
 
     // add values
     #[inline(always)]
-    fn add_values(&self, rhs: &SymbolExpr) -> Option<SymbolExpr> {
-        if let SymbolExpr::Value(l) = self {
-            if let SymbolExpr::Value(r) = rhs {
-                Some(SymbolExpr::Value(l + r))
-            } else if let Some((rn, rd)) = rhs.fraction() {
-                if let Value::Int(l) = l {
-                    Some(_fraction(*l * rd + rn, rd))
-                } else {
-                    Some(SymbolExpr::Value(
-                        (l * &Value::Int(rd) + Value::Int(rn)) / Value::Int(rd),
-                    ))
-                }
-            } else {
-                None
-            }
-        } else if let Some((ln, ld)) = self.fraction() {
-            if let Some((rn, rd)) = rhs.fraction() {
-                Some(_fraction(ln * rd + rn * ld, ld * rd))
-            } else if let SymbolExpr::Value(Value::Int(r)) = rhs {
-                Some(_fraction(ln + *r * ld, ld))
-            } else if let SymbolExpr::Value(r) = rhs {
-                Some(SymbolExpr::Value(
-                    (Value::Int(ln) + r * &Value::Int(ld)) / Value::Int(ld),
-                ))
-            } else {
-                None
-            }
-        } else {
-            None
-        }
+    fn add_values(&self, rhs: &SymbolExpr, recursive: bool) -> Option<SymbolExpr> {
+        if rhs.is_value() {
+            if let SymbolExpr::Value(l) = self {
+                if let SymbolExpr::Value(r) = rhs {
+                    return Some(SymbolExpr::Value(l + r));
+                } else if let Some((rn, rd)) = rhs.fraction() {
+                    if let Value::Int(l) = l {
+                        return Some(_fraction(*l * rd + rn, rd));
+                    } else {
+                        return Some(SymbolExpr::Value(
+                            (l * &Value::Int(rd) + Value::Int(rn)) / Value::Int(rd),
+                        ));
+                    }
+                }
+            } else if let Some((ln, ld)) = self.fraction() {
+                if let Some((rn, rd)) = rhs.fraction() {
+                    return Some(_fraction(ln * rd + rn * ld, ld * rd));
+                } else if let SymbolExpr::Value(Value::Int(r)) = rhs {
+                    return Some(_fraction(ln + *r * ld, ld));
+                } else if let SymbolExpr::Value(r) = rhs {
+                    return Some(SymbolExpr::Value(
+                        (Value::Int(ln) + r * &Value::Int(ld)) / Value::Int(ld),
+                    ));
+                }
+            } else if let SymbolExpr::Binary {
+                op,
+                lhs: l_lhs,
+                rhs: l_rhs,
+            } = self
+            {
+                match op {
+                    BinaryOp::Add => {
+                        if l_lhs.is_value() || recursive {
+                            if let Some(e) = l_lhs.add_values(rhs, recursive) {
+                                if e.is_zero() {
+                                    return Some(l_rhs.as_ref().clone());
+                                } else {
+                                    return Some(_add(e, l_rhs.as_ref().clone()));
+                                }
+                            }
+                        }
+                        if l_rhs.is_value() || recursive {
+                            if let Some(e) = l_rhs.add_values(rhs, recursive) {
+                                if e.is_zero() {
+                                    return Some(l_lhs.as_ref().clone());
+                                } else {
+                                    return Some(_add(e, l_lhs.as_ref().clone()));
+                                }
+                            }
+                        }
+                    }
+                    BinaryOp::Sub => {
+                        if l_lhs.is_value() || recursive {
+                            if let Some(e) = l_lhs.add_values(rhs, recursive) {
+                                if e.is_zero() {
+                                    return Some(_neg(l_rhs.as_ref().clone()));
+                                } else {
+                                    return Some(_sub(e, l_rhs.as_ref().clone()));
+                                }
+                            }
+                        }
+                        if l_rhs.is_value() || recursive {
+                            if let Some(e) = rhs.sub_values(l_rhs, recursive) {
+                                if e.is_zero() {
+                                    return Some(l_lhs.as_ref().clone());
+                                } else {
+                                    return Some(_add(e, l_lhs.as_ref().clone()));
+                                }
+                            }
+                        }
+                    }
+                    _ => (),
+                }
+            }
+        } else if self.is_value() {
+            if let SymbolExpr::Binary {
+                op,
+                lhs: r_lhs,
+                rhs: r_rhs,
+            } = rhs
+            {
+                match op {
+                    BinaryOp::Add => {
+                        if r_lhs.is_value() || recursive {
+                            if let Some(e) = self.add_values(r_lhs, recursive) {
+                                if e.is_zero() {
+                                    return Some(r_rhs.as_ref().clone());
+                                } else {
+                                    return Some(_add(e, r_rhs.as_ref().clone()));
+                                }
+                            }
+                        }
+                        if r_rhs.is_value() || recursive {
+                            if let Some(e) = self.add_values(r_rhs, recursive) {
+                                if e.is_zero() {
+                                    return Some(r_lhs.as_ref().clone());
+                                } else {
+                                    return Some(_add(e, r_lhs.as_ref().clone()));
+                                }
+                            }
+                        }
+                    }
+                    BinaryOp::Sub => {
+                        if r_lhs.is_value() || recursive {
+                            if let Some(e) = self.add_values(r_lhs, recursive) {
+                                if e.is_zero() {
+                                    return Some(_neg(r_rhs.as_ref().clone()));
+                                } else {
+                                    return Some(_sub(e, r_rhs.as_ref().clone()));
+                                }
+                            }
+                        }
+                        if r_rhs.is_value() || recursive {
+                            if let Some(e) = self.sub_values(r_rhs, recursive) {
+                                if e.is_zero() {
+                                    return Some(r_lhs.as_ref().clone());
+                                } else {
+                                    return Some(_add(e, r_lhs.as_ref().clone()));
+                                }
+                            }
+                        }
+                    }
+                    _ => (),
+                }
+            }
+        }
+        None
     }
 
     // add values
     #[inline(always)]
-    fn sub_values(&self, rhs: &SymbolExpr) -> Option<SymbolExpr> {
-        if let SymbolExpr::Value(l) = self {
-            if let SymbolExpr::Value(r) = rhs {
-                Some(SymbolExpr::Value(l - r))
-            } else if let Some((rn, rd)) = rhs.fraction() {
-                if let Value::Int(l) = l {
-                    Some(_fraction(*l * rd - rn, rd))
-                } else {
-                    Some(SymbolExpr::Value(
-                        (l * &Value::Int(rd) - Value::Int(rn)) / Value::Int(rd),
-                    ))
-                }
-            } else {
-                None
-            }
-        } else if let Some((ln, ld)) = self.fraction() {
-            if let Some((rn, rd)) = rhs.fraction() {
-                Some(_fraction(ln * rd - rn * ld, ld * rd))
-            } else if let SymbolExpr::Value(Value::Int(r)) = rhs {
-                Some(_fraction(ln - *r * ld, ld))
-            } else if let SymbolExpr::Value(r) = rhs {
-                Some(SymbolExpr::Value(
-                    (Value::Int(ln) - r * &Value::Int(ld)) / Value::Int(ld),
-                ))
-            } else {
-                None
-            }
-        } else {
-            None
-        }
+    fn sub_values(&self, rhs: &SymbolExpr, recursive: bool) -> Option<SymbolExpr> {
+        if rhs.is_value() {
+            if let SymbolExpr::Value(l) = self {
+                if let SymbolExpr::Value(r) = rhs {
+                    return Some(SymbolExpr::Value(l - r));
+                } else if let Some((rn, rd)) = rhs.fraction() {
+                    if let Value::Int(l) = l {
+                        return Some(_fraction(*l * rd - rn, rd));
+                    } else {
+                        return Some(SymbolExpr::Value(
+                            (l * &Value::Int(rd) - Value::Int(rn)) / Value::Int(rd),
+                        ));
+                    }
+                }
+            } else if let Some((ln, ld)) = self.fraction() {
+                if let Some((rn, rd)) = rhs.fraction() {
+                    return Some(_fraction(ln * rd - rn * ld, ld * rd));
+                } else if let SymbolExpr::Value(Value::Int(r)) = rhs {
+                    return Some(_fraction(ln - *r * ld, ld));
+                } else if let SymbolExpr::Value(r) = rhs {
+                    return Some(SymbolExpr::Value(
+                        (Value::Int(ln) - r * &Value::Int(ld)) / Value::Int(ld),
+                    ));
+                }
+            } else if let SymbolExpr::Binary {
+                op,
+                lhs: l_lhs,
+                rhs: l_rhs,
+            } = self
+            {
+                match op {
+                    BinaryOp::Add => {
+                        if l_lhs.is_value() || recursive {
+                            if let Some(e) = l_lhs.sub_values(rhs, recursive) {
+                                if e.is_zero() {
+                                    return Some(l_rhs.as_ref().clone());
+                                } else {
+                                    return Some(_add(e, l_rhs.as_ref().clone()));
+                                }
+                            }
+                        }
+                        if l_rhs.is_value() || recursive {
+                            if let Some(e) = l_rhs.sub_values(rhs, recursive) {
+                                if e.is_zero() {
+                                    return Some(l_lhs.as_ref().clone());
+                                } else {
+                                    return Some(_add(e, l_lhs.as_ref().clone()));
+                                }
+                            }
+                        }
+                    }
+                    BinaryOp::Sub => {
+                        if l_lhs.is_value() || recursive {
+                            if let Some(e) = l_lhs.sub_values(rhs, recursive) {
+                                if e.is_zero() {
+                                    return Some(l_rhs.as_ref().clone());
+                                } else {
+                                    return Some(_sub(e, l_rhs.as_ref().clone()));
+                                }
+                            }
+                        }
+                        if l_rhs.is_value() || recursive {
+                            if let Some(e) = rhs.add_values(l_rhs, recursive) {
+                                if e.is_zero() {
+                                    return Some(l_lhs.as_ref().clone());
+                                } else {
+                                    return Some(_add(_neg(e), l_lhs.as_ref().clone()));
+                                }
+                            }
+                        }
+                    }
+                    _ => (),
+                }
+            }
+        } else if self.is_value() {
+            if let SymbolExpr::Binary {
+                op,
+                lhs: r_lhs,
+                rhs: r_rhs,
+            } = rhs
+            {
+                match op {
+                    BinaryOp::Add => {
+                        if r_lhs.is_value() || recursive {
+                            if let Some(e) = self.sub_values(r_lhs, recursive) {
+                                if e.is_zero() {
+                                    return Some(_neg(r_rhs.as_ref().clone()));
+                                } else {
+                                    return Some(_sub(e, r_rhs.as_ref().clone()));
+                                }
+                            }
+                        }
+                        if r_rhs.is_value() || recursive {
+                            if let Some(e) = self.sub_values(r_rhs, recursive) {
+                                if e.is_zero() {
+                                    return Some(_neg(r_lhs.as_ref().clone()));
+                                } else {
+                                    return Some(_sub(e, r_lhs.as_ref().clone()));
+                                }
+                            }
+                        }
+                    }
+                    BinaryOp::Sub => {
+                        if r_lhs.is_value() || recursive {
+                            if let Some(e) = self.sub_values(r_lhs, recursive) {
+                                if e.is_zero() {
+                                    return Some(r_rhs.as_ref().clone());
+                                } else {
+                                    return Some(_add(e, r_rhs.as_ref().clone()));
+                                }
+                            }
+                        }
+                        if r_rhs.is_value() || recursive {
+                            if let Some(e) = self.add_values(r_rhs, recursive) {
+                                if e.is_zero() {
+                                    return Some(_neg(r_lhs.as_ref().clone()));
+                                } else {
+                                    return Some(_sub(e, r_lhs.as_ref().clone()));
+                                }
+                            }
+                        }
+                    }
+                    _ => (),
+                }
+            }
+        }
+        None
     }
 
     // add values
     #[inline(always)]
-    fn mul_values(&self, rhs: &SymbolExpr) -> Option<SymbolExpr> {
-        if let SymbolExpr::Value(l) = self {
-            if let SymbolExpr::Value(r) = rhs {
-                Some(SymbolExpr::Value(l * r))
-            } else if let Some((rn, rd)) = rhs.fraction() {
-                if let Value::Int(l) = l {
-                    Some(_fraction(*l * rn, rd))
-                } else {
-                    Some(SymbolExpr::Value(l * &Value::Int(rn) / Value::Int(rd)))
-                }
-            } else {
-                None
-            }
-        } else if let Some((ln, ld)) = self.fraction() {
-            if let Some((rn, rd)) = rhs.fraction() {
-                Some(_fraction(ln * rn, ld * rd))
-            } else if let SymbolExpr::Value(Value::Int(r)) = rhs {
-                Some(_fraction(ln * *r, ld))
-            } else if let SymbolExpr::Value(r) = rhs {
-                Some(SymbolExpr::Value(&Value::Int(ln) * r / Value::Int(ld)))
-            } else {
-                None
-            }
-        } else {
-            None
-        }
+    fn mul_values(&self, rhs: &SymbolExpr, recursive: bool) -> Option<SymbolExpr> {
+        if rhs.is_value() {
+            if let SymbolExpr::Value(l) = self {
+                if let SymbolExpr::Value(r) = rhs {
+                    return Some(SymbolExpr::Value(l * r));
+                } else if let Some((rn, rd)) = rhs.fraction() {
+                    if let Value::Int(l) = l {
+                        return Some(_fraction(*l * rn, rd));
+                    } else {
+                        return Some(SymbolExpr::Value(l * &Value::Int(rn) / Value::Int(rd)));
+                    }
+                }
+            } else if let Some((ln, ld)) = self.fraction() {
+                if let Some((rn, rd)) = rhs.fraction() {
+                    return Some(_fraction(ln * rn, ld * rd));
+                } else if let SymbolExpr::Value(Value::Int(r)) = rhs {
+                    return Some(_fraction(ln * *r, ld));
+                } else if let SymbolExpr::Value(r) = rhs {
+                    return Some(SymbolExpr::Value(&Value::Int(ln) * r / Value::Int(ld)));
+                }
+            } else if let SymbolExpr::Binary {
+                op,
+                lhs: l_lhs,
+                rhs: l_rhs,
+            } = self
+            {
+                match op {
+                    BinaryOp::Mul => {
+                        if l_lhs.is_value() || recursive {
+                            if let Some(e) = l_lhs.mul_values(rhs, recursive) {
+                                if e.is_one() {
+                                    return Some(l_rhs.as_ref().clone());
+                                } else if e.is_minus_one() {
+                                    return l_rhs.neg_opt();
+                                }
+                                return Some(_mul(e, l_rhs.as_ref().clone()));
+                            }
+                        }
+                        if l_rhs.is_value() || recursive {
+                            if let Some(e) = l_rhs.mul_values(rhs, recursive) {
+                                if e.is_one() {
+                                    return Some(l_lhs.as_ref().clone());
+                                } else if e.is_minus_one() {
+                                    return l_lhs.neg_opt();
+                                }
+                                return Some(_mul(e, l_lhs.as_ref().clone()));
+                            }
+                        }
+                    }
+                    BinaryOp::Div => {
+                        if l_lhs.is_value() || recursive {
+                            if let Some(e) = l_lhs.mul_values(rhs, recursive) {
+                                return Some(_div(e, l_rhs.as_ref().clone()));
+                            }
+                        }
+                        if l_rhs.is_value() || recursive {
+                            if let Some(e) = rhs.div_values(l_rhs, recursive) {
+                                if e.is_one() {
+                                    return Some(l_lhs.as_ref().clone());
+                                } else if e.is_minus_one() {
+                                    return l_lhs.neg_opt();
+                                }
+                                return Some(_mul(e, l_lhs.as_ref().clone()));
+                            }
+                        }
+                    }
+                    _ => (),
+                }
+            }
+        } else if self.is_value() {
+            if let SymbolExpr::Binary {
+                op,
+                lhs: r_lhs,
+                rhs: r_rhs,
+            } = rhs
+            {
+                match op {
+                    BinaryOp::Mul => {
+                        if r_lhs.is_value() || recursive {
+                            if let Some(e) = self.mul_values(r_lhs, recursive) {
+                                if e.is_one() {
+                                    return Some(r_rhs.as_ref().clone());
+                                } else if e.is_minus_one() {
+                                    return r_rhs.neg_opt();
+                                }
+                                return Some(_mul(e, r_rhs.as_ref().clone()));
+                            }
+                        }
+                        if r_rhs.is_value() || recursive {
+                            if let Some(e) = self.mul_values(r_rhs, recursive) {
+                                if e.is_one() {
+                                    return Some(r_lhs.as_ref().clone());
+                                } else if e.is_minus_one() {
+                                    return r_lhs.neg_opt();
+                                }
+                                return Some(_mul(e, r_lhs.as_ref().clone()));
+                            }
+                        }
+                    }
+                    BinaryOp::Div => {
+                        if r_lhs.is_value() || recursive {
+                            if let Some(e) = self.mul_values(r_lhs, recursive) {
+                                return Some(_div(e, r_rhs.as_ref().clone()));
+                            }
+                        }
+                        if r_rhs.is_value() || recursive {
+                            if let Some(e) = self.div_values(r_rhs, recursive) {
+                                if e.is_one() {
+                                    return Some(r_lhs.as_ref().clone());
+                                } else if e.is_minus_one() {
+                                    return r_lhs.neg_opt();
+                                }
+                                return Some(_mul(e, r_lhs.as_ref().clone()));
+                            }
+                        }
+                    }
+                    _ => (),
+                }
+            }
+        }
+        None
     }
 
     // add values
     #[inline(always)]
-    fn div_values(&self, rhs: &SymbolExpr) -> Option<SymbolExpr> {
-        if let SymbolExpr::Value(l) = self {
-            if let SymbolExpr::Value(r) = rhs {
-                Some(SymbolExpr::Value(l / r))
-            } else if let Some((rn, rd)) = rhs.fraction() {
-                if let Value::Int(l) = l {
-                    Some(_fraction(*l * rd, rn))
-                } else {
-                    Some(SymbolExpr::Value(l * &Value::Int(rd) / Value::Int(rn)))
-                }
-            } else {
-                None
-            }
-        } else if let Some((ln, ld)) = self.fraction() {
-            if let Some((rn, rd)) = rhs.fraction() {
-                Some(_fraction(ln * rd, ld * rn))
-            } else if let SymbolExpr::Value(Value::Int(r)) = rhs {
-                Some(_fraction(ln, ld * *r))
-            } else if let SymbolExpr::Value(r) = rhs {
-                Some(SymbolExpr::Value(Value::Int(ln) / (&Value::Int(ld) * r)))
-            } else {
-                None
-            }
-        } else {
-            None
-=======
-                    lhs: Arc::new(SymbolExpr::Value(*l)),
-                    rhs: Arc::new(rhs.clone()),
-                },
-            },
-            _ => SymbolExpr::Binary {
-                op: BinaryOp::Pow,
-                lhs: Arc::new(self.clone()),
-                rhs: Arc::new(rhs.clone()),
-            },
->>>>>>> 047f5191
-        }
+    fn div_values(&self, rhs: &SymbolExpr, recursive: bool) -> Option<SymbolExpr> {
+        if rhs.is_value() {
+            if let SymbolExpr::Value(l) = self {
+                if let SymbolExpr::Value(r) = rhs {
+                    return match (l, r) {
+                        (Value::Int(l), Value::Int(r)) => Some(_fraction(*l, *r)),
+                        (_, _) => Some(SymbolExpr::Value(l / r)),
+                    };
+                } else if let Some((rn, rd)) = rhs.fraction() {
+                    if let Value::Int(l) = l {
+                        return Some(_fraction(*l * rd, rn));
+                    } else {
+                        return Some(SymbolExpr::Value(l * &Value::Int(rd) / Value::Int(rn)));
+                    }
+                }
+            } else if let Some((ln, ld)) = self.fraction() {
+                if let Some((rn, rd)) = rhs.fraction() {
+                    return Some(_fraction(ln * rd, ld * rn));
+                } else if let SymbolExpr::Value(Value::Int(r)) = rhs {
+                    return Some(_fraction(ln, ld * *r));
+                } else if let SymbolExpr::Value(r) = rhs {
+                    return Some(SymbolExpr::Value(Value::Int(ln) / (&Value::Int(ld) * r)));
+                }
+            } else if let SymbolExpr::Binary {
+                op,
+                lhs: l_lhs,
+                rhs: l_rhs,
+            } = self
+            {
+                match op {
+                    BinaryOp::Mul => {
+                        if l_lhs.is_value() || recursive {
+                            if let Some(e) = l_lhs.div_values(rhs, recursive) {
+                                if e.is_one() {
+                                    return Some(l_rhs.as_ref().clone());
+                                } else if e.is_minus_one() {
+                                    return l_rhs.neg_opt();
+                                }
+                                return Some(_mul(e, l_rhs.as_ref().clone()));
+                            }
+                        }
+                        if l_rhs.is_value() || recursive {
+                            if let Some(e) = l_rhs.div_values(rhs, recursive) {
+                                if e.is_one() {
+                                    return Some(l_lhs.as_ref().clone());
+                                } else if e.is_minus_one() {
+                                    return l_lhs.neg_opt();
+                                }
+                                return Some(_mul(e, l_lhs.as_ref().clone()));
+                            }
+                        }
+                    }
+                    BinaryOp::Div => {
+                        if l_lhs.is_value() || recursive {
+                            if let Some(e) = l_lhs.div_values(rhs, recursive) {
+                                return Some(_div(e, l_rhs.as_ref().clone()));
+                            }
+                        }
+                        if l_rhs.is_value() || recursive {
+                            if let Some(e) = rhs.mul_values(l_rhs, recursive) {
+                                return Some(_div(l_lhs.as_ref().clone(), e));
+                            }
+                        }
+                    }
+                    _ => (),
+                }
+            }
+        } else if self.is_value() {
+            if let SymbolExpr::Binary {
+                op,
+                lhs: r_lhs,
+                rhs: r_rhs,
+            } = rhs
+            {
+                match op {
+                    BinaryOp::Mul => {
+                        if r_lhs.is_value() || recursive {
+                            if let Some(e) = self.div_values(r_lhs, recursive) {
+                                return Some(_div(e, r_rhs.as_ref().clone()));
+                            }
+                        }
+                        if r_rhs.is_value() || recursive {
+                            if let Some(e) = self.div_values(r_rhs, recursive) {
+                                return Some(_div(e, r_lhs.as_ref().clone()));
+                            }
+                        }
+                    }
+                    BinaryOp::Div => {
+                        if r_lhs.is_value() || recursive {
+                            if let Some(e) = self.div_values(r_lhs, recursive) {
+                                if e.is_one() {
+                                    return Some(r_rhs.as_ref().clone());
+                                } else if e.is_minus_one() {
+                                    return r_rhs.neg_opt();
+                                }
+                                return Some(_mul(e, r_rhs.as_ref().clone()));
+                            }
+                        }
+                        if r_rhs.is_value() || recursive {
+                            if let Some(e) = self.mul_values(r_rhs, recursive) {
+                                return Some(_div(e, r_lhs.as_ref().clone()));
+                            }
+                        }
+                    }
+                    _ => (),
+                }
+            }
+        }
+        None
     }
 
     // Add with heuristic optimization
@@ -1451,7 +1724,13 @@
                 if let UnaryOp::Neg = op {
                     return self.sub_opt(expr, recursive);
                 }
-            } else if recursive && !rhs.is_fraction() {
+            }
+            if self.is_value() || rhs.is_value() {
+                if let Some(e) = self.add_values(rhs, recursive) {
+                    return Some(e);
+                }
+            }
+            if recursive && !rhs.is_fraction() {
                 if let SymbolExpr::Binary {
                     op,
                     lhs: r_lhs,
@@ -1491,101 +1770,108 @@
             }
 
             // optimization for each node type
-            if self.is_value() {
-                if let Some(v) = self.add_values(rhs) {
-                    return Some(v);
-                } else if let SymbolExpr::Binary {
-                    op,
-                    lhs: r_lhs,
-                    rhs: r_rhs,
-                } = rhs
-                {
-                    if let Some(v) = self.add_values(r_lhs) {
-                        return match op {
+            match self {
+                SymbolExpr::Value(_) => None, // already optimized above
+                SymbolExpr::Symbol(l) => match rhs {
+                    SymbolExpr::Value(_) => Some(_add(rhs.clone(), self.clone())),
+                    SymbolExpr::Symbol(r) => {
+                        if r == l {
+                            Some(_mul(SymbolExpr::Value(Value::Int(2)), self.clone()))
+                        } else if r < l {
+                            Some(_add(rhs.clone(), self.clone()))
+                        } else {
+                            None
+                        }
+                    }
+                    SymbolExpr::Binary {
+                        op: rop,
+                        lhs: r_lhs,
+                        rhs: r_rhs,
+                    } => {
+                        if rhs.is_value() {
+                            return Some(_add(rhs.clone(), self.clone()));
+                        }
+                        match rop {
                             BinaryOp::Add => {
-                                if v.is_zero() {
-                                    Some(r_rhs.as_ref().clone())
-                                } else {
-                                    Some(_add(v, r_rhs.as_ref().clone()))
-                                }
+                                if let SymbolExpr::Symbol(s) = r_lhs.as_ref() {
+                                    if l == s {
+                                        return Some(_add(
+                                            _mul(SymbolExpr::Value(Value::Int(2)), self.clone()),
+                                            r_rhs.as_ref().clone(),
+                                        ));
+                                    }
+                                }
+                                if let SymbolExpr::Symbol(s) = r_rhs.as_ref() {
+                                    if l == s {
+                                        return Some(_add(
+                                            _mul(SymbolExpr::Value(Value::Int(2)), self.clone()),
+                                            r_lhs.as_ref().clone(),
+                                        ));
+                                    }
+                                }
+                                None
                             }
                             BinaryOp::Sub => {
-                                if v.is_zero() {
-                                    match r_rhs.neg_opt() {
-                                        Some(e) => Some(e),
-                                        None => Some(_neg(r_rhs.as_ref().clone())),
+                                if let SymbolExpr::Symbol(s) = r_lhs.as_ref() {
+                                    if l == s {
+                                        return Some(_add(
+                                            _mul(SymbolExpr::Value(Value::Int(2)), self.clone()),
+                                            r_rhs.as_ref().clone(),
+                                        ));
                                     }
-                                } else {
-                                    Some(_sub(v, r_rhs.as_ref().clone()))
-                                }
-                            }
-                            _ => None,
-                        };
-                    }
-                }
-                None
-            } else {
-                match self {
-                    SymbolExpr::Value(_) => None, // already optimized above
-                    SymbolExpr::Symbol(l) => match rhs {
-                        SymbolExpr::Value(_) => Some(_add(rhs.clone(), self.clone())),
-                        SymbolExpr::Symbol(r) => {
-                            if r == l {
-                                Some(_mul(SymbolExpr::Value(Value::Int(2)), self.clone()))
-                            } else if r < l {
-                                Some(_add(rhs.clone(), self.clone()))
-                            } else {
+                                }
+                                if let SymbolExpr::Symbol(s) = r_rhs.as_ref() {
+                                    if l == s {
+                                        return Some(r_lhs.as_ref().clone());
+                                    }
+                                }
                                 None
                             }
-                        }
-                        SymbolExpr::Binary {
-                            op: _,
-                            lhs: r_lhs,
-                            rhs: r_rhs,
-                        } => {
-                            if rhs.is_fraction() {
-                                return Some(_add(rhs.clone(), self.clone()));
-                            }
-                            if let SymbolExpr::Symbol(s) = r_rhs.as_ref() {
-                                if l == s {
-                                    if let Some(v) =
-                                        SymbolExpr::Value(Value::Int(1)).add_values(r_lhs)
-                                    {
-                                        if v.is_zero() {
-                                            return Some(SymbolExpr::Value(Value::Int(0)));
-                                        } else {
-                                            return Some(_mul(v, self.clone()));
+                            BinaryOp::Mul => {
+                                if let SymbolExpr::Symbol(s) = r_rhs.as_ref() {
+                                    if l == s {
+                                        if let Some(v) = SymbolExpr::Value(Value::Int(1))
+                                            .add_values(r_lhs, recursive)
+                                        {
+                                            if v.is_zero() {
+                                                return Some(SymbolExpr::Value(Value::Int(0)));
+                                            } else {
+                                                return Some(_mul(v, self.clone()));
+                                            }
                                         }
                                     }
                                 }
-                            }
-                            None
-                        }
-                        _ => None,
-                    },
-                    SymbolExpr::Unary { op, expr } => {
-                        if let UnaryOp::Neg = op {
-                            if let Some(e) = expr.sub_opt(rhs, recursive) {
-                                return match e.neg_opt() {
-                                    Some(ee) => Some(ee),
-                                    None => Some(_neg(e)),
-                                };
-                            }
-                        } else if let SymbolExpr::Unary {
-                            op: rop,
-                            expr: rexpr,
-                        } = rhs
-                        {
-                            if op == rop {
-                                if let Some(t) = expr.expand().add_opt(&rexpr.expand(), true) {
-                                    if t.is_zero() {
-                                        return Some(SymbolExpr::Value(Value::Int(0)));
-                                    }
-                                }
-                            }
-                        }
-
-                        // swap nodes by sorting rule
+                                None
+                            }
+                            _ => None,
+                        }
+                    }
+                    _ => None,
+                },
+                SymbolExpr::Unary { op, expr } => {
+                    if let UnaryOp::Neg = op {
+                        if let Some(e) = expr.sub_opt(rhs, recursive) {
+                            return match e.neg_opt() {
+                                Some(ee) => Some(ee),
+                                None => Some(_neg(e)),
+                            };
+                        }
+                    } else if let SymbolExpr::Unary {
+                        op: rop,
+                        expr: rexpr,
+                    } = rhs
+                    {
+                        if op == rop {
+                            if let Some(t) = expr.expand().add_opt(&rexpr.expand(), true) {
+                                if t.is_zero() {
+                                    return Some(SymbolExpr::Value(Value::Int(0)));
+                                }
+                            }
+                        }
+                    }
+
+                    // swap nodes by sorting rule
+                    if recursive {
                         match rhs {
                             SymbolExpr::Binary { op: rop, .. } => {
                                 if let BinaryOp::Mul | BinaryOp::Div | BinaryOp::Pow = rop {
@@ -1606,108 +1892,122 @@
                                 }
                             }
                         }
-                    }
-                    SymbolExpr::Binary {
-                        op,
-                        lhs: l_lhs,
-                        rhs: l_rhs,
-                    } => {
-                        if let SymbolExpr::Binary {
-                            op: rop,
-                            lhs: r_lhs,
-                            rhs: r_rhs,
-                        } = rhs
-                        {
-                            if op == rop && !rhs.is_fraction() {
-                                if let BinaryOp::Mul | BinaryOp::Div | BinaryOp::Pow = op {
-                                    if let Some(v) = l_lhs.add_values(r_lhs) {
-                                        if l_rhs.expand().to_string() == r_rhs.expand().to_string()
-                                        {
-                                            if v.is_zero() {
-                                                return Some(SymbolExpr::Value(Value::Int(0)));
+                    } else {
+                        None
+                    }
+                }
+                SymbolExpr::Binary {
+                    op,
+                    lhs: l_lhs,
+                    rhs: l_rhs,
+                } => {
+                    if let SymbolExpr::Binary {
+                        op: rop,
+                        lhs: r_lhs,
+                        rhs: r_rhs,
+                    } = rhs
+                    {
+                        if op == rop && !rhs.is_fraction() {
+                            if let BinaryOp::Mul | BinaryOp::Div | BinaryOp::Pow = op {
+                                if let Some(v) = l_lhs.add_values(r_lhs, false) {
+                                    // check equality only for symbols if recursive is not true for performance
+                                    let equal = if let (
+                                        SymbolExpr::Symbol(l_rhs),
+                                        SymbolExpr::Symbol(r_rhs),
+                                    ) = (l_rhs.as_ref(), r_rhs.as_ref())
+                                    {
+                                        l_rhs == r_rhs
+                                    } else {
+                                        if recursive {
+                                            l_rhs.expand().to_string() == r_rhs.expand().to_string()
+                                        } else {
+                                            false
+                                        }
+                                    };
+                                    if equal {
+                                        if v.is_zero() {
+                                            return Some(SymbolExpr::Value(Value::Int(0)));
+                                        }
+                                        match op {
+                                            BinaryOp::Mul => {
+                                                return match v.mul_opt(l_rhs, recursive) {
+                                                    Some(e) => Some(e),
+                                                    None => Some(_mul(v, l_rhs.as_ref().clone())),
+                                                }
                                             }
-                                            match op {
-                                                BinaryOp::Mul => {
-                                                    return match v.mul_opt(l_rhs, recursive) {
-                                                        Some(e) => Some(e),
-                                                        None => {
-                                                            Some(_mul(v, l_rhs.as_ref().clone()))
-                                                        }
-                                                    }
+                                            BinaryOp::Div => {
+                                                return match v.div_opt(l_rhs, recursive) {
+                                                    Some(e) => Some(e),
+                                                    None => Some(_div(v, l_rhs.as_ref().clone())),
                                                 }
-                                                BinaryOp::Div => {
-                                                    return match v.div_opt(l_rhs, recursive) {
-                                                        Some(e) => Some(e),
-                                                        None => {
-                                                            Some(_div(v, l_rhs.as_ref().clone()))
-                                                        }
-                                                    }
-                                                }
-                                                BinaryOp::Pow => {
-                                                    return Some(_pow(v, l_rhs.as_ref().clone()))
-                                                }
-                                                _ => (),
                                             }
+                                            BinaryOp::Pow => {
+                                                return Some(_pow(v, l_rhs.as_ref().clone()))
+                                            }
+                                            _ => (),
                                         }
                                     }
                                 }
+                            }
+                            if recursive {
                                 if let Some(e) = rhs.neg_opt() {
                                     if self.expand().to_string() == e.expand().to_string() {
                                         return Some(SymbolExpr::Value(Value::Int(0)));
                                     }
                                 }
                             }
-                        } else if let SymbolExpr::Symbol(r) = rhs {
-                            if let (BinaryOp::Mul, SymbolExpr::Symbol(s)) = (op, l_rhs.as_ref()) {
-                                if s == r {
-                                    if let Some(t) =
-                                        l_lhs.add_values(&SymbolExpr::Value(Value::Int(1)))
-                                    {
-                                        if t.is_zero() {
-                                            return Some(SymbolExpr::Value(Value::Int(0)));
-                                        } else if t.is_one() {
-                                            return Some(l_rhs.as_ref().clone());
-                                        } else if t.is_minus_one() {
-                                            return Some(_neg(l_rhs.as_ref().clone()));
-                                        } else {
-                                            return Some(_mul(t, l_rhs.as_ref().clone()));
-                                        }
+                        }
+                    } else if let SymbolExpr::Symbol(r) = rhs {
+                        if let (BinaryOp::Mul, SymbolExpr::Symbol(s)) = (op, l_rhs.as_ref()) {
+                            if s == r {
+                                if let Some(t) =
+                                    l_lhs.add_values(&SymbolExpr::Value(Value::Int(1)), false)
+                                {
+                                    if t.is_zero() {
+                                        return Some(SymbolExpr::Value(Value::Int(0)));
+                                    } else if t.is_one() {
+                                        return Some(l_rhs.as_ref().clone());
+                                    } else if t.is_minus_one() {
+                                        return Some(_neg(l_rhs.as_ref().clone()));
+                                    } else {
+                                        return Some(_mul(t, l_rhs.as_ref().clone()));
                                     }
                                 }
                             }
                         }
-                        if recursive {
-                            if let BinaryOp::Add = op {
-                                if let Some(e) = l_lhs.add_opt(rhs, true) {
-                                    return match e.add_opt(l_rhs, true) {
-                                        Some(ee) => Some(ee),
-                                        None => Some(_add(e, l_rhs.as_ref().clone())),
-                                    };
-                                }
-                                if let Some(e) = l_rhs.add_opt(rhs, true) {
-                                    return match l_lhs.add_opt(&e, true) {
-                                        Some(ee) => Some(ee),
-                                        None => Some(_add(l_lhs.as_ref().clone(), e)),
-                                    };
-                                }
-                            } else if let BinaryOp::Sub = op {
-                                if let Some(e) = l_lhs.add_opt(rhs, true) {
-                                    return match e.sub_opt(l_rhs, true) {
-                                        Some(ee) => Some(ee),
-                                        None => Some(_sub(e, l_rhs.as_ref().clone())),
-                                    };
-                                }
-                                if let Some(e) = l_rhs.sub_opt(rhs, true) {
-                                    return match l_lhs.sub_opt(&e, true) {
-                                        Some(ee) => Some(ee),
-                                        None => Some(_sub(l_lhs.as_ref().clone(), e)),
-                                    };
-                                }
-                            }
-                        }
+                    }
+                    if recursive {
+                        if let BinaryOp::Add = op {
+                            if let Some(e) = l_lhs.add_opt(rhs, true) {
+                                return match e.add_opt(l_rhs, true) {
+                                    Some(ee) => Some(ee),
+                                    None => Some(_add(e, l_rhs.as_ref().clone())),
+                                };
+                            }
+                            if let Some(e) = l_rhs.add_opt(rhs, true) {
+                                return match l_lhs.add_opt(&e, true) {
+                                    Some(ee) => Some(ee),
+                                    None => Some(_add(l_lhs.as_ref().clone(), e)),
+                                };
+                            }
+                        } else if let BinaryOp::Sub = op {
+                            if let Some(e) = l_lhs.add_opt(rhs, true) {
+                                return match e.sub_opt(l_rhs, true) {
+                                    Some(ee) => Some(ee),
+                                    None => Some(_sub(e, l_rhs.as_ref().clone())),
+                                };
+                            }
+                            if let Some(e) = l_rhs.sub_opt(rhs, true) {
+                                return match l_lhs.sub_opt(&e, true) {
+                                    Some(ee) => Some(ee),
+                                    None => Some(_sub(l_lhs.as_ref().clone(), e)),
+                                };
+                            }
+                        }
+
                         // swap nodes by sorting rule
                         if let BinaryOp::Mul | BinaryOp::Div | BinaryOp::Pow = op {
-                            match rhs {
+                            return match rhs {
                                 SymbolExpr::Binary { op: rop, .. } => {
                                     if let BinaryOp::Mul | BinaryOp::Div | BinaryOp::Pow = rop {
                                         if self > rhs {
@@ -1726,11 +2026,30 @@
                                         None
                                     }
                                 }
-                            }
-                        } else {
-                            None
-                        }
-                    }
+                            };
+                        }
+                    }
+                    // put value on the top
+                    if l_lhs.is_value() {
+                        return match op {
+                            BinaryOp::Add => match l_rhs.add_opt(rhs, recursive) {
+                                Some(e) => Some(_add(l_lhs.as_ref().clone(), e)),
+                                None => Some(_add(
+                                    l_lhs.as_ref().clone(),
+                                    _add(l_rhs.as_ref().clone(), rhs.clone()),
+                                )),
+                            },
+                            BinaryOp::Sub => match l_rhs.sub_opt(rhs, recursive) {
+                                Some(e) => Some(_sub(l_lhs.as_ref().clone(), e)),
+                                None => Some(_sub(
+                                    l_lhs.as_ref().clone(),
+                                    _sub(l_rhs.as_ref().clone(), rhs.clone()),
+                                )),
+                            },
+                            _ => None,
+                        };
+                    }
+                    None
                 }
             }
         }
@@ -1751,7 +2070,13 @@
                 if let UnaryOp::Neg = op {
                     return self.add_opt(expr, recursive);
                 }
-            } else if recursive && !rhs.is_fraction() {
+            }
+            if self.is_value() || rhs.is_value() {
+                if let Some(e) = self.sub_values(rhs, recursive) {
+                    return Some(e);
+                }
+            }
+            if recursive && !rhs.is_fraction() {
                 if let SymbolExpr::Binary {
                     op,
                     lhs: r_lhs,
@@ -1791,102 +2116,103 @@
             }
 
             // optimization for each type
-            if self.is_value() {
-                if let Some(v) = self.sub_values(rhs) {
-                    return Some(v);
-                } else if let SymbolExpr::Binary {
-                    op,
-                    lhs: r_lhs,
-                    rhs: r_rhs,
-                } = rhs
-                {
-                    if let Some(v) = self.sub_values(r_lhs) {
-                        return match op {
+            match self {
+                SymbolExpr::Value(_) => None, // already optimized above
+                SymbolExpr::Symbol(l) => match &rhs {
+                    SymbolExpr::Value(r) => Some(_add(SymbolExpr::Value(-r), self.clone())),
+                    SymbolExpr::Symbol(r) => {
+                        if r == l {
+                            Some(SymbolExpr::Value(Value::Int(0)))
+                        } else if r < l {
+                            Some(_add(_neg(rhs.clone()), self.clone()))
+                        } else {
+                            None
+                        }
+                    }
+                    SymbolExpr::Binary {
+                        op: rop,
+                        lhs: r_lhs,
+                        rhs: r_rhs,
+                    } => {
+                        if rhs.is_fraction() {
+                            return Some(_add(_neg(rhs.clone()), self.clone()));
+                        }
+                        match rop {
+                            BinaryOp::Add => {
+                                if let SymbolExpr::Symbol(s) = r_lhs.as_ref() {
+                                    if l == s {
+                                        return Some(_neg(r_rhs.as_ref().clone()));
+                                    }
+                                }
+                                if let SymbolExpr::Symbol(s) = r_rhs.as_ref() {
+                                    if l == s {
+                                        return Some(_neg(r_lhs.as_ref().clone()));
+                                    }
+                                }
+                                None
+                            }
                             BinaryOp::Sub => {
-                                if v.is_zero() {
-                                    Some(r_rhs.as_ref().clone())
-                                } else {
-                                    Some(_add(v, r_rhs.as_ref().clone()))
-                                }
-                            }
-                            BinaryOp::Add => {
-                                if v.is_zero() {
-                                    match r_rhs.neg_opt() {
-                                        Some(e) => Some(e),
-                                        None => Some(_neg(r_rhs.as_ref().clone())),
+                                if let SymbolExpr::Symbol(s) = r_lhs.as_ref() {
+                                    if l == s {
+                                        return Some(_neg(r_rhs.as_ref().clone()));
                                     }
-                                } else {
-                                    Some(_sub(v, r_rhs.as_ref().clone()))
-                                }
-                            }
-                            _ => None,
-                        };
-                    }
-                }
-                None
-            } else {
-                match self {
-                    SymbolExpr::Value(_) => None, // already optimized above
-                    SymbolExpr::Symbol(l) => match &rhs {
-                        SymbolExpr::Value(r) => Some(_add(SymbolExpr::Value(-r), self.clone())),
-                        SymbolExpr::Symbol(r) => {
-                            if r == l {
-                                Some(SymbolExpr::Value(Value::Int(0)))
-                            } else if r < l {
-                                Some(_add(_neg(rhs.clone()), self.clone()))
-                            } else {
+                                }
+                                if let SymbolExpr::Symbol(s) = r_rhs.as_ref() {
+                                    if l == s {
+                                        return Some(_sub(
+                                            _mul(SymbolExpr::Value(Value::Int(2)), self.clone()),
+                                            r_lhs.as_ref().clone(),
+                                        ));
+                                    }
+                                }
                                 None
                             }
-                        }
-                        SymbolExpr::Binary {
-                            op: _,
-                            lhs: r_lhs,
-                            rhs: r_rhs,
-                        } => {
-                            if rhs.is_fraction() {
-                                return Some(_add(_neg(rhs.clone()), self.clone()));
-                            }
-                            if let SymbolExpr::Symbol(s) = r_rhs.as_ref() {
-                                if l == s {
-                                    if let Some(v) =
-                                        SymbolExpr::Value(Value::Int(1)).sub_values(r_lhs)
-                                    {
-                                        if v.is_zero() {
-                                            return Some(SymbolExpr::Value(Value::Int(0)));
-                                        } else {
-                                            return Some(_mul(v, self.clone()));
+                            BinaryOp::Mul => {
+                                if let SymbolExpr::Symbol(s) = r_rhs.as_ref() {
+                                    if l == s {
+                                        if let Some(v) = SymbolExpr::Value(Value::Int(1))
+                                            .sub_values(r_lhs, false)
+                                        {
+                                            if v.is_zero() {
+                                                return Some(SymbolExpr::Value(Value::Int(0)));
+                                            } else {
+                                                return Some(_mul(v, self.clone()));
+                                            }
                                         }
                                     }
                                 }
-                            }
-                            None
-                        }
-                        _ => None,
-                    },
-                    SymbolExpr::Unary { op, expr } => {
-                        if let UnaryOp::Neg = op {
-                            if let Some(e) = expr.add_opt(rhs, recursive) {
-                                return match e.neg_opt() {
-                                    Some(ee) => Some(ee),
-                                    None => Some(_neg(e)),
-                                };
-                            }
-                        }
-                        if let SymbolExpr::Unary {
-                            op: rop,
-                            expr: rexpr,
-                        } = rhs
-                        {
-                            if op == rop {
-                                if let Some(t) = expr.expand().sub_opt(&rexpr.expand(), true) {
-                                    if t.is_zero() {
-                                        return Some(SymbolExpr::Value(Value::Int(0)));
-                                    }
-                                }
-                            }
-                        }
-
-                        // swap nodes by sorting rule
+                                None
+                            }
+                            _ => None,
+                        }
+                    }
+                    _ => None,
+                },
+                SymbolExpr::Unary { op, expr } => {
+                    if let UnaryOp::Neg = op {
+                        if let Some(e) = expr.add_opt(rhs, recursive) {
+                            return match e.neg_opt() {
+                                Some(ee) => Some(ee),
+                                None => Some(_neg(e)),
+                            };
+                        }
+                    }
+                    if let SymbolExpr::Unary {
+                        op: rop,
+                        expr: rexpr,
+                    } = rhs
+                    {
+                        if op == rop {
+                            if let Some(t) = expr.expand().sub_opt(&rexpr.expand(), true) {
+                                if t.is_zero() {
+                                    return Some(SymbolExpr::Value(Value::Int(0)));
+                                }
+                            }
+                        }
+                    }
+
+                    // swap nodes by sorting rule
+                    if recursive {
                         match rhs {
                             SymbolExpr::Binary { op: rop, .. } => {
                                 if let BinaryOp::Mul | BinaryOp::Div | BinaryOp::Pow = rop {
@@ -1913,107 +2239,120 @@
                                 }
                             }
                         }
-                    }
-                    SymbolExpr::Binary {
-                        op,
-                        lhs: l_lhs,
-                        rhs: l_rhs,
-                    } => {
-                        if let SymbolExpr::Binary {
-                            op: rop,
-                            lhs: r_lhs,
-                            rhs: r_rhs,
-                        } = rhs
-                        {
-                            if op == rop && !rhs.is_fraction() {
-                                if let BinaryOp::Mul | BinaryOp::Div | BinaryOp::Pow = op {
-                                    if let Some(v) = l_lhs.sub_values(r_lhs) {
-                                        if l_rhs.expand().to_string() == r_rhs.expand().to_string()
-                                        {
-                                            if v.is_zero() {
-                                                return Some(SymbolExpr::Value(Value::Int(0)));
+                    } else {
+                        None
+                    }
+                }
+                SymbolExpr::Binary {
+                    op,
+                    lhs: l_lhs,
+                    rhs: l_rhs,
+                } => {
+                    if let SymbolExpr::Binary {
+                        op: rop,
+                        lhs: r_lhs,
+                        rhs: r_rhs,
+                    } = rhs
+                    {
+                        if op == rop && !rhs.is_fraction() {
+                            if let BinaryOp::Mul | BinaryOp::Div | BinaryOp::Pow = op {
+                                if let Some(v) = l_lhs.sub_values(r_lhs, false) {
+                                    // check equality only for symbols if recursive is not true for performance
+                                    let equal = if let (
+                                        SymbolExpr::Symbol(l_rhs),
+                                        SymbolExpr::Symbol(r_rhs),
+                                    ) = (l_rhs.as_ref(), r_rhs.as_ref())
+                                    {
+                                        l_rhs == r_rhs
+                                    } else {
+                                        if recursive {
+                                            l_rhs.expand().to_string() == r_rhs.expand().to_string()
+                                        } else {
+                                            false
+                                        }
+                                    };
+                                    if equal {
+                                        if v.is_zero() {
+                                            return Some(SymbolExpr::Value(Value::Int(0)));
+                                        }
+                                        match op {
+                                            BinaryOp::Mul => {
+                                                return match v.mul_opt(l_rhs, recursive) {
+                                                    Some(e) => Some(e),
+                                                    None => Some(_mul(v, l_rhs.as_ref().clone())),
+                                                }
                                             }
-                                            match op {
-                                                BinaryOp::Mul => {
-                                                    return match v.mul_opt(l_rhs, recursive) {
-                                                        Some(e) => Some(e),
-                                                        None => {
-                                                            Some(_mul(v, l_rhs.as_ref().clone()))
-                                                        }
-                                                    }
+                                            BinaryOp::Div => {
+                                                return match v.div_opt(l_rhs, recursive) {
+                                                    Some(e) => Some(e),
+                                                    None => Some(_div(v, l_rhs.as_ref().clone())),
                                                 }
-                                                BinaryOp::Div => {
-                                                    return match v.div_opt(l_rhs, recursive) {
-                                                        Some(e) => Some(e),
-                                                        None => {
-                                                            Some(_div(v, l_rhs.as_ref().clone()))
-                                                        }
-                                                    }
-                                                }
-                                                BinaryOp::Pow => {
-                                                    return Some(_pow(v, l_rhs.as_ref().clone()))
-                                                }
-                                                _ => (),
                                             }
+                                            BinaryOp::Pow => {
+                                                return Some(_pow(v, l_rhs.as_ref().clone()))
+                                            }
+                                            _ => (),
                                         }
                                     }
                                 }
+                            }
+                            if recursive {
                                 if self.expand().to_string() == rhs.expand().to_string() {
                                     return Some(SymbolExpr::Value(Value::Int(0)));
                                 }
                             }
-                        } else if let SymbolExpr::Symbol(r) = rhs {
-                            if let (BinaryOp::Mul, SymbolExpr::Symbol(s)) = (op, l_rhs.as_ref()) {
-                                if s == r {
-                                    if let Some(t) =
-                                        l_lhs.sub_values(&SymbolExpr::Value(Value::Int(1)))
-                                    {
-                                        if t.is_zero() {
-                                            return Some(SymbolExpr::Value(Value::Int(0)));
-                                        } else if t.is_one() {
-                                            return Some(l_rhs.as_ref().clone());
-                                        } else if t.is_minus_one() {
-                                            return Some(_neg(l_rhs.as_ref().clone()));
-                                        } else {
-                                            return Some(_mul(t, l_rhs.as_ref().clone()));
-                                        }
+                        }
+                    } else if let SymbolExpr::Symbol(r) = rhs {
+                        if let (BinaryOp::Mul, SymbolExpr::Symbol(s)) = (op, l_rhs.as_ref()) {
+                            if s == r {
+                                if let Some(t) =
+                                    l_lhs.sub_values(&SymbolExpr::Value(Value::Int(1)), false)
+                                {
+                                    if t.is_zero() {
+                                        return Some(SymbolExpr::Value(Value::Int(0)));
+                                    } else if t.is_one() {
+                                        return Some(l_rhs.as_ref().clone());
+                                    } else if t.is_minus_one() {
+                                        return Some(_neg(l_rhs.as_ref().clone()));
+                                    } else {
+                                        return Some(_mul(t, l_rhs.as_ref().clone()));
                                     }
                                 }
                             }
                         }
-                        if recursive {
-                            if let BinaryOp::Add = op {
-                                if let Some(e) = l_lhs.sub_opt(rhs, true) {
-                                    return match e.add_opt(l_rhs, true) {
-                                        Some(ee) => Some(ee),
-                                        None => Some(_add(e, l_rhs.as_ref().clone())),
-                                    };
-                                }
-                                if let Some(e) = l_rhs.sub_opt(rhs, true) {
-                                    return match l_lhs.add_opt(&e, true) {
-                                        Some(ee) => Some(ee),
-                                        None => Some(_add(l_lhs.as_ref().clone(), e)),
-                                    };
-                                }
-                            }
-                            if let BinaryOp::Sub = op {
-                                if let Some(e) = l_lhs.sub_opt(rhs, true) {
-                                    return match e.sub_opt(l_rhs, true) {
-                                        Some(ee) => Some(ee),
-                                        None => Some(_sub(e, l_rhs.as_ref().clone())),
-                                    };
-                                }
-                                if let Some(e) = l_rhs.add_opt(rhs, true) {
-                                    return match l_lhs.sub_opt(&e, true) {
-                                        Some(ee) => Some(ee),
-                                        None => Some(_sub(l_lhs.as_ref().clone(), e)),
-                                    };
-                                }
+                    }
+                    if recursive {
+                        if let BinaryOp::Add = op {
+                            if let Some(e) = l_lhs.sub_opt(rhs, true) {
+                                return match e.add_opt(l_rhs, true) {
+                                    Some(ee) => Some(ee),
+                                    None => Some(_add(e, l_rhs.as_ref().clone())),
+                                };
+                            }
+                            if let Some(e) = l_rhs.sub_opt(rhs, true) {
+                                return match l_lhs.add_opt(&e, true) {
+                                    Some(ee) => Some(ee),
+                                    None => Some(_add(l_lhs.as_ref().clone(), e)),
+                                };
+                            }
+                        }
+                        if let BinaryOp::Sub = op {
+                            if let Some(e) = l_lhs.sub_opt(rhs, true) {
+                                return match e.sub_opt(l_rhs, true) {
+                                    Some(ee) => Some(ee),
+                                    None => Some(_sub(e, l_rhs.as_ref().clone())),
+                                };
+                            }
+                            if let Some(e) = l_rhs.add_opt(rhs, true) {
+                                return match l_lhs.sub_opt(&e, true) {
+                                    Some(ee) => Some(ee),
+                                    None => Some(_sub(l_lhs.as_ref().clone(), e)),
+                                };
                             }
                         }
                         // swap nodes by sorting rule
                         if let BinaryOp::Mul | BinaryOp::Div | BinaryOp::Pow = op {
-                            match rhs {
+                            return match rhs {
                                 SymbolExpr::Binary { op: rop, .. } => {
                                     if let BinaryOp::Mul | BinaryOp::Div | BinaryOp::Pow = rop {
                                         if self > rhs {
@@ -2038,11 +2377,30 @@
                                         None
                                     }
                                 }
-                            }
-                        } else {
-                            None
-                        }
-                    }
+                            };
+                        }
+                    }
+                    // put value on the top
+                    if l_lhs.is_value() {
+                        return match op {
+                            BinaryOp::Add => match l_rhs.sub_opt(rhs, recursive) {
+                                Some(e) => Some(_add(l_lhs.as_ref().clone(), e)),
+                                None => Some(_add(
+                                    l_lhs.as_ref().clone(),
+                                    _sub(l_rhs.as_ref().clone(), rhs.clone()),
+                                )),
+                            },
+                            BinaryOp::Sub => match l_rhs.add_opt(rhs, recursive) {
+                                Some(e) => Some(_sub(l_lhs.as_ref().clone(), e)),
+                                None => Some(_sub(
+                                    l_lhs.as_ref().clone(),
+                                    _add(l_rhs.as_ref().clone(), rhs.clone()),
+                                )),
+                            },
+                            _ => None,
+                        };
+                    }
+                    None
                 }
             }
         }
@@ -2051,17 +2409,17 @@
     /// Mul with heuristic optimization
     fn mul_opt(&self, rhs: &SymbolExpr, recursive: bool) -> Option<SymbolExpr> {
         if self.is_zero() || rhs.is_one() {
-            match self.mul_values(rhs) {
+            match self.mul_values(rhs, recursive) {
                 Some(e) => Some(e),
                 None => Some(self.clone()),
             }
         } else if rhs.is_zero() || self.is_one() {
-            match self.mul_values(rhs) {
+            match self.mul_values(rhs, recursive) {
                 Some(e) => Some(e),
                 None => Some(rhs.clone()),
             }
         } else if self.is_minus_one() {
-            match self.mul_values(rhs) {
+            match self.mul_values(rhs, recursive) {
                 Some(e) => Some(e),
                 None => match rhs.neg_opt() {
                     Some(e) => Some(e),
@@ -2069,7 +2427,7 @@
                 },
             }
         } else if rhs.is_minus_one() {
-            match self.mul_values(rhs) {
+            match self.mul_values(rhs, recursive) {
                 Some(e) => Some(e),
                 None => match self.neg_opt() {
                     Some(e) => Some(e),
@@ -2077,7 +2435,7 @@
                 },
             }
         } else {
-            if let Some(v) = self.mul_values(rhs) {
+            if let Some(v) = self.mul_values(rhs, recursive) {
                 return Some(v);
             }
 
@@ -2092,7 +2450,7 @@
 
             if self.is_value() {
                 return match rhs {
-                    SymbolExpr::Value(_) => self.mul_values(rhs),
+                    SymbolExpr::Value(_) => self.mul_values(rhs, recursive),
                     SymbolExpr::Unary {
                         op: UnaryOp::Neg,
                         expr,
@@ -2105,7 +2463,7 @@
                     }
                     SymbolExpr::Binary { op, lhs: l, rhs: r } => {
                         if rhs.is_fraction() {
-                            return self.mul_values(rhs);
+                            return self.mul_values(rhs, recursive);
                         }
                         if recursive {
                             match op {
@@ -2129,17 +2487,19 @@
                         } else {
                             match op {
                                 BinaryOp::Mul => {
-                                    if let Some(v) = self.mul_values(l) {
+                                    if let Some(v) = self.mul_values(l, recursive) {
                                         Some(_mul(v, r.as_ref().clone()))
                                     } else {
-                                        self.mul_values(r).map(|v| _mul(v, l.as_ref().clone()))
+                                        self.mul_values(r, recursive)
+                                            .map(|v| _mul(v, l.as_ref().clone()))
                                     }
                                 }
                                 BinaryOp::Div => {
-                                    if let Some(v) = self.mul_values(l) {
+                                    if let Some(v) = self.mul_values(l, recursive) {
                                         Some(_div(v, r.as_ref().clone()))
                                     } else {
-                                        self.div_values(r).map(|v| _mul(v, l.as_ref().clone()))
+                                        self.div_values(r, recursive)
+                                            .map(|v| _mul(v, l.as_ref().clone()))
                                     }
                                 }
                                 _ => None,
@@ -2289,26 +2649,20 @@
                         None
                     } else {
                         if rhs.is_value() {
-                            return match op {
-                                BinaryOp::Mul => {
-                                    if let Some(v) = l_lhs.mul_values(rhs) {
-                                        Some(_mul(v, l_rhs.as_ref().clone()))
-                                    } else {
-                                        l_rhs
-                                            .mul_values(rhs)
-                                            .map(|v| _mul(v, l_lhs.as_ref().clone()))
-                                    }
-                                }
-                                BinaryOp::Div => {
-                                    if let Some(v) = l_lhs.mul_values(rhs) {
-                                        Some(_div(v, l_rhs.as_ref().clone()))
-                                    } else {
-                                        rhs.div_values(l_rhs)
-                                            .map(|v| _mul(v, l_lhs.as_ref().clone()))
-                                    }
-                                }
-                                _ => None,
-                            };
+                            if let BinaryOp::Mul = op {
+                                if let Some(v) = l_lhs.mul_values(rhs, recursive) {
+                                    return Some(_mul(v, l_rhs.as_ref().clone()));
+                                } else if let Some(v) = l_rhs.mul_values(rhs, recursive) {
+                                    return Some(_mul(v, l_lhs.as_ref().clone()));
+                                }
+                            } else if let BinaryOp::Div = op {
+                                if let Some(v) = l_lhs.mul_values(rhs, recursive) {
+                                    return Some(_div(v, l_rhs.as_ref().clone()));
+                                } else if let Some(v) = l_rhs.div_values(rhs, recursive) {
+                                    return Some(_mul(v, l_lhs.as_ref().clone()));
+                                }
+                            }
+                            return Some(_mul(rhs.clone(), self.clone()));
                         }
                         match rhs {
                             SymbolExpr::Value(_) => None, // already optimized avobe
@@ -2318,23 +2672,23 @@
                                 rhs: r_rhs,
                             } => match (op, rop) {
                                 (BinaryOp::Mul, BinaryOp::Mul) => {
-                                    if let Some(v) = l_lhs.mul_values(r_lhs) {
+                                    if let Some(v) = l_lhs.mul_values(r_lhs, recursive) {
                                         Some(_mul(
                                             v,
                                             _mul(l_rhs.as_ref().clone(), r_rhs.as_ref().clone()),
                                         ))
-                                    } else if let Some(v) = l_lhs.mul_values(r_rhs) {
+                                    } else if let Some(v) = l_lhs.mul_values(r_rhs, recursive) {
                                         Some(_mul(
                                             v,
                                             _mul(l_rhs.as_ref().clone(), r_lhs.as_ref().clone()),
                                         ))
-                                    } else if let Some(v) = l_rhs.mul_values(r_lhs) {
+                                    } else if let Some(v) = l_rhs.mul_values(r_lhs, recursive) {
                                         Some(_mul(
                                             v,
                                             _mul(l_lhs.as_ref().clone(), r_rhs.as_ref().clone()),
                                         ))
                                     } else {
-                                        l_rhs.mul_values(r_rhs).map(|v| {
+                                        l_rhs.mul_values(r_rhs, recursive).map(|v| {
                                             _mul(
                                                 v,
                                                 _mul(
@@ -2346,23 +2700,23 @@
                                     }
                                 }
                                 (BinaryOp::Mul, BinaryOp::Div) => {
-                                    if let Some(v) = l_lhs.mul_values(r_lhs) {
+                                    if let Some(v) = l_lhs.mul_values(r_lhs, recursive) {
                                         Some(_mul(
                                             v,
                                             _div(l_rhs.as_ref().clone(), r_rhs.as_ref().clone()),
                                         ))
-                                    } else if let Some(v) = l_lhs.div_values(r_rhs) {
+                                    } else if let Some(v) = l_lhs.div_values(r_rhs, recursive) {
                                         Some(_mul(
                                             v,
                                             _mul(l_rhs.as_ref().clone(), r_lhs.as_ref().clone()),
                                         ))
-                                    } else if let Some(v) = l_rhs.mul_values(r_lhs) {
+                                    } else if let Some(v) = l_rhs.mul_values(r_lhs, recursive) {
                                         Some(_mul(
                                             v,
                                             _div(l_lhs.as_ref().clone(), r_rhs.as_ref().clone()),
                                         ))
                                     } else {
-                                        l_rhs.div_values(r_rhs).map(|v| {
+                                        l_rhs.div_values(r_rhs, recursive).map(|v| {
                                             _mul(
                                                 v,
                                                 _mul(
@@ -2374,23 +2728,23 @@
                                     }
                                 }
                                 (BinaryOp::Div, BinaryOp::Mul) => {
-                                    if let Some(v) = l_lhs.mul_values(r_lhs) {
+                                    if let Some(v) = l_lhs.mul_values(r_lhs, recursive) {
                                         Some(_mul(
                                             v,
                                             _div(r_rhs.as_ref().clone(), l_rhs.as_ref().clone()),
                                         ))
-                                    } else if let Some(v) = l_lhs.mul_values(r_rhs) {
+                                    } else if let Some(v) = l_lhs.mul_values(r_rhs, recursive) {
                                         Some(_mul(
                                             v,
                                             _div(r_lhs.as_ref().clone(), l_rhs.as_ref().clone()),
                                         ))
-                                    } else if let Some(v) = r_lhs.div_values(l_rhs) {
+                                    } else if let Some(v) = r_lhs.div_values(l_rhs, recursive) {
                                         Some(_mul(
                                             v,
                                             _mul(l_lhs.as_ref().clone(), r_rhs.as_ref().clone()),
                                         ))
                                     } else {
-                                        r_rhs.mul_values(l_rhs).map(|v| {
+                                        r_rhs.mul_values(l_rhs, recursive).map(|v| {
                                             _mul(
                                                 v,
                                                 _mul(
@@ -2402,23 +2756,23 @@
                                     }
                                 }
                                 (BinaryOp::Div, BinaryOp::Div) => {
-                                    if let Some(v) = l_lhs.mul_values(r_lhs) {
+                                    if let Some(v) = l_lhs.mul_values(r_lhs, recursive) {
                                         Some(_div(
                                             v,
                                             _mul(l_rhs.as_ref().clone(), r_rhs.as_ref().clone()),
                                         ))
-                                    } else if let Some(v) = l_lhs.div_values(r_rhs) {
+                                    } else if let Some(v) = l_lhs.div_values(r_rhs, recursive) {
                                         Some(_mul(
                                             v,
                                             _div(r_lhs.as_ref().clone(), l_rhs.as_ref().clone()),
                                         ))
-                                    } else if let Some(v) = r_lhs.div_values(l_rhs) {
+                                    } else if let Some(v) = r_lhs.div_values(l_rhs, recursive) {
                                         Some(_mul(
                                             v,
                                             _div(r_lhs.as_ref().clone(), l_rhs.as_ref().clone()),
                                         ))
                                     } else {
-                                        l_rhs.mul_values(r_rhs).map(|v| {
+                                        l_rhs.mul_values(r_rhs, recursive).map(|v| {
                                             _mul(
                                                 v.rcp(),
                                                 _mul(
@@ -2608,26 +2962,26 @@
             // return inf to detect divide by zero without panic
             Some(SymbolExpr::Value(Value::Real(f64::INFINITY)))
         } else if rhs.is_one() {
-            match self.div_values(rhs) {
+            match self.div_values(rhs, recursive) {
                 Some(e) => Some(e),
                 None => Some(self.clone()),
             }
         } else if rhs.is_minus_one() {
-            match self.div_values(rhs) {
+            match self.div_values(rhs, recursive) {
                 Some(e) => Some(e),
                 None => match self.neg_opt() {
                     Some(e) => Some(e),
                     None => Some(_neg(self.clone())),
                 },
             }
-        } else if *self == *rhs {
-            let l_is_int = self.is_int().unwrap_or_default();
-            let r_is_int = rhs.is_int().unwrap_or_default();
-            if l_is_int || r_is_int {
-                Some(SymbolExpr::Value(Value::Int(1)))
-            } else {
-                Some(SymbolExpr::Value(Value::Real(1.0)))
-            }
+        /*} else if *self == *rhs {
+        let l_is_int = self.is_int().unwrap_or_default();
+        let r_is_int = rhs.is_int().unwrap_or_default();
+        if l_is_int || r_is_int {
+            Some(SymbolExpr::Value(Value::Int(1)))
+        } else {
+            Some(SymbolExpr::Value(Value::Real(1.0)))
+        }*/
         } else {
             if let SymbolExpr::Value(Value::Real(r)) = rhs {
                 let t = 1.0 / r;
@@ -2646,13 +3000,13 @@
             } else if let Some((numerator, denominator)) = rhs.fraction() {
                 return self.mul_opt(&_fraction(denominator, numerator), recursive);
             }
-            if let Some(v) = self.div_values(rhs) {
+            if let Some(v) = self.div_values(rhs, recursive) {
                 return Some(v);
             }
 
             if self.is_value() {
                 return match rhs {
-                    SymbolExpr::Value(_) => self.div_values(rhs),
+                    SymbolExpr::Value(_) => self.div_values(rhs, recursive),
                     SymbolExpr::Unary {
                         op: UnaryOp::Neg,
                         expr,
@@ -2665,21 +3019,23 @@
                     }
                     SymbolExpr::Binary { op, lhs: l, rhs: r } => {
                         if rhs.is_fraction() {
-                            return self.div_values(rhs);
+                            return self.div_values(rhs, recursive);
                         }
                         match op {
                             BinaryOp::Mul => {
-                                if let Some(v) = self.div_values(l) {
+                                if let Some(v) = self.div_values(l, recursive) {
                                     Some(_div(v, r.as_ref().clone()))
                                 } else {
-                                    self.div_values(r).map(|v| _div(v, l.as_ref().clone()))
+                                    self.div_values(r, recursive)
+                                        .map(|v| _div(v, l.as_ref().clone()))
                                 }
                             }
                             BinaryOp::Div => {
-                                if let Some(v) = self.div_values(l) {
+                                if let Some(v) = self.div_values(l, recursive) {
                                     Some(_mul(v, r.as_ref().clone()))
                                 } else {
-                                    self.mul_values(r).map(|v| _div(v, l.as_ref().clone()))
+                                    self.mul_values(r, recursive)
+                                        .map(|v| _div(v, l.as_ref().clone()))
                                 }
                             }
                             _ => None,
@@ -2790,29 +3146,21 @@
                         None
                     } else {
                         if rhs.is_value() {
-                            return match op {
-                                BinaryOp::Mul => {
-                                    if let Some(v) = l_lhs.div_values(rhs) {
-                                        Some(_mul(v, l_rhs.as_ref().clone()))
-                                    } else {
-                                        l_rhs
-                                            .div_values(rhs)
-                                            .map(|v| _mul(v, l_lhs.as_ref().clone()))
-                                    }
-                                }
-                                BinaryOp::Div => {
-                                    if let Some(v) = l_lhs.div_values(rhs) {
-                                        Some(_mul(v, l_rhs.as_ref().clone()))
-                                    } else {
-                                        l_rhs
-                                            .mul_values(rhs)
-                                            .map(|v| _div(l_lhs.as_ref().clone(), v))
-                                    }
-                                }
-                                _ => None,
-                            };
-                        }
-
+                            if let BinaryOp::Mul = op {
+                                if let Some(v) = l_lhs.div_values(rhs, recursive) {
+                                    return Some(_mul(v, l_rhs.as_ref().clone()));
+                                } else if let Some(v) = l_rhs.div_values(rhs, recursive) {
+                                    return Some(_mul(v, l_lhs.as_ref().clone()));
+                                }
+                            } else if let BinaryOp::Div = op {
+                                if let Some(v) = l_lhs.div_values(rhs, recursive) {
+                                    return Some(_mul(v, l_rhs.as_ref().clone()));
+                                } else if let Some(v) = l_rhs.mul_values(rhs, recursive) {
+                                    return Some(_div(v, l_lhs.as_ref().clone()));
+                                }
+                            }
+                            return Some(_mul(rhs.rcp(), self.clone()));
+                        }
                         match rhs {
                             SymbolExpr::Value(_) => None, // already optimized avobe
                             SymbolExpr::Binary {
@@ -2820,7 +3168,7 @@
                                 lhs: r_lhs,
                                 rhs: r_rhs,
                             } => {
-                                if let Some(v) = l_lhs.div_values(r_lhs) {
+                                if let Some(v) = l_lhs.div_values(r_lhs, recursive) {
                                     match (op, rop) {
                                         (BinaryOp::Mul, BinaryOp::Mul) => Some(_mul(
                                             v,
@@ -2916,6 +3264,9 @@
 
     /// optimization for neg
     fn neg_opt(&self) -> Option<SymbolExpr> {
+        if let Some((n, d)) = self.fraction() {
+            return Some(_fraction(-n, d));
+        }
         match self {
             SymbolExpr::Value(v) => Some(SymbolExpr::Value(-v)),
             SymbolExpr::Unary {
@@ -3115,7 +3466,7 @@
 
 impl PartialEq for SymbolExpr {
     fn eq(&self, rexpr: &Self) -> bool {
-        if let Some(v) = self.sub_values(rexpr) {
+        if let Some(v) = self.sub_values(rexpr, false) {
             return v.is_zero();
         }
         if let (Some(l), Some(r)) = (self.eval(true), rexpr.eval(true)) {
@@ -3185,7 +3536,7 @@
 // comparison rules for sorting equation
 impl PartialOrd for SymbolExpr {
     fn partial_cmp(&self, rhs: &Self) -> Option<Ordering> {
-        if let Some(v) = self.sub_values(rhs) {
+        if let Some(v) = self.sub_values(rhs, false) {
             if v.is_zero() {
                 return Some(Ordering::Equal);
             } else if v.is_negative() {
