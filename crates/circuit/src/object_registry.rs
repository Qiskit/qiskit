--- conflicted
+++ resolved
@@ -208,13 +208,8 @@
     /// An error is returned if any object is not registered.
     pub fn map_objects<U: IntoIterator<Item = B>>(
         &self,
-<<<<<<< HEAD
-        objects: impl IntoIterator<Item = B>,
-    ) -> Result<impl Iterator<Item = T>, ObjectRegistryError> {
-=======
         objects: U,
-    ) -> PyResult<impl Iterator<Item = T> + use<T, B, U>> {
->>>>>>> cee19402
+    ) -> Result<impl Iterator<Item = T> + use<T, B, U>, ObjectRegistryError> {
         let v: Result<Vec<_>, _> = objects
             .into_iter()
             .map(|b| {
