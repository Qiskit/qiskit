// This code is part of Qiskit.
//
// (C) Copyright IBM 2024
//
// This code is licensed under the Apache License, Version 2.0. You may
// obtain a copy of this license in the LICENSE.txt file in the root directory
// of this source tree or at http://www.apache.org/licenses/LICENSE-2.0.
//
// Any modifications or derivative works of this code must retain this
// copyright notice, and modified files need to carry a notice indicating
// that they have been altered from the originals.

use std::hash::Hash;
use std::sync::OnceLock;

use ahash::RandomState;
use approx::relative_eq;
use smallvec::SmallVec;

use crate::bit::{
    BitLocations, ClassicalRegister, PyClassicalRegister, PyClbit, PyQubit, QuantumRegister,
    Register, ShareableClbit, ShareableQubit,
};
use crate::bit_locator::BitLocator;
use crate::circuit_data::CircuitData;
use crate::circuit_instruction::{CircuitInstruction, OperationFromPython};
use crate::converters::QuantumCircuitData;
use crate::dag_node::{DAGInNode, DAGNode, DAGOpNode, DAGOutNode};
use crate::dot_utils::build_dot;
use crate::error::DAGCircuitError;
use crate::interner::{Interned, InternedMap, Interner};
use crate::object_registry::{ObjectRegistry, PyObjectAsKey};
use crate::operations::{ArrayType, Operation, OperationRef, Param, PyInstruction, StandardGate};
use crate::packed_instruction::{PackedInstruction, PackedOperation};
use crate::register_data::RegisterData;
use crate::rustworkx_core_vnext::isomorphism;
use crate::slice::PySequenceIndex;
use crate::{imports, Clbit, Qubit, Stretch, TupleLikeArg, Var};

use hashbrown::{HashMap, HashSet};
use indexmap::IndexMap;
use itertools::Itertools;

use pyo3::exceptions::{
    PyDeprecationWarning, PyIndexError, PyRuntimeError, PyTypeError, PyValueError,
};
use pyo3::intern;
use pyo3::prelude::*;
use pyo3::IntoPyObjectExt;

use pyo3::types::{
    IntoPyDict, PyDict, PyInt, PyIterator, PyList, PySet, PyString, PyTuple, PyType,
};

use rustworkx_core::dag_algo::layers;
use rustworkx_core::err::ContractError;
use rustworkx_core::graph_ext::ContractNodesDirected;
use rustworkx_core::petgraph;
use rustworkx_core::petgraph::prelude::StableDiGraph;
use rustworkx_core::petgraph::prelude::*;
use rustworkx_core::petgraph::stable_graph::{EdgeReference, NodeIndex};
use rustworkx_core::petgraph::unionfind::UnionFind;
use rustworkx_core::petgraph::visit::{
    EdgeIndexable, IntoEdgeReferences, IntoNodeReferences, NodeFiltered, NodeIndexable,
};
use rustworkx_core::petgraph::Incoming;
use rustworkx_core::traversal::{
    ancestors as core_ancestors, bfs_predecessors as core_bfs_predecessors,
    bfs_successors as core_bfs_successors, descendants as core_descendants,
};

use std::cmp::Ordering;
use std::collections::{BTreeMap, VecDeque};
use std::convert::Infallible;
use std::f64::consts::PI;

static CONTROL_FLOW_OP_NAMES: [&str; 4] = ["for_loop", "while_loop", "if_else", "switch_case"];
static SEMANTIC_EQ_SYMMETRIC: [&str; 4] = ["barrier", "swap", "break_loop", "continue_loop"];

#[derive(Clone, Debug)]
pub enum NodeType {
    QubitIn(Qubit),
    QubitOut(Qubit),
    ClbitIn(Clbit),
    ClbitOut(Clbit),
    VarIn(Var),
    VarOut(Var),
    Operation(PackedInstruction),
}

impl NodeType {
    /// Unwraps this node as an operation and returns a reference to
    /// the contained [PackedInstruction].
    ///
    /// Panics if this is not an operation node.
    pub fn unwrap_operation(&self) -> &PackedInstruction {
        match self {
            NodeType::Operation(instr) => instr,
            _ => panic!("Node is not an operation!"),
        }
    }
}

#[derive(Hash, Eq, PartialEq, Clone, Debug)]
pub enum Wire {
    Qubit(Qubit),
    Clbit(Clbit),
    Var(Var),
}

impl Wire {
    fn to_pickle(&self, py: Python) -> PyResult<PyObject> {
        match self {
            Self::Qubit(bit) => (0, bit.0.into_py_any(py)?),
            Self::Clbit(bit) => (1, bit.0.into_py_any(py)?),
            Self::Var(var) => (2, var.0.into_py_any(py)?),
        }
        .into_py_any(py)
    }

    fn from_pickle(b: &Bound<PyAny>) -> PyResult<Self> {
        let tuple: Bound<PyTuple> = b.extract()?;
        let wire_type: usize = tuple.get_item(0)?.extract()?;
        if wire_type == 0 {
            Ok(Self::Qubit(Qubit(tuple.get_item(1)?.extract()?)))
        } else if wire_type == 1 {
            Ok(Self::Clbit(Clbit(tuple.get_item(1)?.extract()?)))
        } else if wire_type == 2 {
            Ok(Self::Var(Var(tuple.get_item(1)?.extract()?)))
        } else {
            Err(PyTypeError::new_err("Invalid wire type"))
        }
    }
}

/// Quantum circuit as a directed acyclic graph.
///
/// There are 3 types of nodes in the graph: inputs, outputs, and operations.
/// The nodes are connected by directed edges that correspond to qubits and
/// bits.
#[pyclass(module = "qiskit._accelerate.circuit")]
#[derive(Clone, Debug)]
pub struct DAGCircuit {
    /// Circuit name.  Generally, this corresponds to the name
    /// of the QuantumCircuit from which the DAG was generated.
    #[pyo3(get, set)]
    name: Option<PyObject>,
    /// Circuit metadata
    #[pyo3(get, set)]
    metadata: Option<PyObject>,

    dag: StableDiGraph<NodeType, Wire>,

    qregs: RegisterData<QuantumRegister>,
    cregs: RegisterData<ClassicalRegister>,

    /// The cache used to intern instruction qargs.
    pub qargs_interner: Interner<[Qubit]>,
    /// The cache used to intern instruction cargs.
    pub cargs_interner: Interner<[Clbit]>,
    /// Qubits registered in the circuit.
    qubits: ObjectRegistry<Qubit, ShareableQubit>,
    /// Clbits registered in the circuit.
    clbits: ObjectRegistry<Clbit, ShareableClbit>,
    /// Variables registered in the circuit.
    vars: ObjectRegistry<Var, PyObjectAsKey>,
    /// Stretches registered in the circuit.
    stretches: ObjectRegistry<Stretch, PyObjectAsKey>,
    /// Global phase.
    global_phase: Param,
    /// Duration.
    duration: Option<PyObject>,
    /// Unit of duration.
    unit: String,

    // Note: these are tracked separately from `qubits` and `clbits`
    // because it's not yet clear if the Rust concept of a native Qubit
    // and Clbit should correspond directly to the numerical Python
    // index that users see in the Python API.
    /// The index locations of bits, and their positions within
    /// registers.
    qubit_locations: BitLocator<ShareableQubit, QuantumRegister>,
    clbit_locations: BitLocator<ShareableClbit, ClassicalRegister>,

    /// Map from qubit to input and output nodes of the graph.
    qubit_io_map: Vec<[NodeIndex; 2]>,

    /// Map from clbit to input and output nodes of the graph.
    clbit_io_map: Vec<[NodeIndex; 2]>,

    /// Map from var to input and output nodes of the graph.
    var_io_map: Vec<[NodeIndex; 2]>,

    /// Operation kind to count
    op_names: IndexMap<String, usize, RandomState>,

    identifier_info: HashMap<String, DAGIdentifierInfo>,

    vars_by_type: VarsByType,
    stretches_by_type: StretchesByType,
}

#[derive(Clone, Debug)]
struct PyLegacyResources {
    clbits: Py<PyTuple>,
    cregs: Py<PyTuple>,
}

fn condition_resources(condition: &Bound<PyAny>) -> PyResult<PyLegacyResources> {
    let res = imports::CONTROL_FLOW_CONDITION_RESOURCES
        .get_bound(condition.py())
        .call1((condition,))?;
    Ok(PyLegacyResources {
        clbits: res.getattr("clbits")?.downcast_into_exact()?.unbind(),
        cregs: res.getattr("cregs")?.downcast_into_exact()?.unbind(),
    })
}

fn node_resources(node: &Bound<PyAny>) -> PyResult<PyLegacyResources> {
    let res = imports::CONTROL_FLOW_NODE_RESOURCES
        .get_bound(node.py())
        .call1((node,))?;
    Ok(PyLegacyResources {
        clbits: res.getattr("clbits")?.downcast_into_exact()?.unbind(),
        cregs: res.getattr("cregs")?.downcast_into_exact()?.unbind(),
    })
}

#[derive(IntoPyObject)]
struct PyVariableMapper {
    mapper: Py<PyAny>,
}

impl PyVariableMapper {
    fn new(
        py: Python,
        target_cregs: Bound<PyAny>,
        bit_map: Option<Bound<PyDict>>,
        var_map: Option<Bound<PyDict>>,
        add_register: Option<Py<PyAny>>,
    ) -> PyResult<Self> {
        let kwargs: HashMap<&str, Option<Py<PyAny>>> =
            HashMap::from_iter([("add_register", add_register)]);
        Ok(PyVariableMapper {
            mapper: imports::VARIABLE_MAPPER
                .get_bound(py)
                .call(
                    (target_cregs, bit_map, var_map),
                    Some(&kwargs.into_py_dict(py)?),
                )?
                .unbind(),
        })
    }

    fn map_condition<'py>(
        &self,
        condition: &Bound<'py, PyAny>,
        allow_reorder: bool,
    ) -> PyResult<Bound<'py, PyAny>> {
        let py = condition.py();
        let kwargs: HashMap<&str, bool> = HashMap::from_iter([("allow_reorder", allow_reorder)]);
        self.mapper.bind(py).call_method(
            intern!(py, "map_condition"),
            (condition,),
            Some(&kwargs.into_py_dict(py)?),
        )
    }

    fn map_target<'py>(&self, target: &Bound<'py, PyAny>) -> PyResult<Bound<'py, PyAny>> {
        let py = target.py();
        self.mapper
            .bind(py)
            .call_method1(intern!(py, "map_target"), (target,))
    }
}

#[pyfunction]
fn reject_new_register(reg: &Bound<PyAny>) -> PyResult<()> {
    Err(DAGCircuitError::new_err(format!(
        "No register with '{:?}' to map this expression onto.",
        reg.getattr("bits")?
    )))
}

#[pyclass(name = "BitLocations", module = "qiskit._accelerate.circuit", sequence)]
#[derive(Clone, Debug)]
pub struct PyBitLocations {
    #[pyo3(get)]
    pub index: usize,
    #[pyo3(get)]
    pub registers: Py<PyList>,
}

#[pymethods]
impl PyBitLocations {
    #[new]
    /// Creates a new instance of [PyBitLocations]
    pub fn new(index: usize, registers: Py<PyList>) -> Self {
        Self { index, registers }
    }

    fn __eq__(slf: Bound<Self>, other: Bound<PyAny>) -> PyResult<bool> {
        let borrowed = slf.borrow();
        if let Ok(other) = other.downcast::<Self>() {
            let other_borrowed = other.borrow();
            Ok(borrowed.index == other_borrowed.index
                && slf.getattr("registers")?.eq(other.getattr("registers")?)?)
        } else if let Ok(other) = other.downcast::<PyTuple>() {
            Ok(slf.getattr("index")?.eq(other.get_item(0)?)?
                && slf.getattr("registers")?.eq(other.get_item(1)?)?)
        } else {
            Ok(false)
        }
    }

    fn __iter__(slf: Bound<Self>) -> PyResult<Bound<PyIterator>> {
        (slf.getattr("index")?, slf.getattr("registers")?)
            .into_bound_py_any(slf.py())?
            .try_iter()
    }

    fn __repr__(slf: Bound<Self>) -> PyResult<String> {
        Ok(format!(
            "{}(index={} registers={})",
            slf.get_type().name()?,
            slf.getattr("index")?.repr()?,
            slf.getattr("registers")?.repr()?
        ))
    }

    fn __getnewargs__(slf: Bound<Self>) -> PyResult<(Bound<PyAny>, Bound<PyAny>)> {
        Ok((slf.getattr("index")?, slf.getattr("registers")?))
    }

    fn __getitem__(&self, py: Python, index: PySequenceIndex<'_>) -> PyResult<PyObject> {
        let getter = |index: usize| -> PyResult<PyObject> {
            match index {
                0 => self.index.into_py_any(py),
                1 => Ok(self.registers.clone_ref(py).into_any()),
                _ => Err(PyIndexError::new_err("index out of range")),
            }
        };
        if let Ok(index) = index.with_len(2) {
            match index {
                crate::slice::SequenceIndex::Int(index) => getter(index),
                _ => PyTuple::new(py, index.iter().map(|idx| getter(idx).unwrap()))
                    .map(|obj| obj.into_any().unbind()),
            }
        } else {
            Err(PyIndexError::new_err("index out of range"))
        }
    }

    #[staticmethod]
    fn __len__() -> usize {
        2
    }
}

#[derive(Copy, Clone, Debug)]
enum DAGVarType {
    Input = 0,
    Capture = 1,
    Declare = 2,
}

#[derive(Copy, Clone, Debug)]
enum DAGStretchType {
    Capture = 0,
    Declare = 1,
}

#[derive(Clone, Debug)]
struct DAGVarInfo {
    var: PyObject,
    type_: DAGVarType,
    in_node: NodeIndex,
    out_node: NodeIndex,
}

impl DAGVarInfo {
    fn to_pickle(&self, py: Python) -> PyResult<PyObject> {
        (
            self.var.clone_ref(py),
            self.type_ as u8,
            self.in_node.index(),
            self.out_node.index(),
        )
            .into_py_any(py)
    }

    fn from_pickle(ob: &Bound<PyAny>) -> PyResult<Self> {
        let val_tuple = ob.downcast::<PyTuple>()?;
        Ok(DAGVarInfo {
            var: val_tuple.get_item(0)?.unbind(),
            type_: match val_tuple.get_item(1)?.extract::<u8>()? {
                0 => DAGVarType::Input,
                1 => DAGVarType::Capture,
                2 => DAGVarType::Declare,
                _ => return Err(PyValueError::new_err("Invalid var type")),
            },
            in_node: NodeIndex::new(val_tuple.get_item(2)?.extract()?),
            out_node: NodeIndex::new(val_tuple.get_item(3)?.extract()?),
        })
    }
}

#[derive(Clone, Debug)]
struct DAGStretchInfo {
    stretch: PyObject,
    type_: DAGStretchType,
}

impl DAGStretchInfo {
    fn to_pickle(&self, py: Python) -> PyResult<PyObject> {
        (self.stretch.clone_ref(py), self.type_ as u8).into_py_any(py)
    }

    fn from_pickle(ob: &Bound<PyAny>) -> PyResult<Self> {
        let val_tuple = ob.downcast::<PyTuple>()?;
        Ok(DAGStretchInfo {
            stretch: val_tuple.get_item(0)?.unbind(),
            type_: match val_tuple.get_item(1)?.extract::<u8>()? {
                0 => DAGStretchType::Capture,
                1 => DAGStretchType::Declare,
                _ => return Err(PyValueError::new_err("Invalid stretch type")),
            },
        })
    }
}

#[derive(Clone, Debug)]
enum DAGIdentifierInfo {
    Stretch(DAGStretchInfo),
    Var(DAGVarInfo),
}

impl DAGIdentifierInfo {
    fn to_pickle(&self, py: Python) -> PyResult<PyObject> {
        match self {
            DAGIdentifierInfo::Stretch(info) => (0, info.to_pickle(py)?).into_py_any(py),
            DAGIdentifierInfo::Var(info) => (1, info.to_pickle(py)?).into_py_any(py),
        }
    }

    fn from_pickle(ob: &Bound<PyAny>) -> PyResult<Self> {
        let val_tuple = ob.downcast::<PyTuple>()?;
        match val_tuple.get_item(0)?.extract::<u8>()? {
            0 => Ok(DAGIdentifierInfo::Stretch(DAGStretchInfo::from_pickle(
                &val_tuple.get_item(1)?,
            )?)),
            1 => Ok(DAGIdentifierInfo::Var(DAGVarInfo::from_pickle(
                &val_tuple.get_item(1)?,
            )?)),
            _ => Err(PyValueError::new_err("Invalid identifier info type")),
        }
    }
}

/// A container struct for the Vars in a dag grouped by their types
#[derive(Clone, Debug)]
struct VarsByType {
    input: OnceLock<Py<PySet>>,
    capture: OnceLock<Py<PySet>>,
    declare: OnceLock<Py<PySet>>,
}

impl<'py> VarsByType {
    fn new() -> Self {
        Self {
            input: OnceLock::new(),
            capture: OnceLock::new(),
            declare: OnceLock::new(),
        }
    }

    fn get_input(&'py self, py: Python<'py>) -> &'py Bound<'py, PySet> {
        self.input
            .get_or_init(|| PySet::empty(py).unwrap().unbind())
            .bind(py)
    }

    fn get_capture(&'py self, py: Python<'py>) -> &'py Bound<'py, PySet> {
        self.capture
            .get_or_init(|| PySet::empty(py).unwrap().unbind())
            .bind(py)
    }

    fn get_declare(&'py self, py: Python<'py>) -> &'py Bound<'py, PySet> {
        self.declare
            .get_or_init(|| PySet::empty(py).unwrap().unbind())
            .bind(py)
    }

    fn get_all(&'py self, py: Python<'py>) -> [&'py Bound<'py, PySet>; 3] {
        [
            self.get_input(py),
            self.get_capture(py),
            self.get_declare(py),
        ]
    }

    fn from_all(input: [Py<PySet>; 3], py: Python) -> Self {
        Self {
            input: OnceLock::from(input[0].clone_ref(py)),
            capture: OnceLock::from(input[1].clone_ref(py)),
            declare: OnceLock::from(input[2].clone_ref(py)),
        }
    }
}

/// A container struct for the Stretches in a dag grouped by their types
#[derive(Clone, Debug)]
struct StretchesByType {
    capture: OnceLock<Py<PySet>>,
    declare: OnceLock<Py<PyList>>,
}

impl<'py> StretchesByType {
    fn new() -> Self {
        Self {
            capture: OnceLock::new(),
            declare: OnceLock::new(),
        }
    }

    fn get_capture(&'py self, py: Python<'py>) -> &'py Bound<'py, PySet> {
        self.capture
            .get_or_init(|| PySet::empty(py).unwrap().unbind())
            .bind(py)
    }

    fn get_declare(&'py self, py: Python<'py>) -> &'py Bound<'py, PyList> {
        self.declare
            .get_or_init(|| PyList::empty(py).unbind())
            .bind(py)
    }

    fn get_all(&'py self, py: Python<'py>) -> (&'py Bound<'py, PySet>, &'py Bound<'py, PyList>) {
        (self.get_capture(py), self.get_declare(py))
    }

    fn from_all(input: (Py<PySet>, Py<PyList>), py: Python) -> Self {
        Self {
            capture: OnceLock::from(input.0.clone_ref(py)),
            declare: OnceLock::from(input.1.clone_ref(py)),
        }
    }
}

#[pymethods]
impl DAGCircuit {
    #[new]
    pub fn py_new(py: Python) -> PyResult<Self> {
        let mut out = Self::new()?;
        out.metadata = Some(PyDict::new(py).unbind().into());
        Ok(out)
    }

    /// Returns the dict containing the QuantumRegisters in the circuit
    #[getter]
    fn get_qregs(&self, py: Python) -> &Py<PyDict> {
        self.qregs.cached(py)
    }

    /// Returns a dict mapping Clbit instances to tuple comprised of 0) the
    /// corresponding index in circuit.clbits and 1) a list of
    /// Register-int pairs for each Register containing the Bit and its index
    /// within that register.
    #[getter("_qubit_indices")]
    pub fn get_qubit_locations(&self, py: Python) -> &Py<PyDict> {
        self.qubit_locations.cached(py)
    }

    /// Returns the dict containing the QuantumRegisters in the circuit
    #[getter]
    fn get_cregs(&self, py: Python) -> &Py<PyDict> {
        self.cregs.cached(py)
    }

    /// Returns a dict mapping Clbit instances to tuple comprised of 0) the
    /// corresponding index in circuit.clbits and 1) a list of
    /// Register-int pairs for each Register containing the Bit and its index
    /// within that register.
    #[getter("_clbit_indices")]
    pub fn get_clbit_locations(&self, py: Python) -> &Py<PyDict> {
        self.clbit_locations.cached(py)
    }

    /// Returns the total duration of the circuit, set by a scheduling transpiler pass. Its unit is
    /// specified by :attr:`.unit`
    ///
    /// DEPRECATED since Qiskit 1.3.0 and will be removed in Qiskit 3.0.0
    #[getter("duration")]
    fn get_duration(&self, py: Python) -> PyResult<Option<Py<PyAny>>> {
        imports::WARNINGS_WARN.get_bound(py).call1((
            intern!(
                py,
                concat!(
                    "The property ``qiskit.dagcircuit.dagcircuit.DAGCircuit.duration`` is ",
                    "deprecated as of Qiskit 1.3.0. It will be removed in Qiskit 3.0.0.",
                )
            ),
            py.get_type::<PyDeprecationWarning>(),
            1,
        ))?;
        self.get_internal_duration(py)
    }

    /// Returns the total duration of the circuit for internal use (no deprecation warning).
    ///
    /// To be removed with get_duration.
    #[getter("_duration")]
    fn get_internal_duration(&self, py: Python) -> PyResult<Option<Py<PyAny>>> {
        Ok(self.duration.as_ref().map(|x| x.clone_ref(py)))
    }

    /// Sets the total duration of the circuit, set by a scheduling transpiler pass. Its unit is
    /// specified by :attr:`.unit`
    ///
    /// DEPRECATED since Qiskit 1.3.0 and will be removed in Qiskit 3.0.0
    #[setter("duration")]
    fn set_duration(&mut self, py: Python, duration: Option<PyObject>) -> PyResult<()> {
        imports::WARNINGS_WARN.get_bound(py).call1((
            intern!(
                py,
                concat!(
                    "The property ``qiskit.dagcircuit.dagcircuit.DAGCircuit.duration`` is ",
                    "deprecated as of Qiskit 1.3.0. It will be removed in Qiskit 3.0.0.",
                )
            ),
            py.get_type::<PyDeprecationWarning>(),
            1,
        ))?;
        self.set_internal_duration(duration);
        Ok(())
    }

    /// Sets the total duration of the circuit for internal use (no deprecation warning).
    ///
    /// To be removed with set_duration.
    #[setter("_duration")]
    fn set_internal_duration(&mut self, duration: Option<PyObject>) {
        self.duration = duration
    }

    /// Returns the unit that duration is specified in.
    ///
    /// DEPRECATED since Qiskit 1.3.0 and will be removed in Qiskit 3.0.0
    #[getter]
    fn get_unit(&self, py: Python) -> PyResult<String> {
        imports::WARNINGS_WARN.get_bound(py).call1((
            intern!(
                py,
                concat!(
                    "The property ``qiskit.dagcircuit.dagcircuit.DAGCircuit.unit`` is ",
                    "deprecated as of Qiskit 1.3.0. It will be removed in Qiskit 3.0.0.",
                )
            ),
            py.get_type::<PyDeprecationWarning>(),
            1,
        ))?;
        self.get_internal_unit()
    }

    /// Returns the unit that duration is specified in for internal use (no deprecation warning).
    ///
    /// To be removed with get_unit.
    #[getter("_unit")]
    fn get_internal_unit(&self) -> PyResult<String> {
        Ok(self.unit.clone())
    }

    /// Sets the unit that duration is specified in.
    ///
    /// DEPRECATED since Qiskit 1.3.0 and will be removed in Qiskit 3.0.0
    #[setter("unit")]
    fn set_unit(&mut self, py: Python, unit: String) -> PyResult<()> {
        imports::WARNINGS_WARN.get_bound(py).call1((
            intern!(
                py,
                concat!(
                    "The property ``qiskit.dagcircuit.dagcircuit.DAGCircuit.unit`` is ",
                    "deprecated as of Qiskit 1.3.0. It will be removed in Qiskit 3.0.0.",
                )
            ),
            py.get_type::<PyDeprecationWarning>(),
            1,
        ))?;
        self.set_internal_unit(unit);
        Ok(())
    }

    /// Sets the unit that duration is specified in for internal use (no deprecation warning).
    ///
    /// To be removed with set_unit.
    #[setter("_unit")]
    fn set_internal_unit(&mut self, unit: String) {
        self.unit = unit
    }

    #[getter]
    fn input_map(&self, py: Python) -> PyResult<Py<PyDict>> {
        let out_dict = PyDict::new(py);
        for (qubit, indices) in self
            .qubit_io_map
            .iter()
            .enumerate()
            .map(|(idx, indices)| (Qubit::new(idx), indices))
        {
            out_dict.set_item(
                self.qubits.get(qubit).unwrap(),
                self.get_node(py, indices[0])?,
            )?;
        }
        for (clbit, indices) in self
            .clbit_io_map
            .iter()
            .enumerate()
            .map(|(idx, indices)| (Clbit::new(idx), indices))
        {
            out_dict.set_item(
                self.clbits.get(clbit).unwrap(),
                self.get_node(py, indices[0])?,
            )?;
        }
        for (var, indices) in self
            .var_io_map
            .iter()
            .enumerate()
            .map(|(idx, indices)| (Var::new(idx), indices))
        {
            out_dict.set_item(
                self.vars.get(var).unwrap().into_pyobject(py)?,
                self.get_node(py, indices[0])?,
            )?;
        }
        Ok(out_dict.unbind())
    }

    #[getter]
    fn output_map(&self, py: Python) -> PyResult<Py<PyDict>> {
        let out_dict = PyDict::new(py);
        for (qubit, indices) in self
            .qubit_io_map
            .iter()
            .enumerate()
            .map(|(idx, indices)| (Qubit::new(idx), indices))
        {
            out_dict.set_item(
                self.qubits.get(qubit).unwrap(),
                self.get_node(py, indices[1])?,
            )?;
        }
        for (clbit, indices) in self
            .clbit_io_map
            .iter()
            .enumerate()
            .map(|(idx, indices)| (Clbit::new(idx), indices))
        {
            out_dict.set_item(
                self.clbits.get(clbit).unwrap(),
                self.get_node(py, indices[1])?,
            )?;
        }
        for (var, indices) in self
            .var_io_map
            .iter()
            .enumerate()
            .map(|(idx, indices)| (Var::new(idx), indices))
        {
            out_dict.set_item(
                self.vars
                    .get(var)
                    .unwrap()
                    .clone_ref(py)
                    .into_pyobject(py)?,
                self.get_node(py, indices[1])?,
            )?;
        }
        Ok(out_dict.unbind())
    }

    fn __getstate__(&self, py: Python) -> PyResult<Py<PyDict>> {
        let out_dict = PyDict::new(py);
        out_dict.set_item("name", self.name.as_ref().map(|x| x.clone_ref(py)))?;
        out_dict.set_item("metadata", self.metadata.as_ref().map(|x| x.clone_ref(py)))?;
        out_dict.set_item("qregs", self.qregs.cached(py))?;
        out_dict.set_item("cregs", self.cregs.cached(py))?;
        out_dict.set_item("global_phase", self.global_phase.clone())?;
        out_dict.set_item(
            "qubit_io_map",
            self.qubit_io_map
                .iter()
                .enumerate()
                .map(|(k, v)| (k, [v[0].index(), v[1].index()]))
                .into_py_dict(py)?,
        )?;
        out_dict.set_item(
            "clbit_io_map",
            self.clbit_io_map
                .iter()
                .enumerate()
                .map(|(k, v)| (k, [v[0].index(), v[1].index()]))
                .into_py_dict(py)?,
        )?;
        out_dict.set_item(
            "var_io_map",
            self.var_io_map
                .iter()
                .enumerate()
                .map(|(k, v)| (k, [v[0].index(), v[1].index()]))
                .into_py_dict(py)?,
        )?;
        out_dict.set_item("op_name", self.op_names.clone())?;
        out_dict.set_item(
            "identifier_info",
            self.identifier_info
                .iter()
                .map(|(k, v)| (k, v.clone().to_pickle(py).unwrap()))
                .into_py_dict(py)?,
        )?;
        out_dict.set_item("vars_by_type", self.vars_by_type.get_all(py))?;
        out_dict.set_item("stretches_by_type", self.stretches_by_type.get_all(py))?;
        out_dict.set_item("qubits", self.qubits.objects())?;
        out_dict.set_item("clbits", self.clbits.objects())?;
        out_dict.set_item("vars", self.vars.objects())?;
        out_dict.set_item("stretches", self.stretches.objects())?;
        let mut nodes: Vec<PyObject> = Vec::with_capacity(self.dag.node_count());
        for node_idx in self.dag.node_indices() {
            let node_data = self.get_node(py, node_idx)?;
            nodes.push((node_idx.index(), node_data).into_py_any(py)?);
        }
        out_dict.set_item("nodes", nodes)?;
        out_dict.set_item(
            "nodes_removed",
            self.dag.node_count() != self.dag.node_bound(),
        )?;
        let mut edges: Vec<PyObject> = Vec::with_capacity(self.dag.edge_bound());
        // edges are saved with none (deleted edges) instead of their index to save space
        for i in 0..self.dag.edge_bound() {
            let idx = EdgeIndex::new(i);
            let edge = match self.dag.edge_weight(idx) {
                Some(edge_w) => {
                    let endpoints = self.dag.edge_endpoints(idx).unwrap();
                    (
                        endpoints.0.index(),
                        endpoints.1.index(),
                        edge_w.clone().to_pickle(py)?,
                    )
                        .into_py_any(py)?
                }
                None => py.None(),
            };
            edges.push(edge);
        }
        out_dict.set_item("edges", edges)?;
        Ok(out_dict.unbind())
    }

    fn __setstate__(&mut self, py: Python, state: PyObject) -> PyResult<()> {
        let dict_state = state.downcast_bound::<PyDict>(py)?;
        self.name = dict_state.get_item("name")?.unwrap().extract()?;
        self.metadata = dict_state.get_item("metadata")?.unwrap().extract()?;
        self.qregs = RegisterData::from_mapping(
            dict_state
                .get_item("qregs")?
                .unwrap()
                .extract::<IndexMap<String, QuantumRegister>>()?,
        );
        self.cregs = RegisterData::from_mapping(
            dict_state
                .get_item("cregs")?
                .unwrap()
                .extract::<IndexMap<String, ClassicalRegister>>()?,
        );
        self.global_phase = dict_state.get_item("global_phase")?.unwrap().extract()?;
        self.op_names = dict_state.get_item("op_name")?.unwrap().extract()?;
        self.vars_by_type =
            VarsByType::from_all(dict_state.get_item("vars_by_type")?.unwrap().extract()?, py);
        self.stretches_by_type = StretchesByType::from_all(
            dict_state
                .get_item("stretches_by_type")?
                .unwrap()
                .extract()?,
            py,
        );
        let binding = dict_state.get_item("identifier_info")?.unwrap();
        let identifier_info_raw = binding.downcast::<PyDict>().unwrap();
        self.identifier_info = HashMap::with_capacity(identifier_info_raw.len());
        for (key, value) in identifier_info_raw.iter() {
            self.identifier_info
                .insert(key.extract()?, DAGIdentifierInfo::from_pickle(&value)?);
        }

        let binding = dict_state.get_item("qubits")?.unwrap();
        let qubits_raw = binding.extract::<Vec<ShareableQubit>>()?;
        for bit in qubits_raw.into_iter() {
            self.qubits.add(bit, false)?;
        }
        let binding = dict_state.get_item("clbits")?.unwrap();
        let clbits_raw = binding.extract::<Vec<ShareableClbit>>()?;
        for bit in clbits_raw.into_iter() {
            self.clbits.add(bit, false)?;
        }
        let binding = dict_state.get_item("vars")?.unwrap();
        let vars_raw = binding.downcast::<PyList>()?;
        for v in vars_raw.iter() {
            self.vars.add(PyObjectAsKey::new(&v), false)?;
        }
        let binding = dict_state.get_item("stretches")?.unwrap();
        let stretches_raw = binding.downcast::<PyList>()?;
        for s in stretches_raw.iter() {
            self.stretches.add(PyObjectAsKey::new(&s), false)?;
        }
        let binding = dict_state.get_item("qubit_io_map")?.unwrap();
        let qubit_index_map_raw = binding.downcast::<PyDict>().unwrap();
        self.qubit_io_map = Vec::with_capacity(qubit_index_map_raw.len());
        for (_k, v) in qubit_index_map_raw.iter() {
            let indices: [usize; 2] = v.extract()?;
            self.qubit_io_map
                .push([NodeIndex::new(indices[0]), NodeIndex::new(indices[1])]);
        }
        let binding = dict_state.get_item("clbit_io_map")?.unwrap();
        let clbit_index_map_raw = binding.downcast::<PyDict>().unwrap();
        self.clbit_io_map = Vec::with_capacity(clbit_index_map_raw.len());
        for (_k, v) in clbit_index_map_raw.iter() {
            let indices: [usize; 2] = v.extract()?;
            self.clbit_io_map
                .push([NodeIndex::new(indices[0]), NodeIndex::new(indices[1])]);
        }
        let binding = dict_state.get_item("var_io_map")?.unwrap();
        let var_index_map_raw = binding.downcast::<PyDict>().unwrap();
        self.var_io_map = Vec::with_capacity(var_index_map_raw.len());
        for (_k, v) in var_index_map_raw.iter() {
            let indices: [usize; 2] = v.extract()?;
            self.var_io_map
                .push([NodeIndex::new(indices[0]), NodeIndex::new(indices[1])]);
        }
        // Rebuild Graph preserving index holes:
        let binding = dict_state.get_item("nodes")?.unwrap();
        let nodes_lst = binding.downcast::<PyList>()?;
        let binding = dict_state.get_item("edges")?.unwrap();
        let edges_lst = binding.downcast::<PyList>()?;
        let node_removed: bool = dict_state.get_item("nodes_removed")?.unwrap().extract()?;
        self.dag = StableDiGraph::default();
        if !node_removed {
            for item in nodes_lst.iter() {
                let node_w = item.downcast::<PyTuple>().unwrap().get_item(1).unwrap();
                let weight = self.pack_into(py, &node_w)?;
                self.dag.add_node(weight);
            }
        } else if nodes_lst.len() == 1 {
            // graph has only one node, handle logic here to save one if in the loop later
            let binding = nodes_lst.get_item(0).unwrap();
            let item = binding.downcast::<PyTuple>().unwrap();
            let node_idx: usize = item.get_item(0).unwrap().extract().unwrap();
            let node_w = item.get_item(1).unwrap();

            for _i in 0..node_idx {
                self.dag.add_node(NodeType::QubitIn(Qubit(u32::MAX)));
            }
            let weight = self.pack_into(py, &node_w)?;
            self.dag.add_node(weight);
            for i in 0..node_idx {
                self.dag.remove_node(NodeIndex::new(i));
            }
        } else {
            let binding = nodes_lst.get_item(nodes_lst.len() - 1).unwrap();
            let last_item = binding.downcast::<PyTuple>().unwrap();

            // list of temporary nodes that will be removed later to re-create holes
            let node_bound_1: usize = last_item.get_item(0).unwrap().extract().unwrap();
            let mut tmp_nodes: Vec<NodeIndex> =
                Vec::with_capacity(node_bound_1 + 1 - nodes_lst.len());

            for item in nodes_lst {
                let item = item.downcast::<PyTuple>().unwrap();
                let next_index: usize = item.get_item(0).unwrap().extract().unwrap();
                let weight: PyObject = item.get_item(1).unwrap().extract().unwrap();
                while next_index > self.dag.node_bound() {
                    // node does not exist
                    let tmp_node = self.dag.add_node(NodeType::QubitIn(Qubit(u32::MAX)));
                    tmp_nodes.push(tmp_node);
                }
                // add node to the graph, and update the next available node index
                let weight = self.pack_into(py, weight.bind(py))?;
                self.dag.add_node(weight);
            }
            // Remove any temporary nodes we added
            for tmp_node in tmp_nodes {
                self.dag.remove_node(tmp_node);
            }
        }

        // to ensure O(1) on edge deletion, use a temporary node to store missing edges
        let tmp_node = self.dag.add_node(NodeType::QubitIn(Qubit(u32::MAX)));

        for item in edges_lst {
            if item.is_none() {
                // add a temporary edge that will be deleted later to re-create the hole
                self.dag
                    .add_edge(tmp_node, tmp_node, Wire::Qubit(Qubit(u32::MAX)));
            } else {
                let triple = item.downcast::<PyTuple>().unwrap();
                let edge_p: usize = triple.get_item(0).unwrap().extract().unwrap();
                let edge_c: usize = triple.get_item(1).unwrap().extract().unwrap();
                let edge_w = Wire::from_pickle(&triple.get_item(2).unwrap())?;
                self.dag
                    .add_edge(NodeIndex::new(edge_p), NodeIndex::new(edge_c), edge_w);
            }
        }
        self.dag.remove_node(tmp_node);
        self.qubit_locations = BitLocator::with_capacity(self.qubits.len());
        for (index, qubit) in self.qubits.objects().iter().enumerate() {
            let registers = self
                .qregs
                .registers()
                .iter()
                .filter_map(|x| x.index_of(qubit).map(|y| (x.clone(), y)));
            self.qubit_locations
                .insert(qubit.clone(), BitLocations::new(index as u32, registers));
        }
        self.clbit_locations = BitLocator::with_capacity(self.clbits.len());
        for (index, clbit) in self.clbits.objects().iter().enumerate() {
            let registers = self
                .cregs
                .registers()
                .iter()
                .filter_map(|x| x.index_of(clbit).map(|y| (x.clone(), y)));
            self.clbit_locations
                .insert(clbit.clone(), BitLocations::new(index as u32, registers));
        }
        Ok(())
    }

    /// Returns the current sequence of registered :class:`.Qubit` instances as a list.
    ///
    /// .. warning::
    ///
    ///     Do not modify this list yourself.  It will invalidate the :class:`DAGCircuit` data
    ///     structures.
    ///
    /// Returns:
    ///     list(:class:`.Qubit`): The current sequence of registered qubits.
    #[getter(qubits)]
    pub fn py_qubits(&self, py: Python<'_>) -> Py<PyList> {
        self.qubits.cached(py).clone_ref(py)
    }

    /// Returns the current sequence of registered :class:`.Clbit`
    /// instances as a list.
    ///
    /// .. warning::
    ///
    ///     Do not modify this list yourself.  It will invalidate the :class:`DAGCircuit` data
    ///     structures.
    ///
    /// Returns:
    ///     list(:class:`.Clbit`): The current sequence of registered clbits.
    #[getter(clbits)]
    pub fn py_clbits(&self, py: Python<'_>) -> Py<PyList> {
        self.clbits.cached(py).clone_ref(py)
    }

    /// Return a list of the wires in order.
    #[getter]
    fn get_wires(&self, py: Python<'_>) -> PyResult<Py<PyList>> {
        let wires: Bound<PyList> = PyList::new(py, self.qubits.objects().iter())?;

        for clbit in self.clbits.objects().iter() {
            wires.append(clbit)?
        }

        let out_list = PyList::new(py, wires)?;
        for var_type_set in &self.vars_by_type.get_all(py) {
            for var in var_type_set.iter() {
                out_list.append(var)?;
            }
        }
        Ok(out_list.unbind())
    }

    /// Returns the number of nodes in the dag.
    #[getter]
    fn get_node_counter(&self) -> usize {
        self.dag.node_count()
    }

    /// Return the global phase of the circuit.
    #[getter]
    pub fn get_global_phase(&self) -> Param {
        self.global_phase.clone()
    }

    /// Set the global phase of the circuit.
    ///
    /// Args:
    ///     angle (float, :class:`.ParameterExpression`): The phase angle.
    #[setter]
    pub fn set_global_phase(&mut self, angle: Param) -> PyResult<()> {
        match angle {
            Param::Float(angle) => {
                self.global_phase = Param::Float(angle.rem_euclid(2. * PI));
            }
            Param::ParameterExpression(angle) => {
                self.global_phase = Param::ParameterExpression(angle);
            }
            Param::Obj(_) => return Err(PyTypeError::new_err("Invalid type for global phase")),
        }
        Ok(())
    }

    /// Remove all operation nodes with the given name.
    fn remove_all_ops_named(&mut self, opname: &str) {
        let mut to_remove = Vec::new();
        for (id, weight) in self.dag.node_references() {
            if let NodeType::Operation(packed) = &weight {
                if opname == packed.op.name() {
                    to_remove.push(id);
                }
            }
        }
        for node in to_remove {
            self.remove_op_node(node);
        }
    }

    /// Add individual qubit wires.
    fn add_qubits(&mut self, qubits: Vec<Bound<PyAny>>) -> PyResult<()> {
        for bit in qubits.into_iter() {
            let Ok(bit) = bit.extract::<ShareableQubit>() else {
                return Err(DAGCircuitError::new_err("not a Qubit instance."));
            };
            if self.qubits.find(&bit).is_some() {
                return Err(DAGCircuitError::new_err(format!(
                    "duplicate qubits {:?}",
                    bit
                )));
            }
            self.add_qubit_unchecked(bit)?;
        }
        Ok(())
    }

    /// Add individual qubit wires.
    fn add_clbits(&mut self, clbits: Vec<Bound<'_, PyAny>>) -> PyResult<()> {
        for bit in clbits.into_iter() {
            let Ok(bit) = bit.extract::<ShareableClbit>() else {
                return Err(DAGCircuitError::new_err("not a Clbit instance."));
            };
            if self.clbits.find(&bit).is_some() {
                return Err(DAGCircuitError::new_err(format!(
                    "duplicate clbits {:?}",
                    bit
                )));
            }
            self.add_clbit_unchecked(bit)?;
        }
        Ok(())
    }

    /// Add all wires in a quantum register.
    pub fn add_qreg(&mut self, qreg: QuantumRegister) -> PyResult<()> {
        self.qregs
            .add_register(qreg.clone(), true)
            .map_err(|_| DAGCircuitError::new_err(format!("duplicate register {}", qreg.name())))?;

        for (index, bit) in qreg.bits().enumerate() {
            if self.qubits.find(&bit).is_none() {
                self.add_qubit_unchecked(bit.clone())?;
            }
            let locations: &mut BitLocations<QuantumRegister> =
                self.qubit_locations.get_mut(&bit).unwrap();
            locations.add_register(qreg.clone(), index);
        }
        Ok(())
    }

    /// Add all wires in a classical register.
    fn add_creg(&mut self, creg: ClassicalRegister) -> PyResult<()> {
        self.cregs
            .add_register(creg.clone(), true)
            .map_err(|_| DAGCircuitError::new_err(format!("duplicate register {}", creg.name())))?;

        for (index, bit) in creg.bits().enumerate() {
            if self.clbits.find(&bit).is_none() {
                self.add_clbit_unchecked(bit.clone())?;
            }
            let locations: &mut BitLocations<ClassicalRegister> =
                self.clbit_locations.get_mut(&bit).unwrap();
            locations.add_register(creg.clone(), index);
        }
        Ok(())
    }

    /// Finds locations in the circuit, by mapping the Qubit and Clbit to positional index
    /// BitLocations is defined as: BitLocations = namedtuple("BitLocations", ("index", "registers"))
    ///
    /// Args:
    ///     bit (Bit): The bit to locate.
    ///
    /// Returns:
    ///     namedtuple(int, List[Tuple(Register, int)]): A 2-tuple. The first element (``index``)
    ///         contains the index at which the ``Bit`` can be found (in either
    ///         :obj:`~DAGCircuit.qubits`, :obj:`~DAGCircuit.clbits`, depending on its
    ///         type). The second element (``registers``) is a list of ``(register, index)``
    ///         pairs with an entry for each :obj:`~Register` in the circuit which contains the
    ///         :obj:`~Bit` (and the index in the :obj:`~Register` at which it can be found).
    ///
    ///   Raises:
    ///     DAGCircuitError: If the supplied :obj:`~Bit` was of an unknown type.
    ///     DAGCircuitError: If the supplied :obj:`~Bit` could not be found on the circuit.
    fn find_bit<'py>(
        &self,
        py: Python<'py>,
        bit: &Bound<'py, PyAny>,
    ) -> PyResult<Bound<'py, PyBitLocations>> {
        if let Ok(qubit) = bit.extract::<ShareableQubit>() {
            self.qubit_locations
                .get(&qubit)
                .map(|location| location.clone().into_pyobject(py))
                .transpose()?
                .ok_or_else(|| {
                    DAGCircuitError::new_err(format!(
                        "Could not locate provided bit: {}. Has it been added to the DAGCircuit?",
                        bit
                    ))
                })
        } else if let Ok(clbit) = bit.extract::<ShareableClbit>() {
            self.clbit_locations
                .get(&clbit)
                .map(|location| location.clone().into_pyobject(py))
                .transpose()?
                .ok_or_else(|| {
                    DAGCircuitError::new_err(format!(
                        "Could not locate provided bit: {}. Has it been added to the DAGCircuit?",
                        bit
                    ))
                })
        } else {
            Err(DAGCircuitError::new_err(format!(
                "Could not locate bit of unknown type: {}",
                bit.get_type()
            )))
        }
    }

    /// Remove classical bits from the circuit. All bits MUST be idle.
    /// Any registers with references to at least one of the specified bits will
    /// also be removed.
    ///
    /// .. warning::
    ///     This method is rather slow, since it must iterate over the entire
    ///     DAG to fix-up bit indices.
    ///
    /// Args:
    ///     clbits (List[Clbit]): The bits to remove.
    ///
    /// Raises:
    ///     DAGCircuitError: a clbit is not a :obj:`.Clbit`, is not in the circuit,
    ///         or is not idle.
    #[pyo3(signature = (*clbits))]
    fn remove_clbits(&mut self, py: Python, clbits: Vec<ShareableClbit>) -> PyResult<()> {
        let bit_iter = match self.clbits.map_objects(clbits.iter().cloned()) {
            Ok(bit_iter) => bit_iter,
            Err(_) => {
                return Err(DAGCircuitError::new_err(format!(
                    "clbits not in circuit: {:?}",
                    clbits
                )))
            }
        };
        let clbits: HashSet<Clbit> = bit_iter.collect();
        let mut busy_bits = Vec::new();
        for bit in clbits.iter() {
            if !self.is_wire_idle(&Wire::Clbit(*bit))? {
                busy_bits.push(self.clbits.get(*bit).unwrap());
            }
        }

        if !busy_bits.is_empty() {
            return Err(DAGCircuitError::new_err(format!(
                "clbits not idle: {:?}",
                busy_bits
            )));
        }

        // Remove any references to bits.
        let mut cregs_to_remove = Vec::new();
        for creg in self.cregs.registers() {
            for bit in creg.bits() {
                if clbits.contains(&self.clbits.find(&bit).unwrap()) {
                    cregs_to_remove.push(creg.clone());
                    break;
                }
            }
        }
        self.remove_cregs(&PyTuple::new(py, cregs_to_remove)?)?;

        // Remove DAG in/out nodes etc.
        for bit in clbits.iter() {
            self.remove_idle_wire(Wire::Clbit(*bit))?;
        }

        // Copy the current clbit mapping so we can use it while remapping
        // wires used on edges and in operation cargs.
        let old_clbits = self.clbits.clone();

        // Remove the clbit indices, which will invalidate our mapping of Clbit to
        // Python bits throughout the entire DAG.
        self.clbits.remove_indices(clbits.clone())?;

        // Update input/output maps to use new Clbits.
        let io_mapping: HashMap<Clbit, [NodeIndex; 2]> = self
            .clbit_io_map
            .drain(..)
            .enumerate()
            .filter_map(|(k, v)| {
                let clbit = Clbit::new(k);
                if clbits.contains(&clbit) {
                    None
                } else {
                    Some((
                        self.clbits
                            .find(old_clbits.get(Clbit::new(k)).unwrap())
                            .unwrap(),
                        v,
                    ))
                }
            })
            .collect();

        self.clbit_io_map = (0..io_mapping.len())
            .map(|idx| {
                let clbit = Clbit::new(idx);
                io_mapping[&clbit]
            })
            .collect();

        // Update edges to use the new Clbits.
        for edge_weight in self.dag.edge_weights_mut() {
            if let Wire::Clbit(c) = edge_weight {
                *c = self.clbits.find(old_clbits.get(*c).unwrap()).unwrap();
            }
        }

        // Update operation cargs to use the new Clbits.
        for node_weight in self.dag.node_weights_mut() {
            match node_weight {
                NodeType::Operation(op) => {
                    let cargs = self.cargs_interner.get(op.clbits);
                    let carg_bits = old_clbits.map_indices(cargs).cloned();
                    op.clbits = self
                        .cargs_interner
                        .insert_owned(self.clbits.map_objects(carg_bits)?.collect());
                }
                NodeType::ClbitIn(c) | NodeType::ClbitOut(c) => {
                    *c = self.clbits.find(old_clbits.get(*c).unwrap()).unwrap();
                }
                _ => (),
            }
        }

        // Update bit locations.
        for (i, bit) in self.clbits.objects().iter().enumerate() {
            let raw_loc = self.clbit_locations.get_mut(bit).unwrap();
            raw_loc.index = i as u32;
        }
        Ok(())
    }

    /// Remove classical registers from the circuit, leaving underlying bits
    /// in place.
    ///
    /// Raises:
    ///     DAGCircuitError: a creg is not a ClassicalRegister, or is not in
    ///     the circuit.
    #[pyo3(signature = (*cregs))]
    fn remove_cregs(&mut self, cregs: &Bound<PyTuple>) -> PyResult<()> {
        let mut valid_regs: Vec<ClassicalRegister> = Vec::new();
        for reg in cregs.iter() {
            if let Ok(creg) = reg.extract::<ClassicalRegister>() {
                if let Some(reg) = self.cregs.get(creg.name()) {
                    if reg != &creg {
                        return Err(DAGCircuitError::new_err(format!(
                            "creg not in circuit: {:?}",
                            reg
                        )));
                    }
                    valid_regs.push(creg);
                } else {
                    return Err(DAGCircuitError::new_err(format!(
                        "creg not in circuit: {:?}",
                        reg
                    )));
                }
            } else {
                return Err(DAGCircuitError::new_err(format!(
                    "creg not of type ClassicalRegister: {:?}",
                    reg
                )));
            }
        }

        // Use an iterator that will remove the registers from the circuit as it iterates.
        let valid_names = valid_regs.iter().map(|reg| {
            for (index, bit) in reg.bits().enumerate() {
                let bit_position = self.clbit_locations.get_mut(&bit).unwrap();
                bit_position.remove_register(reg, index);
            }
            reg.name().to_string()
        });
        self.cregs.remove_registers(valid_names);
        Ok(())
    }

    /// Remove quantum bits from the circuit. All bits MUST be idle.
    /// Any registers with references to at least one of the specified bits will
    /// also be removed.
    ///
    /// .. warning::
    ///     This method is rather slow, since it must iterate over the entire
    ///     DAG to fix-up bit indices.
    ///
    /// Args:
    ///     qubits (List[~qiskit.circuit.Qubit]): The bits to remove.
    ///
    /// Raises:
    ///     DAGCircuitError: a qubit is not a :obj:`~.circuit.Qubit`, is not in the circuit,
    ///         or is not idle.
    #[pyo3(signature = (*qubits))]
    fn remove_qubits(&mut self, py: Python, qubits: Vec<ShareableQubit>) -> PyResult<()> {
        let bit_iter = match self.qubits.map_objects(qubits.iter().cloned()) {
            Ok(bit_iter) => bit_iter,
            Err(_) => {
                return Err(DAGCircuitError::new_err(format!(
                    "qubits not in circuit: {:?}",
                    qubits
                )))
            }
        };
        let qubits: HashSet<Qubit> = bit_iter.collect();

        let mut busy_bits = Vec::new();
        for bit in qubits.iter() {
            if !self.is_wire_idle(&Wire::Qubit(*bit))? {
                busy_bits.push(self.qubits.get(*bit).unwrap());
            }
        }

        if !busy_bits.is_empty() {
            return Err(DAGCircuitError::new_err(format!(
                "qubits not idle: {:?}",
                busy_bits
            )));
        }

        // Remove any references to bits.
        let mut qregs_to_remove = Vec::new();
        for qreg in self.qregs.registers() {
            for bit in qreg.bits() {
                if qubits.contains(&self.qubits.find(&bit).unwrap()) {
                    qregs_to_remove.push(qreg.clone());
                    break;
                }
            }
        }
        self.remove_qregs(&PyTuple::new(py, qregs_to_remove)?)?;

        // Remove DAG in/out nodes etc.
        for bit in qubits.iter() {
            self.remove_idle_wire(Wire::Qubit(*bit))?;
        }

        // Copy the current qubit mapping so we can use it while remapping
        // wires used on edges and in operation qargs.
        let old_qubits = self.qubits.clone();

        // Remove the qubit indices, which will invalidate our mapping of Qubit to
        // Python bits throughout the entire DAG.
        self.qubits.remove_indices(qubits.clone())?;

        // Update input/output maps to use new Qubits.
        let io_mapping: HashMap<Qubit, [NodeIndex; 2]> = self
            .qubit_io_map
            .drain(..)
            .enumerate()
            .filter_map(|(k, v)| {
                let qubit = Qubit::new(k);
                if qubits.contains(&qubit) {
                    None
                } else {
                    Some((self.qubits.find(old_qubits.get(qubit).unwrap()).unwrap(), v))
                }
            })
            .collect();

        self.qubit_io_map = (0..io_mapping.len())
            .map(|idx| {
                let qubit = Qubit::new(idx);
                io_mapping[&qubit]
            })
            .collect();

        // Update edges to use the new Qubits.
        for edge_weight in self.dag.edge_weights_mut() {
            if let Wire::Qubit(b) = edge_weight {
                *b = self.qubits.find(old_qubits.get(*b).unwrap()).unwrap();
            }
        }

        // Update operation qargs to use the new Qubits.
        for node_weight in self.dag.node_weights_mut() {
            match node_weight {
                NodeType::Operation(op) => {
                    let qargs = self.qargs_interner.get(op.qubits);
                    let qarg_bits = old_qubits.map_indices(qargs).cloned();
                    op.qubits = self
                        .qargs_interner
                        .insert_owned(self.qubits.map_objects(qarg_bits)?.collect());
                }
                NodeType::QubitIn(q) | NodeType::QubitOut(q) => {
                    *q = self.qubits.find(old_qubits.get(*q).unwrap()).unwrap();
                }
                _ => (),
            }
        }

        // Update bit locations.
        for (i, bit) in self.qubits.objects().iter().enumerate() {
            let raw_loc = self.qubit_locations.get_mut(bit).unwrap();
            raw_loc.index = i as u32;
        }
        Ok(())
    }

    /// Remove quantum registers from the circuit, leaving underlying bits
    /// in place.
    ///
    /// Raises:
    ///     DAGCircuitError: a qreg is not a QuantumRegister, or is not in
    ///     the circuit.
    #[pyo3(signature = (*qregs))]
    fn remove_qregs(&mut self, qregs: &Bound<PyTuple>) -> PyResult<()> {
        // let self_bound_cregs = self.cregs.bind(py);
        let mut valid_regs: Vec<QuantumRegister> = Vec::new();
        for reg in qregs.iter() {
            if let Ok(qregs) = reg.extract::<QuantumRegister>() {
                if let Some(reg) = self.qregs.get(qregs.name()) {
                    if reg != &qregs {
                        return Err(DAGCircuitError::new_err(format!(
                            "creg not in circuit: {:?}",
                            reg
                        )));
                    }
                    valid_regs.push(qregs);
                } else {
                    return Err(DAGCircuitError::new_err(format!(
                        "creg not in circuit: {:?}",
                        reg
                    )));
                }
            } else {
                return Err(DAGCircuitError::new_err(format!(
                    "creg not of type ClassicalRegister: {:?}",
                    reg
                )));
            }
        }

        // Use an iterator that will remove the registers from the circuit as it iterates.
        let valid_names = valid_regs.iter().map(|reg| {
            for (index, bit) in reg.bits().enumerate() {
                let bit_position = self.qubit_locations.get_mut(&bit).unwrap();
                bit_position.remove_register(reg, index);
            }
            reg.name().to_string()
        });
        self.qregs.remove_registers(valid_names);
        Ok(())
    }

    /// Verify that the condition is valid.
    ///
    /// Args:
    ///     name (string): used for error reporting
    ///     condition (tuple or None): a condition tuple (ClassicalRegister, int) or (Clbit, bool)
    ///
    /// Raises:
    ///     DAGCircuitError: if conditioning on an invalid register
    fn _check_condition(&self, py: Python, name: &str, condition: &Bound<PyAny>) -> PyResult<()> {
        if condition.is_none() {
            return Ok(());
        }

        let resources = condition_resources(condition)?;
        for reg in resources.cregs.bind(py) {
            if !self
                .cregs
                .contains_key(reg.getattr(intern!(py, "name"))?.to_string().as_str())
            {
                return Err(DAGCircuitError::new_err(format!(
                    "invalid creg in condition for {}",
                    name
                )));
            }
        }

        for bit in resources.clbits.bind(py) {
            let bit: ShareableClbit = bit.extract()?;
            if self.clbits.find(&bit).is_none() {
                return Err(DAGCircuitError::new_err(format!(
                    "invalid clbits in condition for {}",
                    name
                )));
            }
        }

        Ok(())
    }

    /// Return a copy of self with the same structure but empty.
    ///
    /// That structure includes:
    ///     * name and other metadata
    ///     * global phase
    ///     * duration
    ///     * all the qubits and clbits, including the registers.
    ///
    /// Returns:
    ///     DAGCircuit: An empty copy of self.
    #[pyo3(signature = (*, vars_mode="alike"))]
    pub fn copy_empty_like(&self, py: Python, vars_mode: &str) -> PyResult<Self> {
        let mut target_dag = DAGCircuit::with_capacity(
            py,
            self.num_qubits(),
            self.num_clbits(),
            Some(self.num_vars(py)),
            None,
            None,
            Some(self.num_stretches(py)),
        )?;
        target_dag.name = self.name.as_ref().map(|n| n.clone_ref(py));
        target_dag.global_phase = self.global_phase.clone();
        target_dag.duration = self.duration.as_ref().map(|d| d.clone_ref(py));
        target_dag.unit.clone_from(&self.unit);
        target_dag.metadata = self.metadata.as_ref().map(|m| m.clone_ref(py));
        target_dag.qargs_interner = self.qargs_interner.clone();
        target_dag.cargs_interner = self.cargs_interner.clone();

        for bit in self.qubits.objects() {
            target_dag.add_qubit_unchecked(bit.clone())?;
        }
        for bit in self.clbits.objects() {
            target_dag.add_clbit_unchecked(bit.clone())?;
        }
        for reg in self.qregs.registers() {
            target_dag.add_qreg(reg.clone())?;
        }
        for reg in self.cregs.registers() {
            target_dag.add_creg(reg.clone())?;
        }
        if vars_mode == "alike" {
            for var in self.vars_by_type.get_input(py).iter() {
                target_dag.add_var(py, &var, DAGVarType::Input)?;
            }
            for var in self.vars_by_type.get_capture(py).iter() {
                target_dag.add_var(py, &var, DAGVarType::Capture)?;
            }
            for var in self.vars_by_type.get_declare(py).iter() {
                target_dag.add_var(py, &var, DAGVarType::Declare)?;
            }
            for stretch in self.stretches_by_type.get_capture(py).iter() {
                target_dag.add_captured_stretch(py, &stretch)?;
            }
            for stretch in self.stretches_by_type.get_declare(py).iter() {
                target_dag.add_declared_stretch(py, &stretch)?;
            }
        } else if vars_mode == "captures" {
            for var in self.vars_by_type.get_input(py).iter() {
                target_dag.add_var(py, &var, DAGVarType::Capture)?;
            }
            for var in self.vars_by_type.get_capture(py).iter() {
                target_dag.add_var(py, &var, DAGVarType::Capture)?;
            }
            for var in self.vars_by_type.get_declare(py).iter() {
                target_dag.add_var(py, &var, DAGVarType::Capture)?;
            }
            for stretch in self.stretches_by_type.get_capture(py).iter() {
                target_dag.add_captured_stretch(py, &stretch)?;
            }
            for stretch in self.stretches_by_type.get_declare(py).iter() {
                target_dag.add_captured_stretch(py, &stretch)?;
            }
        } else if vars_mode != "drop" {
            return Err(PyValueError::new_err(format!(
                "unknown vars_mode: '{}'",
                vars_mode
            )));
        }

        Ok(target_dag)
    }

    #[pyo3(signature=(node, check=false))]
    fn _apply_op_node_back(
        &mut self,
        py: Python,
        node: &Bound<PyAny>,
        check: bool,
    ) -> PyResult<()> {
        if let NodeType::Operation(inst) = self.pack_into(py, node)? {
            if check {
                self.check_op_addition(py, &inst)?;
            }

            self.push_back(py, inst)?;
            Ok(())
        } else {
            Err(PyTypeError::new_err("Invalid node type input"))
        }
    }

    /// Apply an operation to the output of the circuit.
    ///
    /// Args:
    ///     op (qiskit.circuit.Operation): the operation associated with the DAG node
    ///     qargs (tuple[~qiskit.circuit.Qubit]): qubits that op will be applied to
    ///     cargs (tuple[Clbit]): cbits that op will be applied to
    ///     check (bool): If ``True`` (default), this function will enforce that the
    ///         :class:`.DAGCircuit` data-structure invariants are maintained (all ``qargs`` are
    ///         :class:`~.circuit.Qubit`\\ s, all are in the DAG, etc).  If ``False``, the caller *must*
    ///         uphold these invariants itself, but the cost of several checks will be skipped.
    ///         This is most useful when building a new DAG from a source of known-good nodes.
    /// Returns:
    ///     DAGOpNode: the node for the op that was added to the dag
    ///
    /// Raises:
    ///     DAGCircuitError: if a leaf node is connected to multiple outputs
    #[pyo3(name = "apply_operation_back", signature = (op, qargs=None, cargs=None, *, check=true))]
    pub fn py_apply_operation_back(
        &mut self,
        py: Python,
        op: Bound<PyAny>,
        qargs: Option<TupleLikeArg>,
        cargs: Option<TupleLikeArg>,
        check: bool,
    ) -> PyResult<Py<PyAny>> {
        let py_op = op.extract::<OperationFromPython>()?;
        let qargs = qargs
            .map(|q| q.value.extract::<Vec<ShareableQubit>>())
            .transpose()?;
        let cargs = cargs
            .map(|c| c.value.extract::<Vec<ShareableClbit>>())
            .transpose()?;
        let node = {
            let qubits_id = self.qargs_interner.insert_owned(
                self.qubits
                    .map_objects(qargs.into_iter().flatten())?
                    .collect(),
            );
            let clbits_id = self.cargs_interner.insert_owned(
                self.clbits
                    .map_objects(cargs.into_iter().flatten())?
                    .collect(),
            );
            let instr = PackedInstruction {
                op: py_op.operation,
                qubits: qubits_id,
                clbits: clbits_id,
                params: (!py_op.params.is_empty()).then(|| Box::new(py_op.params)),
                label: py_op.label,
                #[cfg(feature = "cache_pygates")]
                py_op: op.unbind().into(),
            };

            if check {
                self.check_op_addition(py, &instr)?;
            }
            self.push_back(py, instr)?
        };

        self.get_node(py, node)
    }

    /// Apply an operation to the input of the circuit.
    ///
    /// Args:
    ///     op (qiskit.circuit.Operation): the operation associated with the DAG node
    ///     qargs (tuple[~qiskit.circuit.Qubit]): qubits that op will be applied to
    ///     cargs (tuple[Clbit]): cbits that op will be applied to
    ///     check (bool): If ``True`` (default), this function will enforce that the
    ///         :class:`.DAGCircuit` data-structure invariants are maintained (all ``qargs`` are
    ///         :class:`~.circuit.Qubit`\\ s, all are in the DAG, etc).  If ``False``, the caller *must*
    ///         uphold these invariants itself, but the cost of several checks will be skipped.
    ///         This is most useful when building a new DAG from a source of known-good nodes.
    /// Returns:
    ///     DAGOpNode: the node for the op that was added to the dag
    ///
    /// Raises:
    ///     DAGCircuitError: if initial nodes connected to multiple out edges
    #[pyo3(name = "apply_operation_front", signature = (op, qargs=None, cargs=None, *, check=true))]
    fn py_apply_operation_front(
        &mut self,
        py: Python,
        op: Bound<PyAny>,
        qargs: Option<TupleLikeArg>,
        cargs: Option<TupleLikeArg>,
        check: bool,
    ) -> PyResult<Py<PyAny>> {
        let py_op = op.extract::<OperationFromPython>()?;
        let qargs = qargs
            .map(|q| q.value.extract::<Vec<ShareableQubit>>())
            .transpose()?;
        let cargs = cargs
            .map(|c| c.value.extract::<Vec<ShareableClbit>>())
            .transpose()?;
        let node = {
            let qubits_id = self.qargs_interner.insert_owned(
                self.qubits
                    .map_objects(qargs.into_iter().flatten())?
                    .collect(),
            );
            let clbits_id = self.cargs_interner.insert_owned(
                self.clbits
                    .map_objects(cargs.into_iter().flatten())?
                    .collect(),
            );
            let instr = PackedInstruction {
                op: py_op.operation,
                qubits: qubits_id,
                clbits: clbits_id,
                params: (!py_op.params.is_empty()).then(|| Box::new(py_op.params)),
                label: py_op.label,
                #[cfg(feature = "cache_pygates")]
                py_op: op.unbind().into(),
            };

            if check {
                self.check_op_addition(py, &instr)?;
            }
            self.push_front(py, instr)?
        };

        self.get_node(py, node)
    }

    /// Compose the ``other`` circuit onto the output of this circuit.
    ///
    /// A subset of input wires of ``other`` are mapped
    /// to a subset of output wires of this circuit.
    ///
    /// ``other`` can be narrower or of equal width to ``self``.
    ///
    /// Args:
    ///     other (DAGCircuit): circuit to compose with self
    ///     qubits (list[~qiskit.circuit.Qubit|int]): qubits of self to compose onto.
    ///     clbits (list[Clbit|int]): clbits of self to compose onto.
    ///     front (bool): If True, front composition will be performed (not implemented yet)
    ///     inplace (bool): If True, modify the object. Otherwise return composed circuit.
    ///     inline_captures (bool): If ``True``, variables marked as "captures" in the ``other`` DAG
    ///         will be inlined onto existing uses of those same variables in ``self``.  If ``False``,
    ///         all variables in ``other`` are required to be distinct from ``self``, and they will
    ///         be added to ``self``.
    ///
    /// ..
    ///     Note: unlike `QuantumCircuit.compose`, there's no `var_remap` argument here.  That's
    ///     because the `DAGCircuit` inner-block structure isn't set up well to allow the recursion,
    ///     and `DAGCircuit.compose` is generally only used to rebuild a DAG from layers within
    ///     itself than to join unrelated circuits.  While there's no strong motivating use-case
    ///     (unlike the `QuantumCircuit` equivalent), it's safer and more performant to not provide
    ///     the option.
    ///
    /// Returns:
    ///    DAGCircuit: the composed dag (returns None if inplace==True).
    ///
    /// Raises:
    ///     DAGCircuitError: if ``other`` is wider or there are duplicate edge mappings.
    #[allow(clippy::too_many_arguments)]
    #[pyo3(name="compose", signature = (other, qubits=None, clbits=None, front=false, inplace=true, *, inline_captures=false))]
    fn py_compose(
        &mut self,
        py: Python,
        other: &DAGCircuit,
        qubits: Option<Bound<PyList>>,
        clbits: Option<Bound<PyList>>,
        front: bool,
        inplace: bool,
        inline_captures: bool,
    ) -> PyResult<Option<PyObject>> {
        if front {
            return Err(DAGCircuitError::new_err(
                "Front composition not supported yet.",
            ));
        }

        if other.qubits.len() > self.qubits.len() || other.clbits.len() > self.clbits.len() {
            return Err(DAGCircuitError::new_err(
                "Trying to compose with another DAGCircuit which has more 'in' edges.",
            ));
        }

        let qubits = qubits
            .map(|qubits| {
                qubits
                    .iter()
                    .map(|q| -> PyResult<ShareableQubit> {
                        if q.is_instance_of::<PyInt>() {
                            Ok(self.qubits.get(Qubit::new(q.extract()?)).unwrap().clone())
                        } else {
                            q.extract::<ShareableQubit>()
                        }
                    })
                    .collect::<PyResult<Vec<ShareableQubit>>>()
            })
            .transpose()?;

        let clbits = clbits
            .map(|clbits| {
                clbits
                    .iter()
                    .map(|c| -> PyResult<ShareableClbit> {
                        if c.is_instance_of::<PyInt>() {
                            Ok(self.clbits.get(Clbit::new(c.extract()?)).unwrap().clone())
                        } else {
                            c.extract::<ShareableClbit>()
                        }
                    })
                    .collect::<PyResult<Vec<ShareableClbit>>>()
            })
            .transpose()?;

        // Compose
        if inplace {
            self.compose(
                py,
                other,
                qubits.as_deref(),
                clbits.as_deref(),
                inline_captures,
            )?;
            Ok(None)
        } else {
<<<<<<< HEAD
            for var in other.iter_captured_vars(py)?.bind(py) {
                dag.add_captured_var(py, &var?)?;
            }
            for stretch in other.iter_captured_stretches(py)?.bind(py) {
                dag.add_captured_stretch(py, &stretch?)?;
            }
        }
        for var in other.iter_declared_vars(py)?.bind(py) {
            dag.add_declared_var(py, &var?)?;
        }
        for var in other.iter_declared_stretches(py)?.bind(py) {
            dag.add_declared_stretch(py, &var?)?;
        }

        let variable_mapper = PyVariableMapper::new(
            py,
            dag.cregs.registers().to_vec().into_bound_py_any(py)?,
            Some(edge_map.clone()),
            None,
            Some(wrap_pyfunction!(reject_new_register, py)?.into_py_any(py)?),
        )?;

        for node in other.topological_nodes()? {
            match &other.dag[node] {
                NodeType::QubitIn(q) => {
                    let bit = other.qubits.get(*q).unwrap();
                    let m_wire = edge_map
                        .get_item(bit)?
                        .map(|py_bit| py_bit.extract::<ShareableQubit>())
                        .transpose()?
                        .unwrap_or_else(|| bit.clone());
                    let wire_in_dag = dag.qubits.find(&m_wire);

                    if wire_in_dag.is_none()
                        || (dag.qubit_io_map.len() - 1 < wire_in_dag.unwrap().index())
                    {
                        return Err(DAGCircuitError::new_err(format!(
                            "wire {:?} not in self",
                            m_wire,
                        )));
                    }
                    // TODO: Python code has check here if node.wire is in other._wires. Why?
                }
                NodeType::ClbitIn(c) => {
                    let bit = other.clbits.get(*c).unwrap();
                    let m_wire = edge_map
                        .get_item(bit)?
                        .map(|py_bit| py_bit.extract::<ShareableClbit>())
                        .transpose()?
                        .unwrap_or_else(|| bit.clone());
                    let wire_in_dag = dag.clbits.find(&m_wire);
                    if wire_in_dag.is_none()
                        || dag.clbit_io_map.len() - 1 < wire_in_dag.unwrap().index()
                    {
                        return Err(DAGCircuitError::new_err(format!(
                            "wire {:?} not in self",
                            m_wire,
                        )));
                    }
                    // TODO: Python code has check here if node.wire is in other._wires. Why?
                }
                NodeType::Operation(op) => {
                    let m_qargs = {
                        let qubits = other
                            .qubits
                            .map_indices(other.qargs_interner.get(op.qubits));
                        let mut mapped = Vec::with_capacity(qubits.len());
                        for bit in qubits {
                            mapped.push(
                                edge_map
                                    .get_item(bit)?
                                    .map(|bit| bit.extract())
                                    .transpose()?
                                    .unwrap_or_else(|| bit.clone()),
                            );
                        }
                        PyTuple::new(py, mapped)
                    };
                    let m_cargs = {
                        let clbits = other
                            .clbits
                            .map_indices(other.cargs_interner.get(op.clbits));
                        let mut mapped = Vec::with_capacity(clbits.len());
                        for bit in clbits {
                            mapped.push(
                                edge_map
                                    .get_item(bit)?
                                    .map(|bit| bit.extract())
                                    .transpose()?
                                    .unwrap_or_else(|| bit.clone()),
                            );
                        }
                        PyTuple::new(py, mapped)
                    };

                    // We explicitly create a mutable py_op here since we might
                    // update the condition.
                    let mut py_op = op.unpack_py_op(py)?.into_bound(py);
                    if py_op.getattr(intern!(py, "mutable"))?.extract::<bool>()? {
                        py_op = py_op.call_method0(intern!(py, "to_mutable"))?;
                    }

                    if op.op.control_flow() {
                        if py_op.is_instance(imports::IF_ELSE_OP.get_bound(py))?
                            || py_op.is_instance(imports::WHILE_LOOP_OP.get_bound(py))?
                        {
                            if let Ok(condition) = py_op.getattr(intern!(py, "condition")) {
                                let condition = variable_mapper.map_condition(&condition, true)?;
                                py_op.setattr(intern!(py, "condition"), condition)?;
                            }
                        } else if py_op.is_instance(imports::SWITCH_CASE_OP.get_bound(py))? {
                            py_op.setattr(
                                intern!(py, "target"),
                                variable_mapper
                                    .map_target(&py_op.getattr(intern!(py, "target"))?)?,
                            )?;
                        };
                    }

                    dag.py_apply_operation_back(
                        py,
                        py_op,
                        Some(TupleLikeArg { value: m_qargs? }),
                        Some(TupleLikeArg { value: m_cargs? }),
                        false,
                    )?;
                }
                // If its a Var wire, we already checked that it exists in the destination.
                NodeType::VarIn(_)
                | NodeType::VarOut(_)
                | NodeType::QubitOut(_)
                | NodeType::ClbitOut(_) => (),
            }
        }

        if !inplace {
=======
            let mut dag = self.clone();
            dag.compose(
                py,
                other,
                qubits.as_deref(),
                clbits.as_deref(),
                inline_captures,
            )?;
>>>>>>> b0bc6d8c
            let out_obj = dag.into_py_any(py)?;
            Ok(Some(out_obj))
        }
    }

    /// Reverse the operations in the ``self`` circuit.
    ///
    /// Returns:
    ///     DAGCircuit: the reversed dag.
    fn reverse_ops<'py>(slf: PyRef<'py, Self>, py: Python<'py>) -> PyResult<Bound<'py, PyAny>> {
        let qc = imports::DAG_TO_CIRCUIT.get_bound(py).call1((slf,))?;
        let reversed = qc.call_method0("reverse_ops")?;
        imports::CIRCUIT_TO_DAG.get_bound(py).call1((reversed,))
    }

    /// Return idle wires.
    ///
    /// Args:
    ///     ignore (list(str)): List of node names to ignore. Default: []
    ///
    /// Yields:
    ///     Bit: Bit in idle wire.
    ///
    /// Raises:
    ///     DAGCircuitError: If the DAG is invalid
    #[pyo3(signature=(ignore=None))]
    fn idle_wires(&self, py: Python, ignore: Option<&Bound<PyList>>) -> PyResult<Py<PyIterator>> {
        let mut result: Vec<PyObject> = Vec::new();
        let wires = (0..self.qubit_io_map.len())
            .map(|idx| Wire::Qubit(Qubit::new(idx)))
            .chain((0..self.clbit_io_map.len()).map(|idx| Wire::Clbit(Clbit::new(idx))))
            .chain((0..self.var_io_map.len()).map(|idx| Wire::Var(Var::new(idx))));
        match ignore {
            Some(ignore) => {
                // Convert the list to a Rust set.
                let ignore_set = ignore
                    .into_iter()
                    .map(|s| s.extract())
                    .collect::<PyResult<HashSet<String>>>()?;
                for wire in wires {
                    let nodes_found = self.nodes_on_wire(&wire, true).into_iter().any(|node| {
                        let weight = self.dag.node_weight(node).unwrap();
                        if let NodeType::Operation(packed) = weight {
                            !ignore_set.contains(packed.op.name())
                        } else {
                            false
                        }
                    });

                    if !nodes_found {
                        result.push(match wire {
                            Wire::Qubit(qubit) => {
                                self.qubits.get(qubit).unwrap().into_py_any(py)?
                            }
                            Wire::Clbit(clbit) => {
                                self.clbits.get(clbit).unwrap().into_py_any(py)?
                            }
                            Wire::Var(var) => self.vars.get(var).unwrap().into_py_any(py)?,
                        });
                    }
                }
            }
            None => {
                for wire in wires {
                    if self.is_wire_idle(&wire)? {
                        result.push(match wire {
                            Wire::Qubit(qubit) => {
                                self.qubits.get(qubit).unwrap().into_py_any(py)?
                            }
                            Wire::Clbit(clbit) => {
                                self.clbits.get(clbit).unwrap().into_py_any(py)?
                            }
                            Wire::Var(var) => self.vars.get(var).unwrap().into_py_any(py)?,
                        });
                    }
                }
            }
        }
        Ok(PyTuple::new(py, result)?.into_any().try_iter()?.unbind())
    }

    /// Return the number of operations.  If there is control flow present, this count may only
    /// be an estimate, as the complete control-flow path cannot be statically known.
    ///
    /// Args:
    ///     recurse: if ``True``, then recurse into control-flow operations.  For loops with
    ///         known-length iterators are counted unrolled.  If-else blocks sum both of the two
    ///         branches.  While loops are counted as if the loop body runs once only.  Defaults to
    ///         ``False`` and raises :class:`.DAGCircuitError` if any control flow is present, to
    ///         avoid silently returning a mostly meaningless number.
    ///
    /// Returns:
    ///     int: the circuit size
    ///
    /// Raises:
    ///     DAGCircuitError: if an unknown :class:`.ControlFlowOp` is present in a call with
    ///         ``recurse=True``, or any control flow is present in a non-recursive call.
    #[pyo3(signature= (*, recurse=false))]
    fn size(&self, py: Python, recurse: bool) -> PyResult<usize> {
        let mut length = self.dag.node_count() - (self.width(py) * 2);
        if !self.has_control_flow() {
            return Ok(length);
        }
        if !recurse {
            return Err(DAGCircuitError::new_err(concat!(
                "Size with control flow is ambiguous.",
                " You may use `recurse=True` to get a result",
                " but see this method's documentation for the meaning of this."
            )));
        }

        // Handle recursively.
        let circuit_to_dag = imports::CIRCUIT_TO_DAG.get_bound(py);
        for node in self.dag.node_weights() {
            let NodeType::Operation(node) = node else {
                continue;
            };
            if !node.op.control_flow() {
                continue;
            }
            let OperationRef::Instruction(inst) = node.op.view() else {
                panic!("control flow op must be an instruction");
            };
            let inst_bound = inst.instruction.bind(py);
            if inst_bound.is_instance(imports::FOR_LOOP_OP.get_bound(py))? {
                let blocks = inst_bound.getattr("blocks")?;
                let block_zero = blocks.get_item(0)?;
                let inner_dag: &DAGCircuit = &circuit_to_dag.call1((block_zero,))?.extract()?;
                length += node.params_view().len() * inner_dag.size(py, true)?
            } else if inst_bound.is_instance(imports::WHILE_LOOP_OP.get_bound(py))? {
                let blocks = inst_bound.getattr("blocks")?;
                let block_zero = blocks.get_item(0)?;
                let inner_dag: &DAGCircuit = &circuit_to_dag.call1((block_zero,))?.extract()?;
                length += inner_dag.size(py, true)?
            } else if inst_bound.is_instance(imports::IF_ELSE_OP.get_bound(py))?
                || inst_bound.is_instance(imports::SWITCH_CASE_OP.get_bound(py))?
            {
                let blocks = inst_bound.getattr("blocks")?;
                for block in blocks.try_iter()? {
                    let inner_dag: &DAGCircuit = &circuit_to_dag.call1((block?,))?.extract()?;
                    length += inner_dag.size(py, true)?;
                }
            } else {
                continue;
            }
            // We don't count a control-flow node itself!
            length -= 1;
        }
        Ok(length)
    }

    /// Return the circuit depth.  If there is control flow present, this count may only be an
    /// estimate, as the complete control-flow path cannot be statically known.
    ///
    /// Args:
    ///     recurse: if ``True``, then recurse into control-flow operations.  For loops
    ///         with known-length iterators are counted as if the loop had been manually unrolled
    ///         (*i.e.* with each iteration of the loop body written out explicitly).
    ///         If-else blocks take the longer case of the two branches.  While loops are counted as
    ///         if the loop body runs once only.  Defaults to ``False`` and raises
    ///         :class:`.DAGCircuitError` if any control flow is present, to avoid silently
    ///         returning a nonsensical number.
    ///
    /// Returns:
    ///     int: the circuit depth
    ///
    /// Raises:
    ///     DAGCircuitError: if not a directed acyclic graph
    ///     DAGCircuitError: if unknown control flow is present in a recursive call, or any control
    ///         flow is present in a non-recursive call.
    #[pyo3(signature= (*, recurse=false))]
    fn depth(&self, py: Python, recurse: bool) -> PyResult<usize> {
        if self.qubits.is_empty() && self.clbits.is_empty() && self.num_vars(py) == 0 {
            return Ok(0);
        }
        if !self.has_control_flow() {
            let weight_fn = |_| -> Result<usize, Infallible> { Ok(1) };
            return match rustworkx_core::dag_algo::longest_path(&self.dag, weight_fn).unwrap() {
                Some(res) => Ok(res.1 - 1),
                None => Err(DAGCircuitError::new_err("not a DAG")),
            };
        }
        if !recurse {
            return Err(DAGCircuitError::new_err(concat!(
                "Depth with control flow is ambiguous.",
                " You may use `recurse=True` to get a result",
                " but see this method's documentation for the meaning of this."
            )));
        }

        // Handle recursively.
        let circuit_to_dag = imports::CIRCUIT_TO_DAG.get_bound(py);
        let mut node_lookup: HashMap<NodeIndex, usize> = HashMap::new();
        for (node_index, node) in self.dag.node_references() {
            let NodeType::Operation(node) = node else {
                continue;
            };
            if !node.op.control_flow() {
                continue;
            }
            let OperationRef::Instruction(inst) = node.op.view() else {
                panic!("control flow op must be an instruction")
            };
            let inst_bound = inst.instruction.bind(py);
            let weight = if inst_bound.is_instance(imports::FOR_LOOP_OP.get_bound(py))? {
                node.params_view().len()
            } else {
                1
            };
            if weight == 0 {
                node_lookup.insert(node_index, 0);
            } else {
                let blocks = inst_bound.getattr("blocks")?;
                let mut block_weights: Vec<usize> = Vec::with_capacity(blocks.len()?);
                for block in blocks.try_iter()? {
                    let inner_dag: &DAGCircuit = &circuit_to_dag.call1((block?,))?.extract()?;
                    block_weights.push(inner_dag.depth(py, true)?);
                }
                node_lookup.insert(node_index, weight * block_weights.iter().max().unwrap());
            }
        }

        let weight_fn = |edge: EdgeReference<'_, Wire>| -> Result<usize, Infallible> {
            Ok(*node_lookup.get(&edge.target()).unwrap_or(&1))
        };
        match rustworkx_core::dag_algo::longest_path(&self.dag, weight_fn).unwrap() {
            Some(res) => Ok(res.1 - 1),
            None => Err(DAGCircuitError::new_err("not a DAG")),
        }
    }

    /// Return the total number of qubits + clbits used by the circuit.
    /// This function formerly returned the number of qubits by the calculation
    /// return len(self._wires) - self.num_clbits()
    /// but was changed by issue #2564 to return number of qubits + clbits
    /// with the new function DAGCircuit.num_qubits replacing the former
    /// semantic of DAGCircuit.width().
    fn width(&self, py: Python) -> usize {
        self.qubits.len() + self.clbits.len() + self.num_vars(py)
    }

    /// Return the total number of qubits used by the circuit.
    /// num_qubits() replaces former use of width().
    /// DAGCircuit.width() now returns qubits + clbits for
    /// consistency with Circuit.width() [qiskit-terra #2564].
    pub fn num_qubits(&self) -> usize {
        self.qubits.len()
    }

    /// Return the total number of classical bits used by the circuit.
    pub fn num_clbits(&self) -> usize {
        self.clbits.len()
    }

    /// Compute how many components the circuit can decompose into.
    fn num_tensor_factors(&self) -> usize {
        // This function was forked from rustworkx's
        // number_weekly_connected_components() function as of 0.15.0:
        // https://github.com/Qiskit/rustworkx/blob/0.15.0/src/connectivity/mod.rs#L215-L235

        let mut weak_components = self.dag.node_count();
        let mut vertex_sets = UnionFind::new(self.dag.node_bound());
        for edge in self.dag.edge_references() {
            let (a, b) = (edge.source(), edge.target());
            // union the two vertices of the edge
            if vertex_sets.union(a.index(), b.index()) {
                weak_components -= 1
            };
        }
        weak_components
    }

    fn __eq__(&self, py: Python, other: &DAGCircuit) -> PyResult<bool> {
        // Try to convert to float, but in case of unbound ParameterExpressions
        // a TypeError will be raise, fallback to normal equality in those
        // cases.
        let phase_is_close = |self_phase: f64, other_phase: f64| -> bool {
            ((self_phase - other_phase + PI).rem_euclid(2. * PI) - PI).abs() <= 1.0e-10
        };
        let normalize_param = |param: &Param| {
            if let Param::ParameterExpression(ob) = param {
                ob.bind(py)
                    .call_method0(intern!(py, "numeric"))
                    .ok()
                    .map(|ob| ob.extract::<Param>())
                    .unwrap_or_else(|| Ok(param.clone()))
            } else {
                Ok(param.clone())
            }
        };

        let phase_eq = match [
            normalize_param(&self.global_phase)?,
            normalize_param(&other.global_phase)?,
        ] {
            [Param::Float(self_phase), Param::Float(other_phase)] => {
                Ok(phase_is_close(self_phase, other_phase))
            }
            _ => self.global_phase.eq(py, &other.global_phase),
        }?;
        if !phase_eq {
            return Ok(false);
        }

        // We don't do any semantic equivalence between Var nodes, as things stand; DAGs can only be
        // equal in our mind if they use the exact same UUID vars.
        for (our_vars, their_vars) in self
            .vars_by_type
            .get_all(py)
            .iter()
            .zip(&other.vars_by_type.get_all(py))
        {
            if !our_vars.eq(their_vars)? {
                return Ok(false);
            }
        }

        // Note that `captured_stretches` is a set and thus order of captured stretches
        // does not influence equality.
        if !self
            .stretches_by_type
            .get_capture(py)
            .eq(other.stretches_by_type.get_capture(py))?
        {
            return Ok(false);
        }

        if !self
            .stretches_by_type
            .get_declare(py)
            .eq(other.stretches_by_type.get_declare(py))?
        {
            return Ok(false);
        }

        let self_bit_indices = {
            let indices = self
                .qubits
                .objects()
                .into_pyobject(py)?
                .try_iter()?
                .chain(self.clbits.objects().into_pyobject(py)?.try_iter()?)
                .enumerate()
                .map(|(idx, bit)| -> PyResult<_> { Ok((bit?, idx)) });
            indices.collect::<PyResult<Vec<_>>>()?.into_py_dict(py)?
        };

        let other_bit_indices = {
            let indices = other
                .qubits
                .objects()
                .into_pyobject(py)?
                .try_iter()?
                .chain(
                    other
                        .clbits
                        .objects()
                        .clone()
                        .into_pyobject(py)?
                        .try_iter()?,
                )
                .enumerate()
                .map(|(idx, bit)| -> PyResult<_> { Ok((bit?, idx)) });
            indices.collect::<PyResult<Vec<_>>>()?.into_py_dict(py)?
        };

        // Check if qregs are the same.
        let self_qregs = self.qregs.registers();
        let other_qregs = &other.qregs;
        if self_qregs.len() != other_qregs.len() {
            return Ok(false);
        }
        for (regname, self_bits) in self_qregs.iter().map(|reg| (reg.name(), reg)) {
            let self_bits: Vec<ShareableQubit> = self_bits.bits().collect();
            let other_bits: Vec<ShareableQubit> = match other_qregs.get(regname) {
                Some(bits) => bits.bits().collect(),
                None => return Ok(false),
            };
            if !self
                .qubits
                .map_objects(self_bits)?
                .eq(other.qubits.map_objects(other_bits)?)
            {
                return Ok(false);
            }
        }

        // Check if cregs are the same.
        let self_cregs = self.cregs.registers();
        let other_cregs = &other.cregs;
        if self_cregs.len() != other_cregs.len() {
            return Ok(false);
        }

        for (regname, self_bits) in self_cregs.iter().map(|reg| (reg.name(), reg)) {
            let self_bits: Vec<ShareableClbit> = self_bits.bits().collect();
            let other_bits: Vec<ShareableClbit> = match other_cregs.get(regname) {
                Some(bits) => bits.bits().collect(),
                None => return Ok(false),
            };
            if !self
                .clbits
                .map_objects(self_bits)?
                .eq(other.clbits.map_objects(other_bits)?)
            {
                return Ok(false);
            }
        }

        // Check for VF2 isomorphic match.
        let condition_op_check = imports::CONDITION_OP_CHECK.get_bound(py);
        let switch_case_op_check = imports::SWITCH_CASE_OP_CHECK.get_bound(py);
        let for_loop_op_check = imports::FOR_LOOP_OP_CHECK.get_bound(py);
        let box_op_check = imports::BOX_OP_CHECK.get_bound(py);
        let node_match = |n1: &NodeType, n2: &NodeType| -> PyResult<bool> {
            match [n1, n2] {
                [NodeType::Operation(inst1), NodeType::Operation(inst2)] => {
                    if inst1.op.name() != inst2.op.name() {
                        return Ok(false);
                    }
                    let check_args = || -> bool {
                        let node1_qargs = self.qargs_interner.get(inst1.qubits);
                        let node2_qargs = other.qargs_interner.get(inst2.qubits);
                        let node1_cargs = self.cargs_interner.get(inst1.clbits);
                        let node2_cargs = other.cargs_interner.get(inst2.clbits);
                        if SEMANTIC_EQ_SYMMETRIC.contains(&inst1.op.name()) {
                            let node1_qargs =
                                node1_qargs.iter().copied().collect::<HashSet<Qubit>>();
                            let node2_qargs =
                                node2_qargs.iter().copied().collect::<HashSet<Qubit>>();
                            let node1_cargs =
                                node1_cargs.iter().copied().collect::<HashSet<Clbit>>();
                            let node2_cargs =
                                node2_cargs.iter().copied().collect::<HashSet<Clbit>>();
                            if node1_qargs != node2_qargs || node1_cargs != node2_cargs {
                                return false;
                            }
                        } else if node1_qargs != node2_qargs || node1_cargs != node2_cargs {
                            return false;
                        }
                        true
                    };
                    match [inst1.op.view(), inst2.op.view()] {
                        [OperationRef::StandardGate(_), OperationRef::StandardGate(_)]
                        | [OperationRef::StandardInstruction(_), OperationRef::StandardInstruction(_)] => {
                            Ok(inst1.py_op_eq(py, inst2)?
                                && check_args()
                                && inst1
                                    .params_view()
                                    .iter()
                                    .zip(inst2.params_view().iter())
                                    .all(|(a, b)| a.is_close(py, b, 1e-10).unwrap()))
                        }
                        [OperationRef::Instruction(op1), OperationRef::Instruction(op2)] => {
                            if op1.control_flow() && op2.control_flow() {
                                let n1 = self.unpack_into(py, NodeIndex::new(0), n1)?;
                                let n2 = other.unpack_into(py, NodeIndex::new(0), n2)?;
                                let name = op1.name();
                                if name == "if_else" || name == "while_loop" {
                                    condition_op_check
                                        .call1((n1, n2, &self_bit_indices, &other_bit_indices))?
                                        .extract()
                                } else if name == "switch_case" {
                                    switch_case_op_check
                                        .call1((n1, n2, &self_bit_indices, &other_bit_indices))?
                                        .extract()
                                } else if name == "for_loop" {
                                    for_loop_op_check
                                        .call1((n1, n2, &self_bit_indices, &other_bit_indices))?
                                        .extract()
                                } else if name == "box" {
                                    box_op_check
                                        .call1((n1, n2, &self_bit_indices, &other_bit_indices))?
                                        .extract()
                                } else {
                                    Err(PyRuntimeError::new_err(format!(
                                        "unhandled control-flow operation: {}",
                                        name
                                    )))
                                }
                            } else {
                                Ok(inst1.py_op_eq(py, inst2)? && check_args())
                            }
                        }
                        [OperationRef::Gate(_op1), OperationRef::Gate(_op2)] => {
                            Ok(inst1.py_op_eq(py, inst2)? && check_args())
                        }
                        [OperationRef::Operation(_op1), OperationRef::Operation(_op2)] => {
                            Ok(inst1.py_op_eq(py, inst2)? && check_args())
                        }
                        // Handle the edge case where we end up with a Python object and a standard
                        // gate/instruction.
                        // This typically only happens if we have a ControlledGate in Python
                        // and we have mutable state set.
                        [OperationRef::StandardGate(_), OperationRef::Gate(_)]
                        | [OperationRef::Gate(_), OperationRef::StandardGate(_)]
                        | [OperationRef::StandardInstruction(_), OperationRef::Instruction(_)]
                        | [OperationRef::Instruction(_), OperationRef::StandardInstruction(_)] => {
                            Ok(inst1.py_op_eq(py, inst2)? && check_args())
                        }
                        [OperationRef::Unitary(op_a), OperationRef::Unitary(op_b)] => {
                            match [&op_a.array, &op_b.array] {
                                [ArrayType::NDArray(a), ArrayType::NDArray(b)] => {
                                    Ok(relative_eq!(a, b, max_relative = 1e-5, epsilon = 1e-8))
                                }
                                [ArrayType::OneQ(a), ArrayType::NDArray(b)]
                                | [ArrayType::NDArray(b), ArrayType::OneQ(a)] => {
                                    if b.shape()[0] == 2 {
                                        for i in 0..2 {
                                            for j in 0..2 {
                                                if !relative_eq!(
                                                    b[[i, j]],
                                                    a[(i, j)],
                                                    max_relative = 1e-5,
                                                    epsilon = 1e-8
                                                ) {
                                                    return Ok(false);
                                                }
                                            }
                                        }
                                        Ok(true)
                                    } else {
                                        Ok(false)
                                    }
                                }
                                [ArrayType::TwoQ(a), ArrayType::NDArray(b)]
                                | [ArrayType::NDArray(b), ArrayType::TwoQ(a)] => {
                                    if b.shape()[0] == 4 {
                                        for i in 0..4 {
                                            for j in 0..4 {
                                                if !relative_eq!(
                                                    b[[i, j]],
                                                    a[(i, j)],
                                                    max_relative = 1e-5,
                                                    epsilon = 1e-8
                                                ) {
                                                    return Ok(false);
                                                }
                                            }
                                        }
                                        Ok(true)
                                    } else {
                                        Ok(false)
                                    }
                                }
                                [ArrayType::OneQ(a), ArrayType::OneQ(b)] => {
                                    Ok(relative_eq!(a, b, max_relative = 1e-5, epsilon = 1e-8))
                                }
                                [ArrayType::TwoQ(a), ArrayType::TwoQ(b)] => {
                                    Ok(relative_eq!(a, b, max_relative = 1e-5, epsilon = 1e-8))
                                }
                                _ => Ok(false),
                            }
                        }
                        _ => Ok(false),
                    }
                }
                [NodeType::QubitIn(bit1), NodeType::QubitIn(bit2)] => Ok(bit1 == bit2),
                [NodeType::ClbitIn(bit1), NodeType::ClbitIn(bit2)] => Ok(bit1 == bit2),
                [NodeType::QubitOut(bit1), NodeType::QubitOut(bit2)] => Ok(bit1 == bit2),
                [NodeType::ClbitOut(bit1), NodeType::ClbitOut(bit2)] => Ok(bit1 == bit2),
                [NodeType::VarIn(var1), NodeType::VarIn(var2)] => self
                    .vars
                    .get(*var1)
                    .into_pyobject(py)?
                    .eq(other.vars.get(*var2).unwrap().into_pyobject(py)?),
                [NodeType::VarOut(var1), NodeType::VarOut(var2)] => {
                    self.vars.get(*var1).into_pyobject(py)?.eq(other
                        .vars
                        .get(*var2)
                        .unwrap()
                        .clone_ref(py)
                        .into_pyobject(py)?)
                }
                _ => Ok(false),
            }
        };

        isomorphism::vf2::is_isomorphic(
            &self.dag,
            &other.dag,
            node_match,
            isomorphism::vf2::NoSemanticMatch,
            true,
            Ordering::Equal,
            true,
            None,
        )
        .map_err(|e| match e {
            isomorphism::vf2::IsIsomorphicError::NodeMatcherErr(e) => e,
            _ => {
                unreachable!()
            }
        })
    }

    /// Yield nodes in topological order.
    ///
    /// Args:
    ///     key (Callable): A callable which will take a DAGNode object and
    ///         return a string sort key. If not specified the bit qargs and
    ///         cargs of a node will be used for sorting.
    ///
    /// Returns:
    ///     generator(DAGOpNode, DAGInNode, or DAGOutNode): node in topological order
    #[pyo3(name = "topological_nodes", signature=(key=None))]
    fn py_topological_nodes(
        &self,
        py: Python,
        key: Option<Bound<PyAny>>,
    ) -> PyResult<Py<PyIterator>> {
        let nodes: PyResult<Vec<_>> = if let Some(key) = key {
            self.topological_key_sort(py, &key)?
                .map(|node| self.get_node(py, node))
                .collect()
        } else {
            // Good path, using interner IDs.
            self.topological_nodes()?
                .map(|n| self.get_node(py, n))
                .collect()
        };

        Ok(PyTuple::new(py, nodes?)?
            .into_any()
            .try_iter()
            .unwrap()
            .unbind())
    }

    /// Yield op nodes in topological order.
    ///
    /// Allowed to pass in specific key to break ties in top order
    ///
    /// Args:
    ///     key (Callable): A callable which will take a DAGNode object and
    ///         return a string sort key. If not specified the qargs and
    ///         cargs of a node will be used for sorting.
    ///
    /// Returns:
    ///     generator(DAGOpNode): op node in topological order
    #[pyo3(name = "topological_op_nodes", signature=(key=None))]
    fn py_topological_op_nodes(
        &self,
        py: Python,
        key: Option<Bound<PyAny>>,
    ) -> PyResult<Py<PyIterator>> {
        let nodes: PyResult<Vec<_>> = if let Some(key) = key {
            self.topological_key_sort(py, &key)?
                .filter_map(|node| match self.dag.node_weight(node) {
                    Some(NodeType::Operation(_)) => Some(self.get_node(py, node)),
                    _ => None,
                })
                .collect()
        } else {
            // Good path, using interner IDs.
            self.topological_op_nodes()?
                .map(|n| self.get_node(py, n))
                .collect()
        };

        Ok(PyTuple::new(py, nodes?)?
            .into_any()
            .try_iter()
            .unwrap()
            .unbind())
    }

    /// Replace a block of nodes with a single node.
    ///
    /// This is used to consolidate a block of DAGOpNodes into a single
    /// operation. A typical example is a block of gates being consolidated
    /// into a single ``UnitaryGate`` representing the unitary matrix of the
    /// block.
    ///
    /// Args:
    ///     node_block (List[DAGNode]): A list of dag nodes that represents the
    ///         node block to be replaced
    ///     op (qiskit.circuit.Operation): The operation to replace the
    ///         block with
    ///     wire_pos_map (Dict[Bit, int]): The dictionary mapping the bits to their positions in the
    ///         output ``qargs`` or ``cargs``. This is necessary to reconstruct the arg order over
    ///         multiple gates in the combined single op node.  If a :class:`.Bit` is not in the
    ///         dictionary, it will not be added to the args; this can be useful when dealing with
    ///         control-flow operations that have inherent bits in their ``condition`` or ``target``
    ///         fields.
    ///     cycle_check (bool): When set to True this method will check that
    ///         replacing the provided ``node_block`` with a single node
    ///         would introduce a cycle (which would invalidate the
    ///         ``DAGCircuit``) and will raise a ``DAGCircuitError`` if a cycle
    ///         would be introduced. This checking comes with a run time
    ///         penalty. If you can guarantee that your input ``node_block`` is
    ///         a contiguous block and won't introduce a cycle when it's
    ///         contracted to a single node, this can be set to ``False`` to
    ///         improve the runtime performance of this method.
    ///
    /// Raises:
    ///     DAGCircuitError: if ``cycle_check`` is set to ``True`` and replacing
    ///         the specified block introduces a cycle or if ``node_block`` is
    ///         empty.
    ///
    /// Returns:
    ///     DAGOpNode: The op node that replaces the block.
    #[pyo3(signature = (node_block, op, wire_pos_map, cycle_check=true))]
    fn replace_block_with_op(
        &mut self,
        py: Python,
        node_block: Vec<PyRef<DAGNode>>,
        op: Bound<PyAny>,
        wire_pos_map: &Bound<PyDict>,
        cycle_check: bool,
    ) -> PyResult<Py<PyAny>> {
        // If node block is empty return early
        if node_block.is_empty() {
            return Err(DAGCircuitError::new_err(
                "Can't replace an empty 'node_block'",
            ));
        }

        let mut qubit_pos_map: HashMap<Qubit, usize> = HashMap::new();
        let mut clbit_pos_map: HashMap<Clbit, usize> = HashMap::new();
        for (bit, index) in wire_pos_map.iter() {
            if bit.downcast::<PyQubit>().is_ok() {
                qubit_pos_map.insert(
                    self.qubits.find(&bit.extract::<ShareableQubit>()?).unwrap(),
                    index.extract()?,
                );
            } else if bit.downcast::<PyClbit>().is_ok() {
                clbit_pos_map.insert(
                    self.clbits.find(&bit.extract::<ShareableClbit>()?).unwrap(),
                    index.extract()?,
                );
            } else {
                return Err(DAGCircuitError::new_err(
                    "Wire map keys must be Qubit or Clbit instances.",
                ));
            }
        }

        let block_ids: Vec<_> = node_block.iter().map(|n| n.node.unwrap()).collect();
        let py_op = op.extract::<OperationFromPython>()?;

        let new_node = self.replace_block(
            &block_ids,
            py_op.operation,
            py_op.params,
            py_op.label.as_ref().map(|v| v.as_str()),
            cycle_check,
            &qubit_pos_map,
            &clbit_pos_map,
        )?;
        self.get_node(py, new_node)
    }

    /// Replace one node with dag.
    ///
    /// Args:
    ///     node (DAGOpNode): node to substitute
    ///     input_dag (DAGCircuit): circuit that will substitute the node
    ///     wires (list[Bit] | Dict[Bit, Bit]): gives an order for (qu)bits
    ///         in the input circuit. If a list, then the bits refer to those in the ``input_dag``,
    ///         and the order gets matched to the node wires by qargs first, then cargs, then
    ///         conditions.  If a dictionary, then a mapping of bits in the ``input_dag`` to those
    ///         that the ``node`` acts on.
    ///     propagate_condition (bool): DEPRECATED a legacy option that used
    ///         to control the behavior of handling control flow. It has no
    ///         effect anymore, left it for backwards compatibility. Will be
    ///         removed in Qiskit 3.0.
    ///
    /// Returns:
    ///     dict: maps node IDs from `input_dag` to their new node incarnations in `self`.
    ///
    /// Raises:
    ///     DAGCircuitError: if met with unexpected predecessor/successors
    #[pyo3(name = "substitute_node_with_dag", signature = (node, input_dag, wires=None, propagate_condition=None))]
    pub fn py_substitute_node_with_dag(
        &mut self,
        py: Python,
        node: &Bound<PyAny>,
        input_dag: &DAGCircuit,
        wires: Option<Bound<PyAny>>,
        propagate_condition: Option<bool>,
    ) -> PyResult<Py<PyDict>> {
        if propagate_condition.is_some() {
            imports::WARNINGS_WARN.get_bound(py).call1((
                intern!(
                    py,
                    concat!(
                        "The propagate_condition argument is deprecated as of Qiskit 2.0.0.",
                        "It has no effect anymore and will be removed in Qiskit 3.0.0.",
                    )
                ),
                py.get_type::<PyDeprecationWarning>(),
                2,
            ))?;
        }
        let (node_index, bound_node) = match node.downcast::<DAGOpNode>() {
            Ok(bound_node) => (bound_node.borrow().as_ref().node.unwrap(), bound_node),
            Err(_) => return Err(DAGCircuitError::new_err("expected node DAGOpNode")),
        };

        let node = match &self.dag[node_index] {
            NodeType::Operation(op) => op.clone(),
            _ => return Err(DAGCircuitError::new_err("expected node")),
        };

        type WireMapsTuple = (HashMap<Qubit, Qubit>, HashMap<Clbit, Clbit>, Py<PyDict>);

        let build_wire_map = |wires: &Bound<PyList>| -> PyResult<WireMapsTuple> {
            let qargs_list = imports::BUILTIN_LIST
                .get_bound(py)
                .call1((bound_node.borrow().get_qargs(py),))?;
            let qargs_list = qargs_list.downcast::<PyList>().unwrap();
            let cargs_list = imports::BUILTIN_LIST
                .get_bound(py)
                .call1((bound_node.borrow().get_cargs(py),))?;
            let cargs_list = cargs_list.downcast::<PyList>().unwrap();
            let cargs_set = imports::BUILTIN_SET.get_bound(py).call1((cargs_list,))?;
            let cargs_set = cargs_set.downcast::<PySet>().unwrap();
            if self.may_have_additional_wires(py, &node) {
                let (add_cargs, _add_vars) = self.additional_wires(py, node.op.view())?;
                for wire in add_cargs.iter() {
                    let clbit = self.clbits.get(*wire).unwrap();
                    if !cargs_set.contains(clbit)? {
                        cargs_list.append(clbit)?;
                    }
                }
            }
            let qargs_len = qargs_list.len();
            let cargs_len = cargs_list.len();

            if qargs_len + cargs_len != wires.len() {
                return Err(DAGCircuitError::new_err(format!(
                    "bit mapping invalid: expected {}, got {}",
                    qargs_len + cargs_len,
                    wires.len()
                )));
            }
            let mut qubit_wire_map = HashMap::new();
            let mut clbit_wire_map = HashMap::new();
            let var_map = PyDict::new(py);
            for (index, wire) in wires.iter().enumerate() {
                if wire.downcast::<PyQubit>().is_ok() {
                    if index >= qargs_len {
                        unreachable!()
                    }
                    let input_qubit: Qubit = input_dag
                        .qubits
                        .find(&wire.extract::<ShareableQubit>()?)
                        .unwrap();
                    let self_qubit: Qubit = self
                        .qubits
                        .find(&qargs_list.get_item(index)?.extract::<ShareableQubit>()?)
                        .unwrap();
                    qubit_wire_map.insert(input_qubit, self_qubit);
                } else if wire.downcast::<PyClbit>().is_ok() {
                    if index < qargs_len {
                        unreachable!()
                    }
                    clbit_wire_map.insert(
                        input_dag
                            .clbits
                            .find(&wire.extract::<ShareableClbit>()?)
                            .unwrap(),
                        self.clbits
                            .find(
                                &cargs_list
                                    .get_item(index - qargs_len)?
                                    .extract::<ShareableClbit>()?,
                            )
                            .unwrap(),
                    );
                } else {
                    return Err(DAGCircuitError::new_err(
                        "`Var` nodes cannot be remapped during substitution",
                    ));
                }
            }
            Ok((qubit_wire_map, clbit_wire_map, var_map.unbind()))
        };

        let (qubit_wire_map, clbit_wire_map, var_map): (
            HashMap<Qubit, Qubit>,
            HashMap<Clbit, Clbit>,
            Py<PyDict>,
        ) = match wires {
            Some(wires) => match wires.downcast::<PyDict>() {
                Ok(bound_wires) => {
                    let mut qubit_wire_map = HashMap::new();
                    let mut clbit_wire_map = HashMap::new();
                    let var_map = PyDict::new(py);
                    for (source_wire, target_wire) in bound_wires.iter() {
                        if source_wire.downcast::<PyQubit>().is_ok() {
                            qubit_wire_map.insert(
                                input_dag
                                    .qubits
                                    .find(&source_wire.extract::<ShareableQubit>()?)
                                    .unwrap(),
                                self.qubits
                                    .find(&target_wire.extract::<ShareableQubit>()?)
                                    .unwrap(),
                            );
                        } else if source_wire.downcast::<PyClbit>().is_ok() {
                            clbit_wire_map.insert(
                                input_dag
                                    .clbits
                                    .find(&source_wire.extract::<ShareableClbit>()?)
                                    .unwrap(),
                                self.clbits
                                    .find(&target_wire.extract::<ShareableClbit>()?)
                                    .unwrap(),
                            );
                        } else {
                            var_map.set_item(source_wire, target_wire)?;
                        }
                    }
                    (qubit_wire_map, clbit_wire_map, var_map.unbind())
                }
                Err(_) => {
                    let wires: Bound<PyList> = match wires.downcast::<PyList>() {
                        Ok(bound_list) => bound_list.clone(),
                        // If someone passes a sequence instead of an exact list (tuple is
                        // occasionally used) cast that to a list and then use it.
                        Err(_) => {
                            let raw_wires = imports::BUILTIN_LIST.get_bound(py).call1((wires,))?;
                            raw_wires.extract()?
                        }
                    };
                    build_wire_map(&wires)?
                }
            },
            None => {
                let raw_wires = input_dag.get_wires(py);
                let binding = raw_wires?;
                let wires = binding.bind(py);
                build_wire_map(wires)?
            }
        };

        let var_iter = input_dag.iter_vars(py)?;
        let raw_set = imports::BUILTIN_SET.get_bound(py).call1((var_iter,))?;
        let input_dag_var_set: &Bound<PySet> = raw_set.downcast()?;

        let node_vars = if self.may_have_additional_wires(py, &node) {
            let (_additional_clbits, additional_vars) =
                self.additional_wires(py, node.op.view())?;
            let var_set = PySet::new(py, &additional_vars)?;
            if input_dag_var_set
                .call_method1(intern!(py, "difference"), (var_set.clone(),))?
                .is_truthy()?
            {
                return Err(DAGCircuitError::new_err(format!(
                    "Cannot replace a node with a DAG with more variables. Variables in node: {:?}. Variables in dag: {:?}",
                    var_set.str(), input_dag_var_set.str(),
                )));
            }
            var_set
        } else {
            PySet::empty(py)?
        };
        let bound_var_map = var_map.bind(py);
        for var in input_dag_var_set.iter() {
            bound_var_map.set_item(var.clone(), var)?;
        }

        for contracted_var in node_vars
            .call_method1(intern!(py, "difference"), (input_dag_var_set,))?
            .downcast::<PySet>()?
            .iter()
        {
            let pred = self
                .dag
                .edges_directed(node_index, Incoming)
                .find(|edge| {
                    if let Wire::Var(var) = edge.weight() {
                        contracted_var.eq(self.vars.get(*var)).unwrap()
                    } else {
                        false
                    }
                })
                .unwrap();
            let succ = self
                .dag
                .edges_directed(node_index, Outgoing)
                .find(|edge| {
                    if let Wire::Var(var) = edge.weight() {
                        contracted_var.eq(self.vars.get(*var)).unwrap()
                    } else {
                        false
                    }
                })
                .unwrap();
            self.dag.add_edge(
                pred.source(),
                succ.target(),
                Wire::Var(
                    self.vars
                        .find(&PyObjectAsKey::new(&contracted_var))
                        .unwrap(),
                ),
            );
        }

        let new_input_dag: Option<DAGCircuit> = None;
        // It doesn't make sense to try and propagate a condition from a control-flow op; a
        // replacement for the control-flow op should implement the operation completely.
        let node_map = self.substitute_node_with_subgraph(
            py,
            node_index,
            input_dag,
            &qubit_wire_map,
            &clbit_wire_map,
            &var_map,
        )?;
        self.global_phase = add_global_phase(&self.global_phase, &input_dag.global_phase)?;

        let wire_map_dict = PyDict::new(py);
        for (source, target) in clbit_wire_map.iter() {
            let source_bit = match new_input_dag {
                Some(ref in_dag) => in_dag.clbits.get(*source),
                None => input_dag.clbits.get(*source),
            };
            let target_bit = self.clbits.get(*target);
            wire_map_dict.set_item(source_bit, target_bit)?;
        }
        let bound_var_map = var_map.bind(py);

        // Note: creating this list to hold new registers created by the mapper is a temporary
        // measure until qiskit.expr is ported to Rust. It is necessary because we cannot easily
        // have Python call back to DAGCircuit::add_creg while we're currently borrowing
        // the DAGCircuit.
        let new_registers = PyList::empty(py);
        let add_new_register = new_registers.getattr("append")?.unbind();
        let flush_new_registers = |dag: &mut DAGCircuit| -> PyResult<()> {
            for reg in &new_registers {
                dag.add_creg(reg.extract()?)?;
            }
            new_registers.del_slice(0, new_registers.len())?;
            Ok(())
        };

        let variable_mapper = PyVariableMapper::new(
            py,
            self.cregs.registers().to_vec().into_bound_py_any(py)?,
            Some(wire_map_dict),
            Some(bound_var_map.clone()),
            Some(add_new_register),
        )?;

        for (old_node_index, new_node_index) in node_map.iter() {
            let old_node = match new_input_dag {
                Some(ref in_dag) => &in_dag.dag[*old_node_index],
                None => &input_dag.dag[*old_node_index],
            };
            if let NodeType::Operation(old_inst) = old_node {
                if let OperationRef::Instruction(old_op) = old_inst.op.view() {
                    if old_op.name() == "switch_case" {
                        let raw_target = old_op.instruction.getattr(py, "target")?;
                        let target = raw_target.bind(py);
                        let kwargs = PyDict::new(py);
                        kwargs.set_item(
                            "label",
                            old_inst
                                .label
                                .as_ref()
                                .map(|x| PyString::new(py, x.as_str())),
                        )?;

                        let new_op = imports::SWITCH_CASE_OP.get_bound(py).call(
                            (
                                variable_mapper.map_target(target)?,
                                old_op.instruction.call_method0(py, "cases_specifier")?,
                            ),
                            Some(&kwargs),
                        )?;
                        flush_new_registers(self)?;

                        if let NodeType::Operation(ref mut new_inst) =
                            &mut self.dag[*new_node_index]
                        {
                            new_inst.op = PyInstruction {
                                qubits: old_op.num_qubits(),
                                clbits: old_op.num_clbits(),
                                params: old_op.num_params(),
                                control_flow: old_op.control_flow(),
                                op_name: old_op.name().to_string(),
                                instruction: new_op.clone().unbind(),
                            }
                            .into();
                            #[cfg(feature = "cache_pygates")]
                            {
                                new_inst.py_op = new_op.unbind().into();
                            }
                        }
                    } else if old_inst.op.control_flow() {
                        if let Ok(condition) =
                            old_op.instruction.getattr(py, intern!(py, "condition"))
                        {
                            if old_inst.op.name() != "switch_case" {
                                let new_condition: Option<PyObject> = variable_mapper
                                    .map_condition(condition.bind(py), false)?
                                    .extract()?;
                                flush_new_registers(self)?;

                                if let NodeType::Operation(ref mut new_inst) =
                                    &mut self.dag[*new_node_index]
                                {
                                    #[cfg(feature = "cache_pygates")]
                                    {
                                        new_inst.py_op.take();
                                    }
                                    match new_inst.op.view() {
                                        OperationRef::Instruction(py_inst) => {
                                            py_inst.instruction.setattr(
                                                py,
                                                "condition",
                                                new_condition,
                                            )?;
                                        }
                                        _ => panic!("Instruction mismatch"),
                                    }
                                }
                            }
                        }
                    }
                }
            }
        }
        let out_dict = PyDict::new(py);
        for (old_index, new_index) in node_map {
            out_dict.set_item(old_index.index(), self.get_node(py, new_index)?)?;
        }
        Ok(out_dict.unbind())
    }

    /// Replace a DAGOpNode with a single operation. qargs, cargs and
    /// conditions for the new operation will be inferred from the node to be
    /// replaced. The new operation will be checked to match the shape of the
    /// replaced operation.
    ///
    /// Args:
    ///     node (DAGOpNode): Node to be replaced
    ///     op (qiskit.circuit.Operation): The :class:`qiskit.circuit.Operation`
    ///         instance to be added to the DAG
    ///     inplace (bool): Optional, default False. If True, existing DAG node
    ///         will be modified to include op. Otherwise, a new DAG node will
    ///         be used.
    ///     propagate_condition (bool): DEPRECATED a legacy option that used
    ///         to control the behavior of handling control flow. It has no
    ///         effect anymore, left it for backwards compatibility. Will be
    ///         removed in Qiskit 3.0.
    ///
    ///
    /// Returns:
    ///     DAGOpNode: the new node containing the added operation.
    ///
    /// Raises:
    ///     DAGCircuitError: If replacement operation was incompatible with
    ///     location of target node.
    #[pyo3(name = "substitute_node", signature = (node, op, inplace=false, propagate_condition=None))]
    pub fn py_substitute_node(
        &mut self,
        py: Python,
        node: &Bound<PyAny>,
        op: &Bound<PyAny>,
        inplace: bool,
        propagate_condition: Option<bool>,
    ) -> PyResult<Py<PyAny>> {
        if propagate_condition.is_some() {
            imports::WARNINGS_WARN.get_bound(py).call1((
                intern!(
                    py,
                    concat!(
                        "The propagate_condition argument is deprecated as of Qiskit 2.0.0.",
                        "It has no effect anymore and will be removed in Qiskit 3.0.0.",
                    )
                ),
                py.get_type::<PyDeprecationWarning>(),
                2,
            ))?;
        }
        let mut node: PyRefMut<DAGOpNode> = match node.downcast() {
            Ok(node) => node.borrow_mut(),
            Err(_) => return Err(DAGCircuitError::new_err("Only DAGOpNodes can be replaced.")),
        };
        let py = op.py();
        let node_index = node.as_ref().node.unwrap();
        self.substitute_node_with_py_op(py, node_index, op)?;
        if inplace {
            let new_weight = self.dag[node_index].unwrap_operation();
            let temp: OperationFromPython = op.extract()?;
            node.instruction.operation = temp.operation;
            node.instruction.params = new_weight.params_view().iter().cloned().collect();
            node.instruction.label.clone_from(&new_weight.label);
            #[cfg(feature = "cache_pygates")]
            {
                node.instruction.py_op = new_weight.py_op.clone();
            }
            node.into_py_any(py)
        } else {
            self.get_node(py, node_index)
        }
    }

    /// Decompose the circuit into sets of qubits with no gates connecting them.
    ///
    /// Args:
    ///     remove_idle_qubits (bool): Flag denoting whether to remove idle qubits from
    ///         the separated circuits. If ``False``, each output circuit will contain the
    ///         same number of qubits as ``self``.
    ///
    /// Returns:
    ///     List[DAGCircuit]: The circuits resulting from separating ``self`` into sets
    ///         of disconnected qubits
    ///
    /// Each :class:`~.DAGCircuit` instance returned by this method will contain the same number of
    /// clbits as ``self``. The global phase information in ``self`` will not be maintained
    /// in the subcircuits returned by this method.
    #[pyo3(signature = (remove_idle_qubits=false, *, vars_mode="alike"))]
    fn separable_circuits(
        &self,
        py: Python,
        remove_idle_qubits: bool,
        vars_mode: &str,
    ) -> PyResult<Py<PyList>> {
        let connected_components = rustworkx_core::connectivity::connected_components(&self.dag);
        let dags = PyList::empty(py);

        for comp_nodes in connected_components.iter() {
            let mut new_dag = self.copy_empty_like(py, vars_mode)?;
            new_dag.global_phase = Param::Float(0.);

            // A map from nodes in the this DAGCircuit to nodes in the new dag. Used for adding edges
            let mut node_map: HashMap<NodeIndex, NodeIndex> =
                HashMap::with_capacity(comp_nodes.len());

            // Adding the nodes to the new dag
            let mut non_classical = false;
            for node in comp_nodes {
                match self.dag.node_weight(*node) {
                    Some(w) => match w {
                        NodeType::ClbitIn(b) => {
                            let clbit_in = new_dag.clbit_io_map[b.index()][0];
                            node_map.insert(*node, clbit_in);
                        }
                        NodeType::ClbitOut(b) => {
                            let clbit_out = new_dag.clbit_io_map[b.index()][1];
                            node_map.insert(*node, clbit_out);
                        }
                        NodeType::QubitIn(q) => {
                            let qbit_in = new_dag.qubit_io_map[q.index()][0];
                            node_map.insert(*node, qbit_in);
                            non_classical = true;
                        }
                        NodeType::QubitOut(q) => {
                            let qbit_out = new_dag.qubit_io_map[q.index()][1];
                            node_map.insert(*node, qbit_out);
                            non_classical = true;
                        }
                        NodeType::VarIn(v) => {
                            let var_in = new_dag.var_io_map[v.index()][0];
                            node_map.insert(*node, var_in);
                        }
                        NodeType::VarOut(v) => {
                            let var_out = new_dag.var_io_map[v.index()][1];
                            node_map.insert(*node, var_out);
                        }
                        NodeType::Operation(pi) => {
                            let new_node = new_dag.dag.add_node(NodeType::Operation(pi.clone()));
                            new_dag.increment_op(pi.op.name());
                            node_map.insert(*node, new_node);
                            non_classical = true;
                        }
                    },
                    None => panic!("DAG node without payload!"),
                }
            }
            if !non_classical {
                continue;
            }
            let node_filter = |node: NodeIndex| -> bool { node_map.contains_key(&node) };

            let filtered = NodeFiltered(&self.dag, node_filter);

            // Remove the edges added by copy_empty_like (as idle wires) to avoid duplication
            new_dag.dag.clear_edges();
            for edge in filtered.edge_references() {
                let new_source = node_map[&edge.source()];
                let new_target = node_map[&edge.target()];
                new_dag
                    .dag
                    .add_edge(new_source, new_target, edge.weight().clone());
            }
            // Add back any edges for idle wires
            for (qubit, [in_node, out_node]) in new_dag
                .qubit_io_map
                .iter()
                .enumerate()
                .map(|(idx, indices)| (Qubit::new(idx), indices))
            {
                if new_dag.dag.edges(*in_node).next().is_none() {
                    new_dag
                        .dag
                        .add_edge(*in_node, *out_node, Wire::Qubit(qubit));
                }
            }
            for (clbit, [in_node, out_node]) in new_dag
                .clbit_io_map
                .iter()
                .enumerate()
                .map(|(idx, indices)| (Clbit::new(idx), indices))
            {
                if new_dag.dag.edges(*in_node).next().is_none() {
                    new_dag
                        .dag
                        .add_edge(*in_node, *out_node, Wire::Clbit(clbit));
                }
            }
            for (var_index, &[in_node, out_node]) in new_dag.var_io_map.iter().enumerate() {
                if new_dag.dag.edges(in_node).next().is_none() {
                    new_dag
                        .dag
                        .add_edge(in_node, out_node, Wire::Var(Var::new(var_index)));
                }
            }
            if remove_idle_qubits {
                let idle_wires: Vec<Bound<PyAny>> = new_dag
                    .idle_wires(py, None)?
                    .into_bound(py)
                    .map(|q| q.unwrap())
                    .filter(|e| e.downcast::<PyQubit>().is_ok())
                    .collect();

                let qubits = PyTuple::new(py, idle_wires)?;
                new_dag.remove_qubits(py, qubits.extract()?)?; // TODO: this does not really work, some issue with remove_qubits itself
            }

            dags.append(pyo3::Py::new(py, new_dag)?)?;
        }

        Ok(dags.unbind())
    }

    /// Swap connected nodes e.g. due to commutation.
    ///
    /// Args:
    ///     node1 (OpNode): predecessor node
    ///     node2 (OpNode): successor node
    ///
    /// Raises:
    ///     DAGCircuitError: if either node is not an OpNode or nodes are not connected
    fn swap_nodes(&mut self, node1: &DAGNode, node2: &DAGNode) -> PyResult<()> {
        let node1 = node1.node.unwrap();
        let node2 = node2.node.unwrap();

        // Check that both nodes correspond to operations
        if !matches!(self.dag.node_weight(node1).unwrap(), NodeType::Operation(_))
            || !matches!(self.dag.node_weight(node2).unwrap(), NodeType::Operation(_))
        {
            return Err(DAGCircuitError::new_err(
                "Nodes to swap are not both DAGOpNodes",
            ));
        }

        // Gather all wires connecting node1 and node2.
        // This functionality was extracted from rustworkx's 'get_edge_data'
        let wires: Vec<Wire> = self
            .dag
            .edges(node1)
            .filter(|edge| edge.target() == node2)
            .map(|edge| edge.weight().clone())
            .collect();

        if wires.is_empty() {
            return Err(DAGCircuitError::new_err(
                "Attempt to swap unconnected nodes",
            ));
        };

        // Closure that finds the first parent/child node connected to a reference node by given wire
        // and returns relevant edge information depending on the specified direction:
        //  - Incoming -> parent -> outputs (parent_edge_id, parent_source_node_id)
        //  - Outgoing -> child -> outputs (child_edge_id, child_target_node_id)
        // This functionality was inspired in rustworkx's 'find_predecessors_by_edge' and 'find_successors_by_edge'.
        let directed_edge_for_wire = |node: NodeIndex, direction: Direction, wire: &Wire| {
            for edge in self.dag.edges_directed(node, direction) {
                if wire == edge.weight() {
                    match direction {
                        Incoming => return Some((edge.id(), edge.source())),
                        Outgoing => return Some((edge.id(), edge.target())),
                    }
                }
            }
            None
        };

        // Vector that contains a tuple of (wire, edge_info, parent_info, child_info) per wire in wires
        let relevant_edges = wires
            .iter()
            .rev()
            .map(|wire| {
                (
                    wire,
                    directed_edge_for_wire(node1, Outgoing, wire).unwrap(),
                    directed_edge_for_wire(node1, Incoming, wire).unwrap(),
                    directed_edge_for_wire(node2, Outgoing, wire).unwrap(),
                )
            })
            .collect::<Vec<_>>();

        // Iterate over relevant edges and modify self.dag
        for (wire, (node1_to_node2, _), (parent_to_node1, parent), (node2_to_child, child)) in
            relevant_edges
        {
            self.dag.remove_edge(parent_to_node1);
            self.dag.add_edge(parent, node2, wire.clone());
            self.dag.remove_edge(node1_to_node2);
            self.dag.add_edge(node2, node1, wire.clone());
            self.dag.remove_edge(node2_to_child);
            self.dag.add_edge(node1, child, wire.clone());
        }
        Ok(())
    }

    /// Get the node in the dag.
    ///
    /// Args:
    ///     node_id(int): Node identifier.
    ///
    /// Returns:
    ///     node: the node.
    fn node(&self, py: Python, node_id: isize) -> PyResult<Py<PyAny>> {
        self.get_node(py, NodeIndex::new(node_id as usize))
    }

    /// Iterator for node values.
    ///
    /// Yield:
    ///     node: the node.
    fn nodes(&self, py: Python) -> PyResult<Py<PyIterator>> {
        let result: PyResult<Vec<_>> = self
            .dag
            .node_references()
            .map(|(node, weight)| self.unpack_into(py, node, weight))
            .collect();
        let tup = PyTuple::new(py, result?)?;
        Ok(tup.into_any().try_iter().unwrap().unbind())
    }

    /// Iterator for edge values with source and destination node.
    ///
    /// This works by returning the outgoing edges from the specified nodes. If
    /// no nodes are specified all edges from the graph are returned.
    ///
    /// Args:
    ///     nodes(DAGOpNode, DAGInNode, or DAGOutNode|list(DAGOpNode, DAGInNode, or DAGOutNode):
    ///         Either a list of nodes or a single input node. If none is specified,
    ///         all edges are returned from the graph.
    ///
    /// Yield:
    ///     edge: the edge as a tuple with the format
    ///         (source node, destination node, edge wire)
    #[pyo3(signature=(nodes=None))]
    fn edges(&self, py: Python, nodes: Option<Bound<PyAny>>) -> PyResult<Py<PyIterator>> {
        let get_node_index = |obj: &Bound<PyAny>| -> PyResult<NodeIndex> {
            Ok(obj.downcast::<DAGNode>()?.borrow().node.unwrap())
        };

        let actual_nodes: Vec<_> = match nodes {
            None => self.dag.node_indices().collect(),
            Some(nodes) => {
                let mut out = Vec::new();
                if let Ok(node) = get_node_index(&nodes) {
                    out.push(node);
                } else {
                    for node in nodes.try_iter()? {
                        out.push(get_node_index(&node?)?);
                    }
                }
                out
            }
        };

        let mut edges = Vec::new();
        for node in actual_nodes {
            for edge in self.dag.edges_directed(node, Outgoing) {
                edges.push((
                    self.get_node(py, edge.source())?,
                    self.get_node(py, edge.target())?,
                    match edge.weight() {
                        Wire::Qubit(qubit) => {
                            self.qubits.get(*qubit).unwrap().into_bound_py_any(py)?
                        }
                        Wire::Clbit(clbit) => {
                            self.clbits.get(*clbit).unwrap().into_bound_py_any(py)?
                        }
                        Wire::Var(var) => self.vars.get(*var).unwrap().into_bound_py_any(py)?,
                    },
                ))
            }
        }

        Ok(PyTuple::new(py, edges)?
            .into_any()
            .try_iter()
            .unwrap()
            .unbind())
    }

    /// Get the list of "op" nodes in the dag.
    ///
    /// Args:
    ///     op (Type): :class:`qiskit.circuit.Operation` subclass op nodes to
    ///         return. If None, return all op nodes.
    ///     include_directives (bool): include `barrier`, `snapshot` etc.
    ///
    /// Returns:
    ///     list[DAGOpNode]: the list of dag nodes containing the given op.
    #[pyo3(name= "op_nodes", signature=(op=None, include_directives=true))]
    fn py_op_nodes(
        &self,
        py: Python,
        op: Option<&Bound<PyType>>,
        include_directives: bool,
    ) -> PyResult<Vec<Py<PyAny>>> {
        let mut nodes = Vec::new();
        let filter_is_nonstandard = if let Some(op) = op {
            op.getattr(intern!(py, "_standard_gate")).ok().is_none()
        } else {
            true
        };
        for (node, weight) in self.dag.node_references() {
            if let NodeType::Operation(packed) = &weight {
                if !include_directives && packed.op.directive() {
                    continue;
                }
                if let Some(op_type) = op {
                    // This middle catch is to avoid Python-space operation creation for most uses of
                    // `op`; we're usually just looking for control-flow ops, and standard gates
                    // aren't control-flow ops.
                    if !(filter_is_nonstandard && packed.op.try_standard_gate().is_some())
                        && packed.op.py_op_is_instance(op_type)?
                    {
                        nodes.push(self.unpack_into(py, node, weight)?);
                    }
                } else {
                    nodes.push(self.unpack_into(py, node, weight)?);
                }
            }
        }
        Ok(nodes)
    }

    /// Get a list of "op" nodes in the dag that contain control flow instructions.
    ///
    /// Returns:
    ///     list[DAGOpNode]: The list of dag nodes containing control flow ops.
    fn control_flow_op_nodes(&self, py: Python) -> PyResult<Vec<Py<PyAny>>> {
        if !self.has_control_flow() {
            return Ok(vec![]);
        }
        self.dag
            .node_references()
            .filter_map(|(node_index, node_type)| match node_type {
                NodeType::Operation(ref node) => {
                    if node.op.control_flow() {
                        Some(self.unpack_into(py, node_index, node_type))
                    } else {
                        None
                    }
                }
                _ => None,
            })
            .collect()
    }

    /// Get the list of gate nodes in the dag.
    ///
    /// Returns:
    ///     list[DAGOpNode]: the list of DAGOpNodes that represent gates.
    fn gate_nodes(&self, py: Python) -> PyResult<Vec<Py<PyAny>>> {
        self.dag
            .node_references()
            .filter_map(|(node, weight)| match weight {
                NodeType::Operation(ref packed) => match packed.op.view() {
                    OperationRef::Gate(_) | OperationRef::StandardGate(_) => {
                        Some(self.unpack_into(py, node, weight))
                    }
                    _ => None,
                },
                _ => None,
            })
            .collect()
    }

    /// Get the set of "op" nodes with the given name.
    #[pyo3(signature = (*names))]
    fn named_nodes(&self, py: Python<'_>, names: &Bound<PyTuple>) -> PyResult<Vec<Py<PyAny>>> {
        let mut names_set: HashSet<String> = HashSet::with_capacity(names.len());
        for name_obj in names.iter() {
            names_set.insert(name_obj.extract::<String>()?);
        }
        let mut result: Vec<Py<PyAny>> = Vec::new();
        for (id, weight) in self.dag.node_references() {
            if let NodeType::Operation(ref packed) = weight {
                if names_set.contains(packed.op.name()) {
                    result.push(self.unpack_into(py, id, weight)?);
                }
            }
        }
        Ok(result)
    }

    /// Get list of 2 qubit operations. Ignore directives like snapshot and barrier.
    #[pyo3(name = "two_qubit_ops")]
    pub fn py_two_qubit_ops(&self, py: Python) -> PyResult<Vec<Py<PyAny>>> {
        self.two_qubit_ops()
            .map(|(index, _)| self.unpack_into(py, index, &self.dag[index]))
            .collect()
    }

    /// Get list of 3+ qubit operations. Ignore directives like snapshot and barrier.
    fn multi_qubit_ops(&self, py: Python) -> PyResult<Vec<Py<PyAny>>> {
        let mut nodes = Vec::new();
        for (node, weight) in self.dag.node_references() {
            if let NodeType::Operation(ref packed) = weight {
                if packed.op.directive() {
                    continue;
                }

                let qargs = self.qargs_interner.get(packed.qubits);
                if qargs.len() >= 3 {
                    nodes.push(self.unpack_into(py, node, weight)?);
                }
            }
        }
        Ok(nodes)
    }

    /// Returns the longest path in the dag as a list of DAGOpNodes, DAGInNodes, and DAGOutNodes.
    fn longest_path(&self, py: Python) -> PyResult<Vec<PyObject>> {
        let weight_fn = |_| -> Result<usize, Infallible> { Ok(1) };
        match rustworkx_core::dag_algo::longest_path(&self.dag, weight_fn).unwrap() {
            Some(res) => res.0,
            None => return Err(DAGCircuitError::new_err("not a DAG")),
        }
        .into_iter()
        .map(|node_index| self.get_node(py, node_index))
        .collect()
    }

    /// Returns iterator of the successors of a node as DAGOpNodes and DAGOutNodes."""
    fn successors(&self, py: Python, node: &DAGNode) -> PyResult<Py<PyIterator>> {
        let successors: PyResult<Vec<_>> = self
            .dag
            .neighbors_directed(node.node.unwrap(), Outgoing)
            .unique()
            .map(|i| self.get_node(py, i))
            .collect();
        Ok(PyTuple::new(py, successors?)?
            .into_any()
            .try_iter()
            .unwrap()
            .unbind())
    }

    /// Returns iterator of the predecessors of a node as DAGOpNodes and DAGInNodes.
    fn predecessors(&self, py: Python, node: &DAGNode) -> PyResult<Py<PyIterator>> {
        let predecessors: PyResult<Vec<_>> = self
            .dag
            .neighbors_directed(node.node.unwrap(), Incoming)
            .unique()
            .map(|i| self.get_node(py, i))
            .collect();
        Ok(PyTuple::new(py, predecessors?)?
            .into_any()
            .try_iter()
            .unwrap()
            .unbind())
    }

    /// Returns iterator of "op" successors of a node in the dag.
    fn op_successors(&self, py: Python, node: &DAGNode) -> PyResult<Py<PyIterator>> {
        let predecessors: PyResult<Vec<_>> = self
            .dag
            .neighbors_directed(node.node.unwrap(), Outgoing)
            .unique()
            .filter_map(|i| match self.dag[i] {
                NodeType::Operation(_) => Some(self.get_node(py, i)),
                _ => None,
            })
            .collect();
        Ok(PyTuple::new(py, predecessors?)?
            .into_any()
            .try_iter()
            .unwrap()
            .unbind())
    }

    /// Returns the iterator of "op" predecessors of a node in the dag.
    fn op_predecessors(&self, py: Python, node: &DAGNode) -> PyResult<Py<PyIterator>> {
        let predecessors: PyResult<Vec<_>> = self
            .dag
            .neighbors_directed(node.node.unwrap(), Incoming)
            .unique()
            .filter_map(|i| match self.dag[i] {
                NodeType::Operation(_) => Some(self.get_node(py, i)),
                _ => None,
            })
            .collect();
        Ok(PyTuple::new(py, predecessors?)?
            .into_any()
            .try_iter()
            .unwrap()
            .unbind())
    }

    /// Checks if a second node is in the successors of node.
    fn is_successor(&self, node: &DAGNode, node_succ: &DAGNode) -> bool {
        self.dag
            .find_edge(node.node.unwrap(), node_succ.node.unwrap())
            .is_some()
    }

    /// Checks if a second node is in the predecessors of node.
    fn is_predecessor(&self, node: &DAGNode, node_pred: &DAGNode) -> bool {
        self.dag
            .find_edge(node_pred.node.unwrap(), node.node.unwrap())
            .is_some()
    }

    /// Returns iterator of the predecessors of a node that are
    /// connected by a quantum edge as DAGOpNodes and DAGInNodes.
    #[pyo3(name = "quantum_predecessors")]
    fn py_quantum_predecessors(&self, py: Python, node: &DAGNode) -> PyResult<Py<PyIterator>> {
        let predecessors: PyResult<Vec<_>> = self
            .quantum_predecessors(node.node.unwrap())
            .map(|i| self.get_node(py, i))
            .collect();
        Ok(PyTuple::new(py, predecessors?)?
            .into_any()
            .try_iter()
            .unwrap()
            .unbind())
    }

    /// Returns iterator of the successors of a node that are
    /// connected by a quantum edge as DAGOpNodes and DAGOutNodes.
    #[pyo3(name = "quantum_successors")]
    fn py_quantum_successors(&self, py: Python, node: &DAGNode) -> PyResult<Py<PyIterator>> {
        let successors: PyResult<Vec<_>> = self
            .quantum_successors(node.node.unwrap())
            .map(|i| self.get_node(py, i))
            .collect();
        Ok(PyTuple::new(py, successors?)?
            .into_any()
            .try_iter()
            .unwrap()
            .unbind())
    }

    /// Returns iterator of the predecessors of a node that are
    /// connected by a classical edge as DAGOpNodes and DAGInNodes.
    fn classical_predecessors(&self, py: Python, node: &DAGNode) -> PyResult<Py<PyIterator>> {
        let edges = self.dag.edges_directed(node.node.unwrap(), Incoming);
        let filtered = edges.filter_map(|e| match e.weight() {
            Wire::Qubit(_) => None,
            _ => Some(e.source()),
        });
        let predecessors: PyResult<Vec<_>> =
            filtered.unique().map(|i| self.get_node(py, i)).collect();
        Ok(PyTuple::new(py, predecessors?)?
            .into_any()
            .try_iter()
            .unwrap()
            .unbind())
    }

    /// Returns set of the ancestors of a node as DAGOpNodes and DAGInNodes.
    #[pyo3(name = "ancestors")]
    fn py_ancestors(&self, py: Python, node: &DAGNode) -> PyResult<Py<PySet>> {
        let ancestors: PyResult<Vec<PyObject>> = self
            .ancestors(node.node.unwrap())
            .map(|node| self.get_node(py, node))
            .collect();
        Ok(PySet::new(py, &ancestors?)?.unbind())
    }

    /// Returns set of the descendants of a node as DAGOpNodes and DAGOutNodes.
    #[pyo3(name = "descendants")]
    fn py_descendants(&self, py: Python, node: &DAGNode) -> PyResult<Py<PySet>> {
        let descendants: PyResult<Vec<PyObject>> = self
            .descendants(node.node.unwrap())
            .map(|node| self.get_node(py, node))
            .collect();
        Ok(PySet::new(py, &descendants?)?.unbind())
    }

    /// Returns an iterator of tuples of (DAGNode, [DAGNodes]) where the DAGNode is the current node
    /// and [DAGNode] is its successors in  BFS order.
    #[pyo3(name = "bfs_successors")]
    fn py_bfs_successors(&self, py: Python, node: &DAGNode) -> PyResult<Py<PyIterator>> {
        let successor_index: PyResult<Vec<(PyObject, Vec<PyObject>)>> = self
            .bfs_successors(node.node.unwrap())
            .map(|(node, nodes)| -> PyResult<(PyObject, Vec<PyObject>)> {
                Ok((
                    self.get_node(py, node)?,
                    nodes
                        .iter()
                        .map(|sub_node| self.get_node(py, *sub_node))
                        .collect::<PyResult<Vec<_>>>()?,
                ))
            })
            .collect();
        Ok(PyList::new(py, successor_index?)?
            .into_any()
            .try_iter()?
            .unbind())
    }

    /// Returns iterator of the successors of a node that are
    /// connected by a classical edge as DAGOpNodes and DAGOutNodes.
    fn classical_successors(&self, py: Python, node: &DAGNode) -> PyResult<Py<PyIterator>> {
        let edges = self.dag.edges_directed(node.node.unwrap(), Outgoing);
        let filtered = edges.filter_map(|e| match e.weight() {
            Wire::Qubit(_) => None,
            _ => Some(e.target()),
        });
        let predecessors: PyResult<Vec<_>> =
            filtered.unique().map(|i| self.get_node(py, i)).collect();
        Ok(PyTuple::new(py, predecessors?)?
            .into_any()
            .try_iter()
            .unwrap()
            .unbind())
    }

    /// Remove an operation node n.
    ///
    /// Add edges from predecessors to successors.
    #[pyo3(name = "remove_op_node")]
    fn py_remove_op_node(&mut self, node: &Bound<PyAny>) -> PyResult<()> {
        let node: PyRef<DAGOpNode> = match node.downcast::<DAGOpNode>() {
            Ok(node) => node.borrow(),
            Err(_) => return Err(DAGCircuitError::new_err("Node not an DAGOpNode")),
        };
        let index = node.as_ref().node.unwrap();
        if self.dag.node_weight(index).is_none() {
            return Err(DAGCircuitError::new_err("Node not in DAG"));
        }
        self.remove_op_node(index);
        Ok(())
    }

    /// Remove all of the ancestor operation nodes of node.
    fn remove_ancestors_of(&mut self, node: &DAGNode) -> PyResult<()> {
        let ancestors: Vec<_> = core_ancestors(&self.dag, node.node.unwrap())
            .filter(|next| {
                next != &node.node.unwrap()
                    && matches!(self.dag.node_weight(*next), Some(NodeType::Operation(_)))
            })
            .collect();
        for a in ancestors {
            self.dag.remove_node(a);
        }
        Ok(())
    }

    /// Remove all of the descendant operation nodes of node.
    fn remove_descendants_of(&mut self, node: &DAGNode) -> PyResult<()> {
        let descendants: Vec<_> = core_descendants(&self.dag, node.node.unwrap())
            .filter(|next| {
                next != &node.node.unwrap()
                    && matches!(self.dag.node_weight(*next), Some(NodeType::Operation(_)))
            })
            .collect();
        for d in descendants {
            self.dag.remove_node(d);
        }
        Ok(())
    }

    /// Remove all of the non-ancestors operation nodes of node.
    fn remove_nonancestors_of(&mut self, node: &DAGNode) -> PyResult<()> {
        let ancestors: HashSet<_> = core_ancestors(&self.dag, node.node.unwrap())
            .filter(|next| {
                next != &node.node.unwrap()
                    && matches!(self.dag.node_weight(*next), Some(NodeType::Operation(_)))
            })
            .collect();
        let non_ancestors: Vec<_> = self
            .dag
            .node_indices()
            .filter(|node_id| !ancestors.contains(node_id))
            .collect();
        for na in non_ancestors {
            self.dag.remove_node(na);
        }
        Ok(())
    }

    /// Remove all of the non-descendants operation nodes of node.
    fn remove_nondescendants_of(&mut self, node: &DAGNode) -> PyResult<()> {
        let descendants: HashSet<_> = core_descendants(&self.dag, node.node.unwrap())
            .filter(|next| {
                next != &node.node.unwrap()
                    && matches!(self.dag.node_weight(*next), Some(NodeType::Operation(_)))
            })
            .collect();
        let non_descendants: Vec<_> = self
            .dag
            .node_indices()
            .filter(|node_id| !descendants.contains(node_id))
            .collect();
        for nd in non_descendants {
            self.dag.remove_node(nd);
        }
        Ok(())
    }

    /// Return a list of op nodes in the first layer of this dag.
    #[pyo3(name = "front_layer")]
    fn py_front_layer(&self, py: Python) -> PyResult<Py<PyList>> {
        let native_front_layer = self.front_layer();
        let front_layer_list = PyList::empty(py);
        for node in native_front_layer {
            front_layer_list.append(self.get_node(py, node)?)?;
        }
        Ok(front_layer_list.into())
    }

    /// Yield a shallow view on a layer of this DAGCircuit for all d layers of this circuit.
    ///
    /// A layer is a circuit whose gates act on disjoint qubits, i.e.,
    /// a layer has depth 1. The total number of layers equals the
    /// circuit depth d. The layers are indexed from 0 to d-1 with the
    /// earliest layer at index 0. The layers are constructed using a
    /// greedy algorithm. Each returned layer is a dict containing
    /// {"graph": circuit graph, "partition": list of qubit lists}.
    ///
    /// The returned layer contains new (but semantically equivalent) DAGOpNodes, DAGInNodes,
    /// and DAGOutNodes. These are not the same as nodes of the original dag, but are equivalent
    /// via DAGNode.semantic_eq(node1, node2).
    ///
    /// TODO: Gates that use the same cbits will end up in different
    /// layers as this is currently implemented. This may not be
    /// the desired behavior.
    #[pyo3(signature = (*, vars_mode="captures"))]
    fn layers(&self, py: Python, vars_mode: &str) -> PyResult<Py<PyIterator>> {
        let layer_list = PyList::empty(py);
        let mut graph_layers = self.multigraph_layers();
        if graph_layers.next().is_none() {
            return Ok(PyIterator::from_object(&layer_list)?.into());
        }

        for graph_layer in graph_layers {
            let layer_dict = PyDict::new(py);
            // Sort to make sure they are in the order they were added to the original DAG
            // It has to be done by node_id as graph_layer is just a list of nodes
            // with no implied topology
            // Drawing tools rely on _node_id to infer order of node creation
            // so we need this to be preserved by layers()
            // Get the op nodes from the layer, removing any input and output nodes.
            let mut op_nodes: Vec<(&PackedInstruction, &NodeIndex)> = graph_layer
                .iter()
                .filter_map(|node| self.dag.node_weight(*node).map(|dag_node| (dag_node, node)))
                .filter_map(|(node, index)| match node {
                    NodeType::Operation(oper) => Some((oper, index)),
                    _ => None,
                })
                .collect();
            op_nodes.sort_by_key(|(_, node_index)| **node_index);

            if op_nodes.is_empty() {
                return Ok(PyIterator::from_object(&layer_list)?.into());
            }

            let mut new_layer = self.copy_empty_like(py, vars_mode)?;

            new_layer.extend(py, op_nodes.iter().map(|(inst, _)| (*inst).clone()))?;

            let support_iter = new_layer.op_nodes(false).map(|(_, instruction)| {
                PyTuple::new(
                    py,
                    new_layer
                        .qubits
                        .map_indices(new_layer.qargs_interner.get(instruction.qubits)),
                )
                .unwrap()
            });
            let support_list = PyList::empty(py);
            for support_qarg in support_iter {
                support_list.append(support_qarg)?;
            }
            layer_dict.set_item("graph", new_layer)?;
            layer_dict.set_item("partition", support_list)?;
            layer_list.append(layer_dict)?;
        }
        Ok(layer_list.into_any().try_iter()?.into())
    }

    /// Yield a layer for all gates of this circuit.
    ///
    /// A serial layer is a circuit with one gate. The layers have the
    /// same structure as in layers().
    #[pyo3(signature = (*, vars_mode="captures"))]
    fn serial_layers(&self, py: Python, vars_mode: &str) -> PyResult<Py<PyIterator>> {
        let layer_list = PyList::empty(py);
        for next_node in self.topological_op_nodes()? {
            let retrieved_node: &PackedInstruction = match self.dag.node_weight(next_node) {
                Some(NodeType::Operation(node)) => node,
                _ => unreachable!("A non-operation node was obtained from topological_op_nodes."),
            };
            let mut new_layer = self.copy_empty_like(py, vars_mode)?;

            // Save the support of the operation we add to the layer
            let support_list = PyList::empty(py);
            let qubits = PyTuple::new(
                py,
                self.qargs_interner
                    .get(retrieved_node.qubits)
                    .iter()
                    .map(|qubit| self.qubits.get(*qubit)),
            )?
            .unbind();
            new_layer.push_back(py, retrieved_node.clone())?;

            if !retrieved_node.op.directive() {
                support_list.append(qubits)?;
            }

            let layer_dict = [
                ("graph", new_layer.into_py_any(py)?),
                ("partition", support_list.into_any().unbind()),
            ]
            .into_py_dict(py)?;
            layer_list.append(layer_dict)?;
        }

        Ok(layer_list.into_any().try_iter()?.into())
    }

    /// Yield layers of the multigraph.
    #[pyo3(name = "multigraph_layers")]
    fn py_multigraph_layers(&self, py: Python) -> PyResult<Py<PyIterator>> {
        let graph_layers = self.multigraph_layers().map(|layer| -> Vec<PyObject> {
            layer
                .into_iter()
                .filter_map(|index| self.get_node(py, index).ok())
                .collect()
        });
        let list: Bound<PyList> = PyList::new(py, graph_layers.collect::<Vec<Vec<PyObject>>>())?;
        Ok(PyIterator::from_object(&list)?.unbind())
    }

    /// Return a set of non-conditional runs of "op" nodes with the given names.
    ///
    /// For example, "... h q[0]; cx q[0],q[1]; cx q[0],q[1]; h q[1]; .."
    /// would produce the tuple of cx nodes as an element of the set returned
    /// from a call to collect_runs(["cx"]). If instead the cx nodes were
    /// "cx q[0],q[1]; cx q[1],q[0];", the method would still return the
    /// pair in a tuple. The namelist can contain names that are not
    /// in the circuit's basis.
    ///
    /// Nodes must have only one successor to continue the run.
    #[pyo3(name = "collect_runs")]
    fn py_collect_runs(&self, py: Python, namelist: &Bound<PyList>) -> PyResult<Py<PySet>> {
        let mut name_list_set = HashSet::with_capacity(namelist.len());
        for name in namelist.iter() {
            name_list_set.insert(name.extract::<String>()?);
        }

        let out_set = PySet::empty(py)?;

        for run in self.collect_runs(name_list_set) {
            let run_tuple = PyTuple::new(
                py,
                run.into_iter()
                    .map(|node_index| self.get_node(py, node_index).unwrap()),
            )?;
            out_set.add(run_tuple)?;
        }
        Ok(out_set.unbind())
    }

    /// Return a set of non-conditional runs of 1q "op" nodes.
    #[pyo3(name = "collect_1q_runs")]
    fn py_collect_1q_runs(&self, py: Python) -> PyResult<Py<PyList>> {
        match self.collect_1q_runs() {
            Some(runs) => {
                let runs_iter = runs.map(|node_indices| {
                    PyList::new(
                        py,
                        node_indices
                            .into_iter()
                            .map(|node_index| self.get_node(py, node_index).unwrap()),
                    )
                    .unwrap()
                    .unbind()
                });
                let out_list = PyList::empty(py);
                for run_list in runs_iter {
                    out_list.append(run_list)?;
                }
                Ok(out_list.unbind())
            }
            None => Err(PyRuntimeError::new_err(
                "Invalid DAGCircuit, cycle encountered",
            )),
        }
    }

    /// Return a set of non-conditional runs of 2q "op" nodes.
    #[pyo3(name = "collect_2q_runs")]
    fn py_collect_2q_runs(&self, py: Python) -> PyResult<Py<PyList>> {
        match self.collect_2q_runs() {
            Some(runs) => {
                let runs_iter = runs.into_iter().map(|node_indices| {
                    PyList::new(
                        py,
                        node_indices
                            .into_iter()
                            .map(|node_index| self.get_node(py, node_index).unwrap()),
                    )
                    .unwrap()
                    .unbind()
                });
                let out_list = PyList::empty(py);
                for run_list in runs_iter {
                    out_list.append(run_list)?;
                }
                Ok(out_list.unbind())
            }
            None => Err(PyRuntimeError::new_err(
                "Invalid DAGCircuit, cycle encountered",
            )),
        }
    }

    /// Iterator for nodes that affect a given wire.
    ///
    /// Args:
    ///     wire (Bit): the wire to be looked at.
    ///     only_ops (bool): True if only the ops nodes are wanted;
    ///                 otherwise, all nodes are returned.
    /// Yield:
    ///      Iterator: the successive nodes on the given wire
    ///
    /// Raises:
    ///     DAGCircuitError: if the given wire doesn't exist in the DAG
    #[pyo3(name = "nodes_on_wire", signature = (wire, only_ops=false))]
    fn py_nodes_on_wire(
        &self,
        py: Python,
        wire: &Bound<PyAny>,
        only_ops: bool,
    ) -> PyResult<Py<PyIterator>> {
        let wire = if wire.downcast::<PyQubit>().is_ok() {
            let wire = wire.extract::<ShareableQubit>()?;
            self.qubits.find(&wire).map(Wire::Qubit)
        } else if wire.downcast::<PyClbit>().is_ok() {
            let wire = wire.extract::<ShareableClbit>()?;
            self.clbits.find(&wire).map(Wire::Clbit)
        } else {
            let wire = PyObjectAsKey::new(wire);
            self.vars.find(&wire).map(Wire::Var)
        }
        .ok_or_else(|| {
            DAGCircuitError::new_err(format!(
                "The given wire {:?} is not present in the circuit",
                wire
            ))
        })?;

        let nodes = self
            .nodes_on_wire(&wire, only_ops)
            .into_iter()
            .map(|n| self.get_node(py, n))
            .collect::<PyResult<Vec<_>>>()?;
        Ok(PyTuple::new(py, nodes)?.into_any().try_iter()?.unbind())
    }

    /// Count the occurrences of operation names.
    ///
    /// Args:
    ///     recurse: if ``True`` (default), then recurse into control-flow operations.  In all
    ///         cases, this counts only the number of times the operation appears in any possible
    ///         block; both branches of if-elses are counted, and for- and while-loop blocks are
    ///         only counted once.
    ///
    /// Returns:
    ///     Mapping[str, int]: a mapping of operation names to the number of times it appears.
    #[pyo3(name = "count_ops", signature = (*, recurse=true))]
    fn py_count_ops(&self, py: Python, recurse: bool) -> PyResult<PyObject> {
        self.count_ops(py, recurse)?.into_py_any(py)
    }

    /// Count the occurrences of operation names on the longest path.
    ///
    /// Returns a dictionary of counts keyed on the operation name.
    fn count_ops_longest_path(&self) -> PyResult<HashMap<&str, usize>> {
        if self.dag.node_count() == 0 {
            return Ok(HashMap::new());
        }
        let weight_fn = |_| -> Result<usize, Infallible> { Ok(1) };
        let longest_path =
            match rustworkx_core::dag_algo::longest_path(&self.dag, weight_fn).unwrap() {
                Some(res) => res.0,
                None => return Err(DAGCircuitError::new_err("not a DAG")),
            };
        // Allocate for worst case where all operations are unique
        let mut op_counts: HashMap<&str, usize> = HashMap::with_capacity(longest_path.len() - 2);
        for node_index in &longest_path[1..longest_path.len() - 1] {
            if let NodeType::Operation(ref packed) = self.dag[*node_index] {
                let name = packed.op.name();
                op_counts
                    .entry(name)
                    .and_modify(|count| *count += 1)
                    .or_insert(1);
            }
        }
        Ok(op_counts)
    }

    /// Returns causal cone of a qubit.
    ///
    /// A qubit's causal cone is the set of qubits that can influence the output of that
    /// qubit through interactions, whether through multi-qubit gates or operations. Knowing
    /// the causal cone of a qubit can be useful when debugging faulty circuits, as it can
    /// help identify which wire(s) may be causing the problem.
    ///
    /// This method does not consider any classical data dependency in the ``DAGCircuit``,
    /// classical bit wires are ignored for the purposes of building the causal cone.
    ///
    /// Args:
    ///     qubit (~qiskit.circuit.Qubit): The output qubit for which we want to find the causal cone.
    ///
    /// Returns:
    ///     Set[~qiskit.circuit.Qubit]: The set of qubits whose interactions affect ``qubit``.
    fn quantum_causal_cone(&self, py: Python, qubit: &Bound<PyAny>) -> PyResult<Py<PySet>> {
        // Retrieve the output node from the qubit
        let qubit_nat: ShareableQubit = qubit.extract()?;
        let output_qubit = self.qubits.find(&qubit_nat).ok_or_else(|| {
            DAGCircuitError::new_err(format!(
                "The given qubit {:?} is not present in the circuit",
                qubit
            ))
        })?;
        let output_node_index = self
            .qubit_io_map
            .get(output_qubit.index())
            .map(|x| x[1])
            .ok_or_else(|| {
                DAGCircuitError::new_err(format!(
                    "The given qubit {:?} is not present in qubit_output_map",
                    qubit
                ))
            })?;

        let mut qubits_in_cone: HashSet<&Qubit> = HashSet::from([&output_qubit]);
        let mut queue: VecDeque<NodeIndex> = self.quantum_predecessors(output_node_index).collect();

        // The processed_non_directive_nodes stores the set of processed non-directive nodes.
        // This is an optimization to avoid considering the same non-directive node multiple
        // times when reached from different paths.
        // The directive nodes (such as barriers or measures) are trickier since when processing
        // them we only add their predecessors that intersect qubits_in_cone. Hence, directive
        // nodes have to be considered multiple times.
        let mut processed_non_directive_nodes: HashSet<NodeIndex> = HashSet::new();

        while !queue.is_empty() {
            let cur_index = queue.pop_front().unwrap();

            if let NodeType::Operation(packed) = self.dag.node_weight(cur_index).unwrap() {
                if !packed.op.directive() {
                    // If the operation is not a directive (in particular not a barrier nor a measure),
                    // we do not do anything if it was already processed. Otherwise, we add its qubits
                    // to qubits_in_cone, and append its predecessors to queue.
                    if processed_non_directive_nodes.contains(&cur_index) {
                        continue;
                    }
                    qubits_in_cone.extend(self.qargs_interner.get(packed.qubits));
                    processed_non_directive_nodes.insert(cur_index);

                    for pred_index in self.quantum_predecessors(cur_index) {
                        if let NodeType::Operation(_pred_packed) =
                            self.dag.node_weight(pred_index).unwrap()
                        {
                            queue.push_back(pred_index);
                        }
                    }
                } else {
                    // Directives (such as barriers and measures) may be defined over all the qubits,
                    // yet not all of these qubits should be considered in the causal cone. So we
                    // only add those predecessors that have qubits in common with qubits_in_cone.
                    for pred_index in self.quantum_predecessors(cur_index) {
                        if let NodeType::Operation(pred_packed) =
                            self.dag.node_weight(pred_index).unwrap()
                        {
                            if self
                                .qargs_interner
                                .get(pred_packed.qubits)
                                .iter()
                                .any(|x| qubits_in_cone.contains(x))
                            {
                                queue.push_back(pred_index);
                            }
                        }
                    }
                }
            }
        }

        let qubits_in_cone_vec: Vec<_> = qubits_in_cone.iter().map(|&&qubit| qubit).collect();
        let elements = self.qubits.map_indices(&qubits_in_cone_vec);
        Ok(PySet::new(py, elements)?.unbind())
    }

    /// Return a dictionary of circuit properties.
    fn properties(&self, py: Python) -> PyResult<HashMap<&str, PyObject>> {
        Ok(HashMap::from_iter([
            ("size", self.size(py, false)?.into_py_any(py)?),
            ("depth", self.depth(py, false)?.into_py_any(py)?),
            ("width", self.width(py).into_py_any(py)?),
            ("qubits", self.num_qubits().into_py_any(py)?),
            ("bits", self.num_clbits().into_py_any(py)?),
            ("factors", self.num_tensor_factors().into_py_any(py)?),
            ("operations", self.py_count_ops(py, true)?),
        ]))
    }

    /// Draws the dag circuit.
    ///
    /// This function needs `Graphviz <https://www.graphviz.org/>`_ to be
    /// installed. Graphviz is not a python package and can't be pip installed
    /// (the ``graphviz`` package on PyPI is a Python interface library for
    /// Graphviz and does not actually install Graphviz). You can refer to
    /// `the Graphviz documentation <https://www.graphviz.org/download/>`__ on
    /// how to install it.
    ///
    /// Args:
    ///     scale (float): scaling factor
    ///     filename (str): file path to save image to (format inferred from name)
    ///     style (str):
    ///         'plain': B&W graph;
    ///         'color' (default): color input/output/op nodes
    ///
    /// Returns:
    ///     Ipython.display.Image: if in Jupyter notebook and not saving to file,
    ///     otherwise None.
    #[pyo3(signature=(scale=0.7, filename=None, style="color"))]
    fn draw<'py>(
        slf: PyRef<'py, Self>,
        py: Python<'py>,
        scale: f64,
        filename: Option<&str>,
        style: &str,
    ) -> PyResult<Bound<'py, PyAny>> {
        let module = PyModule::import(py, "qiskit.visualization.dag_visualization")?;
        module.call_method1("dag_drawer", (slf, scale, filename, style))
    }

    #[pyo3(signature=(graph_attrs=None, node_attrs=None, edge_attrs=None))]
    fn _to_dot<'py>(
        &self,
        py: Python<'py>,
        graph_attrs: Option<BTreeMap<String, String>>,
        node_attrs: Option<PyObject>,
        edge_attrs: Option<PyObject>,
    ) -> PyResult<Bound<'py, PyString>> {
        let mut buffer = Vec::<u8>::new();
        build_dot(py, self, &mut buffer, graph_attrs, node_attrs, edge_attrs)?;
        Ok(PyString::new(py, std::str::from_utf8(&buffer)?))
    }

    /// Add an input variable to the circuit.
    ///
    /// Args:
    ///     var: the variable to add.
    fn add_input_var(&mut self, py: Python, var: &Bound<PyAny>) -> PyResult<()> {
        if !self.vars_by_type.get_capture(py).is_empty()
            || !self.stretches_by_type.get_capture(py).is_empty()
        {
            return Err(DAGCircuitError::new_err(
                "cannot add inputs to a circuit with captures",
            ));
        }
        self.add_var(py, var, DAGVarType::Input)?;
        Ok(())
    }

    /// Add a captured variable to the circuit.
    ///
    /// Args:
    ///     var: the variable to add.
    fn add_captured_var(&mut self, py: Python, var: &Bound<PyAny>) -> PyResult<()> {
        if !self.vars_by_type.get_input(py).is_empty() {
            return Err(DAGCircuitError::new_err(
                "cannot add captures to a circuit with inputs",
            ));
        }
        self.add_var(py, var, DAGVarType::Capture)?;
        Ok(())
    }

    /// Add a captured stretch to the circuit.
    ///
    /// Args:
    ///     var: the stretch to add.
    fn add_captured_stretch(&mut self, py: Python, var: &Bound<PyAny>) -> PyResult<()> {
        if !self.vars_by_type.get_input(py).is_empty() {
            return Err(DAGCircuitError::new_err(
                "cannot add captures to a circuit with inputs",
            ));
        }
        let name: String = var.getattr("name")?.extract::<String>()?;
        match self.identifier_info.get(&name) {
            Some(DAGIdentifierInfo::Stretch(info)) if var.eq(&info.stretch)? => {
                return Err(DAGCircuitError::new_err("already present in the circuit"));
            }
            Some(_) => {
                return Err(DAGCircuitError::new_err(
                    "cannot add stretch as its name shadows an existing identifier",
                ));
            }
            _ => {}
        }
        self.stretches.add(var.into(), true)?;
        self.stretches_by_type
            .get_capture(py)
            .add(var.clone().unbind())?;
        self.identifier_info.insert(
            name,
            DAGIdentifierInfo::Stretch(DAGStretchInfo {
                stretch: var.clone().unbind(),
                type_: DAGStretchType::Capture,
            }),
        );
        Ok(())
    }

    /// Add a declared local variable to the circuit.
    ///
    /// Args:
    ///     var: the variable to add.
    fn add_declared_var(&mut self, py: Python, var: &Bound<PyAny>) -> PyResult<()> {
        self.add_var(py, var, DAGVarType::Declare)?;
        Ok(())
    }

    /// Add a declared stretch to the circuit.
    ///
    /// Args:
    ///     var: the stretch to add.
    fn add_declared_stretch(&mut self, py: Python, var: &Bound<PyAny>) -> PyResult<()> {
        let name: String = var.getattr("name")?.extract::<String>()?;
        match self.identifier_info.get(&name) {
            Some(DAGIdentifierInfo::Stretch(info)) if var.eq(&info.stretch)? => {
                return Err(DAGCircuitError::new_err("already present in the circuit"));
            }
            Some(_) => {
                return Err(DAGCircuitError::new_err(
                    "cannot add stretch as its name shadows an existing identifier",
                ));
            }
            _ => {}
        }
        self.stretches.add(var.into(), true)?;
        self.stretches_by_type
            .get_declare(py)
            .append(var.clone().unbind())?;
        self.identifier_info.insert(
            name,
            DAGIdentifierInfo::Stretch(DAGStretchInfo {
                stretch: var.clone().unbind(),
                type_: DAGStretchType::Declare,
            }),
        );
        Ok(())
    }

    /// Total number of classical variables tracked by the circuit.
    #[getter]
    fn num_vars(&self, py: Python) -> usize {
        self.num_input_vars(py) + self.num_captured_vars(py) + self.num_declared_vars(py)
    }

    /// Number of input classical variables tracked by the circuit.
    #[getter]
    fn num_input_vars(&self, py: Python) -> usize {
        self.vars_by_type.get_input(py).len()
    }

    /// Number of captured classical variables tracked by the circuit.
    #[getter]
    fn num_captured_vars(&self, py: Python) -> usize {
        self.vars_by_type.get_capture(py).len()
    }

    /// Number of declared local classical variables tracked by the circuit.
    #[getter]
    fn num_declared_vars(&self, py: Python) -> usize {
        self.vars_by_type.get_declare(py).len()
    }

    /// Total number of stretches tracked by the circuit.
    #[getter]
    fn num_stretches(&self, py: Python) -> usize {
        self.num_captured_stretches(py) + self.num_declared_stretches(py)
    }

    /// Number of captured stretches tracked by the circuit.
    #[getter]
    fn num_captured_stretches(&self, py: Python) -> usize {
        self.stretches_by_type.get_capture(py).len()
    }

    /// Number of declared local stretches tracked by the circuit.
    #[getter]
    fn num_declared_stretches(&self, py: Python) -> usize {
        self.stretches_by_type.get_declare(py).len()
    }

    /// Is this realtime variable in the DAG?
    ///
    /// Args:
    ///     var: the variable or name to check.
    fn has_var(&self, var: &Bound<PyAny>) -> PyResult<bool> {
        match var.extract::<String>() {
            Ok(name) => Ok(matches!(
                self.identifier_info.get(&name),
                Some(DAGIdentifierInfo::Var(_))
            )),
            Err(_) => {
                let raw_name = var.getattr("name")?;
                let var_name: String = raw_name.extract()?;
                if let Some(DAGIdentifierInfo::Var(info)) = self.identifier_info.get(&var_name) {
                    return Ok(var.is(&info.var));
                }
                Ok(false)
            }
        }
    }

    /// Is this stretch in the DAG?
    ///
    /// Args:
    ///     var: the stretch or name to check.
    fn has_stretch(&self, var: &Bound<PyAny>) -> PyResult<bool> {
        match var.extract::<String>() {
            Ok(name) => Ok(matches!(
                self.identifier_info.get(&name),
                Some(DAGIdentifierInfo::Stretch(_))
            )),
            Err(_) => {
                let raw_name = var.getattr("name")?;
                let var_name: String = raw_name.extract()?;
                if let Some(DAGIdentifierInfo::Stretch(info)) = self.identifier_info.get(&var_name)
                {
                    return Ok(var.is(&info.stretch));
                }
                Ok(false)
            }
        }
    }

    /// Is this identifier in the DAG?
    ///
    /// Args:
    ///     var: the identifier or name to check.
    fn has_identifier(&self, var: &Bound<PyAny>) -> PyResult<bool> {
        Ok(self.has_var(var)? || self.has_stretch(var)?)
    }

    /// Iterable over the input classical variables tracked by the circuit.
    fn iter_input_vars(&self, py: Python) -> PyResult<Py<PyIterator>> {
        Ok(self
            .vars_by_type
            .get_input(py)
            .clone()
            .into_any()
            .try_iter()?
            .unbind())
    }

    /// Iterable over the captured classical variables tracked by the circuit.
    fn iter_captured_vars(&self, py: Python) -> PyResult<Py<PyIterator>> {
        Ok(self
            .vars_by_type
            .get_capture(py)
            .clone()
            .into_any()
            .try_iter()?
            .unbind())
    }

    /// Iterable over the captured stretches tracked by the circuit.
    fn iter_captured_stretches(&self, py: Python) -> PyResult<Py<PyIterator>> {
        Ok(self
            .stretches_by_type
            .get_capture(py)
            .clone()
            .into_any()
            .try_iter()?
            .unbind())
    }

    /// Iterable over all captured identifiers tracked by the circuit.
    fn iter_captures(&self, py: Python) -> PyResult<Py<PyIterator>> {
        let out_set = PySet::empty(py)?;
        for var in self.vars_by_type.get_capture(py).iter() {
            out_set.add(var)?;
        }
        for stretch in self.stretches_by_type.get_capture(py).iter() {
            out_set.add(stretch)?;
        }
        Ok(out_set.into_any().try_iter()?.unbind())
    }

    /// Iterable over the declared classical variables tracked by the circuit.
    fn iter_declared_vars(&self, py: Python) -> PyResult<Py<PyIterator>> {
        Ok(self
            .vars_by_type
            .get_declare(py)
            .clone()
            .into_any()
            .try_iter()?
            .unbind())
    }

    /// Iterable over the declared stretches tracked by the circuit.
    fn iter_declared_stretches(&self, py: Python) -> PyResult<Py<PyIterator>> {
        Ok(self
            .stretches_by_type
            .get_declare(py)
            .clone()
            .into_any()
            .try_iter()?
            .unbind())
    }

    /// Iterable over all the classical variables tracked by the circuit.
    fn iter_vars(&self, py: Python) -> PyResult<Py<PyIterator>> {
        let out_set = PySet::empty(py)?;
        for var_type_set in &self.vars_by_type.get_all(py) {
            for var in var_type_set.iter() {
                out_set.add(var)?;
            }
        }
        Ok(out_set.into_any().try_iter()?.unbind())
    }

    /// Iterable over all the stretches tracked by the circuit.
    fn iter_stretches(&self, py: Python) -> PyResult<Py<PyIterator>> {
        let out_set = PySet::empty(py)?;
        let (captures, declares) = self.stretches_by_type.get_all(py);
        for s in captures.iter() {
            out_set.add(s)?;
        }
        for s in declares.iter() {
            out_set.add(s)?;
        }
        Ok(out_set.into_any().try_iter()?.unbind())
    }

    fn _has_edge(&self, source: usize, target: usize) -> bool {
        self.dag
            .contains_edge(NodeIndex::new(source), NodeIndex::new(target))
    }

    fn _is_dag(&self) -> bool {
        rustworkx_core::petgraph::algo::toposort(&self.dag, None).is_ok()
    }

    fn _in_edges(&self, py: Python, node_index: usize) -> Vec<Py<PyTuple>> {
        self.dag
            .edges_directed(NodeIndex::new(node_index), Incoming)
            .map(|wire| {
                (
                    wire.source().index(),
                    wire.target().index(),
                    match wire.weight() {
                        Wire::Qubit(qubit) => {
                            self.qubits.get(*qubit).into_bound_py_any(py).unwrap()
                        }
                        Wire::Clbit(clbit) => {
                            self.clbits.get(*clbit).into_bound_py_any(py).unwrap()
                        }
                        Wire::Var(var) => self.vars.get(*var).into_bound_py_any(py).unwrap(),
                    },
                )
                    .into_pyobject(py)
                    .unwrap()
                    .unbind()
            })
            .collect()
    }

    fn _out_edges(&self, py: Python, node_index: usize) -> Vec<Py<PyTuple>> {
        self.dag
            .edges_directed(NodeIndex::new(node_index), Outgoing)
            .map(|wire| {
                (
                    wire.source().index(),
                    wire.target().index(),
                    match wire.weight() {
                        Wire::Qubit(qubit) => {
                            self.qubits.get(*qubit).into_bound_py_any(py).unwrap()
                        }
                        Wire::Clbit(clbit) => {
                            self.clbits.get(*clbit).into_bound_py_any(py).unwrap()
                        }
                        Wire::Var(var) => self.vars.get(*var).into_bound_py_any(py).unwrap(),
                    },
                )
                    .into_pyobject(py)
                    .unwrap()
                    .unbind()
            })
            .collect()
    }

    fn _in_wires(&self, py: Python, node_index: usize) -> Vec<PyObject> {
        self.dag
            .edges_directed(NodeIndex::new(node_index), Incoming)
            .map(|wire| match wire.weight() {
                Wire::Qubit(qubit) => self.qubits.get(*qubit).into_py_any(py).unwrap(),
                Wire::Clbit(clbit) => self.clbits.get(*clbit).into_py_any(py).unwrap(),
                Wire::Var(var) => self.vars.get(*var).into_py_any(py).unwrap(),
            })
            .collect()
    }

    fn _out_wires(&self, py: Python, node_index: usize) -> Vec<PyObject> {
        self.dag
            .edges_directed(NodeIndex::new(node_index), Outgoing)
            .map(|wire| match wire.weight() {
                Wire::Qubit(qubit) => self.qubits.get(*qubit).into_py_any(py).unwrap(),
                Wire::Clbit(clbit) => self.clbits.get(*clbit).into_py_any(py).unwrap(),
                Wire::Var(var) => self.vars.get(*var).into_py_any(py).unwrap(),
            })
            .collect()
    }

    fn _find_successors_by_edge(
        &self,
        py: Python,
        node_index: usize,
        edge_checker: &Bound<PyAny>,
    ) -> PyResult<Vec<PyObject>> {
        let mut result = Vec::new();
        for e in self
            .dag
            .edges_directed(NodeIndex::new(node_index), Outgoing)
            .unique_by(|e| e.id())
        {
            let weight = match e.weight() {
                Wire::Qubit(qubit) => self.qubits.get(*qubit).into_py_any(py)?,
                Wire::Clbit(clbit) => self.clbits.get(*clbit).into_py_any(py)?,
                Wire::Var(var) => self.vars.get(*var).into_py_any(py)?,
            };
            if edge_checker.call1((weight,))?.extract::<bool>()? {
                result.push(self.get_node(py, e.target())?);
            }
        }
        Ok(result)
    }

    fn _edges(&self, py: Python) -> PyResult<Vec<PyObject>> {
        self.dag
            .edge_indices()
            .map(|index| {
                let wire = self.dag.edge_weight(index).unwrap();
                match wire {
                    Wire::Qubit(qubit) => self.qubits.get(*qubit).into_py_any(py),
                    Wire::Clbit(clbit) => self.clbits.get(*clbit).into_py_any(py),
                    Wire::Var(var) => self.vars.get(*var).into_py_any(py),
                }
            })
            .collect()
    }
}

impl DAGCircuit {
    pub fn new() -> PyResult<Self> {
        Ok(DAGCircuit {
            name: None,
            metadata: None,
            dag: StableDiGraph::default(),
            qregs: RegisterData::new(),
            cregs: RegisterData::new(),
            qargs_interner: Interner::new(),
            cargs_interner: Interner::new(),
            qubits: ObjectRegistry::new(),
            clbits: ObjectRegistry::new(),
            vars: ObjectRegistry::new(),
            stretches: ObjectRegistry::new(),
            global_phase: Param::Float(0.),
            duration: None,
            unit: "dt".to_string(),
            qubit_locations: BitLocator::new(),
            clbit_locations: BitLocator::new(),
            qubit_io_map: Vec::new(),
            clbit_io_map: Vec::new(),
            var_io_map: Vec::new(),
            op_names: IndexMap::default(),
            identifier_info: HashMap::new(),
            vars_by_type: VarsByType::new(),
            stretches_by_type: StretchesByType::new(),
        })
    }

    /// Returns an immutable view of the [QuantumRegister] instances in the circuit.
    #[inline(always)]
    pub fn qregs(&self) -> &[QuantumRegister] {
        self.qregs.registers()
    }

    /// Returns an immutable view of the [ClassicalRegister] instances in the circuit.
    #[inline(always)]
    pub fn cregs(&self) -> &[ClassicalRegister] {
        self.cregs.registers()
    }

    /// Returns an immutable view of the [QuantumRegister] data struct in the circuit.
    #[inline(always)]
    pub fn qregs_data(&self) -> &RegisterData<QuantumRegister> {
        &self.qregs
    }

    /// Returns an immutable view of the [ClassicalRegister] data struct in the circuit.
    #[inline(always)]
    pub fn cregs_data(&self) -> &RegisterData<ClassicalRegister> {
        &self.cregs
    }

    /// Returns an immutable view of the qubit locations of the [DAGCircuit]
    #[inline(always)]
    pub fn qubit_locations(&self) -> &BitLocator<ShareableQubit, QuantumRegister> {
        &self.qubit_locations
    }

    /// Returns an immutable view of the clbit locations of the [DAGCircuit]
    #[inline(always)]
    pub fn clbit_locations(&self) -> &BitLocator<ShareableClbit, ClassicalRegister> {
        &self.clbit_locations
    }

    /// Returns an immutable view of the qubit io map
    #[inline(always)]
    pub fn qubit_io_map(&self) -> &[[NodeIndex; 2]] {
        &self.qubit_io_map
    }

    /// Returns an immutable view of the inner StableGraph managed by the circuit.
    #[inline(always)]
    pub fn dag(&self) -> &StableDiGraph<NodeType, Wire> {
        &self.dag
    }

    /// Returns an immutable view of the Interner used for Qargs
    #[inline(always)]
    pub fn qargs_interner(&self) -> &Interner<[Qubit]> {
        &self.qargs_interner
    }

    /// Returns an immutable view of the Interner used for Cargs
    #[inline(always)]
    pub fn cargs_interner(&self) -> &Interner<[Clbit]> {
        &self.cargs_interner
    }

    /// Returns an immutable view of the Global Phase `Param` of the circuit
    #[inline(always)]
    pub fn global_phase(&self) -> &Param {
        &self.global_phase
    }

    /// Returns an immutable view of the Qubits registered in the circuit
    #[inline(always)]
    pub fn qubits(&self) -> &ObjectRegistry<Qubit, ShareableQubit> {
        &self.qubits
    }

    /// Returns an immutable view of the Classical bits registered in the circuit
    #[inline(always)]
    pub fn clbits(&self) -> &ObjectRegistry<Clbit, ShareableClbit> {
        &self.clbits
    }

    /// Returns an immutable view of the Variable wires registered in the circuit
    #[inline(always)]
    pub fn vars(&self) -> &ObjectRegistry<Var, PyObjectAsKey> {
        &self.vars
    }

    /// Merge the `qargs` in a different [Interner] into this DAG, remapping the qubits.
    ///
    /// This is useful for simplifying the direct mapping of [PackedInstruction]s from one DAG to
    /// another, like in substitution methods, or rebuilding a new DAG out of a lot of smaller ones.
    /// See [Interner::merge_map_slice] for more information on the mapping function.
    ///
    /// The input [InternedMap] is cleared of its previous entries by this method, and then we
    /// re-use the allocation.
    pub fn merge_qargs_using(
        &mut self,
        other: &Interner<[Qubit]>,
        map_fn: impl FnMut(&Qubit) -> Option<Qubit>,
        map: &mut InternedMap<[Qubit]>,
    ) {
        // 4 is an arbitrary guess for the amount of stack space to allocate for mapping the
        // `qargs`, but it doesn't matter if it's too short because it'll safely spill to the heap.
        self.qargs_interner
            .merge_map_slice_using::<4>(other, map_fn, map);
    }

    /// Merge the `qargs` in a different [Interner] into this DAG, remapping the qubits.
    ///
    /// This is useful for simplifying the direct mapping of [PackedInstruction]s from one DAG to
    /// another, like in substitution methods, or rebuilding a new DAG out of a lot of smaller ones.
    /// See [Interner::merge_map_slice] for more information on the mapping function.
    pub fn merge_qargs(
        &mut self,
        other: &Interner<[Qubit]>,
        map_fn: impl FnMut(&Qubit) -> Option<Qubit>,
    ) -> InternedMap<[Qubit]> {
        let mut out = InternedMap::new();
        self.merge_qargs_using(other, map_fn, &mut out);
        out
    }

    /// Merge the `cargs` in a different [Interner] into this DAG, remapping the clbits.
    ///
    /// This is useful for simplifying the direct mapping of [PackedInstruction]s from one DAG to
    /// another, like in substitution methods, or rebuilding a new DAG out of a lot of smaller ones.
    /// See [Interner::merge_map_slice] for more information on the mapping function.
    ///
    /// The input [InternedMap] is cleared of its previous entries by this method, and then we
    /// re-use the allocation.
    pub fn merge_cargs_using(
        &mut self,
        other: &Interner<[Clbit]>,
        map_fn: impl FnMut(&Clbit) -> Option<Clbit>,
        map: &mut InternedMap<[Clbit]>,
    ) {
        // 4 is an arbitrary guess for the amount of stack space to allocate for mapping the
        // `cargs`, but it doesn't matter if it's too short because it'll safely spill to the heap.
        self.cargs_interner
            .merge_map_slice_using::<4>(other, map_fn, map);
    }

    /// Merge the `cargs` in a different [Interner] into this DAG, remapping the clbits.
    ///
    /// This is useful for simplifying the direct mapping of [PackedInstruction]s from one DAG to
    /// another, like in substitution methods, or rebuilding a new DAG out of a lot of smaller ones.
    /// See [Interner::merge_map_slice] for more information on the mapping function.
    pub fn merge_cargs(
        &mut self,
        other: &Interner<[Clbit]>,
        map_fn: impl FnMut(&Clbit) -> Option<Clbit>,
    ) -> InternedMap<[Clbit]> {
        let mut out = InternedMap::new();
        self.merge_cargs_using(other, map_fn, &mut out);
        out
    }

    /// Return an iterator of gate runs with non-conditional op nodes of given names
    pub fn collect_runs(
        &self,
        namelist: HashSet<String>,
    ) -> impl Iterator<Item = Vec<NodeIndex>> + '_ {
        let filter_fn = move |node_index: NodeIndex| -> Result<bool, Infallible> {
            let node = &self.dag[node_index];
            match node {
                NodeType::Operation(inst) => Ok(namelist.contains(inst.op.name())),
                _ => Ok(false),
            }
        };

        match rustworkx_core::dag_algo::collect_runs(&self.dag, filter_fn) {
            Some(iter) => iter.map(|result| result.unwrap()),
            None => panic!("invalid DAG: cycle(s) detected!"),
        }
    }

    /// Return a set of non-conditional runs of 1q "op" nodes.
    pub fn collect_1q_runs(&self) -> Option<impl Iterator<Item = Vec<NodeIndex>> + '_> {
        let filter_fn = move |node_index: NodeIndex| -> Result<bool, Infallible> {
            let node = &self.dag[node_index];
            match node {
                NodeType::Operation(inst) => Ok(inst.op.num_qubits() == 1
                    && inst.op.num_clbits() == 0
                    && !inst.is_parameterized()
                    && (inst.op.try_standard_gate().is_some()
                        || inst.op.matrix(inst.params_view()).is_some())),
                _ => Ok(false),
            }
        };
        rustworkx_core::dag_algo::collect_runs(&self.dag, filter_fn)
            .map(|node_iter| node_iter.map(|x| x.unwrap()))
    }

    /// Return a set of non-conditional runs of 2q "op" nodes.
    pub fn collect_2q_runs(&self) -> Option<Vec<Vec<NodeIndex>>> {
        let filter_fn = move |node_index: NodeIndex| -> Result<Option<bool>, Infallible> {
            let node = &self.dag[node_index];
            match node {
                NodeType::Operation(inst) => match inst.op.view() {
                    OperationRef::StandardGate(gate) => {
                        Ok(Some(gate.num_qubits() <= 2 && !inst.is_parameterized()))
                    }
                    OperationRef::Gate(gate) => {
                        Ok(Some(gate.num_qubits() <= 2 && !inst.is_parameterized()))
                    }
                    OperationRef::Unitary(gate) => Ok(Some(gate.num_qubits() <= 2)),
                    _ => Ok(Some(false)),
                },
                _ => Ok(None),
            }
        };

        let color_fn = move |edge_index: EdgeIndex| -> Result<Option<usize>, Infallible> {
            let wire = self.dag.edge_weight(edge_index).unwrap();
            match wire {
                Wire::Qubit(index) => Ok(Some(index.index())),
                _ => Ok(None),
            }
        };
        rustworkx_core::dag_algo::collect_bicolor_runs(&self.dag, filter_fn, color_fn).unwrap()
    }

    fn increment_op(&mut self, op: &str) {
        match self.op_names.get_mut(op) {
            Some(count) => {
                *count += 1;
            }
            None => {
                self.op_names.insert(op.to_string(), 1);
            }
        }
    }

    fn decrement_op(&mut self, op: &str) {
        match self.op_names.get_mut(op) {
            Some(count) => {
                if *count > 1 {
                    *count -= 1;
                } else {
                    self.op_names.swap_remove(op);
                }
            }
            None => panic!("Cannot decrement something not added!"),
        }
    }

    pub fn quantum_predecessors(&self, node: NodeIndex) -> impl Iterator<Item = NodeIndex> + '_ {
        self.dag
            .edges_directed(node, Incoming)
            .filter_map(|e| match e.weight() {
                Wire::Qubit(_) => Some(e.source()),
                _ => None,
            })
            .unique()
    }

    pub fn quantum_successors(&self, node: NodeIndex) -> impl Iterator<Item = NodeIndex> + '_ {
        self.dag
            .edges_directed(node, Outgoing)
            .filter_map(|e| match e.weight() {
                Wire::Qubit(_) => Some(e.target()),
                _ => None,
            })
            .unique()
    }

    /// Apply a [PackedInstruction] to the back of the circuit.
    ///
    /// The provided `instr` MUST be valid for this DAG, e.g. its
    /// bits, registers, vars, and interner IDs must be valid in
    /// this DAG.
    ///
    /// This is mostly used to apply operations from one DAG to
    /// another that was created from the first via
    /// [DAGCircuit::copy_empty_like].
    pub fn push_back(&mut self, py: Python, instr: PackedInstruction) -> PyResult<NodeIndex> {
        let op_name = instr.op.name();
        let (all_cbits, vars): (Vec<Clbit>, Option<Vec<PyObject>>) = {
            if self.may_have_additional_wires(py, &instr) {
                let mut clbits: HashSet<Clbit> =
                    HashSet::from_iter(self.cargs_interner.get(instr.clbits).iter().copied());
                let (additional_clbits, additional_vars) =
                    self.additional_wires(py, instr.op.view())?;
                for clbit in additional_clbits {
                    clbits.insert(clbit);
                }
                (clbits.into_iter().collect(), Some(additional_vars))
            } else {
                (self.cargs_interner.get(instr.clbits).to_vec(), None)
            }
        };

        self.increment_op(op_name);

        let qubits_id = instr.qubits;
        let new_node = self.dag.add_node(NodeType::Operation(instr));

        // Put the new node in-between the previously "last" nodes on each wire
        // and the output map.
        let output_nodes: HashSet<NodeIndex> = self
            .qargs_interner
            .get(qubits_id)
            .iter()
            .map(|q| self.qubit_io_map.get(q.index()).map(|x| x[1]).unwrap())
            .chain(
                all_cbits
                    .iter()
                    .map(|c| self.clbit_io_map.get(c.index()).map(|x| x[1]).unwrap()),
            )
            .chain(vars.iter().flatten().map(|v| {
                self.var_io_map
                    .get(self.vars.find(&v.bind(py).into()).unwrap().index())
                    .map(|x| x[1])
                    .unwrap()
            }))
            .collect();

        for output_node in output_nodes {
            let last_edges: Vec<_> = self
                .dag
                .edges_directed(output_node, Incoming)
                .map(|e| (e.source(), e.id(), e.weight().clone()))
                .collect();
            for (source, old_edge, weight) in last_edges.into_iter() {
                self.dag.add_edge(source, new_node, weight.clone());
                self.dag.add_edge(new_node, output_node, weight);
                self.dag.remove_edge(old_edge);
            }
        }

        Ok(new_node)
    }

    /// Apply a [PackedInstruction] to the front of the circuit.
    ///
    /// The provided `instr` MUST be valid for this DAG, e.g. its
    /// bits, registers, vars, and interner IDs must be valid in
    /// this DAG.
    ///
    /// This is mostly used to apply operations from one DAG to
    /// another that was created from the first via
    /// [DAGCircuit::copy_empty_like].
    fn push_front(&mut self, py: Python, inst: PackedInstruction) -> PyResult<NodeIndex> {
        let op_name = inst.op.name();
        let (all_cbits, vars): (Vec<Clbit>, Option<Vec<PyObject>>) = {
            if self.may_have_additional_wires(py, &inst) {
                let mut clbits: HashSet<Clbit> =
                    HashSet::from_iter(self.cargs_interner.get(inst.clbits).iter().copied());
                let (additional_clbits, additional_vars) =
                    self.additional_wires(py, inst.op.view())?;
                for clbit in additional_clbits {
                    clbits.insert(clbit);
                }
                (clbits.into_iter().collect(), Some(additional_vars))
            } else {
                (self.cargs_interner.get(inst.clbits).to_vec(), None)
            }
        };

        self.increment_op(op_name);

        let qubits_id = inst.qubits;
        let new_node = self.dag.add_node(NodeType::Operation(inst));

        // Put the new node in-between the input map and the previously
        // "first" nodes on each wire.
        let mut input_nodes: Vec<NodeIndex> = self
            .qargs_interner
            .get(qubits_id)
            .iter()
            .map(|q| self.qubit_io_map[q.index()][0])
            .chain(all_cbits.iter().map(|c| self.clbit_io_map[c.index()][0]))
            .collect();
        if let Some(vars) = vars {
            for var in vars {
                input_nodes.push(
                    self.var_io_map[self
                        .vars
                        .find(&PyObjectAsKey::new(var.bind(py)))
                        .unwrap()
                        .index()][0],
                );
            }
        }

        for input_node in input_nodes {
            let first_edges: Vec<_> = self
                .dag
                .edges_directed(input_node, Outgoing)
                .map(|e| (e.target(), e.id(), e.weight().clone()))
                .collect();
            for (target, old_edge, weight) in first_edges.into_iter() {
                self.dag.add_edge(input_node, new_node, weight.clone());
                self.dag.add_edge(new_node, target, weight);
                self.dag.remove_edge(old_edge);
            }
        }

        Ok(new_node)
    }

    /// Apply a [PackedOperation] to the back of the circuit.
    pub fn apply_operation_back(
        &mut self,
        py: Python,
        op: PackedOperation,
        qargs: &[Qubit],
        cargs: &[Clbit],
        params: Option<SmallVec<[Param; 3]>>,
        label: Option<String>,
        #[cfg(feature = "cache_pygates")] py_op: Option<PyObject>,
    ) -> PyResult<NodeIndex> {
        self.inner_apply_op(
            py,
            op,
            qargs,
            cargs,
            params,
            label,
            #[cfg(feature = "cache_pygates")]
            py_op,
            false,
        )
    }

    /// Apply a [PackedOperation] to the front of the circuit.
    pub fn apply_operation_front(
        &mut self,
        py: Python,
        op: PackedOperation,
        qargs: &[Qubit],
        cargs: &[Clbit],
        params: Option<SmallVec<[Param; 3]>>,
        label: Option<String>,
        #[cfg(feature = "cache_pygates")] py_op: Option<PyObject>,
    ) -> PyResult<NodeIndex> {
        self.inner_apply_op(
            py,
            op,
            qargs,
            cargs,
            params,
            label,
            #[cfg(feature = "cache_pygates")]
            py_op,
            true,
        )
    }

    #[inline]
    #[allow(clippy::too_many_arguments)]
    fn inner_apply_op(
        &mut self,
        py: Python,
        op: PackedOperation,
        qargs: &[Qubit],
        cargs: &[Clbit],
        params: Option<SmallVec<[Param; 3]>>,
        label: Option<String>,
        #[cfg(feature = "cache_pygates")] py_op: Option<PyObject>,
        front: bool,
    ) -> PyResult<NodeIndex> {
        // Check that all qargs are within an acceptable range
        qargs.iter().try_for_each(|qarg| {
            if qarg.index() >= self.num_qubits() {
                return Err(PyValueError::new_err(format!(
                    "Qubit index {} is out of range. This DAGCircuit currently has only {} qubits.",
                    qarg.0,
                    self.num_qubits()
                )));
            }
            Ok(())
        })?;

        // Check that all cargs are within an acceptable range
        cargs.iter().try_for_each(|carg| {
            if carg.index() >= self.num_clbits() {
                return Err(PyValueError::new_err(format!(
                    "Clbit index {} is out of range. This DAGCircuit currently has only {} clbits.",
                    carg.0,
                    self.num_clbits()
                )));
            }
            Ok(())
        })?;

        #[cfg(feature = "cache_pygates")]
        let py_op = if let Some(py_op) = py_op {
            py_op.into()
        } else {
            OnceLock::new()
        };
        let packed_instruction = PackedInstruction {
            op,
            qubits: self.qargs_interner.insert(qargs),
            clbits: self.cargs_interner.insert(cargs),
            params: params.map(Box::new),
            label: label.map(Box::new),
            #[cfg(feature = "cache_pygates")]
            py_op,
        };

        if front {
            self.push_front(py, packed_instruction)
        } else {
            self.push_back(py, packed_instruction)
        }
    }

    fn sort_key(&self, node: NodeIndex) -> SortKeyType {
        match &self.dag[node] {
            NodeType::Operation(packed) => (
                self.qargs_interner.get(packed.qubits),
                self.cargs_interner.get(packed.clbits),
            ),
            NodeType::QubitIn(q) => (std::slice::from_ref(q), &[Clbit(u32::MAX)]),
            NodeType::QubitOut(_q) => (&[Qubit(u32::MAX)], &[Clbit(u32::MAX)]),
            NodeType::ClbitIn(c) => (&[Qubit(u32::MAX)], std::slice::from_ref(c)),
            NodeType::ClbitOut(_c) => (&[Qubit(u32::MAX)], &[Clbit(u32::MAX)]),
            _ => (&[], &[]),
        }
    }

    fn topological_nodes(&self) -> PyResult<impl Iterator<Item = NodeIndex>> {
        let key = |node: NodeIndex| -> Result<SortKeyType, Infallible> { Ok(self.sort_key(node)) };
        let nodes =
            rustworkx_core::dag_algo::lexicographical_topological_sort(&self.dag, key, false, None)
                .map_err(|e| match e {
                    rustworkx_core::dag_algo::TopologicalSortError::CycleOrBadInitialState => {
                        PyValueError::new_err(format!("{}", e))
                    }
                    rustworkx_core::dag_algo::TopologicalSortError::KeyError(_) => {
                        unreachable!()
                    }
                })?;
        Ok(nodes.into_iter())
    }

    pub fn topological_op_nodes(&self) -> PyResult<impl Iterator<Item = NodeIndex> + '_> {
        Ok(self.topological_nodes()?.filter(|node: &NodeIndex| {
            matches!(self.dag.node_weight(*node), Some(NodeType::Operation(_)))
        }))
    }

    fn topological_key_sort(
        &self,
        py: Python,
        key: &Bound<PyAny>,
    ) -> PyResult<impl Iterator<Item = NodeIndex>> {
        // This path (user provided key func) is not ideal, since we no longer
        // use a string key after moving to Rust, in favor of using a tuple
        // of the qargs and cargs interner IDs of the node.
        let key = |node: NodeIndex| -> PyResult<String> {
            let node = self.get_node(py, node)?;
            key.call1((node,))?.extract()
        };
        Ok(
            rustworkx_core::dag_algo::lexicographical_topological_sort(&self.dag, key, false, None)
                .map_err(|e| match e {
                    rustworkx_core::dag_algo::TopologicalSortError::CycleOrBadInitialState => {
                        PyValueError::new_err(format!("{}", e))
                    }
                    rustworkx_core::dag_algo::TopologicalSortError::KeyError(ref e) => {
                        e.clone_ref(py)
                    }
                })?
                .into_iter(),
        )
    }

    #[inline]
    fn has_control_flow(&self) -> bool {
        CONTROL_FLOW_OP_NAMES
            .iter()
            .any(|x| self.op_names.contains_key(&x.to_string()))
    }

    fn is_wire_idle(&self, wire: &Wire) -> PyResult<bool> {
        let (input_node, output_node) = match wire {
            Wire::Qubit(qubit) => (
                self.qubit_io_map[qubit.index()][0],
                self.qubit_io_map[qubit.index()][1],
            ),
            Wire::Clbit(clbit) => (
                self.clbit_io_map[clbit.index()][0],
                self.clbit_io_map[clbit.index()][1],
            ),
            Wire::Var(var) => (
                self.var_io_map[var.index()][0],
                self.var_io_map[var.index()][1],
            ),
        };

        let child = self
            .dag
            .neighbors_directed(input_node, Outgoing)
            .next()
            .ok_or_else(|| {
                DAGCircuitError::new_err(format!(
                    "Invalid dagcircuit input node {:?} has no output",
                    input_node
                ))
            })?;

        Ok(child == output_node)
    }

    fn may_have_additional_wires(&self, py: Python, instr: &PackedInstruction) -> bool {
        let OperationRef::Instruction(inst) = instr.op.view() else {
            return false;
        };
        inst.control_flow()
            || inst
                .instruction
                .bind(py)
                .is_instance(imports::STORE_OP.get_bound(py))
                .unwrap()
    }

    fn additional_wires(
        &self,
        py: Python,
        op: OperationRef,
    ) -> PyResult<(Vec<Clbit>, Vec<PyObject>)> {
        let wires_from_expr = |node: &Bound<PyAny>| -> PyResult<(Vec<Clbit>, Vec<PyObject>)> {
            let mut clbits = Vec::new();
            let mut vars = Vec::new();
            for var in imports::ITER_VARS
                .get_bound(py)
                .call1((node,))?
                .try_iter()?
            {
                let var = var?;
                let var_var = var.getattr("var")?;
                if var_var.downcast::<PyClbit>().is_ok() {
                    let var_clbit: ShareableClbit = var_var.extract()?;
                    clbits.push(self.clbits.find(&var_clbit).unwrap());
                } else if var_var.is_instance_of::<PyClassicalRegister>() {
                    for bit in var_var.try_iter().unwrap() {
                        let clbit: ShareableClbit = bit?.extract()?;
                        clbits.push(self.clbits.find(&clbit).unwrap());
                    }
                } else {
                    vars.push(var.unbind());
                }
            }
            Ok((clbits, vars))
        };

        let mut clbits = Vec::new();
        let mut vars = Vec::new();

        if let OperationRef::Instruction(inst) = op {
            let op = inst.instruction.bind(py);
            if inst.control_flow() {
                // The `condition` field might not exist, for example if this a `for` loop, and
                // that's not an exceptional state for us.
                if let Ok(condition) = op.getattr(intern!(py, "condition")) {
                    if !condition.is_none() {
                        if condition.is_instance(imports::EXPR.get_bound(py)).unwrap() {
                            let (expr_clbits, expr_vars) = wires_from_expr(&condition)?;
                            for bit in expr_clbits {
                                clbits.push(bit);
                            }
                            for var in expr_vars {
                                vars.push(var);
                            }
                        } else {
                            for bit in condition_resources(&condition)?.clbits.bind(py) {
                                clbits.push(self.clbits.find(&bit.extract()?).unwrap());
                            }
                        }
                    }
                }

                for var in op.call_method0("iter_captured_vars")?.try_iter()? {
                    vars.push(var?.unbind())
                }
                if op.is_instance(imports::SWITCH_CASE_OP.get_bound(py))? {
                    let target = op.getattr(intern!(py, "target"))?;
                    if target.downcast::<PyClbit>().is_ok() {
                        let target_clbit: ShareableClbit = target.extract()?;
                        clbits.push(self.clbits.find(&target_clbit).unwrap());
                    } else if target.is_instance_of::<PyClassicalRegister>() {
                        for bit in target.try_iter()? {
                            let clbit: ShareableClbit = bit?.extract()?;
                            clbits.push(self.clbits.find(&clbit).unwrap());
                        }
                    } else {
                        let (expr_clbits, expr_vars) = wires_from_expr(&target)?;
                        for bit in expr_clbits {
                            clbits.push(bit);
                        }
                        for var in expr_vars {
                            vars.push(var);
                        }
                    }
                }
            } else if op.is_instance(imports::STORE_OP.get_bound(py))? {
                let (expr_clbits, expr_vars) = wires_from_expr(&op.getattr("lvalue")?)?;
                for bit in expr_clbits {
                    clbits.push(bit);
                }
                for var in expr_vars {
                    vars.push(var);
                }
                let (expr_clbits, expr_vars) = wires_from_expr(&op.getattr("rvalue")?)?;
                for bit in expr_clbits {
                    clbits.push(bit);
                }
                for var in expr_vars {
                    vars.push(var);
                }
            }
        }
        Ok((clbits, vars))
    }

    /// Add a qubit or bit to the circuit.
    ///
    /// Args:
    ///     wire: the wire to be added
    ///
    ///     This adds a pair of in and out nodes connected by an edge.
    ///
    /// Returns:
    ///     The input and output node indices of the added wire, respectively.
    ///
    /// Raises:
    ///     DAGCircuitError: if trying to add duplicate wire
    fn add_wire(&mut self, wire: Wire) -> PyResult<(NodeIndex, NodeIndex)> {
        let (in_node, out_node) = match wire {
            Wire::Qubit(qubit) => {
                if (qubit.index()) >= self.qubit_io_map.len() {
                    let input_node = self.dag.add_node(NodeType::QubitIn(qubit));
                    let output_node = self.dag.add_node(NodeType::QubitOut(qubit));
                    self.qubit_io_map.push([input_node, output_node]);
                    Ok((input_node, output_node))
                } else {
                    Err(DAGCircuitError::new_err("qubit wire already exists!"))
                }
            }
            Wire::Clbit(clbit) => {
                if (clbit.index()) >= self.clbit_io_map.len() {
                    let input_node = self.dag.add_node(NodeType::ClbitIn(clbit));
                    let output_node = self.dag.add_node(NodeType::ClbitOut(clbit));
                    self.clbit_io_map.push([input_node, output_node]);
                    Ok((input_node, output_node))
                } else {
                    Err(DAGCircuitError::new_err("classical wire already exists!"))
                }
            }
            Wire::Var(var) => {
                if var.index() >= self.var_io_map.len() {
                    let in_node = self.dag.add_node(NodeType::VarIn(var));
                    let out_node = self.dag.add_node(NodeType::VarOut(var));
                    self.var_io_map.push([in_node, out_node]);
                    Ok((in_node, out_node))
                } else {
                    return Err(DAGCircuitError::new_err("var wire already exists!"));
                }
            }
        }?;

        self.dag.add_edge(in_node, out_node, wire);
        Ok((in_node, out_node))
    }

    /// Get the nodes on the given wire.
    ///
    /// Note: result is empty if the wire is not in the DAG.
    pub fn nodes_on_wire(&self, wire: &Wire, only_ops: bool) -> Vec<NodeIndex> {
        let mut nodes = Vec::new();
        let mut current_node = match wire {
            Wire::Qubit(qubit) => self.qubit_io_map.get(qubit.index()).map(|x| x[0]),
            Wire::Clbit(clbit) => self.clbit_io_map.get(clbit.index()).map(|x| x[0]),
            Wire::Var(var) => self.var_io_map.get(var.index()).map(|x| x[0]),
        };

        while let Some(node) = current_node {
            if only_ops {
                let node_weight = self.dag.node_weight(node).unwrap();
                if let NodeType::Operation(_) = node_weight {
                    nodes.push(node);
                }
            } else {
                nodes.push(node);
            }

            let edges = self.dag.edges_directed(node, Outgoing);
            current_node = edges.into_iter().find_map(|edge| {
                if edge.weight() == wire {
                    Some(edge.target())
                } else {
                    None
                }
            });
        }
        nodes
    }

    fn remove_idle_wire(&mut self, wire: Wire) -> PyResult<()> {
        let [in_node, out_node] = match wire {
            Wire::Qubit(qubit) => self.qubit_io_map[qubit.index()],
            Wire::Clbit(clbit) => self.clbit_io_map[clbit.index()],
            Wire::Var(var) => self.var_io_map[var.index()],
        };
        self.dag.remove_node(in_node);
        self.dag.remove_node(out_node);
        Ok(())
    }

    fn add_qubit_unchecked(&mut self, bit: ShareableQubit) -> PyResult<Qubit> {
        let qubit = self.qubits.add(bit.clone(), false)?;
        self.qubit_locations
            .insert(bit, BitLocations::new((self.qubits.len() - 1) as u32, []));
        self.add_wire(Wire::Qubit(qubit))?;
        Ok(qubit)
    }

    fn add_clbit_unchecked(&mut self, bit: ShareableClbit) -> PyResult<Clbit> {
        let clbit = self.clbits.add(bit.clone(), false)?;
        self.clbit_locations
            .insert(bit, BitLocations::new((self.clbits.len() - 1) as u32, []));
        self.add_wire(Wire::Clbit(clbit))?;
        Ok(clbit)
    }

    pub fn get_node(&self, py: Python, node: NodeIndex) -> PyResult<Py<PyAny>> {
        self.unpack_into(py, node, self.dag.node_weight(node).unwrap())
    }

    /// Remove an operation node n.
    ///
    /// Add edges from predecessors to successors.
    ///
    /// # Returns
    ///
    /// The removed [PackedInstruction] is returned
    pub fn remove_op_node(&mut self, index: NodeIndex) -> PackedInstruction {
        let mut edge_list: Vec<(NodeIndex, NodeIndex, Wire)> = Vec::new();
        for (source, in_weight) in self
            .dag
            .edges_directed(index, Incoming)
            .map(|x| (x.source(), x.weight()))
        {
            for (target, out_weight) in self
                .dag
                .edges_directed(index, Outgoing)
                .map(|x| (x.target(), x.weight()))
            {
                if in_weight == out_weight {
                    edge_list.push((source, target, in_weight.clone()));
                }
            }
        }
        for (source, target, weight) in edge_list {
            self.dag.add_edge(source, target, weight);
        }

        match self.dag.remove_node(index) {
            Some(NodeType::Operation(packed)) => {
                let op_name = packed.op.name();
                self.decrement_op(op_name);
                packed
            }
            _ => panic!("Must be called with valid operation node!"),
        }
    }

    /// Returns an iterator of the ancestors indices of a node.
    pub fn ancestors(&self, node: NodeIndex) -> impl Iterator<Item = NodeIndex> + '_ {
        core_ancestors(&self.dag, node).filter(move |next| next != &node)
    }

    /// Returns an iterator of the descendants of a node as DAGOpNodes and DAGOutNodes.
    pub fn descendants(&self, node: NodeIndex) -> impl Iterator<Item = NodeIndex> + '_ {
        core_descendants(&self.dag, node).filter(move |next| next != &node)
    }

    /// Returns an iterator of tuples of (DAGNode, [DAGNodes]) where the DAGNode is the current node
    /// and [DAGNode] is its successors in  BFS order.
    pub fn bfs_successors(
        &self,
        node: NodeIndex,
    ) -> impl Iterator<Item = (NodeIndex, Vec<NodeIndex>)> + '_ {
        core_bfs_successors(&self.dag, node).filter(move |(_, others)| !others.is_empty())
    }

    /// Returns an iterator of tuples of (DAGNode, [DAGNodes]) where the DAGNode is the current node
    /// and [DAGNode] is its predecessors in BFS order.
    pub fn bfs_predecessors(
        &self,
        node: NodeIndex,
    ) -> impl Iterator<Item = (NodeIndex, Vec<NodeIndex>)> + '_ {
        core_bfs_predecessors(&self.dag, node).filter(move |(_, others)| !others.is_empty())
    }

    fn pack_into(&mut self, py: Python, b: &Bound<PyAny>) -> Result<NodeType, PyErr> {
        Ok(if let Ok(in_node) = b.downcast::<DAGInNode>() {
            let in_node = in_node.borrow();
            let wire = in_node.wire.bind(py);
            if let Ok(qubit) = wire.extract::<ShareableQubit>() {
                NodeType::QubitIn(self.qubits.find(&qubit).unwrap())
            } else if let Ok(clbit) = wire.extract::<ShareableClbit>() {
                NodeType::ClbitIn(self.clbits.find(&clbit).unwrap())
            } else {
                let var = PyObjectAsKey::new(wire);
                NodeType::VarIn(self.vars.find(&var).unwrap())
            }
        } else if let Ok(out_node) = b.downcast::<DAGOutNode>() {
            let out_node = out_node.borrow();
            let wire = out_node.wire.bind(py);
            if let Ok(qubit) = wire.extract::<ShareableQubit>() {
                NodeType::QubitOut(self.qubits.find(&qubit).unwrap())
            } else if let Ok(clbit) = wire.extract::<ShareableClbit>() {
                NodeType::ClbitOut(self.clbits.find(&clbit).unwrap())
            } else {
                let var = PyObjectAsKey::new(wire);
                NodeType::VarOut(self.vars.find(&var).unwrap())
            }
        } else if let Ok(op_node) = b.downcast::<DAGOpNode>() {
            let op_node = op_node.borrow();
            let qubits = self.qargs_interner.insert_owned(
                self.qubits
                    .map_objects(
                        op_node
                            .instruction
                            .qubits
                            .extract::<Vec<ShareableQubit>>(py)?
                            .into_iter(),
                    )?
                    .collect(),
            );
            let clbits = self.cargs_interner.insert_owned(
                self.clbits
                    .map_objects(
                        op_node
                            .instruction
                            .clbits
                            .extract::<Vec<ShareableClbit>>(py)?
                            .into_iter(),
                    )?
                    .collect(),
            );
            let params = (!op_node.instruction.params.is_empty())
                .then(|| Box::new(op_node.instruction.params.clone()));
            let inst = PackedInstruction {
                op: op_node.instruction.operation.clone(),
                qubits,
                clbits,
                params,
                label: op_node.instruction.label.clone(),
                #[cfg(feature = "cache_pygates")]
                py_op: op_node.instruction.py_op.clone(),
            };
            NodeType::Operation(inst)
        } else {
            return Err(PyTypeError::new_err("Invalid type for DAGNode"));
        })
    }

    fn unpack_into(&self, py: Python, id: NodeIndex, weight: &NodeType) -> PyResult<Py<PyAny>> {
        let dag_node = match weight {
            NodeType::QubitIn(qubit) => Py::new(
                py,
                DAGInNode::new(id, self.qubits.get(*qubit).unwrap().into_py_any(py)?),
            )?
            .into_any(),
            NodeType::QubitOut(qubit) => Py::new(
                py,
                DAGOutNode::new(id, self.qubits.get(*qubit).unwrap().into_py_any(py)?),
            )?
            .into_any(),
            NodeType::ClbitIn(clbit) => Py::new(
                py,
                DAGInNode::new(id, self.clbits.get(*clbit).unwrap().into_py_any(py)?),
            )?
            .into_any(),
            NodeType::ClbitOut(clbit) => Py::new(
                py,
                DAGOutNode::new(id, self.clbits.get(*clbit).unwrap().into_py_any(py)?),
            )?
            .into_any(),
            NodeType::Operation(packed) => {
                let qubits = self.qargs_interner.get(packed.qubits);
                let clbits = self.cargs_interner.get(packed.clbits);
                Py::new(
                    py,
                    (
                        DAGOpNode {
                            instruction: CircuitInstruction {
                                operation: packed.op.clone(),
                                qubits: PyTuple::new(py, self.qubits.map_indices(qubits))?.unbind(),
                                clbits: PyTuple::new(py, self.clbits.map_indices(clbits))?.unbind(),
                                params: packed.params_view().iter().cloned().collect(),
                                label: packed.label.clone(),
                                #[cfg(feature = "cache_pygates")]
                                py_op: packed.py_op.clone(),
                            },
                        },
                        DAGNode { node: Some(id) },
                    ),
                )?
                .into_any()
            }
            NodeType::VarIn(var) => Py::new(
                py,
                DAGInNode::new(id, self.vars.get(*var).unwrap().into_py_any(py)?),
            )?
            .into_any(),
            NodeType::VarOut(var) => Py::new(
                py,
                DAGOutNode::new(id, self.vars.get(*var).unwrap().into_py_any(py)?),
            )?
            .into_any(),
        };
        Ok(dag_node)
    }

    /// An iterator of the DAG indices and corresponding `PackedInstruction` references for
    /// the `NodeType::Operation` variants stored in the DAG.
    ///
    /// See also [op_node_indices], which provides only the indices.
    pub fn op_nodes(
        &self,
        include_directives: bool,
    ) -> impl Iterator<Item = (NodeIndex, &PackedInstruction)> + '_ {
        self.dag
            .node_references()
            .filter_map(move |(node_index, node_type)| match node_type {
                NodeType::Operation(ref node) => {
                    (include_directives || !node.op.directive()).then_some((node_index, node))
                }
                _ => None,
            })
    }

    /// An iterator of the DAG indices corresponding to `NodeType::Operation` variants.
    ///
    /// See also [op_nodes], which also provides a reference to the contained `PackedInstruction`.
    pub fn op_node_indices(
        &self,
        include_directives: bool,
    ) -> impl Iterator<Item = NodeIndex> + '_ {
        self.op_nodes(include_directives).map(|(index, _)| index)
    }

    /// Return an iterator of 2 qubit operations. Ignore directives like snapshot and barrier.
    pub fn two_qubit_ops(&self) -> impl Iterator<Item = (NodeIndex, &PackedInstruction)> + '_ {
        self.op_nodes(false)
            .filter(|(_, instruction)| self.qargs_interner.get(instruction.qubits).len() == 2)
    }

    // Filter any nodes that don't match a given predicate function
    pub fn filter_op_nodes<F>(&mut self, mut predicate: F)
    where
        F: FnMut(&PackedInstruction) -> bool,
    {
        let remove_indices = self
            .op_nodes(true)
            .filter_map(|(index, instruction)| (!predicate(instruction)).then_some(index))
            .collect::<Vec<_>>();
        for node in remove_indices {
            self.remove_op_node(node);
        }
    }

    /// Returns an iterator over a list layers of the `DAGCircuit``.
    pub fn multigraph_layers(&self) -> impl Iterator<Item = Vec<NodeIndex>> + '_ {
        let mut first_layer: Vec<_> = self.qubit_io_map.iter().map(|x| x[0]).collect();
        first_layer.extend(self.clbit_io_map.iter().map(|x| x[0]));
        first_layer.extend(self.var_io_map.iter().map(|x| x[0]));
        // A DAG is by definition acyclical, therefore unwrapping the layer should never fail.
        layers(&self.dag, first_layer).map(|layer| match layer {
            Ok(layer) => layer,
            Err(_) => unreachable!("Not a DAG."),
        })
    }

    /// Returns an iterator over the first layer of the `DAGCircuit``.
    pub fn front_layer(&self) -> impl Iterator<Item = NodeIndex> + '_ {
        let mut graph_layers = self.multigraph_layers();
        graph_layers.next();
        graph_layers
            .next()
            .into_iter()
            .flatten()
            .filter(|node| matches!(self.dag.node_weight(*node).unwrap(), NodeType::Operation(_)))
    }

    fn substitute_node_with_subgraph(
        &mut self,
        py: Python,
        node: NodeIndex,
        other: &DAGCircuit,
        qubit_map: &HashMap<Qubit, Qubit>,
        clbit_map: &HashMap<Clbit, Clbit>,
        var_map: &Py<PyDict>,
    ) -> PyResult<IndexMap<NodeIndex, NodeIndex, RandomState>> {
        if self.dag.node_weight(node).is_none() {
            return Err(PyIndexError::new_err(format!(
                "Specified node {} is not in this graph",
                node.index()
            )));
        }

        // Add wire from pred to succ if no ops on mapped wire on ``other``
        for (in_dag_wire, self_wire) in qubit_map.iter() {
            let [input_node, out_node] = other.qubit_io_map[in_dag_wire.index()];
            if other.dag.find_edge(input_node, out_node).is_some() {
                let pred = self
                    .dag
                    .edges_directed(node, Incoming)
                    .find(|edge| {
                        if let Wire::Qubit(bit) = edge.weight() {
                            bit == self_wire
                        } else {
                            false
                        }
                    })
                    .unwrap();
                let succ = self
                    .dag
                    .edges_directed(node, Outgoing)
                    .find(|edge| {
                        if let Wire::Qubit(bit) = edge.weight() {
                            bit == self_wire
                        } else {
                            false
                        }
                    })
                    .unwrap();
                self.dag
                    .add_edge(pred.source(), succ.target(), Wire::Qubit(*self_wire));
            }
        }
        for (in_dag_wire, self_wire) in clbit_map.iter() {
            let [input_node, out_node] = other.clbit_io_map[in_dag_wire.index()];
            if other.dag.find_edge(input_node, out_node).is_some() {
                let pred = self
                    .dag
                    .edges_directed(node, Incoming)
                    .find(|edge| {
                        if let Wire::Clbit(bit) = edge.weight() {
                            bit == self_wire
                        } else {
                            false
                        }
                    })
                    .unwrap();
                let succ = self
                    .dag
                    .edges_directed(node, Outgoing)
                    .find(|edge| {
                        if let Wire::Clbit(bit) = edge.weight() {
                            bit == self_wire
                        } else {
                            false
                        }
                    })
                    .unwrap();
                self.dag
                    .add_edge(pred.source(), succ.target(), Wire::Clbit(*self_wire));
            }
        }

        let bound_var_map = var_map.bind(py);
        let node_filter = |node: NodeIndex| -> bool {
            match other.dag[node] {
                NodeType::Operation(_) => !other
                    .dag
                    .edges_directed(node, petgraph::Direction::Outgoing)
                    .any(|edge| match edge.weight() {
                        Wire::Qubit(qubit) => !qubit_map.contains_key(qubit),
                        Wire::Clbit(clbit) => !clbit_map.contains_key(clbit),
                        Wire::Var(var) => !bound_var_map
                            .contains(other.vars.get(*var).cloned())
                            .unwrap(),
                    }),
                _ => false,
            }
        };
        let reverse_qubit_map: HashMap<Qubit, Qubit> =
            qubit_map.iter().map(|(x, y)| (*y, *x)).collect();
        let reverse_clbit_map: HashMap<Clbit, Clbit> =
            clbit_map.iter().map(|(x, y)| (*y, *x)).collect();
        let reverse_var_map = PyDict::new(py);
        for (k, v) in bound_var_map.iter() {
            reverse_var_map.set_item(v, k)?;
        }
        // Copy nodes from other to self
        let mut out_map: IndexMap<NodeIndex, NodeIndex, RandomState> =
            IndexMap::with_capacity_and_hasher(other.dag.node_count(), RandomState::default());
        for old_index in other.dag.node_indices() {
            if !node_filter(old_index) {
                continue;
            }
            let mut new_node = other.dag[old_index].clone();
            if let NodeType::Operation(ref mut new_inst) = new_node {
                let new_qubit_indices: Vec<Qubit> = other
                    .qargs_interner
                    .get(new_inst.qubits)
                    .iter()
                    .map(|old_qubit| qubit_map[old_qubit])
                    .collect();
                let new_clbit_indices: Vec<Clbit> = other
                    .cargs_interner
                    .get(new_inst.clbits)
                    .iter()
                    .map(|old_clbit| clbit_map[old_clbit])
                    .collect();
                new_inst.qubits = self.qargs_interner.insert_owned(new_qubit_indices);
                new_inst.clbits = self.cargs_interner.insert_owned(new_clbit_indices);
                self.increment_op(new_inst.op.name());
            }
            let new_index = self.dag.add_node(new_node);
            out_map.insert(old_index, new_index);
        }
        // If no nodes are copied bail here since there is nothing left
        // to do.
        if out_map.is_empty() {
            match self.dag.remove_node(node) {
                Some(NodeType::Operation(packed)) => {
                    let op_name = packed.op.name();
                    self.decrement_op(op_name);
                }
                _ => unreachable!("Must be called with valid operation node!"),
            }
            // Return a new empty map to clear allocation from out_map
            return Ok(IndexMap::default());
        }
        // Copy edges from other to self
        for edge in other.dag.edge_references().filter(|edge| {
            out_map.contains_key(&edge.target()) && out_map.contains_key(&edge.source())
        }) {
            self.dag.add_edge(
                out_map[&edge.source()],
                out_map[&edge.target()],
                match edge.weight() {
                    Wire::Qubit(qubit) => Wire::Qubit(qubit_map[qubit]),
                    Wire::Clbit(clbit) => Wire::Clbit(clbit_map[clbit]),
                    Wire::Var(var) => Wire::Var(
                        self.vars
                            .find(
                                &bound_var_map
                                    .get_item(other.vars.get(*var))?
                                    .unwrap()
                                    .into(),
                            )
                            .unwrap(),
                    ),
                },
            );
        }
        // Add edges to/from node to nodes in other
        let edges: Vec<(NodeIndex, NodeIndex, Wire)> = self
            .dag
            .edges_directed(node, Incoming)
            .map(|x| (x.source(), x.target(), x.weight().clone()))
            .collect();
        for (source, _target, weight) in edges {
            let wire_input_id = match weight {
                Wire::Qubit(qubit) => other
                    .qubit_io_map
                    .get(reverse_qubit_map[&qubit].index())
                    .map(|x| x[0]),
                Wire::Clbit(clbit) => other
                    .clbit_io_map
                    .get(reverse_clbit_map[&clbit].index())
                    .map(|x| x[0]),
                Wire::Var(var) => {
                    let index = other
                        .vars
                        .find(
                            &reverse_var_map
                                .get_item(self.vars.get(var))?
                                .unwrap()
                                .into(),
                        )
                        .unwrap()
                        .index();
                    other.var_io_map.get(index).map(|x| x[0])
                }
            };
            let old_index =
                wire_input_id.and_then(|x| other.dag.neighbors_directed(x, Outgoing).next());
            let target_out = match old_index {
                Some(old_index) => match out_map.get(&old_index) {
                    Some(new_index) => *new_index,
                    None => {
                        // If the index isn't in the node map we've already added the edges as
                        // part of the idle wire handling at the top of this method so just
                        // move on.
                        continue;
                    }
                },
                None => continue,
            };
            self.dag.add_edge(source, target_out, weight);
        }
        let edges: Vec<(NodeIndex, NodeIndex, Wire)> = self
            .dag
            .edges_directed(node, Outgoing)
            .map(|x| (x.source(), x.target(), x.weight().clone()))
            .collect();
        for (_source, target, weight) in edges {
            let wire_output_id = match weight {
                Wire::Qubit(qubit) => other
                    .qubit_io_map
                    .get(reverse_qubit_map[&qubit].index())
                    .map(|x| x[1]),
                Wire::Clbit(clbit) => other
                    .clbit_io_map
                    .get(reverse_clbit_map[&clbit].index())
                    .map(|x| x[1]),
                Wire::Var(var) => {
                    let index = other
                        .vars
                        .find(
                            &reverse_var_map
                                .get_item(self.vars.get(var))?
                                .unwrap()
                                .into(),
                        )
                        .unwrap()
                        .index();
                    other.var_io_map.get(index).map(|x| x[1])
                }
            };
            let old_index =
                wire_output_id.and_then(|x| other.dag.neighbors_directed(x, Incoming).next());
            let source_out = match old_index {
                Some(old_index) => match out_map.get(&old_index) {
                    Some(new_index) => *new_index,
                    None => {
                        // If the index isn't in the node map we've already added the edges as
                        // part of the idle wire handling at the top of this method so just
                        // move on.
                        continue;
                    }
                },
                None => continue,
            };
            self.dag.add_edge(source_out, target, weight);
        }
        // Remove node
        if let NodeType::Operation(inst) = &self.dag[node] {
            self.decrement_op(inst.op.name().to_string().as_str());
        }
        self.dag.remove_node(node);
        Ok(out_map)
    }

    /// Retrieve a variable given its unique [Var] key within the DAG.
    ///
    /// The provided [Var] must be from this [DAGCircuit].
    pub fn get_var<'py>(&self, py: Python<'py>, var: Var) -> Option<Bound<'py, PyAny>> {
        self.vars.get(var).map(|v| v.into_bound_py_any(py).ok())?
    }

    fn add_var(&mut self, py: Python, var: &Bound<PyAny>, type_: DAGVarType) -> PyResult<Var> {
        // The setup of the initial graph structure between an "in" and an "out" node is the same as
        // the bit-related `_add_wire`, but this logically needs to do different bookkeeping around
        // tracking the properties
        if !var.getattr("standalone")?.extract::<bool>()? {
            return Err(DAGCircuitError::new_err(
                "cannot add variables that wrap `Clbit` or `ClassicalRegister` instances",
            ));
        }
        let var_name: String = var.getattr("name")?.extract::<String>()?;
        match self.identifier_info.get(&var_name) {
            Some(DAGIdentifierInfo::Var(info)) if var.eq(&info.var)? => {
                return Err(DAGCircuitError::new_err("already present in the circuit"));
            }
            Some(_) => {
                return Err(DAGCircuitError::new_err(
                    "cannot add var as its name shadows an existing identifier",
                ));
            }
            _ => {}
        }

        let var_idx = self.vars.add(var.into(), true)?;
        let (in_index, out_index) = self.add_wire(Wire::Var(var_idx))?;
        match type_ {
            DAGVarType::Input => self.vars_by_type.get_input(py),
            DAGVarType::Capture => self.vars_by_type.get_capture(py),
            DAGVarType::Declare => self.vars_by_type.get_declare(py),
        }
        .add(var.clone().unbind())?;
        self.identifier_info.insert(
            var_name,
            DAGIdentifierInfo::Var(DAGVarInfo {
                var: var.clone().unbind(),
                type_,
                in_node: in_index,
                out_node: out_index,
            }),
        );
        Ok(var_idx)
    }

    fn check_op_addition(&self, py: Python, inst: &PackedInstruction) -> PyResult<()> {
        for b in self.qargs_interner.get(inst.qubits) {
            if self.qubit_io_map.len() - 1 < b.index() {
                return Err(DAGCircuitError::new_err(format!(
                    "qubit {:?} not found in output map",
                    self.qubits.get(*b).unwrap()
                )));
            }
        }

        for b in self.cargs_interner.get(inst.clbits) {
            if !self.clbit_io_map.len() - 1 < b.index() {
                return Err(DAGCircuitError::new_err(format!(
                    "clbit {:?} not found in output map",
                    self.clbits.get(*b).unwrap()
                )));
            }
        }

        if self.may_have_additional_wires(py, inst) {
            let (clbits, vars) = self.additional_wires(py, inst.op.view())?;
            for b in clbits {
                if !self.clbit_io_map.len() - 1 < b.index() {
                    return Err(DAGCircuitError::new_err(format!(
                        "clbit {:?} not found in output map",
                        self.clbits.get(b).unwrap()
                    )));
                }
            }
            for v in vars {
                let var_idx = self.vars.find(&v.bind(py).into()).unwrap();
                if !self.var_io_map.len() - 1 < var_idx.index() {
                    return Err(DAGCircuitError::new_err(format!(
                        "var {} not found in output map",
                        v
                    )));
                }
            }
        }
        Ok(())
    }

    /// Alternative constructor, builds a DAGCircuit with a fixed capacity.
    ///
    /// # Arguments:
    /// - `py`: Python GIL token
    /// - `num_qubits`: Number of qubits in the circuit
    /// - `num_clbits`: Number of classical bits in the circuit.
    /// - `num_vars`: (Optional) number of variables in the circuit.
    /// - `num_ops`: (Optional) number of operations in the circuit.
    /// - `num_edges`: (Optional) If known, number of edges in the circuit.
    pub fn with_capacity(
        py: Python,
        num_qubits: usize,
        num_clbits: usize,
        num_vars: Option<usize>,
        num_ops: Option<usize>,
        num_edges: Option<usize>,
        num_stretches: Option<usize>,
    ) -> PyResult<Self> {
        let num_ops: usize = num_ops.unwrap_or_default();
        let num_vars = num_vars.unwrap_or_default();
        let num_stretches = num_stretches.unwrap_or_default();
        let num_edges = num_edges.unwrap_or(
            num_qubits +    // 1 edge between the input node and the output node or 1st op node.
            num_clbits +    // 1 edge between the input node and the output node or 1st op node.
            num_vars +      // 1 edge between the input node and the output node or 1st op node.
            num_ops, // In Average there will be 3 edges (2 qubits and 1 clbit, or 3 qubits) per op_node.
        );

        let num_nodes = num_qubits * 2 + // One input + One output node per qubit
            num_clbits * 2 +    // One input + One output node per clbit
            num_vars * 2 +  // One input + output node per variable
            num_ops;

        Ok(Self {
            name: None,
            metadata: Some(PyDict::new(py).unbind().into()),
            dag: StableDiGraph::with_capacity(num_nodes, num_edges),
            qregs: RegisterData::new(),
            cregs: RegisterData::new(),
            qargs_interner: Interner::with_capacity(num_qubits),
            cargs_interner: Interner::with_capacity(num_clbits),
            qubits: ObjectRegistry::with_capacity(num_qubits),
            clbits: ObjectRegistry::with_capacity(num_clbits),
            vars: ObjectRegistry::with_capacity(num_vars),
            stretches: ObjectRegistry::with_capacity(num_stretches),
            global_phase: Param::Float(0.),
            duration: None,
            unit: "dt".to_string(),
            qubit_locations: BitLocator::with_capacity(num_qubits),
            clbit_locations: BitLocator::with_capacity(num_clbits),
            qubit_io_map: Vec::with_capacity(num_qubits),
            clbit_io_map: Vec::with_capacity(num_clbits),
            var_io_map: Vec::with_capacity(num_vars),
            op_names: IndexMap::default(),
            identifier_info: HashMap::with_capacity(num_vars + num_stretches),
            vars_by_type: VarsByType::new(),
            stretches_by_type: StretchesByType::new(),
        })
    }

    /// Get qargs from an intern index
    pub fn get_qargs(&self, index: Interned<[Qubit]>) -> &[Qubit] {
        self.qargs_interner.get(index)
    }

    /// Get cargs from an intern index
    pub fn get_cargs(&self, index: Interned<[Clbit]>) -> &[Clbit] {
        self.cargs_interner.get(index)
    }

    /// Insert a new 1q standard gate on incoming qubit
    pub fn insert_1q_on_incoming_qubit(
        &mut self,
        new_gate: (StandardGate, &[f64]),
        old_index: NodeIndex,
    ) {
        self.increment_op(new_gate.0.name());
        let old_node = &self.dag[old_index];
        let inst = if let NodeType::Operation(old_node) = old_node {
            PackedInstruction {
                op: new_gate.0.into(),
                qubits: old_node.qubits,
                clbits: old_node.clbits,
                params: (!new_gate.1.is_empty())
                    .then(|| Box::new(new_gate.1.iter().map(|x| Param::Float(*x)).collect())),
                label: None,
                #[cfg(feature = "cache_pygates")]
                py_op: OnceLock::new(),
            }
        } else {
            panic!("This method only works if provided index is an op node");
        };
        let new_index = self.dag.add_node(NodeType::Operation(inst));
        let (parent_index, edge_index, weight) = self
            .dag
            .edges_directed(old_index, Incoming)
            .map(|edge| (edge.source(), edge.id(), edge.weight().clone()))
            .next()
            .unwrap();
        self.dag.add_edge(parent_index, new_index, weight.clone());
        self.dag.add_edge(new_index, old_index, weight);
        self.dag.remove_edge(edge_index);
    }

    /// Remove a sequence of 1 qubit nodes from the dag
    /// This must only be called if all the nodes operate
    /// on a single qubit with no other wires in or out of any nodes
    pub fn remove_1q_sequence(&mut self, sequence: &[NodeIndex]) {
        let (parent_index, weight) = self
            .dag
            .edges_directed(*sequence.first().unwrap(), Incoming)
            .map(|edge| (edge.source(), edge.weight().clone()))
            .next()
            .unwrap();
        let child_index = self
            .dag
            .edges_directed(*sequence.last().unwrap(), Outgoing)
            .map(|edge| edge.target())
            .next()
            .unwrap();
        self.dag.add_edge(parent_index, child_index, weight);
        for node in sequence {
            match self.dag.remove_node(*node) {
                Some(NodeType::Operation(packed)) => {
                    let op_name = packed.op.name();
                    self.decrement_op(op_name);
                }
                _ => panic!("Must be called with valid operation node!"),
            }
        }
    }

    /// Replace a node with individual operations from a provided callback
    /// function on each qubit of that node.
    #[allow(unused_variables)]
    pub fn replace_node_with_1q_ops<F>(
        &mut self,
        py: Python, // Unused if cache_pygates isn't enabled
        node: NodeIndex,
        insert: F,
    ) -> PyResult<()>
    where
        F: Fn(&Wire) -> (PackedOperation, SmallVec<[Param; 3]>),
    {
        let mut edge_list: Vec<(NodeIndex, NodeIndex, Wire)> = Vec::with_capacity(2);
        for (source, in_weight) in self
            .dag
            .edges_directed(node, Incoming)
            .map(|x| (x.source(), x.weight()))
        {
            for (target, out_weight) in self
                .dag
                .edges_directed(node, Outgoing)
                .map(|x| (x.target(), x.weight()))
            {
                if in_weight == out_weight {
                    edge_list.push((source, target, in_weight.clone()));
                }
            }
        }
        for (source, target, weight) in edge_list {
            let (new_op, params) = insert(&weight);
            self.increment_op(new_op.name());
            let qubits = if let Wire::Qubit(qubit) = weight {
                vec![qubit]
            } else {
                panic!("This method only works if the gate being replaced has no classical incident wires")
            };
            #[cfg(feature = "cache_pygates")]
            let py_op = match new_op.view() {
                OperationRef::StandardGate(_)
                | OperationRef::StandardInstruction(_)
                | OperationRef::Unitary(_) => OnceLock::new(),
                OperationRef::Gate(gate) => OnceLock::from(gate.gate.clone_ref(py)),
                OperationRef::Instruction(instruction) => {
                    OnceLock::from(instruction.instruction.clone_ref(py))
                }
                OperationRef::Operation(op) => OnceLock::from(op.operation.clone_ref(py)),
            };
            let inst = PackedInstruction {
                op: new_op,
                qubits: self.qargs_interner.insert_owned(qubits),
                clbits: self.cargs_interner.get_default(),
                params: (!params.is_empty()).then(|| Box::new(params)),
                label: None,
                #[cfg(feature = "cache_pygates")]
                py_op,
            };
            let new_index = self.dag.add_node(NodeType::Operation(inst));
            self.dag.add_edge(source, new_index, weight.clone());
            self.dag.add_edge(new_index, target, weight);
        }

        match self.dag.remove_node(node) {
            Some(NodeType::Operation(packed)) => {
                let op_name = packed.op.name();
                self.decrement_op(op_name);
            }
            _ => panic!("Must be called with valid operation node"),
        }
        Ok(())
    }

    pub fn add_global_phase(&mut self, value: &Param) -> PyResult<()> {
        match value {
            Param::Obj(_) => {
                return Err(PyTypeError::new_err(
                    "Invalid parameter type, only float and parameter expression are supported",
                ))
            }
            _ => self.set_global_phase(add_global_phase(&self.global_phase, value)?)?,
        }
        Ok(())
    }

    /// Return the op name counts in the circuit
    ///
    /// Args:
    ///     py: The python token necessary for control flow recursion
    ///     recurse: Whether to recurse into control flow ops or not
    pub fn count_ops(
        &self,
        py: Python,
        recurse: bool,
    ) -> PyResult<IndexMap<String, usize, RandomState>> {
        if !recurse || !self.has_control_flow() {
            Ok(self.op_names.clone())
        } else {
            fn inner(
                py: Python,
                dag: &DAGCircuit,
                counts: &mut IndexMap<String, usize, RandomState>,
            ) -> PyResult<()> {
                for (key, value) in dag.op_names.iter() {
                    counts
                        .entry(key.clone())
                        .and_modify(|count| *count += value)
                        .or_insert(*value);
                }
                let circuit_to_dag = imports::CIRCUIT_TO_DAG.get_bound(py);
                for node in dag.dag.node_weights() {
                    let NodeType::Operation(node) = node else {
                        continue;
                    };
                    if !node.op.control_flow() {
                        continue;
                    }
                    let OperationRef::Instruction(inst) = node.op.view() else {
                        panic!("control flow op must be an instruction")
                    };
                    let blocks = inst.instruction.bind(py).getattr("blocks")?;
                    for block in blocks.try_iter()? {
                        let inner_dag: &DAGCircuit = &circuit_to_dag.call1((block?,))?.extract()?;
                        inner(py, inner_dag, counts)?;
                    }
                }
                Ok(())
            }
            let mut counts =
                IndexMap::with_capacity_and_hasher(self.op_names.len(), RandomState::default());
            inner(py, self, &mut counts)?;
            Ok(counts)
        }
    }

    /// Get an immutable reference to the op counts for this DAGCircuit
    ///
    /// This differs from count_ops() in that it doesn't handle control flow recursion at all
    /// and it returns a reference instead of an owned copy. If you don't need to work with
    /// control flow or ownership of the counts this is a more efficient alternative to
    /// `DAGCircuit::count_ops(py, false)`
    pub fn get_op_counts(&self) -> &IndexMap<String, usize, RandomState> {
        &self.op_names
    }

    /// Extends the DAG with valid instances of [PackedInstruction].
    pub fn extend<I>(&mut self, py: Python, iter: I) -> PyResult<Vec<NodeIndex>>
    where
        I: IntoIterator<Item = PackedInstruction>,
    {
        self.try_extend(
            py,
            iter.into_iter()
                .map(|inst| -> Result<PackedInstruction, Infallible> { Ok(inst) }),
        )
    }

    /// Extends the DAG with valid instances of [PackedInstruction], where the iterator produces the
    /// results in a fallible manner.
    pub fn try_extend<I, E>(&mut self, py: Python, iter: I) -> PyResult<Vec<NodeIndex>>
    where
        I: IntoIterator<Item = Result<PackedInstruction, E>>,
        PyErr: From<E>,
    {
        // Create HashSets to keep track of each bit/var's last node
        let mut qubit_last_nodes: HashMap<Qubit, NodeIndex> = HashMap::default();
        let mut clbit_last_nodes: HashMap<Clbit, NodeIndex> = HashMap::default();
        // TODO: Refactor once Vars are in rust
        // Dict [ Var: (int, VarWeight)]
        let vars_last_nodes: Bound<PyDict> = PyDict::new(py);

        // Consume into iterator to obtain size hint
        let iter = iter.into_iter();
        // Store new nodes to return
        let mut new_nodes = Vec::with_capacity(iter.size_hint().1.unwrap_or_default());
        for instr in iter {
            let instr = instr?;
            let op_name = instr.op.name();
            let (all_cbits, vars): (Vec<Clbit>, Option<Vec<PyObject>>) = {
                if self.may_have_additional_wires(py, &instr) {
                    let mut clbits: HashSet<Clbit> =
                        HashSet::from_iter(self.cargs_interner.get(instr.clbits).iter().copied());
                    let (additional_clbits, additional_vars) =
                        self.additional_wires(py, instr.op.view())?;
                    for clbit in additional_clbits {
                        clbits.insert(clbit);
                    }
                    (clbits.into_iter().collect(), Some(additional_vars))
                } else {
                    (self.cargs_interner.get(instr.clbits).to_vec(), None)
                }
            };

            // Increment the operation count
            self.increment_op(op_name);

            // Get the correct qubit indices
            let qubits_id = instr.qubits;

            // Insert op-node to graph.
            let new_node = self.dag.add_node(NodeType::Operation(instr));
            new_nodes.push(new_node);

            // Check all the qubits in this instruction.
            for qubit in self.qargs_interner.get(qubits_id) {
                // Retrieve each qubit's last node
                let qubit_last_node = *qubit_last_nodes.entry(*qubit).or_insert_with(|| {
                    // If the qubit is not in the last nodes collection, the edge between the output node and its predecessor.
                    // Then, store the predecessor's NodeIndex in the last nodes collection.
                    let output_node = self.qubit_io_map[qubit.index()][1];
                    let (edge_id, predecessor_node) = self
                        .dag
                        .edges_directed(output_node, Incoming)
                        .next()
                        .map(|edge| (edge.id(), edge.source()))
                        .unwrap();
                    self.dag.remove_edge(edge_id);
                    predecessor_node
                });
                qubit_last_nodes
                    .entry(*qubit)
                    .and_modify(|val| *val = new_node);
                self.dag
                    .add_edge(qubit_last_node, new_node, Wire::Qubit(*qubit));
            }

            // Check all the clbits in this instruction.
            for clbit in all_cbits {
                let clbit_last_node = *clbit_last_nodes.entry(clbit).or_insert_with(|| {
                    // If the qubit is not in the last nodes collection, the edge between the output node and its predecessor.
                    // Then, store the predecessor's NodeIndex in the last nodes collection.
                    let output_node = self.clbit_io_map[clbit.index()][1];
                    let (edge_id, predecessor_node) = self
                        .dag
                        .edges_directed(output_node, Incoming)
                        .next()
                        .map(|edge| (edge.id(), edge.source()))
                        .unwrap();
                    self.dag.remove_edge(edge_id);
                    predecessor_node
                });
                clbit_last_nodes
                    .entry(clbit)
                    .and_modify(|val| *val = new_node);
                self.dag
                    .add_edge(clbit_last_node, new_node, Wire::Clbit(clbit));
            }

            // If available, check all the vars in this instruction
            for var in vars.iter().flatten() {
                let var_last_node = if let Some(result) = vars_last_nodes.get_item(var)? {
                    let node: usize = result.extract()?;
                    vars_last_nodes.del_item(var)?;
                    NodeIndex::new(node)
                } else {
                    // If the var is not in the last nodes collection, the edge between the output node and its predecessor.
                    // Then, store the predecessor's NodeIndex in the last nodes collection.
                    let var_idx = self.vars.find(&var.bind(py).into()).unwrap();
                    let output_node = self.var_io_map.get(var_idx.index()).unwrap()[1];
                    let (edge_id, predecessor_node) = self
                        .dag
                        .edges_directed(output_node, Incoming)
                        .next()
                        .map(|edge| (edge.id(), edge.source()))
                        .unwrap();
                    self.dag.remove_edge(edge_id);
                    predecessor_node
                };

                // Because `DAGCircuit::additional_wires` can return repeated instances of vars,
                // we need to make sure to skip those to avoid cycles.
                vars_last_nodes.set_item(var, new_node.index())?;
                if var_last_node == new_node {
                    continue;
                }
                self.dag.add_edge(
                    var_last_node,
                    new_node,
                    Wire::Var(self.vars.find(&var.bind(py).into()).unwrap()),
                );
            }
        }

        // Add the output_nodes back to qargs
        for (qubit, node) in qubit_last_nodes {
            let output_node = self.qubit_io_map[qubit.index()][1];
            self.dag.add_edge(node, output_node, Wire::Qubit(qubit));
        }

        // Add the output_nodes back to cargs
        for (clbit, node) in clbit_last_nodes {
            let output_node = self.clbit_io_map[clbit.index()][1];
            self.dag.add_edge(node, output_node, Wire::Clbit(clbit));
        }

        // Add the output_nodes back to vars
        for item in vars_last_nodes.items() {
            let (var, node): (PyObject, usize) = item.extract()?;
            let var = self.vars.find(&var.bind(py).into()).unwrap();
            let output_node = self.var_io_map.get(var.index()).unwrap()[1];
            self.dag
                .add_edge(NodeIndex::new(node), output_node, Wire::Var(var));
        }

        Ok(new_nodes)
    }

    /// Alternative constructor to build an instance of [DAGCircuit] from a `QuantumCircuit`.
    pub(crate) fn from_circuit(
        py: Python,
        qc: QuantumCircuitData,
        copy_op: bool,
        qubit_order: Option<Vec<Bound<PyAny>>>,
        clbit_order: Option<Vec<Bound<PyAny>>>,
    ) -> PyResult<DAGCircuit> {
        // Extract necessary attributes
        let qc_data = qc.data;
        let num_qubits = qc_data.num_qubits();
        let num_clbits = qc_data.num_clbits();
        let num_ops = qc_data.__len__();
        let num_vars = qc.declared_vars.len() + qc.input_vars.len() + qc.captured_vars.len();
        let num_stretches = qc.declared_stretches.len() + qc.captured_stretches.len();

        // Build DAGCircuit with capacity
        let mut new_dag = DAGCircuit::with_capacity(
            py,
            num_qubits,
            num_clbits,
            Some(num_vars),
            Some(num_ops),
            None,
            Some(num_stretches),
        )?;

        // Assign other necessary data
        new_dag.name = qc.name.map(|ob| ob.unbind());

        // Avoid manually acquiring the GIL.
        new_dag.global_phase = match qc_data.global_phase() {
            Param::ParameterExpression(exp) => Param::ParameterExpression(exp.clone_ref(py)),
            Param::Float(float) => Param::Float(*float),
            _ => unreachable!("Incorrect parameter assigned for global phase"),
        };

        new_dag.metadata = qc.metadata.map(|meta| meta.unbind());

        // Add the qubits depending on order, and produce the qargs map.
        let qarg_map = if let Some(qubit_ordering) = qubit_order {
            let mut ordered_vec = Vec::from_iter((0..num_qubits as u32).map(Qubit));
            qubit_ordering
                .into_iter()
                .try_for_each(|qubit| -> PyResult<()> {
                    let qubit_nat: ShareableQubit = qubit.extract()?;
                    if new_dag.qubits.find(&qubit_nat).is_some() {
                        return Err(DAGCircuitError::new_err(format!(
                            "duplicate qubits {}",
                            &qubit
                        )));
                    }
                    let qubit_index = qc_data.qubits().find(&qubit_nat).unwrap();
                    ordered_vec[qubit_index.index()] = new_dag.add_qubit_unchecked(qubit_nat)?;
                    Ok(())
                })?;
            // The `Vec::get` use is because an arbitrary interner might contain old references to
            // bit instances beyond `num_qubits`, such as if it's from a DAG that had wires removed.
            new_dag.merge_qargs(qc_data.qargs_interner(), |bit| {
                ordered_vec.get(bit.index()).copied()
            })
        } else {
            qc_data
                .qubits()
                .objects()
                .iter()
                .try_for_each(|qubit| -> PyResult<_> {
                    new_dag.add_qubit_unchecked(qubit.clone())?;
                    Ok(())
                })?;
            new_dag.merge_qargs(qc_data.qargs_interner(), |bit| Some(*bit))
        };

        // Add the clbits depending on order, and produce the cargs map.
        let carg_map = if let Some(clbit_ordering) = clbit_order {
            let mut ordered_vec = Vec::from_iter((0..num_clbits as u32).map(Clbit));
            clbit_ordering
                .into_iter()
                .try_for_each(|clbit| -> PyResult<()> {
                    let clbit_nat: ShareableClbit = clbit.extract()?;
                    if new_dag.clbits.find(&clbit_nat).is_some() {
                        return Err(DAGCircuitError::new_err(format!(
                            "duplicate clbits {}",
                            &clbit
                        )));
                    };
                    let clbit_index = qc_data.clbits().find(&clbit_nat).unwrap();
                    ordered_vec[clbit_index.index()] = new_dag.add_clbit_unchecked(clbit_nat)?;
                    Ok(())
                })?;
            // The `Vec::get` use is because an arbitrary interner might contain old references to
            // bit instances beyond `num_clbits`, such as if it's from a DAG that had wires removed.
            new_dag.merge_cargs(qc_data.cargs_interner(), |bit| {
                ordered_vec.get(bit.index()).copied()
            })
        } else {
            qc_data
                .clbits()
                .objects()
                .iter()
                .try_for_each(|clbit| -> PyResult<()> {
                    new_dag.add_clbit_unchecked(clbit.clone())?;
                    Ok(())
                })?;
            new_dag.merge_cargs(qc_data.cargs_interner(), |bit| Some(*bit))
        };

        // Add all of the new vars.
        for var in &qc.declared_vars {
            new_dag.add_var(py, var, DAGVarType::Declare)?;
        }

        for var in &qc.input_vars {
            new_dag.add_var(py, var, DAGVarType::Input)?;
        }

        for var in &qc.captured_vars {
            new_dag.add_var(py, var, DAGVarType::Capture)?;
        }

        for stretch in &qc.captured_stretches {
            new_dag.add_captured_stretch(py, stretch)?;
        }

        for stretch in &qc.declared_stretches {
            new_dag.add_declared_stretch(py, stretch)?;
        }

        // Add all the registers
        for qreg in qc_data.qregs() {
            new_dag.add_qreg(qreg.clone())?;
        }

        for creg in qc_data.cregs() {
            new_dag.add_creg(creg.clone())?;
        }

        // After bits and registers are added, copy bitlocations
        new_dag.qubit_locations = qc_data.qubit_indices().clone();
        new_dag.clbit_locations = qc_data.clbit_indices().clone();

        new_dag.try_extend(
            py,
            qc_data.iter().map(|instr| -> PyResult<PackedInstruction> {
                Ok(PackedInstruction {
                    op: if copy_op {
                        instr.op.py_deepcopy(py, None)?
                    } else {
                        instr.op.clone()
                    },
                    qubits: qarg_map[instr.qubits],
                    clbits: carg_map[instr.clbits],
                    params: instr.params.clone(),
                    label: instr.label.clone(),
                    #[cfg(feature = "cache_pygates")]
                    py_op: OnceLock::new(),
                })
            }),
        )?;
        Ok(new_dag)
    }

    /// Builds a [DAGCircuit] based on an instance of [CircuitData].
    pub fn from_circuit_data(
        py: Python,
        circuit_data: CircuitData,
        copy_op: bool,
    ) -> PyResult<Self> {
        let circ = QuantumCircuitData {
            data: circuit_data,
            name: None,
            metadata: None,
            input_vars: Vec::new(),
            captured_vars: Vec::new(),
            declared_vars: Vec::new(),
            captured_stretches: Vec::new(),
            declared_stretches: Vec::new(),
        };
        Self::from_circuit(py, circ, copy_op, None, None)
    }

    #[allow(clippy::too_many_arguments)]
    /// Replace a block of node indices with a new packed operation
    pub fn replace_block(
        &mut self,
        block_ids: &[NodeIndex],
        op: PackedOperation,
        params: SmallVec<[Param; 3]>,
        label: Option<&str>,
        cycle_check: bool,
        qubit_pos_map: &HashMap<Qubit, usize>,
        clbit_pos_map: &HashMap<Clbit, usize>,
    ) -> PyResult<NodeIndex> {
        let mut block_op_names = Vec::with_capacity(block_ids.len());
        let mut block_qargs: HashSet<Qubit> = HashSet::new();
        let mut block_cargs: HashSet<Clbit> = HashSet::new();
        for nd in block_ids {
            let weight = self.dag.node_weight(*nd);
            match weight {
                Some(NodeType::Operation(packed)) => {
                    block_op_names.push(packed.op.name().to_string());
                    block_qargs.extend(self.qargs_interner.get(packed.qubits));
                    block_cargs.extend(self.cargs_interner.get(packed.clbits));
                    // Add classical bits from SwitchCaseOp, if applicable.
                    if let OperationRef::Instruction(op) = packed.op.view() {
                        if op.name() == "switch_case" {
                            Python::with_gil(|py| -> PyResult<()> {
                                let op_bound = op.instruction.bind(py);
                                let target = op_bound.getattr(intern!(py, "target"))?;
                                if target.downcast::<PyClbit>().is_ok() {
                                    let target_clbit: ShareableClbit = target.extract()?;
                                    block_cargs.insert(self.clbits.find(&target_clbit).unwrap());
                                } else if target.is_instance_of::<PyClassicalRegister>() {
                                    block_cargs.extend(self.clbits.map_objects(
                                        target.extract::<Vec<ShareableClbit>>()?.into_iter(),
                                    )?);
                                } else {
                                    block_cargs.extend(
                                        self.clbits.map_objects(
                                            node_resources(&target)?
                                                .clbits
                                                .extract::<Vec<ShareableClbit>>(py)?
                                                .into_iter(),
                                        )?,
                                    );
                                }
                                Ok(())
                            })?;
                        }
                    }
                }
                Some(_) => {
                    return Err(DAGCircuitError::new_err(
                        "Nodes in 'node_block' must be of type 'DAGOpNode'.",
                    ))
                }
                None => {
                    return Err(DAGCircuitError::new_err(
                        "Node in 'node_block' not found in DAG.",
                    ))
                }
            }
        }

        let mut block_qargs: Vec<Qubit> = block_qargs
            .into_iter()
            .filter(|q| qubit_pos_map.contains_key(q))
            .collect();
        block_qargs.sort_by_key(|q| qubit_pos_map[q]);

        let mut block_cargs: Vec<Clbit> = block_cargs
            .into_iter()
            .filter(|c| clbit_pos_map.contains_key(c))
            .collect();
        block_cargs.sort_by_key(|c| clbit_pos_map[c]);

        if op.num_qubits() as usize != block_qargs.len() {
            return Err(DAGCircuitError::new_err(format!(
                "Number of qubits in the replacement operation ({}) is not equal to the number of qubits in the block ({})!", op.num_qubits(), block_qargs.len()
            )));
        }

        let op_name = op.name().to_string();
        let qubits = self.qargs_interner.insert_owned(block_qargs);
        let clbits = self.cargs_interner.insert_owned(block_cargs);
        let weight = NodeType::Operation(PackedInstruction {
            op,
            qubits,
            clbits,
            params: (!params.is_empty()).then(|| Box::new(params)),
            label: label.map(|label| Box::new(label.to_string())),
            #[cfg(feature = "cache_pygates")]
            py_op: OnceLock::new(),
        });

        let new_node = self
            .dag
            .contract_nodes(block_ids.iter().copied(), weight, cycle_check)
            .map_err(|e| match e {
                ContractError::DAGWouldCycle => DAGCircuitError::new_err(
                    "Replacing the specified node block would introduce a cycle",
                ),
            })?;

        self.increment_op(op_name.as_str());
        for name in block_op_names {
            self.decrement_op(name.as_str());
        }
        Ok(new_node)
    }

    pub fn compose(
        &mut self,
        py: Python,
        other: &DAGCircuit,
        qubits: Option<&[ShareableQubit]>,
        clbits: Option<&[ShareableClbit]>,
        inline_captures: bool,
    ) -> PyResult<()> {
        if other.qubits.len() > self.qubits.len() || other.clbits.len() > self.clbits.len() {
            return Err(DAGCircuitError::new_err(
                "Trying to compose with another DAGCircuit which has more 'in' edges.",
            ));
        }

        // Number of qubits and clbits must match number in circuit or None
        let identity_qubit_map: HashMap<ShareableQubit, ShareableQubit> = other
            .qubits
            .objects()
            .iter()
            .cloned()
            .zip(self.qubits.objects().iter().cloned())
            .collect();
        let identity_clbit_map: HashMap<ShareableClbit, ShareableClbit> = other
            .clbits
            .objects()
            .iter()
            .cloned()
            .zip(self.clbits.objects().iter().cloned())
            .collect();

        let qubit_map = match qubits {
            None => identity_qubit_map.clone(),
            Some(qubits) => {
                if qubits.len() != other.qubits.len() {
                    return Err(DAGCircuitError::new_err(concat!(
                        "Number of items in qubits parameter does not",
                        " match number of qubits in the circuit."
                    )));
                }
                let other_qubits = other.qubits.objects();
                other_qubits
                    .iter()
                    .cloned()
                    .zip(qubits.iter().cloned())
                    .collect()
            }
        };

        let clbit_map = match clbits {
            None => identity_clbit_map.clone(),
            Some(clbits) => {
                if clbits.len() != other.clbits.len() {
                    return Err(DAGCircuitError::new_err(concat!(
                        "Number of items in clbits parameter does not",
                        " match number of clbits in the circuit."
                    )));
                }
                let other_clbits = other.clbits.objects();
                other_clbits
                    .iter()
                    .cloned()
                    .zip(clbits.iter().cloned())
                    .collect()
            }
        };

        self.global_phase = add_global_phase(&self.global_phase, &other.global_phase)?;

        // This is all the handling we need for realtime variables, if there's no remapping. They:
        //
        // * get added to the DAG and then operations involving them get appended on normally.
        // * get inlined onto an existing variable, then operations get appended normally.
        // * there's a clash or a failed inlining, and we just raise an error.
        //
        // Notably if there's no remapping, there's no need to recurse into control-flow or to do any
        // Var rewriting during the Expr visits.
        for var in other.iter_input_vars(py)?.bind(py) {
            self.add_input_var(py, &var?)?;
        }
        if inline_captures {
            for var in other.iter_captures(py)?.bind(py) {
                let var = var?;
                if !self.has_identifier(&var)? {
                    return Err(DAGCircuitError::new_err(format!(
                        "Variable '{}' to be inlined is not in the base DAG. If you wanted it to be automatically added, use `inline_captures=False`.",
                        var
                    )));
                }
            }
        } else {
            for var in other.iter_captured_vars(py)?.bind(py) {
                self.add_captured_var(py, &var?)?;
            }
            for stretch in other.iter_captured_stretches(py)?.bind(py) {
                self.add_captured_stretch(py, &stretch?)?;
            }
        }
        for var in other.iter_declared_vars(py)?.bind(py) {
            self.add_declared_var(py, &var?)?;
        }
        for var in other.iter_declared_stretches(py)?.bind(py) {
            self.add_declared_stretch(&var?)?;
        }
        let build_var_mapper =
            |cregs: &RegisterData<ClassicalRegister>| -> PyResult<PyVariableMapper> {
                let edge_map = if qubit_map.is_empty() && clbit_map.is_empty() {
                    // try to ido a 1-1 mapping in order
                    let out_dict = PyDict::new(py);
                    for (a, b) in identity_qubit_map.iter() {
                        out_dict.set_item(a.into_py_any(py)?, b.into_pyobject(py)?)?;
                    }
                    for (a, b) in identity_clbit_map.iter() {
                        out_dict.set_item(a.into_py_any(py)?, b.into_pyobject(py)?)?;
                    }
                    out_dict
                } else {
                    let out_dict = PyDict::new(py);
                    for (a, b) in qubit_map.iter() {
                        out_dict.set_item(a.into_py_any(py)?, b.into_pyobject(py)?)?;
                    }
                    for (a, b) in clbit_map.iter() {
                        out_dict.set_item(a.into_py_any(py)?, b.into_pyobject(py)?)?;
                    }
                    out_dict
                };

                PyVariableMapper::new(
                    py,
                    PyList::new(py, cregs.registers())?.into_any(),
                    Some(edge_map),
                    None,
                    Some(wrap_pyfunction!(reject_new_register, py)?.into_py_any(py)?),
                )
            };
        let mut variable_mapper: Option<PyVariableMapper> = None;

        for node in other.topological_nodes()? {
            match &other.dag[node] {
                NodeType::QubitIn(q) => {
                    let bit = other.qubits.get(*q).unwrap();
                    let m_wire = &qubit_map[bit];
                    let wire_in_dag = self.qubits.find(m_wire);
                    if wire_in_dag.is_none()
                        || (self.qubit_io_map.len() - 1 < wire_in_dag.unwrap().index())
                    {
                        return Err(DAGCircuitError::new_err(format!(
                            "wire {:?} not in self",
                            m_wire,
                        )));
                    }
                }
                NodeType::ClbitIn(c) => {
                    let bit = other.clbits.get(*c).unwrap();
                    let m_wire = &clbit_map[bit];
                    let wire_in_dag = self.clbits.find(m_wire);
                    if wire_in_dag.is_none()
                        || self.clbit_io_map.len() - 1 < wire_in_dag.unwrap().index()
                    {
                        return Err(DAGCircuitError::new_err(format!(
                            "wire {:?} not in self",
                            m_wire,
                        )));
                    }
                }
                NodeType::Operation(inst) => {
                    let qubits = other
                        .qubits
                        .map_indices(other.qargs_interner.get(inst.qubits));
                    let mapped_qargs = qubits
                        .into_iter()
                        .map(|bit| self.qubits.find(&qubit_map[bit]).unwrap())
                        .collect::<Vec<Qubit>>();
                    let clbits = other
                        .clbits
                        .map_indices(other.cargs_interner.get(inst.clbits));
                    let mapped_cargs = clbits
                        .into_iter()
                        .map(|bit| self.clbits.find(&clbit_map[bit]).unwrap())
                        .collect::<Vec<Clbit>>();

                    let instr = if inst.op.control_flow() {
                        let OperationRef::Instruction(op) = inst.op.view() else {
                            unreachable!("All control_flow ops should be PyInstruction");
                        };
                        let py_op = op.instruction.bind(py);
                        let py_op = py_op.call_method0(intern!(py, "to_mutable"))?;
                        if py_op.is_instance(imports::IF_ELSE_OP.get_bound(py))?
                            || py_op.is_instance(imports::WHILE_LOOP_OP.get_bound(py))?
                        {
                            if let Ok(condition) = py_op.getattr(intern!(py, "condition")) {
                                match variable_mapper {
                                    Some(ref variable_mapper) => {
                                        let condition =
                                            variable_mapper.map_condition(&condition, true)?;
                                        py_op.setattr(intern!(py, "condition"), condition)?;
                                    }
                                    None => {
                                        let var_mapper = build_var_mapper(&self.cregs)?;
                                        let condition =
                                            var_mapper.map_condition(&condition, true)?;
                                        py_op.setattr(intern!(py, "condition"), condition)?;
                                        variable_mapper = Some(var_mapper);
                                    }
                                }
                            }
                        } else if py_op.is_instance(imports::SWITCH_CASE_OP.get_bound(py))? {
                            match variable_mapper {
                                Some(ref variable_mapper) => {
                                    py_op.setattr(
                                        intern!(py, "target"),
                                        variable_mapper
                                            .map_target(&py_op.getattr(intern!(py, "target"))?)?,
                                    )?;
                                }
                                None => {
                                    let var_mapper = build_var_mapper(&self.cregs)?;
                                    py_op.setattr(
                                        intern!(py, "target"),
                                        var_mapper
                                            .map_target(&py_op.getattr(intern!(py, "target"))?)?,
                                    )?;
                                    variable_mapper = Some(var_mapper);
                                }
                            }
                        }
                        PackedInstruction {
                            op: PackedOperation::from_instruction(
                                PyInstruction {
                                    qubits: op.qubits,
                                    clbits: op.clbits,
                                    params: op.params,
                                    op_name: op.op_name.clone(),
                                    control_flow: op.control_flow,
                                    instruction: py_op.unbind(),
                                }
                                .into(),
                            ),
                            qubits: self.qargs_interner.insert_owned(mapped_qargs),
                            clbits: self.cargs_interner.insert_owned(mapped_cargs),
                            params: inst.params.clone(),
                            label: inst.label.clone(),
                            #[cfg(feature = "cache_pygates")]
                            py_op: OnceLock::new(),
                        }
                    } else {
                        PackedInstruction {
                            op: inst.op.clone(),
                            qubits: self.qargs_interner.insert_owned(mapped_qargs),
                            clbits: self.cargs_interner.insert_owned(mapped_cargs),
                            params: inst.params.clone(),
                            label: inst.label.clone(),
                            #[cfg(feature = "cache_pygates")]
                            py_op: inst.py_op.clone(),
                        }
                    };
                    self.push_back(py, instr)?;
                }
                // If its a Var wire, we already checked that it exists in the destination.
                NodeType::VarIn(_)
                | NodeType::VarOut(_)
                | NodeType::QubitOut(_)
                | NodeType::ClbitOut(_) => (),
            }
        }
        Ok(())
    }

    /// Substitute an operation in a node with a new one. The wire counts must match and the same
    /// argument order will be used.
    pub fn substitute_op(
        &mut self,
        node_index: NodeIndex,
        new_op: PackedOperation,
        params: SmallVec<[Param; 3]>,
        label: Option<&str>,
    ) -> PyResult<()> {
        let old_packed = self.dag[node_index].unwrap_operation();
        let op_name = old_packed.op.name().to_string();

        if old_packed.op.num_qubits() != new_op.num_qubits()
            || old_packed.op.num_clbits() != new_op.num_clbits()
        {
            return Err(DAGCircuitError::new_err(
                format!(
                    "Cannot replace node of width ({} qubits, {} clbits) with operation of mismatched width ({} qubits, {} clbits)",
                    old_packed.op.num_qubits(), old_packed.op.num_clbits(), new_op.num_qubits(), new_op.num_clbits()
                )));
        }
        let new_op_name = new_op.name().to_string();
        let new_weight = NodeType::Operation(PackedInstruction {
            op: new_op,
            qubits: old_packed.qubits,
            clbits: old_packed.clbits,
            params: (!params.is_empty()).then(|| params.into()),
            label: label.map(|label| Box::new(label.to_string())),
            #[cfg(feature = "cache_pygates")]
            py_op: OnceLock::new(),
        });
        if let Some(weight) = self.dag.node_weight_mut(node_index) {
            *weight = new_weight;
        }

        // Update self.op_names
        self.decrement_op(op_name.as_str());
        self.increment_op(new_op_name.as_str());
        Ok(())
    }

    /// Substitute a give node in the dag with a new operation from python
    pub fn substitute_node_with_py_op(
        &mut self,
        py: Python,
        node_index: NodeIndex,
        op: &Bound<PyAny>,
    ) -> PyResult<()> {
        // Extract information from node that is going to be replaced
        let old_packed = self.dag[node_index].unwrap_operation();
        let op_name = old_packed.op.name().to_string();
        // Extract information from new op
        let new_op = op.extract::<OperationFromPython>()?;
        let current_wires: HashSet<Wire> = self
            .dag
            .edges(node_index)
            .map(|e| e.weight().clone())
            .collect();
        let mut new_wires: HashSet<Wire> = self
            .qargs_interner
            .get(old_packed.qubits)
            .iter()
            .map(|x| Wire::Qubit(*x))
            .chain(
                self.cargs_interner
                    .get(old_packed.clbits)
                    .iter()
                    .map(|x| Wire::Clbit(*x)),
            )
            .collect();
        let (additional_clbits, additional_vars) =
            self.additional_wires(py, new_op.operation.view())?;
        new_wires.extend(additional_clbits.iter().map(|x| Wire::Clbit(*x)));
        new_wires.extend(
            additional_vars
                .iter()
                .map(|x| Wire::Var(self.vars.find(&x.bind(py).into()).unwrap())),
        );

        if old_packed.op.num_qubits() != new_op.operation.num_qubits()
            || old_packed.op.num_clbits() != new_op.operation.num_clbits()
        {
            return Err(DAGCircuitError::new_err(
                format!(
                    "Cannot replace node of width ({} qubits, {} clbits) with operation of mismatched width ({} qubits, {} clbits)",
                    old_packed.op.num_qubits(), old_packed.op.num_clbits(), new_op.operation.num_qubits(), new_op.operation.num_clbits()
                )));
        }

        #[cfg(feature = "cache_pygates")]
        let py_op_cache = Some(op.clone().unbind());

        let label = new_op.label.clone();
        if new_wires != current_wires {
            // The new wires must be a non-strict subset of the current wires; if they add new
            // wires, we'd not know where to cut the existing wire to insert the new dependency.
            return Err(DAGCircuitError::new_err(format!(
                "New operation '{:?}' does not span the same wires as the old node '{:?}'. New wires: {:?}, old_wires: {:?}.", op.str(), old_packed.op.view(), new_wires, current_wires
            )));
        }
        let new_op_name = new_op.operation.name().to_string();
        let new_weight = NodeType::Operation(PackedInstruction {
            op: new_op.operation,
            qubits: old_packed.qubits,
            clbits: old_packed.clbits,
            params: (!new_op.params.is_empty()).then(|| new_op.params.into()),
            label,
            #[cfg(feature = "cache_pygates")]
            py_op: py_op_cache.map(OnceLock::from).unwrap_or_default(),
        });
        if let Some(weight) = self.dag.node_weight_mut(node_index) {
            *weight = new_weight;
        }

        // Update self.op_names
        self.decrement_op(op_name.as_str());
        self.increment_op(new_op_name.as_str());
        Ok(())
    }
}

impl ::std::ops::Index<NodeIndex> for DAGCircuit {
    type Output = NodeType;

    fn index(&self, index: NodeIndex) -> &Self::Output {
        self.dag.index(index)
    }
}

/// Add to global phase. Global phase can only be Float or ParameterExpression so this
/// does not handle the full possibility of parameter values.
pub(crate) fn add_global_phase(phase: &Param, other: &Param) -> PyResult<Param> {
    Ok(match [phase, other] {
        [Param::Float(a), Param::Float(b)] => Param::Float(a + b),
        [Param::Float(a), Param::ParameterExpression(b)] => {
            Param::ParameterExpression(Python::with_gil(|py| -> PyResult<PyObject> {
                b.clone_ref(py)
                    .call_method1(py, intern!(py, "__radd__"), (*a,))
            })?)
        }
        [Param::ParameterExpression(a), Param::Float(b)] => {
            Param::ParameterExpression(Python::with_gil(|py| -> PyResult<PyObject> {
                a.clone_ref(py)
                    .call_method1(py, intern!(py, "__add__"), (*b,))
            })?)
        }
        [Param::ParameterExpression(a), Param::ParameterExpression(b)] => {
            Param::ParameterExpression(Python::with_gil(|py| -> PyResult<PyObject> {
                a.clone_ref(py)
                    .call_method1(py, intern!(py, "__add__"), (b,))
            })?)
        }
        _ => panic!("Invalid global phase"),
    })
}

type SortKeyType<'a> = (&'a [Qubit], &'a [Clbit]);

#[cfg(all(test, not(miri)))]
mod test {
    use crate::bit::{ClassicalRegister, QuantumRegister};
    use crate::dag_circuit::{DAGCircuit, Wire};
    use crate::operations::{StandardGate, StandardInstruction};
    use crate::packed_instruction::{PackedInstruction, PackedOperation};
    use crate::{Clbit, Qubit};
    use hashbrown::HashSet;
    use pyo3::prelude::*;
    use rustworkx_core::petgraph::prelude::*;
    use rustworkx_core::petgraph::visit::IntoEdgeReferences;

    fn new_dag(qubits: u32, clbits: u32) -> DAGCircuit {
        let qreg = QuantumRegister::new_owning("q".to_owned(), qubits);
        let creg = ClassicalRegister::new_owning("c".to_owned(), clbits);
        let mut dag = DAGCircuit::new().unwrap();
        dag.add_qreg(qreg).unwrap();
        dag.add_creg(creg).unwrap();
        dag
    }

    macro_rules! cx_gate {
        ($dag:expr, $q0:expr, $q1:expr) => {
            PackedInstruction {
                op: PackedOperation::from_standard_gate(StandardGate::CX),
                qubits: $dag
                    .qargs_interner
                    .insert_owned(vec![Qubit($q0), Qubit($q1)]),
                clbits: $dag.cargs_interner.get_default(),
                params: None,
                label: None,
                #[cfg(feature = "cache_pygates")]
                py_op: Default::default(),
            }
        };
    }

    macro_rules! measure {
        ($dag:expr, $qarg:expr, $carg:expr) => {{
            let qubits = $dag.qargs_interner.insert_owned(vec![Qubit($qarg)]);
            let clbits = $dag.cargs_interner.insert_owned(vec![Clbit($qarg)]);
            PackedInstruction {
                op: PackedOperation::from_standard_instruction(StandardInstruction::Measure),
                qubits,
                clbits,
                params: None,
                label: None,
                #[cfg(feature = "cache_pygates")]
                py_op: Default::default(),
            }
        }};
    }

    #[test]
    fn test_push_back() -> PyResult<()> {
        Python::with_gil(|py| {
            let mut dag = new_dag(2, 2);

            // IO nodes.
            let [q0_in_node, q0_out_node] = dag.qubit_io_map[0];
            let [q1_in_node, q1_out_node] = dag.qubit_io_map[1];
            let [c0_in_node, c0_out_node] = dag.clbit_io_map[0];
            let [c1_in_node, c1_out_node] = dag.clbit_io_map[1];

            // Add a CX to the otherwise empty circuit.
            let cx = cx_gate!(dag, 0, 1);
            let cx_node = dag.push_back(py, cx)?;
            assert!(matches!(dag.op_names.get("cx"), Some(1)));

            let expected_wires = HashSet::from_iter([
                // q0In => CX => q0Out
                (q0_in_node, cx_node, Wire::Qubit(Qubit(0))),
                (cx_node, q0_out_node, Wire::Qubit(Qubit(0))),
                // q1In => CX => q1Out
                (q1_in_node, cx_node, Wire::Qubit(Qubit(1))),
                (cx_node, q1_out_node, Wire::Qubit(Qubit(1))),
                // No clbits used, so in goes straight to out.
                (c0_in_node, c0_out_node, Wire::Clbit(Clbit(0))),
                (c1_in_node, c1_out_node, Wire::Clbit(Clbit(1))),
            ]);

            let actual_wires: HashSet<_> = dag
                .dag
                .edge_references()
                .map(|e| (e.source(), e.target(), e.weight().clone()))
                .collect();

            assert_eq!(actual_wires, expected_wires, "unexpected DAG structure");

            // Add measures after CX.
            let measure_q0 = measure!(dag, 0, 0);
            let measure_q0_node = dag.push_back(py, measure_q0)?;

            let measure_q1 = measure!(dag, 1, 1);
            let measure_q1_node = dag.push_back(py, measure_q1)?;

            let expected_wires = HashSet::from_iter([
                // q0In -> CX -> M -> q0Out
                (q0_in_node, cx_node, Wire::Qubit(Qubit(0))),
                (cx_node, measure_q0_node, Wire::Qubit(Qubit(0))),
                (measure_q0_node, q0_out_node, Wire::Qubit(Qubit(0))),
                // q1In -> CX -> M -> q1Out
                (q1_in_node, cx_node, Wire::Qubit(Qubit(1))),
                (cx_node, measure_q1_node, Wire::Qubit(Qubit(1))),
                (measure_q1_node, q1_out_node, Wire::Qubit(Qubit(1))),
                // c0In -> M -> c0Out
                (c0_in_node, measure_q0_node, Wire::Clbit(Clbit(0))),
                (measure_q0_node, c0_out_node, Wire::Clbit(Clbit(0))),
                // c1In -> M -> c1Out
                (c1_in_node, measure_q1_node, Wire::Clbit(Clbit(1))),
                (measure_q1_node, c1_out_node, Wire::Clbit(Clbit(1))),
            ]);

            let actual_wires: HashSet<_> = dag
                .dag
                .edge_references()
                .map(|e| (e.source(), e.target(), e.weight().clone()))
                .collect();

            assert_eq!(actual_wires, expected_wires, "unexpected DAG structure");
            Ok(())
        })
    }

    #[test]
    fn test_push_front() -> PyResult<()> {
        Python::with_gil(|py| {
            let mut dag = new_dag(2, 2);

            // IO nodes.
            let [q0_in_node, q0_out_node] = dag.qubit_io_map[0];
            let [q1_in_node, q1_out_node] = dag.qubit_io_map[1];
            let [c0_in_node, c0_out_node] = dag.clbit_io_map[0];
            let [c1_in_node, c1_out_node] = dag.clbit_io_map[1];

            // Add measures first (we'll add something before them afterwards).
            let measure_q0 = measure!(dag, 0, 0);
            let measure_q0_node = dag.push_back(py, measure_q0)?;

            let measure_q1 = measure!(dag, 1, 1);
            let measure_q1_node = dag.push_back(py, measure_q1)?;

            let expected_wires = HashSet::from_iter([
                // q0In => M => q0Out
                (q0_in_node, measure_q0_node, Wire::Qubit(Qubit(0))),
                (measure_q0_node, q0_out_node, Wire::Qubit(Qubit(0))),
                // q1In => M => q1Out
                (q1_in_node, measure_q1_node, Wire::Qubit(Qubit(1))),
                (measure_q1_node, q1_out_node, Wire::Qubit(Qubit(1))),
                // c0In -> M -> c0Out
                (c0_in_node, measure_q0_node, Wire::Clbit(Clbit(0))),
                (measure_q0_node, c0_out_node, Wire::Clbit(Clbit(0))),
                // c1In -> M -> c1Out
                (c1_in_node, measure_q1_node, Wire::Clbit(Clbit(1))),
                (measure_q1_node, c1_out_node, Wire::Clbit(Clbit(1))),
            ]);

            let actual_wires: HashSet<_> = dag
                .dag
                .edge_references()
                .map(|e| (e.source(), e.target(), e.weight().clone()))
                .collect();

            assert_eq!(actual_wires, expected_wires);

            // Add a CX before the measures.
            let cx = cx_gate!(dag, 0, 1);
            let cx_node = dag.push_front(py, cx)?;
            assert!(matches!(dag.op_names.get("cx"), Some(1)));

            let expected_wires = HashSet::from_iter([
                // q0In -> CX -> M -> q0Out
                (q0_in_node, cx_node, Wire::Qubit(Qubit(0))),
                (cx_node, measure_q0_node, Wire::Qubit(Qubit(0))),
                (measure_q0_node, q0_out_node, Wire::Qubit(Qubit(0))),
                // q1In -> CX -> M -> q1Out
                (q1_in_node, cx_node, Wire::Qubit(Qubit(1))),
                (cx_node, measure_q1_node, Wire::Qubit(Qubit(1))),
                (measure_q1_node, q1_out_node, Wire::Qubit(Qubit(1))),
                // c0In -> M -> c0Out
                (c0_in_node, measure_q0_node, Wire::Clbit(Clbit(0))),
                (measure_q0_node, c0_out_node, Wire::Clbit(Clbit(0))),
                // c1In -> M -> c1Out
                (c1_in_node, measure_q1_node, Wire::Clbit(Clbit(1))),
                (measure_q1_node, c1_out_node, Wire::Clbit(Clbit(1))),
            ]);

            let actual_wires: HashSet<_> = dag
                .dag
                .edge_references()
                .map(|e| (e.source(), e.target(), e.weight().clone()))
                .collect();

            assert_eq!(actual_wires, expected_wires, "unexpected DAG structure");
            Ok(())
        })
    }
}<|MERGE_RESOLUTION|>--- conflicted
+++ resolved
@@ -1942,144 +1942,6 @@
             )?;
             Ok(None)
         } else {
-<<<<<<< HEAD
-            for var in other.iter_captured_vars(py)?.bind(py) {
-                dag.add_captured_var(py, &var?)?;
-            }
-            for stretch in other.iter_captured_stretches(py)?.bind(py) {
-                dag.add_captured_stretch(py, &stretch?)?;
-            }
-        }
-        for var in other.iter_declared_vars(py)?.bind(py) {
-            dag.add_declared_var(py, &var?)?;
-        }
-        for var in other.iter_declared_stretches(py)?.bind(py) {
-            dag.add_declared_stretch(py, &var?)?;
-        }
-
-        let variable_mapper = PyVariableMapper::new(
-            py,
-            dag.cregs.registers().to_vec().into_bound_py_any(py)?,
-            Some(edge_map.clone()),
-            None,
-            Some(wrap_pyfunction!(reject_new_register, py)?.into_py_any(py)?),
-        )?;
-
-        for node in other.topological_nodes()? {
-            match &other.dag[node] {
-                NodeType::QubitIn(q) => {
-                    let bit = other.qubits.get(*q).unwrap();
-                    let m_wire = edge_map
-                        .get_item(bit)?
-                        .map(|py_bit| py_bit.extract::<ShareableQubit>())
-                        .transpose()?
-                        .unwrap_or_else(|| bit.clone());
-                    let wire_in_dag = dag.qubits.find(&m_wire);
-
-                    if wire_in_dag.is_none()
-                        || (dag.qubit_io_map.len() - 1 < wire_in_dag.unwrap().index())
-                    {
-                        return Err(DAGCircuitError::new_err(format!(
-                            "wire {:?} not in self",
-                            m_wire,
-                        )));
-                    }
-                    // TODO: Python code has check here if node.wire is in other._wires. Why?
-                }
-                NodeType::ClbitIn(c) => {
-                    let bit = other.clbits.get(*c).unwrap();
-                    let m_wire = edge_map
-                        .get_item(bit)?
-                        .map(|py_bit| py_bit.extract::<ShareableClbit>())
-                        .transpose()?
-                        .unwrap_or_else(|| bit.clone());
-                    let wire_in_dag = dag.clbits.find(&m_wire);
-                    if wire_in_dag.is_none()
-                        || dag.clbit_io_map.len() - 1 < wire_in_dag.unwrap().index()
-                    {
-                        return Err(DAGCircuitError::new_err(format!(
-                            "wire {:?} not in self",
-                            m_wire,
-                        )));
-                    }
-                    // TODO: Python code has check here if node.wire is in other._wires. Why?
-                }
-                NodeType::Operation(op) => {
-                    let m_qargs = {
-                        let qubits = other
-                            .qubits
-                            .map_indices(other.qargs_interner.get(op.qubits));
-                        let mut mapped = Vec::with_capacity(qubits.len());
-                        for bit in qubits {
-                            mapped.push(
-                                edge_map
-                                    .get_item(bit)?
-                                    .map(|bit| bit.extract())
-                                    .transpose()?
-                                    .unwrap_or_else(|| bit.clone()),
-                            );
-                        }
-                        PyTuple::new(py, mapped)
-                    };
-                    let m_cargs = {
-                        let clbits = other
-                            .clbits
-                            .map_indices(other.cargs_interner.get(op.clbits));
-                        let mut mapped = Vec::with_capacity(clbits.len());
-                        for bit in clbits {
-                            mapped.push(
-                                edge_map
-                                    .get_item(bit)?
-                                    .map(|bit| bit.extract())
-                                    .transpose()?
-                                    .unwrap_or_else(|| bit.clone()),
-                            );
-                        }
-                        PyTuple::new(py, mapped)
-                    };
-
-                    // We explicitly create a mutable py_op here since we might
-                    // update the condition.
-                    let mut py_op = op.unpack_py_op(py)?.into_bound(py);
-                    if py_op.getattr(intern!(py, "mutable"))?.extract::<bool>()? {
-                        py_op = py_op.call_method0(intern!(py, "to_mutable"))?;
-                    }
-
-                    if op.op.control_flow() {
-                        if py_op.is_instance(imports::IF_ELSE_OP.get_bound(py))?
-                            || py_op.is_instance(imports::WHILE_LOOP_OP.get_bound(py))?
-                        {
-                            if let Ok(condition) = py_op.getattr(intern!(py, "condition")) {
-                                let condition = variable_mapper.map_condition(&condition, true)?;
-                                py_op.setattr(intern!(py, "condition"), condition)?;
-                            }
-                        } else if py_op.is_instance(imports::SWITCH_CASE_OP.get_bound(py))? {
-                            py_op.setattr(
-                                intern!(py, "target"),
-                                variable_mapper
-                                    .map_target(&py_op.getattr(intern!(py, "target"))?)?,
-                            )?;
-                        };
-                    }
-
-                    dag.py_apply_operation_back(
-                        py,
-                        py_op,
-                        Some(TupleLikeArg { value: m_qargs? }),
-                        Some(TupleLikeArg { value: m_cargs? }),
-                        false,
-                    )?;
-                }
-                // If its a Var wire, we already checked that it exists in the destination.
-                NodeType::VarIn(_)
-                | NodeType::VarOut(_)
-                | NodeType::QubitOut(_)
-                | NodeType::ClbitOut(_) => (),
-            }
-        }
-
-        if !inplace {
-=======
             let mut dag = self.clone();
             dag.compose(
                 py,
@@ -2088,7 +1950,6 @@
                 clbits.as_deref(),
                 inline_captures,
             )?;
->>>>>>> b0bc6d8c
             let out_obj = dag.into_py_any(py)?;
             Ok(Some(out_obj))
         }
@@ -7171,7 +7032,7 @@
             self.add_declared_var(py, &var?)?;
         }
         for var in other.iter_declared_stretches(py)?.bind(py) {
-            self.add_declared_stretch(&var?)?;
+            self.add_declared_stretch(py, &var?)?;
         }
         let build_var_mapper =
             |cregs: &RegisterData<ClassicalRegister>| -> PyResult<PyVariableMapper> {
