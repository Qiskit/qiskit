--- conflicted
+++ resolved
@@ -2486,14 +2486,9 @@
             let cargs_list = cargs_list.downcast::<PyList>().unwrap();
             let cargs_set = imports::BUILTIN_SET.get_bound(py).call1((cargs_list,))?;
             let cargs_set = cargs_set.downcast::<PySet>().unwrap();
-<<<<<<< HEAD
-            if self.may_have_additional_wires(py, &node) {
-                let (add_cargs, _add_vars) = self.additional_wires(py, node.op().view())?;
-=======
             if self.may_have_additional_wires(&node) {
                 let (add_cargs, _add_vars) =
-                    Python::with_gil(|py| self.additional_wires(py, node.op.view()))?;
->>>>>>> 547a9295
+                    Python::with_gil(|py| self.additional_wires(py, node.op().view()))?;
                 for wire in add_cargs.iter() {
                     let clbit = self.clbits.get(*wire).unwrap();
                     if !cargs_set.contains(clbit)? {
@@ -2616,11 +2611,7 @@
 
         let node_vars = if self.may_have_additional_wires(&node) {
             let (_additional_clbits, additional_vars) =
-<<<<<<< HEAD
-                self.additional_wires(py, node.op().view())?;
-=======
-                Python::with_gil(|py| self.additional_wires(py, node.op.view()))?;
->>>>>>> 547a9295
+                Python::with_gil(|py| self.additional_wires(py, node.op().view()))?;
             let var_set: HashSet<&expr::Var> = additional_vars
                 .into_iter()
                 .map(|v| self.vars.get(v).unwrap())
@@ -5140,11 +5131,7 @@
                 let mut clbits: HashSet<Clbit> =
                     HashSet::from_iter(self.cargs_interner.get(instr.clbits).iter().copied());
                 let (additional_clbits, additional_vars) =
-<<<<<<< HEAD
-                    self.additional_wires(py, instr.op().view())?;
-=======
-                    Python::with_gil(|py| self.additional_wires(py, instr.op.view()))?;
->>>>>>> 547a9295
+                    Python::with_gil(|py| self.additional_wires(py, instr.op().view()))?;
                 for clbit in additional_clbits {
                     clbits.insert(clbit);
                 }
@@ -5165,23 +5152,14 @@
     /// This is mostly used to apply operations from one DAG to
     /// another that was created from the first via
     /// [DAGCircuit::copy_empty_like].
-<<<<<<< HEAD
-    fn push_front(&mut self, py: Python, inst: PackedInstruction) -> PyResult<NodeIndex> {
+    fn push_front(&mut self, inst: PackedInstruction) -> PyResult<NodeIndex> {
         let op_name = inst.op().name();
-=======
-    fn push_front(&mut self, inst: PackedInstruction) -> PyResult<NodeIndex> {
-        let op_name = inst.op.name();
->>>>>>> 547a9295
         let (all_cbits, vars): (Vec<Clbit>, Option<Vec<Var>>) = {
             if self.may_have_additional_wires(&inst) {
                 let mut clbits: HashSet<Clbit> =
                     HashSet::from_iter(self.cargs_interner.get(inst.clbits()).iter().copied());
                 let (additional_clbits, additional_vars) =
-<<<<<<< HEAD
-                    self.additional_wires(py, inst.op().view())?;
-=======
-                    Python::with_gil(|py| self.additional_wires(py, inst.op.view()))?;
->>>>>>> 547a9295
+                    Python::with_gil(|py| self.additional_wires(py, inst.op().view()))?;
                 for clbit in additional_clbits {
                     clbits.insert(clbit);
                 }
@@ -5421,13 +5399,8 @@
         Ok(child == output_node)
     }
 
-<<<<<<< HEAD
-    fn may_have_additional_wires(&self, py: Python, instr: &PackedInstruction) -> bool {
+    fn may_have_additional_wires(&self, instr: &PackedInstruction) -> bool {
         let OperationRef::Instruction(inst) = instr.op().view() else {
-=======
-    fn may_have_additional_wires(&self, instr: &PackedInstruction) -> bool {
-        let OperationRef::Instruction(inst) = instr.op.view() else {
->>>>>>> 547a9295
             return false;
         };
         inst.control_flow() || inst.op_name == "store"
@@ -6219,13 +6192,9 @@
             }
         }
 
-<<<<<<< HEAD
-        if self.may_have_additional_wires(py, inst) {
-            let (clbits, vars) = self.additional_wires(py, inst.op().view())?;
-=======
         if self.may_have_additional_wires(inst) {
-            let (clbits, vars) = Python::with_gil(|py| self.additional_wires(py, inst.op.view()))?;
->>>>>>> 547a9295
+            let (clbits, vars) =
+                Python::with_gil(|py| self.additional_wires(py, inst.op().view()))?;
             for b in clbits {
                 if !self.clbit_io_map.len() - 1 < b.index() {
                     return Err(DAGCircuitError::new_err(format!(
@@ -6695,42 +6664,21 @@
         new_dag.qubit_locations = qc_data.qubit_indices().clone();
         new_dag.clbit_locations = qc_data.clbit_indices().clone();
 
-<<<<<<< HEAD
-        new_dag.try_extend(
-            py,
-            qc_data.iter().map(|instr| -> PyResult<PackedInstruction> {
-                Ok(PackedInstruction::new(
-                    if copy_op {
-                        instr.op().py_deepcopy(py, None)?
-                    } else {
-                        instr.op().clone()
-                    },
-                    qarg_map[instr.qubits],
-                    carg_map[instr.clbits],
-                    instr.params_raw().clone(),
-                    instr.label.clone(),
-                    #[cfg(feature = "cache_pygates")]
-                    OnceLock::new(),
-                ))
-            }),
-        )?;
-=======
         new_dag.try_extend(qc_data.iter().map(|instr| -> PyResult<PackedInstruction> {
-            Ok(PackedInstruction {
-                op: if copy_op {
-                    instr.op.py_deepcopy(py, None)?
+            Ok(PackedInstruction::new(
+                if copy_op {
+                    instr.op().py_deepcopy(py, None)?
                 } else {
-                    instr.op.clone()
+                    instr.op().clone()
                 },
-                qubits: qarg_map[instr.qubits],
-                clbits: carg_map[instr.clbits],
-                params: instr.params.clone(),
-                label: instr.label.clone(),
+                qarg_map[instr.qubits],
+                carg_map[instr.clbits],
+                instr.params_raw().clone(),
+                instr.label.clone(),
                 #[cfg(feature = "cache_pygates")]
-                py_op: OnceLock::new(),
-            })
+                OnceLock::new(),
+            ))
         }))?;
->>>>>>> 547a9295
         Ok(new_dag)
     }
 
@@ -7110,49 +7058,8 @@
                                     }
                                 }
                             }
-<<<<<<< HEAD
-                        } else if py_op.is_instance(imports::SWITCH_CASE_OP.get_bound(py))? {
-                            match variable_mapper {
-                                Some(ref variable_mapper) => {
-                                    py_op.setattr(
-                                        intern!(py, "target"),
-                                        variable_mapper
-                                            .map_target(&py_op.getattr(intern!(py, "target"))?)?,
-                                    )?;
-                                }
-                                None => {
-                                    let var_mapper = build_var_mapper(&self.cregs)?;
-                                    py_op.setattr(
-                                        intern!(py, "target"),
-                                        var_mapper
-                                            .map_target(&py_op.getattr(intern!(py, "target"))?)?,
-                                    )?;
-                                    variable_mapper = Some(var_mapper);
-                                }
-                            }
-                        }
-                        PackedInstruction::new(
-                            PackedOperation::from_instruction(
-                                PyInstruction {
-                                    qubits: op.qubits,
-                                    clbits: op.clbits,
-                                    params: op.params,
-                                    op_name: op.op_name.clone(),
-                                    control_flow: op.control_flow,
-                                    instruction: py_op.unbind(),
-                                }
-                                .into(),
-                            ),
-                            self.qargs_interner.insert_owned(mapped_qargs),
-                            self.cargs_interner.insert_owned(mapped_cargs),
-                            inst.params_raw().clone(),
-                            inst.label.clone(),
-                            #[cfg(feature = "cache_pygates")]
-                            OnceLock::new(),
-                        )
-=======
-                            Ok(PackedInstruction {
-                                op: PackedOperation::from_instruction(
+                            Ok(PackedInstruction::new(
+                                PackedOperation::from_instruction(
                                     PyInstruction {
                                         qubits: op.qubits,
                                         clbits: op.clbits,
@@ -7163,15 +7070,14 @@
                                     }
                                     .into(),
                                 ),
-                                qubits: self.qargs_interner.insert_owned(mapped_qargs),
-                                clbits: self.cargs_interner.insert_owned(mapped_cargs),
-                                params: inst.params.clone(),
-                                label: inst.label.clone(),
+                                self.qargs_interner.insert_owned(mapped_qargs),
+                                self.cargs_interner.insert_owned(mapped_cargs),
+                                inst.params_raw().clone(),
+                                inst.label.clone(),
                                 #[cfg(feature = "cache_pygates")]
-                                py_op: OnceLock::new(),
-                            })
+                                OnceLock::new(),
+                            ))
                         })?
->>>>>>> 547a9295
                     } else {
                         PackedInstruction::new(
                             inst.op().clone(),
