--- conflicted
+++ resolved
@@ -6329,7 +6329,11 @@
         }
     }
 
-<<<<<<< HEAD
+    /// Return the op name counts in the circuit
+    ///
+    /// Args:
+    ///     py: The python token necessary for control flow recursion
+    ///     recurse: Whether to recurse into control flow ops or not
     pub fn count_ops(
         &self,
         py: Python,
@@ -6373,7 +6377,8 @@
             inner(py, self, &mut counts)?;
             Ok(counts)
         }
-=======
+    }
+
     /// Extends the DAG with valid instances of [PackedInstruction]
     pub fn extend<I>(&mut self, py: Python, iter: I) -> PyResult<Vec<NodeIndex>>
     where
@@ -6509,7 +6514,6 @@
         }
 
         Ok(new_nodes)
->>>>>>> 3d4bab2b
     }
 }
 
