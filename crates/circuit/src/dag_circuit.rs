--- conflicted
+++ resolved
@@ -5787,7 +5787,6 @@
         }
     }
 
-<<<<<<< HEAD
     /// Return an iterator of 2 qubit operations. Ignore directives like snapshot and barrier.
     pub fn two_qubit_ops(&self) -> impl Iterator<Item = NodeIndex> + '_ {
         Box::new(self.op_nodes(false).filter(|index| {
@@ -5799,7 +5798,8 @@
                 false
             }
         }))
-=======
+    }
+
     // Filter any nodes that don't match a given predicate function
     pub fn filter_op_nodes<F>(&mut self, mut predicate: F)
     where
@@ -5817,7 +5817,6 @@
         for node in remove_nodes {
             self.remove_op_node(node);
         }
->>>>>>> 7c409123
     }
 
     pub fn op_nodes_by_py_type<'a>(
