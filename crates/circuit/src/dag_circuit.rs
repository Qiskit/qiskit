// This code is part of Qiskit.
//
// (C) Copyright IBM 2024
//
// This code is licensed under the Apache License, Version 2.0. You may
// obtain a copy of this license in the LICENSE.txt file in the root directory
// of this source tree or at http://www.apache.org/licenses/LICENSE-2.0.
//
// Any modifications or derivative works of this code must retain this
// copyright notice, and modified files need to carry a notice indicating
// that they have been altered from the originals.

use std::cmp::Ordering;
use std::hash::Hash;
use std::sync::Arc;

use ahash::RandomState;
use approx::relative_eq;
use smallvec::SmallVec;

use crate::bit::{
    BitLocations, ClassicalRegister, PyClassicalRegister, PyClbit, PyQubit, QuantumRegister,
    Register, ShareableClbit, ShareableQubit,
};
use crate::bit_locator::BitLocator;
use crate::circuit_data::{CircuitData, CircuitIdentifierInfo, CircuitStretchType, CircuitVarType};
use crate::circuit_instruction::{CircuitInstruction, OperationFromPython};
use crate::classical::expr;
use crate::converters::QuantumCircuitData;
use crate::dag_node::{DAGInNode, DAGNode, DAGOpNode, DAGOutNode};
use crate::dot_utils::build_dot;
use crate::error::DAGCircuitError;
use crate::interner::{Interned, InternedMap, Interner};
use crate::object_registry::ObjectRegistry;
use crate::operations::{
    ArrayType, Operation, OperationRef, Param, PyInstruction, PythonOperation, StandardGate,
};
use crate::packed_instruction::{PackedInstruction, PackedOperation};
use crate::parameter::parameter_expression::ParameterExpression;
use crate::register_data::RegisterData;
use crate::slice::PySequenceIndex;
use crate::variable_mapper::VariableMapper;
use crate::{Clbit, Qubit, Stretch, TupleLikeArg, Var, VarsMode, imports, vf2};

use hashbrown::{HashMap, HashSet};
use indexmap::{IndexMap, IndexSet};
use itertools::{EitherOrBoth, Itertools};

use pyo3::IntoPyObjectExt;
use pyo3::exceptions::{
    PyDeprecationWarning, PyIndexError, PyRuntimeError, PyTypeError, PyValueError,
};
use pyo3::intern;
use pyo3::prelude::*;

use pyo3::types::{
    IntoPyDict, PyDict, PyInt, PyIterator, PyList, PySet, PyString, PyTuple, PyType,
};

use rustworkx_core::dag_algo::layers;
use rustworkx_core::err::ContractError;
use rustworkx_core::graph_ext::ContractNodesDirected;
use rustworkx_core::petgraph;
use rustworkx_core::petgraph::Incoming;
use rustworkx_core::petgraph::prelude::StableDiGraph;
use rustworkx_core::petgraph::prelude::*;
use rustworkx_core::petgraph::stable_graph::{EdgeReference, IndexType, NodeIndex};
use rustworkx_core::petgraph::unionfind::UnionFind;
use rustworkx_core::petgraph::visit::{
    EdgeIndexable, IntoEdgeReferences, IntoNodeReferences, NodeFiltered, NodeIndexable,
};
use rustworkx_core::traversal::{
    ancestors as core_ancestors, bfs_predecessors as core_bfs_predecessors,
    bfs_successors as core_bfs_successors, descendants as core_descendants,
};

use std::collections::{BTreeMap, VecDeque};
use std::convert::Infallible;
use std::f64::consts::PI;
#[cfg(feature = "cache_pygates")]
use std::sync::OnceLock;

static CONTROL_FLOW_OP_NAMES: [&str; 5] =
    ["for_loop", "while_loop", "if_else", "switch_case", "box"];
static SEMANTIC_EQ_SYMMETRIC: [&str; 4] = ["barrier", "swap", "break_loop", "continue_loop"];

#[derive(Clone, Debug)]
pub enum NodeType {
    QubitIn(Qubit),
    QubitOut(Qubit),
    ClbitIn(Clbit),
    ClbitOut(Clbit),
    VarIn(Var),
    VarOut(Var),
    Operation(PackedInstruction),
}

impl NodeType {
    /// Unwraps this node as an operation and returns a reference to
    /// the contained [PackedInstruction].
    ///
    /// Panics if this is not an operation node.
    pub fn unwrap_operation(&self) -> &PackedInstruction {
        match self {
            NodeType::Operation(instr) => instr,
            _ => panic!("Node is not an operation!"),
        }
    }

    /// Are these two nodes equal, using the given closure to compare [PackedInstruction] variants.
    pub fn equal_with<F, E>(&self, other: &Self, cmp: F) -> Result<bool, E>
    where
        F: FnOnce(&PackedInstruction, &PackedInstruction) -> Result<bool, E>,
    {
        match (self, other) {
            (Self::QubitIn(left), Self::QubitIn(right)) => Ok(left == right),
            (Self::QubitOut(left), Self::QubitOut(right)) => Ok(left == right),
            (Self::ClbitIn(left), Self::ClbitIn(right)) => Ok(left == right),
            (Self::ClbitOut(left), Self::ClbitOut(right)) => Ok(left == right),
            (Self::VarIn(left), Self::VarIn(right)) => Ok(left == right),
            (Self::VarOut(left), Self::VarOut(right)) => Ok(left == right),
            (Self::Operation(left), Self::Operation(right)) => cmp(left, right),
            _ => Ok(false),
        }
    }
}

#[derive(Hash, Eq, PartialEq, Clone, Copy, Debug)]
pub enum Wire {
    Qubit(Qubit),
    Clbit(Clbit),
    Var(Var),
}
impl From<Qubit> for Wire {
    fn from(wire: Qubit) -> Self {
        Self::Qubit(wire)
    }
}
impl From<Clbit> for Wire {
    fn from(wire: Clbit) -> Self {
        Self::Clbit(wire)
    }
}
impl From<Var> for Wire {
    fn from(wire: Var) -> Self {
        Self::Var(wire)
    }
}

impl Wire {
    fn to_pickle(self, py: Python) -> PyResult<Py<PyAny>> {
        match self {
            Self::Qubit(bit) => (0, bit.0.into_py_any(py)?),
            Self::Clbit(bit) => (1, bit.0.into_py_any(py)?),
            Self::Var(var) => (2, var.0.into_py_any(py)?),
        }
        .into_py_any(py)
    }

    fn from_pickle(b: &Bound<PyAny>) -> PyResult<Self> {
        let tuple: Bound<PyTuple> = b.extract()?;
        let wire_type: usize = tuple.get_item(0)?.extract()?;
        if wire_type == 0 {
            Ok(Self::Qubit(Qubit(tuple.get_item(1)?.extract()?)))
        } else if wire_type == 1 {
            Ok(Self::Clbit(Clbit(tuple.get_item(1)?.extract()?)))
        } else if wire_type == 2 {
            Ok(Self::Var(Var(tuple.get_item(1)?.extract()?)))
        } else {
            Err(PyTypeError::new_err("Invalid wire type"))
        }
    }
}

/// Quantum circuit as a directed acyclic graph.
///
/// There are 3 types of nodes in the graph: inputs, outputs, and operations.
/// The nodes are connected by directed edges that correspond to qubits and
/// bits.
#[pyclass(module = "qiskit._accelerate.circuit")]
#[derive(Clone, Debug)]
pub struct DAGCircuit {
    /// Circuit name.  Generally, this corresponds to the name
    /// of the QuantumCircuit from which the DAG was generated.
    #[pyo3(get, set)]
    pub name: Option<String>,
    /// Circuit metadata
    #[pyo3(get, set)]
    pub metadata: Option<Py<PyAny>>,

    dag: StableDiGraph<NodeType, Wire>,

    qregs: RegisterData<QuantumRegister>,
    cregs: RegisterData<ClassicalRegister>,

    /// The cache used to intern instruction qargs.
    qargs_interner: Interner<[Qubit]>,
    /// The cache used to intern instruction cargs.
    cargs_interner: Interner<[Clbit]>,
    /// Qubits registered in the circuit.
    qubits: ObjectRegistry<Qubit, ShareableQubit>,
    /// Clbits registered in the circuit.
    clbits: ObjectRegistry<Clbit, ShareableClbit>,
    /// Variables registered in the circuit.
    vars: ObjectRegistry<Var, expr::Var>,
    /// Stretches registered in the circuit.
    stretches: ObjectRegistry<Stretch, expr::Stretch>,
    /// Global phase.
    global_phase: Param,
    /// Duration.
    duration: Option<Py<PyAny>>,
    /// Unit of duration.
    unit: String,

    // Note: these are tracked separately from `qubits` and `clbits`
    // because it's not yet clear if the Rust concept of a native Qubit
    // and Clbit should correspond directly to the numerical Python
    // index that users see in the Python API.
    /// The index locations of bits, and their positions within
    /// registers.
    qubit_locations: BitLocator<ShareableQubit, QuantumRegister>,
    clbit_locations: BitLocator<ShareableClbit, ClassicalRegister>,

    /// Map from qubit to input and output nodes of the graph.
    qubit_io_map: Vec<[NodeIndex; 2]>,

    /// Map from clbit to input and output nodes of the graph.
    clbit_io_map: Vec<[NodeIndex; 2]>,

    /// Map from var to input and output nodes of the graph.
    var_io_map: Vec<[NodeIndex; 2]>,

    /// Operation kind to count
    op_names: IndexMap<String, usize, RandomState>,

    /// Identifiers, in order of their addition to the DAG.
    identifier_info: IndexMap<String, DAGIdentifierInfo, RandomState>,

    vars_input: HashSet<Var>,
    vars_capture: HashSet<Var>,
    vars_declare: HashSet<Var>,

    stretches_capture: HashSet<Stretch>,
    stretches_declare: Vec<Stretch>,
}

#[derive(Clone, Debug)]
struct PyLegacyResources {
    clbits: Py<PyTuple>,
    cregs: Py<PyTuple>,
}

fn condition_resources(condition: &Bound<PyAny>) -> PyResult<PyLegacyResources> {
    let res = imports::CONTROL_FLOW_CONDITION_RESOURCES
        .get_bound(condition.py())
        .call1((condition,))?;
    Ok(PyLegacyResources {
        clbits: res.getattr("clbits")?.downcast_into_exact()?.unbind(),
        cregs: res.getattr("cregs")?.downcast_into_exact()?.unbind(),
    })
}

fn node_resources(node: &Bound<PyAny>) -> PyResult<PyLegacyResources> {
    let res = imports::CONTROL_FLOW_NODE_RESOURCES
        .get_bound(node.py())
        .call1((node,))?;
    Ok(PyLegacyResources {
        clbits: res.getattr("clbits")?.downcast_into_exact()?.unbind(),
        cregs: res.getattr("cregs")?.downcast_into_exact()?.unbind(),
    })
}

fn reject_new_register(reg: &ClassicalRegister) -> PyResult<()> {
    Err(DAGCircuitError::new_err(format!(
        "No register with '{:?}' to map this expression onto.",
        reg.bits().collect_vec()
    )))
}

#[pyclass(name = "BitLocations", module = "qiskit._accelerate.circuit", sequence)]
#[derive(Clone, Debug)]
pub struct PyBitLocations {
    #[pyo3(get)]
    pub index: usize,
    #[pyo3(get)]
    pub registers: Py<PyList>,
}

#[pymethods]
impl PyBitLocations {
    #[new]
    /// Creates a new instance of [PyBitLocations]
    pub fn new(index: usize, registers: Py<PyList>) -> Self {
        Self { index, registers }
    }

    fn __eq__(slf: Bound<Self>, other: Bound<PyAny>) -> PyResult<bool> {
        let borrowed = slf.borrow();
        if let Ok(other) = other.downcast::<Self>() {
            let other_borrowed = other.borrow();
            Ok(borrowed.index == other_borrowed.index
                && slf.getattr("registers")?.eq(other.getattr("registers")?)?)
        } else if let Ok(other) = other.downcast::<PyTuple>() {
            Ok(slf.getattr("index")?.eq(other.get_item(0)?)?
                && slf.getattr("registers")?.eq(other.get_item(1)?)?)
        } else {
            Ok(false)
        }
    }

    fn __iter__(slf: Bound<Self>) -> PyResult<Bound<PyIterator>> {
        (slf.getattr("index")?, slf.getattr("registers")?)
            .into_bound_py_any(slf.py())?
            .try_iter()
    }

    fn __repr__(slf: Bound<Self>) -> PyResult<String> {
        Ok(format!(
            "{}(index={} registers={})",
            slf.get_type().name()?,
            slf.getattr("index")?.repr()?,
            slf.getattr("registers")?.repr()?
        ))
    }

    fn __getnewargs__(slf: Bound<Self>) -> PyResult<(Bound<PyAny>, Bound<PyAny>)> {
        Ok((slf.getattr("index")?, slf.getattr("registers")?))
    }

    fn __getitem__(&self, py: Python, index: PySequenceIndex<'_>) -> PyResult<Py<PyAny>> {
        let getter = |index: usize| -> PyResult<Py<PyAny>> {
            match index {
                0 => self.index.into_py_any(py),
                1 => Ok(self.registers.clone_ref(py).into_any()),
                _ => Err(PyIndexError::new_err("index out of range")),
            }
        };
        if let Ok(index) = index.with_len(2) {
            match index {
                crate::slice::SequenceIndex::Int(index) => getter(index),
                _ => PyTuple::new(py, index.iter().map(|idx| getter(idx).unwrap()))
                    .map(|obj| obj.into_any().unbind()),
            }
        } else {
            Err(PyIndexError::new_err("index out of range"))
        }
    }

    #[staticmethod]
    fn __len__() -> usize {
        2
    }
}

#[derive(Copy, Clone, Debug, PartialEq, Eq)]
pub enum DAGVarType {
    Input = 0,
    Capture = 1,
    Declare = 2,
}

impl From<CircuitVarType> for DAGVarType {
    fn from(value: CircuitVarType) -> Self {
        match value {
            CircuitVarType::Input => DAGVarType::Input,
            CircuitVarType::Capture => DAGVarType::Capture,
            CircuitVarType::Declare => DAGVarType::Declare,
        }
    }
}

#[derive(Clone, Debug, PartialEq, Eq)]
pub struct DAGVarInfo {
    var: Var,
    type_: DAGVarType,
    in_node: NodeIndex,
    out_node: NodeIndex,
}

impl DAGVarInfo {
    fn to_pickle(&self, py: Python) -> PyResult<Py<PyAny>> {
        (
            self.var.0,
            self.type_ as u8,
            self.in_node.index(),
            self.out_node.index(),
        )
            .into_py_any(py)
    }

    fn from_pickle(ob: &Bound<PyAny>) -> PyResult<Self> {
        let val_tuple = ob.downcast::<PyTuple>()?;
        Ok(DAGVarInfo {
            var: Var(val_tuple.get_item(0)?.extract()?),
            type_: match val_tuple.get_item(1)?.extract::<u8>()? {
                0 => DAGVarType::Input,
                1 => DAGVarType::Capture,
                2 => DAGVarType::Declare,
                _ => return Err(PyValueError::new_err("Invalid var type")),
            },
            in_node: NodeIndex::new(val_tuple.get_item(2)?.extract()?),
            out_node: NodeIndex::new(val_tuple.get_item(3)?.extract()?),
        })
    }

    #[inline(always)]
    pub fn get_var(&self) -> Var {
        self.var
    }

    #[inline(always)]
    pub fn get_type(&self) -> DAGVarType {
        self.type_
    }
}

#[derive(Copy, Clone, Debug, PartialEq, Eq)]
pub enum DAGStretchType {
    Capture = 0,
    Declare = 1,
}

impl From<CircuitStretchType> for DAGStretchType {
    fn from(value: CircuitStretchType) -> Self {
        match value {
            CircuitStretchType::Capture => DAGStretchType::Capture,
            CircuitStretchType::Declare => DAGStretchType::Declare,
        }
    }
}

#[derive(Clone, Debug, PartialEq, Eq)]
pub struct DAGStretchInfo {
    stretch: Stretch,
    type_: DAGStretchType,
}

impl DAGStretchInfo {
    fn to_pickle(&self, py: Python) -> PyResult<Py<PyAny>> {
        (self.stretch.0, self.type_ as u8).into_py_any(py)
    }

    fn from_pickle(ob: &Bound<PyAny>) -> PyResult<Self> {
        let val_tuple = ob.downcast::<PyTuple>()?;
        Ok(DAGStretchInfo {
            stretch: Stretch(val_tuple.get_item(0)?.extract()?),
            type_: match val_tuple.get_item(1)?.extract::<u8>()? {
                0 => DAGStretchType::Capture,
                1 => DAGStretchType::Declare,
                _ => return Err(PyValueError::new_err("Invalid stretch type")),
            },
        })
    }

    #[inline(always)]
    pub fn get_stretch(&self) -> Stretch {
        self.stretch
    }

    #[inline(always)]
    pub fn get_type(&self) -> DAGStretchType {
        self.type_
    }
}

#[derive(Clone, Debug, PartialEq, Eq)]
pub enum DAGIdentifierInfo {
    Stretch(DAGStretchInfo),
    Var(DAGVarInfo),
}

impl DAGIdentifierInfo {
    fn to_pickle(&self, py: Python) -> PyResult<Py<PyAny>> {
        match self {
            DAGIdentifierInfo::Stretch(info) => (0, info.to_pickle(py)?).into_py_any(py),
            DAGIdentifierInfo::Var(info) => (1, info.to_pickle(py)?).into_py_any(py),
        }
    }

    fn from_pickle(ob: &Bound<PyAny>) -> PyResult<Self> {
        let val_tuple = ob.downcast::<PyTuple>()?;
        match val_tuple.get_item(0)?.extract::<u8>()? {
            0 => Ok(DAGIdentifierInfo::Stretch(DAGStretchInfo::from_pickle(
                &val_tuple.get_item(1)?,
            )?)),
            1 => Ok(DAGIdentifierInfo::Var(DAGVarInfo::from_pickle(
                &val_tuple.get_item(1)?,
            )?)),
            _ => Err(PyValueError::new_err("Invalid identifier info type")),
        }
    }
}

#[pymethods]
impl DAGCircuit {
    #[new]
    pub fn py_new(py: Python) -> PyResult<Self> {
        let mut out = Self::new();
        out.metadata = Some(PyDict::new(py).unbind().into());
        Ok(out)
    }

    /// Returns the dict containing the QuantumRegisters in the circuit
    #[getter]
    fn get_qregs(&self, py: Python) -> &Py<PyDict> {
        self.qregs.cached(py)
    }

    /// Returns a dict mapping Qubit instances to tuple comprised of 0) the
    /// corresponding index in circuit.qubits and 1) a list of
    /// Register-int pairs for each Register containing the Bit and its index
    /// within that register.
    #[getter("_qubit_indices")]
    pub fn get_qubit_locations(&self, py: Python) -> &Py<PyDict> {
        self.qubit_locations.cached(py)
    }

    /// Returns the dict containing the ClassicalRegisters in the circuit
    #[getter]
    fn get_cregs(&self, py: Python) -> &Py<PyDict> {
        self.cregs.cached(py)
    }

    /// Returns a dict mapping Clbit instances to tuple comprised of 0) the
    /// corresponding index in circuit.clbits and 1) a list of
    /// Register-int pairs for each Register containing the Bit and its index
    /// within that register.
    #[getter("_clbit_indices")]
    pub fn get_clbit_locations(&self, py: Python) -> &Py<PyDict> {
        self.clbit_locations.cached(py)
    }

    /// Returns the total duration of the circuit, set by a scheduling transpiler pass. Its unit is
    /// specified by :attr:`.unit`
    ///
    /// DEPRECATED since Qiskit 1.3.0 and will be removed in Qiskit 3.0.0
    #[getter("duration")]
    fn get_duration(&self, py: Python) -> PyResult<Option<Py<PyAny>>> {
        imports::WARNINGS_WARN.get_bound(py).call1((
            intern!(
                py,
                concat!(
                    "The property ``qiskit.dagcircuit.dagcircuit.DAGCircuit.duration`` is ",
                    "deprecated as of Qiskit 1.3.0. It will be removed in Qiskit 3.0.0.",
                )
            ),
            py.get_type::<PyDeprecationWarning>(),
            1,
        ))?;
        self.get_internal_duration(py)
    }

    /// Returns the total duration of the circuit for internal use (no deprecation warning).
    ///
    /// To be removed with get_duration.
    #[getter("_duration")]
    fn get_internal_duration(&self, py: Python) -> PyResult<Option<Py<PyAny>>> {
        Ok(self.duration.as_ref().map(|x| x.clone_ref(py)))
    }

    /// Sets the total duration of the circuit, set by a scheduling transpiler pass. Its unit is
    /// specified by :attr:`.unit`
    ///
    /// DEPRECATED since Qiskit 1.3.0 and will be removed in Qiskit 3.0.0
    #[setter("duration")]
    fn set_duration(&mut self, py: Python, duration: Option<Py<PyAny>>) -> PyResult<()> {
        imports::WARNINGS_WARN.get_bound(py).call1((
            intern!(
                py,
                concat!(
                    "The property ``qiskit.dagcircuit.dagcircuit.DAGCircuit.duration`` is ",
                    "deprecated as of Qiskit 1.3.0. It will be removed in Qiskit 3.0.0.",
                )
            ),
            py.get_type::<PyDeprecationWarning>(),
            1,
        ))?;
        self.set_internal_duration(duration);
        Ok(())
    }

    /// Sets the total duration of the circuit for internal use (no deprecation warning).
    ///
    /// To be removed with set_duration.
    #[setter("_duration")]
    fn set_internal_duration(&mut self, duration: Option<Py<PyAny>>) {
        self.duration = duration
    }

    /// Returns the unit that duration is specified in.
    ///
    /// DEPRECATED since Qiskit 1.3.0 and will be removed in Qiskit 3.0.0
    #[getter]
    fn get_unit(&self, py: Python) -> PyResult<String> {
        imports::WARNINGS_WARN.get_bound(py).call1((
            intern!(
                py,
                concat!(
                    "The property ``qiskit.dagcircuit.dagcircuit.DAGCircuit.unit`` is ",
                    "deprecated as of Qiskit 1.3.0. It will be removed in Qiskit 3.0.0.",
                )
            ),
            py.get_type::<PyDeprecationWarning>(),
            1,
        ))?;
        self.get_internal_unit()
    }

    /// Returns the unit that duration is specified in for internal use (no deprecation warning).
    ///
    /// To be removed with get_unit.
    #[getter("_unit")]
    fn get_internal_unit(&self) -> PyResult<String> {
        Ok(self.unit.clone())
    }

    /// Sets the unit that duration is specified in.
    ///
    /// DEPRECATED since Qiskit 1.3.0 and will be removed in Qiskit 3.0.0
    #[setter("unit")]
    fn set_unit(&mut self, py: Python, unit: String) -> PyResult<()> {
        imports::WARNINGS_WARN.get_bound(py).call1((
            intern!(
                py,
                concat!(
                    "The property ``qiskit.dagcircuit.dagcircuit.DAGCircuit.unit`` is ",
                    "deprecated as of Qiskit 1.3.0. It will be removed in Qiskit 3.0.0.",
                )
            ),
            py.get_type::<PyDeprecationWarning>(),
            1,
        ))?;
        self.set_internal_unit(unit);
        Ok(())
    }

    /// Sets the unit that duration is specified in for internal use (no deprecation warning).
    ///
    /// To be removed with set_unit.
    #[setter("_unit")]
    fn set_internal_unit(&mut self, unit: String) {
        self.unit = unit
    }

    #[getter]
    fn input_map(&self, py: Python) -> PyResult<Py<PyDict>> {
        let out_dict = PyDict::new(py);
        for (qubit, indices) in self
            .qubit_io_map
            .iter()
            .enumerate()
            .map(|(idx, indices)| (Qubit::new(idx), indices))
        {
            out_dict.set_item(
                self.qubits.get(qubit).unwrap(),
                self.get_node(py, indices[0])?,
            )?;
        }
        for (clbit, indices) in self
            .clbit_io_map
            .iter()
            .enumerate()
            .map(|(idx, indices)| (Clbit::new(idx), indices))
        {
            out_dict.set_item(
                self.clbits.get(clbit).unwrap(),
                self.get_node(py, indices[0])?,
            )?;
        }
        for (var, indices) in self
            .var_io_map
            .iter()
            .enumerate()
            .map(|(idx, indices)| (Var::new(idx), indices))
        {
            out_dict.set_item(
                self.vars.get(var).unwrap().clone().into_pyobject(py)?,
                self.get_node(py, indices[0])?,
            )?;
        }
        Ok(out_dict.unbind())
    }

    #[getter]
    fn output_map(&self, py: Python) -> PyResult<Py<PyDict>> {
        let out_dict = PyDict::new(py);
        for (qubit, indices) in self
            .qubit_io_map
            .iter()
            .enumerate()
            .map(|(idx, indices)| (Qubit::new(idx), indices))
        {
            out_dict.set_item(
                self.qubits.get(qubit).unwrap(),
                self.get_node(py, indices[1])?,
            )?;
        }
        for (clbit, indices) in self
            .clbit_io_map
            .iter()
            .enumerate()
            .map(|(idx, indices)| (Clbit::new(idx), indices))
        {
            out_dict.set_item(
                self.clbits.get(clbit).unwrap(),
                self.get_node(py, indices[1])?,
            )?;
        }
        for (var, indices) in self
            .var_io_map
            .iter()
            .enumerate()
            .map(|(idx, indices)| (Var::new(idx), indices))
        {
            out_dict.set_item(
                self.vars.get(var).unwrap().clone().into_pyobject(py)?,
                self.get_node(py, indices[1])?,
            )?;
        }
        Ok(out_dict.unbind())
    }

    fn __getstate__(&self, py: Python) -> PyResult<Py<PyDict>> {
        let out_dict = PyDict::new(py);
        out_dict.set_item("name", self.name.clone())?;
        out_dict.set_item("metadata", self.metadata.as_ref().map(|x| x.clone_ref(py)))?;
        out_dict.set_item("qregs", self.qregs.cached(py))?;
        out_dict.set_item("cregs", self.cregs.cached(py))?;
        out_dict.set_item("global_phase", self.global_phase.clone())?;
        out_dict.set_item(
            "qubit_io_map",
            self.qubit_io_map
                .iter()
                .enumerate()
                .map(|(k, v)| (k, [v[0].index(), v[1].index()]))
                .into_py_dict(py)?,
        )?;
        out_dict.set_item(
            "clbit_io_map",
            self.clbit_io_map
                .iter()
                .enumerate()
                .map(|(k, v)| (k, [v[0].index(), v[1].index()]))
                .into_py_dict(py)?,
        )?;
        out_dict.set_item(
            "var_io_map",
            self.var_io_map
                .iter()
                .enumerate()
                .map(|(k, v)| (k, [v[0].index(), v[1].index()]))
                .into_py_dict(py)?,
        )?;
        out_dict.set_item("op_name", self.op_names.clone())?;
        out_dict.set_item(
            "identifier_info",
            self.identifier_info
                .iter()
                .map(|(k, v)| (k, v.clone().to_pickle(py).unwrap()))
                .into_py_dict(py)?,
        )?;
        out_dict.set_item("qubits", self.qubits.objects())?;
        out_dict.set_item("clbits", self.clbits.objects())?;
        out_dict.set_item("vars", self.vars.objects().clone())?;
        out_dict.set_item("stretches", self.stretches.objects().clone())?;
        let mut nodes: Vec<Py<PyAny>> = Vec::with_capacity(self.dag.node_count());
        for node_idx in self.dag.node_indices() {
            let node_data = self.get_node(py, node_idx)?;
            nodes.push((node_idx.index(), node_data).into_py_any(py)?);
        }
        out_dict.set_item("nodes", nodes)?;
        out_dict.set_item(
            "nodes_removed",
            self.dag.node_count() != self.dag.node_bound(),
        )?;
        let mut edges: Vec<Py<PyAny>> = Vec::with_capacity(self.dag.edge_bound());
        // edges are saved with none (deleted edges) instead of their index to save space
        for i in 0..self.dag.edge_bound() {
            let idx = EdgeIndex::new(i);
            let edge = match self.dag.edge_weight(idx) {
                Some(edge_w) => {
                    let endpoints = self.dag.edge_endpoints(idx).unwrap();
                    (
                        endpoints.0.index(),
                        endpoints.1.index(),
                        edge_w.to_pickle(py)?,
                    )
                        .into_py_any(py)?
                }
                None => py.None(),
            };
            edges.push(edge);
        }
        out_dict.set_item("edges", edges)?;
        Ok(out_dict.unbind())
    }

    fn __setstate__(&mut self, py: Python, state: Py<PyAny>) -> PyResult<()> {
        let dict_state = state.downcast_bound::<PyDict>(py)?;
        self.name = dict_state.get_item("name")?.unwrap().extract()?;
        self.metadata = dict_state.get_item("metadata")?.unwrap().extract()?;
        self.qregs =
            RegisterData::from_mapping(dict_state.get_item("qregs")?.unwrap().extract::<IndexMap<
                String,
                QuantumRegister,
                ::ahash::RandomState,
            >>()?);
        self.cregs =
            RegisterData::from_mapping(dict_state.get_item("cregs")?.unwrap().extract::<IndexMap<
                String,
                ClassicalRegister,
                ::ahash::RandomState,
            >>()?);
        self.global_phase = dict_state.get_item("global_phase")?.unwrap().extract()?;
        self.op_names = dict_state.get_item("op_name")?.unwrap().extract()?;
        let binding = dict_state.get_item("identifier_info")?.unwrap();
        let identifier_info_raw = binding.downcast::<PyDict>().unwrap();
        self.identifier_info =
            IndexMap::with_capacity_and_hasher(identifier_info_raw.len(), RandomState::default());
        for (key, value) in identifier_info_raw.iter() {
            let name = key.extract()?;
            let info = DAGIdentifierInfo::from_pickle(&value)?;
            match &info {
                DAGIdentifierInfo::Stretch(info) => match info.type_ {
                    DAGStretchType::Capture => {
                        self.stretches_capture.insert(info.stretch);
                    }
                    DAGStretchType::Declare => {
                        self.stretches_declare.push(info.stretch);
                    }
                },
                DAGIdentifierInfo::Var(info) => match info.type_ {
                    DAGVarType::Input => {
                        self.vars_input.insert(info.var);
                    }
                    DAGVarType::Capture => {
                        self.vars_capture.insert(info.var);
                    }
                    DAGVarType::Declare => {
                        self.vars_declare.insert(info.var);
                    }
                },
            }
            self.identifier_info.insert(name, info);
        }
        let binding = dict_state.get_item("qubits")?.unwrap();
        let qubits_raw = binding.extract::<Vec<ShareableQubit>>()?;
        for bit in qubits_raw.into_iter() {
            self.qubits.add(bit, false)?;
        }
        let binding = dict_state.get_item("clbits")?.unwrap();
        let clbits_raw = binding.extract::<Vec<ShareableClbit>>()?;
        for bit in clbits_raw.into_iter() {
            self.clbits.add(bit, false)?;
        }
        let binding = dict_state.get_item("vars")?.unwrap();
        let vars_raw = binding.downcast::<PyList>()?;
        for v in vars_raw.iter() {
            self.vars.add(v.extract()?, false)?;
        }
        let binding = dict_state.get_item("stretches")?.unwrap();
        let stretches_raw = binding.downcast::<PyList>()?;
        for s in stretches_raw.iter() {
            self.stretches.add(s.extract()?, false)?;
        }
        let binding = dict_state.get_item("qubit_io_map")?.unwrap();
        let qubit_index_map_raw = binding.downcast::<PyDict>().unwrap();
        self.qubit_io_map = Vec::with_capacity(qubit_index_map_raw.len());
        for (_k, v) in qubit_index_map_raw.iter() {
            let indices: [usize; 2] = v.extract()?;
            self.qubit_io_map
                .push([NodeIndex::new(indices[0]), NodeIndex::new(indices[1])]);
        }
        let binding = dict_state.get_item("clbit_io_map")?.unwrap();
        let clbit_index_map_raw = binding.downcast::<PyDict>().unwrap();
        self.clbit_io_map = Vec::with_capacity(clbit_index_map_raw.len());
        for (_k, v) in clbit_index_map_raw.iter() {
            let indices: [usize; 2] = v.extract()?;
            self.clbit_io_map
                .push([NodeIndex::new(indices[0]), NodeIndex::new(indices[1])]);
        }
        let binding = dict_state.get_item("var_io_map")?.unwrap();
        let var_index_map_raw = binding.downcast::<PyDict>().unwrap();
        self.var_io_map = Vec::with_capacity(var_index_map_raw.len());
        for (_k, v) in var_index_map_raw.iter() {
            let indices: [usize; 2] = v.extract()?;
            self.var_io_map
                .push([NodeIndex::new(indices[0]), NodeIndex::new(indices[1])]);
        }
        // Rebuild Graph preserving index holes:
        let binding = dict_state.get_item("nodes")?.unwrap();
        let nodes_lst = binding.downcast::<PyList>()?;
        let binding = dict_state.get_item("edges")?.unwrap();
        let edges_lst = binding.downcast::<PyList>()?;
        let node_removed: bool = dict_state.get_item("nodes_removed")?.unwrap().extract()?;
        self.dag = StableDiGraph::default();
        if !node_removed {
            for item in nodes_lst.iter() {
                let node_w = item.downcast::<PyTuple>().unwrap().get_item(1).unwrap();
                let weight = self.pack_into(py, &node_w)?;
                self.dag.add_node(weight);
            }
        } else if nodes_lst.len() == 1 {
            // graph has only one node, handle logic here to save one if in the loop later
            let binding = nodes_lst.get_item(0).unwrap();
            let item = binding.downcast::<PyTuple>().unwrap();
            let node_idx: usize = item.get_item(0).unwrap().extract().unwrap();
            let node_w = item.get_item(1).unwrap();

            for _i in 0..node_idx {
                self.dag.add_node(NodeType::QubitIn(Qubit(u32::MAX)));
            }
            let weight = self.pack_into(py, &node_w)?;
            self.dag.add_node(weight);
            for i in 0..node_idx {
                self.dag.remove_node(NodeIndex::new(i));
            }
        } else {
            let binding = nodes_lst.get_item(nodes_lst.len() - 1).unwrap();
            let last_item = binding.downcast::<PyTuple>().unwrap();

            // list of temporary nodes that will be removed later to re-create holes
            let node_bound_1: usize = last_item.get_item(0).unwrap().extract().unwrap();
            let mut tmp_nodes: Vec<NodeIndex> =
                Vec::with_capacity(node_bound_1 + 1 - nodes_lst.len());

            for item in nodes_lst {
                let item = item.downcast::<PyTuple>().unwrap();
                let next_index: usize = item.get_item(0).unwrap().extract().unwrap();
                let weight: Py<PyAny> = item.get_item(1).unwrap().extract().unwrap();
                while next_index > self.dag.node_bound() {
                    // node does not exist
                    let tmp_node = self.dag.add_node(NodeType::QubitIn(Qubit(u32::MAX)));
                    tmp_nodes.push(tmp_node);
                }
                // add node to the graph, and update the next available node index
                let weight = self.pack_into(py, weight.bind(py))?;
                self.dag.add_node(weight);
            }
            // Remove any temporary nodes we added
            for tmp_node in tmp_nodes {
                self.dag.remove_node(tmp_node);
            }
        }

        // to ensure O(1) on edge deletion, use a temporary node to store missing edges
        let tmp_node = self.dag.add_node(NodeType::QubitIn(Qubit(u32::MAX)));

        for item in edges_lst {
            if item.is_none() {
                // add a temporary edge that will be deleted later to re-create the hole
                self.dag
                    .add_edge(tmp_node, tmp_node, Wire::Qubit(Qubit(u32::MAX)));
            } else {
                let triple = item.downcast::<PyTuple>().unwrap();
                let edge_p: usize = triple.get_item(0).unwrap().extract().unwrap();
                let edge_c: usize = triple.get_item(1).unwrap().extract().unwrap();
                let edge_w = Wire::from_pickle(&triple.get_item(2).unwrap())?;
                self.dag
                    .add_edge(NodeIndex::new(edge_p), NodeIndex::new(edge_c), edge_w);
            }
        }
        self.dag.remove_node(tmp_node);
        self.qubit_locations = BitLocator::with_capacity(self.qubits.len());
        for (index, qubit) in self.qubits.objects().iter().enumerate() {
            let registers = self
                .qregs
                .registers()
                .iter()
                .filter_map(|x| x.index_of(qubit).map(|y| (x.clone(), y)));
            self.qubit_locations
                .insert(qubit.clone(), BitLocations::new(index as u32, registers));
        }
        self.clbit_locations = BitLocator::with_capacity(self.clbits.len());
        for (index, clbit) in self.clbits.objects().iter().enumerate() {
            let registers = self
                .cregs
                .registers()
                .iter()
                .filter_map(|x| x.index_of(clbit).map(|y| (x.clone(), y)));
            self.clbit_locations
                .insert(clbit.clone(), BitLocations::new(index as u32, registers));
        }
        Ok(())
    }

    pub fn __copy__(&self) -> Self {
        self.clone()
    }

    pub fn __deepcopy__<'py>(
        &self,
        py: Python<'py>,
        memo: Option<&Bound<'py, PyDict>>,
    ) -> PyResult<Self> {
        let mut out = self.clone();
        let deepcopy = imports::DEEPCOPY.get_bound(py);
        // We only need to pass the deep-copying nature on to places where we store Python objects.
        out.metadata = out
            .metadata
            .map(|dict| deepcopy.call1((dict, memo)).map(|ob| ob.unbind()))
            .transpose()?;
        out.duration = out
            .duration
            .map(|dict| deepcopy.call1((dict, memo)).map(|ob| ob.unbind()))
            .transpose()?;
        for node in out.dag.node_weights_mut() {
            if let NodeType::Operation(inst) = node {
                inst.py_deepcopy_inplace(py, memo)?;
            };
        }
        Ok(out)
    }

    /// Returns the current sequence of registered :class:`.Qubit` instances as a list.
    ///
    /// .. warning::
    ///
    ///     Do not modify this list yourself.  It will invalidate the :class:`DAGCircuit` data
    ///     structures.
    ///
    /// Returns:
    ///     list(:class:`.Qubit`): The current sequence of registered qubits.
    #[getter(qubits)]
    pub fn py_qubits(&self, py: Python<'_>) -> Py<PyList> {
        self.qubits.cached(py).clone_ref(py)
    }

    /// Returns the current sequence of registered :class:`.Clbit`
    /// instances as a list.
    ///
    /// .. warning::
    ///
    ///     Do not modify this list yourself.  It will invalidate the :class:`DAGCircuit` data
    ///     structures.
    ///
    /// Returns:
    ///     list(:class:`.Clbit`): The current sequence of registered clbits.
    #[getter(clbits)]
    pub fn py_clbits(&self, py: Python<'_>) -> Py<PyList> {
        self.clbits.cached(py).clone_ref(py)
    }

    /// Return a list of the wires in order.
    #[getter]
    fn get_wires(&self, py: Python<'_>) -> PyResult<Py<PyList>> {
        let wires: Bound<PyList> = PyList::new(py, self.qubits.objects().iter())?;

        for clbit in self.clbits.objects().iter() {
            wires.append(clbit)?
        }

        let out_list = PyList::new(py, wires)?;
        for var in self.vars.objects() {
            out_list.append(var.clone().into_py_any(py)?)?;
        }
        Ok(out_list.unbind())
    }

    /// Returns the number of nodes in the dag.
    #[getter]
    fn get_node_counter(&self) -> usize {
        self.dag.node_count()
    }

    /// Return the global phase of the circuit.
    #[getter]
    pub fn get_global_phase(&self) -> Param {
        self.global_phase.clone()
    }

    /// Set the global phase of the circuit.
    ///
    /// Args:
    ///     angle (float, :class:`.ParameterExpression`): The phase angle.
    #[setter]
    pub fn set_global_phase(&mut self, angle: Param) -> PyResult<()> {
        match angle {
            Param::Float(angle) => {
                self.global_phase = Param::Float(angle.rem_euclid(2. * PI));
            }
            Param::ParameterExpression(angle) => {
                self.global_phase = Param::ParameterExpression(angle);
            }
            Param::Obj(_) => return Err(PyTypeError::new_err("Invalid type for global phase")),
        }
        Ok(())
    }

    /// Remove all operation nodes with the given name.
    fn remove_all_ops_named(&mut self, opname: &str) {
        let mut to_remove = Vec::new();
        for (id, weight) in self.dag.node_references() {
            if let NodeType::Operation(packed) = &weight {
                if opname == packed.op.name() {
                    to_remove.push(id);
                }
            }
        }
        for node in to_remove {
            self.remove_op_node(node);
        }
    }

    /// Add individual qubit wires.
    fn add_qubits(&mut self, qubits: Vec<Bound<PyAny>>) -> PyResult<()> {
        for bit in qubits.into_iter() {
            let Ok(bit) = bit.extract::<ShareableQubit>() else {
                return Err(DAGCircuitError::new_err("not a Qubit instance."));
            };
            if self.qubits.find(&bit).is_some() {
                return Err(DAGCircuitError::new_err(format!(
                    "duplicate qubits {bit:?}"
                )));
            }
            self.add_qubit_unchecked(bit)?;
        }
        Ok(())
    }

    /// Add individual clbit wires.
    fn add_clbits(&mut self, clbits: Vec<Bound<'_, PyAny>>) -> PyResult<()> {
        for bit in clbits.into_iter() {
            let Ok(bit) = bit.extract::<ShareableClbit>() else {
                return Err(DAGCircuitError::new_err("not a Clbit instance."));
            };
            if self.clbits.find(&bit).is_some() {
                return Err(DAGCircuitError::new_err(format!(
                    "duplicate clbits {bit:?}"
                )));
            }
            self.add_clbit_unchecked(bit)?;
        }
        Ok(())
    }

    /// Add all wires in a quantum register.
    pub fn add_qreg(&mut self, qreg: QuantumRegister) -> PyResult<()> {
        self.qregs
            .add_register(qreg.clone(), true)
            .map_err(|_| DAGCircuitError::new_err(format!("duplicate register {}", qreg.name())))?;

        for (index, bit) in qreg.bits().enumerate() {
            if self.qubits.find(&bit).is_none() {
                self.add_qubit_unchecked(bit.clone())?;
            }
            let locations: &mut BitLocations<QuantumRegister> =
                self.qubit_locations.get_mut(&bit).unwrap();
            locations.add_register(qreg.clone(), index);
        }
        Ok(())
    }

    /// Add all wires in a classical register.
    pub fn add_creg(&mut self, creg: ClassicalRegister) -> PyResult<()> {
        self.cregs
            .add_register(creg.clone(), true)
            .map_err(|_| DAGCircuitError::new_err(format!("duplicate register {}", creg.name())))?;

        for (index, bit) in creg.bits().enumerate() {
            if self.clbits.find(&bit).is_none() {
                self.add_clbit_unchecked(bit.clone())?;
            }
            let locations: &mut BitLocations<ClassicalRegister> =
                self.clbit_locations.get_mut(&bit).unwrap();
            locations.add_register(creg.clone(), index);
        }
        Ok(())
    }

    /// Finds locations in the circuit, by mapping the Qubit and Clbit to positional index
    /// BitLocations is defined as: BitLocations = namedtuple("BitLocations", ("index", "registers"))
    ///
    /// Args:
    ///     bit (Bit): The bit to locate.
    ///
    /// Returns:
    ///     namedtuple(int, List[Tuple(Register, int)]): A 2-tuple. The first element (``index``)
    ///         contains the index at which the ``Bit`` can be found (in either
    ///         :obj:`~DAGCircuit.qubits`, :obj:`~DAGCircuit.clbits`, depending on its
    ///         type). The second element (``registers``) is a list of ``(register, index)``
    ///         pairs with an entry for each :obj:`~Register` in the circuit which contains the
    ///         :obj:`~Bit` (and the index in the :obj:`~Register` at which it can be found).
    ///
    ///   Raises:
    ///     DAGCircuitError: If the supplied :obj:`~Bit` was of an unknown type.
    ///     DAGCircuitError: If the supplied :obj:`~Bit` could not be found on the circuit.
    fn find_bit<'py>(
        &self,
        py: Python<'py>,
        bit: &Bound<'py, PyAny>,
    ) -> PyResult<Bound<'py, PyBitLocations>> {
        if let Ok(qubit) = bit.extract::<ShareableQubit>() {
            self.qubit_locations
                .get(&qubit)
                .map(|location| location.clone().into_pyobject(py))
                .transpose()?
                .ok_or_else(|| {
                    DAGCircuitError::new_err(format!(
                        "Could not locate provided bit: {bit}. Has it been added to the DAGCircuit?"
                    ))
                })
        } else if let Ok(clbit) = bit.extract::<ShareableClbit>() {
            self.clbit_locations
                .get(&clbit)
                .map(|location| location.clone().into_pyobject(py))
                .transpose()?
                .ok_or_else(|| {
                    DAGCircuitError::new_err(format!(
                        "Could not locate provided bit: {bit}. Has it been added to the DAGCircuit?"
                    ))
                })
        } else {
            Err(DAGCircuitError::new_err(format!(
                "Could not locate bit of unknown type: {}",
                bit.get_type()
            )))
        }
    }

    /// Remove classical bits from the circuit. All bits MUST be idle.
    /// Any registers with references to at least one of the specified bits will
    /// also be removed.
    ///
    /// .. warning::
    ///     This method is rather slow, since it must iterate over the entire
    ///     DAG to fix-up bit indices.
    ///
    /// Args:
    ///     clbits (List[Clbit]): The bits to remove.
    ///
    /// Raises:
    ///     DAGCircuitError: a clbit is not a :obj:`.Clbit`, is not in the circuit,
    ///         or is not idle.
    #[pyo3(name = "remove_clbits", signature = (*clbits))]
    fn py_remove_clbits(&mut self, clbits: Vec<ShareableClbit>) -> PyResult<()> {
        let bit_iter = match self.clbits.map_objects(clbits.iter().cloned()) {
            Ok(bit_iter) => bit_iter,
            Err(_) => {
                return Err(DAGCircuitError::new_err(format!(
                    "clbits not in circuit: {clbits:?}"
                )));
            }
        };
        self.remove_clbits(bit_iter)
    }

    /// Remove classical registers from the circuit, leaving underlying bits
    /// in place.
    ///
    /// Raises:
    ///     DAGCircuitError: a creg is not a ClassicalRegister, or is not in
    ///     the circuit.
    #[pyo3(name = "remove_cregs", signature = (*cregs))]
    fn py_remove_cregs(&mut self, cregs: Vec<ClassicalRegister>) -> PyResult<()> {
        self.remove_cregs(cregs)
    }

    /// Remove quantum bits from the circuit. All bits MUST be idle.
    /// Any registers with references to at least one of the specified bits will
    /// also be removed.
    ///
    /// .. warning::
    ///     This method is rather slow, since it must iterate over the entire
    ///     DAG to fix-up bit indices.
    ///
    /// Args:
    ///     qubits (List[~qiskit.circuit.Qubit]): The bits to remove.
    ///
    /// Raises:
    ///     DAGCircuitError: a qubit is not a :obj:`~.circuit.Qubit`, is not in the circuit,
    ///         or is not idle.
    #[pyo3(name = "remove_qubits", signature = (*qubits))]
    pub fn py_remove_qubits(&mut self, qubits: Vec<ShareableQubit>) -> PyResult<()> {
        let bit_iter = match self.qubits.map_objects(qubits.iter().cloned()) {
            Ok(bit_iter) => bit_iter,
            Err(_) => {
                return Err(DAGCircuitError::new_err(format!(
                    "qubits not in circuit: {qubits:?}"
                )));
            }
        };
        self.remove_qubits(bit_iter)
    }

    /// Remove quantum registers from the circuit, leaving underlying bits
    /// in place.
    ///
    /// Raises:
    ///     DAGCircuitError: a qreg is not a QuantumRegister, or is not in
    ///     the circuit.
    #[pyo3(name = "remove_qregs", signature = (*qregs))]
    fn py_remove_qregs(&mut self, qregs: Vec<QuantumRegister>) -> PyResult<()> {
        // let self_bound_cregs = self.cregs.bind(py);
        let mut valid_regs: Vec<QuantumRegister> = Vec::new();
        for qregs in qregs.into_iter() {
            if let Some(reg) = self.qregs.get(qregs.name()) {
                if reg != &qregs {
                    return Err(DAGCircuitError::new_err(format!(
                        "creg not in circuit: {reg:?}"
                    )));
                }
                valid_regs.push(qregs);
            } else {
                return Err(DAGCircuitError::new_err(format!(
                    "creg not in circuit: {qregs:?}"
                )));
            }
        }

        // Use an iterator that will remove the registers from the circuit as it iterates.
        let valid_names = valid_regs.iter().map(|reg| {
            for (index, bit) in reg.bits().enumerate() {
                let bit_position = self.qubit_locations.get_mut(&bit).unwrap();
                bit_position.remove_register(reg, index);
            }
            reg.name().to_string()
        });
        self.qregs.remove_registers(valid_names);
        Ok(())
    }

    /// Verify that the condition is valid.
    ///
    /// Args:
    ///     name (string): used for error reporting
    ///     condition (tuple or None): a condition tuple (ClassicalRegister, int) or (Clbit, bool)
    ///
    /// Raises:
    ///     DAGCircuitError: if conditioning on an invalid register
    fn _check_condition(&self, py: Python, name: &str, condition: &Bound<PyAny>) -> PyResult<()> {
        if condition.is_none() {
            return Ok(());
        }

        let resources = condition_resources(condition)?;
        for reg in resources.cregs.bind(py) {
            if !self
                .cregs
                .contains_key(reg.getattr(intern!(py, "name"))?.to_string().as_str())
            {
                return Err(DAGCircuitError::new_err(format!(
                    "invalid creg in condition for {name}"
                )));
            }
        }

        for bit in resources.clbits.bind(py) {
            let bit: ShareableClbit = bit.extract()?;
            if self.clbits.find(&bit).is_none() {
                return Err(DAGCircuitError::new_err(format!(
                    "invalid clbits in condition for {name}"
                )));
            }
        }

        Ok(())
    }

    /// Return a copy of self with the same structure but empty.
    ///
    /// That structure includes:
    ///     * name and other metadata
    ///     * global phase
    ///     * duration
    ///     * all the qubits and clbits, including the registers.
    ///
    /// Returns:
    ///     DAGCircuit: An empty copy of self.
    #[pyo3(signature = (*, vars_mode=VarsMode::Alike))]
    pub fn copy_empty_like(&self, vars_mode: VarsMode) -> PyResult<Self> {
        self.copy_empty_like_with_capacity(0, 0, vars_mode)
    }

    /// Put ``self`` into the canonical physical form, with the given number of qubits.
    ///
    /// This acts in place, and does not need to traverse the DAG.  It is intended for use when the
    /// DAG is known to already represent a physical circuit, and we just need to assert that it is
    /// canonical physical form.
    ///
    /// This erases any information about virtual qubits in the :class:`DAGCircuit`; if using this
    /// yourself, you may need to ensure you have created and stored a suitable :class:`.Layout`.
    /// Effectively, this applies the "trivial" layout mapping virtual qubit 0 to physical qubit 0,
    /// and so on.
    ///
    /// Args:
    ///     num_qubits: if given, the total number of physical qubits in the output; it must be at
    ///         least as large as the number of qubits in the DAG.  If not given, the number of
    ///         qubits is unchanged.
    #[pyo3(name = "make_physical", signature = (num_qubits=None))]
    pub fn py_make_physical(&mut self, num_qubits: Option<u32>) -> PyResult<()> {
        let num_qubits = match num_qubits {
            Some(num_qubits) => {
                if (num_qubits as usize) < self.num_qubits() {
                    return Err(PyValueError::new_err(format!(
                        "cannot have fewer physical qubits ({}) than virtual ({})",
                        num_qubits,
                        self.num_qubits()
                    )));
                }
                num_qubits as usize
            }
            None => self.num_qubits(),
        };
        self.make_physical(num_qubits);
        Ok(())
    }

    #[pyo3(signature=(node, check=false))]
    fn _apply_op_node_back(
        &mut self,
        py: Python,
        node: &Bound<PyAny>,
        check: bool,
    ) -> PyResult<()> {
        if let NodeType::Operation(inst) = self.pack_into(py, node)? {
            if check {
                self.check_op_addition(&inst)?;
            }

            self.push_back(inst)?;
            Ok(())
        } else {
            Err(PyTypeError::new_err("Invalid node type input"))
        }
    }

    /// Apply an operation to the output of the circuit.
    ///
    /// Args:
    ///     op (qiskit.circuit.Operation): the operation associated with the DAG node
    ///     qargs (tuple[~qiskit.circuit.Qubit]): qubits that op will be applied to
    ///     cargs (tuple[Clbit]): cbits that op will be applied to
    ///     check (bool): If ``True`` (default), this function will enforce that the
    ///         :class:`.DAGCircuit` data-structure invariants are maintained (all ``qargs`` are
    ///         :class:`~.circuit.Qubit`\\ s, all are in the DAG, etc).  If ``False``, the caller *must*
    ///         uphold these invariants itself, but the cost of several checks will be skipped.
    ///         This is most useful when building a new DAG from a source of known-good nodes.
    /// Returns:
    ///     DAGOpNode: the node for the op that was added to the dag
    ///
    /// Raises:
    ///     DAGCircuitError: if a leaf node is connected to multiple outputs
    #[pyo3(name = "apply_operation_back", signature = (op, qargs=None, cargs=None, *, check=true))]
    pub fn py_apply_operation_back(
        &mut self,
        py: Python,
        op: Bound<PyAny>,
        qargs: Option<TupleLikeArg>,
        cargs: Option<TupleLikeArg>,
        check: bool,
    ) -> PyResult<Py<PyAny>> {
        let py_op = op.extract::<OperationFromPython>()?;
        let qargs = qargs
            .map(|q| q.value.extract::<Vec<ShareableQubit>>())
            .transpose()?;
        let cargs = cargs
            .map(|c| c.value.extract::<Vec<ShareableClbit>>())
            .transpose()?;
        let node = {
            let qubits_id = self.qargs_interner.insert_owned(
                self.qubits
                    .map_objects(qargs.into_iter().flatten())?
                    .collect(),
            );
            let clbits_id = self.cargs_interner.insert_owned(
                self.clbits
                    .map_objects(cargs.into_iter().flatten())?
                    .collect(),
            );
            let instr = PackedInstruction {
                op: py_op.operation,
                qubits: qubits_id,
                clbits: clbits_id,
                params: (!py_op.params.is_empty()).then(|| Box::new(py_op.params)),
                label: py_op.label,
                #[cfg(feature = "cache_pygates")]
                py_op: op.unbind().into(),
            };

            if check {
                self.check_op_addition(&instr)?;
            }
            self.push_back(instr)?
        };

        self.get_node(py, node)
    }

    /// Apply an operation to the input of the circuit.
    ///
    /// Args:
    ///     op (qiskit.circuit.Operation): the operation associated with the DAG node
    ///     qargs (tuple[~qiskit.circuit.Qubit]): qubits that op will be applied to
    ///     cargs (tuple[Clbit]): cbits that op will be applied to
    ///     check (bool): If ``True`` (default), this function will enforce that the
    ///         :class:`.DAGCircuit` data-structure invariants are maintained (all ``qargs`` are
    ///         :class:`~.circuit.Qubit`\\ s, all are in the DAG, etc).  If ``False``, the caller *must*
    ///         uphold these invariants itself, but the cost of several checks will be skipped.
    ///         This is most useful when building a new DAG from a source of known-good nodes.
    /// Returns:
    ///     DAGOpNode: the node for the op that was added to the dag
    ///
    /// Raises:
    ///     DAGCircuitError: if initial nodes connected to multiple out edges
    #[pyo3(name = "apply_operation_front", signature = (op, qargs=None, cargs=None, *, check=true))]
    fn py_apply_operation_front(
        &mut self,
        py: Python,
        op: Bound<PyAny>,
        qargs: Option<TupleLikeArg>,
        cargs: Option<TupleLikeArg>,
        check: bool,
    ) -> PyResult<Py<PyAny>> {
        let py_op = op.extract::<OperationFromPython>()?;
        let qargs = qargs
            .map(|q| q.value.extract::<Vec<ShareableQubit>>())
            .transpose()?;
        let cargs = cargs
            .map(|c| c.value.extract::<Vec<ShareableClbit>>())
            .transpose()?;
        let node = {
            let qubits_id = self.qargs_interner.insert_owned(
                self.qubits
                    .map_objects(qargs.into_iter().flatten())?
                    .collect(),
            );
            let clbits_id = self.cargs_interner.insert_owned(
                self.clbits
                    .map_objects(cargs.into_iter().flatten())?
                    .collect(),
            );
            let instr = PackedInstruction {
                op: py_op.operation,
                qubits: qubits_id,
                clbits: clbits_id,
                params: (!py_op.params.is_empty()).then(|| Box::new(py_op.params)),
                label: py_op.label,
                #[cfg(feature = "cache_pygates")]
                py_op: op.unbind().into(),
            };

            if check {
                self.check_op_addition(&instr)?;
            }
            self.push_front(instr)?
        };

        self.get_node(py, node)
    }

    /// Compose the ``other`` circuit onto the output of this circuit.
    ///
    /// A subset of input wires of ``other`` are mapped
    /// to a subset of output wires of this circuit.
    ///
    /// ``other`` can be narrower or of equal width to ``self``.
    ///
    /// Args:
    ///     other (DAGCircuit): circuit to compose with self
    ///     qubits (list[~qiskit.circuit.Qubit|int]): qubits of self to compose onto.
    ///     clbits (list[Clbit|int]): clbits of self to compose onto.
    ///     front (bool): If True, front composition will be performed (not implemented yet)
    ///     inplace (bool): If True, modify the object. Otherwise return composed circuit.
    ///     inline_captures (bool): If ``True``, variables marked as "captures" in the ``other`` DAG
    ///         will be inlined onto existing uses of those same variables in ``self``.  If ``False``,
    ///         all variables in ``other`` are required to be distinct from ``self``, and they will
    ///         be added to ``self``.
    ///
    /// ..
    ///     Note: unlike `QuantumCircuit.compose`, there's no `var_remap` argument here.  That's
    ///     because the `DAGCircuit` inner-block structure isn't set up well to allow the recursion,
    ///     and `DAGCircuit.compose` is generally only used to rebuild a DAG from layers within
    ///     itself than to join unrelated circuits.  While there's no strong motivating use-case
    ///     (unlike the `QuantumCircuit` equivalent), it's safer and more performant to not provide
    ///     the option.
    ///
    /// Returns:
    ///    DAGCircuit: the composed dag (returns None if inplace==True).
    ///
    /// Raises:
    ///     DAGCircuitError: if ``other`` is wider or there are duplicate edge mappings.
    #[allow(clippy::too_many_arguments)]
    #[pyo3(name="compose", signature = (other, qubits=None, clbits=None, front=false, inplace=true, *, inline_captures=false))]
    fn py_compose(
        &mut self,
        py: Python,
        other: &DAGCircuit,
        qubits: Option<Bound<PyList>>,
        clbits: Option<Bound<PyList>>,
        front: bool,
        inplace: bool,
        inline_captures: bool,
    ) -> PyResult<Option<Py<PyAny>>> {
        if front {
            return Err(DAGCircuitError::new_err(
                "Front composition not supported yet.",
            ));
        }

        if other.qubits.len() > self.qubits.len() || other.clbits.len() > self.clbits.len() {
            return Err(DAGCircuitError::new_err(
                "Trying to compose with another DAGCircuit which has more 'in' edges.",
            ));
        }

        let qubits = qubits
            .map(|qubits| {
                qubits
                    .iter()
                    .map(|q| -> PyResult<ShareableQubit> {
                        if q.is_instance_of::<PyInt>() {
                            Ok(self.qubits.get(Qubit::new(q.extract()?)).unwrap().clone())
                        } else {
                            q.extract::<ShareableQubit>()
                        }
                    })
                    .collect::<PyResult<Vec<ShareableQubit>>>()
            })
            .transpose()?;

        let clbits = clbits
            .map(|clbits| {
                clbits
                    .iter()
                    .map(|c| -> PyResult<ShareableClbit> {
                        if c.is_instance_of::<PyInt>() {
                            Ok(self.clbits.get(Clbit::new(c.extract()?)).unwrap().clone())
                        } else {
                            c.extract::<ShareableClbit>()
                        }
                    })
                    .collect::<PyResult<Vec<ShareableClbit>>>()
            })
            .transpose()?;

        // Compose
        if inplace {
            self.compose(other, qubits.as_deref(), clbits.as_deref(), inline_captures)?;
            Ok(None)
        } else {
            let mut dag = self.clone();
            dag.compose(other, qubits.as_deref(), clbits.as_deref(), inline_captures)?;
            let out_obj = dag.into_py_any(py)?;
            Ok(Some(out_obj))
        }
    }

    /// Reverse the operations in the ``self`` circuit.
    ///
    /// Returns:
    ///     DAGCircuit: the reversed dag.
    fn reverse_ops<'py>(slf: PyRef<'py, Self>, py: Python<'py>) -> PyResult<Bound<'py, PyAny>> {
        let qc = imports::DAG_TO_CIRCUIT.get_bound(py).call1((slf,))?;
        let reversed = qc.call_method0("reverse_ops")?;
        imports::CIRCUIT_TO_DAG.get_bound(py).call1((reversed,))
    }

    /// Return idle wires.
    ///
    /// Args:
    ///     ignore (list(str)): List of node names to ignore. Default: []
    ///
    /// Yields:
    ///     Bit: Bit in idle wire.
    ///
    /// Raises:
    ///     DAGCircuitError: If the DAG is invalid
    #[pyo3(signature=(ignore=None))]
    fn idle_wires(&self, py: Python, ignore: Option<&Bound<PyList>>) -> PyResult<Py<PyIterator>> {
        let mut result: Vec<Py<PyAny>> = Vec::new();
        let wires = (0..self.qubit_io_map.len())
            .map(|idx| Wire::Qubit(Qubit::new(idx)))
            .chain((0..self.clbit_io_map.len()).map(|idx| Wire::Clbit(Clbit::new(idx))))
            .chain((0..self.var_io_map.len()).map(|idx| Wire::Var(Var::new(idx))));
        match ignore {
            Some(ignore) => {
                // Convert the list to a Rust set.
                let ignore_set = ignore
                    .into_iter()
                    .map(|s| s.extract())
                    .collect::<PyResult<HashSet<String>>>()?;
                for wire in wires {
                    let nodes_found = self.nodes_on_wire(wire, true).into_iter().any(|node| {
                        let weight = self.dag.node_weight(node).unwrap();
                        if let NodeType::Operation(packed) = weight {
                            !ignore_set.contains(packed.op.name())
                        } else {
                            false
                        }
                    });

                    if !nodes_found {
                        result.push(match wire {
                            Wire::Qubit(qubit) => {
                                self.qubits.get(qubit).unwrap().into_py_any(py)?
                            }
                            Wire::Clbit(clbit) => {
                                self.clbits.get(clbit).unwrap().into_py_any(py)?
                            }
                            Wire::Var(var) => {
                                self.vars.get(var).unwrap().clone().into_py_any(py)?
                            }
                        });
                    }
                }
            }
            None => {
                for wire in wires {
                    if self.is_wire_idle(wire) {
                        result.push(match wire {
                            Wire::Qubit(qubit) => {
                                self.qubits.get(qubit).unwrap().into_py_any(py)?
                            }
                            Wire::Clbit(clbit) => {
                                self.clbits.get(clbit).unwrap().into_py_any(py)?
                            }
                            Wire::Var(var) => {
                                self.vars.get(var).unwrap().clone().into_py_any(py)?
                            }
                        });
                    }
                }
            }
        }
        Ok(PyTuple::new(py, result)?.into_any().try_iter()?.unbind())
    }

    /// Return the number of operations.  If there is control flow present, this count may only
    /// be an estimate, as the complete control-flow path cannot be statically known.
    ///
    /// Args:
    ///     recurse: if ``True``, then recurse into control-flow operations.  For loops with
    ///         known-length iterators are counted unrolled.  If-else blocks sum both of the two
    ///         branches.  While loops are counted as if the loop body runs once only.  Defaults to
    ///         ``False`` and raises :class:`.DAGCircuitError` if any control flow is present, to
    ///         avoid silently returning a mostly meaningless number.
    ///
    /// Returns:
    ///     int: the circuit size
    ///
    /// Raises:
    ///     DAGCircuitError: if an unknown :class:`.ControlFlowOp` is present in a call with
    ///         ``recurse=True``, or any control flow is present in a non-recursive call.
    #[pyo3(signature= (*, recurse=false))]
    pub fn size(&self, recurse: bool) -> PyResult<usize> {
        let mut length = self.num_ops();
        if !self.has_control_flow() {
            return Ok(length);
        }
        if !recurse {
            return Err(DAGCircuitError::new_err(concat!(
                "Size with control flow is ambiguous.",
                " You may use `recurse=True` to get a result",
                " but see this method's documentation for the meaning of this."
            )));
        }
        Python::attach(|py| -> PyResult<()> {
            // Handle recursively.
            let circuit_to_dag = imports::CIRCUIT_TO_DAG.get_bound(py);
            for node in self.dag.node_weights() {
                let NodeType::Operation(node) = node else {
                    continue;
                };
                if !node.op.control_flow() {
                    continue;
                }
                let OperationRef::Instruction(inst) = node.op.view() else {
                    panic!("control flow op must be an instruction");
                };
                let inst_bound = inst.instruction.bind(py);
                if inst_bound.is_instance(imports::FOR_LOOP_OP.get_bound(py))? {
                    let blocks = inst_bound.getattr("blocks")?;
                    let block_zero = blocks.get_item(0)?;
                    let inner_dag: &DAGCircuit = &circuit_to_dag.call1((block_zero,))?.extract()?;
                    length += node.params_view().len() * inner_dag.size(true)?
                } else if inst_bound.is_instance(imports::WHILE_LOOP_OP.get_bound(py))? {
                    let blocks = inst_bound.getattr("blocks")?;
                    let block_zero = blocks.get_item(0)?;
                    let inner_dag: &DAGCircuit = &circuit_to_dag.call1((block_zero,))?.extract()?;
                    length += inner_dag.size(true)?
                } else if inst_bound.is_instance(imports::IF_ELSE_OP.get_bound(py))?
                    || inst_bound.is_instance(imports::SWITCH_CASE_OP.get_bound(py))?
                {
                    let blocks = inst_bound.getattr("blocks")?;
                    for block in blocks.try_iter()? {
                        let inner_dag: &DAGCircuit = &circuit_to_dag.call1((block?,))?.extract()?;
                        length += inner_dag.size(true)?;
                    }
                } else {
                    continue;
                }
                // We don't count a control-flow node itself!
                length -= 1;
            }
            Ok(())
        })?;
        Ok(length)
    }

    /// Return the circuit depth.  If there is control flow present, this count may only be an
    /// estimate, as the complete control-flow path cannot be statically known.
    ///
    /// Args:
    ///     recurse: if ``True``, then recurse into control-flow operations.  For loops
    ///         with known-length iterators are counted as if the loop had been manually unrolled
    ///         (*i.e.* with each iteration of the loop body written out explicitly).
    ///         If-else blocks take the longer case of the two branches.  While loops are counted as
    ///         if the loop body runs once only.  Defaults to ``False`` and raises
    ///         :class:`.DAGCircuitError` if any control flow is present, to avoid silently
    ///         returning a nonsensical number.
    ///
    /// Returns:
    ///     int: the circuit depth
    ///
    /// Raises:
    ///     DAGCircuitError: if not a directed acyclic graph
    ///     DAGCircuitError: if unknown control flow is present in a recursive call, or any control
    ///         flow is present in a non-recursive call.
    #[pyo3(signature= (*, recurse=false))]
    pub fn depth(&self, recurse: bool) -> PyResult<usize> {
        if self.qubits.is_empty() && self.clbits.is_empty() && self.num_vars() == 0 {
            return Ok(0);
        }
        if !self.has_control_flow() {
            let weight_fn = |_| -> Result<usize, Infallible> { Ok(1) };
            return match rustworkx_core::dag_algo::longest_path(&self.dag, weight_fn).unwrap() {
                Some(res) => Ok(res.1 - 1),
                None => Err(DAGCircuitError::new_err("not a DAG")),
            };
        }
        if !recurse {
            return Err(DAGCircuitError::new_err(concat!(
                "Depth with control flow is ambiguous.",
                " You may use `recurse=True` to get a result",
                " but see this method's documentation for the meaning of this."
            )));
        }
        let node_lookup = Python::attach(|py| -> PyResult<HashMap<NodeIndex, usize>> {
            // Handle recursively.
            let circuit_to_dag = imports::CIRCUIT_TO_DAG.get_bound(py);
            let mut node_lookup: HashMap<NodeIndex, usize> = HashMap::new();
            for (node_index, node) in self.dag.node_references() {
                let NodeType::Operation(node) = node else {
                    continue;
                };
                if !node.op.control_flow() {
                    continue;
                }
                let OperationRef::Instruction(inst) = node.op.view() else {
                    panic!("control flow op must be an instruction")
                };
                let inst_bound = inst.instruction.bind(py);
                let weight = if inst_bound.is_instance(imports::FOR_LOOP_OP.get_bound(py))? {
                    node.params_view().len()
                } else {
                    1
                };
                if weight == 0 {
                    node_lookup.insert(node_index, 0);
                } else {
                    let blocks = inst_bound.getattr("blocks")?;
                    let mut block_weights: Vec<usize> = Vec::with_capacity(blocks.len()?);
                    for block in blocks.try_iter()? {
                        let inner_dag: &DAGCircuit = &circuit_to_dag.call1((block?,))?.extract()?;
                        block_weights.push(inner_dag.depth(true)?);
                    }
                    node_lookup.insert(node_index, weight * block_weights.iter().max().unwrap());
                }
            }
            Ok(node_lookup)
        })?;
        let weight_fn = |edge: EdgeReference<'_, Wire>| -> Result<usize, Infallible> {
            Ok(*node_lookup.get(&edge.target()).unwrap_or(&1))
        };
        match rustworkx_core::dag_algo::longest_path(&self.dag, weight_fn).unwrap() {
            Some(res) => Ok(res.1 - 1),
            None => Err(DAGCircuitError::new_err("not a DAG")),
        }
    }

    /// Return the total number of qubits + clbits used by the circuit.
    /// This function formerly returned the number of qubits by the calculation
    /// return len(self._wires) - self.num_clbits()
    /// but was changed by issue #2564 to return number of qubits + clbits
    /// with the new function DAGCircuit.num_qubits replacing the former
    /// semantic of DAGCircuit.width().
    pub fn width(&self) -> usize {
        self.qubits.len() + self.clbits.len() + self.num_vars()
    }

    /// Return the total number of qubits used by the circuit.
    /// num_qubits() replaces former use of width().
    /// DAGCircuit.width() now returns qubits + clbits for
    /// consistency with Circuit.width() [qiskit-terra #2564].
    pub fn num_qubits(&self) -> usize {
        self.qubits.len()
    }

    /// Return the total number of classical bits used by the circuit.
    pub fn num_clbits(&self) -> usize {
        self.clbits.len()
    }

    /// Get the number of op nodes in the DAG.
    #[inline]
    pub fn num_ops(&self) -> usize {
        self.dag.node_count() - 2 * self.width()
    }

    /// Compute how many components the circuit can decompose into.
    fn num_tensor_factors(&self) -> usize {
        // This function was forked from rustworkx's
        // number_weekly_connected_components() function as of 0.15.0:
        // https://github.com/Qiskit/rustworkx/blob/0.15.0/src/connectivity/mod.rs#L215-L235

        let mut weak_components = self.dag.node_count();
        let mut vertex_sets = UnionFind::new(self.dag.node_bound());
        for edge in self.dag.edge_references() {
            let (a, b) = (edge.source(), edge.target());
            // union the two vertices of the edge
            if vertex_sets.union(a.index(), b.index()) {
                weak_components -= 1
            };
        }
        weak_components
    }

    fn __eq__(&self, py: Python, other: &DAGCircuit) -> PyResult<bool> {
        // Try to convert to float, but in case of unbound ParameterExpressions
        // a TypeError will be raise, fallback to normal equality in those
        // cases.
        let phase_is_close = |self_phase: f64, other_phase: f64| -> bool {
            ((self_phase - other_phase + PI).rem_euclid(2. * PI) - PI).abs() <= 1.0e-10
        };
        let normalize_param = |param: &Param| {
            if let Param::ParameterExpression(ob) = param {
                // try casting ParameterExpression to Param, prioritizing Float
                Param::from_expr(ob.as_ref().clone(), true)
            } else {
                Ok(param.clone())
            }
        };

        let phase_eq = match [
            normalize_param(&self.global_phase)?,
            normalize_param(&other.global_phase)?,
        ] {
            [Param::Float(self_phase), Param::Float(other_phase)] => {
                Ok(phase_is_close(self_phase, other_phase))
            }
            _ => self.global_phase.eq(&other.global_phase),
        }?;
        if !phase_eq {
            return Ok(false);
        }

        // We don't do any semantic equivalence between Var nodes, as things stand; DAGs can only be
        // equal in our mind if they use the exact same UUID vars.
        if self.vars_input.len() != other.vars_input.len()
            || self.vars_capture.len() != other.vars_capture.len()
            || self.vars_declare.len() != other.vars_declare.len()
        {
            return Ok(false);
        }

        if self.stretches_capture.len() != other.stretches_capture.len()
            || self.stretches_declare.len() != other.stretches_declare.len()
        {
            return Ok(false);
        }

        let var_eq = |our_vars: &HashSet<Var>, their_vars: &HashSet<Var>| -> PyResult<bool> {
            for our_var in our_vars {
                let our_var = self.vars.get(*our_var).unwrap();
                let Some(their_var) = other.vars.find(our_var) else {
                    // The var isn't registered at all.
                    return Ok(false);
                };
                if !their_vars.contains(&their_var) {
                    // It's registered, but not as the right kind (e.g. not a capture).
                    return Ok(false);
                }
            }
            Ok(true)
        };

        if !var_eq(&self.vars_input, &other.vars_input)?
            || !var_eq(&self.vars_capture, &other.vars_capture)?
            || !var_eq(&self.vars_declare, &other.vars_declare)?
        {
            return Ok(false);
        }

        for our_stretch in self.stretches_capture.iter() {
            let our_stretch = self.stretches.get(*our_stretch).unwrap();
            let Some(their_stretch) = other.stretches.find(our_stretch) else {
                // The stretch isn't registered at all.
                return Ok(false);
            };
            if !other.stretches_capture.contains(&their_stretch) {
                // It's registered, but not as a capture.
                return Ok(false);
            }
        }

        // Declared stretches must match exact order.
        for (our_stretch, their_stretch) in
            self.stretches_declare.iter().zip(&other.stretches_declare)
        {
            if self.stretches.get(*our_stretch) != other.stretches.get(*their_stretch) {
                return Ok(false);
            }
        }

        let self_bit_indices = {
            let indices = self
                .qubits
                .objects()
                .into_pyobject(py)?
                .try_iter()?
                .chain(self.clbits.objects().into_pyobject(py)?.try_iter()?)
                .enumerate()
                .map(|(idx, bit)| -> PyResult<_> { Ok((bit?, idx)) });
            indices.collect::<PyResult<Vec<_>>>()?.into_py_dict(py)?
        };

        let other_bit_indices = {
            let indices = other
                .qubits
                .objects()
                .into_pyobject(py)?
                .try_iter()?
                .chain(
                    other
                        .clbits
                        .objects()
                        .clone()
                        .into_pyobject(py)?
                        .try_iter()?,
                )
                .enumerate()
                .map(|(idx, bit)| -> PyResult<_> { Ok((bit?, idx)) });
            indices.collect::<PyResult<Vec<_>>>()?.into_py_dict(py)?
        };

        // Check if qregs are the same.
        let self_qregs = self.qregs.registers();
        let other_qregs = &other.qregs;
        if self_qregs.len() != other_qregs.len() {
            return Ok(false);
        }
        for (regname, self_bits) in self_qregs.iter().map(|reg| (reg.name(), reg)) {
            let self_bits: Vec<ShareableQubit> = self_bits.bits().collect();
            let other_bits: Vec<ShareableQubit> = match other_qregs.get(regname) {
                Some(bits) => bits.bits().collect(),
                None => return Ok(false),
            };
            if !self
                .qubits
                .map_objects(self_bits)?
                .eq(other.qubits.map_objects(other_bits)?)
            {
                return Ok(false);
            }
        }

        // Check if cregs are the same.
        let self_cregs = self.cregs.registers();
        let other_cregs = &other.cregs;
        if self_cregs.len() != other_cregs.len() {
            return Ok(false);
        }

        for (regname, self_bits) in self_cregs.iter().map(|reg| (reg.name(), reg)) {
            let self_bits: Vec<ShareableClbit> = self_bits.bits().collect();
            let other_bits: Vec<ShareableClbit> = match other_cregs.get(regname) {
                Some(bits) => bits.bits().collect(),
                None => return Ok(false),
            };
            if !self
                .clbits
                .map_objects(self_bits)?
                .eq(other.clbits.map_objects(other_bits)?)
            {
                return Ok(false);
            }
        }

        // Check for VF2 isomorphic match.
        let condition_op_check = imports::CONDITION_OP_CHECK.get_bound(py);
        let switch_case_op_check = imports::SWITCH_CASE_OP_CHECK.get_bound(py);
        let for_loop_op_check = imports::FOR_LOOP_OP_CHECK.get_bound(py);
        let box_op_check = imports::BOX_OP_CHECK.get_bound(py);
        let node_match = |n1: &NodeType, n2: &NodeType| -> PyResult<bool> {
            match [n1, n2] {
                [NodeType::Operation(inst1), NodeType::Operation(inst2)] => {
                    if inst1.op.name() != inst2.op.name() {
                        return Ok(false);
                    }
                    let check_args = || -> bool {
                        let node1_qargs = self.qargs_interner.get(inst1.qubits);
                        let node2_qargs = other.qargs_interner.get(inst2.qubits);
                        let node1_cargs = self.cargs_interner.get(inst1.clbits);
                        let node2_cargs = other.cargs_interner.get(inst2.clbits);
                        if SEMANTIC_EQ_SYMMETRIC.contains(&inst1.op.name()) {
                            let node1_qargs =
                                node1_qargs.iter().copied().collect::<HashSet<Qubit>>();
                            let node2_qargs =
                                node2_qargs.iter().copied().collect::<HashSet<Qubit>>();
                            let node1_cargs =
                                node1_cargs.iter().copied().collect::<HashSet<Clbit>>();
                            let node2_cargs =
                                node2_cargs.iter().copied().collect::<HashSet<Clbit>>();
                            if node1_qargs != node2_qargs || node1_cargs != node2_cargs {
                                return false;
                            }
                        } else if node1_qargs != node2_qargs || node1_cargs != node2_cargs {
                            return false;
                        }
                        true
                    };
                    match [inst1.op.view(), inst2.op.view()] {
                        [OperationRef::StandardGate(_), OperationRef::StandardGate(_)]
                        | [
                            OperationRef::StandardInstruction(_),
                            OperationRef::StandardInstruction(_),
                        ] => Ok(inst1.py_op_eq(py, inst2)?
                            && check_args()
                            && inst1
                                .params_view()
                                .iter()
                                .zip(inst2.params_view().iter())
                                .all(|(a, b)| a.is_close(b, 1e-10).unwrap())),
                        [
                            OperationRef::Instruction(op1),
                            OperationRef::Instruction(op2),
                        ] => {
                            if op1.control_flow() && op2.control_flow() {
                                let n1 = self.unpack_into(py, NodeIndex::new(0), n1)?;
                                let n2 = other.unpack_into(py, NodeIndex::new(0), n2)?;
                                let name = op1.name();
                                if name == "if_else" || name == "while_loop" {
                                    condition_op_check
                                        .call1((n1, n2, &self_bit_indices, &other_bit_indices))?
                                        .extract()
                                } else if name == "switch_case" {
                                    switch_case_op_check
                                        .call1((n1, n2, &self_bit_indices, &other_bit_indices))?
                                        .extract()
                                } else if name == "for_loop" {
                                    for_loop_op_check
                                        .call1((n1, n2, &self_bit_indices, &other_bit_indices))?
                                        .extract()
                                } else if name == "box" {
                                    box_op_check
                                        .call1((n1, n2, &self_bit_indices, &other_bit_indices))?
                                        .extract()
                                } else {
                                    Err(PyRuntimeError::new_err(format!(
                                        "unhandled control-flow operation: {name}"
                                    )))
                                }
                            } else {
                                Ok(inst1.py_op_eq(py, inst2)? && check_args())
                            }
                        }
                        [OperationRef::Gate(_op1), OperationRef::Gate(_op2)] => {
                            Ok(inst1.py_op_eq(py, inst2)? && check_args())
                        }
                        [OperationRef::Operation(_op1), OperationRef::Operation(_op2)] => {
                            Ok(inst1.py_op_eq(py, inst2)? && check_args())
                        }
                        // Handle the edge case where we end up with a Python object and a standard
                        // gate/instruction.
                        // This typically only happens if we have a ControlledGate in Python
                        // and we have mutable state set.
                        [OperationRef::StandardGate(_), OperationRef::Gate(_)]
                        | [OperationRef::Gate(_), OperationRef::StandardGate(_)]
                        | [
                            OperationRef::StandardInstruction(_),
                            OperationRef::Instruction(_),
                        ]
                        | [
                            OperationRef::Instruction(_),
                            OperationRef::StandardInstruction(_),
                        ] => Ok(inst1.py_op_eq(py, inst2)? && check_args()),
                        [OperationRef::Unitary(op_a), OperationRef::Unitary(op_b)] => {
                            match [&op_a.array, &op_b.array] {
                                [ArrayType::NDArray(a), ArrayType::NDArray(b)] => {
                                    Ok(relative_eq!(a, b, max_relative = 1e-5, epsilon = 1e-8))
                                }
                                [ArrayType::OneQ(a), ArrayType::NDArray(b)]
                                | [ArrayType::NDArray(b), ArrayType::OneQ(a)] => {
                                    if b.shape()[0] == 2 {
                                        for i in 0..2 {
                                            for j in 0..2 {
                                                if !relative_eq!(
                                                    b[[i, j]],
                                                    a[(i, j)],
                                                    max_relative = 1e-5,
                                                    epsilon = 1e-8
                                                ) {
                                                    return Ok(false);
                                                }
                                            }
                                        }
                                        Ok(true)
                                    } else {
                                        Ok(false)
                                    }
                                }
                                [ArrayType::TwoQ(a), ArrayType::NDArray(b)]
                                | [ArrayType::NDArray(b), ArrayType::TwoQ(a)] => {
                                    if b.shape()[0] == 4 {
                                        for i in 0..4 {
                                            for j in 0..4 {
                                                if !relative_eq!(
                                                    b[[i, j]],
                                                    a[(i, j)],
                                                    max_relative = 1e-5,
                                                    epsilon = 1e-8
                                                ) {
                                                    return Ok(false);
                                                }
                                            }
                                        }
                                        Ok(true)
                                    } else {
                                        Ok(false)
                                    }
                                }
                                [ArrayType::OneQ(a), ArrayType::OneQ(b)] => {
                                    Ok(relative_eq!(a, b, max_relative = 1e-5, epsilon = 1e-8))
                                }
                                [ArrayType::TwoQ(a), ArrayType::TwoQ(b)] => {
                                    Ok(relative_eq!(a, b, max_relative = 1e-5, epsilon = 1e-8))
                                }
                                _ => Ok(false),
                            }
                        }
                        _ => Ok(false),
                    }
                }
                [NodeType::QubitIn(bit1), NodeType::QubitIn(bit2)] => Ok(bit1 == bit2),
                [NodeType::ClbitIn(bit1), NodeType::ClbitIn(bit2)] => Ok(bit1 == bit2),
                [NodeType::QubitOut(bit1), NodeType::QubitOut(bit2)] => Ok(bit1 == bit2),
                [NodeType::ClbitOut(bit1), NodeType::ClbitOut(bit2)] => Ok(bit1 == bit2),
                [NodeType::VarIn(var1), NodeType::VarIn(var2)]
                | [NodeType::VarOut(var1), NodeType::VarOut(var2)] => {
                    Ok(self.vars.get(*var1).unwrap() == other.vars.get(*var2).unwrap())
                }
                _ => Ok(false),
            }
        };
        let node_match = |n1: &NodeType, n2: &NodeType| -> PyResult<Option<()>> {
            node_match(n1, n2).map(|ok| ok.then_some(()))
        };

        vf2::is_isomorphic_with_semantics(
            &self.dag,
            &other.dag,
            (node_match, vf2::NoSemantics::new()),
            true,
            vf2::Problem::Exact,
            None,
        )
        .map_err(|e| match e {
            vf2::IsIsomorphicError::NodeMatcher(e) => e,
            vf2::IsIsomorphicError::EdgeMatcher(_) => unreachable!(),
        })
    }

    /// Are these two DAGs structurally equal?
    ///
    /// This function returns true iff the graph structures are precisely the same as each other,
    /// including the valid node indices, edge orders, and so on.  This is a much stricter check
    /// than graph equivalence, and is mostly useful for testing if two :class:`DAGCircuit`
    /// instances have been constructed and manipulated in the exact same ways.  For example, this
    /// method can be used to test whether a sequence of manipulations of a DAG is deterministic.
    ///
    /// This method does not consider tracking metadata such as :attr:`metadata` or :attr:`name`,
    /// but does consider many low-level implementation details of the internal representation, many
    /// of which do not change the semantics of the circuit.
    ///
    /// This method should, in general, be much faster than graph-equivalence checks, but will
    /// return ``False`` in many more situations.  This method should never return ``True`` when a
    /// graph-equivalence check would return ``False``.
    ///
    /// .. note::
    ///
    ///     This currently does not handle control flow, because of technical limitations in the
    ///     internal representation of control flow, and will return `false` if any control-flow
    ///     operation is present, even if they are individually equal.
    ///
    /// .. seealso::
    ///     The ``==`` operator
    ///         :class:`DAGCircuit` implements :func:`~object.__eq__` between itself and other
    ///         :class:`DAGCircuit` instances (this same method also powers
    ///         :class:`.QuantumCircuit`'s equality check).  This implements a semantic
    ///         data-flow equality check, which is less sensitive to the order operations were
    ///         defined.  This is typically what a user cares about with respect to equality.
    fn structurally_equal(&self, other: &DAGCircuit) -> PyResult<bool> {
        if self.qubits != other.qubits {
            return Ok(false);
        }
        if self.clbits != other.clbits {
            return Ok(false);
        }
        if self.vars != other.vars {
            return Ok(false);
        }
        if self.stretches != other.stretches {
            return Ok(false);
        }
        if self.qregs != other.qregs {
            return Ok(false);
        }
        if self.cregs != other.cregs {
            return Ok(false);
        }
        // Checking the identifier information should handle all different methods of declaration
        // for all identifiers, whether var or stretch.  We do a manual iteration-based check here
        // because `IndexMap`'s default is order-insensitive, but we actually do care about order
        // for the structural check.
        if self.identifier_info.len() != other.identifier_info.len() {
            return Ok(false);
        }
        if self
            .identifier_info
            .iter()
            .zip(other.identifier_info.iter())
            .any(|(a, b)| a != b)
        {
            return Ok(false);
        }
        // This is a stricter check than `Param::eq`, since we don't allow equality between explicit
        // floats and Python-object representations of the same float.
        let param_eq = |left: &Param, right: &Param| -> PyResult<bool> {
            match (left, right) {
                (Param::Float(a), Param::Float(b)) => Ok(a.total_cmp(b) == Ordering::Equal),
                (Param::ParameterExpression(a), Param::ParameterExpression(b)) => Ok(a.eq(b)),
                (Param::Obj(a), Param::Obj(b)) => Python::attach(|py| a.bind(py).eq(b.bind(py))),
                _ => Ok(false),
            }
        };
        if !param_eq(&self.global_phase, &other.global_phase)? {
            return Ok(false);
        }
        // This is stricter than `PackedInstruction::py_op_eq` because it doesn't allow equality
        // between `StandardGate` and Python versions of that.  Additionally, it short-circuits out
        // of control-flow, rather than recursing through while we currently don't have a clean
        // representation of DAG-like structured control flow.
        let inst_eq = |from_self: &PackedInstruction,
                       from_other: &PackedInstruction|
         -> PyResult<bool> {
            if self.qargs_interner.get(from_self.qubits)
                != other.qargs_interner.get(from_other.qubits)
            {
                return Ok(false);
            }
            if self.cargs_interner.get(from_self.clbits)
                != other.cargs_interner.get(from_other.clbits)
            {
                return Ok(false);
            }
            match (from_self.params.as_ref(), from_other.params.as_ref()) {
                (None, None) => (),
                (Some(_), None) | (None, Some(_)) => return Ok(false),
                (Some(left), Some(right)) => {
                    if left.len() != right.len() {
                        return Ok(false);
                    }
                    for (left, right) in left.iter().zip(right.iter()) {
                        if !param_eq(left, right)? {
                            return Ok(false);
                        }
                    }
                }
            }
            match (from_self.op.view(), from_other.op.view()) {
                (OperationRef::StandardGate(left), OperationRef::StandardGate(right)) => {
                    Ok(left == right)
                }
                (
                    OperationRef::StandardInstruction(left),
                    OperationRef::StandardInstruction(right),
                ) => Ok(left == right),
                (OperationRef::Unitary(left), OperationRef::Unitary(right)) => Ok(left == right),
                (OperationRef::Gate(left), OperationRef::Gate(right)) => {
                    Python::attach(|py| left.gate.bind(py).eq(&right.gate))
                }
                (OperationRef::Instruction(left), OperationRef::Instruction(right)) => {
                    Python::attach(|py| left.instruction.bind(py).eq(&right.instruction))
                }
                (OperationRef::Operation(left), OperationRef::Operation(right)) => {
                    Python::attach(|py| left.operation.bind(py).eq(&right.operation))
                }
                _ => Ok(false),
            }
        };
        // We use this helper because the default impl of `PartialEq` doesn't check the source and
        // target, since it usually doesn't make sense to compare references between graphs.  It
        // makes sense for us, because we're checking that the graphs are structurally identical.
        let edgeref_eq = |left: EdgeReference<'_, Wire>, right: EdgeReference<'_, Wire>| -> bool {
            left.source() == right.source()
                && left.target() == right.target()
                && left.id() == right.id()
                && left.weight() == right.weight()
        };

        // Now the meat of the actual comparison.  This is deliberately non-topological and
        // index-sensitive - that's exactly what we're testing for.
        if self.dag.node_count() != other.dag.node_count()
            || self.dag.edge_count() != other.dag.edge_count()
        {
            return Ok(false);
        }
        for (self_index, other_index) in self.dag.node_indices().zip(other.dag.node_indices()) {
            // The `NodeIndex` values should be the same for both; for the example of two DAGs that
            // have undergone a deterministic compilation pipeline, this means that they've seen the
            // same sequence of additions, removals and substitutions (or at least a comparable
            // sequence), which they should have.
            if self_index != other_index {
                return Ok(false);
            }
            if !self.dag[self_index].equal_with(&other.dag[other_index], inst_eq)? {
                return Ok(false);
            }
            for pair in self
                .dag
                .edges_directed(self_index, Direction::Incoming)
                .zip_longest(other.dag.edges_directed(other_index, Direction::Incoming))
            {
                match pair {
                    EitherOrBoth::Both(left, right) if edgeref_eq(left, right) => (),
                    _ => return Ok(false),
                }
            }
            for pair in self
                .dag
                .edges_directed(self_index, Direction::Outgoing)
                .zip_longest(other.dag.edges_directed(other_index, Direction::Outgoing))
            {
                match pair {
                    EitherOrBoth::Both(left, right) if edgeref_eq(left, right) => (),
                    _ => return Ok(false),
                }
            }
        }
        Ok(true)
    }

    /// Yield nodes in topological order.
    ///
    /// Args:
    ///     key (Callable): A callable which will take a DAGNode object and
    ///         return a string sort key. If not specified the bit qargs and
    ///         cargs of a node will be used for sorting.
    ///     reverse (bool): If True, yield nodes in reverse topological order.
    ///
    /// Returns:
    ///     generator(DAGOpNode, DAGInNode, or DAGOutNode): node in topological order
    #[pyo3(name = "topological_nodes", signature=(key=None, reverse=false))]
    fn py_topological_nodes(
        &self,
        py: Python,
        key: Option<Bound<PyAny>>,
        reverse: bool,
    ) -> PyResult<Py<PyIterator>> {
        let nodes: PyResult<Vec<_>> = if let Some(key) = key {
            self.topological_key_sort(py, &key, reverse)?
                .map(|node| self.get_node(py, node))
                .collect()
        } else {
            // Good path, using interner IDs.
            self.topological_nodes(reverse)?
                .map(|n| self.get_node(py, n))
                .collect()
        };

        Ok(PyTuple::new(py, nodes?)?
            .into_any()
            .try_iter()
            .unwrap()
            .unbind())
    }

    /// Yield op nodes in topological order.
    ///
    /// Allowed to pass in specific key to break ties in top order
    ///
    /// Args:
    ///     key (Callable): A callable which will take a DAGNode object and
    ///         return a string sort key. If not specified the qargs and
    ///         cargs of a node will be used for sorting.
    ///     reverse (bool): If True, yield op nodes in reverse topological order.
    ///
    /// Returns:
    ///     generator(DAGOpNode): op node in topological order
    #[pyo3(name = "topological_op_nodes", signature=(key=None, reverse=false))]
    fn py_topological_op_nodes(
        &self,
        py: Python,
        key: Option<Bound<PyAny>>,
        reverse: bool,
    ) -> PyResult<Py<PyIterator>> {
        let nodes: PyResult<Vec<_>> = if let Some(key) = key {
            self.topological_key_sort(py, &key, reverse)?
                .filter_map(|node| match self.dag.node_weight(node) {
                    Some(NodeType::Operation(_)) => Some(self.get_node(py, node)),
                    _ => None,
                })
                .collect()
        } else {
            // Good path, using interner IDs.
            self.topological_op_nodes(reverse)?
                .map(|n| self.get_node(py, n))
                .collect()
        };

        Ok(PyTuple::new(py, nodes?)?
            .into_any()
            .try_iter()
            .unwrap()
            .unbind())
    }

    /// Replace a block of nodes with a single node.
    ///
    /// This is used to consolidate a block of DAGOpNodes into a single
    /// operation. A typical example is a block of gates being consolidated
    /// into a single ``UnitaryGate`` representing the unitary matrix of the
    /// block.
    ///
    /// Args:
    ///     node_block (List[DAGNode]): A list of dag nodes that represents the
    ///         node block to be replaced
    ///     op (qiskit.circuit.Operation): The operation to replace the
    ///         block with
    ///     wire_pos_map (Dict[Bit, int]): The dictionary mapping the bits to their positions in the
    ///         output ``qargs`` or ``cargs``. This is necessary to reconstruct the arg order over
    ///         multiple gates in the combined single op node.  If a :class:`.Bit` is not in the
    ///         dictionary, it will not be added to the args; this can be useful when dealing with
    ///         control-flow operations that have inherent bits in their ``condition`` or ``target``
    ///         fields.
    ///     cycle_check (bool): When set to True this method will check that
    ///         replacing the provided ``node_block`` with a single node
    ///         would introduce a cycle (which would invalidate the
    ///         ``DAGCircuit``) and will raise a ``DAGCircuitError`` if a cycle
    ///         would be introduced. This checking comes with a run time
    ///         penalty. If you can guarantee that your input ``node_block`` is
    ///         a contiguous block and won't introduce a cycle when it's
    ///         contracted to a single node, this can be set to ``False`` to
    ///         improve the runtime performance of this method.
    ///
    /// Raises:
    ///     DAGCircuitError: if ``cycle_check`` is set to ``True`` and replacing
    ///         the specified block introduces a cycle or if ``node_block`` is
    ///         empty.
    ///
    /// Returns:
    ///     DAGOpNode: The op node that replaces the block.
    #[pyo3(signature = (node_block, op, wire_pos_map, cycle_check=true))]
    fn replace_block_with_op(
        &mut self,
        py: Python,
        node_block: Vec<PyRef<DAGNode>>,
        op: Bound<PyAny>,
        wire_pos_map: &Bound<PyDict>,
        cycle_check: bool,
    ) -> PyResult<Py<PyAny>> {
        // If node block is empty return early
        if node_block.is_empty() {
            return Err(DAGCircuitError::new_err(
                "Can't replace an empty 'node_block'",
            ));
        }

        let mut qubit_pos_map: HashMap<Qubit, usize> = HashMap::new();
        let mut clbit_pos_map: HashMap<Clbit, usize> = HashMap::new();
        for (bit, index) in wire_pos_map.iter() {
            if bit.downcast::<PyQubit>().is_ok() {
                qubit_pos_map.insert(
                    self.qubits.find(&bit.extract::<ShareableQubit>()?).unwrap(),
                    index.extract()?,
                );
            } else if bit.downcast::<PyClbit>().is_ok() {
                clbit_pos_map.insert(
                    self.clbits.find(&bit.extract::<ShareableClbit>()?).unwrap(),
                    index.extract()?,
                );
            } else {
                return Err(DAGCircuitError::new_err(
                    "Wire map keys must be Qubit or Clbit instances.",
                ));
            }
        }

        let block_ids: Vec<_> = node_block.iter().map(|n| n.node.unwrap()).collect();
        let py_op = op.extract::<OperationFromPython>()?;

        let new_node = self.replace_block(
            &block_ids,
            py_op.operation,
            py_op.params,
            py_op.label.as_ref().map(|v| v.as_str()),
            cycle_check,
            &qubit_pos_map,
            &clbit_pos_map,
        )?;
        self.get_node(py, new_node)
    }

    /// Replace one node with dag.
    ///
    /// Args:
    ///     node (DAGOpNode): node to substitute
    ///     input_dag (DAGCircuit): circuit that will substitute the node
    ///     wires (list[Bit] | Dict[Bit, Bit]): gives an order for (qu)bits
    ///         in the input circuit. If a list, then the bits refer to those in the ``input_dag``,
    ///         and the order gets matched to the node wires by qargs first, then cargs, then
    ///         conditions.  If a dictionary, then a mapping of bits in the ``input_dag`` to those
    ///         that the ``node`` acts on.
    ///     propagate_condition (bool): DEPRECATED a legacy option that used
    ///         to control the behavior of handling control flow. It has no
    ///         effect anymore, left it for backwards compatibility. Will be
    ///         removed in Qiskit 3.0.
    ///
    /// Returns:
    ///     dict: maps node IDs from `input_dag` to their new node incarnations in `self`.
    ///
    /// Raises:
    ///     DAGCircuitError: if met with unexpected predecessor/successors
    #[pyo3(name = "substitute_node_with_dag", signature = (node, input_dag, wires=None, propagate_condition=None))]
    pub fn py_substitute_node_with_dag(
        &mut self,
        py: Python,
        node: &Bound<PyAny>,
        input_dag: &DAGCircuit,
        wires: Option<Bound<PyAny>>,
        propagate_condition: Option<bool>,
    ) -> PyResult<Py<PyDict>> {
        if propagate_condition.is_some() {
            imports::WARNINGS_WARN.get_bound(py).call1((
                intern!(
                    py,
                    concat!(
                        "The propagate_condition argument is deprecated as of Qiskit 2.0.0.",
                        "It has no effect anymore and will be removed in Qiskit 3.0.0.",
                    )
                ),
                py.get_type::<PyDeprecationWarning>(),
                2,
            ))?;
        }
        let node_index = match node.downcast::<DAGOpNode>() {
            Ok(bound_node) => bound_node.borrow().as_ref().node.unwrap(),
            Err(_) => return Err(DAGCircuitError::new_err("expected node DAGOpNode")),
        };

        let node = match &self.dag[node_index] {
            NodeType::Operation(op) => op.clone(),
            _ => return Err(DAGCircuitError::new_err("expected node")),
        };

        type WireMapsTuple = (
            HashMap<Qubit, Qubit>,
            HashMap<Clbit, Clbit>,
            HashMap<expr::Var, expr::Var>,
        );

        let build_wire_map = |wires: &Bound<PyList>| -> PyResult<WireMapsTuple> {
            let qargs_list: Vec<&ShareableQubit> = self
                .qubits
                .map_indices(self.qargs_interner.get(node.qubits))
                .collect();
            let mut cargs_list: Vec<&ShareableClbit> = self
                .clbits
                .map_indices(self.cargs_interner.get(node.clbits))
                .collect();
            let cargs_set: HashSet<&ShareableClbit> =
                HashSet::from_iter(cargs_list.iter().cloned());
            if self.may_have_additional_wires(node.op.view()) {
                let (add_cargs, _add_vars) =
                    Python::attach(|py| self.additional_wires(py, node.op.view()))?;
                for wire in add_cargs {
                    let clbit = self.clbits.get(wire).unwrap();
                    if !cargs_set.contains(clbit) {
                        cargs_list.push(clbit);
                    }
                }
            }
            let qargs_len = qargs_list.len();
            let cargs_len = cargs_list.len();

            if qargs_len + cargs_len != wires.len() {
                return Err(DAGCircuitError::new_err(format!(
                    "bit mapping invalid: expected {}, got {}",
                    qargs_len + cargs_len,
                    wires.len()
                )));
            }
            let mut qubit_wire_map = HashMap::new();
            let mut clbit_wire_map = HashMap::new();
            let var_map = HashMap::new();
            for (index, wire) in wires.iter().enumerate() {
                if wire.downcast::<PyQubit>().is_ok() {
                    if index >= qargs_len {
                        unreachable!()
                    }
                    let input_qubit: Qubit = input_dag
                        .qubits
                        .find(&wire.extract::<ShareableQubit>()?)
                        .unwrap();
                    let self_qubit: Qubit = self.qubits.find(qargs_list[index]).unwrap();
                    qubit_wire_map.insert(input_qubit, self_qubit);
                } else if wire.downcast::<PyClbit>().is_ok() {
                    if index < qargs_len {
                        unreachable!()
                    }
                    clbit_wire_map.insert(
                        input_dag
                            .clbits
                            .find(&wire.extract::<ShareableClbit>()?)
                            .unwrap(),
                        self.clbits.find(cargs_list[index - qargs_len]).unwrap(),
                    );
                } else {
                    return Err(DAGCircuitError::new_err(
                        "`Var` nodes cannot be remapped during substitution",
                    ));
                }
            }
            Ok((qubit_wire_map, clbit_wire_map, var_map))
        };

        let (qubit_wire_map, clbit_wire_map, mut var_map): (
            HashMap<Qubit, Qubit>,
            HashMap<Clbit, Clbit>,
            HashMap<expr::Var, expr::Var>,
        ) = match wires {
            Some(wires) => match wires.downcast::<PyDict>() {
                Ok(bound_wires) => {
                    let mut qubit_wire_map = HashMap::new();
                    let mut clbit_wire_map = HashMap::new();
                    let mut var_map = HashMap::new();
                    for (source_wire, target_wire) in bound_wires.iter() {
                        if source_wire.downcast::<PyQubit>().is_ok() {
                            qubit_wire_map.insert(
                                input_dag
                                    .qubits
                                    .find(&source_wire.extract::<ShareableQubit>()?)
                                    .unwrap(),
                                self.qubits
                                    .find(&target_wire.extract::<ShareableQubit>()?)
                                    .unwrap(),
                            );
                        } else if source_wire.downcast::<PyClbit>().is_ok() {
                            clbit_wire_map.insert(
                                input_dag
                                    .clbits
                                    .find(&source_wire.extract::<ShareableClbit>()?)
                                    .unwrap(),
                                self.clbits
                                    .find(&target_wire.extract::<ShareableClbit>()?)
                                    .unwrap(),
                            );
                        } else {
                            var_map.insert(source_wire.extract()?, target_wire.extract()?);
                        }
                    }
                    (qubit_wire_map, clbit_wire_map, var_map)
                }
                Err(_) => {
                    let wires: Bound<PyList> = match wires.downcast::<PyList>() {
                        Ok(bound_list) => bound_list.clone(),
                        // If someone passes a sequence instead of an exact list (tuple is
                        // occasionally used) cast that to a list and then use it.
                        Err(_) => {
                            let raw_wires = imports::BUILTIN_LIST.get_bound(py).call1((wires,))?;
                            raw_wires.extract()?
                        }
                    };
                    build_wire_map(&wires)?
                }
            },
            None => {
                let raw_wires = input_dag.get_wires(py);
                let binding = raw_wires?;
                let wires = binding.bind(py);
                build_wire_map(wires)?
            }
        };

        let input_dag_var_set: HashSet<&expr::Var> = input_dag.vars.objects().iter().collect();

        let node_vars = if self.may_have_additional_wires(node.op.view()) {
            let (_additional_clbits, additional_vars) =
                self.additional_wires(py, node.op.view())?;
            let var_set: HashSet<&expr::Var> = additional_vars
                .into_iter()
                .map(|v| self.vars.get(v).unwrap())
                .collect();
            if input_dag_var_set.difference(&var_set).count() > 0 {
                return Err(DAGCircuitError::new_err(format!(
                    "Cannot replace a node with a DAG with more variables. Variables in node: {:?}. Variables in dag: {:?}",
                    &var_set, &input_dag_var_set,
                )));
            }
            var_set
        } else {
            HashSet::default()
        };
        for contracted_var in node_vars.difference(&input_dag_var_set) {
            let pred = self
                .dag
                .edges_directed(node_index, Incoming)
                .find(|edge| {
                    if let Wire::Var(var) = edge.weight() {
                        *contracted_var == self.vars.get(*var).unwrap()
                    } else {
                        false
                    }
                })
                .unwrap();
            let succ = self
                .dag
                .edges_directed(node_index, Outgoing)
                .find(|edge| {
                    if let Wire::Var(var) = edge.weight() {
                        *contracted_var == self.vars.get(*var).unwrap()
                    } else {
                        false
                    }
                })
                .unwrap();
            self.dag.add_edge(
                pred.source(),
                succ.target(),
                Wire::Var(self.vars.find(contracted_var).unwrap()),
            );
        }

        for var in input_dag_var_set {
            var_map.insert(var.clone(), var.clone());
        }

        // Now that we don't need these, we've got to drop them since they hold
        // references to variables owned by the DAG, which we'll need to mutate
        // when perform the substitution.
        drop(node_vars);

        // It doesn't make sense to try and propagate a condition from a control-flow op; a
        // replacement for the control-flow op should implement the operation completely.
        let node_map = self.substitute_node_with_dag(
            node_index,
            input_dag,
            Some(&qubit_wire_map),
            Some(&clbit_wire_map),
            Some(&var_map),
        )?;

        let out_dict = PyDict::new(py);
        for (old_index, new_index) in node_map {
            out_dict.set_item(old_index.index(), self.get_node(py, new_index)?)?;
        }
        Ok(out_dict.unbind())
    }

    /// Replace a DAGOpNode with a single operation. qargs, cargs and
    /// conditions for the new operation will be inferred from the node to be
    /// replaced. The new operation will be checked to match the shape of the
    /// replaced operation.
    ///
    /// Args:
    ///     node (DAGOpNode): Node to be replaced
    ///     op (qiskit.circuit.Operation): The :class:`qiskit.circuit.Operation`
    ///         instance to be added to the DAG
    ///     inplace (bool): Optional, default False. If True, existing DAG node
    ///         will be modified to include op. Otherwise, a new DAG node will
    ///         be used.
    ///     propagate_condition (bool): DEPRECATED a legacy option that used
    ///         to control the behavior of handling control flow. It has no
    ///         effect anymore, left it for backwards compatibility. Will be
    ///         removed in Qiskit 3.0.
    ///
    ///
    /// Returns:
    ///     DAGOpNode: the new node containing the added operation.
    ///
    /// Raises:
    ///     DAGCircuitError: If replacement operation was incompatible with
    ///     location of target node.
    #[pyo3(name = "substitute_node", signature = (node, op, inplace=false, propagate_condition=None))]
    pub fn py_substitute_node(
        &mut self,
        py: Python,
        node: &Bound<PyAny>,
        op: &Bound<PyAny>,
        inplace: bool,
        propagate_condition: Option<bool>,
    ) -> PyResult<Py<PyAny>> {
        if propagate_condition.is_some() {
            imports::WARNINGS_WARN.get_bound(py).call1((
                intern!(
                    py,
                    concat!(
                        "The propagate_condition argument is deprecated as of Qiskit 2.0.0.",
                        "It has no effect anymore and will be removed in Qiskit 3.0.0.",
                    )
                ),
                py.get_type::<PyDeprecationWarning>(),
                2,
            ))?;
        }
        let mut node: PyRefMut<DAGOpNode> = match node.downcast() {
            Ok(node) => node.borrow_mut(),
            Err(_) => return Err(DAGCircuitError::new_err("Only DAGOpNodes can be replaced.")),
        };
        let py = op.py();
        let node_index = node.as_ref().node.unwrap();
        self.substitute_node_with_py_op(node_index, op)?;
        if inplace {
            let new_weight = self.dag[node_index].unwrap_operation();
            let temp: OperationFromPython = op.extract()?;
            node.instruction.operation = temp.operation;
            node.instruction.params = new_weight.params_view().iter().cloned().collect();
            node.instruction.label.clone_from(&new_weight.label);
            #[cfg(feature = "cache_pygates")]
            {
                node.instruction.py_op = new_weight.py_op.clone();
            }
            node.into_py_any(py)
        } else {
            self.get_node(py, node_index)
        }
    }

    /// Decompose the circuit into sets of qubits with no gates connecting them.
    ///
    /// Args:
    ///     remove_idle_qubits (bool): Flag denoting whether to remove idle qubits from
    ///         the separated circuits. If ``False``, each output circuit will contain the
    ///         same number of qubits as ``self``.
    ///
    /// Returns:
    ///     List[DAGCircuit]: The circuits resulting from separating ``self`` into sets
    ///         of disconnected qubits
    ///
    /// Each :class:`~.DAGCircuit` instance returned by this method will contain the same number of
    /// clbits as ``self``. The global phase information in ``self`` will not be maintained
    /// in the subcircuits returned by this method.
    #[pyo3(signature = (remove_idle_qubits=false, *, vars_mode=VarsMode::Alike))]
    fn separable_circuits(
        &self,
        py: Python,
        remove_idle_qubits: bool,
        vars_mode: VarsMode,
    ) -> PyResult<Py<PyList>> {
        let connected_components = rustworkx_core::connectivity::connected_components(&self.dag);
        let dags = PyList::empty(py);

        for comp_nodes in connected_components.iter() {
            let mut new_dag = self.copy_empty_like(vars_mode)?;
            new_dag.global_phase = Param::Float(0.);

            // A map from nodes in the this DAGCircuit to nodes in the new dag. Used for adding edges
            let mut node_map: HashMap<NodeIndex, NodeIndex> =
                HashMap::with_capacity(comp_nodes.len());

            // Adding the nodes to the new dag
            let mut non_classical = false;
            for node in comp_nodes {
                match self.dag.node_weight(*node) {
                    Some(w) => match w {
                        NodeType::ClbitIn(b) => {
                            let clbit_in = new_dag.clbit_io_map[b.index()][0];
                            node_map.insert(*node, clbit_in);
                        }
                        NodeType::ClbitOut(b) => {
                            let clbit_out = new_dag.clbit_io_map[b.index()][1];
                            node_map.insert(*node, clbit_out);
                        }
                        NodeType::QubitIn(q) => {
                            let qbit_in = new_dag.qubit_io_map[q.index()][0];
                            node_map.insert(*node, qbit_in);
                            non_classical = true;
                        }
                        NodeType::QubitOut(q) => {
                            let qbit_out = new_dag.qubit_io_map[q.index()][1];
                            node_map.insert(*node, qbit_out);
                            non_classical = true;
                        }
                        NodeType::VarIn(v) => {
                            let var_in = new_dag.var_io_map[v.index()][0];
                            node_map.insert(*node, var_in);
                        }
                        NodeType::VarOut(v) => {
                            let var_out = new_dag.var_io_map[v.index()][1];
                            node_map.insert(*node, var_out);
                        }
                        NodeType::Operation(pi) => {
                            let new_node = new_dag.dag.add_node(NodeType::Operation(pi.clone()));
                            new_dag.increment_op(pi.op.name());
                            node_map.insert(*node, new_node);
                            non_classical = true;
                        }
                    },
                    None => panic!("DAG node without payload!"),
                }
            }
            if !non_classical {
                continue;
            }
            let node_filter = |node: NodeIndex| -> bool { node_map.contains_key(&node) };

            let filtered = NodeFiltered(&self.dag, node_filter);

            // Remove the edges added by copy_empty_like (as idle wires) to avoid duplication
            new_dag.dag.clear_edges();
            for edge in filtered.edge_references() {
                let new_source = node_map[&edge.source()];
                let new_target = node_map[&edge.target()];
                new_dag.dag.add_edge(new_source, new_target, *edge.weight());
            }
            // Add back any edges for idle wires
            for (qubit, [in_node, out_node]) in new_dag
                .qubit_io_map
                .iter()
                .enumerate()
                .map(|(idx, indices)| (Qubit::new(idx), indices))
            {
                if new_dag.dag.edges(*in_node).next().is_none() {
                    new_dag
                        .dag
                        .add_edge(*in_node, *out_node, Wire::Qubit(qubit));
                }
            }
            for (clbit, [in_node, out_node]) in new_dag
                .clbit_io_map
                .iter()
                .enumerate()
                .map(|(idx, indices)| (Clbit::new(idx), indices))
            {
                if new_dag.dag.edges(*in_node).next().is_none() {
                    new_dag
                        .dag
                        .add_edge(*in_node, *out_node, Wire::Clbit(clbit));
                }
            }
            for (var_index, &[in_node, out_node]) in new_dag.var_io_map.iter().enumerate() {
                if new_dag.dag.edges(in_node).next().is_none() {
                    new_dag
                        .dag
                        .add_edge(in_node, out_node, Wire::Var(Var::new(var_index)));
                }
            }
            if remove_idle_qubits {
                let idle_wires: Vec<Bound<PyAny>> = new_dag
                    .idle_wires(py, None)?
                    .into_bound(py)
                    .map(|q| q.unwrap())
                    .filter(|e| e.downcast::<PyQubit>().is_ok())
                    .collect();

                let qubits = PyTuple::new(py, idle_wires)?;
                let bit_iter = match self
                    .qubits
                    .map_objects(qubits.iter().map(|x| x.extract().unwrap()))
                {
                    Ok(bit_iter) => bit_iter,
                    Err(_) => {
                        return Err(DAGCircuitError::new_err(format!(
                            "qubits not in circuit: {qubits:?}"
                        )));
                    }
                };
                new_dag.remove_qubits(bit_iter)?; // TODO: this does not really work, some issue with remove_qubits itself
            }

            dags.append(pyo3::Py::new(py, new_dag)?)?;
        }

        Ok(dags.unbind())
    }

    /// Swap connected nodes e.g. due to commutation.
    ///
    /// Args:
    ///     node1 (OpNode): predecessor node
    ///     node2 (OpNode): successor node
    ///
    /// Raises:
    ///     DAGCircuitError: if either node is not an OpNode or nodes are not connected
    fn swap_nodes(&mut self, node1: &DAGNode, node2: &DAGNode) -> PyResult<()> {
        let node1 = node1.node.unwrap();
        let node2 = node2.node.unwrap();

        // Check that both nodes correspond to operations
        if !matches!(self.dag.node_weight(node1).unwrap(), NodeType::Operation(_))
            || !matches!(self.dag.node_weight(node2).unwrap(), NodeType::Operation(_))
        {
            return Err(DAGCircuitError::new_err(
                "Nodes to swap are not both DAGOpNodes",
            ));
        }

        // Gather all wires connecting node1 and node2.
        // This functionality was extracted from rustworkx's 'get_edge_data'
        let wires: Vec<Wire> = self
            .dag
            .edges(node1)
            .filter(|edge| edge.target() == node2)
            .map(|edge| *edge.weight())
            .collect();

        if wires.is_empty() {
            return Err(DAGCircuitError::new_err(
                "Attempt to swap unconnected nodes",
            ));
        };

        // Closure that finds the first parent/child node connected to a reference node by given wire
        // and returns relevant edge information depending on the specified direction:
        //  - Incoming -> parent -> outputs (parent_edge_id, parent_source_node_id)
        //  - Outgoing -> child -> outputs (child_edge_id, child_target_node_id)
        // This functionality was inspired in rustworkx's 'find_predecessors_by_edge' and 'find_successors_by_edge'.
        let directed_edge_for_wire = |node: NodeIndex, direction: Direction, wire: Wire| {
            for edge in self.dag.edges_directed(node, direction) {
                if wire == *edge.weight() {
                    match direction {
                        Incoming => return Some((edge.id(), edge.source())),
                        Outgoing => return Some((edge.id(), edge.target())),
                    }
                }
            }
            None
        };

        // Vector that contains a tuple of (wire, edge_info, parent_info, child_info) per wire in wires
        let relevant_edges = wires
            .iter()
            .rev()
            .map(|&wire| {
                (
                    wire,
                    directed_edge_for_wire(node1, Outgoing, wire).unwrap(),
                    directed_edge_for_wire(node1, Incoming, wire).unwrap(),
                    directed_edge_for_wire(node2, Outgoing, wire).unwrap(),
                )
            })
            .collect::<Vec<_>>();

        // Iterate over relevant edges and modify self.dag
        for (wire, (node1_to_node2, _), (parent_to_node1, parent), (node2_to_child, child)) in
            relevant_edges
        {
            self.dag.remove_edge(parent_to_node1);
            self.dag.add_edge(parent, node2, wire);
            self.dag.remove_edge(node1_to_node2);
            self.dag.add_edge(node2, node1, wire);
            self.dag.remove_edge(node2_to_child);
            self.dag.add_edge(node1, child, wire);
        }
        Ok(())
    }

    /// Get the node in the dag.
    ///
    /// Args:
    ///     node_id(int): Node identifier.
    ///
    /// Returns:
    ///     node: the node.
    fn node(&self, py: Python, node_id: isize) -> PyResult<Py<PyAny>> {
        self.get_node(py, NodeIndex::new(node_id as usize))
    }

    /// Iterator for node values.
    ///
    /// Yield:
    ///     node: the node.
    fn nodes(&self, py: Python) -> PyResult<Py<PyIterator>> {
        let result: PyResult<Vec<_>> = self
            .dag
            .node_references()
            .map(|(node, weight)| self.unpack_into(py, node, weight))
            .collect();
        let tup = PyTuple::new(py, result?)?;
        Ok(tup.into_any().try_iter().unwrap().unbind())
    }

    /// Iterator for edge values with source and destination node.
    ///
    /// This works by returning the outgoing edges from the specified nodes. If
    /// no nodes are specified all edges from the graph are returned.
    ///
    /// Args:
    ///     nodes(DAGOpNode, DAGInNode, or DAGOutNode|list(DAGOpNode, DAGInNode, or DAGOutNode):
    ///         Either a list of nodes or a single input node. If none is specified,
    ///         all edges are returned from the graph.
    ///
    /// Yield:
    ///     edge: the edge as a tuple with the format
    ///         (source node, destination node, edge wire)
    #[pyo3(signature=(nodes=None))]
    fn edges(&self, py: Python, nodes: Option<Bound<PyAny>>) -> PyResult<Py<PyIterator>> {
        let get_node_index = |obj: &Bound<PyAny>| -> PyResult<NodeIndex> {
            Ok(obj.downcast::<DAGNode>()?.borrow().node.unwrap())
        };

        let actual_nodes: Vec<_> = match nodes {
            None => self.dag.node_indices().collect(),
            Some(nodes) => {
                let mut out = Vec::new();
                if let Ok(node) = get_node_index(&nodes) {
                    out.push(node);
                } else {
                    for node in nodes.try_iter()? {
                        out.push(get_node_index(&node?)?);
                    }
                }
                out
            }
        };

        let mut edges = Vec::new();
        for node in actual_nodes {
            for edge in self.dag.edges_directed(node, Outgoing) {
                edges.push((
                    self.get_node(py, edge.source())?,
                    self.get_node(py, edge.target())?,
                    match edge.weight() {
                        Wire::Qubit(qubit) => {
                            self.qubits.get(*qubit).unwrap().into_bound_py_any(py)?
                        }
                        Wire::Clbit(clbit) => {
                            self.clbits.get(*clbit).unwrap().into_bound_py_any(py)?
                        }
                        Wire::Var(var) => {
                            self.vars.get(*var).unwrap().clone().into_bound_py_any(py)?
                        }
                    },
                ))
            }
        }

        Ok(PyTuple::new(py, edges)?
            .into_any()
            .try_iter()
            .unwrap()
            .unbind())
    }

    /// Get the list of "op" nodes in the dag.
    ///
    /// Args:
    ///     op (Type): :class:`qiskit.circuit.Operation` subclass op nodes to
    ///         return. If None, return all op nodes.
    ///     include_directives (bool): include `barrier`, `snapshot` etc.
    ///
    /// Returns:
    ///     list[DAGOpNode]: the list of dag nodes containing the given op.
    #[pyo3(name= "op_nodes", signature=(op=None, include_directives=true))]
    fn py_op_nodes(
        &self,
        py: Python,
        op: Option<&Bound<PyType>>,
        include_directives: bool,
    ) -> PyResult<Vec<Py<PyAny>>> {
        let mut nodes = Vec::new();
        let filter_is_nonstandard = if let Some(op) = op {
            op.getattr(intern!(py, "_standard_gate")).ok().is_none()
        } else {
            true
        };
        for (node, weight) in self.dag.node_references() {
            if let NodeType::Operation(packed) = &weight {
                if !include_directives && packed.op.directive() {
                    continue;
                }
                if let Some(op_type) = op {
                    // This middle catch is to avoid Python-space operation creation for most uses of
                    // `op`; we're usually just looking for control-flow ops, and standard gates
                    // aren't control-flow ops.
                    if !(filter_is_nonstandard && packed.op.try_standard_gate().is_some())
                        && packed.op.py_op_is_instance(op_type)?
                    {
                        nodes.push(self.unpack_into(py, node, weight)?);
                    }
                } else {
                    nodes.push(self.unpack_into(py, node, weight)?);
                }
            }
        }
        Ok(nodes)
    }

    /// Get a list of "op" nodes in the dag that contain control flow instructions.
    ///
    /// Returns:
    ///     list[DAGOpNode]: The list of dag nodes containing control flow ops.
    fn control_flow_op_nodes(&self, py: Python) -> PyResult<Vec<Py<PyAny>>> {
        if !self.has_control_flow() {
            return Ok(vec![]);
        }
        self.dag
            .node_references()
            .filter_map(|(node_index, node_type)| match node_type {
                NodeType::Operation(node) => {
                    if node.op.control_flow() {
                        Some(self.unpack_into(py, node_index, node_type))
                    } else {
                        None
                    }
                }
                _ => None,
            })
            .collect()
    }

    /// Get the list of gate nodes in the dag.
    ///
    /// Returns:
    ///     list[DAGOpNode]: the list of DAGOpNodes that represent gates.
    fn gate_nodes(&self, py: Python) -> PyResult<Vec<Py<PyAny>>> {
        self.dag
            .node_references()
            .filter_map(|(node, weight)| match weight {
                NodeType::Operation(packed) => match packed.op.view() {
                    OperationRef::Gate(_) | OperationRef::StandardGate(_) => {
                        Some(self.unpack_into(py, node, weight))
                    }
                    _ => None,
                },
                _ => None,
            })
            .collect()
    }

    /// Get the set of "op" nodes with the given name.
    #[pyo3(signature = (*names))]
    fn named_nodes(&self, py: Python<'_>, names: &Bound<PyTuple>) -> PyResult<Vec<Py<PyAny>>> {
        let mut names_set: HashSet<String> = HashSet::with_capacity(names.len());
        for name_obj in names.iter() {
            names_set.insert(name_obj.extract::<String>()?);
        }
        let mut result: Vec<Py<PyAny>> = Vec::new();
        for (id, weight) in self.dag.node_references() {
            if let NodeType::Operation(packed) = weight {
                if names_set.contains(packed.op.name()) {
                    result.push(self.unpack_into(py, id, weight)?);
                }
            }
        }
        Ok(result)
    }

    /// Get list of 2 qubit operations. Ignore directives like snapshot and barrier.
    #[pyo3(name = "two_qubit_ops")]
    pub fn py_two_qubit_ops(&self, py: Python) -> PyResult<Vec<Py<PyAny>>> {
        self.two_qubit_ops()
            .map(|(index, _)| self.unpack_into(py, index, &self.dag[index]))
            .collect()
    }

    /// Get list of 3+ qubit operations. Ignore directives like snapshot and barrier.
    fn multi_qubit_ops(&self, py: Python) -> PyResult<Vec<Py<PyAny>>> {
        let mut nodes = Vec::new();
        for (node, weight) in self.dag.node_references() {
            if let NodeType::Operation(packed) = weight {
                if packed.op.directive() {
                    continue;
                }

                let qargs = self.qargs_interner.get(packed.qubits);
                if qargs.len() >= 3 {
                    nodes.push(self.unpack_into(py, node, weight)?);
                }
            }
        }
        Ok(nodes)
    }

    /// Returns the longest path in the dag as a list of DAGOpNodes, DAGInNodes, and DAGOutNodes.
    fn longest_path(&self, py: Python) -> PyResult<Vec<Py<PyAny>>> {
        let weight_fn = |_| -> Result<usize, Infallible> { Ok(1) };
        match rustworkx_core::dag_algo::longest_path(&self.dag, weight_fn).unwrap() {
            Some(res) => res.0,
            None => return Err(DAGCircuitError::new_err("not a DAG")),
        }
        .into_iter()
        .map(|node_index| self.get_node(py, node_index))
        .collect()
    }

    /// Returns iterator of the successors of a node as :class:`.DAGOpNode`\ s and
    /// :class:`.DAGOutNode`\ s.
    fn successors(&self, py: Python, node: &DAGNode) -> PyResult<Py<PyIterator>> {
        let successors: PyResult<Vec<_>> = self
            .dag
            .neighbors_directed(node.node.unwrap(), Outgoing)
            .unique()
            .map(|i| self.get_node(py, i))
            .collect();
        Ok(PyTuple::new(py, successors?)?
            .into_any()
            .try_iter()
            .unwrap()
            .unbind())
    }

    /// Returns iterator of the predecessors of a node as :class:`.DAGOpNode`\ s and
    /// :class:`.DAGInNode`\ s.
    fn predecessors(&self, py: Python, node: &DAGNode) -> PyResult<Py<PyIterator>> {
        let predecessors: PyResult<Vec<_>> = self
            .dag
            .neighbors_directed(node.node.unwrap(), Incoming)
            .unique()
            .map(|i| self.get_node(py, i))
            .collect();
        Ok(PyTuple::new(py, predecessors?)?
            .into_any()
            .try_iter()
            .unwrap()
            .unbind())
    }

    /// Returns iterator of "op" successors of a node in the dag.
    fn op_successors(&self, py: Python, node: &DAGNode) -> PyResult<Py<PyIterator>> {
        let predecessors: PyResult<Vec<_>> = self
            .dag
            .neighbors_directed(node.node.unwrap(), Outgoing)
            .unique()
            .filter_map(|i| match self.dag[i] {
                NodeType::Operation(_) => Some(self.get_node(py, i)),
                _ => None,
            })
            .collect();
        Ok(PyTuple::new(py, predecessors?)?
            .into_any()
            .try_iter()
            .unwrap()
            .unbind())
    }

    /// Returns the iterator of "op" predecessors of a node in the dag.
    fn op_predecessors(&self, py: Python, node: &DAGNode) -> PyResult<Py<PyIterator>> {
        let predecessors: PyResult<Vec<_>> = self
            .dag
            .neighbors_directed(node.node.unwrap(), Incoming)
            .unique()
            .filter_map(|i| match self.dag[i] {
                NodeType::Operation(_) => Some(self.get_node(py, i)),
                _ => None,
            })
            .collect();
        Ok(PyTuple::new(py, predecessors?)?
            .into_any()
            .try_iter()
            .unwrap()
            .unbind())
    }

    /// Checks if a second node is in the successors of node.
    fn is_successor(&self, node: &DAGNode, node_succ: &DAGNode) -> bool {
        self.dag
            .find_edge(node.node.unwrap(), node_succ.node.unwrap())
            .is_some()
    }

    /// Checks if a second node is in the predecessors of node.
    fn is_predecessor(&self, node: &DAGNode, node_pred: &DAGNode) -> bool {
        self.dag
            .find_edge(node_pred.node.unwrap(), node.node.unwrap())
            .is_some()
    }

    /// Returns iterator of the predecessors of a node that are
    /// connected by a quantum edge as DAGOpNodes and DAGInNodes.
    #[pyo3(name = "quantum_predecessors")]
    fn py_quantum_predecessors(&self, py: Python, node: &DAGNode) -> PyResult<Py<PyIterator>> {
        let predecessors: PyResult<Vec<_>> = self
            .quantum_predecessors(node.node.unwrap())
            .map(|i| self.get_node(py, i))
            .collect();
        Ok(PyTuple::new(py, predecessors?)?
            .into_any()
            .try_iter()
            .unwrap()
            .unbind())
    }

    /// Returns iterator of the successors of a node that are
    /// connected by a quantum edge as DAGOpNodes and DAGOutNodes.
    #[pyo3(name = "quantum_successors")]
    fn py_quantum_successors(&self, py: Python, node: &DAGNode) -> PyResult<Py<PyIterator>> {
        let successors: PyResult<Vec<_>> = self
            .quantum_successors(node.node.unwrap())
            .map(|i| self.get_node(py, i))
            .collect();
        Ok(PyTuple::new(py, successors?)?
            .into_any()
            .try_iter()
            .unwrap()
            .unbind())
    }

    /// Returns iterator of the predecessors of a node that are
    /// connected by a classical edge as DAGOpNodes and DAGInNodes.
    fn classical_predecessors(&self, py: Python, node: &DAGNode) -> PyResult<Py<PyIterator>> {
        let edges = self.dag.edges_directed(node.node.unwrap(), Incoming);
        let filtered = edges.filter_map(|e| match e.weight() {
            Wire::Qubit(_) => None,
            _ => Some(e.source()),
        });
        let predecessors: PyResult<Vec<_>> =
            filtered.unique().map(|i| self.get_node(py, i)).collect();
        Ok(PyTuple::new(py, predecessors?)?
            .into_any()
            .try_iter()
            .unwrap()
            .unbind())
    }

    /// Returns set of the ancestors of a node as :class:`.DAGOpNode`\ s and :class:`.DAGInNode`\ s.
    ///
    /// The ancestors are the set of all nodes that can reach the target node. Whereas the
    /// :meth:`.DAGCircuit.predecessors` only contains the immediate predecessors, the ancestors
    /// recursively contain the predecessors of each predecessor.
    #[pyo3(name = "ancestors")]
    fn py_ancestors(&self, py: Python, node: &DAGNode) -> PyResult<Py<PySet>> {
        let ancestors: PyResult<Vec<Py<PyAny>>> = self
            .ancestors(node.node.unwrap())
            .map(|node| self.get_node(py, node))
            .collect();
        Ok(PySet::new(py, &ancestors?)?.unbind())
    }

    /// Returns set of the descendants of a node as :class:`.DAGOpNode`\ s and :class:`.DAGOutNode`\ s.
    ///
    /// The descendants are the set of all nodes that can be reached from the target node. In
    /// comparison, :meth:`.DAGCircuit.successors` is an iterator over the immediate successors,
    /// whereas this method contains all the successors' succesors.
    #[pyo3(name = "descendants")]
    fn py_descendants(&self, py: Python, node: &DAGNode) -> PyResult<Py<PySet>> {
        let descendants: PyResult<Vec<Py<PyAny>>> = self
            .descendants(node.node.unwrap())
            .map(|node| self.get_node(py, node))
            .collect();
        Ok(PySet::new(py, &descendants?)?.unbind())
    }

    /// Returns an iterator of tuples of ``(DAGNode, [DAGNodes])`` where the ``DAGNode`` is the
    /// current node and ``[DAGNodes]`` is a list of the successors in BFS order.
    #[pyo3(name = "bfs_successors")]
    fn py_bfs_successors(&self, py: Python, node: &DAGNode) -> PyResult<Py<PyIterator>> {
        type PyIteratorVec = Vec<(Py<PyAny>, Vec<Py<PyAny>>)>;

        let successor_index: PyResult<PyIteratorVec> = self
            .bfs_successors(node.node.unwrap())
            .map(|(node, nodes)| -> PyResult<(Py<PyAny>, Vec<Py<PyAny>>)> {
                Ok((
                    self.get_node(py, node)?,
                    nodes
                        .iter()
                        .map(|sub_node| self.get_node(py, *sub_node))
                        .collect::<PyResult<Vec<_>>>()?,
                ))
            })
            .collect();
        Ok(PyList::new(py, successor_index?)?
            .into_any()
            .try_iter()?
            .unbind())
    }

    /// Returns iterator of the successors of a node that are
    /// connected by a classical edge as DAGOpNodes and DAGOutNodes.
    fn classical_successors(&self, py: Python, node: &DAGNode) -> PyResult<Py<PyIterator>> {
        let edges = self.dag.edges_directed(node.node.unwrap(), Outgoing);
        let filtered = edges.filter_map(|e| match e.weight() {
            Wire::Qubit(_) => None,
            _ => Some(e.target()),
        });
        let predecessors: PyResult<Vec<_>> =
            filtered.unique().map(|i| self.get_node(py, i)).collect();
        Ok(PyTuple::new(py, predecessors?)?
            .into_any()
            .try_iter()
            .unwrap()
            .unbind())
    }

    /// Remove an operation node n.
    ///
    /// Add edges from predecessors to successors.
    #[pyo3(name = "remove_op_node")]
    fn py_remove_op_node(&mut self, node: &Bound<PyAny>) -> PyResult<()> {
        let node: PyRef<DAGOpNode> = match node.downcast::<DAGOpNode>() {
            Ok(node) => node.borrow(),
            Err(_) => return Err(DAGCircuitError::new_err("Node not an DAGOpNode")),
        };
        let index = node.as_ref().node.unwrap();
        if self.dag.node_weight(index).is_none() {
            return Err(DAGCircuitError::new_err("Node not in DAG"));
        }
        self.remove_op_node(index);
        Ok(())
    }

    /// Remove all of the ancestor operation nodes of node.
    fn remove_ancestors_of(&mut self, node: &DAGNode) {
        let ancestors: Vec<_> = core_ancestors(&self.dag, node.node.unwrap())
            .filter(|next| {
                next != &node.node.unwrap()
                    && matches!(self.dag.node_weight(*next), Some(NodeType::Operation(_)))
            })
            .collect();
        for a in ancestors {
            self.dag.remove_node(a);
        }
    }

    /// Remove all of the descendant operation nodes of node.
    fn remove_descendants_of(&mut self, node: &DAGNode) {
        let descendants: Vec<_> = core_descendants(&self.dag, node.node.unwrap())
            .filter(|next| {
                next != &node.node.unwrap()
                    && matches!(self.dag.node_weight(*next), Some(NodeType::Operation(_)))
            })
            .collect();
        for d in descendants {
            self.dag.remove_node(d);
        }
    }

    /// Remove all of the non-ancestors operation nodes of node.
    fn remove_nonancestors_of(&mut self, node: &DAGNode) {
        let ancestors: HashSet<_> = core_ancestors(&self.dag, node.node.unwrap())
            .filter(|next| {
                next != &node.node.unwrap()
                    && matches!(self.dag.node_weight(*next), Some(NodeType::Operation(_)))
            })
            .collect();
        let non_ancestors: Vec<_> = self
            .dag
            .node_indices()
            .filter(|node_id| !ancestors.contains(node_id))
            .collect();
        for na in non_ancestors {
            self.dag.remove_node(na);
        }
    }

    /// Remove all of the non-descendants operation nodes of node.
    fn remove_nondescendants_of(&mut self, node: &DAGNode) {
        let descendants: HashSet<_> = core_descendants(&self.dag, node.node.unwrap())
            .filter(|next| {
                next != &node.node.unwrap()
                    && matches!(self.dag.node_weight(*next), Some(NodeType::Operation(_)))
            })
            .collect();
        let non_descendants: Vec<_> = self
            .dag
            .node_indices()
            .filter(|node_id| !descendants.contains(node_id))
            .collect();
        for nd in non_descendants {
            self.dag.remove_node(nd);
        }
    }

    /// Return a list of op nodes in the first layer of this dag.
    #[pyo3(name = "front_layer")]
    fn py_front_layer(&self, py: Python) -> PyResult<Py<PyList>> {
        let native_front_layer = self.front_layer();
        let front_layer_list = PyList::empty(py);
        for node in native_front_layer {
            front_layer_list.append(self.get_node(py, node)?)?;
        }
        Ok(front_layer_list.into())
    }

    /// Yield a shallow view on a layer of this DAGCircuit for all d layers of this circuit.
    ///
    /// A layer is a circuit whose gates act on disjoint qubits, i.e.,
    /// a layer has depth 1. The total number of layers equals the
    /// circuit depth d. The layers are indexed from 0 to d-1 with the
    /// earliest layer at index 0. The layers are constructed using a
    /// greedy algorithm. Each returned layer is a dict containing
    /// {"graph": circuit graph, "partition": list of qubit lists}.
    ///
    /// The returned layer contains new (but semantically equivalent) DAGOpNodes, DAGInNodes,
    /// and DAGOutNodes. These are not the same as nodes of the original dag, but are equivalent
    /// via DAGNode.semantic_eq(node1, node2).
    ///
    /// TODO: Gates that use the same cbits will end up in different
    /// layers as this is currently implemented. This may not be
    /// the desired behavior.
    #[pyo3(signature = (*, vars_mode=VarsMode::Captures))]
    fn layers(&self, py: Python, vars_mode: VarsMode) -> PyResult<Py<PyIterator>> {
        let layer_list = PyList::empty(py);
        let mut graph_layers = self.multigraph_layers();
        if graph_layers.next().is_none() {
            return Ok(PyIterator::from_object(&layer_list)?.into());
        }

        for graph_layer in graph_layers {
            let layer_dict = PyDict::new(py);
            // Sort to make sure they are in the order they were added to the original DAG
            // It has to be done by node_id as graph_layer is just a list of nodes
            // with no implied topology
            // Drawing tools rely on _node_id to infer order of node creation
            // so we need this to be preserved by layers()
            // Get the op nodes from the layer, removing any input and output nodes.
            let mut op_nodes: Vec<(&PackedInstruction, &NodeIndex)> = graph_layer
                .iter()
                .filter_map(|node| self.dag.node_weight(*node).map(|dag_node| (dag_node, node)))
                .filter_map(|(node, index)| match node {
                    NodeType::Operation(oper) => Some((oper, index)),
                    _ => None,
                })
                .collect();
            op_nodes.sort_by_key(|(_, node_index)| **node_index);

            if op_nodes.is_empty() {
                return Ok(PyIterator::from_object(&layer_list)?.into());
            }

            let mut new_layer = self.copy_empty_like(vars_mode)?;

            new_layer.extend(op_nodes.iter().map(|(inst, _)| (*inst).clone()))?;

            let support_iter = new_layer.op_nodes(false).map(|(_, instruction)| {
                PyTuple::new(
                    py,
                    new_layer
                        .qubits
                        .map_indices(new_layer.qargs_interner.get(instruction.qubits)),
                )
                .unwrap()
            });
            let support_list = PyList::empty(py);
            for support_qarg in support_iter {
                support_list.append(support_qarg)?;
            }
            layer_dict.set_item("graph", new_layer)?;
            layer_dict.set_item("partition", support_list)?;
            layer_list.append(layer_dict)?;
        }
        Ok(layer_list.into_any().try_iter()?.into())
    }

    /// Yield a layer for all gates of this circuit.
    ///
    /// A serial layer is a circuit with one gate. The layers have the
    /// same structure as in layers().
    #[pyo3(signature = (*, vars_mode=VarsMode::Captures))]
    fn serial_layers(&self, py: Python, vars_mode: VarsMode) -> PyResult<Py<PyIterator>> {
        let layer_list = PyList::empty(py);
        for next_node in self.topological_op_nodes(false)? {
            let retrieved_node: &PackedInstruction = match self.dag.node_weight(next_node) {
                Some(NodeType::Operation(node)) => node,
                _ => unreachable!("A non-operation node was obtained from topological_op_nodes."),
            };
            let mut new_layer = self.copy_empty_like(vars_mode)?;

            // Save the support of the operation we add to the layer
            let support_list = PyList::empty(py);
            let qubits = PyTuple::new(
                py,
                self.qargs_interner
                    .get(retrieved_node.qubits)
                    .iter()
                    .map(|qubit| self.qubits.get(*qubit)),
            )?
            .unbind();
            new_layer.push_back(retrieved_node.clone())?;

            if !retrieved_node.op.directive() {
                support_list.append(qubits)?;
            }

            let layer_dict = [
                ("graph", new_layer.into_py_any(py)?),
                ("partition", support_list.into_any().unbind()),
            ]
            .into_py_dict(py)?;
            layer_list.append(layer_dict)?;
        }

        Ok(layer_list.into_any().try_iter()?.into())
    }

    /// Yield layers of the multigraph.
    #[pyo3(name = "multigraph_layers")]
    fn py_multigraph_layers(&self, py: Python) -> PyResult<Py<PyIterator>> {
        let graph_layers = self.multigraph_layers().map(|layer| -> Vec<Py<PyAny>> {
            layer
                .into_iter()
                .filter_map(|index| self.get_node(py, index).ok())
                .collect()
        });
        let list: Bound<PyList> = PyList::new(py, graph_layers.collect::<Vec<Vec<Py<PyAny>>>>())?;
        Ok(PyIterator::from_object(&list)?.unbind())
    }

    /// Return a set of non-conditional runs of "op" nodes with the given names.
    ///
    /// For example, "... h q[0]; cx q[0],q[1]; cx q[0],q[1]; h q[1]; .."
    /// would produce the tuple of cx nodes as an element of the set returned
    /// from a call to collect_runs(["cx"]). If instead the cx nodes were
    /// "cx q[0],q[1]; cx q[1],q[0];", the method would still return the
    /// pair in a tuple. The namelist can contain names that are not
    /// in the circuit's basis.
    ///
    /// Nodes must have only one successor to continue the run.
    #[pyo3(name = "collect_runs")]
    fn py_collect_runs(&self, py: Python, namelist: &Bound<PyList>) -> PyResult<Py<PySet>> {
        let mut name_list_set = HashSet::with_capacity(namelist.len());
        for name in namelist.iter() {
            name_list_set.insert(name.extract::<String>()?);
        }

        let out_set = PySet::empty(py)?;

        for run in self.collect_runs(name_list_set) {
            let run_tuple = PyTuple::new(
                py,
                run.into_iter()
                    .map(|node_index| self.get_node(py, node_index).unwrap()),
            )?;
            out_set.add(run_tuple)?;
        }
        Ok(out_set.unbind())
    }

    /// Return a set of non-conditional runs of 1q "op" nodes.
    #[pyo3(name = "collect_1q_runs")]
    fn py_collect_1q_runs(&self, py: Python) -> PyResult<Py<PyList>> {
        match self.collect_1q_runs() {
            Some(runs) => {
                let runs_iter = runs.map(|node_indices| {
                    PyList::new(
                        py,
                        node_indices
                            .into_iter()
                            .map(|node_index| self.get_node(py, node_index).unwrap()),
                    )
                    .unwrap()
                    .unbind()
                });
                let out_list = PyList::empty(py);
                for run_list in runs_iter {
                    out_list.append(run_list)?;
                }
                Ok(out_list.unbind())
            }
            None => Err(PyRuntimeError::new_err(
                "Invalid DAGCircuit, cycle encountered",
            )),
        }
    }

    /// Return a set of non-conditional runs of 2q "op" nodes.
    #[pyo3(name = "collect_2q_runs")]
    fn py_collect_2q_runs(&self, py: Python) -> PyResult<Py<PyList>> {
        match self.collect_2q_runs() {
            Some(runs) => {
                let runs_iter = runs.into_iter().map(|node_indices| {
                    PyList::new(
                        py,
                        node_indices
                            .into_iter()
                            .map(|node_index| self.get_node(py, node_index).unwrap()),
                    )
                    .unwrap()
                    .unbind()
                });
                let out_list = PyList::empty(py);
                for run_list in runs_iter {
                    out_list.append(run_list)?;
                }
                Ok(out_list.unbind())
            }
            None => Err(PyRuntimeError::new_err(
                "Invalid DAGCircuit, cycle encountered",
            )),
        }
    }

    /// Iterator for nodes that affect a given wire.
    ///
    /// Args:
    ///     wire (Bit): the wire to be looked at.
    ///     only_ops (bool): True if only the ops nodes are wanted;
    ///                 otherwise, all nodes are returned.
    /// Yield:
    ///      Iterator: the successive nodes on the given wire
    ///
    /// Raises:
    ///     DAGCircuitError: if the given wire doesn't exist in the DAG
    #[pyo3(name = "nodes_on_wire", signature = (wire, only_ops=false))]
    fn py_nodes_on_wire(
        &self,
        py: Python,
        wire: &Bound<PyAny>,
        only_ops: bool,
    ) -> PyResult<Py<PyIterator>> {
        let wire = if wire.downcast::<PyQubit>().is_ok() {
            let wire = wire.extract::<ShareableQubit>()?;
            self.qubits.find(&wire).map(Wire::Qubit)
        } else if wire.downcast::<PyClbit>().is_ok() {
            let wire = wire.extract::<ShareableClbit>()?;
            self.clbits.find(&wire).map(Wire::Clbit)
        } else {
            let wire = wire.extract::<expr::Var>()?;
            self.vars.find(&wire).map(Wire::Var)
        }
        .ok_or_else(|| {
            DAGCircuitError::new_err(format!(
                "The given wire {wire:?} is not present in the circuit"
            ))
        })?;

        let nodes = self
            .nodes_on_wire(wire, only_ops)
            .into_iter()
            .map(|n| self.get_node(py, n))
            .collect::<PyResult<Vec<_>>>()?;
        Ok(PyTuple::new(py, nodes)?.into_any().try_iter()?.unbind())
    }

    /// Count the occurrences of operation names.
    ///
    /// Args:
    ///     recurse: if ``True`` (default), then recurse into control-flow operations.  In all
    ///         cases, this counts only the number of times the operation appears in any possible
    ///         block; both branches of if-elses are counted, and for- and while-loop blocks are
    ///         only counted once.
    ///
    /// Returns:
    ///     Mapping[str, int]: a mapping of operation names to the number of times it appears.
    #[pyo3(name = "count_ops", signature = (*, recurse=true))]
    fn py_count_ops(&self, py: Python, recurse: bool) -> PyResult<Py<PyAny>> {
        self.count_ops(py, recurse)?.into_py_any(py)
    }

    /// Count the occurrences of operation names on the longest path.
    ///
    /// Returns a dictionary of counts keyed on the operation name.
    fn count_ops_longest_path(&self) -> PyResult<HashMap<&str, usize>> {
        if self.dag.node_count() == 0 {
            return Ok(HashMap::new());
        }
        let weight_fn = |_| -> Result<usize, Infallible> { Ok(1) };
        let longest_path =
            match rustworkx_core::dag_algo::longest_path(&self.dag, weight_fn).unwrap() {
                Some(res) => res.0,
                None => return Err(DAGCircuitError::new_err("not a DAG")),
            };
        // Allocate for worst case where all operations are unique
        let mut op_counts: HashMap<&str, usize> = HashMap::with_capacity(longest_path.len() - 2);
        for node_index in &longest_path[1..longest_path.len() - 1] {
            if let NodeType::Operation(ref packed) = self.dag[*node_index] {
                let name = packed.op.name();
                op_counts
                    .entry(name)
                    .and_modify(|count| *count += 1)
                    .or_insert(1);
            }
        }
        Ok(op_counts)
    }

    /// Returns causal cone of a qubit.
    ///
    /// A qubit's causal cone is the set of qubits that can influence the output of that
    /// qubit through interactions, whether through multi-qubit gates or operations. Knowing
    /// the causal cone of a qubit can be useful when debugging faulty circuits, as it can
    /// help identify which wire(s) may be causing the problem.
    ///
    /// This method does not consider any classical data dependency in the ``DAGCircuit``,
    /// classical bit wires are ignored for the purposes of building the causal cone.
    ///
    /// Args:
    ///     qubit (~qiskit.circuit.Qubit): The output qubit for which we want to find the causal cone.
    ///
    /// Returns:
    ///     Set[~qiskit.circuit.Qubit]: The set of qubits whose interactions affect ``qubit``.
    fn quantum_causal_cone(&self, py: Python, qubit: &Bound<PyAny>) -> PyResult<Py<PySet>> {
        // Retrieve the output node from the qubit
        let qubit_nat: ShareableQubit = qubit.extract()?;
        let output_qubit = self.qubits.find(&qubit_nat).ok_or_else(|| {
            DAGCircuitError::new_err(format!(
                "The given qubit {qubit:?} is not present in the circuit"
            ))
        })?;
        let output_node_index = self
            .qubit_io_map
            .get(output_qubit.index())
            .map(|x| x[1])
            .ok_or_else(|| {
                DAGCircuitError::new_err(format!(
                    "The given qubit {qubit:?} is not present in qubit_output_map"
                ))
            })?;

        let mut qubits_in_cone: HashSet<&Qubit> = HashSet::from([&output_qubit]);
        let mut queue: VecDeque<NodeIndex> = self.quantum_predecessors(output_node_index).collect();

        // The processed_non_directive_nodes stores the set of processed non-directive nodes.
        // This is an optimization to avoid considering the same non-directive node multiple
        // times when reached from different paths.
        // The directive nodes (such as barriers or measures) are trickier since when processing
        // them we only add their predecessors that intersect qubits_in_cone. Hence, directive
        // nodes have to be considered multiple times.
        let mut processed_non_directive_nodes: HashSet<NodeIndex> = HashSet::new();

        while !queue.is_empty() {
            let cur_index = queue.pop_front().unwrap();

            if let NodeType::Operation(packed) = self.dag.node_weight(cur_index).unwrap() {
                if !packed.op.directive() {
                    // If the operation is not a directive (in particular not a barrier nor a measure),
                    // we do not do anything if it was already processed. Otherwise, we add its qubits
                    // to qubits_in_cone, and append its predecessors to queue.
                    if processed_non_directive_nodes.contains(&cur_index) {
                        continue;
                    }
                    qubits_in_cone.extend(self.qargs_interner.get(packed.qubits));
                    processed_non_directive_nodes.insert(cur_index);

                    for pred_index in self.quantum_predecessors(cur_index) {
                        if let NodeType::Operation(_pred_packed) =
                            self.dag.node_weight(pred_index).unwrap()
                        {
                            queue.push_back(pred_index);
                        }
                    }
                } else {
                    // Directives (such as barriers and measures) may be defined over all the qubits,
                    // yet not all of these qubits should be considered in the causal cone. So we
                    // only add those predecessors that have qubits in common with qubits_in_cone.
                    for pred_index in self.quantum_predecessors(cur_index) {
                        if let NodeType::Operation(pred_packed) =
                            self.dag.node_weight(pred_index).unwrap()
                        {
                            if self
                                .qargs_interner
                                .get(pred_packed.qubits)
                                .iter()
                                .any(|x| qubits_in_cone.contains(x))
                            {
                                queue.push_back(pred_index);
                            }
                        }
                    }
                }
            }
        }

        let qubits_in_cone_vec: Vec<_> = qubits_in_cone.iter().map(|&&qubit| qubit).collect();
        let elements = self.qubits.map_indices(&qubits_in_cone_vec);
        Ok(PySet::new(py, elements)?.unbind())
    }

    /// Return a dictionary of circuit properties.
    fn properties(&self, py: Python) -> PyResult<HashMap<&str, Py<PyAny>>> {
        Ok(HashMap::from_iter([
            ("size", self.size(false)?.into_py_any(py)?),
            ("depth", self.depth(false)?.into_py_any(py)?),
            ("width", self.width().into_py_any(py)?),
            ("qubits", self.num_qubits().into_py_any(py)?),
            ("bits", self.num_clbits().into_py_any(py)?),
            ("factors", self.num_tensor_factors().into_py_any(py)?),
            ("operations", self.py_count_ops(py, true)?),
        ]))
    }

    /// Draws the dag circuit.
    ///
    /// This function needs `Graphviz <https://www.graphviz.org/>`_ to be
    /// installed. Graphviz is not a python package and can't be pip installed
    /// (the ``graphviz`` package on PyPI is a Python interface library for
    /// Graphviz and does not actually install Graphviz). You can refer to
    /// `the Graphviz documentation <https://www.graphviz.org/download/>`__ on
    /// how to install it.
    ///
    /// Args:
    ///     scale (float): scaling factor
    ///     filename (str): file path to save image to (format inferred from name)
    ///     style (str):
    ///         'plain': B&W graph;
    ///         'color' (default): color input/output/op nodes
    ///
    /// Returns:
    ///     Ipython.display.Image: if in Jupyter notebook and not saving to file,
    ///     otherwise None.
    #[pyo3(signature=(scale=0.7, filename=None, style="color"))]
    fn draw<'py>(
        slf: PyRef<'py, Self>,
        py: Python<'py>,
        scale: f64,
        filename: Option<&str>,
        style: &str,
    ) -> PyResult<Bound<'py, PyAny>> {
        let module = PyModule::import(py, "qiskit.visualization.dag_visualization")?;
        module.call_method1("dag_drawer", (slf, scale, filename, style))
    }

    #[pyo3(signature=(graph_attrs=None, node_attrs=None, edge_attrs=None))]
    fn _to_dot<'py>(
        &self,
        py: Python<'py>,
        graph_attrs: Option<BTreeMap<String, String>>,
        node_attrs: Option<Py<PyAny>>,
        edge_attrs: Option<Py<PyAny>>,
    ) -> PyResult<Bound<'py, PyString>> {
        let mut buffer = Vec::<u8>::new();
        build_dot(py, self, &mut buffer, graph_attrs, node_attrs, edge_attrs)?;
        Ok(PyString::new(py, std::str::from_utf8(&buffer)?))
    }

    /// Add an input variable to the circuit.
    ///
    /// Args:
    ///     var: the variable to add.
    fn add_input_var(&mut self, var: expr::Var) -> PyResult<()> {
        if !self.vars_capture.is_empty() || !self.stretches_capture.is_empty() {
            return Err(DAGCircuitError::new_err(
                "cannot add inputs to a circuit with captures",
            ));
        }
        self.add_var(var, DAGVarType::Input)?;
        Ok(())
    }

    /// Add a captured variable to the circuit.
    ///
    /// Args:
    ///     var: the variable to add.
    fn add_captured_var(&mut self, var: expr::Var) -> PyResult<()> {
        if !self.vars_input.is_empty() {
            return Err(DAGCircuitError::new_err(
                "cannot add captures to a circuit with inputs",
            ));
        }
        self.add_var(var, DAGVarType::Capture)?;
        Ok(())
    }

    /// Add a captured stretch to the circuit.
    ///
    /// Args:
    ///     stretch: the stretch to add.
    fn add_captured_stretch(&mut self, stretch: expr::Stretch) -> PyResult<()> {
        if !self.vars_input.is_empty() {
            return Err(DAGCircuitError::new_err(
                "cannot add captures to a circuit with inputs",
            ));
        }

        self.add_stretch(stretch, DAGStretchType::Capture)?;
        Ok(())
    }

    /// Add a declared local variable to the circuit.
    ///
    /// Args:
    ///     var: the variable to add.
    fn add_declared_var(&mut self, var: expr::Var) -> PyResult<()> {
        self.add_var(var, DAGVarType::Declare)?;
        Ok(())
    }

    /// Add a declared stretch to the circuit.
    ///
    /// Args:
    ///     stretch: the stretch to add.
    fn add_declared_stretch(&mut self, stretch: expr::Stretch) -> PyResult<()> {
        self.add_stretch(stretch, DAGStretchType::Declare)?;
        Ok(())
    }

    /// Total number of classical variables tracked by the circuit.
    #[getter]
    fn num_vars(&self) -> usize {
        self.num_input_vars() + self.num_captured_vars() + self.num_declared_vars()
    }

    /// Number of input classical variables tracked by the circuit.
    #[getter]
    fn num_input_vars(&self) -> usize {
        self.vars_input.len()
    }

    /// Number of captured classical variables tracked by the circuit.
    #[getter]
    fn num_captured_vars(&self) -> usize {
        self.vars_capture.len()
    }

    /// Number of declared local classical variables tracked by the circuit.
    #[getter]
    fn num_declared_vars(&self) -> usize {
        self.vars_declare.len()
    }

    /// Total number of stretches tracked by the circuit.
    #[getter]
    pub fn num_stretches(&self) -> usize {
        self.num_captured_stretches() + self.num_declared_stretches()
    }

    /// Number of captured stretches tracked by the circuit.
    #[getter]
    fn num_captured_stretches(&self) -> usize {
        self.stretches_capture.len()
    }

    /// Number of declared local stretches tracked by the circuit.
    #[getter]
    fn num_declared_stretches(&self) -> usize {
        self.stretches_declare.len()
    }

    /// Is this realtime variable in the DAG?
    ///
    /// Args:
    ///     var: the variable or name to check.
    fn has_var(&self, var: &Bound<PyAny>) -> PyResult<bool> {
        if let Ok(name) = var.extract::<String>() {
            Ok(matches!(
                self.identifier_info.get(&name),
                Some(DAGIdentifierInfo::Var(_))
            ))
        } else {
            let var = var.extract::<expr::Var>()?;
            let expr::Var::Standalone { name, .. } = &var else {
                return Ok(false);
            };
            if let Some(DAGIdentifierInfo::Var(info)) = self.identifier_info.get(name) {
                return Ok(&var == self.vars.get(info.var).unwrap());
            }
            Ok(false)
        }
    }

    /// Is this stretch in the DAG?
    ///
    /// Args:
    ///     var: the stretch or name to check.
    fn has_stretch(&self, var: &Bound<PyAny>) -> PyResult<bool> {
        if let Ok(name) = var.extract::<String>() {
            Ok(matches!(
                self.identifier_info.get(&name),
                Some(DAGIdentifierInfo::Stretch(_))
            ))
        } else {
            let stretch = var.extract::<expr::Stretch>()?;
            if let Some(DAGIdentifierInfo::Stretch(info)) = self.identifier_info.get(&stretch.name)
            {
                return Ok(&stretch == self.stretches.get(info.stretch).unwrap());
            }
            Ok(false)
        }
    }

    /// Is this identifier in the DAG?
    ///
    /// Args:
    ///     var: the identifier or name to check.
    fn has_identifier(&self, var: &Bound<PyAny>) -> PyResult<bool> {
        if let Ok(name) = var.extract::<String>() {
            Ok(matches!(
                self.identifier_info.get(&name),
                Some(DAGIdentifierInfo::Var(_) | DAGIdentifierInfo::Stretch(_))
            ))
        } else if let Ok(var) = var.extract::<expr::Var>() {
            let expr::Var::Standalone { name, .. } = &var else {
                return Ok(false);
            };
            if let Some(DAGIdentifierInfo::Var(info)) = self.identifier_info.get(name) {
                return Ok(&var == self.vars.get(info.var).unwrap());
            }
            Ok(false)
        } else if let Ok(stretch) = var.extract::<expr::Stretch>() {
            if let Some(DAGIdentifierInfo::Stretch(info)) = self.identifier_info.get(&stretch.name)
            {
                return Ok(&stretch == self.stretches.get(info.stretch).unwrap());
            }
            Ok(false)
        } else {
            Err(PyValueError::new_err(
                "identifier must be a name or expression kind Var or Stretch",
            ))
        }
    }

    /// Iterable over the input classical variables tracked by the circuit.
    fn iter_input_vars(&self, py: Python) -> PyResult<Py<PyIterator>> {
        let result = PySet::new(
            py,
            self.input_vars()
                .map(|v| v.clone().into_py_any(py).unwrap()),
        )?;
        Ok(result.into_any().try_iter()?.unbind())
    }

    /// Iterable over the captured classical variables tracked by the circuit.
    fn iter_captured_vars(&self, py: Python) -> PyResult<Py<PyIterator>> {
        let result = PySet::new(
            py,
            self.captured_vars()
                .map(|v| v.clone().into_py_any(py).unwrap()),
        )?;
        Ok(result.into_any().try_iter()?.unbind())
    }

    /// Iterable over the captured stretches tracked by the circuit.
    fn iter_captured_stretches(&self, py: Python) -> PyResult<Py<PyIterator>> {
        let result = PySet::new(
            py,
            self.captured_stretches()
                .map(|v| v.clone().into_py_any(py).unwrap()),
        )?;
        Ok(result.into_any().try_iter()?.unbind())
    }

    /// Iterable over all captured identifiers tracked by the circuit.
    fn iter_captures(&self, py: Python) -> PyResult<Py<PyIterator>> {
        let out_set = PySet::empty(py)?;
        for var in self.captured_vars() {
            out_set.add(var.clone())?;
        }
        for stretch in self.captured_stretches() {
            out_set.add(stretch.clone())?;
        }
        Ok(out_set.into_any().try_iter()?.unbind())
    }

    /// Iterable over the declared classical variables tracked by the circuit.
    fn iter_declared_vars(&self, py: Python) -> PyResult<Py<PyIterator>> {
        let result = PySet::new(
            py,
            self.declared_vars()
                .map(|v| v.clone().into_py_any(py).unwrap()),
        )?;
        Ok(result.into_any().try_iter()?.unbind())
    }

    /// Iterable over the declared stretches tracked by the circuit.
    fn iter_declared_stretches(&self, py: Python) -> PyResult<Py<PyIterator>> {
        let result = PyList::new(
            py,
            self.declared_stretches()
                .map(|v| v.clone().into_py_any(py).unwrap()),
        )?;
        Ok(result.into_any().try_iter()?.unbind())
    }

    /// Iterable over all the classical variables tracked by the circuit.
    fn iter_vars(&self, py: Python) -> PyResult<Py<PyIterator>> {
        let out_set = PySet::empty(py)?;
        for var in self.vars.objects() {
            out_set.add(var.clone())?;
        }
        Ok(out_set.into_any().try_iter()?.unbind())
    }

    /// Iterable over all the stretches tracked by the circuit.
    fn iter_stretches(&self, py: Python) -> PyResult<Py<PyIterator>> {
        let out_set = PySet::empty(py)?;
        for stretch in self.stretches.objects() {
            out_set.add(stretch.clone())?;
        }
        Ok(out_set.into_any().try_iter()?.unbind())
    }

    fn _has_edge(&self, source: usize, target: usize) -> bool {
        self.dag
            .contains_edge(NodeIndex::new(source), NodeIndex::new(target))
    }

    fn _is_dag(&self) -> bool {
        rustworkx_core::petgraph::algo::toposort(&self.dag, None).is_ok()
    }

    fn _in_edges(&self, py: Python, node_index: usize) -> Vec<Py<PyTuple>> {
        self.dag
            .edges_directed(NodeIndex::new(node_index), Incoming)
            .map(|wire| {
                (
                    wire.source().index(),
                    wire.target().index(),
                    match wire.weight() {
                        Wire::Qubit(qubit) => {
                            self.qubits.get(*qubit).into_bound_py_any(py).unwrap()
                        }
                        Wire::Clbit(clbit) => {
                            self.clbits.get(*clbit).into_bound_py_any(py).unwrap()
                        }
                        Wire::Var(var) => {
                            self.vars.get(*var).cloned().into_bound_py_any(py).unwrap()
                        }
                    },
                )
                    .into_pyobject(py)
                    .unwrap()
                    .unbind()
            })
            .collect()
    }

    fn _out_edges(&self, py: Python, node_index: usize) -> Vec<Py<PyTuple>> {
        self.dag
            .edges_directed(NodeIndex::new(node_index), Outgoing)
            .map(|wire| {
                (
                    wire.source().index(),
                    wire.target().index(),
                    match wire.weight() {
                        Wire::Qubit(qubit) => {
                            self.qubits.get(*qubit).into_bound_py_any(py).unwrap()
                        }
                        Wire::Clbit(clbit) => {
                            self.clbits.get(*clbit).into_bound_py_any(py).unwrap()
                        }
                        Wire::Var(var) => {
                            self.vars.get(*var).cloned().into_bound_py_any(py).unwrap()
                        }
                    },
                )
                    .into_pyobject(py)
                    .unwrap()
                    .unbind()
            })
            .collect()
    }

    fn _in_wires(&self, py: Python, node_index: usize) -> Vec<Py<PyAny>> {
        self.dag
            .edges_directed(NodeIndex::new(node_index), Incoming)
            .map(|wire| match wire.weight() {
                Wire::Qubit(qubit) => self.qubits.get(*qubit).into_py_any(py).unwrap(),
                Wire::Clbit(clbit) => self.clbits.get(*clbit).into_py_any(py).unwrap(),
                Wire::Var(var) => self.vars.get(*var).cloned().into_py_any(py).unwrap(),
            })
            .collect()
    }

    fn _out_wires(&self, py: Python, node_index: usize) -> Vec<Py<PyAny>> {
        self.dag
            .edges_directed(NodeIndex::new(node_index), Outgoing)
            .map(|wire| match wire.weight() {
                Wire::Qubit(qubit) => self.qubits.get(*qubit).into_py_any(py).unwrap(),
                Wire::Clbit(clbit) => self.clbits.get(*clbit).into_py_any(py).unwrap(),
                Wire::Var(var) => self.vars.get(*var).cloned().into_py_any(py).unwrap(),
            })
            .collect()
    }

    fn _find_successors_by_edge(
        &self,
        py: Python,
        node_index: usize,
        edge_checker: &Bound<PyAny>,
    ) -> PyResult<Vec<Py<PyAny>>> {
        let mut result = Vec::new();
        for e in self
            .dag
            .edges_directed(NodeIndex::new(node_index), Outgoing)
            .unique_by(|e| e.id())
        {
            let weight = match e.weight() {
                Wire::Qubit(qubit) => self.qubits.get(*qubit).into_py_any(py)?,
                Wire::Clbit(clbit) => self.clbits.get(*clbit).into_py_any(py)?,
                Wire::Var(var) => self.vars.get(*var).cloned().into_py_any(py)?,
            };
            if edge_checker.call1((weight,))?.extract::<bool>()? {
                result.push(self.get_node(py, e.target())?);
            }
        }
        Ok(result)
    }

    fn _edges(&self, py: Python) -> PyResult<Vec<Py<PyAny>>> {
        self.dag
            .edge_indices()
            .map(|index| {
                let wire = self.dag.edge_weight(index).unwrap();
                match wire {
                    Wire::Qubit(qubit) => self.qubits.get(*qubit).into_py_any(py),
                    Wire::Clbit(clbit) => self.clbits.get(*clbit).into_py_any(py),
                    Wire::Var(var) => self.vars.get(*var).cloned().into_py_any(py),
                }
            })
            .collect()
    }
}

impl<'a> DAGCircuit {
    /// Return an iterator of gate runs with op nodes that match a specified filter function
    pub fn collect_runs_by<F: Fn(&PackedInstruction) -> bool + 'a>(
        &'a self,
        filter: F,
    ) -> impl Iterator<Item = Vec<NodeIndex>> + 'a {
        let filter_fn = move |node_index: NodeIndex| -> Result<bool, Infallible> {
            let node = &self.dag[node_index];
            match node {
                NodeType::Operation(inst) => Ok(filter(inst)),
                _ => Ok(false),
            }
        };

        match rustworkx_core::dag_algo::collect_runs(&self.dag, filter_fn) {
            Some(iter) => iter.map(|result| result.unwrap()),
            None => panic!("Invalid DAG cycle(s) detected"),
        }
    }
}

impl Default for DAGCircuit {
    fn default() -> Self {
        Self::new()
    }
}

impl DAGCircuit {
    pub fn new() -> Self {
        DAGCircuit {
            name: None,
            metadata: None,
            dag: StableDiGraph::default(),
            qregs: RegisterData::new(),
            cregs: RegisterData::new(),
            qargs_interner: Interner::new(),
            cargs_interner: Interner::new(),
            qubits: ObjectRegistry::new(),
            clbits: ObjectRegistry::new(),
            vars: ObjectRegistry::new(),
            stretches: ObjectRegistry::new(),
            global_phase: Param::Float(0.),
            duration: None,
            unit: "dt".to_string(),
            qubit_locations: BitLocator::new(),
            clbit_locations: BitLocator::new(),
            qubit_io_map: Vec::new(),
            clbit_io_map: Vec::new(),
            var_io_map: Vec::new(),
            op_names: IndexMap::default(),
            identifier_info: IndexMap::default(),
            vars_input: HashSet::new(),
            vars_capture: HashSet::new(),
            vars_declare: HashSet::new(),
            stretches_capture: HashSet::new(),
            stretches_declare: Vec::new(),
        }
    }

    /// Create an empty DAG, but with all the same qubit data, classical data and metadata
    /// (including global phase).
    ///
    /// This method clones both the `qargs_interner` and `cargs_interner` of `self`;
    /// `Interned<[Qubit]>` and `Interned<[Clbit]>` keys from `self` are valid in the output DAG.
    pub fn copy_empty_like_with_same_capacity(&self, vars_mode: VarsMode) -> PyResult<Self> {
        self.copy_empty_like_with_capacity(
            self.dag.node_count().saturating_sub(2 * self.width()),
            self.dag.edge_count(),
            vars_mode,
        )
    }

    /// Create an empty DAG, but with all the same qubit data, classical data and metadata
    /// (including global phase).
    ///
    /// This method clones both the `qargs_interner` and `cargs_interner` of `self`;
    /// `Interned<[Qubit]>` and `Interned<[Clbit]>` keys from `self` are valid in the output DAG.
    pub fn copy_empty_like_with_capacity(
        &self,
        num_ops: usize,
        num_edges: usize,
        vars_mode: VarsMode,
    ) -> PyResult<Self> {
        let mut out = self.qubitless_empty_like_with_capacity(
            self.num_qubits(),
            num_ops,
            num_edges,
            vars_mode,
        )?;
        for bit in self.qubits.objects() {
            out.add_qubit_unchecked(bit.clone())?;
        }
        for reg in self.qregs.registers() {
            out.add_qreg(reg.clone())?;
        }
        // `copy_empty_like` has historically made a strong assumption that the exact same qargs
        // will be used in the output.  Some Qiskit functions rely on this undocumented behaviour.
        out.qargs_interner.clone_from(&self.qargs_interner);
        Ok(out)
    }

    /// Create an empty DAG with the canonical "physical" register of the correct length, with all
    /// classical data and metadata retained.
    ///
    /// This is similar to [copy_empty_like_with_capacity] with [VarsMode::Alike], and copies the
    /// same things over (global phase, metadata, etc) it does, except for replacing the qubits.
    ///
    /// This method clones the `cargs_interner` of `self`; `Interned<[Clbit]>` keys from `self` are
    /// valid in the output DAG.  The `qargs_interner` is empty.
    ///
    /// This method is intended for use by passes that are converting a virtual DAG to a physical
    /// one.
    pub fn physical_empty_like_with_capacity(
        &self,
        num_qubits: usize,
        num_ops: usize,
        num_edges: usize,
    ) -> PyResult<Self> {
        let mut out = self.qubitless_empty_like_with_capacity(
            num_qubits,
            num_ops,
            num_edges,
            VarsMode::Alike,
        )?;
        out.add_qreg(QuantumRegister::new_owning("q", num_qubits as u32))?;
        Ok(out)
    }

    /// Create an empty DAG without any qubits, but with all the same classical data and metadata
    /// (including global phase).
    ///
    /// This is the base of all the `copy_empty_like` methods.
    ///
    /// This method clones the `cargs_interner` of `self`; `Interned<[Clbit]>` keys from `self` are
    /// valid in the output DAG.  The `qargs_interner` is empty.
    ///
    /// The graph will always have sufficient capacity to store the in and out nodes of the
    /// classical data.  `num_qubits` and `num_ops` together form the _additional_ capacity the
    /// graph will have preallocated to expand into.  `num_edges` should be the total number of
    /// edges expected because of the additional of op nodes; the minimal set of edges joining the
    /// wire in nodes to the out nodes is automatically accounted for.
    ///
    /// The resulting DAG has _no_ qubits.  The `num_qubits` argument is for defining how many
    /// qubits are expected to be added later.
    fn qubitless_empty_like_with_capacity(
        &self,
        num_qubits: usize,
        num_ops: usize,
        num_edges: usize,
        vars_mode: VarsMode,
    ) -> PyResult<Self> {
        let (num_vars, num_stretches) = match vars_mode {
            VarsMode::Drop => (0, 0),
            _ => (self.num_vars(), self.num_stretches()),
        };
        let mut target_dag = Self::with_capacity(
            num_qubits,
            self.num_clbits(),
            Some(num_vars),
            Some(num_ops),
            Some(num_edges),
            Some(num_stretches),
        );
        target_dag.name.clone_from(&self.name);
        target_dag.global_phase = self.global_phase.clone();
        target_dag.duration.clone_from(&self.duration);
        target_dag.unit.clone_from(&self.unit);
        target_dag.metadata.clone_from(&self.metadata);
        // We strongly expect the cargs to be copied over verbatim.  We don't know about qargs, so
        // we leave that with its default capacity.
        target_dag.cargs_interner = self.cargs_interner.clone();

        for bit in self.clbits.objects() {
            target_dag.add_clbit_unchecked(bit.clone())?;
        }
        for reg in self.cregs.registers() {
            target_dag.add_creg(reg.clone())?;
        }
        match vars_mode {
            VarsMode::Alike => {
                for info in self.identifier_info.values() {
                    match info {
                        DAGIdentifierInfo::Stretch(DAGStretchInfo { stretch, type_ }) => {
                            let stretch = self.stretches.get(*stretch).unwrap().clone();
                            match type_ {
                                DAGStretchType::Capture => {
                                    target_dag.add_captured_stretch(stretch)?;
                                }
                                DAGStretchType::Declare => {
                                    target_dag.add_declared_stretch(stretch)?;
                                }
                            }
                        }
                        DAGIdentifierInfo::Var(DAGVarInfo { var, type_, .. }) => {
                            let var = self.vars.get(*var).unwrap().clone();
                            target_dag.add_var(var, *type_)?;
                        }
                    }
                }
            }
            VarsMode::Captures => {
                for info in self.identifier_info.values() {
                    match info {
                        DAGIdentifierInfo::Stretch(DAGStretchInfo { stretch, .. }) => {
                            let stretch = self.stretches.get(*stretch).unwrap().clone();
                            target_dag.add_captured_stretch(stretch)?;
                        }
                        DAGIdentifierInfo::Var(DAGVarInfo { var, .. }) => {
                            let var = self.vars.get(*var).unwrap().clone();
                            target_dag.add_var(var, DAGVarType::Capture)?;
                        }
                    }
                }
            }
            VarsMode::Drop => (),
        };
        Ok(target_dag)
    }

    /// Modify `self` to mark its qubits as physical.
    ///
    /// This deletes the information about the virtual registers, and replaces it with the single
    /// (implicitly) physical register.  This method does not need to traverse the DAG, other than
    /// to add any ancilla in/out nodes.
    ///
    /// The qubit indices all stay the same; effectively, this is the application of the "trivial"
    /// layout.  If the incoming DAG is supposed to be considered physical, this method can be used
    /// to ensure it is in the canonical physical form.
    ///
    /// # Panics
    ///
    /// If `num_qubits` is less than the number of qubits in the DAG already.
    pub fn make_physical(&mut self, num_qubits: usize) {
        // If this method needs updating, `CircuitData::make_physical` probably does too.
        assert!(
            num_qubits >= self.num_qubits(),
            "number of qubits {num_qubits} too small for DAG"
        );
        let num_virtuals = self.num_qubits() as u32;
        let num_qubits: u32 = num_qubits
            .try_into()
            .expect("number of qubits must fit in a u32");
        // The strategy here is just to modify the qubit and quantum register objects entirely
        // inplace; we maintain all relative indices, so we don't need to modify any interner keys.
        let register = QuantumRegister::new_owning("q", num_qubits);
        let mut registry = ObjectRegistry::with_capacity(num_qubits as usize);
        let mut locator = BitLocator::with_capacity(num_qubits as usize);
        for (index, bit) in register.iter().enumerate() {
            registry
                .add(bit.clone(), false)
                .expect("no duplicates, and in-bounds check already performed");
            locator.insert(
                bit,
                BitLocations::new(index as u32, [(register.clone(), index)]),
            );
        }
        let mut register_data = RegisterData::with_capacity(1);
        register_data
            .add_register(register, false)
            .expect("infallible when 'strict=false'");
        for qubit in num_virtuals..num_qubits {
            self.add_wire(Wire::Qubit(Qubit(qubit)))
                .expect("this qubit has the next sequential index");
        }
        self.qubits = registry;
        self.qregs = register_data;
        self.qubit_locations = locator;
    }

    /// Returns an immutable view of the [QuantumRegister] instances in the circuit.
    #[inline(always)]
    pub fn qregs(&self) -> &[QuantumRegister] {
        self.qregs.registers()
    }

    /// Returns an immutable view of the [ClassicalRegister] instances in the circuit.
    #[inline(always)]
    pub fn cregs(&self) -> &[ClassicalRegister] {
        self.cregs.registers()
    }

    /// Returns an immutable view of the [QuantumRegister] data struct in the circuit.
    #[inline(always)]
    pub fn qregs_data(&self) -> &RegisterData<QuantumRegister> {
        &self.qregs
    }

    /// Returns an immutable view of the [ClassicalRegister] data struct in the circuit.
    #[inline(always)]
    pub fn cregs_data(&self) -> &RegisterData<ClassicalRegister> {
        &self.cregs
    }

    /// Returns an immutable view of the qubit locations of the [DAGCircuit]
    #[inline(always)]
    pub fn qubit_locations(&self) -> &BitLocator<ShareableQubit, QuantumRegister> {
        &self.qubit_locations
    }

    /// Returns an immutable view of the clbit locations of the [DAGCircuit]
    #[inline(always)]
    pub fn clbit_locations(&self) -> &BitLocator<ShareableClbit, ClassicalRegister> {
        &self.clbit_locations
    }

    /// Returns an immutable view of the qubit io map
    #[inline(always)]
    pub fn qubit_io_map(&self) -> &[[NodeIndex; 2]] {
        &self.qubit_io_map
    }

    /// Returns an immutable view of the clbit io map
    #[inline(always)]
    pub fn clbit_io_map(&self) -> &[[NodeIndex; 2]] {
        &self.clbit_io_map
    }

    /// Returns an immutable view of the inner StableGraph managed by the circuit.
    #[inline(always)]
    pub fn dag(&self) -> &StableDiGraph<NodeType, Wire> {
        &self.dag
    }

    /// Returns an immutable view of the Interner used for Qargs
    #[inline(always)]
    pub fn qargs_interner(&self) -> &Interner<[Qubit]> {
        &self.qargs_interner
    }

    /// Returns an immutable view of the Interner used for Cargs
    #[inline(always)]
    pub fn cargs_interner(&self) -> &Interner<[Clbit]> {
        &self.cargs_interner
    }

    /// Returns an immutable view of the Global Phase `Param` of the circuit
    #[inline(always)]
    pub fn global_phase(&self) -> &Param {
        &self.global_phase
    }

    /// Returns an immutable view of the Qubits registered in the circuit
    #[inline(always)]
    pub fn qubits(&self) -> &ObjectRegistry<Qubit, ShareableQubit> {
        &self.qubits
    }

    /// Returns an immutable view of the Classical bits registered in the circuit
    #[inline(always)]
    pub fn clbits(&self) -> &ObjectRegistry<Clbit, ShareableClbit> {
        &self.clbits
    }

    /// Returns an immutable view of the Variable wires registered in the circuit
    #[inline(always)]
    pub fn vars(&self) -> &ObjectRegistry<Var, expr::Var> {
        &self.vars
    }

    /// Returns an iterator over the stored identifiers in order of insertion
    pub fn identifiers(&self) -> impl ExactSizeIterator<Item = &DAGIdentifierInfo> {
        self.identifier_info.iter().map(|id| id.1)
    }

    /// Returns an iterator over the input variables used by the circuit.
    pub fn input_vars(&self) -> impl ExactSizeIterator<Item = &expr::Var> {
        self.vars_input.iter().map(|v| self.vars.get(*v).unwrap())
    }

    /// Returns an iterator over the variables captured by the circuit.
    pub fn captured_vars(&self) -> impl ExactSizeIterator<Item = &expr::Var> {
        self.vars_capture.iter().map(|v| self.vars.get(*v).unwrap())
    }

    /// Returns an iterator over the variables declared within the circuit.
    pub fn declared_vars(&self) -> impl ExactSizeIterator<Item = &expr::Var> {
        self.vars_declare.iter().map(|v| self.vars.get(*v).unwrap())
    }

    /// Returns an iterator over the stretches captured by the circuit.
    pub fn captured_stretches(&self) -> impl ExactSizeIterator<Item = &expr::Stretch> {
        self.stretches_capture
            .iter()
            .map(|v| self.stretches.get(*v).unwrap())
    }

    /// Returns an iterator over the stretches declared within the circuit.
    pub fn declared_stretches(&self) -> impl ExactSizeIterator<Item = &expr::Stretch> {
        self.stretches_declare
            .iter()
            .map(|v| self.stretches.get(*v).unwrap())
    }

    pub fn remove_qubits<T: IntoIterator<Item = Qubit>>(&mut self, qubits: T) -> PyResult<()> {
        let qubits: HashSet<Qubit> = qubits.into_iter().collect();

        let mut busy_bits = Vec::new();
        for bit in qubits.iter() {
            if !self.is_wire_idle(Wire::Qubit(*bit)) {
                busy_bits.push(self.qubits.get(*bit).unwrap());
            }
        }

        if !busy_bits.is_empty() {
            return Err(DAGCircuitError::new_err(format!(
                "qubits not idle: {busy_bits:?}"
            )));
        }

        // Remove any references to bits.
        let mut qregs_to_remove = Vec::new();
        for qreg in self.qregs.registers() {
            for bit in qreg.bits() {
                if qubits.contains(&self.qubits.find(&bit).unwrap()) {
                    qregs_to_remove.push(qreg.clone());
                    break;
                }
            }
        }
        self.remove_qregs(qregs_to_remove)?;

        // Remove DAG in/out nodes etc.
        for bit in qubits.iter() {
            self.remove_idle_wire(Wire::Qubit(*bit));
        }

        // Copy the current qubit mapping so we can use it while remapping
        // wires used on edges and in operation qargs.
        let old_qubits = self.qubits.clone();

        // Remove the qubit indices, which will invalidate our mapping of Qubit to
        // Python bits throughout the entire DAG.
        self.qubits.remove_indices(qubits.clone())?;

        // Update input/output maps to use new Qubits.
        let io_mapping: HashMap<Qubit, [NodeIndex; 2]> = self
            .qubit_io_map
            .drain(..)
            .enumerate()
            .filter_map(|(k, v)| {
                let qubit = Qubit::new(k);
                if qubits.contains(&qubit) {
                    None
                } else {
                    Some((self.qubits.find(old_qubits.get(qubit).unwrap()).unwrap(), v))
                }
            })
            .collect();

        self.qubit_io_map = (0..io_mapping.len())
            .map(|idx| {
                let qubit = Qubit::new(idx);
                io_mapping[&qubit]
            })
            .collect();

        // Update edges to use the new Qubits.
        for edge_weight in self.dag.edge_weights_mut() {
            if let Wire::Qubit(b) = edge_weight {
                *b = self.qubits.find(old_qubits.get(*b).unwrap()).unwrap();
            }
        }

        // Update operation qargs to use the new Qubits.
        for node_weight in self.dag.node_weights_mut() {
            match node_weight {
                NodeType::Operation(op) => {
                    let qargs = self.qargs_interner.get(op.qubits);
                    let qarg_bits = old_qubits.map_indices(qargs).cloned();
                    op.qubits = self
                        .qargs_interner
                        .insert_owned(self.qubits.map_objects(qarg_bits)?.collect());
                }
                NodeType::QubitIn(q) | NodeType::QubitOut(q) => {
                    *q = self.qubits.find(old_qubits.get(*q).unwrap()).unwrap();
                }
                _ => (),
            }
        }

        // Update bit locations.
        for (i, bit) in self.qubits.objects().iter().enumerate() {
            let raw_loc = self.qubit_locations.get_mut(bit).unwrap();
            raw_loc.index = i as u32;
        }
        Ok(())
    }

    /// Remove the specified quantum registers
    fn remove_qregs<T: IntoIterator<Item = QuantumRegister>>(&mut self, qregs: T) -> PyResult<()> {
        // let self_bound_cregs = self.cregs.bind(py);
        let mut valid_regs: Vec<QuantumRegister> = Vec::new();
        for qregs in qregs.into_iter() {
            if let Some(reg) = self.qregs.get(qregs.name()) {
                if reg != &qregs {
                    return Err(DAGCircuitError::new_err(format!(
                        "creg not in circuit: {reg:?}"
                    )));
                }
                valid_regs.push(qregs);
            } else {
                return Err(DAGCircuitError::new_err(format!(
                    "creg not in circuit: {qregs:?}"
                )));
            }
        }

        // Use an iterator that will remove the registers from the circuit as it iterates.
        let valid_names = valid_regs.iter().map(|reg| {
            for (index, bit) in reg.bits().enumerate() {
                let bit_position = self.qubit_locations.get_mut(&bit).unwrap();
                bit_position.remove_register(reg, index);
            }
            reg.name().to_string()
        });
        self.qregs.remove_registers(valid_names);
        Ok(())
    }

    /// Remove the given clbits in the cirucit
    ///
    /// This will reorder all the bits in the circuit.
    pub fn remove_clbits<T: IntoIterator<Item = Clbit>>(&mut self, clbits: T) -> PyResult<()> {
        let clbits: HashSet<Clbit> = clbits.into_iter().collect();
        let mut busy_bits = Vec::new();
        for bit in clbits.iter() {
            if !self.is_wire_idle(Wire::Clbit(*bit)) {
                busy_bits.push(self.clbits.get(*bit).unwrap());
            }
        }

        if !busy_bits.is_empty() {
            return Err(DAGCircuitError::new_err(format!(
                "clbits not idle: {busy_bits:?}"
            )));
        }

        // Remove any references to bits.
        let mut cregs_to_remove = Vec::new();
        for creg in self.cregs.registers() {
            for bit in creg.bits() {
                if clbits.contains(&self.clbits.find(&bit).unwrap()) {
                    cregs_to_remove.push(creg.clone());
                    break;
                }
            }
        }
        self.remove_cregs(cregs_to_remove)?;

        // Remove DAG in/out nodes etc.
        for bit in clbits.iter() {
            self.remove_idle_wire(Wire::Clbit(*bit));
        }

        // Copy the current clbit mapping so we can use it while remapping
        // wires used on edges and in operation cargs.
        let old_clbits = self.clbits.clone();

        // Remove the clbit indices, which will invalidate our mapping of Clbit to
        // Python bits throughout the entire DAG.
        self.clbits.remove_indices(clbits.clone())?;

        // Update input/output maps to use new Clbits.
        let io_mapping: HashMap<Clbit, [NodeIndex; 2]> = self
            .clbit_io_map
            .drain(..)
            .enumerate()
            .filter_map(|(k, v)| {
                let clbit = Clbit::new(k);
                if clbits.contains(&clbit) {
                    None
                } else {
                    Some((
                        self.clbits
                            .find(old_clbits.get(Clbit::new(k)).unwrap())
                            .unwrap(),
                        v,
                    ))
                }
            })
            .collect();

        self.clbit_io_map = (0..io_mapping.len())
            .map(|idx| {
                let clbit = Clbit::new(idx);
                io_mapping[&clbit]
            })
            .collect();

        // Update edges to use the new Clbits.
        for edge_weight in self.dag.edge_weights_mut() {
            if let Wire::Clbit(c) = edge_weight {
                *c = self.clbits.find(old_clbits.get(*c).unwrap()).unwrap();
            }
        }

        // Update operation cargs to use the new Clbits.
        for node_weight in self.dag.node_weights_mut() {
            match node_weight {
                NodeType::Operation(op) => {
                    let cargs = self.cargs_interner.get(op.clbits);
                    let carg_bits = old_clbits.map_indices(cargs).cloned();
                    op.clbits = self
                        .cargs_interner
                        .insert_owned(self.clbits.map_objects(carg_bits)?.collect());
                }
                NodeType::ClbitIn(c) | NodeType::ClbitOut(c) => {
                    *c = self.clbits.find(old_clbits.get(*c).unwrap()).unwrap();
                }
                _ => (),
            }
        }

        // Update bit locations.
        for (i, bit) in self.clbits.objects().iter().enumerate() {
            let raw_loc = self.clbit_locations.get_mut(bit).unwrap();
            raw_loc.index = i as u32;
        }
        Ok(())
    }

    /// Remove the specified classical registers
    pub fn remove_cregs<T: IntoIterator<Item = ClassicalRegister>>(
        &mut self,
        cregs: T,
    ) -> PyResult<()> {
        let mut valid_regs: Vec<ClassicalRegister> = Vec::new();
        for creg in cregs {
            if let Some(reg) = self.cregs.get(creg.name()) {
                if reg != &creg {
                    return Err(DAGCircuitError::new_err(format!(
                        "creg not in circuit: {reg:?}"
                    )));
                }
                valid_regs.push(creg);
            } else {
                return Err(DAGCircuitError::new_err(format!(
                    "creg not in circuit: {creg:?}"
                )));
            }
        }

        // Use an iterator that will remove the registers from the circuit as it iterates.
        let valid_names = valid_regs.iter().map(|reg| {
            for (index, bit) in reg.bits().enumerate() {
                let bit_position = self.clbit_locations.get_mut(&bit).unwrap();
                bit_position.remove_register(reg, index);
            }
            reg.name().to_string()
        });
        self.cregs.remove_registers(valid_names);
        Ok(())
    }

    /// Permute the qubit indices used by instructions.
    ///
    /// This does not modify the order of the [ShareableQubit]s, so "qubit 0" will still point to
    /// the same [ShareableQubit] object.  It only rewrites the relative qubit indices that any
    /// given qubit acts upon.
    ///
    /// `map_fn` must implement a permutation.  It is called many times on the same qubit without
    /// caching; if the computation is expensive, consider using a function that indexes into a
    /// slice.
    ///
    /// This is useful in situations where we're applying an initial layout.
    ///
    /// This takes time (individually) proportional to the number of qubits, the number of edges in
    /// the graph, and the sum of the lengths of all distinct qargs.
    ///
    /// # Panics
    ///
    /// If `map_fn` returns an out-of-bounds qubit, or maps two different qubits to the same index.
    pub fn reindex_qargs(&mut self, mut map_fn: impl FnMut(Qubit) -> Qubit) {
        // The Python-space spiritual successors of this code (the `ApplyLayout` pass, e.g.) used to
        // have to rebuild the whole DAG including reinferring the wire structure.  That is a
        // foolproof way of doing things, but recalculates and reallocates more than necessary.  We
        // can leave the graph structure unchanged, provided we change the labelling of the wires
        // (including the in- and out-nodes), and update the interned copies of all the qargs.

        // Prepare the new in- and out-node structure.  This doubles as the validity check of the
        // input, so we avoid mutating the DAG until it's complete.
        let mut new_io_map = vec![[<NodeIndex as IndexType>::max(); 2]; self.qubit_io_map.len()];
        for (old, [in_, out]) in self.qubit_io_map.iter().enumerate() {
            let new = map_fn(Qubit::new(old));
            assert!(
                new_io_map[new.index()][0] == <NodeIndex as IndexType>::max(),
                "qubit {old} was reindexed to {new:?}, which was already assigned"
            );
            new_io_map[new.index()] = [*in_, *out];
        }

        // From here on, everything should be infallible.
        self.qubit_io_map = new_io_map;
        for (new, [in_, out]) in self.qubit_io_map.iter().enumerate() {
            let new = Qubit::new(new);
            self.dag[*in_] = NodeType::QubitIn(new);
            self.dag[*out] = NodeType::QubitOut(new);
        }
        for wire in self.dag.edge_weights_mut() {
            if let Wire::Qubit(qubit) = *wire {
                *wire = Wire::Qubit(map_fn(qubit));
            }
        }
        self.qargs_interner.map_inplace(|mut qargs| {
            for qubit in qargs.iter_mut() {
                *qubit = map_fn(*qubit)
            }
            qargs
        })
    }

    /// Merge the `qargs` in a different [Interner] into this DAG, remapping the qubits.
    ///
    /// This is useful for simplifying the direct mapping of [PackedInstruction]s from one DAG to
    /// another, like in substitution methods, or rebuilding a new DAG out of a lot of smaller ones.
    /// See [Interner::merge_map_slice] for more information on the mapping function.
    ///
    /// The input [InternedMap] is cleared of its previous entries by this method, and then we
    /// re-use the allocation.
    pub fn merge_qargs_using(
        &mut self,
        other: &Interner<[Qubit]>,
        map_fn: impl FnMut(&Qubit) -> Option<Qubit>,
        map: &mut InternedMap<[Qubit]>,
    ) {
        // 4 is an arbitrary guess for the amount of stack space to allocate for mapping the
        // `qargs`, but it doesn't matter if it's too short because it'll safely spill to the heap.
        self.qargs_interner
            .merge_map_slice_using::<4>(other, map_fn, map);
    }

    /// Merge the `qargs` in a different [Interner] into this DAG, remapping the qubits.
    ///
    /// This is useful for simplifying the direct mapping of [PackedInstruction]s from one DAG to
    /// another, like in substitution methods, or rebuilding a new DAG out of a lot of smaller ones.
    /// See [Interner::merge_map_slice] for more information on the mapping function.
    pub fn merge_qargs(
        &mut self,
        other: &Interner<[Qubit]>,
        map_fn: impl FnMut(&Qubit) -> Option<Qubit>,
    ) -> InternedMap<[Qubit]> {
        let mut out = InternedMap::new();
        self.merge_qargs_using(other, map_fn, &mut out);
        out
    }

    /// Merge the `cargs` in a different [Interner] into this DAG, remapping the clbits.
    ///
    /// This is useful for simplifying the direct mapping of [PackedInstruction]s from one DAG to
    /// another, like in substitution methods, or rebuilding a new DAG out of a lot of smaller ones.
    /// See [Interner::merge_map_slice] for more information on the mapping function.
    ///
    /// The input [InternedMap] is cleared of its previous entries by this method, and then we
    /// re-use the allocation.
    pub fn merge_cargs_using(
        &mut self,
        other: &Interner<[Clbit]>,
        map_fn: impl FnMut(&Clbit) -> Option<Clbit>,
        map: &mut InternedMap<[Clbit]>,
    ) {
        // 4 is an arbitrary guess for the amount of stack space to allocate for mapping the
        // `cargs`, but it doesn't matter if it's too short because it'll safely spill to the heap.
        self.cargs_interner
            .merge_map_slice_using::<4>(other, map_fn, map);
    }

    /// Merge the `cargs` in a different [Interner] into this DAG, remapping the clbits.
    ///
    /// This is useful for simplifying the direct mapping of [PackedInstruction]s from one DAG to
    /// another, like in substitution methods, or rebuilding a new DAG out of a lot of smaller ones.
    /// See [Interner::merge_map_slice] for more information on the mapping function.
    pub fn merge_cargs(
        &mut self,
        other: &Interner<[Clbit]>,
        map_fn: impl FnMut(&Clbit) -> Option<Clbit>,
    ) -> InternedMap<[Clbit]> {
        let mut out = InternedMap::new();
        self.merge_cargs_using(other, map_fn, &mut out);
        out
    }

    /// Return an iterator of gate runs with non-conditional op nodes of given names
    pub fn collect_runs(
        &self,
        namelist: HashSet<String>,
    ) -> impl Iterator<Item = Vec<NodeIndex>> + '_ {
        let filter_fn = move |node_index: NodeIndex| -> Result<bool, Infallible> {
            let node = &self.dag[node_index];
            match node {
                NodeType::Operation(inst) => Ok(namelist.contains(inst.op.name())),
                _ => Ok(false),
            }
        };

        match rustworkx_core::dag_algo::collect_runs(&self.dag, filter_fn) {
            Some(iter) => iter.map(|result| result.unwrap()),
            None => panic!("invalid DAG: cycle(s) detected!"),
        }
    }

    /// Return a set of non-conditional runs of 1q "op" nodes.
    pub fn collect_1q_runs(&self) -> Option<impl Iterator<Item = Vec<NodeIndex>> + '_> {
        let filter_fn = move |node_index: NodeIndex| -> Result<bool, Infallible> {
            let node = &self.dag[node_index];
            match node {
                NodeType::Operation(inst) => Ok(inst.op.num_qubits() == 1
                    && inst.op.num_clbits() == 0
                    && !inst.is_parameterized()
                    && (inst.op.try_standard_gate().is_some()
                        || inst.op.matrix(inst.params_view()).is_some())),
                _ => Ok(false),
            }
        };
        rustworkx_core::dag_algo::collect_runs(&self.dag, filter_fn)
            .map(|node_iter| node_iter.map(|x| x.unwrap()))
    }

    /// Return a set of non-conditional runs of 2q "op" nodes.
    pub fn collect_2q_runs(&self) -> Option<Vec<Vec<NodeIndex>>> {
        let filter_fn = move |node_index: NodeIndex| -> Result<Option<bool>, Infallible> {
            let node = &self.dag[node_index];
            match node {
                NodeType::Operation(inst) => match inst.op.view() {
                    OperationRef::StandardGate(gate) => {
                        Ok(Some(gate.num_qubits() <= 2 && !inst.is_parameterized()))
                    }
                    OperationRef::Gate(gate) => {
                        Ok(Some(gate.num_qubits() <= 2 && !inst.is_parameterized()))
                    }
                    OperationRef::Unitary(gate) => Ok(Some(gate.num_qubits() <= 2)),
                    _ => Ok(Some(false)),
                },
                _ => Ok(None),
            }
        };

        let color_fn = move |edge_index: EdgeIndex| -> Result<Option<usize>, Infallible> {
            let wire = self.dag.edge_weight(edge_index).unwrap();
            match wire {
                Wire::Qubit(index) => Ok(Some(index.index())),
                _ => Ok(None),
            }
        };
        rustworkx_core::dag_algo::collect_bicolor_runs(&self.dag, filter_fn, color_fn).unwrap()
    }

    fn increment_op(&mut self, op: &str) {
        match self.op_names.get_mut(op) {
            Some(count) => {
                *count += 1;
            }
            None => {
                self.op_names.insert(op.to_string(), 1);
            }
        }
    }

    fn decrement_op(&mut self, op: &str) {
        match self.op_names.get_mut(op) {
            Some(count) => {
                if *count > 1 {
                    *count -= 1;
                } else {
                    self.op_names.swap_remove(op);
                }
            }
            None => panic!("Cannot decrement something not added!"),
        }
    }

    pub fn quantum_predecessors(&self, node: NodeIndex) -> impl Iterator<Item = NodeIndex> + '_ {
        self.dag
            .edges_directed(node, Incoming)
            .filter_map(|e| match e.weight() {
                Wire::Qubit(_) => Some(e.source()),
                _ => None,
            })
            .unique()
    }

    pub fn quantum_successors(&self, node: NodeIndex) -> impl Iterator<Item = NodeIndex> + '_ {
        self.dag
            .edges_directed(node, Outgoing)
            .filter_map(|e| match e.weight() {
                Wire::Qubit(_) => Some(e.target()),
                _ => None,
            })
            .unique()
    }

    /// Apply a [PackedInstruction] to the back of the circuit.
    ///
    /// The provided `instr` MUST be valid for this DAG, e.g. its
    /// bits, registers, vars, and interner IDs must be valid in
    /// this DAG.
    ///
    /// This is mostly used to apply operations from one DAG to
    /// another that was created from the first via
    /// [DAGCircuit::copy_empty_like].
    #[inline]
    pub fn push_back(&mut self, instr: PackedInstruction) -> PyResult<NodeIndex> {
        self.push_external(instr, Direction::Outgoing)
    }

    /// Apply a [PackedInstruction] to the front of the circuit.
    ///
    /// The provided `instr` MUST be valid for this DAG, e.g. its
    /// bits, registers, vars, and interner IDs must be valid in
    /// this DAG.
    ///
    /// This is mostly used to apply operations from one DAG to
    /// another that was created from the first via
    /// [DAGCircuit::copy_empty_like].
    #[inline]
    pub fn push_front(&mut self, instr: PackedInstruction) -> PyResult<NodeIndex> {
        self.push_external(instr, Direction::Incoming)
    }

    /// Push a [PackedInstruction] to become an external operation node on the DAG, with the edges
    /// between the instruction and the DAG operations are the given direction, relative to the
    /// DAG.
    ///
    /// Explicitly, [Direction::Outgoing] is equivalent to [push_back], whereas
    /// [Direction::Incoming] is equivalent to [push_front].
    fn push_external(&mut self, instr: PackedInstruction, dir: Direction) -> PyResult<NodeIndex> {
        let (all_cbits, vars) = self.get_classical_resources(&instr)?;

        // Increment the operation count
        self.increment_op(instr.op.name());

        let qubits_id = instr.qubits;
        let new_node = self.dag.add_node(NodeType::Operation(instr));
        let terminus_index = match dir {
            Direction::Incoming => 0, // the "in" nodes
            Direction::Outgoing => 1, // the "out" nodes
        };
        // Put the new node in-between the previously "last" nodes on each wire
        // and the terminal map.
        let termini: IndexSet<NodeIndex, ::ahash::RandomState> = self
            .qargs_interner
            .get(qubits_id)
            .iter()
            .map(|q| self.qubit_io_map[q.index()][terminus_index])
            .chain(
                all_cbits
                    .iter()
                    .map(|c| self.clbit_io_map[c.index()][terminus_index]),
            )
            .chain(
                vars.iter()
                    .flatten()
                    .map(|v| self.var_io_map[v.index()][terminus_index]),
            )
            .collect();

        for terminus in termini {
            let last_edges: Vec<_> = self
                .dag
                .edges_directed(terminus, dir.opposite())
                .map(|e| {
                    (
                        match dir {
                            Direction::Outgoing => e.source(),
                            Direction::Incoming => e.target(),
                        },
                        e.id(),
                        *e.weight(),
                    )
                })
                .collect();
            for (op_node, old_edge, weight) in last_edges.into_iter() {
                match dir {
                    Direction::Outgoing => {
                        self.dag.add_edge(op_node, new_node, weight);
                        self.dag.add_edge(new_node, terminus, weight);
                    }
                    Direction::Incoming => {
                        self.dag.add_edge(terminus, new_node, weight);
                        self.dag.add_edge(new_node, op_node, weight);
                    }
                }
                self.dag.remove_edge(old_edge);
            }
        }

        Ok(new_node)
    }

    fn get_classical_resources(
        &self,
        instr: &PackedInstruction,
    ) -> PyResult<(Vec<Clbit>, Option<Vec<Var>>)> {
        let (all_clbits, vars): (Vec<Clbit>, Option<Vec<Var>>) = {
            if self.may_have_additional_wires(instr.op.view()) {
                let mut clbits: IndexSet<Clbit, ::ahash::RandomState> =
                    IndexSet::from_iter(self.cargs_interner.get(instr.clbits).iter().copied());
                let (additional_clbits, additional_vars) =
                    Python::attach(|py| self.additional_wires(py, instr.op.view()))?;
                for clbit in additional_clbits {
                    clbits.insert(clbit);
                }
                (clbits.into_iter().collect(), Some(additional_vars))
            } else {
                (self.cargs_interner.get(instr.clbits).to_vec(), None)
            }
        };
        Ok((all_clbits, vars))
    }

    /// Apply a [PackedOperation] to the back of the circuit.
    pub fn apply_operation_back(
        &mut self,
        op: PackedOperation,
        qargs: &[Qubit],
        cargs: &[Clbit],
        params: Option<SmallVec<[Param; 3]>>,
        label: Option<String>,
        #[cfg(feature = "cache_pygates")] py_op: Option<Py<PyAny>>,
    ) -> PyResult<NodeIndex> {
        self.inner_apply_op(
            op,
            qargs,
            cargs,
            params,
            label,
            #[cfg(feature = "cache_pygates")]
            py_op,
            false,
        )
    }

    /// Apply a [PackedOperation] to the front of the circuit.
    pub fn apply_operation_front(
        &mut self,
        op: PackedOperation,
        qargs: &[Qubit],
        cargs: &[Clbit],
        params: Option<SmallVec<[Param; 3]>>,
        label: Option<String>,
        #[cfg(feature = "cache_pygates")] py_op: Option<Py<PyAny>>,
    ) -> PyResult<NodeIndex> {
        self.inner_apply_op(
            op,
            qargs,
            cargs,
            params,
            label,
            #[cfg(feature = "cache_pygates")]
            py_op,
            true,
        )
    }

    #[inline]
    #[allow(clippy::too_many_arguments)]
    fn inner_apply_op(
        &mut self,
        op: PackedOperation,
        qargs: &[Qubit],
        cargs: &[Clbit],
        params: Option<SmallVec<[Param; 3]>>,
        label: Option<String>,
        #[cfg(feature = "cache_pygates")] py_op: Option<Py<PyAny>>,
        front: bool,
    ) -> PyResult<NodeIndex> {
        // Check that all qargs are within an acceptable range
        qargs.iter().try_for_each(|qarg| {
            if qarg.index() >= self.num_qubits() {
                return Err(PyValueError::new_err(format!(
                    "Qubit index {} is out of range. This DAGCircuit currently has only {} qubits.",
                    qarg.0,
                    self.num_qubits()
                )));
            }
            Ok(())
        })?;

        // Check that all cargs are within an acceptable range
        cargs.iter().try_for_each(|carg| {
            if carg.index() >= self.num_clbits() {
                return Err(PyValueError::new_err(format!(
                    "Clbit index {} is out of range. This DAGCircuit currently has only {} clbits.",
                    carg.0,
                    self.num_clbits()
                )));
            }
            Ok(())
        })?;

        #[cfg(feature = "cache_pygates")]
        let py_op = if let Some(py_op) = py_op {
            py_op.into()
        } else {
            OnceLock::new()
        };
        let packed_instruction = PackedInstruction {
            op,
            qubits: self.qargs_interner.insert(qargs),
            clbits: self.cargs_interner.insert(cargs),
            params: params.map(Box::new),
            label: label.map(Box::new),
            #[cfg(feature = "cache_pygates")]
            py_op,
        };

        if front {
            self.push_front(packed_instruction)
        } else {
            self.push_back(packed_instruction)
        }
    }

    fn sort_key(&self, node: NodeIndex) -> SortKeyType<'_> {
        match &self.dag[node] {
            NodeType::Operation(packed) => (
                self.qargs_interner.get(packed.qubits),
                self.cargs_interner.get(packed.clbits),
            ),
            NodeType::QubitIn(q) => (std::slice::from_ref(q), &[Clbit(u32::MAX)]),
            NodeType::QubitOut(_q) => (&[Qubit(u32::MAX)], &[Clbit(u32::MAX)]),
            NodeType::ClbitIn(c) => (&[Qubit(u32::MAX)], std::slice::from_ref(c)),
            NodeType::ClbitOut(_c) => (&[Qubit(u32::MAX)], &[Clbit(u32::MAX)]),
            _ => (&[], &[]),
        }
    }

<<<<<<< HEAD
    fn topological_nodes(&self, reverse: bool) -> PyResult<impl Iterator<Item = NodeIndex>> {
=======
    fn topological_nodes(&self) -> PyResult<impl Iterator<Item = NodeIndex> + use<>> {
>>>>>>> 8d7b2f0a
        let key = |node: NodeIndex| -> Result<SortKeyType, Infallible> { Ok(self.sort_key(node)) };
        let nodes = rustworkx_core::dag_algo::lexicographical_topological_sort(
            &self.dag, key, reverse, None,
        )
        .map_err(|e| match e {
            rustworkx_core::dag_algo::TopologicalSortError::CycleOrBadInitialState => {
                PyValueError::new_err(format!("{e}"))
            }
            rustworkx_core::dag_algo::TopologicalSortError::KeyError(_) => {
                unreachable!()
            }
        })?;
        Ok(nodes.into_iter())
    }

    pub fn topological_op_nodes(
        &self,
        reverse: bool,
    ) -> PyResult<impl Iterator<Item = NodeIndex> + '_> {
        Ok(self.topological_nodes(reverse)?.filter(|node: &NodeIndex| {
            matches!(self.dag.node_weight(*node), Some(NodeType::Operation(_)))
        }))
    }

    fn topological_key_sort(
        &self,
        py: Python,
        key: &Bound<PyAny>,
<<<<<<< HEAD
        reverse: bool,
    ) -> PyResult<impl Iterator<Item = NodeIndex>> {
=======
    ) -> PyResult<impl Iterator<Item = NodeIndex> + use<>> {
>>>>>>> 8d7b2f0a
        // This path (user provided key func) is not ideal, since we no longer
        // use a string key after moving to Rust, in favor of using a tuple
        // of the qargs and cargs interner IDs of the node.
        let key = |node: NodeIndex| -> PyResult<String> {
            let node = self.get_node(py, node)?;
            key.call1((node,))?.extract()
        };
        Ok(rustworkx_core::dag_algo::lexicographical_topological_sort(
            &self.dag, key, reverse, None,
        )
        .map_err(|e| match e {
            rustworkx_core::dag_algo::TopologicalSortError::CycleOrBadInitialState => {
                PyValueError::new_err(format!("{e}"))
            }
            rustworkx_core::dag_algo::TopologicalSortError::KeyError(ref e) => e.clone_ref(py),
        })?
        .into_iter())
    }

    #[inline]
    pub fn has_control_flow(&self) -> bool {
        CONTROL_FLOW_OP_NAMES
            .iter()
            .any(|x| self.op_names.contains_key(&x.to_string()))
    }

    /// Is the given [Wire] idle?
    ///
    /// # Panics
    ///
    /// If the [Wire] isn't in the [DAGCircuit].
    pub fn is_wire_idle(&self, wire: Wire) -> bool {
        let [input_node, output_node] = match wire {
            Wire::Qubit(qubit) => self.qubit_io_map[qubit.index()],
            Wire::Clbit(clbit) => self.clbit_io_map[clbit.index()],
            Wire::Var(var) => self.var_io_map[var.index()],
        };
        self.dag
            .neighbors_directed(input_node, Outgoing)
            .next()
            .expect("input node must at least be connected to output")
            == output_node
    }

    fn may_have_additional_wires(&self, op: OperationRef) -> bool {
        let OperationRef::Instruction(inst) = op else {
            return false;
        };
        inst.control_flow() || inst.op_name == "store"
    }

    fn additional_wires(&self, py: Python, op: OperationRef) -> PyResult<(Vec<Clbit>, Vec<Var>)> {
        let wires_from_expr = |node: &expr::Expr| -> PyResult<(Vec<Clbit>, Vec<Var>)> {
            let mut clbits = Vec::new();
            let mut vars: Vec<Var> = Vec::new();
            for var in node.vars() {
                match var {
                    expr::Var::Bit { bit } => {
                        clbits.push(self.clbits.find(bit).unwrap());
                    }
                    expr::Var::Register { register, .. } => {
                        for bit in register.bits() {
                            clbits.push(self.clbits.find(&bit).unwrap());
                        }
                    }
                    expr::Var::Standalone { .. } => vars.push(self.vars.find(var).unwrap()),
                }
            }
            Ok((clbits, vars))
        };

        let mut clbits = Vec::new();
        let mut vars = Vec::new();

        if let OperationRef::Instruction(inst) = op {
            let op = inst.instruction.bind(py);
            if inst.control_flow() {
                // The `condition` field might not exist, for example if this a `for` loop, and
                // that's not an exceptional state for us.
                if let Ok(condition) = op.getattr(intern!(py, "condition")) {
                    if !condition.is_none() {
                        if let Ok(condition) = condition.extract::<expr::Expr>() {
                            let (expr_clbits, expr_vars) = wires_from_expr(&condition)?;
                            for bit in expr_clbits {
                                clbits.push(bit);
                            }
                            for var in expr_vars {
                                vars.push(var);
                            }
                        }
                    }
                }

                // TODO: this is the Python-side `ControlFlowOp.iter_captured_vars` which iterates
                //   over vars in all blocks of the op. This needs to be ported to Rust when control
                //   flow is ported.
                for var in op.call_method0("iter_captured_vars")?.try_iter()? {
                    vars.push(self.vars.find(&var?.extract()?).unwrap())
                }
                if op.is_instance(imports::SWITCH_CASE_OP.get_bound(py))? {
                    let target = op.getattr(intern!(py, "target"))?;
                    if target.downcast::<PyClbit>().is_ok() {
                        let target_clbit: ShareableClbit = target.extract()?;
                        clbits.push(self.clbits.find(&target_clbit).unwrap());
                    } else if target.is_instance_of::<PyClassicalRegister>() {
                        for bit in target.try_iter()? {
                            let clbit: ShareableClbit = bit?.extract()?;
                            clbits.push(self.clbits.find(&clbit).unwrap());
                        }
                    } else {
                        let (expr_clbits, expr_vars) = wires_from_expr(&target.extract()?)?;
                        for bit in expr_clbits {
                            clbits.push(bit);
                        }
                        for var in expr_vars {
                            vars.push(var);
                        }
                    }
                }
            } else if op.is_instance(imports::STORE_OP.get_bound(py))? {
                let (expr_clbits, expr_vars) = wires_from_expr(&op.getattr("lvalue")?.extract()?)?;
                for bit in expr_clbits {
                    clbits.push(bit);
                }
                for var in expr_vars {
                    vars.push(var);
                }
                let (expr_clbits, expr_vars) = wires_from_expr(&op.getattr("rvalue")?.extract()?)?;
                for bit in expr_clbits {
                    clbits.push(bit);
                }
                for var in expr_vars {
                    vars.push(var);
                }
            }
        }
        Ok((clbits, vars))
    }

    /// Add a qubit or bit to the circuit.
    ///
    /// Args:
    ///     wire: the wire to be added
    ///
    ///     This adds a pair of in and out nodes connected by an edge.
    ///
    /// Returns:
    ///     The input and output node indices of the added wire, respectively.
    ///
    /// Raises:
    ///     DAGCircuitError: if trying to add duplicate wire
    fn add_wire(&mut self, wire: Wire) -> PyResult<(NodeIndex, NodeIndex)> {
        let (in_node, out_node) = match wire {
            Wire::Qubit(qubit) => {
                if qubit.index() < self.qubit_io_map.len() {
                    return Err(DAGCircuitError::new_err("qubit wire already exists!"));
                }
                let in_node = self.dag.add_node(NodeType::QubitIn(qubit));
                let out_node = self.dag.add_node(NodeType::QubitOut(qubit));
                self.qubit_io_map.push([in_node, out_node]);
                (in_node, out_node)
            }
            Wire::Clbit(clbit) => {
                if clbit.index() < self.clbit_io_map.len() {
                    return Err(DAGCircuitError::new_err("classical wire already exists!"));
                }
                let in_node = self.dag.add_node(NodeType::ClbitIn(clbit));
                let out_node = self.dag.add_node(NodeType::ClbitOut(clbit));
                self.clbit_io_map.push([in_node, out_node]);
                (in_node, out_node)
            }
            Wire::Var(var) => {
                if var.index() < self.var_io_map.len() {
                    return Err(DAGCircuitError::new_err("var wire already exists!"));
                }
                let in_node = self.dag.add_node(NodeType::VarIn(var));
                let out_node = self.dag.add_node(NodeType::VarOut(var));
                self.var_io_map.push([in_node, out_node]);
                (in_node, out_node)
            }
        };
        self.dag.add_edge(in_node, out_node, wire);
        Ok((in_node, out_node))
    }

    /// Get the nodes on the given wire.
    ///
    /// Note: result is empty if the wire is not in the DAG.
    pub fn nodes_on_wire(&self, wire: Wire, only_ops: bool) -> Vec<NodeIndex> {
        let mut nodes = Vec::new();
        let mut current_node = match wire {
            Wire::Qubit(qubit) => self.qubit_io_map.get(qubit.index()).map(|x| x[0]),
            Wire::Clbit(clbit) => self.clbit_io_map.get(clbit.index()).map(|x| x[0]),
            Wire::Var(var) => self.var_io_map.get(var.index()).map(|x| x[0]),
        };

        while let Some(node) = current_node {
            if only_ops {
                let node_weight = self.dag.node_weight(node).unwrap();
                if let NodeType::Operation(_) = node_weight {
                    nodes.push(node);
                }
            } else {
                nodes.push(node);
            }

            let edges = self.dag.edges_directed(node, Outgoing);
            current_node = edges
                .into_iter()
                .find_map(|edge| (*edge.weight() == wire).then_some(edge.target()));
        }
        nodes
    }

    fn remove_idle_wire(&mut self, wire: Wire) {
        let [in_node, out_node] = match wire {
            Wire::Qubit(qubit) => self.qubit_io_map[qubit.index()],
            Wire::Clbit(clbit) => self.clbit_io_map[clbit.index()],
            Wire::Var(var) => self.var_io_map[var.index()],
        };
        self.dag.remove_node(in_node);
        self.dag.remove_node(out_node);
    }

    pub fn add_qubit_unchecked(&mut self, bit: ShareableQubit) -> PyResult<Qubit> {
        let qubit = self.qubits.add(bit.clone(), false)?;
        self.qubit_locations
            .insert(bit, BitLocations::new((self.qubits.len() - 1) as u32, []));
        self.add_wire(Wire::Qubit(qubit))?;
        Ok(qubit)
    }

    pub fn add_clbit_unchecked(&mut self, bit: ShareableClbit) -> PyResult<Clbit> {
        let clbit = self.clbits.add(bit.clone(), false)?;
        self.clbit_locations
            .insert(bit, BitLocations::new((self.clbits.len() - 1) as u32, []));
        self.add_wire(Wire::Clbit(clbit))?;
        Ok(clbit)
    }

    pub fn get_node(&self, py: Python, node: NodeIndex) -> PyResult<Py<PyAny>> {
        self.unpack_into(py, node, self.dag.node_weight(node).unwrap())
    }

    /// Remove an operation node n.
    ///
    /// Add edges from predecessors to successors.
    ///
    /// # Returns
    ///
    /// The removed [PackedInstruction] is returned
    pub fn remove_op_node(&mut self, index: NodeIndex) -> PackedInstruction {
        let mut edge_list: Vec<(NodeIndex, NodeIndex, Wire)> = Vec::new();
        for (source, in_weight) in self
            .dag
            .edges_directed(index, Incoming)
            .map(|x| (x.source(), *x.weight()))
        {
            for (target, out_weight) in self
                .dag
                .edges_directed(index, Outgoing)
                .map(|x| (x.target(), *x.weight()))
            {
                if in_weight == out_weight {
                    edge_list.push((source, target, in_weight));
                }
            }
        }
        for (source, target, weight) in edge_list {
            self.dag.add_edge(source, target, weight);
        }

        match self.dag.remove_node(index) {
            Some(NodeType::Operation(packed)) => {
                let op_name = packed.op.name();
                self.decrement_op(op_name);
                packed
            }
            _ => panic!("Must be called with valid operation node!"),
        }
    }

    /// Returns an iterator of the ancestors indices of a node.
    pub fn ancestors(&self, node: NodeIndex) -> impl Iterator<Item = NodeIndex> + '_ {
        core_ancestors(&self.dag, node).filter(move |next| next != &node)
    }

    /// Returns an iterator of the descendants of a node as DAGOpNodes and DAGOutNodes.
    pub fn descendants(&self, node: NodeIndex) -> impl Iterator<Item = NodeIndex> + '_ {
        core_descendants(&self.dag, node).filter(move |next| next != &node)
    }

    /// Returns an iterator of tuples of (DAGNode, [DAGNodes]) where the DAGNode is the current node
    /// and [DAGNode] is its successors in  BFS order.
    pub fn bfs_successors(
        &self,
        node: NodeIndex,
    ) -> impl Iterator<Item = (NodeIndex, Vec<NodeIndex>)> + '_ {
        core_bfs_successors(&self.dag, node).filter(move |(_, others)| !others.is_empty())
    }

    /// Returns an iterator of tuples of (DAGNode, [DAGNodes]) where the DAGNode is the current node
    /// and [DAGNode] is its predecessors in BFS order.
    pub fn bfs_predecessors(
        &self,
        node: NodeIndex,
    ) -> impl Iterator<Item = (NodeIndex, Vec<NodeIndex>)> + '_ {
        core_bfs_predecessors(&self.dag, node).filter(move |(_, others)| !others.is_empty())
    }

    fn pack_into(&mut self, py: Python, b: &Bound<PyAny>) -> Result<NodeType, PyErr> {
        Ok(if let Ok(in_node) = b.downcast::<DAGInNode>() {
            let in_node = in_node.borrow();
            let wire = in_node.wire.bind(py);
            if let Ok(qubit) = wire.extract::<ShareableQubit>() {
                NodeType::QubitIn(self.qubits.find(&qubit).unwrap())
            } else if let Ok(clbit) = wire.extract::<ShareableClbit>() {
                NodeType::ClbitIn(self.clbits.find(&clbit).unwrap())
            } else {
                let var = wire.extract::<expr::Var>()?;
                NodeType::VarIn(self.vars.find(&var).unwrap())
            }
        } else if let Ok(out_node) = b.downcast::<DAGOutNode>() {
            let out_node = out_node.borrow();
            let wire = out_node.wire.bind(py);
            if let Ok(qubit) = wire.extract::<ShareableQubit>() {
                NodeType::QubitOut(self.qubits.find(&qubit).unwrap())
            } else if let Ok(clbit) = wire.extract::<ShareableClbit>() {
                NodeType::ClbitOut(self.clbits.find(&clbit).unwrap())
            } else {
                let var = wire.extract::<expr::Var>()?;
                NodeType::VarOut(self.vars.find(&var).unwrap())
            }
        } else if let Ok(op_node) = b.downcast::<DAGOpNode>() {
            let op_node = op_node.borrow();
            let qubits = self.qargs_interner.insert_owned(
                self.qubits
                    .map_objects(
                        op_node
                            .instruction
                            .qubits
                            .extract::<Vec<ShareableQubit>>(py)?
                            .into_iter(),
                    )?
                    .collect(),
            );
            let clbits = self.cargs_interner.insert_owned(
                self.clbits
                    .map_objects(
                        op_node
                            .instruction
                            .clbits
                            .extract::<Vec<ShareableClbit>>(py)?
                            .into_iter(),
                    )?
                    .collect(),
            );
            let params = (!op_node.instruction.params.is_empty())
                .then(|| Box::new(op_node.instruction.params.clone()));
            let inst = PackedInstruction {
                op: op_node.instruction.operation.clone(),
                qubits,
                clbits,
                params,
                label: op_node.instruction.label.clone(),
                #[cfg(feature = "cache_pygates")]
                py_op: op_node.instruction.py_op.clone(),
            };
            NodeType::Operation(inst)
        } else {
            return Err(PyTypeError::new_err("Invalid type for DAGNode"));
        })
    }

    fn unpack_into(&self, py: Python, id: NodeIndex, weight: &NodeType) -> PyResult<Py<PyAny>> {
        let dag_node = match weight {
            NodeType::QubitIn(qubit) => Py::new(
                py,
                DAGInNode::new(id, self.qubits.get(*qubit).unwrap().into_py_any(py)?),
            )?
            .into_any(),
            NodeType::QubitOut(qubit) => Py::new(
                py,
                DAGOutNode::new(id, self.qubits.get(*qubit).unwrap().into_py_any(py)?),
            )?
            .into_any(),
            NodeType::ClbitIn(clbit) => Py::new(
                py,
                DAGInNode::new(id, self.clbits.get(*clbit).unwrap().into_py_any(py)?),
            )?
            .into_any(),
            NodeType::ClbitOut(clbit) => Py::new(
                py,
                DAGOutNode::new(id, self.clbits.get(*clbit).unwrap().into_py_any(py)?),
            )?
            .into_any(),
            NodeType::Operation(packed) => {
                let qubits = self.qargs_interner.get(packed.qubits);
                let clbits = self.cargs_interner.get(packed.clbits);
                Py::new(
                    py,
                    (
                        DAGOpNode {
                            instruction: CircuitInstruction {
                                operation: packed.op.clone(),
                                qubits: PyTuple::new(py, self.qubits.map_indices(qubits))?.unbind(),
                                clbits: PyTuple::new(py, self.clbits.map_indices(clbits))?.unbind(),
                                params: packed.params_view().iter().cloned().collect(),
                                label: packed.label.clone(),
                                #[cfg(feature = "cache_pygates")]
                                py_op: packed.py_op.clone(),
                            },
                        },
                        DAGNode { node: Some(id) },
                    ),
                )?
                .into_any()
            }
            NodeType::VarIn(var) => Py::new(
                py,
                DAGInNode::new(id, self.vars.get(*var).unwrap().clone().into_py_any(py)?),
            )?
            .into_any(),
            NodeType::VarOut(var) => Py::new(
                py,
                DAGOutNode::new(id, self.vars.get(*var).unwrap().clone().into_py_any(py)?),
            )?
            .into_any(),
        };
        Ok(dag_node)
    }

    /// An iterator of the DAG indices and corresponding `PackedInstruction` references for
    /// the `NodeType::Operation` variants stored in the DAG.
    ///
    /// See also [op_node_indices], which provides only the indices.
    pub fn op_nodes(
        &self,
        include_directives: bool,
    ) -> impl Iterator<Item = (NodeIndex, &PackedInstruction)> + '_ {
        self.dag
            .node_references()
            .filter_map(move |(node_index, node_type)| match node_type {
                NodeType::Operation(node) => {
                    (include_directives || !node.op.directive()).then_some((node_index, node))
                }
                _ => None,
            })
    }

    /// An iterator of the DAG indices corresponding to `NodeType::Operation` variants.
    ///
    /// See also [op_nodes], which also provides a reference to the contained `PackedInstruction`.
    pub fn op_node_indices(
        &self,
        include_directives: bool,
    ) -> impl Iterator<Item = NodeIndex> + '_ {
        self.op_nodes(include_directives).map(|(index, _)| index)
    }

    /// Return an iterator of 2 qubit operations. Ignore directives like snapshot and barrier.
    pub fn two_qubit_ops(&self) -> impl Iterator<Item = (NodeIndex, &PackedInstruction)> + '_ {
        self.op_nodes(false)
            .filter(|(_, instruction)| self.qargs_interner.get(instruction.qubits).len() == 2)
    }

    // Filter any nodes that don't match a given predicate function
    pub fn filter_op_nodes<F>(&mut self, mut predicate: F)
    where
        F: FnMut(&PackedInstruction) -> bool,
    {
        let remove_indices = self
            .op_nodes(true)
            .filter_map(|(index, instruction)| (!predicate(instruction)).then_some(index))
            .collect::<Vec<_>>();
        for node in remove_indices {
            self.remove_op_node(node);
        }
    }

    /// Returns an iterator over a list layers of the `DAGCircuit``.
    pub fn multigraph_layers(&self) -> impl Iterator<Item = Vec<NodeIndex>> + '_ {
        let mut first_layer: Vec<_> = self.qubit_io_map.iter().map(|x| x[0]).collect();
        first_layer.extend(self.clbit_io_map.iter().map(|x| x[0]));
        first_layer.extend(self.var_io_map.iter().map(|x| x[0]));
        // A DAG is by definition acyclical, therefore unwrapping the layer should never fail.
        layers(&self.dag, first_layer).map(|layer| match layer {
            Ok(layer) => layer,
            Err(_) => unreachable!("Not a DAG."),
        })
    }

    /// Returns an iterator over the first layer of the `DAGCircuit``.
    pub fn front_layer(&self) -> impl Iterator<Item = NodeIndex> + '_ {
        let mut graph_layers = self.multigraph_layers();
        graph_layers.next();
        graph_layers
            .next()
            .into_iter()
            .flatten()
            .filter(|node| matches!(self.dag.node_weight(*node).unwrap(), NodeType::Operation(_)))
    }

    /// Substitutes a node by a given DAGCircuit and adds the replacement DAG's global phase to the current DAG.
    ///
    /// # Arguments
    ///
    /// * node_index: The node in the DAGCircuit to replace.
    /// * other: The replacement DAGCircuit.
    /// * qubit_map: A mapping from the replacement DAGCircuit qubits to the replaced node's qargs.
    ///   If None, trivial mapping will be used.
    /// * clbit_map: A mapping from the replacement DAGCircuit clbits to the replaced node's clbits.
    ///   If None, trivial mapping will be used.
    /// * var_map: A mapping from the replacement DAGCircuit variables to the replaced node's variables.
    ///   Note: Inferring variable mapping automatically is currently not implemented.
    ///
    /// # Returns
    ///
    /// A mapping of the node indices in the replacement DAGCircuit to their corresponding node indices in the
    /// current DAGCircuit.
    pub fn substitute_node_with_dag(
        &mut self,
        node_index: NodeIndex,
        other: &DAGCircuit,
        qubit_map: Option<&HashMap<Qubit, Qubit>>,
        clbit_map: Option<&HashMap<Clbit, Clbit>>,
        var_map: Option<&HashMap<expr::Var, expr::Var>>,
    ) -> PyResult<IndexMap<NodeIndex, NodeIndex, RandomState>> {
        if self.dag.node_weight(node_index).is_none() {
            return Err(PyIndexError::new_err(format!(
                "Specified node {} is not in this graph",
                node_index.index()
            )));
        }

        let node = match &self.dag[node_index] {
            NodeType::Operation(op) => op.clone(),
            _ => return Err(DAGCircuitError::new_err("expected node")),
        };

        let qubit_map = match qubit_map {
            Some(qubit_map) => qubit_map,
            None => {
                let node_qubits = self.qargs_interner.get(node.qubits);
                let other_qubits = (0..other.num_qubits()).map(Qubit::new);
                if node_qubits.len() != other_qubits.len() {
                    return Err(DAGCircuitError::new_err(format!(
                        "Replacement DAG has {} qubits, expected {}",
                        other_qubits.len(),
                        node_qubits.len()
                    )));
                }
                &HashMap::<Qubit, Qubit>::from_iter(other_qubits.zip(node_qubits.iter().copied()))
            }
        };

        let clbit_map = match clbit_map {
            Some(clbit_map) => clbit_map,
            None => {
                let node_clbits = self.cargs_interner.get(node.clbits);
                let other_clbits = (0..other.num_clbits()).map(Clbit::new);
                if node_clbits.len() != other_clbits.len() {
                    return Err(DAGCircuitError::new_err(format!(
                        "Replacement DAG has {} clbits, expected {}",
                        other_clbits.len(),
                        node_clbits.len()
                    )));
                }
                &HashMap::<Clbit, Clbit>::from_iter(other_clbits.zip(node_clbits.iter().copied()))
            }
        };

        let var_map = match var_map {
            Some(var_map) => var_map,
            None => {
                if self.num_vars() > 0 || other.num_vars() > 0 {
                    unimplemented!(
                        "Inferring variable mapping in substitute_node_with_dag is not implemented yet. Consider using py_substitute_node_with_dag instead."
                    );
                    // TODO: implement once additional_wires becomes Python-free
                }
                &HashMap::<expr::Var, expr::Var>::new()
            }
        };

        let out_map =
            self.substitute_node_with_graph(node_index, other, qubit_map, clbit_map, var_map)?;
        self.global_phase = add_global_phase(&self.global_phase, &other.global_phase)?;

        let mut wire_map_dict = HashMap::new();
        for (source, target) in clbit_map.iter() {
            let source_bit = other.clbits.get(*source);
            let target_bit = self.clbits.get(*target);
            wire_map_dict.insert(source_bit.cloned().unwrap(), target_bit.cloned().unwrap());
        }

        let variable_mapper = VariableMapper::new(
            self.cregs.registers().to_vec(),
            wire_map_dict,
            var_map.clone(),
            None,
        );

        for (old_node_index, new_node_index) in out_map.iter() {
            let old_node = &other.dag[*old_node_index];
            let NodeType::Operation(old_inst) = old_node else {
                continue;
            };
            let OperationRef::Instruction(old_op) = old_inst.op.view() else {
                continue;
            };

            if old_op.name() == "switch_case" {
                Python::attach(|py| -> PyResult<()> {
                    let target = old_op.instruction.bind(py).getattr("target")?.extract()?;
                    let kwargs = PyDict::new(py);
                    kwargs.set_item(
                        "label",
                        old_inst
                            .label
                            .as_ref()
                            .map(|x| PyString::new(py, x.as_str())),
                    )?;

                    let mapped_target = variable_mapper
                        .map_target(&target, |new_reg| self.add_creg(new_reg.clone()))?;
                    let new_op = imports::SWITCH_CASE_OP.get_bound(py).call(
                        (
                            mapped_target,
                            old_op.instruction.call_method0(py, "cases_specifier")?,
                        ),
                        Some(&kwargs),
                    )?;

                    if let NodeType::Operation(new_inst) = &mut self.dag[*new_node_index] {
                        new_inst.op = PyInstruction {
                            qubits: old_op.num_qubits(),
                            clbits: old_op.num_clbits(),
                            params: old_op.num_params(),
                            control_flow: old_op.control_flow(),
                            op_name: old_op.name().to_string(),
                            instruction: new_op.clone().unbind(),
                        }
                        .into();
                        #[cfg(feature = "cache_pygates")]
                        {
                            new_inst.py_op = new_op.unbind().into();
                        }
                    }

                    Ok(())
                })?;
            } else if old_inst.op.control_flow() {
                Python::attach(|py| -> PyResult<()> {
                    if let Ok(condition) = old_op
                        .instruction
                        .bind(py)
                        .getattr(intern!(py, "condition"))
                        .and_then(|c| c.extract())
                    {
                        if old_inst.op.name() != "switch_case" {
                            let new_condition =
                                variable_mapper.map_condition(&condition, false, |new_reg| {
                                    self.add_creg(new_reg.clone())
                                })?;

                            if let NodeType::Operation(new_inst) = &mut self.dag[*new_node_index] {
                                #[cfg(feature = "cache_pygates")]
                                {
                                    new_inst.py_op.take();
                                }
                                match new_inst.op.view() {
                                    OperationRef::Instruction(py_inst) => {
                                        py_inst.instruction.setattr(
                                            py,
                                            "condition",
                                            new_condition,
                                        )?;
                                    }
                                    _ => panic!("Instruction mismatch"),
                                }
                            }
                        }
                    }
                    Ok(())
                })?;
            }
        }

        Ok(out_map)
    }

    fn substitute_node_with_graph(
        &mut self,
        node: NodeIndex,
        other: &DAGCircuit,
        qubit_map: &HashMap<Qubit, Qubit>,
        clbit_map: &HashMap<Clbit, Clbit>,
        var_map: &HashMap<expr::Var, expr::Var>,
    ) -> PyResult<IndexMap<NodeIndex, NodeIndex, RandomState>> {
        if self.dag.node_weight(node).is_none() {
            return Err(PyIndexError::new_err(format!(
                "Specified node {} is not in this graph",
                node.index()
            )));
        }

        // Add wire from pred to succ if no ops on mapped wire on ``other``
        for (in_dag_wire, self_wire) in qubit_map.iter() {
            let [input_node, out_node] = other.qubit_io_map[in_dag_wire.index()];
            if other.dag.find_edge(input_node, out_node).is_some() {
                let pred = self
                    .dag
                    .edges_directed(node, Incoming)
                    .find(|edge| {
                        if let Wire::Qubit(bit) = edge.weight() {
                            bit == self_wire
                        } else {
                            false
                        }
                    })
                    .unwrap();
                let succ = self
                    .dag
                    .edges_directed(node, Outgoing)
                    .find(|edge| {
                        if let Wire::Qubit(bit) = edge.weight() {
                            bit == self_wire
                        } else {
                            false
                        }
                    })
                    .unwrap();
                self.dag
                    .add_edge(pred.source(), succ.target(), Wire::Qubit(*self_wire));
            }
        }
        for (in_dag_wire, self_wire) in clbit_map.iter() {
            let [input_node, out_node] = other.clbit_io_map[in_dag_wire.index()];
            if other.dag.find_edge(input_node, out_node).is_some() {
                let pred = self
                    .dag
                    .edges_directed(node, Incoming)
                    .find(|edge| {
                        if let Wire::Clbit(bit) = edge.weight() {
                            bit == self_wire
                        } else {
                            false
                        }
                    })
                    .unwrap();
                let succ = self
                    .dag
                    .edges_directed(node, Outgoing)
                    .find(|edge| {
                        if let Wire::Clbit(bit) = edge.weight() {
                            bit == self_wire
                        } else {
                            false
                        }
                    })
                    .unwrap();
                self.dag
                    .add_edge(pred.source(), succ.target(), Wire::Clbit(*self_wire));
            }
        }

        let node_filter = |node: NodeIndex| -> bool {
            match other.dag[node] {
                NodeType::Operation(_) => !other
                    .dag
                    .edges_directed(node, petgraph::Direction::Outgoing)
                    .any(|edge| match edge.weight() {
                        Wire::Qubit(qubit) => !qubit_map.contains_key(qubit),
                        Wire::Clbit(clbit) => !clbit_map.contains_key(clbit),
                        Wire::Var(var) => !var_map.contains_key(other.vars.get(*var).unwrap()),
                    }),
                _ => false,
            }
        };
        let reverse_qubit_map: HashMap<Qubit, Qubit> =
            qubit_map.iter().map(|(x, y)| (*y, *x)).collect();
        let reverse_clbit_map: HashMap<Clbit, Clbit> =
            clbit_map.iter().map(|(x, y)| (*y, *x)).collect();
        let reverse_var_map: HashMap<&expr::Var, &expr::Var> =
            var_map.iter().map(|(x, y)| (y, x)).collect();
        // Copy nodes from other to self
        let mut out_map: IndexMap<NodeIndex, NodeIndex, RandomState> =
            IndexMap::with_capacity_and_hasher(other.dag.node_count(), RandomState::default());
        for old_index in other.dag.node_indices() {
            if !node_filter(old_index) {
                continue;
            }
            let mut new_node = other.dag[old_index].clone();
            if let NodeType::Operation(ref mut new_inst) = new_node {
                let new_qubit_indices: Vec<Qubit> = other
                    .qargs_interner
                    .get(new_inst.qubits)
                    .iter()
                    .map(|old_qubit| qubit_map[old_qubit])
                    .collect();
                let new_clbit_indices: Vec<Clbit> = other
                    .cargs_interner
                    .get(new_inst.clbits)
                    .iter()
                    .map(|old_clbit| clbit_map[old_clbit])
                    .collect();
                new_inst.qubits = self.qargs_interner.insert_owned(new_qubit_indices);
                new_inst.clbits = self.cargs_interner.insert_owned(new_clbit_indices);
                self.increment_op(new_inst.op.name());
            }
            let new_index = self.dag.add_node(new_node);
            out_map.insert(old_index, new_index);
        }
        // If no nodes are copied bail here since there is nothing left
        // to do.
        if out_map.is_empty() {
            match self.dag.remove_node(node) {
                Some(NodeType::Operation(packed)) => {
                    let op_name = packed.op.name();
                    self.decrement_op(op_name);
                }
                _ => unreachable!("Must be called with valid operation node!"),
            }
            // Return a new empty map to clear allocation from out_map
            return Ok(IndexMap::default());
        }
        // Copy edges from other to self
        for edge in other.dag.edge_references().filter(|edge| {
            out_map.contains_key(&edge.target()) && out_map.contains_key(&edge.source())
        }) {
            self.dag.add_edge(
                out_map[&edge.source()],
                out_map[&edge.target()],
                match edge.weight() {
                    Wire::Qubit(qubit) => Wire::Qubit(qubit_map[qubit]),
                    Wire::Clbit(clbit) => Wire::Clbit(clbit_map[clbit]),
                    Wire::Var(var) => Wire::Var(
                        self.vars
                            .find(var_map.get(other.vars.get(*var).unwrap()).unwrap())
                            .unwrap(),
                    ),
                },
            );
        }
        // Add edges to/from node to nodes in other
        let edges: Vec<(NodeIndex, NodeIndex, Wire)> = self
            .dag
            .edges_directed(node, Incoming)
            .map(|x| (x.source(), x.target(), *x.weight()))
            .collect();
        for (source, _target, weight) in edges {
            let wire_input_id = match weight {
                Wire::Qubit(qubit) => other
                    .qubit_io_map
                    .get(reverse_qubit_map[&qubit].index())
                    .map(|x| x[0]),
                Wire::Clbit(clbit) => other
                    .clbit_io_map
                    .get(reverse_clbit_map[&clbit].index())
                    .map(|x| x[0]),
                Wire::Var(var) => {
                    let index = other
                        .vars
                        .find(reverse_var_map[self.vars.get(var).unwrap()])
                        .unwrap()
                        .index();
                    other.var_io_map.get(index).map(|x| x[0])
                }
            };
            let old_index =
                wire_input_id.and_then(|x| other.dag.neighbors_directed(x, Outgoing).next());
            let target_out = match old_index {
                Some(old_index) => match out_map.get(&old_index) {
                    Some(new_index) => *new_index,
                    None => {
                        // If the index isn't in the node map we've already added the edges as
                        // part of the idle wire handling at the top of this method so just
                        // move on.
                        continue;
                    }
                },
                None => continue,
            };
            self.dag.add_edge(source, target_out, weight);
        }
        let edges: Vec<(NodeIndex, NodeIndex, Wire)> = self
            .dag
            .edges_directed(node, Outgoing)
            .map(|x| (x.source(), x.target(), *x.weight()))
            .collect();
        for (_source, target, weight) in edges {
            let wire_output_id = match weight {
                Wire::Qubit(qubit) => other
                    .qubit_io_map
                    .get(reverse_qubit_map[&qubit].index())
                    .map(|x| x[1]),
                Wire::Clbit(clbit) => other
                    .clbit_io_map
                    .get(reverse_clbit_map[&clbit].index())
                    .map(|x| x[1]),
                Wire::Var(var) => {
                    let index = other
                        .vars
                        .find(reverse_var_map[self.vars.get(var).unwrap()])
                        .unwrap()
                        .index();
                    other.var_io_map.get(index).map(|x| x[1])
                }
            };
            let old_index =
                wire_output_id.and_then(|x| other.dag.neighbors_directed(x, Incoming).next());
            let source_out = match old_index {
                Some(old_index) => match out_map.get(&old_index) {
                    Some(new_index) => *new_index,
                    None => {
                        // If the index isn't in the node map we've already added the edges as
                        // part of the idle wire handling at the top of this method so just
                        // move on.
                        continue;
                    }
                },
                None => continue,
            };
            self.dag.add_edge(source_out, target, weight);
        }
        // Remove node
        if let NodeType::Operation(inst) = &self.dag[node] {
            self.decrement_op(inst.op.name().to_string().as_str());
        }
        self.dag.remove_node(node);
        Ok(out_map)
    }

    /// Retrieve a variable given its unique [Var] key within the DAG.
    ///
    /// The provided [Var] must be from this [DAGCircuit].
    pub fn get_var(&self, var: Var) -> Option<&expr::Var> {
        self.vars.get(var)
    }

    /// Retrieve a stretch given its unique [Stretch] key within the DAG.
    ///
    /// The provided [Stretch] must be from this [DAGCircuit].
    pub fn get_stretch(&self, stretch: Stretch) -> Option<&expr::Stretch> {
        self.stretches.get(stretch)
    }

    /// Adds a variable to the DAGCircuit.
    ///
    /// # Arguments:
    ///
    /// * var: the new variable to add.
    /// * type_: the type the variable should have in the DAGCircuit.
    ///
    /// # Returns:
    ///
    /// The [Var] index of the stretch in the DAGCircuit.
    fn add_var(&mut self, var: expr::Var, type_: DAGVarType) -> PyResult<Var> {
        // The setup of the initial graph structure between an "in" and an "out" node is the same as
        // the bit-related `_add_wire`, but this logically needs to do different bookkeeping around
        // tracking the properties
        let name = {
            let expr::Var::Standalone { name, .. } = &var else {
                return Err(DAGCircuitError::new_err(
                    "cannot add variables that wrap `Clbit` or `ClassicalRegister` instances",
                ));
            };
            name.clone()
        };
        match self.identifier_info.get(&name) {
            Some(DAGIdentifierInfo::Var(info)) if Some(&var) == self.vars.get(info.var) => {
                return Err(DAGCircuitError::new_err("already present in the circuit"));
            }
            Some(_) => {
                return Err(DAGCircuitError::new_err(
                    "cannot add var as its name shadows an existing identifier",
                ));
            }
            _ => {}
        }

        let var_idx = self.vars.add(var, true)?;
        let (in_index, out_index) = self.add_wire(Wire::Var(var_idx))?;
        match type_ {
            DAGVarType::Input => &mut self.vars_input,
            DAGVarType::Capture => &mut self.vars_capture,
            DAGVarType::Declare => &mut self.vars_declare,
        }
        .insert(var_idx);
        self.identifier_info.insert(
            name,
            DAGIdentifierInfo::Var(DAGVarInfo {
                var: var_idx,
                type_,
                in_node: in_index,
                out_node: out_index,
            }),
        );
        Ok(var_idx)
    }

    /// Add a stretch variable to the DAGCircuit.
    ///
    /// # Arguments:
    ///
    /// * stretch: the new stretch to add.
    /// * type_: the type the stretch should have in the DAGCircuit.
    ///
    /// # Returns:
    ///
    /// The [Stretch] index of the stretch in the DAGCircuit.
    fn add_stretch(&mut self, stretch: expr::Stretch, type_: DAGStretchType) -> PyResult<Stretch> {
        let name: String = stretch.name.clone();
        match self.identifier_info.get(&name) {
            Some(DAGIdentifierInfo::Stretch(info))
                if &stretch == self.stretches.get(info.stretch).unwrap() =>
            {
                return Err(DAGCircuitError::new_err("already present in the circuit"));
            }
            Some(_) => {
                return Err(DAGCircuitError::new_err(
                    "cannot add stretch as its name shadows an existing identifier",
                ));
            }
            _ => {}
        }

        let stretch_idx = self.stretches.add(stretch, true)?;
        match type_ {
            DAGStretchType::Capture => {
                self.stretches_capture.insert(stretch_idx);
            }
            DAGStretchType::Declare => {
                self.stretches_declare.push(stretch_idx);
            }
        };
        self.identifier_info.insert(
            name,
            DAGIdentifierInfo::Stretch(DAGStretchInfo {
                stretch: stretch_idx,
                type_,
            }),
        );
        Ok(stretch_idx)
    }

    fn check_op_addition(&self, inst: &PackedInstruction) -> PyResult<()> {
        for b in self.qargs_interner.get(inst.qubits) {
            if self.qubit_io_map.len() - 1 < b.index() {
                return Err(DAGCircuitError::new_err(format!(
                    "qubit {:?} not found in output map",
                    self.qubits.get(*b).unwrap()
                )));
            }
        }

        for b in self.cargs_interner.get(inst.clbits) {
            if !self.clbit_io_map.len() - 1 < b.index() {
                return Err(DAGCircuitError::new_err(format!(
                    "clbit {:?} not found in output map",
                    self.clbits.get(*b).unwrap()
                )));
            }
        }

        if self.may_have_additional_wires(inst.op.view()) {
            let (clbits, vars) = Python::attach(|py| self.additional_wires(py, inst.op.view()))?;
            for b in clbits {
                if !self.clbit_io_map.len() - 1 < b.index() {
                    return Err(DAGCircuitError::new_err(format!(
                        "clbit {:?} not found in output map",
                        self.clbits.get(b).unwrap()
                    )));
                }
            }
            for v in vars {
                if !self.var_io_map.len() - 1 < v.index() {
                    return Err(DAGCircuitError::new_err(format!(
                        "var {v:?} not found in output map"
                    )));
                }
            }
        }
        Ok(())
    }

    /// Alternative constructor, builds a DAGCircuit with a fixed capacity.
    ///
    /// # Arguments:
    /// - `num_qubits`: Number of qubits in the circuit
    /// - `num_clbits`: Number of classical bits in the circuit.
    /// - `num_vars`: (Optional) number of variables in the circuit.
    /// - `num_ops`: (Optional) number of operations in the circuit.
    /// - `num_edges`: (Optional) number of edges in the circuit.
    /// - `num_stretches`: (Optional) number of stretches in the circuit.
    pub fn with_capacity(
        num_qubits: usize,
        num_clbits: usize,
        num_vars: Option<usize>,
        num_ops: Option<usize>,
        num_edges: Option<usize>,
        num_stretches: Option<usize>,
    ) -> Self {
        let num_ops: usize = num_ops.unwrap_or_default();
        let num_vars = num_vars.unwrap_or_default();
        let num_stretches = num_stretches.unwrap_or_default();
        let num_edges = num_edges.unwrap_or(
            num_qubits +    // 1 edge between the input node and the output node or 1st op node.
            num_clbits +    // 1 edge between the input node and the output node or 1st op node.
            num_vars +      // 1 edge between the input node and the output node or 1st op node.
            num_ops, // In Average there will be 3 edges (2 qubits and 1 clbit, or 3 qubits) per op_node.
        );

        let num_nodes = num_qubits * 2 + // One input + One output node per qubit
            num_clbits * 2 +    // One input + One output node per clbit
            num_vars * 2 +  // One input + output node per variable
            num_ops;

        Self {
            name: None,
            metadata: None,
            dag: StableDiGraph::with_capacity(num_nodes, num_edges),
            qregs: RegisterData::new(),
            cregs: RegisterData::new(),
            qargs_interner: Interner::with_capacity(num_qubits),
            cargs_interner: Interner::with_capacity(num_clbits),
            qubits: ObjectRegistry::with_capacity(num_qubits),
            clbits: ObjectRegistry::with_capacity(num_clbits),
            vars: ObjectRegistry::with_capacity(num_vars),
            stretches: ObjectRegistry::with_capacity(num_stretches),
            global_phase: Param::Float(0.),
            duration: None,
            unit: "dt".to_string(),
            qubit_locations: BitLocator::with_capacity(num_qubits),
            clbit_locations: BitLocator::with_capacity(num_clbits),
            qubit_io_map: Vec::with_capacity(num_qubits),
            clbit_io_map: Vec::with_capacity(num_clbits),
            var_io_map: Vec::with_capacity(num_vars),
            op_names: IndexMap::default(),
            identifier_info: IndexMap::with_capacity_and_hasher(
                num_vars + num_stretches,
                RandomState::default(),
            ),
            vars_input: HashSet::new(),
            vars_capture: HashSet::new(),
            vars_declare: HashSet::new(),
            stretches_capture: HashSet::new(),
            stretches_declare: Vec::new(),
        }
    }

    /// Get qargs from an intern index
    pub fn get_qargs(&self, index: Interned<[Qubit]>) -> &[Qubit] {
        self.qargs_interner.get(index)
    }

    /// Get cargs from an intern index
    pub fn get_cargs(&self, index: Interned<[Clbit]>) -> &[Clbit] {
        self.cargs_interner.get(index)
    }

    /// Insert a new 1q standard gate on incoming qubit
    pub fn insert_1q_on_incoming_qubit(
        &mut self,
        new_gate: (StandardGate, &[f64]),
        old_index: NodeIndex,
    ) {
        self.increment_op(new_gate.0.name());
        let old_node = &self.dag[old_index];
        let inst = if let NodeType::Operation(old_node) = old_node {
            PackedInstruction {
                op: new_gate.0.into(),
                qubits: old_node.qubits,
                clbits: old_node.clbits,
                params: (!new_gate.1.is_empty())
                    .then(|| Box::new(new_gate.1.iter().map(|x| Param::Float(*x)).collect())),
                label: None,
                #[cfg(feature = "cache_pygates")]
                py_op: OnceLock::new(),
            }
        } else {
            panic!("This method only works if provided index is an op node");
        };
        let new_index = self.dag.add_node(NodeType::Operation(inst));
        let (parent_index, edge_index, weight) = self
            .dag
            .edges_directed(old_index, Incoming)
            .map(|edge| (edge.source(), edge.id(), *edge.weight()))
            .next()
            .unwrap();
        self.dag.add_edge(parent_index, new_index, weight);
        self.dag.add_edge(new_index, old_index, weight);
        self.dag.remove_edge(edge_index);
    }

    /// Remove a sequence of 1 qubit nodes from the dag
    /// This must only be called if all the nodes operate
    /// on a single qubit with no other wires in or out of any nodes
    pub fn remove_1q_sequence(&mut self, sequence: &[NodeIndex]) {
        let (parent_index, weight) = self
            .dag
            .edges_directed(*sequence.first().unwrap(), Incoming)
            .map(|edge| (edge.source(), *edge.weight()))
            .next()
            .unwrap();
        let child_index = self
            .dag
            .edges_directed(*sequence.last().unwrap(), Outgoing)
            .map(|edge| edge.target())
            .next()
            .unwrap();
        self.dag.add_edge(parent_index, child_index, weight);
        for node in sequence {
            match self.dag.remove_node(*node) {
                Some(NodeType::Operation(packed)) => {
                    let op_name = packed.op.name();
                    self.decrement_op(op_name);
                }
                _ => panic!("Must be called with valid operation node!"),
            }
        }
    }

    /// Replace a node with individual operations from a provided callback
    /// function on each qubit of that node.
    pub fn replace_node_with_1q_ops<F>(&mut self, node: NodeIndex, insert: F)
    where
        F: Fn(Wire) -> (PackedOperation, SmallVec<[Param; 3]>),
    {
        let mut edge_list: Vec<(NodeIndex, NodeIndex, Wire)> = Vec::with_capacity(2);
        for (source, in_weight) in self
            .dag
            .edges_directed(node, Incoming)
            .map(|x| (x.source(), *x.weight()))
        {
            for (target, out_weight) in self
                .dag
                .edges_directed(node, Outgoing)
                .map(|x| (x.target(), *x.weight()))
            {
                if in_weight == out_weight {
                    edge_list.push((source, target, in_weight));
                }
            }
        }
        for (source, target, weight) in edge_list {
            let (new_op, params) = insert(weight);
            self.increment_op(new_op.name());
            let qubits = if let Wire::Qubit(qubit) = weight {
                vec![qubit]
            } else {
                panic!(
                    "This method only works if the gate being replaced has no classical incident wires"
                )
            };
            let inst = PackedInstruction {
                op: new_op,
                qubits: self.qargs_interner.insert_owned(qubits),
                clbits: self.cargs_interner.get_default(),
                params: (!params.is_empty()).then(|| Box::new(params)),
                label: None,
                #[cfg(feature = "cache_pygates")]
                py_op: OnceLock::new(),
            };
            let new_index = self.dag.add_node(NodeType::Operation(inst));
            self.dag.add_edge(source, new_index, weight);
            self.dag.add_edge(new_index, target, weight);
        }

        match self.dag.remove_node(node) {
            Some(NodeType::Operation(packed)) => {
                let op_name = packed.op.name();
                self.decrement_op(op_name);
            }
            _ => panic!("Must be called with valid operation node"),
        }
    }

    pub fn add_global_phase(&mut self, value: &Param) -> PyResult<()> {
        match value {
            Param::Obj(_) => {
                return Err(PyTypeError::new_err(
                    "Invalid parameter type, only float and parameter expression are supported",
                ));
            }
            _ => self.set_global_phase(add_global_phase(&self.global_phase, value)?)?,
        }
        Ok(())
    }

    /// Return the op name counts in the circuit
    ///
    /// Args:
    ///     py: The python token necessary for control flow recursion
    ///     recurse: Whether to recurse into control flow ops or not
    pub fn count_ops(
        &self,
        py: Python,
        recurse: bool,
    ) -> PyResult<IndexMap<String, usize, RandomState>> {
        if !recurse || !self.has_control_flow() {
            Ok(self.op_names.clone())
        } else {
            fn inner(
                py: Python,
                dag: &DAGCircuit,
                counts: &mut IndexMap<String, usize, RandomState>,
            ) -> PyResult<()> {
                for (key, value) in dag.op_names.iter() {
                    counts
                        .entry(key.clone())
                        .and_modify(|count| *count += value)
                        .or_insert(*value);
                }
                let circuit_to_dag = imports::CIRCUIT_TO_DAG.get_bound(py);
                for node in dag.dag.node_weights() {
                    let NodeType::Operation(node) = node else {
                        continue;
                    };
                    if !node.op.control_flow() {
                        continue;
                    }
                    let OperationRef::Instruction(inst) = node.op.view() else {
                        panic!("control flow op must be an instruction")
                    };
                    let blocks = inst.instruction.bind(py).getattr("blocks")?;
                    for block in blocks.try_iter()? {
                        let inner_dag: &DAGCircuit = &circuit_to_dag.call1((block?,))?.extract()?;
                        inner(py, inner_dag, counts)?;
                    }
                }
                Ok(())
            }
            let mut counts =
                IndexMap::with_capacity_and_hasher(self.op_names.len(), RandomState::default());
            inner(py, self, &mut counts)?;
            Ok(counts)
        }
    }

    /// Get an immutable reference to the op counts for this DAGCircuit
    ///
    /// This differs from count_ops() in that it doesn't handle control flow recursion at all
    /// and it returns a reference instead of an owned copy. If you don't need to work with
    /// control flow or ownership of the counts this is a more efficient alternative to
    /// `DAGCircuit::count_ops(py, false)`
    pub fn get_op_counts(&self) -> &IndexMap<String, usize, RandomState> {
        &self.op_names
    }

    /// Extends the DAG with valid instances of [PackedInstruction].
    pub fn extend<I>(&mut self, iter: I) -> PyResult<Vec<NodeIndex>>
    where
        I: IntoIterator<Item = PackedInstruction>,
    {
        self.try_extend(
            iter.into_iter()
                .map(|inst| -> Result<PackedInstruction, Infallible> { Ok(inst) }),
        )
    }

    /// Extends the DAG with valid instances of [PackedInstruction], where the iterator produces the
    /// results in a fallible manner.
    pub fn try_extend<I, E>(&mut self, iter: I) -> PyResult<Vec<NodeIndex>>
    where
        I: IntoIterator<Item = Result<PackedInstruction, E>>,
        PyErr: From<E>,
    {
        let mut new_nodes = Vec::new();
        let mut replacement_dag = DAGCircuit::new();
        std::mem::swap(self, &mut replacement_dag);
        let mut dag_builder = replacement_dag.into_builder();
        for inst in iter {
            new_nodes.push(dag_builder.push_back(inst?)?);
        }
        *self = dag_builder.build();
        Ok(new_nodes)
    }

    /// Alternative constructor to build an instance of [DAGCircuit] from a `QuantumCircuit`.
    pub fn from_circuit(
        qc: QuantumCircuitData,
        copy_op: bool,
        qubit_order: Option<Vec<ShareableQubit>>,
        clbit_order: Option<Vec<ShareableClbit>>,
    ) -> PyResult<DAGCircuit> {
        // Extract necessary attributes
        let qc_data = qc.data;
        Self::from_circuit_data(
            &qc_data,
            copy_op,
            qc.name,
            qc.metadata.map(|x| x.unbind()),
            qubit_order,
            clbit_order,
        )
    }

    /// Builds a [DAGCircuit] based on an instance of [CircuitData].
    pub fn from_circuit_data(
        qc_data: &CircuitData,
        copy_op: bool,
        name: Option<String>,
        metadata: Option<Py<PyAny>>,
        qubit_order: Option<Vec<ShareableQubit>>,
        clbit_order: Option<Vec<ShareableClbit>>,
    ) -> PyResult<Self> {
        let num_qubits = qc_data.num_qubits();
        let num_clbits = qc_data.num_clbits();
        let num_ops = qc_data.__len__();
        let num_vars =
            qc_data.num_declared_vars() + qc_data.num_input_vars() + qc_data.num_captured_vars();
        let num_stretches = qc_data.num_declared_stretches() + qc_data.num_captured_stretches();

        // Build DAGCircuit with capacity
        let mut new_dag = DAGCircuit::with_capacity(
            num_qubits,
            num_clbits,
            Some(num_vars),
            Some(num_ops),
            None,
            Some(num_stretches),
        );

        // Assign other necessary data
        new_dag.name = name;

        // Avoid manually acquiring the GIL.
        new_dag.global_phase = match qc_data.global_phase() {
            // The clone here implicitly requires the gil while ParameterExpression is defined in
            // Python.
            Param::ParameterExpression(exp) => Param::ParameterExpression(exp.clone()),
            Param::Float(float) => Param::Float(*float),
            _ => unreachable!("Incorrect parameter assigned for global phase"),
        };

        new_dag.metadata = metadata;

        // Add the qubits depending on order, and produce the qargs map.
        let qarg_map = if let Some(qubit_ordering) = qubit_order {
            let mut ordered_vec = Vec::from_iter((0..num_qubits as u32).map(Qubit));
            qubit_ordering
                .into_iter()
                .try_for_each(|qubit| -> PyResult<()> {
                    if new_dag.qubits.find(&qubit).is_some() {
                        return Err(DAGCircuitError::new_err(format!(
                            "duplicate qubits {:?}",
                            &qubit
                        )));
                    }
                    let qubit_index = qc_data.qubits().find(&qubit).unwrap();
                    ordered_vec[qubit_index.index()] = new_dag.add_qubit_unchecked(qubit)?;
                    Ok(())
                })?;
            // The `Vec::get` use is because an arbitrary interner might contain old references to
            // bit instances beyond `num_qubits`, such as if it's from a DAG that had wires removed.
            new_dag.merge_qargs(qc_data.qargs_interner(), |bit| {
                ordered_vec.get(bit.index()).copied()
            })
        } else {
            qc_data
                .qubits()
                .objects()
                .iter()
                .try_for_each(|qubit| -> PyResult<_> {
                    new_dag.add_qubit_unchecked(qubit.clone())?;
                    Ok(())
                })?;
            new_dag.merge_qargs(qc_data.qargs_interner(), |bit| Some(*bit))
        };

        // Add the clbits depending on order, and produce the cargs map.
        let carg_map = if let Some(clbit_ordering) = clbit_order {
            let mut ordered_vec = Vec::from_iter((0..num_clbits as u32).map(Clbit));
            clbit_ordering
                .into_iter()
                .try_for_each(|clbit| -> PyResult<()> {
                    if new_dag.clbits.find(&clbit).is_some() {
                        return Err(DAGCircuitError::new_err(format!(
                            "duplicate clbits {:?}",
                            &clbit
                        )));
                    };
                    let clbit_index = qc_data.clbits().find(&clbit).unwrap();
                    ordered_vec[clbit_index.index()] = new_dag.add_clbit_unchecked(clbit)?;
                    Ok(())
                })?;
            // The `Vec::get` use is because an arbitrary interner might contain old references to
            // bit instances beyond `num_clbits`, such as if it's from a DAG that had wires removed.
            new_dag.merge_cargs(qc_data.cargs_interner(), |bit| {
                ordered_vec.get(bit.index()).copied()
            })
        } else {
            qc_data
                .clbits()
                .objects()
                .iter()
                .try_for_each(|clbit| -> PyResult<()> {
                    new_dag.add_clbit_unchecked(clbit.clone())?;
                    Ok(())
                })?;
            new_dag.merge_cargs(qc_data.cargs_interner(), |bit| Some(*bit))
        };

        // Add all of the new vars and stretches
        for identifier in qc_data.identifiers() {
            match identifier {
                CircuitIdentifierInfo::Stretch(circuit_stretch_info) => {
                    new_dag.add_stretch(
                        qc_data
                            .get_stretch(circuit_stretch_info.get_stretch())
                            .expect("Stretch not found for the specified index")
                            .clone(),
                        circuit_stretch_info.get_type().into(),
                    )?;
                }
                CircuitIdentifierInfo::Var(circuit_var_info) => {
                    new_dag.add_var(
                        qc_data
                            .get_var(circuit_var_info.get_var())
                            .expect("Var not found for the specified index")
                            .clone(),
                        circuit_var_info.get_type().into(),
                    )?;
                }
            }
        }

        // Add all the registers
        for qreg in qc_data.qregs() {
            new_dag.add_qreg(qreg.clone())?;
        }

        for creg in qc_data.cregs() {
            new_dag.add_creg(creg.clone())?;
        }

        // After bits and registers are added, copy bitlocations
        new_dag.qubit_locations = qc_data.qubit_indices().clone();
        new_dag.clbit_locations = qc_data.clbit_indices().clone();

        new_dag.try_extend(qc_data.iter().map(|instr| -> PyResult<PackedInstruction> {
            Ok(PackedInstruction {
                op: if copy_op {
                    match instr.op.view() {
                        OperationRef::Gate(gate) => {
                            Python::attach(|py| gate.py_deepcopy(py, None))?.into()
                        }
                        OperationRef::Instruction(instruction) => {
                            Python::attach(|py| instruction.py_deepcopy(py, None))?.into()
                        }
                        OperationRef::Operation(operation) => {
                            Python::attach(|py| operation.py_deepcopy(py, None))?.into()
                        }
                        OperationRef::StandardGate(gate) => gate.into(),
                        OperationRef::StandardInstruction(instruction) => instruction.into(),
                        OperationRef::Unitary(unitary) => unitary.clone().into(),
                    }
                } else {
                    instr.op.clone()
                },
                qubits: qarg_map[instr.qubits],
                clbits: carg_map[instr.clbits],
                params: instr.params.clone(),
                label: instr.label.clone(),
                #[cfg(feature = "cache_pygates")]
                py_op: OnceLock::new(),
            })
        }))?;
        Ok(new_dag)
    }

    #[allow(clippy::too_many_arguments)]
    /// Replace a block of node indices with a new packed operation
    pub fn replace_block(
        &mut self,
        block_ids: &[NodeIndex],
        op: PackedOperation,
        params: SmallVec<[Param; 3]>,
        label: Option<&str>,
        cycle_check: bool,
        qubit_pos_map: &HashMap<Qubit, usize>,
        clbit_pos_map: &HashMap<Clbit, usize>,
    ) -> PyResult<NodeIndex> {
        let mut block_op_names = Vec::with_capacity(block_ids.len());
        let mut block_qargs: HashSet<Qubit> = HashSet::new();
        let mut block_cargs: HashSet<Clbit> = HashSet::new();
        for nd in block_ids {
            let weight = self.dag.node_weight(*nd);
            match weight {
                Some(NodeType::Operation(packed)) => {
                    block_op_names.push(packed.op.name().to_string());
                    block_qargs.extend(self.qargs_interner.get(packed.qubits));
                    block_cargs.extend(self.cargs_interner.get(packed.clbits));
                    // Add classical bits from SwitchCaseOp, if applicable.
                    if let OperationRef::Instruction(op) = packed.op.view() {
                        if op.name() == "switch_case" {
                            Python::attach(|py| -> PyResult<()> {
                                let op_bound = op.instruction.bind(py);
                                let target = op_bound.getattr(intern!(py, "target"))?;
                                if target.downcast::<PyClbit>().is_ok() {
                                    let target_clbit: ShareableClbit = target.extract()?;
                                    block_cargs.insert(self.clbits.find(&target_clbit).unwrap());
                                } else if target.is_instance_of::<PyClassicalRegister>() {
                                    block_cargs.extend(self.clbits.map_objects(
                                        target.extract::<Vec<ShareableClbit>>()?.into_iter(),
                                    )?);
                                } else {
                                    block_cargs.extend(
                                        self.clbits.map_objects(
                                            node_resources(&target)?
                                                .clbits
                                                .extract::<Vec<ShareableClbit>>(py)?
                                                .into_iter(),
                                        )?,
                                    );
                                }
                                Ok(())
                            })?;
                        }
                    }
                }
                Some(_) => {
                    return Err(DAGCircuitError::new_err(
                        "Nodes in 'node_block' must be of type 'DAGOpNode'.",
                    ));
                }
                None => {
                    return Err(DAGCircuitError::new_err(
                        "Node in 'node_block' not found in DAG.",
                    ));
                }
            }
        }

        let mut block_qargs: Vec<Qubit> = block_qargs
            .into_iter()
            .filter(|q| qubit_pos_map.contains_key(q))
            .collect();
        block_qargs.sort_by_key(|q| qubit_pos_map[q]);

        let mut block_cargs: Vec<Clbit> = block_cargs
            .into_iter()
            .filter(|c| clbit_pos_map.contains_key(c))
            .collect();
        block_cargs.sort_by_key(|c| clbit_pos_map[c]);

        if op.num_qubits() as usize != block_qargs.len() {
            return Err(DAGCircuitError::new_err(format!(
                "Number of qubits in the replacement operation ({}) is not equal to the number of qubits in the block ({})!",
                op.num_qubits(),
                block_qargs.len()
            )));
        }

        let op_name = op.name().to_string();
        let qubits = self.qargs_interner.insert_owned(block_qargs);
        let clbits = self.cargs_interner.insert_owned(block_cargs);
        let weight = NodeType::Operation(PackedInstruction {
            op,
            qubits,
            clbits,
            params: (!params.is_empty()).then(|| Box::new(params)),
            label: label.map(|label| Box::new(label.to_string())),
            #[cfg(feature = "cache_pygates")]
            py_op: OnceLock::new(),
        });

        let new_node = self
            .dag
            .contract_nodes(block_ids.iter().copied(), weight, cycle_check)
            .map_err(|e| match e {
                ContractError::DAGWouldCycle => DAGCircuitError::new_err(
                    "Replacing the specified node block would introduce a cycle",
                ),
            })?;

        self.increment_op(op_name.as_str());
        for name in block_op_names {
            self.decrement_op(name.as_str());
        }
        Ok(new_node)
    }

    pub fn compose(
        &mut self,
        other: &DAGCircuit,
        qubits: Option<&[ShareableQubit]>,
        clbits: Option<&[ShareableClbit]>,
        inline_captures: bool,
    ) -> PyResult<()> {
        if other.qubits.len() > self.qubits.len() || other.clbits.len() > self.clbits.len() {
            return Err(DAGCircuitError::new_err(
                "Trying to compose with another DAGCircuit which has more 'in' edges.",
            ));
        }

        // Number of qubits and clbits must match number in circuit or None
        let identity_qubit_map: HashMap<ShareableQubit, ShareableQubit> = other
            .qubits
            .objects()
            .iter()
            .cloned()
            .zip(self.qubits.objects().iter().cloned())
            .collect();
        let identity_clbit_map: HashMap<ShareableClbit, ShareableClbit> = other
            .clbits
            .objects()
            .iter()
            .cloned()
            .zip(self.clbits.objects().iter().cloned())
            .collect();

        let qubit_map = match qubits {
            None => identity_qubit_map.clone(),
            Some(qubits) => {
                if qubits.len() != other.qubits.len() {
                    return Err(DAGCircuitError::new_err(concat!(
                        "Number of items in qubits parameter does not",
                        " match number of qubits in the circuit."
                    )));
                }
                let other_qubits = other.qubits.objects();
                other_qubits
                    .iter()
                    .cloned()
                    .zip(qubits.iter().cloned())
                    .collect()
            }
        };

        let clbit_map = match clbits {
            None => identity_clbit_map.clone(),
            Some(clbits) => {
                if clbits.len() != other.clbits.len() {
                    return Err(DAGCircuitError::new_err(concat!(
                        "Number of items in clbits parameter does not",
                        " match number of clbits in the circuit."
                    )));
                }
                let other_clbits = other.clbits.objects();
                other_clbits
                    .iter()
                    .cloned()
                    .zip(clbits.iter().cloned())
                    .collect()
            }
        };

        self.global_phase = add_global_phase(&self.global_phase, &other.global_phase)?;

        // This is all the handling we need for realtime variables, if there's no remapping. They:
        //
        // * get added to the DAG and then operations involving them get appended on normally.
        // * get inlined onto an existing variable, then operations get appended normally.
        // * there's a clash or a failed inlining, and we just raise an error.
        //
        // Notably if there's no remapping, there's no need to recurse into control-flow or to do any
        // Var rewriting during the Expr visits.
        for var in &other.vars_input {
            self.add_input_var(other.vars.get(*var).unwrap().clone())?;
        }
        if inline_captures {
            for var in other
                .vars_capture
                .iter()
                .map(|v| other.vars.get(*v).unwrap())
            {
                if self.vars.find(var).is_none() {
                    let expr::Var::Standalone { name, .. } = var else {
                        panic!("var capture not standalone");
                    };
                    return Err(DAGCircuitError::new_err(format!(
                        "Variable '{name}' to be inlined is not in the base DAG. If you wanted it to be automatically added, use `inline_captures=False`."
                    )));
                }
            }
            for stretch in other
                .stretches_capture
                .iter()
                .map(|v| other.stretches.get(*v).unwrap())
            {
                if self.stretches.find(stretch).is_none() {
                    return Err(DAGCircuitError::new_err(format!(
                        "Stretch '{}' to be inlined is not in the base DAG. If you wanted it to be automatically added, use `inline_captures=False`.",
                        stretch.name
                    )));
                }
            }
        } else {
            for var in &other.vars_capture {
                self.add_captured_var(other.vars.get(*var).unwrap().clone())?;
            }
            for stretch in &other.stretches_capture {
                self.add_captured_stretch(other.stretches.get(*stretch).unwrap().clone())?;
            }
        }
        for var in &other.vars_declare {
            self.add_declared_var(other.vars.get(*var).unwrap().clone())?;
        }
        for stretch in &other.stretches_declare {
            self.add_declared_stretch(other.stretches.get(*stretch).unwrap().clone())?;
        }
        let build_var_mapper = |cregs: &RegisterData<ClassicalRegister>| -> VariableMapper {
            let mut edge_map = HashMap::new();
            if clbit_map.is_empty() {
                // try to ido a 1-1 mapping in order
                for (a, b) in identity_clbit_map.iter() {
                    edge_map.insert(a.clone(), b.clone());
                }
            } else {
                for (a, b) in clbit_map.iter() {
                    edge_map.insert(a.clone(), b.clone());
                }
            };
            VariableMapper::new(
                cregs.registers().to_vec(),
                edge_map,
                HashMap::default(),
                None,
            )
        };
        let mut variable_mapper: Option<VariableMapper> = None;

        for node in other.topological_nodes(false)? {
            match &other.dag[node] {
                NodeType::QubitIn(q) => {
                    let bit = other.qubits.get(*q).unwrap();
                    let m_wire = &qubit_map[bit];
                    let wire_in_dag = self.qubits.find(m_wire);
                    if wire_in_dag.is_none()
                        || (self.qubit_io_map.len() - 1 < wire_in_dag.unwrap().index())
                    {
                        return Err(DAGCircuitError::new_err(format!(
                            "wire {m_wire:?} not in self",
                        )));
                    }
                }
                NodeType::ClbitIn(c) => {
                    let bit = other.clbits.get(*c).unwrap();
                    let m_wire = &clbit_map[bit];
                    let wire_in_dag = self.clbits.find(m_wire);
                    if wire_in_dag.is_none()
                        || self.clbit_io_map.len() - 1 < wire_in_dag.unwrap().index()
                    {
                        return Err(DAGCircuitError::new_err(format!(
                            "wire {m_wire:?} not in self",
                        )));
                    }
                }
                NodeType::Operation(inst) => {
                    let qubits = other
                        .qubits
                        .map_indices(other.qargs_interner.get(inst.qubits));
                    let mapped_qargs = qubits
                        .into_iter()
                        .map(|bit| self.qubits.find(&qubit_map[bit]).unwrap())
                        .collect::<Vec<Qubit>>();
                    let clbits = other
                        .clbits
                        .map_indices(other.cargs_interner.get(inst.clbits));
                    let mapped_cargs = clbits
                        .into_iter()
                        .map(|bit| self.clbits.find(&clbit_map[bit]).unwrap())
                        .collect::<Vec<Clbit>>();

                    let instr = if inst.op.control_flow() {
                        let OperationRef::Instruction(op) = inst.op.view() else {
                            unreachable!("All control_flow ops should be PyInstruction");
                        };
                        let py_op = Python::attach(|py| -> PyResult<Py<PyAny>> {
                            let py_op = op.instruction.bind(py);
                            let py_op = py_op.call_method0(intern!(py, "to_mutable"))?;
                            if py_op.is_instance(imports::IF_ELSE_OP.get_bound(py))?
                                || py_op.is_instance(imports::WHILE_LOOP_OP.get_bound(py))?
                            {
                                if let Ok(condition) = py_op
                                    .getattr(intern!(py, "condition"))
                                    .and_then(|c| c.extract())
                                {
                                    match variable_mapper {
                                        Some(ref variable_mapper) => {
                                            let condition = variable_mapper.map_condition(
                                                &condition,
                                                true,
                                                reject_new_register,
                                            )?;
                                            py_op.setattr(intern!(py, "condition"), condition)?;
                                        }
                                        None => {
                                            let var_mapper = build_var_mapper(&self.cregs);
                                            let condition = var_mapper.map_condition(
                                                &condition,
                                                true,
                                                reject_new_register,
                                            )?;
                                            py_op.setattr(intern!(py, "condition"), condition)?;
                                            variable_mapper = Some(var_mapper);
                                        }
                                    }
                                }
                            } else if py_op.is_instance(imports::SWITCH_CASE_OP.get_bound(py))? {
                                match variable_mapper {
                                    Some(ref variable_mapper) => {
                                        py_op.setattr(
                                            intern!(py, "target"),
                                            variable_mapper.map_target(
                                                &py_op.getattr(intern!(py, "target"))?.extract()?,
                                                reject_new_register,
                                            )?,
                                        )?;
                                    }
                                    None => {
                                        let var_mapper = build_var_mapper(&self.cregs);
                                        py_op.setattr(
                                            intern!(py, "target"),
                                            var_mapper.map_target(
                                                &py_op.getattr(intern!(py, "target"))?.extract()?,
                                                reject_new_register,
                                            )?,
                                        )?;
                                        variable_mapper = Some(var_mapper);
                                    }
                                }
                            }
                            Ok(py_op.unbind())
                        })?;
                        PackedInstruction {
                            op: PackedOperation::from_instruction(
                                PyInstruction {
                                    qubits: op.qubits,
                                    clbits: op.clbits,
                                    params: op.params,
                                    op_name: op.op_name.clone(),
                                    control_flow: op.control_flow,
                                    instruction: py_op,
                                }
                                .into(),
                            ),
                            qubits: self.qargs_interner.insert_owned(mapped_qargs),
                            clbits: self.cargs_interner.insert_owned(mapped_cargs),
                            params: inst.params.clone(),
                            label: inst.label.clone(),
                            #[cfg(feature = "cache_pygates")]
                            py_op: OnceLock::new(),
                        }
                    } else {
                        PackedInstruction {
                            op: inst.op.clone(),
                            qubits: self.qargs_interner.insert_owned(mapped_qargs),
                            clbits: self.cargs_interner.insert_owned(mapped_cargs),
                            params: inst.params.clone(),
                            label: inst.label.clone(),
                            #[cfg(feature = "cache_pygates")]
                            py_op: inst.py_op.clone(),
                        }
                    };
                    self.push_back(instr)?;
                }
                // If its a Var wire, we already checked that it exists in the destination.
                NodeType::VarIn(_)
                | NodeType::VarOut(_)
                | NodeType::QubitOut(_)
                | NodeType::ClbitOut(_) => (),
            }
        }
        Ok(())
    }

    /// Substitute an operation in a node with a new one. The wire counts must match and the same
    /// argument order will be used.
    pub fn substitute_op(
        &mut self,
        node_index: NodeIndex,
        new_op: PackedOperation,
        params: SmallVec<[Param; 3]>,
        label: Option<&str>,
    ) -> PyResult<()> {
        let old_packed = self.dag[node_index].unwrap_operation();
        let op_name = old_packed.op.name().to_string();

        if old_packed.op.num_qubits() != new_op.num_qubits()
            || old_packed.op.num_clbits() != new_op.num_clbits()
        {
            return Err(DAGCircuitError::new_err(format!(
                "Cannot replace node of width ({} qubits, {} clbits) with operation of mismatched width ({} qubits, {} clbits)",
                old_packed.op.num_qubits(),
                old_packed.op.num_clbits(),
                new_op.num_qubits(),
                new_op.num_clbits()
            )));
        }
        let new_op_name = new_op.name().to_string();
        let new_weight = NodeType::Operation(PackedInstruction {
            op: new_op,
            qubits: old_packed.qubits,
            clbits: old_packed.clbits,
            params: (!params.is_empty()).then(|| params.into()),
            label: label.map(|label| Box::new(label.to_string())),
            #[cfg(feature = "cache_pygates")]
            py_op: OnceLock::new(),
        });
        if let Some(weight) = self.dag.node_weight_mut(node_index) {
            *weight = new_weight;
        }

        // Update self.op_names
        self.decrement_op(op_name.as_str());
        self.increment_op(new_op_name.as_str());
        Ok(())
    }

    /// Substitute a give node in the dag with a new operation from python
    pub fn substitute_node_with_py_op(
        &mut self,
        node_index: NodeIndex,
        op: &Bound<PyAny>,
    ) -> PyResult<()> {
        // Extract information from node that is going to be replaced
        let old_packed = self.dag[node_index].unwrap_operation();
        let op_name = old_packed.op.name().to_string();
        // Extract information from new op
        let new_op = op.extract::<OperationFromPython>()?;
        let current_wires: HashSet<Wire> =
            self.dag.edges(node_index).map(|e| *e.weight()).collect();
        let mut new_wires: HashSet<Wire> = self
            .qargs_interner
            .get(old_packed.qubits)
            .iter()
            .map(|x| Wire::Qubit(*x))
            .chain(
                self.cargs_interner
                    .get(old_packed.clbits)
                    .iter()
                    .map(|x| Wire::Clbit(*x)),
            )
            .collect();
        let (additional_clbits, additional_vars) =
            Python::attach(|py| self.additional_wires(py, new_op.operation.view()))?;
        new_wires.extend(additional_clbits.iter().map(|x| Wire::Clbit(*x)));
        new_wires.extend(additional_vars.iter().map(|x| Wire::Var(*x)));

        if old_packed.op.num_qubits() != new_op.operation.num_qubits()
            || old_packed.op.num_clbits() != new_op.operation.num_clbits()
        {
            return Err(DAGCircuitError::new_err(format!(
                "Cannot replace node of width ({} qubits, {} clbits) with operation of mismatched width ({} qubits, {} clbits)",
                old_packed.op.num_qubits(),
                old_packed.op.num_clbits(),
                new_op.operation.num_qubits(),
                new_op.operation.num_clbits()
            )));
        }

        #[cfg(feature = "cache_pygates")]
        let py_op_cache = Some(op.clone().unbind());

        let label = new_op.label.clone();
        if new_wires != current_wires {
            // The new wires must be a non-strict subset of the current wires; if they add new
            // wires, we'd not know where to cut the existing wire to insert the new dependency.
            return Err(DAGCircuitError::new_err(format!(
                "New operation '{:?}' does not span the same wires as the old node '{:?}'. New wires: {:?}, old_wires: {:?}.",
                op.str(),
                old_packed.op.view(),
                new_wires,
                current_wires
            )));
        }
        let new_op_name = new_op.operation.name().to_string();
        let new_weight = NodeType::Operation(PackedInstruction {
            op: new_op.operation,
            qubits: old_packed.qubits,
            clbits: old_packed.clbits,
            params: (!new_op.params.is_empty()).then(|| new_op.params.into()),
            label,
            #[cfg(feature = "cache_pygates")]
            py_op: py_op_cache.map(OnceLock::from).unwrap_or_default(),
        });
        if let Some(weight) = self.dag.node_weight_mut(node_index) {
            *weight = new_weight;
        }

        // Update self.op_names
        self.decrement_op(op_name.as_str());
        self.increment_op(new_op_name.as_str());
        Ok(())
    }

    /// Returns version of the DAGCircuit optimized for efficient addition
    /// of multiple new instructions to the [DAGCircuit].
    pub fn into_builder(self) -> DAGCircuitBuilder {
        DAGCircuitBuilder::new(self)
    }

    // Returns an immutable reference to 'name', if it exists
    pub fn get_name(&self) -> Option<&String> {
        self.name.as_ref()
    }

    // Returns an immutable reference to 'metadata'
    pub fn get_metadata(&self) -> Option<&Py<PyAny>> {
        self.metadata.as_ref()
    }
}

pub struct DAGCircuitBuilder {
    dag: DAGCircuit,
    last_clbits: Vec<Option<NodeIndex>>,
    last_qubits: Vec<Option<NodeIndex>>,
    last_vars: Vec<Option<NodeIndex>>,
}

impl DAGCircuitBuilder {
    /// Creates a new instance of [DAGCircuitBuilder] which allows instructions to
    /// be added continuously into the [DAGCircuit].
    pub fn new(dag: DAGCircuit) -> DAGCircuitBuilder {
        let num_qubits = dag.num_qubits();
        let num_clbits = dag.num_clbits();
        let num_vars = dag.num_vars();
        Self {
            dag,
            last_qubits: vec![None; num_qubits],
            last_clbits: vec![None; num_clbits],
            last_vars: vec![None; num_vars],
        }
    }

    /// Finishes up the changes by re-connecting all of the output nodes back to the last
    /// recorded nodes.
    pub fn build(mut self) -> DAGCircuit {
        // Re-connects all of the output nodes with their respective last nodes.
        // Add the output_nodes back to qargs
        for (qubit, node) in self
            .last_qubits
            .into_iter()
            .enumerate()
            .filter_map(|(qubit, node)| node.map(|node| (qubit, node)))
        {
            let output_node = self.dag.qubit_io_map[qubit][1];
            self.dag
                .dag
                .add_edge(node, output_node, Wire::Qubit(Qubit(qubit as u32)));
        }

        // Add the output_nodes back to cargs
        for (clbit, node) in self
            .last_clbits
            .into_iter()
            .enumerate()
            .filter_map(|(clbit, node)| node.map(|node| (clbit, node)))
        {
            let output_node = self.dag.clbit_io_map[clbit][1];
            self.dag
                .dag
                .add_edge(node, output_node, Wire::Clbit(Clbit(clbit as u32)));
        }

        // Add the output_nodes back to vars
        for (var, node) in self
            .last_vars
            .into_iter()
            .enumerate()
            .filter_map(|(var, node)| node.map(|node| (var, node)))
        {
            let output_node = self.dag.var_io_map[var][1];
            self.dag
                .dag
                .add_edge(node, output_node, Wire::Var(Var(var as u32)));
        }
        self.dag
    }

    /// Applies a new operation to the back of the circuit. This variant works with non-owned bit indices.
    pub fn apply_operation_back(
        &mut self,
        op: PackedOperation,
        qubits: &[Qubit],
        clbits: &[Clbit],
        params: Option<SmallVec<[Param; 3]>>,
        label: Option<String>,
        #[cfg(feature = "cache_pygates")] py_op: Option<Py<PyAny>>,
    ) -> PyResult<NodeIndex> {
        let instruction = self.pack_instruction(
            op,
            qubits,
            clbits,
            params,
            label,
            #[cfg(feature = "cache_pygates")]
            py_op,
        );
        self.push_back(instruction)
    }

    /// Pushes a valid [PackedInstruction] to the back ot the circuit.
    pub fn push_back(&mut self, instr: PackedInstruction) -> PyResult<NodeIndex> {
        let (all_cbits, vars) = self.dag.get_classical_resources(&instr)?;

        // Increment the operation count
        self.dag.increment_op(instr.op.name());

        let qubits_id = instr.qubits;
        let new_node = self.dag.dag.add_node(NodeType::Operation(instr));

        // Check all the qubits in this instruction.
        for qubit in self.dag.qargs_interner.get(qubits_id) {
            // Retrieve each qubit's last node
            let qubit_last_node = *self.last_qubits[qubit.index()].get_or_insert_with(|| {
                // If the qubit is not in the last nodes collection, the edge between the output node and its predecessor.
                // Then, store the predecessor's NodeIndex in the last nodes collection.
                let output_node = self.dag.qubit_io_map[qubit.index()][1];
                let (edge_id, predecessor_node) = self
                    .dag
                    .dag
                    .edges_directed(output_node, Incoming)
                    .next()
                    .map(|edge| (edge.id(), edge.source()))
                    .unwrap();
                self.dag.dag.remove_edge(edge_id);
                predecessor_node
            });
            self.last_qubits[qubit.index()] = Some(new_node);
            self.dag
                .dag
                .add_edge(qubit_last_node, new_node, Wire::Qubit(*qubit));
        }

        // Check all the clbits in this instruction.
        for clbit in all_cbits {
            let clbit_last_node = *self.last_clbits[clbit.index()].get_or_insert_with(|| {
                // If the qubit is not in the last nodes collection, the edge between the output node and its predecessor.
                // Then, store the predecessor's NodeIndex in the last nodes collection.
                let output_node = self.dag.clbit_io_map[clbit.index()][1];
                let (edge_id, predecessor_node) = self
                    .dag
                    .dag
                    .edges_directed(output_node, Incoming)
                    .next()
                    .map(|edge| (edge.id(), edge.source()))
                    .unwrap();
                self.dag.dag.remove_edge(edge_id);
                predecessor_node
            });
            self.last_clbits[clbit.index()] = Some(new_node);
            self.dag
                .dag
                .add_edge(clbit_last_node, new_node, Wire::Clbit(clbit));
        }

        // If available, check all the vars in this instruction
        for var in vars.iter().flatten() {
            let var_last_node = *self.last_vars[var.index()].get_or_insert_with(|| {
                // If the var is not in the last nodes collection, the edge between the output node and its predecessor.
                // Then, store the predecessor's NodeIndex in the last nodes collection.
                let output_node = self.dag.var_io_map.get(var.index()).unwrap()[1];
                let (edge_id, predecessor_node) = self
                    .dag
                    .dag
                    .edges_directed(output_node, Incoming)
                    .next()
                    .map(|edge| (edge.id(), edge.source()))
                    .unwrap();
                self.dag.dag.remove_edge(edge_id);
                predecessor_node
            });

            // Because `DAGCircuit::additional_wires` can return repeated instances of vars,
            // we need to make sure to skip those to avoid cycles.
            self.last_vars[var.index()] = Some(new_node);
            if var_last_node == new_node {
                continue;
            }
            self.dag
                .dag
                .add_edge(var_last_node, new_node, Wire::Var(*var));
        }
        Ok(new_node)
    }

    /// Packs a [PackedOperation] into a valid [PackedInstruction] within the circuit.
    #[inline]
    pub fn pack_instruction(
        &mut self,
        op: PackedOperation,
        qubits: &[Qubit],
        clbits: &[Clbit],
        params: Option<SmallVec<[Param; 3]>>,
        label: Option<String>,
        #[cfg(feature = "cache_pygates")] py_op: Option<Py<PyAny>>,
    ) -> PackedInstruction {
        #[cfg(feature = "cache_pygates")]
        let py_op = if let Some(py_op) = py_op {
            py_op.into()
        } else {
            OnceLock::new()
        };
        let qubits = if !qubits.is_empty() {
            self.insert_qargs(qubits)
        } else {
            self.dag.qargs_interner.get_default()
        };
        let clbits = if !clbits.is_empty() {
            self.insert_cargs(clbits)
        } else {
            self.dag.cargs_interner.get_default()
        };
        PackedInstruction {
            op,
            qubits,
            clbits,
            params: params.map(Box::new),
            label: label.map(|label| label.into()),
            #[cfg(feature = "cache_pygates")]
            py_op,
        }
    }

    /// Returns an immutable view to the qubit interner
    pub fn qargs_interner(&self) -> &Interner<[Qubit]> {
        &self.dag.qargs_interner
    }

    /// Returns an immutable view to the clbit interner
    pub fn cargs_interner(&self) -> &Interner<[Clbit]> {
        &self.dag.cargs_interner
    }

    /// Packs qargs into the circuit.
    pub fn insert_qargs(&mut self, qargs: &[Qubit]) -> Interned<[Qubit]> {
        self.dag.qargs_interner.insert(qargs)
    }

    /// Packs qargs into the circuit.
    pub fn insert_cargs(&mut self, cargs: &[Clbit]) -> Interned<[Clbit]> {
        self.dag.cargs_interner.insert(cargs)
    }

    /// Adds a new value to the global phase of the inner [DAGCircuit].
    pub fn add_global_phase(&mut self, param: &Param) -> PyResult<()> {
        self.dag.add_global_phase(param)
    }
}

impl ::std::ops::Index<NodeIndex> for DAGCircuit {
    type Output = NodeType;

    fn index(&self, index: NodeIndex) -> &Self::Output {
        self.dag.index(index)
    }
}

/// Add to global phase. Global phase can only be Float or ParameterExpression so this
/// does not handle the full possibility of parameter values.
/// TODO replace/merge this with add_param/radd_param
pub(crate) fn add_global_phase(phase: &Param, other: &Param) -> PyResult<Param> {
    Ok(match [phase, other] {
        [Param::Float(a), Param::Float(b)] => Param::Float(a + b),
        [Param::Float(a), Param::ParameterExpression(b)] => {
            Param::ParameterExpression(Arc::new(b.add(&ParameterExpression::from_f64(*a)).unwrap()))
        }
        [Param::ParameterExpression(a), Param::Float(b)] => {
            Param::ParameterExpression(Arc::new(a.add(&ParameterExpression::from_f64(*b)).unwrap()))
        }
        [Param::ParameterExpression(a), Param::ParameterExpression(b)] => {
            Param::ParameterExpression(Arc::new(a.add(b).expect("Name conflict in add.")))
        }
        _ => panic!("Invalid global phase"),
    })
}

type SortKeyType<'a> = (&'a [Qubit], &'a [Clbit]);

#[cfg(all(test, not(miri)))]
mod test {
    use crate::bit::{ClassicalRegister, QuantumRegister};
    use crate::dag_circuit::{DAGCircuit, Wire};
    use crate::operations::{StandardGate, StandardInstruction};
    use crate::packed_instruction::{PackedInstruction, PackedOperation};
    use crate::{Clbit, Qubit};
    use hashbrown::HashSet;
    use pyo3::prelude::*;
    use rustworkx_core::petgraph::prelude::*;
    use rustworkx_core::petgraph::visit::IntoEdgeReferences;

    fn new_dag(qubits: u32, clbits: u32) -> DAGCircuit {
        let qreg = QuantumRegister::new_owning("q".to_owned(), qubits);
        let creg = ClassicalRegister::new_owning("c".to_owned(), clbits);
        let mut dag = DAGCircuit::new();
        dag.add_qreg(qreg).unwrap();
        dag.add_creg(creg).unwrap();
        dag
    }

    macro_rules! cx_gate {
        ($dag:expr, $q0:expr, $q1:expr) => {
            PackedInstruction::from_standard_gate(
                StandardGate::CX,
                None,
                $dag.qargs_interner
                    .insert_owned(vec![Qubit($q0), Qubit($q1)]),
            )
        };
    }

    macro_rules! measure {
        ($dag:expr, $qarg:expr, $carg:expr) => {{
            let qubits = $dag.qargs_interner.insert_owned(vec![Qubit($qarg)]);
            let clbits = $dag.cargs_interner.insert_owned(vec![Clbit($qarg)]);
            PackedInstruction {
                op: PackedOperation::from_standard_instruction(StandardInstruction::Measure),
                qubits,
                clbits,
                params: None,
                label: None,
                #[cfg(feature = "cache_pygates")]
                py_op: Default::default(),
            }
        }};
    }

    #[test]
    fn test_push_back() -> PyResult<()> {
        let mut dag = new_dag(2, 2);

        // IO nodes.
        let [q0_in_node, q0_out_node] = dag.qubit_io_map[0];
        let [q1_in_node, q1_out_node] = dag.qubit_io_map[1];
        let [c0_in_node, c0_out_node] = dag.clbit_io_map[0];
        let [c1_in_node, c1_out_node] = dag.clbit_io_map[1];

        // Add a CX to the otherwise empty circuit.
        let cx = cx_gate!(dag, 0, 1);
        let cx_node = dag.push_back(cx)?;
        assert!(matches!(dag.op_names.get("cx"), Some(1)));

        let expected_wires = HashSet::from_iter([
            // q0In => CX => q0Out
            (q0_in_node, cx_node, Wire::Qubit(Qubit(0))),
            (cx_node, q0_out_node, Wire::Qubit(Qubit(0))),
            // q1In => CX => q1Out
            (q1_in_node, cx_node, Wire::Qubit(Qubit(1))),
            (cx_node, q1_out_node, Wire::Qubit(Qubit(1))),
            // No clbits used, so in goes straight to out.
            (c0_in_node, c0_out_node, Wire::Clbit(Clbit(0))),
            (c1_in_node, c1_out_node, Wire::Clbit(Clbit(1))),
        ]);

        let actual_wires: HashSet<_> = dag
            .dag
            .edge_references()
            .map(|e| (e.source(), e.target(), *e.weight()))
            .collect();

        assert_eq!(actual_wires, expected_wires, "unexpected DAG structure");

        // Add measures after CX.
        let measure_q0 = measure!(dag, 0, 0);
        let measure_q0_node = dag.push_back(measure_q0)?;

        let measure_q1 = measure!(dag, 1, 1);
        let measure_q1_node = dag.push_back(measure_q1)?;

        let expected_wires = HashSet::from_iter([
            // q0In -> CX -> M -> q0Out
            (q0_in_node, cx_node, Wire::Qubit(Qubit(0))),
            (cx_node, measure_q0_node, Wire::Qubit(Qubit(0))),
            (measure_q0_node, q0_out_node, Wire::Qubit(Qubit(0))),
            // q1In -> CX -> M -> q1Out
            (q1_in_node, cx_node, Wire::Qubit(Qubit(1))),
            (cx_node, measure_q1_node, Wire::Qubit(Qubit(1))),
            (measure_q1_node, q1_out_node, Wire::Qubit(Qubit(1))),
            // c0In -> M -> c0Out
            (c0_in_node, measure_q0_node, Wire::Clbit(Clbit(0))),
            (measure_q0_node, c0_out_node, Wire::Clbit(Clbit(0))),
            // c1In -> M -> c1Out
            (c1_in_node, measure_q1_node, Wire::Clbit(Clbit(1))),
            (measure_q1_node, c1_out_node, Wire::Clbit(Clbit(1))),
        ]);

        let actual_wires: HashSet<_> = dag
            .dag
            .edge_references()
            .map(|e| (e.source(), e.target(), *e.weight()))
            .collect();

        assert_eq!(actual_wires, expected_wires, "unexpected DAG structure");
        Ok(())
    }

    #[test]
    fn test_push_front() -> PyResult<()> {
        let mut dag = new_dag(2, 2);

        // IO nodes.
        let [q0_in_node, q0_out_node] = dag.qubit_io_map[0];
        let [q1_in_node, q1_out_node] = dag.qubit_io_map[1];
        let [c0_in_node, c0_out_node] = dag.clbit_io_map[0];
        let [c1_in_node, c1_out_node] = dag.clbit_io_map[1];

        // Add measures first (we'll add something before them afterwards).
        let measure_q0 = measure!(dag, 0, 0);
        let measure_q0_node = dag.push_back(measure_q0)?;

        let measure_q1 = measure!(dag, 1, 1);
        let measure_q1_node = dag.push_back(measure_q1)?;

        let expected_wires = HashSet::from_iter([
            // q0In => M => q0Out
            (q0_in_node, measure_q0_node, Wire::Qubit(Qubit(0))),
            (measure_q0_node, q0_out_node, Wire::Qubit(Qubit(0))),
            // q1In => M => q1Out
            (q1_in_node, measure_q1_node, Wire::Qubit(Qubit(1))),
            (measure_q1_node, q1_out_node, Wire::Qubit(Qubit(1))),
            // c0In -> M -> c0Out
            (c0_in_node, measure_q0_node, Wire::Clbit(Clbit(0))),
            (measure_q0_node, c0_out_node, Wire::Clbit(Clbit(0))),
            // c1In -> M -> c1Out
            (c1_in_node, measure_q1_node, Wire::Clbit(Clbit(1))),
            (measure_q1_node, c1_out_node, Wire::Clbit(Clbit(1))),
        ]);

        let actual_wires: HashSet<_> = dag
            .dag
            .edge_references()
            .map(|e| (e.source(), e.target(), *e.weight()))
            .collect();

        assert_eq!(actual_wires, expected_wires);

        // Add a CX before the measures.
        let cx = cx_gate!(dag, 0, 1);
        let cx_node = dag.push_front(cx)?;
        assert!(matches!(dag.op_names.get("cx"), Some(1)));

        let expected_wires = HashSet::from_iter([
            // q0In -> CX -> M -> q0Out
            (q0_in_node, cx_node, Wire::Qubit(Qubit(0))),
            (cx_node, measure_q0_node, Wire::Qubit(Qubit(0))),
            (measure_q0_node, q0_out_node, Wire::Qubit(Qubit(0))),
            // q1In -> CX -> M -> q1Out
            (q1_in_node, cx_node, Wire::Qubit(Qubit(1))),
            (cx_node, measure_q1_node, Wire::Qubit(Qubit(1))),
            (measure_q1_node, q1_out_node, Wire::Qubit(Qubit(1))),
            // c0In -> M -> c0Out
            (c0_in_node, measure_q0_node, Wire::Clbit(Clbit(0))),
            (measure_q0_node, c0_out_node, Wire::Clbit(Clbit(0))),
            // c1In -> M -> c1Out
            (c1_in_node, measure_q1_node, Wire::Clbit(Clbit(1))),
            (measure_q1_node, c1_out_node, Wire::Clbit(Clbit(1))),
        ]);

        let actual_wires: HashSet<_> = dag
            .dag
            .edge_references()
            .map(|e| (e.source(), e.target(), *e.weight()))
            .collect();

        assert_eq!(actual_wires, expected_wires, "unexpected DAG structure");
        Ok(())
    }

    #[test]
    fn test_physical_empty_like() -> PyResult<()> {
        let mut dag = DAGCircuit::new();
        let qr = QuantumRegister::new_owning("virtual".to_owned(), 5);
        let cr = ClassicalRegister::new_owning("classical".to_owned(), 5);
        dag.name = Some("my dag".to_owned());
        dag.add_creg(cr.clone())?;
        dag.add_qreg(qr)?;
        dag.apply_operation_back(
            StandardGate::H.into(),
            &[Qubit(0)],
            &[],
            None,
            None,
            #[cfg(feature = "cache_pygates")]
            None,
        )?;
        dag.apply_operation_back(
            StandardGate::CX.into(),
            &[Qubit(0), Qubit(1)],
            &[],
            None,
            None,
            #[cfg(feature = "cache_pygates")]
            None,
        )?;
        let empty = dag.physical_empty_like_with_capacity(10, 0, 0)?;
        assert_eq!(empty.name.as_deref(), Some("my dag"));
        assert_eq!(
            empty
                .qregs()
                .iter()
                .map(|reg| (reg.name(), reg.len()))
                .collect::<Vec<_>>(),
            vec![("q", 10)]
        );
        assert_eq!(empty.cregs(), &[cr]);
        assert_eq!(empty.num_ops(), 0);
        Ok(())
    }
}<|MERGE_RESOLUTION|>--- conflicted
+++ resolved
@@ -5628,11 +5628,7 @@
         }
     }
 
-<<<<<<< HEAD
-    fn topological_nodes(&self, reverse: bool) -> PyResult<impl Iterator<Item = NodeIndex>> {
-=======
-    fn topological_nodes(&self) -> PyResult<impl Iterator<Item = NodeIndex> + use<>> {
->>>>>>> 8d7b2f0a
+    fn topological_nodes(&self, reverse: bool) -> PyResult<impl Iterator<Item = NodeIndex> + use<>> {
         let key = |node: NodeIndex| -> Result<SortKeyType, Infallible> { Ok(self.sort_key(node)) };
         let nodes = rustworkx_core::dag_algo::lexicographical_topological_sort(
             &self.dag, key, reverse, None,
@@ -5661,12 +5657,8 @@
         &self,
         py: Python,
         key: &Bound<PyAny>,
-<<<<<<< HEAD
         reverse: bool,
-    ) -> PyResult<impl Iterator<Item = NodeIndex>> {
-=======
     ) -> PyResult<impl Iterator<Item = NodeIndex> + use<>> {
->>>>>>> 8d7b2f0a
         // This path (user provided key func) is not ideal, since we no longer
         // use a string key after moving to Rust, in favor of using a tuple
         // of the qargs and cargs interner IDs of the node.
