--- conflicted
+++ resolved
@@ -1970,138 +1970,6 @@
         }
     }
 
-<<<<<<< HEAD
-        let variable_mapper = PyVariableMapper::new(
-            py,
-            dag.cregs.registers().to_vec().into_bound_py_any(py)?,
-            Some(edge_map.clone()),
-            None,
-            Some(wrap_pyfunction!(reject_new_register, py)?.into_py_any(py)?),
-        )?;
-
-        for node in other.topological_nodes()? {
-            match &other.dag[node] {
-                NodeType::QubitIn(q) => {
-                    let bit = other.qubits.get(*q).unwrap();
-                    let m_wire = edge_map
-                        .get_item(bit)?
-                        .map(|py_bit| py_bit.extract::<ShareableQubit>())
-                        .transpose()?
-                        .unwrap_or_else(|| bit.clone());
-                    let wire_in_dag = dag.qubits.find(&m_wire);
-
-                    if wire_in_dag.is_none()
-                        || (dag.qubit_io_map.len() - 1 < wire_in_dag.unwrap().index())
-                    {
-                        return Err(DAGCircuitError::new_err(format!(
-                            "wire {:?} not in self",
-                            m_wire,
-                        )));
-                    }
-                    // TODO: Python code has check here if node.wire is in other._wires. Why?
-                }
-                NodeType::ClbitIn(c) => {
-                    let bit = other.clbits.get(*c).unwrap();
-                    let m_wire = edge_map
-                        .get_item(bit)?
-                        .map(|py_bit| py_bit.extract::<ShareableClbit>())
-                        .transpose()?
-                        .unwrap_or_else(|| bit.clone());
-                    let wire_in_dag = dag.clbits.find(&m_wire);
-                    if wire_in_dag.is_none()
-                        || dag.clbit_io_map.len() - 1 < wire_in_dag.unwrap().index()
-                    {
-                        return Err(DAGCircuitError::new_err(format!(
-                            "wire {:?} not in self",
-                            m_wire,
-                        )));
-                    }
-                    // TODO: Python code has check here if node.wire is in other._wires. Why?
-                }
-                NodeType::Operation(op) => {
-                    let m_qargs = {
-                        let qubits = other
-                            .qubits
-                            .map_indices(other.qargs_interner.get(op.qubits()));
-                        let mut mapped = Vec::with_capacity(qubits.len());
-                        for bit in qubits {
-                            mapped.push(
-                                edge_map
-                                    .get_item(bit)?
-                                    .map(|bit| bit.extract())
-                                    .transpose()?
-                                    .unwrap_or_else(|| bit.clone()),
-                            );
-                        }
-                        PyTuple::new(py, mapped)
-                    };
-                    let m_cargs = {
-                        let clbits = other
-                            .clbits
-                            .map_indices(other.cargs_interner.get(op.clbits()));
-                        let mut mapped = Vec::with_capacity(clbits.len());
-                        for bit in clbits {
-                            mapped.push(
-                                edge_map
-                                    .get_item(bit)?
-                                    .map(|bit| bit.extract())
-                                    .transpose()?
-                                    .unwrap_or_else(|| bit.clone()),
-                            );
-                        }
-                        PyTuple::new(py, mapped)
-                    };
-
-                    // We explicitly create a mutable py_op here since we might
-                    // update the condition.
-                    let mut py_op = op.unpack_py_op(py)?.into_bound(py);
-                    if py_op.getattr(intern!(py, "mutable"))?.extract::<bool>()? {
-                        py_op = py_op.call_method0(intern!(py, "to_mutable"))?;
-                    }
-
-                    if op.op().control_flow() {
-                        if py_op.is_instance(imports::IF_ELSE_OP.get_bound(py))?
-                            || py_op.is_instance(imports::WHILE_LOOP_OP.get_bound(py))?
-                        {
-                            if let Ok(condition) = py_op.getattr(intern!(py, "condition")) {
-                                let condition = variable_mapper.map_condition(&condition, true)?;
-                                py_op.setattr(intern!(py, "condition"), condition)?;
-                            }
-                        } else if py_op.is_instance(imports::SWITCH_CASE_OP.get_bound(py))? {
-                            py_op.setattr(
-                                intern!(py, "target"),
-                                variable_mapper
-                                    .map_target(&py_op.getattr(intern!(py, "target"))?)?,
-                            )?;
-                        };
-                    }
-
-                    dag.py_apply_operation_back(
-                        py,
-                        py_op,
-                        Some(TupleLikeArg { value: m_qargs? }),
-                        Some(TupleLikeArg { value: m_cargs? }),
-                        false,
-                    )?;
-                }
-                // If its a Var wire, we already checked that it exists in the destination.
-                NodeType::VarIn(_)
-                | NodeType::VarOut(_)
-                | NodeType::QubitOut(_)
-                | NodeType::ClbitOut(_) => (),
-            }
-        }
-
-        if !inplace {
-            let out_obj = dag.into_py_any(py)?;
-            Ok(Some(out_obj))
-        } else {
-            Ok(None)
-        }
-    }
-
-=======
->>>>>>> 03e13ea5
     /// Reverse the operations in the ``self`` circuit.
     ///
     /// Returns:
@@ -5179,28 +5047,10 @@
     /// another that was created from the first via
     /// [DAGCircuit::copy_empty_like].
     pub fn push_back(&mut self, py: Python, instr: PackedInstruction) -> PyResult<NodeIndex> {
-<<<<<<< HEAD
-        let op_name = instr.op().name();
-        let (all_cbits, vars): (Vec<Clbit>, Option<Vec<PyObject>>) = {
-            if self.may_have_additional_wires(py, &instr) {
-                let mut clbits: HashSet<Clbit> =
-                    HashSet::from_iter(self.cargs_interner.get(instr.clbits()).iter().copied());
-                let (additional_clbits, additional_vars) =
-                    self.additional_wires(py, instr.op().view())?;
-                for clbit in additional_clbits {
-                    clbits.insert(clbit);
-                }
-                (clbits.into_iter().collect(), Some(additional_vars))
-            } else {
-                (self.cargs_interner.get(instr.clbits()).to_vec(), None)
-            }
-        };
-=======
         let (all_cbits, vars) = self.get_classical_resources(py, &instr)?;
->>>>>>> 03e13ea5
 
         // Increment the operation count
-        self.increment_op(instr.op.name());
+        self.increment_op(instr.op().name());
 
         let qubits_id = instr.qubits();
         let new_node = self.dag.add_node(NodeType::Operation(instr));
@@ -5250,7 +5100,7 @@
                 let mut clbits: HashSet<Clbit> =
                     HashSet::from_iter(self.cargs_interner.get(instr.clbits).iter().copied());
                 let (additional_clbits, additional_vars) =
-                    self.additional_wires(py, instr.op.view())?;
+                    self.additional_wires(py, instr.op().view())?;
                 for clbit in additional_clbits {
                     clbits.insert(clbit);
                 }
@@ -6657,148 +6507,6 @@
         I: IntoIterator<Item = Result<PackedInstruction, E>>,
         PyErr: From<E>,
     {
-<<<<<<< HEAD
-        // Create HashSets to keep track of each bit/var's last node
-        let mut qubit_last_nodes: HashMap<Qubit, NodeIndex> = HashMap::default();
-        let mut clbit_last_nodes: HashMap<Clbit, NodeIndex> = HashMap::default();
-        // TODO: Refactor once Vars are in rust
-        // Dict [ Var: (int, VarWeight)]
-        let vars_last_nodes: Bound<PyDict> = PyDict::new(py);
-
-        // Consume into iterator to obtain size hint
-        let iter = iter.into_iter();
-        // Store new nodes to return
-        let mut new_nodes = Vec::with_capacity(iter.size_hint().1.unwrap_or_default());
-        for instr in iter {
-            let instr = instr?;
-            let op_name = instr.op().name();
-            let (all_cbits, vars): (Vec<Clbit>, Option<Vec<PyObject>>) = {
-                if self.may_have_additional_wires(py, &instr) {
-                    let mut clbits: HashSet<Clbit> =
-                        HashSet::from_iter(self.cargs_interner.get(instr.clbits()).iter().copied());
-                    let (additional_clbits, additional_vars) =
-                        self.additional_wires(py, instr.op().view())?;
-                    for clbit in additional_clbits {
-                        clbits.insert(clbit);
-                    }
-                    (clbits.into_iter().collect(), Some(additional_vars))
-                } else {
-                    (self.cargs_interner.get(instr.clbits()).to_vec(), None)
-                }
-            };
-
-            // Increment the operation count
-            self.increment_op(op_name);
-
-            // Get the correct qubit indices
-            let qubits_id = instr.qubits();
-
-            // Insert op-node to graph.
-            let new_node = self.dag.add_node(NodeType::Operation(instr));
-            new_nodes.push(new_node);
-
-            // Check all the qubits in this instruction.
-            for qubit in self.qargs_interner.get(qubits_id) {
-                // Retrieve each qubit's last node
-                let qubit_last_node = *qubit_last_nodes.entry(*qubit).or_insert_with(|| {
-                    // If the qubit is not in the last nodes collection, the edge between the output node and its predecessor.
-                    // Then, store the predecessor's NodeIndex in the last nodes collection.
-                    let output_node = self.qubit_io_map[qubit.index()][1];
-                    let (edge_id, predecessor_node) = self
-                        .dag
-                        .edges_directed(output_node, Incoming)
-                        .next()
-                        .map(|edge| (edge.id(), edge.source()))
-                        .unwrap();
-                    self.dag.remove_edge(edge_id);
-                    predecessor_node
-                });
-                qubit_last_nodes
-                    .entry(*qubit)
-                    .and_modify(|val| *val = new_node);
-                self.dag
-                    .add_edge(qubit_last_node, new_node, Wire::Qubit(*qubit));
-            }
-
-            // Check all the clbits in this instruction.
-            for clbit in all_cbits {
-                let clbit_last_node = *clbit_last_nodes.entry(clbit).or_insert_with(|| {
-                    // If the qubit is not in the last nodes collection, the edge between the output node and its predecessor.
-                    // Then, store the predecessor's NodeIndex in the last nodes collection.
-                    let output_node = self.clbit_io_map[clbit.index()][1];
-                    let (edge_id, predecessor_node) = self
-                        .dag
-                        .edges_directed(output_node, Incoming)
-                        .next()
-                        .map(|edge| (edge.id(), edge.source()))
-                        .unwrap();
-                    self.dag.remove_edge(edge_id);
-                    predecessor_node
-                });
-                clbit_last_nodes
-                    .entry(clbit)
-                    .and_modify(|val| *val = new_node);
-                self.dag
-                    .add_edge(clbit_last_node, new_node, Wire::Clbit(clbit));
-            }
-
-            // If available, check all the vars in this instruction
-            for var in vars.iter().flatten() {
-                let var_last_node = if let Some(result) = vars_last_nodes.get_item(var)? {
-                    let node: usize = result.extract()?;
-                    vars_last_nodes.del_item(var)?;
-                    NodeIndex::new(node)
-                } else {
-                    // If the var is not in the last nodes collection, the edge between the output node and its predecessor.
-                    // Then, store the predecessor's NodeIndex in the last nodes collection.
-                    let var_idx = self.vars.find(&var.bind(py).into()).unwrap();
-                    let output_node = self.var_io_map.get(var_idx.index()).unwrap()[1];
-                    let (edge_id, predecessor_node) = self
-                        .dag
-                        .edges_directed(output_node, Incoming)
-                        .next()
-                        .map(|edge| (edge.id(), edge.source()))
-                        .unwrap();
-                    self.dag.remove_edge(edge_id);
-                    predecessor_node
-                };
-
-                // Because `DAGCircuit::additional_wires` can return repeated instances of vars,
-                // we need to make sure to skip those to avoid cycles.
-                vars_last_nodes.set_item(var, new_node.index())?;
-                if var_last_node == new_node {
-                    continue;
-                }
-                self.dag.add_edge(
-                    var_last_node,
-                    new_node,
-                    Wire::Var(self.vars.find(&var.bind(py).into()).unwrap()),
-                );
-            }
-        }
-
-        // Add the output_nodes back to qargs
-        for (qubit, node) in qubit_last_nodes {
-            let output_node = self.qubit_io_map[qubit.index()][1];
-            self.dag.add_edge(node, output_node, Wire::Qubit(qubit));
-        }
-
-        // Add the output_nodes back to cargs
-        for (clbit, node) in clbit_last_nodes {
-            let output_node = self.clbit_io_map[clbit.index()][1];
-            self.dag.add_edge(node, output_node, Wire::Clbit(clbit));
-        }
-
-        // Add the output_nodes back to vars
-        for item in vars_last_nodes.items() {
-            let (var, node): (PyObject, usize) = item.extract()?;
-            let var = self.vars.find(&var.bind(py).into()).unwrap();
-            let output_node = self.var_io_map.get(var.index()).unwrap()[1];
-            self.dag
-                .add_edge(NodeIndex::new(node), output_node, Wire::Var(var));
-        }
-
-=======
         let mut new_nodes = Vec::new();
         let mut replacement_dag = DAGCircuit::new()?;
         std::mem::swap(self, &mut replacement_dag);
@@ -6807,7 +6515,6 @@
             new_nodes.push(dag_builder.push_back(py, inst?)?);
         }
         std::mem::swap(self, &mut dag_builder.build());
->>>>>>> 03e13ea5
         Ok(new_nodes)
     }
 
@@ -7282,8 +6989,8 @@
                         .map(|bit| self.clbits.find(&clbit_map[bit]).unwrap())
                         .collect::<Vec<Clbit>>();
 
-                    let instr = if inst.op.control_flow() {
-                        let OperationRef::Instruction(op) = inst.op.view() else {
+                    let instr = if inst.op().control_flow() {
+                        let OperationRef::Instruction(op) = inst.op().view() else {
                             unreachable!("All control_flow ops should be PyInstruction");
                         };
                         let py_op = op.instruction.bind(py);
@@ -7327,8 +7034,8 @@
                                 }
                             }
                         }
-                        PackedInstruction {
-                            op: PackedOperation::from_instruction(
+                        PackedInstruction::new(
+                            PackedOperation::from_instruction(
                                 PyInstruction {
                                     qubits: op.qubits,
                                     clbits: op.clbits,
@@ -7339,23 +7046,23 @@
                                 }
                                 .into(),
                             ),
-                            qubits: self.qargs_interner.insert_owned(mapped_qargs),
-                            clbits: self.cargs_interner.insert_owned(mapped_cargs),
-                            params: inst.params.clone(),
-                            label: inst.label.clone(),
+                            self.qargs_interner.insert_owned(mapped_qargs),
+                            self.cargs_interner.insert_owned(mapped_cargs),
+                            inst.params_raw().clone(),
+                            inst.label.clone(),
                             #[cfg(feature = "cache_pygates")]
-                            py_op: OnceLock::new(),
-                        }
+                            OnceLock::new(),
+                        )
                     } else {
-                        PackedInstruction {
-                            op: inst.op.clone(),
-                            qubits: self.qargs_interner.insert_owned(mapped_qargs),
-                            clbits: self.cargs_interner.insert_owned(mapped_cargs),
-                            params: inst.params.clone(),
-                            label: inst.label.clone(),
+                        PackedInstruction::new(
+                            inst.op().clone(),
+                            self.qargs_interner.insert_owned(mapped_qargs),
+                            self.cargs_interner.insert_owned(mapped_cargs),
+                            inst.params_raw().clone(),
+                            inst.label.clone(),
                             #[cfg(feature = "cache_pygates")]
-                            py_op: inst.py_op.clone(),
-                        }
+                            inst.py_op().clone(),
+                        )
                     };
                     self.push_back(py, instr)?;
                 }
@@ -7588,7 +7295,7 @@
         let (all_cbits, vars) = self.dag.get_classical_resources(py, &instr)?;
 
         // Increment the operation count
-        self.dag.increment_op(instr.op.name());
+        self.dag.increment_op(instr.op().name());
 
         let qubits_id = instr.qubits;
         let new_node = self.dag.dag.add_node(NodeType::Operation(instr));
@@ -7695,15 +7402,15 @@
         } else {
             self.dag.cargs_interner.get_default()
         };
-        PackedInstruction {
+        PackedInstruction::new(
             op,
             qubits,
             clbits,
-            params: params.map(Box::new),
-            label: label.map(|label| label.into()),
+            params.map(Box::new),
+            label.map(|label| label.into()),
             #[cfg(feature = "cache_pygates")]
             py_op,
-        }
+        )
     }
 
     /// Returns an immutable view to the qubit interner
