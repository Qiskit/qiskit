// This code is part of Qiskit.
//
// (C) Copyright IBM 2024
//
// This code is licensed under the Apache License, Version 2.0. You may
// obtain a copy of this license in the LICENSE.txt file in the root directory
// of this source tree or at http://www.apache.org/licenses/LICENSE-2.0.
//
// Any modifications or derivative works of this code must retain this
// copyright notice, and modified files need to carry a notice indicating
// that they have been altered from the originals.

use std::hash::Hash;

use ahash::RandomState;
use approx::relative_eq;
use smallvec::SmallVec;

use crate::bit::{
    BitLocations, ClassicalRegister, PyClassicalRegister, PyClbit, PyQubit, QuantumRegister,
    Register, ShareableClbit, ShareableQubit,
};
use crate::bit_locator::BitLocator;
use crate::circuit_data::{CircuitData, CircuitIdentifierInfo, CircuitStretchType, CircuitVarType};
use crate::circuit_instruction::{CircuitInstruction, OperationFromPython};
use crate::classical::expr;
use crate::converters::QuantumCircuitData;
use crate::dag_node::{DAGInNode, DAGNode, DAGOpNode, DAGOutNode};
use crate::dot_utils::build_dot;
use crate::error::DAGCircuitError;
use crate::interner::{Interned, InternedMap, Interner};
use crate::object_registry::ObjectRegistry;
use crate::operations::{
    ArrayType, Operation, OperationRef, Param, PyInstruction, PythonOperation, StandardGate,
};
use crate::packed_instruction::{PackedInstruction, PackedOperation};
use crate::register_data::RegisterData;
use crate::rustworkx_core_vnext::isomorphism;
use crate::slice::PySequenceIndex;
use crate::variable_mapper::VariableMapper;
use crate::{imports, Clbit, Qubit, Stretch, TupleLikeArg, Var, VarsMode};

use hashbrown::{HashMap, HashSet};
use indexmap::IndexMap;
use itertools::Itertools;

use pyo3::exceptions::{
    PyDeprecationWarning, PyIndexError, PyRuntimeError, PyTypeError, PyValueError,
};
use pyo3::intern;
use pyo3::prelude::*;
use pyo3::IntoPyObjectExt;

use pyo3::types::{
    IntoPyDict, PyDict, PyInt, PyIterator, PyList, PySet, PyString, PyTuple, PyType,
};

use rustworkx_core::dag_algo::layers;
use rustworkx_core::err::ContractError;
use rustworkx_core::graph_ext::ContractNodesDirected;
use rustworkx_core::petgraph;
use rustworkx_core::petgraph::prelude::StableDiGraph;
use rustworkx_core::petgraph::prelude::*;
use rustworkx_core::petgraph::stable_graph::{EdgeReference, NodeIndex};
use rustworkx_core::petgraph::unionfind::UnionFind;
use rustworkx_core::petgraph::visit::{
    EdgeIndexable, IntoEdgeReferences, IntoNodeReferences, NodeFiltered, NodeIndexable,
};
use rustworkx_core::petgraph::Incoming;
use rustworkx_core::traversal::{
    ancestors as core_ancestors, bfs_predecessors as core_bfs_predecessors,
    bfs_successors as core_bfs_successors, descendants as core_descendants,
};

use std::cmp::Ordering;
use std::collections::{BTreeMap, VecDeque};
use std::convert::Infallible;
use std::f64::consts::PI;
#[cfg(feature = "cache_pygates")]
use std::sync::OnceLock;

static CONTROL_FLOW_OP_NAMES: [&str; 4] = ["for_loop", "while_loop", "if_else", "switch_case"];
static SEMANTIC_EQ_SYMMETRIC: [&str; 4] = ["barrier", "swap", "break_loop", "continue_loop"];

#[derive(Clone, Debug)]
pub enum NodeType {
    QubitIn(Qubit),
    QubitOut(Qubit),
    ClbitIn(Clbit),
    ClbitOut(Clbit),
    VarIn(Var),
    VarOut(Var),
    Operation(PackedInstruction),
}

impl NodeType {
    /// Unwraps this node as an operation and returns a reference to
    /// the contained [PackedInstruction].
    ///
    /// Panics if this is not an operation node.
    pub fn unwrap_operation(&self) -> &PackedInstruction {
        match self {
            NodeType::Operation(instr) => instr,
            _ => panic!("Node is not an operation!"),
        }
    }
}

#[derive(Hash, Eq, PartialEq, Clone, Copy, Debug)]
pub enum Wire {
    Qubit(Qubit),
    Clbit(Clbit),
    Var(Var),
}
impl From<Qubit> for Wire {
    fn from(wire: Qubit) -> Self {
        Self::Qubit(wire)
    }
}
impl From<Clbit> for Wire {
    fn from(wire: Clbit) -> Self {
        Self::Clbit(wire)
    }
}
impl From<Var> for Wire {
    fn from(wire: Var) -> Self {
        Self::Var(wire)
    }
}

impl Wire {
    fn to_pickle(self, py: Python) -> PyResult<PyObject> {
        match self {
            Self::Qubit(bit) => (0, bit.0.into_py_any(py)?),
            Self::Clbit(bit) => (1, bit.0.into_py_any(py)?),
            Self::Var(var) => (2, var.0.into_py_any(py)?),
        }
        .into_py_any(py)
    }

    fn from_pickle(b: &Bound<PyAny>) -> PyResult<Self> {
        let tuple: Bound<PyTuple> = b.extract()?;
        let wire_type: usize = tuple.get_item(0)?.extract()?;
        if wire_type == 0 {
            Ok(Self::Qubit(Qubit(tuple.get_item(1)?.extract()?)))
        } else if wire_type == 1 {
            Ok(Self::Clbit(Clbit(tuple.get_item(1)?.extract()?)))
        } else if wire_type == 2 {
            Ok(Self::Var(Var(tuple.get_item(1)?.extract()?)))
        } else {
            Err(PyTypeError::new_err("Invalid wire type"))
        }
    }
}

/// Quantum circuit as a directed acyclic graph.
///
/// There are 3 types of nodes in the graph: inputs, outputs, and operations.
/// The nodes are connected by directed edges that correspond to qubits and
/// bits.
#[pyclass(module = "qiskit._accelerate.circuit")]
#[derive(Clone, Debug)]
pub struct DAGCircuit {
    /// Circuit name.  Generally, this corresponds to the name
    /// of the QuantumCircuit from which the DAG was generated.
    #[pyo3(get, set)]
    pub name: Option<String>,
    /// Circuit metadata
    #[pyo3(get, set)]
    pub metadata: Option<PyObject>,

    dag: StableDiGraph<NodeType, Wire>,

    qregs: RegisterData<QuantumRegister>,
    cregs: RegisterData<ClassicalRegister>,

    /// The cache used to intern instruction qargs.
    qargs_interner: Interner<[Qubit]>,
    /// The cache used to intern instruction cargs.
    cargs_interner: Interner<[Clbit]>,
    /// Qubits registered in the circuit.
    qubits: ObjectRegistry<Qubit, ShareableQubit>,
    /// Clbits registered in the circuit.
    clbits: ObjectRegistry<Clbit, ShareableClbit>,
    /// Variables registered in the circuit.
    vars: ObjectRegistry<Var, expr::Var>,
    /// Stretches registered in the circuit.
    stretches: ObjectRegistry<Stretch, expr::Stretch>,
    /// Global phase.
    global_phase: Param,
    /// Duration.
    duration: Option<PyObject>,
    /// Unit of duration.
    unit: String,

    // Note: these are tracked separately from `qubits` and `clbits`
    // because it's not yet clear if the Rust concept of a native Qubit
    // and Clbit should correspond directly to the numerical Python
    // index that users see in the Python API.
    /// The index locations of bits, and their positions within
    /// registers.
    qubit_locations: BitLocator<ShareableQubit, QuantumRegister>,
    clbit_locations: BitLocator<ShareableClbit, ClassicalRegister>,

    /// Map from qubit to input and output nodes of the graph.
    qubit_io_map: Vec<[NodeIndex; 2]>,

    /// Map from clbit to input and output nodes of the graph.
    clbit_io_map: Vec<[NodeIndex; 2]>,

    /// Map from var to input and output nodes of the graph.
    var_io_map: Vec<[NodeIndex; 2]>,

    /// Operation kind to count
    op_names: IndexMap<String, usize, RandomState>,

    /// Identifiers, in order of their addition to the DAG.
    identifier_info: IndexMap<String, DAGIdentifierInfo, RandomState>,

    vars_input: HashSet<Var>,
    vars_capture: HashSet<Var>,
    vars_declare: HashSet<Var>,

    stretches_capture: HashSet<Stretch>,
    stretches_declare: Vec<Stretch>,
}

#[derive(Clone, Debug)]
struct PyLegacyResources {
    clbits: Py<PyTuple>,
    cregs: Py<PyTuple>,
}

fn condition_resources(condition: &Bound<PyAny>) -> PyResult<PyLegacyResources> {
    let res = imports::CONTROL_FLOW_CONDITION_RESOURCES
        .get_bound(condition.py())
        .call1((condition,))?;
    Ok(PyLegacyResources {
        clbits: res.getattr("clbits")?.downcast_into_exact()?.unbind(),
        cregs: res.getattr("cregs")?.downcast_into_exact()?.unbind(),
    })
}

fn node_resources(node: &Bound<PyAny>) -> PyResult<PyLegacyResources> {
    let res = imports::CONTROL_FLOW_NODE_RESOURCES
        .get_bound(node.py())
        .call1((node,))?;
    Ok(PyLegacyResources {
        clbits: res.getattr("clbits")?.downcast_into_exact()?.unbind(),
        cregs: res.getattr("cregs")?.downcast_into_exact()?.unbind(),
    })
}

fn reject_new_register(reg: &ClassicalRegister) -> PyResult<()> {
    Err(DAGCircuitError::new_err(format!(
        "No register with '{:?}' to map this expression onto.",
        reg.bits().collect_vec()
    )))
}

#[pyclass(name = "BitLocations", module = "qiskit._accelerate.circuit", sequence)]
#[derive(Clone, Debug)]
pub struct PyBitLocations {
    #[pyo3(get)]
    pub index: usize,
    #[pyo3(get)]
    pub registers: Py<PyList>,
}

#[pymethods]
impl PyBitLocations {
    #[new]
    /// Creates a new instance of [PyBitLocations]
    pub fn new(index: usize, registers: Py<PyList>) -> Self {
        Self { index, registers }
    }

    fn __eq__(slf: Bound<Self>, other: Bound<PyAny>) -> PyResult<bool> {
        let borrowed = slf.borrow();
        if let Ok(other) = other.downcast::<Self>() {
            let other_borrowed = other.borrow();
            Ok(borrowed.index == other_borrowed.index
                && slf.getattr("registers")?.eq(other.getattr("registers")?)?)
        } else if let Ok(other) = other.downcast::<PyTuple>() {
            Ok(slf.getattr("index")?.eq(other.get_item(0)?)?
                && slf.getattr("registers")?.eq(other.get_item(1)?)?)
        } else {
            Ok(false)
        }
    }

    fn __iter__(slf: Bound<Self>) -> PyResult<Bound<PyIterator>> {
        (slf.getattr("index")?, slf.getattr("registers")?)
            .into_bound_py_any(slf.py())?
            .try_iter()
    }

    fn __repr__(slf: Bound<Self>) -> PyResult<String> {
        Ok(format!(
            "{}(index={} registers={})",
            slf.get_type().name()?,
            slf.getattr("index")?.repr()?,
            slf.getattr("registers")?.repr()?
        ))
    }

    fn __getnewargs__(slf: Bound<Self>) -> PyResult<(Bound<PyAny>, Bound<PyAny>)> {
        Ok((slf.getattr("index")?, slf.getattr("registers")?))
    }

    fn __getitem__(&self, py: Python, index: PySequenceIndex<'_>) -> PyResult<PyObject> {
        let getter = |index: usize| -> PyResult<PyObject> {
            match index {
                0 => self.index.into_py_any(py),
                1 => Ok(self.registers.clone_ref(py).into_any()),
                _ => Err(PyIndexError::new_err("index out of range")),
            }
        };
        if let Ok(index) = index.with_len(2) {
            match index {
                crate::slice::SequenceIndex::Int(index) => getter(index),
                _ => PyTuple::new(py, index.iter().map(|idx| getter(idx).unwrap()))
                    .map(|obj| obj.into_any().unbind()),
            }
        } else {
            Err(PyIndexError::new_err("index out of range"))
        }
    }

    #[staticmethod]
    fn __len__() -> usize {
        2
    }
}

#[derive(Copy, Clone, Debug)]
pub enum DAGVarType {
    Input = 0,
    Capture = 1,
    Declare = 2,
}

impl From<CircuitVarType> for DAGVarType {
    fn from(value: CircuitVarType) -> Self {
        match value {
            CircuitVarType::Input => DAGVarType::Input,
            CircuitVarType::Capture => DAGVarType::Capture,
            CircuitVarType::Declare => DAGVarType::Declare,
        }
    }
}

#[derive(Clone, Debug)]
pub struct DAGVarInfo {
    var: Var,
    type_: DAGVarType,
    in_node: NodeIndex,
    out_node: NodeIndex,
}

impl DAGVarInfo {
    fn to_pickle(&self, py: Python) -> PyResult<PyObject> {
        (
            self.var.0,
            self.type_ as u8,
            self.in_node.index(),
            self.out_node.index(),
        )
            .into_py_any(py)
    }

    fn from_pickle(ob: &Bound<PyAny>) -> PyResult<Self> {
        let val_tuple = ob.downcast::<PyTuple>()?;
        Ok(DAGVarInfo {
            var: Var(val_tuple.get_item(0)?.extract()?),
            type_: match val_tuple.get_item(1)?.extract::<u8>()? {
                0 => DAGVarType::Input,
                1 => DAGVarType::Capture,
                2 => DAGVarType::Declare,
                _ => return Err(PyValueError::new_err("Invalid var type")),
            },
            in_node: NodeIndex::new(val_tuple.get_item(2)?.extract()?),
            out_node: NodeIndex::new(val_tuple.get_item(3)?.extract()?),
        })
    }

    #[inline(always)]
    pub fn get_var(&self) -> Var {
        self.var
    }

    #[inline(always)]
    pub fn get_type(&self) -> DAGVarType {
        self.type_
    }
}

#[derive(Copy, Clone, Debug)]
pub enum DAGStretchType {
    Capture = 0,
    Declare = 1,
}

impl From<CircuitStretchType> for DAGStretchType {
    fn from(value: CircuitStretchType) -> Self {
        match value {
            CircuitStretchType::Capture => DAGStretchType::Capture,
            CircuitStretchType::Declare => DAGStretchType::Declare,
        }
    }
}

#[derive(Clone, Debug)]
pub struct DAGStretchInfo {
    stretch: Stretch,
    type_: DAGStretchType,
}

impl DAGStretchInfo {
    fn to_pickle(&self, py: Python) -> PyResult<PyObject> {
        (self.stretch.0, self.type_ as u8).into_py_any(py)
    }

    fn from_pickle(ob: &Bound<PyAny>) -> PyResult<Self> {
        let val_tuple = ob.downcast::<PyTuple>()?;
        Ok(DAGStretchInfo {
            stretch: Stretch(val_tuple.get_item(0)?.extract()?),
            type_: match val_tuple.get_item(1)?.extract::<u8>()? {
                0 => DAGStretchType::Capture,
                1 => DAGStretchType::Declare,
                _ => return Err(PyValueError::new_err("Invalid stretch type")),
            },
        })
    }

    #[inline(always)]
    pub fn get_stretch(&self) -> Stretch {
        self.stretch
    }

    #[inline(always)]
    pub fn get_type(&self) -> DAGStretchType {
        self.type_
    }
}

#[derive(Clone, Debug)]
pub enum DAGIdentifierInfo {
    Stretch(DAGStretchInfo),
    Var(DAGVarInfo),
}

impl DAGIdentifierInfo {
    fn to_pickle(&self, py: Python) -> PyResult<PyObject> {
        match self {
            DAGIdentifierInfo::Stretch(info) => (0, info.to_pickle(py)?).into_py_any(py),
            DAGIdentifierInfo::Var(info) => (1, info.to_pickle(py)?).into_py_any(py),
        }
    }

    fn from_pickle(ob: &Bound<PyAny>) -> PyResult<Self> {
        let val_tuple = ob.downcast::<PyTuple>()?;
        match val_tuple.get_item(0)?.extract::<u8>()? {
            0 => Ok(DAGIdentifierInfo::Stretch(DAGStretchInfo::from_pickle(
                &val_tuple.get_item(1)?,
            )?)),
            1 => Ok(DAGIdentifierInfo::Var(DAGVarInfo::from_pickle(
                &val_tuple.get_item(1)?,
            )?)),
            _ => Err(PyValueError::new_err("Invalid identifier info type")),
        }
    }
}

#[pymethods]
impl DAGCircuit {
    #[new]
    pub fn py_new(py: Python) -> PyResult<Self> {
        let mut out = Self::new()?;
        out.metadata = Some(PyDict::new(py).unbind().into());
        Ok(out)
    }

    /// Returns the dict containing the QuantumRegisters in the circuit
    #[getter]
    fn get_qregs(&self, py: Python) -> &Py<PyDict> {
        self.qregs.cached(py)
    }

    /// Returns a dict mapping Qubit instances to tuple comprised of 0) the
    /// corresponding index in circuit.qubits and 1) a list of
    /// Register-int pairs for each Register containing the Bit and its index
    /// within that register.
    #[getter("_qubit_indices")]
    pub fn get_qubit_locations(&self, py: Python) -> &Py<PyDict> {
        self.qubit_locations.cached(py)
    }

    /// Returns the dict containing the ClassicalRegisters in the circuit
    #[getter]
    fn get_cregs(&self, py: Python) -> &Py<PyDict> {
        self.cregs.cached(py)
    }

    /// Returns a dict mapping Clbit instances to tuple comprised of 0) the
    /// corresponding index in circuit.clbits and 1) a list of
    /// Register-int pairs for each Register containing the Bit and its index
    /// within that register.
    #[getter("_clbit_indices")]
    pub fn get_clbit_locations(&self, py: Python) -> &Py<PyDict> {
        self.clbit_locations.cached(py)
    }

    /// Returns the total duration of the circuit, set by a scheduling transpiler pass. Its unit is
    /// specified by :attr:`.unit`
    ///
    /// DEPRECATED since Qiskit 1.3.0 and will be removed in Qiskit 3.0.0
    #[getter("duration")]
    fn get_duration(&self, py: Python) -> PyResult<Option<Py<PyAny>>> {
        imports::WARNINGS_WARN.get_bound(py).call1((
            intern!(
                py,
                concat!(
                    "The property ``qiskit.dagcircuit.dagcircuit.DAGCircuit.duration`` is ",
                    "deprecated as of Qiskit 1.3.0. It will be removed in Qiskit 3.0.0.",
                )
            ),
            py.get_type::<PyDeprecationWarning>(),
            1,
        ))?;
        self.get_internal_duration(py)
    }

    /// Returns the total duration of the circuit for internal use (no deprecation warning).
    ///
    /// To be removed with get_duration.
    #[getter("_duration")]
    fn get_internal_duration(&self, py: Python) -> PyResult<Option<Py<PyAny>>> {
        Ok(self.duration.as_ref().map(|x| x.clone_ref(py)))
    }

    /// Sets the total duration of the circuit, set by a scheduling transpiler pass. Its unit is
    /// specified by :attr:`.unit`
    ///
    /// DEPRECATED since Qiskit 1.3.0 and will be removed in Qiskit 3.0.0
    #[setter("duration")]
    fn set_duration(&mut self, py: Python, duration: Option<PyObject>) -> PyResult<()> {
        imports::WARNINGS_WARN.get_bound(py).call1((
            intern!(
                py,
                concat!(
                    "The property ``qiskit.dagcircuit.dagcircuit.DAGCircuit.duration`` is ",
                    "deprecated as of Qiskit 1.3.0. It will be removed in Qiskit 3.0.0.",
                )
            ),
            py.get_type::<PyDeprecationWarning>(),
            1,
        ))?;
        self.set_internal_duration(duration);
        Ok(())
    }

    /// Sets the total duration of the circuit for internal use (no deprecation warning).
    ///
    /// To be removed with set_duration.
    #[setter("_duration")]
    fn set_internal_duration(&mut self, duration: Option<PyObject>) {
        self.duration = duration
    }

    /// Returns the unit that duration is specified in.
    ///
    /// DEPRECATED since Qiskit 1.3.0 and will be removed in Qiskit 3.0.0
    #[getter]
    fn get_unit(&self, py: Python) -> PyResult<String> {
        imports::WARNINGS_WARN.get_bound(py).call1((
            intern!(
                py,
                concat!(
                    "The property ``qiskit.dagcircuit.dagcircuit.DAGCircuit.unit`` is ",
                    "deprecated as of Qiskit 1.3.0. It will be removed in Qiskit 3.0.0.",
                )
            ),
            py.get_type::<PyDeprecationWarning>(),
            1,
        ))?;
        self.get_internal_unit()
    }

    /// Returns the unit that duration is specified in for internal use (no deprecation warning).
    ///
    /// To be removed with get_unit.
    #[getter("_unit")]
    fn get_internal_unit(&self) -> PyResult<String> {
        Ok(self.unit.clone())
    }

    /// Sets the unit that duration is specified in.
    ///
    /// DEPRECATED since Qiskit 1.3.0 and will be removed in Qiskit 3.0.0
    #[setter("unit")]
    fn set_unit(&mut self, py: Python, unit: String) -> PyResult<()> {
        imports::WARNINGS_WARN.get_bound(py).call1((
            intern!(
                py,
                concat!(
                    "The property ``qiskit.dagcircuit.dagcircuit.DAGCircuit.unit`` is ",
                    "deprecated as of Qiskit 1.3.0. It will be removed in Qiskit 3.0.0.",
                )
            ),
            py.get_type::<PyDeprecationWarning>(),
            1,
        ))?;
        self.set_internal_unit(unit);
        Ok(())
    }

    /// Sets the unit that duration is specified in for internal use (no deprecation warning).
    ///
    /// To be removed with set_unit.
    #[setter("_unit")]
    fn set_internal_unit(&mut self, unit: String) {
        self.unit = unit
    }

    #[getter]
    fn input_map(&self, py: Python) -> PyResult<Py<PyDict>> {
        let out_dict = PyDict::new(py);
        for (qubit, indices) in self
            .qubit_io_map
            .iter()
            .enumerate()
            .map(|(idx, indices)| (Qubit::new(idx), indices))
        {
            out_dict.set_item(
                self.qubits.get(qubit).unwrap(),
                self.get_node(py, indices[0])?,
            )?;
        }
        for (clbit, indices) in self
            .clbit_io_map
            .iter()
            .enumerate()
            .map(|(idx, indices)| (Clbit::new(idx), indices))
        {
            out_dict.set_item(
                self.clbits.get(clbit).unwrap(),
                self.get_node(py, indices[0])?,
            )?;
        }
        for (var, indices) in self
            .var_io_map
            .iter()
            .enumerate()
            .map(|(idx, indices)| (Var::new(idx), indices))
        {
            out_dict.set_item(
                self.vars.get(var).unwrap().clone().into_pyobject(py)?,
                self.get_node(py, indices[0])?,
            )?;
        }
        Ok(out_dict.unbind())
    }

    #[getter]
    fn output_map(&self, py: Python) -> PyResult<Py<PyDict>> {
        let out_dict = PyDict::new(py);
        for (qubit, indices) in self
            .qubit_io_map
            .iter()
            .enumerate()
            .map(|(idx, indices)| (Qubit::new(idx), indices))
        {
            out_dict.set_item(
                self.qubits.get(qubit).unwrap(),
                self.get_node(py, indices[1])?,
            )?;
        }
        for (clbit, indices) in self
            .clbit_io_map
            .iter()
            .enumerate()
            .map(|(idx, indices)| (Clbit::new(idx), indices))
        {
            out_dict.set_item(
                self.clbits.get(clbit).unwrap(),
                self.get_node(py, indices[1])?,
            )?;
        }
        for (var, indices) in self
            .var_io_map
            .iter()
            .enumerate()
            .map(|(idx, indices)| (Var::new(idx), indices))
        {
            out_dict.set_item(
                self.vars.get(var).unwrap().clone().into_pyobject(py)?,
                self.get_node(py, indices[1])?,
            )?;
        }
        Ok(out_dict.unbind())
    }

    fn __getstate__(&self, py: Python) -> PyResult<Py<PyDict>> {
        let out_dict = PyDict::new(py);
        out_dict.set_item("name", self.name.clone())?;
        out_dict.set_item("metadata", self.metadata.as_ref().map(|x| x.clone_ref(py)))?;
        out_dict.set_item("qregs", self.qregs.cached(py))?;
        out_dict.set_item("cregs", self.cregs.cached(py))?;
        out_dict.set_item("global_phase", self.global_phase.clone())?;
        out_dict.set_item(
            "qubit_io_map",
            self.qubit_io_map
                .iter()
                .enumerate()
                .map(|(k, v)| (k, [v[0].index(), v[1].index()]))
                .into_py_dict(py)?,
        )?;
        out_dict.set_item(
            "clbit_io_map",
            self.clbit_io_map
                .iter()
                .enumerate()
                .map(|(k, v)| (k, [v[0].index(), v[1].index()]))
                .into_py_dict(py)?,
        )?;
        out_dict.set_item(
            "var_io_map",
            self.var_io_map
                .iter()
                .enumerate()
                .map(|(k, v)| (k, [v[0].index(), v[1].index()]))
                .into_py_dict(py)?,
        )?;
        out_dict.set_item("op_name", self.op_names.clone())?;
        out_dict.set_item(
            "identifier_info",
            self.identifier_info
                .iter()
                .map(|(k, v)| (k, v.clone().to_pickle(py).unwrap()))
                .into_py_dict(py)?,
        )?;
        out_dict.set_item("qubits", self.qubits.objects())?;
        out_dict.set_item("clbits", self.clbits.objects())?;
        out_dict.set_item("vars", self.vars.objects().clone())?;
        out_dict.set_item("stretches", self.stretches.objects().clone())?;
        let mut nodes: Vec<PyObject> = Vec::with_capacity(self.dag.node_count());
        for node_idx in self.dag.node_indices() {
            let node_data = self.get_node(py, node_idx)?;
            nodes.push((node_idx.index(), node_data).into_py_any(py)?);
        }
        out_dict.set_item("nodes", nodes)?;
        out_dict.set_item(
            "nodes_removed",
            self.dag.node_count() != self.dag.node_bound(),
        )?;
        let mut edges: Vec<PyObject> = Vec::with_capacity(self.dag.edge_bound());
        // edges are saved with none (deleted edges) instead of their index to save space
        for i in 0..self.dag.edge_bound() {
            let idx = EdgeIndex::new(i);
            let edge = match self.dag.edge_weight(idx) {
                Some(edge_w) => {
                    let endpoints = self.dag.edge_endpoints(idx).unwrap();
                    (
                        endpoints.0.index(),
                        endpoints.1.index(),
                        edge_w.to_pickle(py)?,
                    )
                        .into_py_any(py)?
                }
                None => py.None(),
            };
            edges.push(edge);
        }
        out_dict.set_item("edges", edges)?;
        Ok(out_dict.unbind())
    }

    fn __setstate__(&mut self, py: Python, state: PyObject) -> PyResult<()> {
        let dict_state = state.downcast_bound::<PyDict>(py)?;
        self.name = dict_state.get_item("name")?.unwrap().extract()?;
        self.metadata = dict_state.get_item("metadata")?.unwrap().extract()?;
        self.qregs =
            RegisterData::from_mapping(dict_state.get_item("qregs")?.unwrap().extract::<IndexMap<
                String,
                QuantumRegister,
                ::ahash::RandomState,
            >>()?);
        self.cregs =
            RegisterData::from_mapping(dict_state.get_item("cregs")?.unwrap().extract::<IndexMap<
                String,
                ClassicalRegister,
                ::ahash::RandomState,
            >>()?);
        self.global_phase = dict_state.get_item("global_phase")?.unwrap().extract()?;
        self.op_names = dict_state.get_item("op_name")?.unwrap().extract()?;
        let binding = dict_state.get_item("identifier_info")?.unwrap();
        let identifier_info_raw = binding.downcast::<PyDict>().unwrap();
        self.identifier_info =
            IndexMap::with_capacity_and_hasher(identifier_info_raw.len(), RandomState::default());
        for (key, value) in identifier_info_raw.iter() {
            let name = key.extract()?;
            let info = DAGIdentifierInfo::from_pickle(&value)?;
            match &info {
                DAGIdentifierInfo::Stretch(info) => match info.type_ {
                    DAGStretchType::Capture => {
                        self.stretches_capture.insert(info.stretch);
                    }
                    DAGStretchType::Declare => {
                        self.stretches_declare.push(info.stretch);
                    }
                },
                DAGIdentifierInfo::Var(info) => match info.type_ {
                    DAGVarType::Input => {
                        self.vars_input.insert(info.var);
                    }
                    DAGVarType::Capture => {
                        self.vars_capture.insert(info.var);
                    }
                    DAGVarType::Declare => {
                        self.vars_declare.insert(info.var);
                    }
                },
            }
            self.identifier_info.insert(name, info);
        }
        let binding = dict_state.get_item("qubits")?.unwrap();
        let qubits_raw = binding.extract::<Vec<ShareableQubit>>()?;
        for bit in qubits_raw.into_iter() {
            self.qubits.add(bit, false)?;
        }
        let binding = dict_state.get_item("clbits")?.unwrap();
        let clbits_raw = binding.extract::<Vec<ShareableClbit>>()?;
        for bit in clbits_raw.into_iter() {
            self.clbits.add(bit, false)?;
        }
        let binding = dict_state.get_item("vars")?.unwrap();
        let vars_raw = binding.downcast::<PyList>()?;
        for v in vars_raw.iter() {
            self.vars.add(v.extract()?, false)?;
        }
        let binding = dict_state.get_item("stretches")?.unwrap();
        let stretches_raw = binding.downcast::<PyList>()?;
        for s in stretches_raw.iter() {
            self.stretches.add(s.extract()?, false)?;
        }
        let binding = dict_state.get_item("qubit_io_map")?.unwrap();
        let qubit_index_map_raw = binding.downcast::<PyDict>().unwrap();
        self.qubit_io_map = Vec::with_capacity(qubit_index_map_raw.len());
        for (_k, v) in qubit_index_map_raw.iter() {
            let indices: [usize; 2] = v.extract()?;
            self.qubit_io_map
                .push([NodeIndex::new(indices[0]), NodeIndex::new(indices[1])]);
        }
        let binding = dict_state.get_item("clbit_io_map")?.unwrap();
        let clbit_index_map_raw = binding.downcast::<PyDict>().unwrap();
        self.clbit_io_map = Vec::with_capacity(clbit_index_map_raw.len());
        for (_k, v) in clbit_index_map_raw.iter() {
            let indices: [usize; 2] = v.extract()?;
            self.clbit_io_map
                .push([NodeIndex::new(indices[0]), NodeIndex::new(indices[1])]);
        }
        let binding = dict_state.get_item("var_io_map")?.unwrap();
        let var_index_map_raw = binding.downcast::<PyDict>().unwrap();
        self.var_io_map = Vec::with_capacity(var_index_map_raw.len());
        for (_k, v) in var_index_map_raw.iter() {
            let indices: [usize; 2] = v.extract()?;
            self.var_io_map
                .push([NodeIndex::new(indices[0]), NodeIndex::new(indices[1])]);
        }
        // Rebuild Graph preserving index holes:
        let binding = dict_state.get_item("nodes")?.unwrap();
        let nodes_lst = binding.downcast::<PyList>()?;
        let binding = dict_state.get_item("edges")?.unwrap();
        let edges_lst = binding.downcast::<PyList>()?;
        let node_removed: bool = dict_state.get_item("nodes_removed")?.unwrap().extract()?;
        self.dag = StableDiGraph::default();
        if !node_removed {
            for item in nodes_lst.iter() {
                let node_w = item.downcast::<PyTuple>().unwrap().get_item(1).unwrap();
                let weight = self.pack_into(py, &node_w)?;
                self.dag.add_node(weight);
            }
        } else if nodes_lst.len() == 1 {
            // graph has only one node, handle logic here to save one if in the loop later
            let binding = nodes_lst.get_item(0).unwrap();
            let item = binding.downcast::<PyTuple>().unwrap();
            let node_idx: usize = item.get_item(0).unwrap().extract().unwrap();
            let node_w = item.get_item(1).unwrap();

            for _i in 0..node_idx {
                self.dag.add_node(NodeType::QubitIn(Qubit(u32::MAX)));
            }
            let weight = self.pack_into(py, &node_w)?;
            self.dag.add_node(weight);
            for i in 0..node_idx {
                self.dag.remove_node(NodeIndex::new(i));
            }
        } else {
            let binding = nodes_lst.get_item(nodes_lst.len() - 1).unwrap();
            let last_item = binding.downcast::<PyTuple>().unwrap();

            // list of temporary nodes that will be removed later to re-create holes
            let node_bound_1: usize = last_item.get_item(0).unwrap().extract().unwrap();
            let mut tmp_nodes: Vec<NodeIndex> =
                Vec::with_capacity(node_bound_1 + 1 - nodes_lst.len());

            for item in nodes_lst {
                let item = item.downcast::<PyTuple>().unwrap();
                let next_index: usize = item.get_item(0).unwrap().extract().unwrap();
                let weight: PyObject = item.get_item(1).unwrap().extract().unwrap();
                while next_index > self.dag.node_bound() {
                    // node does not exist
                    let tmp_node = self.dag.add_node(NodeType::QubitIn(Qubit(u32::MAX)));
                    tmp_nodes.push(tmp_node);
                }
                // add node to the graph, and update the next available node index
                let weight = self.pack_into(py, weight.bind(py))?;
                self.dag.add_node(weight);
            }
            // Remove any temporary nodes we added
            for tmp_node in tmp_nodes {
                self.dag.remove_node(tmp_node);
            }
        }

        // to ensure O(1) on edge deletion, use a temporary node to store missing edges
        let tmp_node = self.dag.add_node(NodeType::QubitIn(Qubit(u32::MAX)));

        for item in edges_lst {
            if item.is_none() {
                // add a temporary edge that will be deleted later to re-create the hole
                self.dag
                    .add_edge(tmp_node, tmp_node, Wire::Qubit(Qubit(u32::MAX)));
            } else {
                let triple = item.downcast::<PyTuple>().unwrap();
                let edge_p: usize = triple.get_item(0).unwrap().extract().unwrap();
                let edge_c: usize = triple.get_item(1).unwrap().extract().unwrap();
                let edge_w = Wire::from_pickle(&triple.get_item(2).unwrap())?;
                self.dag
                    .add_edge(NodeIndex::new(edge_p), NodeIndex::new(edge_c), edge_w);
            }
        }
        self.dag.remove_node(tmp_node);
        self.qubit_locations = BitLocator::with_capacity(self.qubits.len());
        for (index, qubit) in self.qubits.objects().iter().enumerate() {
            let registers = self
                .qregs
                .registers()
                .iter()
                .filter_map(|x| x.index_of(qubit).map(|y| (x.clone(), y)));
            self.qubit_locations
                .insert(qubit.clone(), BitLocations::new(index as u32, registers));
        }
        self.clbit_locations = BitLocator::with_capacity(self.clbits.len());
        for (index, clbit) in self.clbits.objects().iter().enumerate() {
            let registers = self
                .cregs
                .registers()
                .iter()
                .filter_map(|x| x.index_of(clbit).map(|y| (x.clone(), y)));
            self.clbit_locations
                .insert(clbit.clone(), BitLocations::new(index as u32, registers));
        }
        Ok(())
    }

    /// Returns the current sequence of registered :class:`.Qubit` instances as a list.
    ///
    /// .. warning::
    ///
    ///     Do not modify this list yourself.  It will invalidate the :class:`DAGCircuit` data
    ///     structures.
    ///
    /// Returns:
    ///     list(:class:`.Qubit`): The current sequence of registered qubits.
    #[getter(qubits)]
    pub fn py_qubits(&self, py: Python<'_>) -> Py<PyList> {
        self.qubits.cached(py).clone_ref(py)
    }

    /// Returns the current sequence of registered :class:`.Clbit`
    /// instances as a list.
    ///
    /// .. warning::
    ///
    ///     Do not modify this list yourself.  It will invalidate the :class:`DAGCircuit` data
    ///     structures.
    ///
    /// Returns:
    ///     list(:class:`.Clbit`): The current sequence of registered clbits.
    #[getter(clbits)]
    pub fn py_clbits(&self, py: Python<'_>) -> Py<PyList> {
        self.clbits.cached(py).clone_ref(py)
    }

    /// Return a list of the wires in order.
    #[getter]
    fn get_wires(&self, py: Python<'_>) -> PyResult<Py<PyList>> {
        let wires: Bound<PyList> = PyList::new(py, self.qubits.objects().iter())?;

        for clbit in self.clbits.objects().iter() {
            wires.append(clbit)?
        }

        let out_list = PyList::new(py, wires)?;
        for var in self.vars.objects() {
            out_list.append(var.clone().into_py_any(py)?)?;
        }
        Ok(out_list.unbind())
    }

    /// Returns the number of nodes in the dag.
    #[getter]
    fn get_node_counter(&self) -> usize {
        self.dag.node_count()
    }

    /// Return the global phase of the circuit.
    #[getter]
    pub fn get_global_phase(&self) -> Param {
        self.global_phase.clone()
    }

    /// Set the global phase of the circuit.
    ///
    /// Args:
    ///     angle (float, :class:`.ParameterExpression`): The phase angle.
    #[setter]
    pub fn set_global_phase(&mut self, angle: Param) -> PyResult<()> {
        match angle {
            Param::Float(angle) => {
                self.global_phase = Param::Float(angle.rem_euclid(2. * PI));
            }
            Param::ParameterExpression(angle) => {
                self.global_phase = Param::ParameterExpression(angle);
            }
            Param::Obj(_) => return Err(PyTypeError::new_err("Invalid type for global phase")),
        }
        Ok(())
    }

    /// Remove all operation nodes with the given name.
    fn remove_all_ops_named(&mut self, opname: &str) {
        let mut to_remove = Vec::new();
        for (id, weight) in self.dag.node_references() {
            if let NodeType::Operation(packed) = &weight {
                if opname == packed.op.name() {
                    to_remove.push(id);
                }
            }
        }
        for node in to_remove {
            self.remove_op_node(node);
        }
    }

    /// Add individual qubit wires.
    fn add_qubits(&mut self, qubits: Vec<Bound<PyAny>>) -> PyResult<()> {
        for bit in qubits.into_iter() {
            let Ok(bit) = bit.extract::<ShareableQubit>() else {
                return Err(DAGCircuitError::new_err("not a Qubit instance."));
            };
            if self.qubits.find(&bit).is_some() {
                return Err(DAGCircuitError::new_err(format!(
                    "duplicate qubits {bit:?}"
                )));
            }
            self.add_qubit_unchecked(bit)?;
        }
        Ok(())
    }

    /// Add individual clbit wires.
    fn add_clbits(&mut self, clbits: Vec<Bound<'_, PyAny>>) -> PyResult<()> {
        for bit in clbits.into_iter() {
            let Ok(bit) = bit.extract::<ShareableClbit>() else {
                return Err(DAGCircuitError::new_err("not a Clbit instance."));
            };
            if self.clbits.find(&bit).is_some() {
                return Err(DAGCircuitError::new_err(format!(
                    "duplicate clbits {bit:?}"
                )));
            }
            self.add_clbit_unchecked(bit)?;
        }
        Ok(())
    }

    /// Add all wires in a quantum register.
    pub fn add_qreg(&mut self, qreg: QuantumRegister) -> PyResult<()> {
        self.qregs
            .add_register(qreg.clone(), true)
            .map_err(|_| DAGCircuitError::new_err(format!("duplicate register {}", qreg.name())))?;

        for (index, bit) in qreg.bits().enumerate() {
            if self.qubits.find(&bit).is_none() {
                self.add_qubit_unchecked(bit.clone())?;
            }
            let locations: &mut BitLocations<QuantumRegister> =
                self.qubit_locations.get_mut(&bit).unwrap();
            locations.add_register(qreg.clone(), index);
        }
        Ok(())
    }

    /// Add all wires in a classical register.
    pub fn add_creg(&mut self, creg: ClassicalRegister) -> PyResult<()> {
        self.cregs
            .add_register(creg.clone(), true)
            .map_err(|_| DAGCircuitError::new_err(format!("duplicate register {}", creg.name())))?;

        for (index, bit) in creg.bits().enumerate() {
            if self.clbits.find(&bit).is_none() {
                self.add_clbit_unchecked(bit.clone())?;
            }
            let locations: &mut BitLocations<ClassicalRegister> =
                self.clbit_locations.get_mut(&bit).unwrap();
            locations.add_register(creg.clone(), index);
        }
        Ok(())
    }

    /// Finds locations in the circuit, by mapping the Qubit and Clbit to positional index
    /// BitLocations is defined as: BitLocations = namedtuple("BitLocations", ("index", "registers"))
    ///
    /// Args:
    ///     bit (Bit): The bit to locate.
    ///
    /// Returns:
    ///     namedtuple(int, List[Tuple(Register, int)]): A 2-tuple. The first element (``index``)
    ///         contains the index at which the ``Bit`` can be found (in either
    ///         :obj:`~DAGCircuit.qubits`, :obj:`~DAGCircuit.clbits`, depending on its
    ///         type). The second element (``registers``) is a list of ``(register, index)``
    ///         pairs with an entry for each :obj:`~Register` in the circuit which contains the
    ///         :obj:`~Bit` (and the index in the :obj:`~Register` at which it can be found).
    ///
    ///   Raises:
    ///     DAGCircuitError: If the supplied :obj:`~Bit` was of an unknown type.
    ///     DAGCircuitError: If the supplied :obj:`~Bit` could not be found on the circuit.
    fn find_bit<'py>(
        &self,
        py: Python<'py>,
        bit: &Bound<'py, PyAny>,
    ) -> PyResult<Bound<'py, PyBitLocations>> {
        if let Ok(qubit) = bit.extract::<ShareableQubit>() {
            self.qubit_locations
                .get(&qubit)
                .map(|location| location.clone().into_pyobject(py))
                .transpose()?
                .ok_or_else(|| {
                    DAGCircuitError::new_err(format!(
                        "Could not locate provided bit: {bit}. Has it been added to the DAGCircuit?"
                    ))
                })
        } else if let Ok(clbit) = bit.extract::<ShareableClbit>() {
            self.clbit_locations
                .get(&clbit)
                .map(|location| location.clone().into_pyobject(py))
                .transpose()?
                .ok_or_else(|| {
                    DAGCircuitError::new_err(format!(
                        "Could not locate provided bit: {bit}. Has it been added to the DAGCircuit?"
                    ))
                })
        } else {
            Err(DAGCircuitError::new_err(format!(
                "Could not locate bit of unknown type: {}",
                bit.get_type()
            )))
        }
    }

    /// Remove classical bits from the circuit. All bits MUST be idle.
    /// Any registers with references to at least one of the specified bits will
    /// also be removed.
    ///
    /// .. warning::
    ///     This method is rather slow, since it must iterate over the entire
    ///     DAG to fix-up bit indices.
    ///
    /// Args:
    ///     clbits (List[Clbit]): The bits to remove.
    ///
    /// Raises:
    ///     DAGCircuitError: a clbit is not a :obj:`.Clbit`, is not in the circuit,
    ///         or is not idle.
    #[pyo3(name = "remove_clbits", signature = (*clbits))]
    fn py_remove_clbits(&mut self, clbits: Vec<ShareableClbit>) -> PyResult<()> {
        let bit_iter = match self.clbits.map_objects(clbits.iter().cloned()) {
            Ok(bit_iter) => bit_iter,
            Err(_) => {
                return Err(DAGCircuitError::new_err(format!(
                    "clbits not in circuit: {clbits:?}"
                )))
            }
        };
        self.remove_clbits(bit_iter)
    }

    /// Remove classical registers from the circuit, leaving underlying bits
    /// in place.
    ///
    /// Raises:
    ///     DAGCircuitError: a creg is not a ClassicalRegister, or is not in
    ///     the circuit.
    #[pyo3(name = "remove_cregs", signature = (*cregs))]
    fn py_remove_cregs(&mut self, cregs: Vec<ClassicalRegister>) -> PyResult<()> {
        self.remove_cregs(cregs)
    }

    /// Remove quantum bits from the circuit. All bits MUST be idle.
    /// Any registers with references to at least one of the specified bits will
    /// also be removed.
    ///
    /// .. warning::
    ///     This method is rather slow, since it must iterate over the entire
    ///     DAG to fix-up bit indices.
    ///
    /// Args:
    ///     qubits (List[~qiskit.circuit.Qubit]): The bits to remove.
    ///
    /// Raises:
    ///     DAGCircuitError: a qubit is not a :obj:`~.circuit.Qubit`, is not in the circuit,
    ///         or is not idle.
    #[pyo3(name = "remove_qubits", signature = (*qubits))]
    pub fn py_remove_qubits(&mut self, qubits: Vec<ShareableQubit>) -> PyResult<()> {
        let bit_iter = match self.qubits.map_objects(qubits.iter().cloned()) {
            Ok(bit_iter) => bit_iter,
            Err(_) => {
                return Err(DAGCircuitError::new_err(format!(
                    "qubits not in circuit: {qubits:?}"
                )))
            }
        };
        self.remove_qubits(bit_iter)
    }

    /// Remove quantum registers from the circuit, leaving underlying bits
    /// in place.
    ///
    /// Raises:
    ///     DAGCircuitError: a qreg is not a QuantumRegister, or is not in
    ///     the circuit.
    #[pyo3(name = "remove_qregs", signature = (*qregs))]
    fn py_remove_qregs(&mut self, qregs: Vec<QuantumRegister>) -> PyResult<()> {
        // let self_bound_cregs = self.cregs.bind(py);
        let mut valid_regs: Vec<QuantumRegister> = Vec::new();
        for qregs in qregs.into_iter() {
            if let Some(reg) = self.qregs.get(qregs.name()) {
                if reg != &qregs {
                    return Err(DAGCircuitError::new_err(format!(
                        "creg not in circuit: {reg:?}"
                    )));
                }
                valid_regs.push(qregs);
            } else {
                return Err(DAGCircuitError::new_err(format!(
                    "creg not in circuit: {qregs:?}"
                )));
            }
        }

        // Use an iterator that will remove the registers from the circuit as it iterates.
        let valid_names = valid_regs.iter().map(|reg| {
            for (index, bit) in reg.bits().enumerate() {
                let bit_position = self.qubit_locations.get_mut(&bit).unwrap();
                bit_position.remove_register(reg, index);
            }
            reg.name().to_string()
        });
        self.qregs.remove_registers(valid_names);
        Ok(())
    }

    /// Verify that the condition is valid.
    ///
    /// Args:
    ///     name (string): used for error reporting
    ///     condition (tuple or None): a condition tuple (ClassicalRegister, int) or (Clbit, bool)
    ///
    /// Raises:
    ///     DAGCircuitError: if conditioning on an invalid register
    fn _check_condition(&self, py: Python, name: &str, condition: &Bound<PyAny>) -> PyResult<()> {
        if condition.is_none() {
            return Ok(());
        }

        let resources = condition_resources(condition)?;
        for reg in resources.cregs.bind(py) {
            if !self
                .cregs
                .contains_key(reg.getattr(intern!(py, "name"))?.to_string().as_str())
            {
                return Err(DAGCircuitError::new_err(format!(
                    "invalid creg in condition for {name}"
                )));
            }
        }

        for bit in resources.clbits.bind(py) {
            let bit: ShareableClbit = bit.extract()?;
            if self.clbits.find(&bit).is_none() {
                return Err(DAGCircuitError::new_err(format!(
                    "invalid clbits in condition for {name}"
                )));
            }
        }

        Ok(())
    }

    /// Return a copy of self with the same structure but empty.
    ///
    /// That structure includes:
    ///     * name and other metadata
    ///     * global phase
    ///     * duration
    ///     * all the qubits and clbits, including the registers.
    ///
    /// Returns:
    ///     DAGCircuit: An empty copy of self.
    #[pyo3(signature = (*, vars_mode=VarsMode::Alike))]
    pub fn copy_empty_like(&self, vars_mode: VarsMode) -> PyResult<Self> {
        self.copy_empty_like_with_capacity(0, 0, vars_mode)
    }

    /// Put ``self`` into the canonical physical form, with the given number of qubits.
    ///
    /// This acts in place, and does not need to traverse the DAG.  It is intended for use when the
    /// DAG is known to already represent a physical circuit, and we just need to assert that it is
    /// canonical physical form.
    ///
    /// This erases any information about virtual qubits in the :class:`DAGCircuit`; if using this
    /// yourself, you may need to ensure you have created and stored a suitable :class:`.Layout`.
    /// Effectively, this applies the "trivial" layout mapping virtual qubit 0 to physical qubit 0,
    /// and so on.
    ///
    /// Args:
    ///     num_qubits: if given, the total number of physical qubits in the output; it must be at
    ///         least as large as the number of qubits in the DAG.  If not given, the number of
    ///         qubits is unchanged.
    #[pyo3(name = "make_physical", signature = (num_qubits=None))]
    pub fn py_make_physical(&mut self, num_qubits: Option<u32>) -> PyResult<()> {
        let num_qubits = match num_qubits {
            Some(num_qubits) => {
                if (num_qubits as usize) < self.num_qubits() {
                    return Err(PyValueError::new_err(format!(
                        "cannot have fewer physical qubits ({}) than virtual ({})",
                        num_qubits,
                        self.num_qubits()
                    )));
                }
                num_qubits as usize
            }
            None => self.num_qubits(),
        };
        self.make_physical(num_qubits);
        Ok(())
    }

    #[pyo3(signature=(node, check=false))]
    fn _apply_op_node_back(
        &mut self,
        py: Python,
        node: &Bound<PyAny>,
        check: bool,
    ) -> PyResult<()> {
        if let NodeType::Operation(inst) = self.pack_into(py, node)? {
            if check {
                self.check_op_addition(&inst)?;
            }

            self.push_back(inst)?;
            Ok(())
        } else {
            Err(PyTypeError::new_err("Invalid node type input"))
        }
    }

    /// Apply an operation to the output of the circuit.
    ///
    /// Args:
    ///     op (qiskit.circuit.Operation): the operation associated with the DAG node
    ///     qargs (tuple[~qiskit.circuit.Qubit]): qubits that op will be applied to
    ///     cargs (tuple[Clbit]): cbits that op will be applied to
    ///     check (bool): If ``True`` (default), this function will enforce that the
    ///         :class:`.DAGCircuit` data-structure invariants are maintained (all ``qargs`` are
    ///         :class:`~.circuit.Qubit`\\ s, all are in the DAG, etc).  If ``False``, the caller *must*
    ///         uphold these invariants itself, but the cost of several checks will be skipped.
    ///         This is most useful when building a new DAG from a source of known-good nodes.
    /// Returns:
    ///     DAGOpNode: the node for the op that was added to the dag
    ///
    /// Raises:
    ///     DAGCircuitError: if a leaf node is connected to multiple outputs
    #[pyo3(name = "apply_operation_back", signature = (op, qargs=None, cargs=None, *, check=true))]
    pub fn py_apply_operation_back(
        &mut self,
        py: Python,
        op: Bound<PyAny>,
        qargs: Option<TupleLikeArg>,
        cargs: Option<TupleLikeArg>,
        check: bool,
    ) -> PyResult<Py<PyAny>> {
        let py_op = op.extract::<OperationFromPython>()?;
        let qargs = qargs
            .map(|q| q.value.extract::<Vec<ShareableQubit>>())
            .transpose()?;
        let cargs = cargs
            .map(|c| c.value.extract::<Vec<ShareableClbit>>())
            .transpose()?;
        let node = {
            let qubits_id = self.qargs_interner.insert_owned(
                self.qubits
                    .map_objects(qargs.into_iter().flatten())?
                    .collect(),
            );
            let clbits_id = self.cargs_interner.insert_owned(
                self.clbits
                    .map_objects(cargs.into_iter().flatten())?
                    .collect(),
            );
            let instr = PackedInstruction {
                op: py_op.operation,
                qubits: qubits_id,
                clbits: clbits_id,
                params: (!py_op.params.is_empty()).then(|| Box::new(py_op.params)),
                label: py_op.label,
                #[cfg(feature = "cache_pygates")]
                py_op: op.unbind().into(),
            };

            if check {
                self.check_op_addition(&instr)?;
            }
            self.push_back(instr)?
        };

        self.get_node(py, node)
    }

    /// Apply an operation to the input of the circuit.
    ///
    /// Args:
    ///     op (qiskit.circuit.Operation): the operation associated with the DAG node
    ///     qargs (tuple[~qiskit.circuit.Qubit]): qubits that op will be applied to
    ///     cargs (tuple[Clbit]): cbits that op will be applied to
    ///     check (bool): If ``True`` (default), this function will enforce that the
    ///         :class:`.DAGCircuit` data-structure invariants are maintained (all ``qargs`` are
    ///         :class:`~.circuit.Qubit`\\ s, all are in the DAG, etc).  If ``False``, the caller *must*
    ///         uphold these invariants itself, but the cost of several checks will be skipped.
    ///         This is most useful when building a new DAG from a source of known-good nodes.
    /// Returns:
    ///     DAGOpNode: the node for the op that was added to the dag
    ///
    /// Raises:
    ///     DAGCircuitError: if initial nodes connected to multiple out edges
    #[pyo3(name = "apply_operation_front", signature = (op, qargs=None, cargs=None, *, check=true))]
    fn py_apply_operation_front(
        &mut self,
        py: Python,
        op: Bound<PyAny>,
        qargs: Option<TupleLikeArg>,
        cargs: Option<TupleLikeArg>,
        check: bool,
    ) -> PyResult<Py<PyAny>> {
        let py_op = op.extract::<OperationFromPython>()?;
        let qargs = qargs
            .map(|q| q.value.extract::<Vec<ShareableQubit>>())
            .transpose()?;
        let cargs = cargs
            .map(|c| c.value.extract::<Vec<ShareableClbit>>())
            .transpose()?;
        let node = {
            let qubits_id = self.qargs_interner.insert_owned(
                self.qubits
                    .map_objects(qargs.into_iter().flatten())?
                    .collect(),
            );
            let clbits_id = self.cargs_interner.insert_owned(
                self.clbits
                    .map_objects(cargs.into_iter().flatten())?
                    .collect(),
            );
            let instr = PackedInstruction {
                op: py_op.operation,
                qubits: qubits_id,
                clbits: clbits_id,
                params: (!py_op.params.is_empty()).then(|| Box::new(py_op.params)),
                label: py_op.label,
                #[cfg(feature = "cache_pygates")]
                py_op: op.unbind().into(),
            };

            if check {
                self.check_op_addition(&instr)?;
            }
            self.push_front(instr)?
        };

        self.get_node(py, node)
    }

    /// Compose the ``other`` circuit onto the output of this circuit.
    ///
    /// A subset of input wires of ``other`` are mapped
    /// to a subset of output wires of this circuit.
    ///
    /// ``other`` can be narrower or of equal width to ``self``.
    ///
    /// Args:
    ///     other (DAGCircuit): circuit to compose with self
    ///     qubits (list[~qiskit.circuit.Qubit|int]): qubits of self to compose onto.
    ///     clbits (list[Clbit|int]): clbits of self to compose onto.
    ///     front (bool): If True, front composition will be performed (not implemented yet)
    ///     inplace (bool): If True, modify the object. Otherwise return composed circuit.
    ///     inline_captures (bool): If ``True``, variables marked as "captures" in the ``other`` DAG
    ///         will be inlined onto existing uses of those same variables in ``self``.  If ``False``,
    ///         all variables in ``other`` are required to be distinct from ``self``, and they will
    ///         be added to ``self``.
    ///
    /// ..
    ///     Note: unlike `QuantumCircuit.compose`, there's no `var_remap` argument here.  That's
    ///     because the `DAGCircuit` inner-block structure isn't set up well to allow the recursion,
    ///     and `DAGCircuit.compose` is generally only used to rebuild a DAG from layers within
    ///     itself than to join unrelated circuits.  While there's no strong motivating use-case
    ///     (unlike the `QuantumCircuit` equivalent), it's safer and more performant to not provide
    ///     the option.
    ///
    /// Returns:
    ///    DAGCircuit: the composed dag (returns None if inplace==True).
    ///
    /// Raises:
    ///     DAGCircuitError: if ``other`` is wider or there are duplicate edge mappings.
    #[allow(clippy::too_many_arguments)]
    #[pyo3(name="compose", signature = (other, qubits=None, clbits=None, front=false, inplace=true, *, inline_captures=false))]
    fn py_compose(
        &mut self,
        py: Python,
        other: &DAGCircuit,
        qubits: Option<Bound<PyList>>,
        clbits: Option<Bound<PyList>>,
        front: bool,
        inplace: bool,
        inline_captures: bool,
    ) -> PyResult<Option<PyObject>> {
        if front {
            return Err(DAGCircuitError::new_err(
                "Front composition not supported yet.",
            ));
        }

        if other.qubits.len() > self.qubits.len() || other.clbits.len() > self.clbits.len() {
            return Err(DAGCircuitError::new_err(
                "Trying to compose with another DAGCircuit which has more 'in' edges.",
            ));
        }

        let qubits = qubits
            .map(|qubits| {
                qubits
                    .iter()
                    .map(|q| -> PyResult<ShareableQubit> {
                        if q.is_instance_of::<PyInt>() {
                            Ok(self.qubits.get(Qubit::new(q.extract()?)).unwrap().clone())
                        } else {
                            q.extract::<ShareableQubit>()
                        }
                    })
                    .collect::<PyResult<Vec<ShareableQubit>>>()
            })
            .transpose()?;

        let clbits = clbits
            .map(|clbits| {
                clbits
                    .iter()
                    .map(|c| -> PyResult<ShareableClbit> {
                        if c.is_instance_of::<PyInt>() {
                            Ok(self.clbits.get(Clbit::new(c.extract()?)).unwrap().clone())
                        } else {
                            c.extract::<ShareableClbit>()
                        }
                    })
                    .collect::<PyResult<Vec<ShareableClbit>>>()
            })
            .transpose()?;

        // Compose
        if inplace {
            self.compose(other, qubits.as_deref(), clbits.as_deref(), inline_captures)?;
            Ok(None)
        } else {
            let mut dag = self.clone();
            dag.compose(other, qubits.as_deref(), clbits.as_deref(), inline_captures)?;
            let out_obj = dag.into_py_any(py)?;
            Ok(Some(out_obj))
        }
    }

    /// Reverse the operations in the ``self`` circuit.
    ///
    /// Returns:
    ///     DAGCircuit: the reversed dag.
    fn reverse_ops<'py>(slf: PyRef<'py, Self>, py: Python<'py>) -> PyResult<Bound<'py, PyAny>> {
        let qc = imports::DAG_TO_CIRCUIT.get_bound(py).call1((slf,))?;
        let reversed = qc.call_method0("reverse_ops")?;
        imports::CIRCUIT_TO_DAG.get_bound(py).call1((reversed,))
    }

    /// Return idle wires.
    ///
    /// Args:
    ///     ignore (list(str)): List of node names to ignore. Default: []
    ///
    /// Yields:
    ///     Bit: Bit in idle wire.
    ///
    /// Raises:
    ///     DAGCircuitError: If the DAG is invalid
    #[pyo3(signature=(ignore=None))]
    fn idle_wires(&self, py: Python, ignore: Option<&Bound<PyList>>) -> PyResult<Py<PyIterator>> {
        let mut result: Vec<PyObject> = Vec::new();
        let wires = (0..self.qubit_io_map.len())
            .map(|idx| Wire::Qubit(Qubit::new(idx)))
            .chain((0..self.clbit_io_map.len()).map(|idx| Wire::Clbit(Clbit::new(idx))))
            .chain((0..self.var_io_map.len()).map(|idx| Wire::Var(Var::new(idx))));
        match ignore {
            Some(ignore) => {
                // Convert the list to a Rust set.
                let ignore_set = ignore
                    .into_iter()
                    .map(|s| s.extract())
                    .collect::<PyResult<HashSet<String>>>()?;
                for wire in wires {
                    let nodes_found = self.nodes_on_wire(wire, true).into_iter().any(|node| {
                        let weight = self.dag.node_weight(node).unwrap();
                        if let NodeType::Operation(packed) = weight {
                            !ignore_set.contains(packed.op.name())
                        } else {
                            false
                        }
                    });

                    if !nodes_found {
                        result.push(match wire {
                            Wire::Qubit(qubit) => {
                                self.qubits.get(qubit).unwrap().into_py_any(py)?
                            }
                            Wire::Clbit(clbit) => {
                                self.clbits.get(clbit).unwrap().into_py_any(py)?
                            }
                            Wire::Var(var) => {
                                self.vars.get(var).unwrap().clone().into_py_any(py)?
                            }
                        });
                    }
                }
            }
            None => {
                for wire in wires {
                    if self.is_wire_idle(wire) {
                        result.push(match wire {
                            Wire::Qubit(qubit) => {
                                self.qubits.get(qubit).unwrap().into_py_any(py)?
                            }
                            Wire::Clbit(clbit) => {
                                self.clbits.get(clbit).unwrap().into_py_any(py)?
                            }
                            Wire::Var(var) => {
                                self.vars.get(var).unwrap().clone().into_py_any(py)?
                            }
                        });
                    }
                }
            }
        }
        Ok(PyTuple::new(py, result)?.into_any().try_iter()?.unbind())
    }

    /// Return the number of operations.  If there is control flow present, this count may only
    /// be an estimate, as the complete control-flow path cannot be statically known.
    ///
    /// Args:
    ///     recurse: if ``True``, then recurse into control-flow operations.  For loops with
    ///         known-length iterators are counted unrolled.  If-else blocks sum both of the two
    ///         branches.  While loops are counted as if the loop body runs once only.  Defaults to
    ///         ``False`` and raises :class:`.DAGCircuitError` if any control flow is present, to
    ///         avoid silently returning a mostly meaningless number.
    ///
    /// Returns:
    ///     int: the circuit size
    ///
    /// Raises:
    ///     DAGCircuitError: if an unknown :class:`.ControlFlowOp` is present in a call with
    ///         ``recurse=True``, or any control flow is present in a non-recursive call.
    #[pyo3(signature= (*, recurse=false))]
    fn size(&self, py: Python, recurse: bool) -> PyResult<usize> {
        let mut length = self.num_ops();
        if !self.has_control_flow() {
            return Ok(length);
        }
        if !recurse {
            return Err(DAGCircuitError::new_err(concat!(
                "Size with control flow is ambiguous.",
                " You may use `recurse=True` to get a result",
                " but see this method's documentation for the meaning of this."
            )));
        }

        // Handle recursively.
        let circuit_to_dag = imports::CIRCUIT_TO_DAG.get_bound(py);
        for node in self.dag.node_weights() {
            let NodeType::Operation(node) = node else {
                continue;
            };
            if !node.op.control_flow() {
                continue;
            }
            let OperationRef::Instruction(inst) = node.op.view() else {
                panic!("control flow op must be an instruction");
            };
            let inst_bound = inst.instruction.bind(py);
            if inst_bound.is_instance(imports::FOR_LOOP_OP.get_bound(py))? {
                let blocks = inst_bound.getattr("blocks")?;
                let block_zero = blocks.get_item(0)?;
                let inner_dag: &DAGCircuit = &circuit_to_dag.call1((block_zero,))?.extract()?;
                length += node.params_view().len() * inner_dag.size(py, true)?
            } else if inst_bound.is_instance(imports::WHILE_LOOP_OP.get_bound(py))? {
                let blocks = inst_bound.getattr("blocks")?;
                let block_zero = blocks.get_item(0)?;
                let inner_dag: &DAGCircuit = &circuit_to_dag.call1((block_zero,))?.extract()?;
                length += inner_dag.size(py, true)?
            } else if inst_bound.is_instance(imports::IF_ELSE_OP.get_bound(py))?
                || inst_bound.is_instance(imports::SWITCH_CASE_OP.get_bound(py))?
            {
                let blocks = inst_bound.getattr("blocks")?;
                for block in blocks.try_iter()? {
                    let inner_dag: &DAGCircuit = &circuit_to_dag.call1((block?,))?.extract()?;
                    length += inner_dag.size(py, true)?;
                }
            } else {
                continue;
            }
            // We don't count a control-flow node itself!
            length -= 1;
        }
        Ok(length)
    }

    /// Return the circuit depth.  If there is control flow present, this count may only be an
    /// estimate, as the complete control-flow path cannot be statically known.
    ///
    /// Args:
    ///     recurse: if ``True``, then recurse into control-flow operations.  For loops
    ///         with known-length iterators are counted as if the loop had been manually unrolled
    ///         (*i.e.* with each iteration of the loop body written out explicitly).
    ///         If-else blocks take the longer case of the two branches.  While loops are counted as
    ///         if the loop body runs once only.  Defaults to ``False`` and raises
    ///         :class:`.DAGCircuitError` if any control flow is present, to avoid silently
    ///         returning a nonsensical number.
    ///
    /// Returns:
    ///     int: the circuit depth
    ///
    /// Raises:
    ///     DAGCircuitError: if not a directed acyclic graph
    ///     DAGCircuitError: if unknown control flow is present in a recursive call, or any control
    ///         flow is present in a non-recursive call.
    #[pyo3(signature= (*, recurse=false))]
    fn depth(&self, py: Python, recurse: bool) -> PyResult<usize> {
        if self.qubits.is_empty() && self.clbits.is_empty() && self.num_vars() == 0 {
            return Ok(0);
        }
        if !self.has_control_flow() {
            let weight_fn = |_| -> Result<usize, Infallible> { Ok(1) };
            return match rustworkx_core::dag_algo::longest_path(&self.dag, weight_fn).unwrap() {
                Some(res) => Ok(res.1 - 1),
                None => Err(DAGCircuitError::new_err("not a DAG")),
            };
        }
        if !recurse {
            return Err(DAGCircuitError::new_err(concat!(
                "Depth with control flow is ambiguous.",
                " You may use `recurse=True` to get a result",
                " but see this method's documentation for the meaning of this."
            )));
        }

        // Handle recursively.
        let circuit_to_dag = imports::CIRCUIT_TO_DAG.get_bound(py);
        let mut node_lookup: HashMap<NodeIndex, usize> = HashMap::new();
        for (node_index, node) in self.dag.node_references() {
            let NodeType::Operation(node) = node else {
                continue;
            };
            if !node.op.control_flow() {
                continue;
            }
            let OperationRef::Instruction(inst) = node.op.view() else {
                panic!("control flow op must be an instruction")
            };
            let inst_bound = inst.instruction.bind(py);
            let weight = if inst_bound.is_instance(imports::FOR_LOOP_OP.get_bound(py))? {
                node.params_view().len()
            } else {
                1
            };
            if weight == 0 {
                node_lookup.insert(node_index, 0);
            } else {
                let blocks = inst_bound.getattr("blocks")?;
                let mut block_weights: Vec<usize> = Vec::with_capacity(blocks.len()?);
                for block in blocks.try_iter()? {
                    let inner_dag: &DAGCircuit = &circuit_to_dag.call1((block?,))?.extract()?;
                    block_weights.push(inner_dag.depth(py, true)?);
                }
                node_lookup.insert(node_index, weight * block_weights.iter().max().unwrap());
            }
        }

        let weight_fn = |edge: EdgeReference<'_, Wire>| -> Result<usize, Infallible> {
            Ok(*node_lookup.get(&edge.target()).unwrap_or(&1))
        };
        match rustworkx_core::dag_algo::longest_path(&self.dag, weight_fn).unwrap() {
            Some(res) => Ok(res.1 - 1),
            None => Err(DAGCircuitError::new_err("not a DAG")),
        }
    }

    /// Return the total number of qubits + clbits used by the circuit.
    /// This function formerly returned the number of qubits by the calculation
    /// return len(self._wires) - self.num_clbits()
    /// but was changed by issue #2564 to return number of qubits + clbits
    /// with the new function DAGCircuit.num_qubits replacing the former
    /// semantic of DAGCircuit.width().
    pub fn width(&self) -> usize {
        self.qubits.len() + self.clbits.len() + self.num_vars()
    }

    /// Return the total number of qubits used by the circuit.
    /// num_qubits() replaces former use of width().
    /// DAGCircuit.width() now returns qubits + clbits for
    /// consistency with Circuit.width() [qiskit-terra #2564].
    pub fn num_qubits(&self) -> usize {
        self.qubits.len()
    }

    /// Return the total number of classical bits used by the circuit.
    pub fn num_clbits(&self) -> usize {
        self.clbits.len()
    }

    /// Get the number of op nodes in the DAG.
    #[inline]
    pub fn num_ops(&self) -> usize {
        self.dag.node_count() - 2 * self.width()
    }

    /// Compute how many components the circuit can decompose into.
    fn num_tensor_factors(&self) -> usize {
        // This function was forked from rustworkx's
        // number_weekly_connected_components() function as of 0.15.0:
        // https://github.com/Qiskit/rustworkx/blob/0.15.0/src/connectivity/mod.rs#L215-L235

        let mut weak_components = self.dag.node_count();
        let mut vertex_sets = UnionFind::new(self.dag.node_bound());
        for edge in self.dag.edge_references() {
            let (a, b) = (edge.source(), edge.target());
            // union the two vertices of the edge
            if vertex_sets.union(a.index(), b.index()) {
                weak_components -= 1
            };
        }
        weak_components
    }

    fn __eq__(&self, py: Python, other: &DAGCircuit) -> PyResult<bool> {
        // Try to convert to float, but in case of unbound ParameterExpressions
        // a TypeError will be raise, fallback to normal equality in those
        // cases.
        let phase_is_close = |self_phase: f64, other_phase: f64| -> bool {
            ((self_phase - other_phase + PI).rem_euclid(2. * PI) - PI).abs() <= 1.0e-10
        };
        let normalize_param = |param: &Param| {
            if let Param::ParameterExpression(ob) = param {
                ob.bind(py)
                    .call_method0(intern!(py, "numeric"))
                    .ok()
                    .map(|ob| ob.extract::<Param>())
                    .unwrap_or_else(|| Ok(param.clone()))
            } else {
                Ok(param.clone())
            }
        };

        let phase_eq = match [
            normalize_param(&self.global_phase)?,
            normalize_param(&other.global_phase)?,
        ] {
            [Param::Float(self_phase), Param::Float(other_phase)] => {
                Ok(phase_is_close(self_phase, other_phase))
            }
            _ => self.global_phase.eq(py, &other.global_phase),
        }?;
        if !phase_eq {
            return Ok(false);
        }

        // We don't do any semantic equivalence between Var nodes, as things stand; DAGs can only be
        // equal in our mind if they use the exact same UUID vars.
        if self.vars_input.len() != other.vars_input.len()
            || self.vars_capture.len() != other.vars_capture.len()
            || self.vars_declare.len() != other.vars_declare.len()
        {
            return Ok(false);
        }

        if self.stretches_capture.len() != other.stretches_capture.len()
            || self.stretches_declare.len() != other.stretches_declare.len()
        {
            return Ok(false);
        }

        let var_eq = |our_vars: &HashSet<Var>, their_vars: &HashSet<Var>| -> PyResult<bool> {
            for our_var in our_vars {
                let our_var = self.vars.get(*our_var).unwrap();
                let Some(their_var) = other.vars.find(our_var) else {
                    // The var isn't registered at all.
                    return Ok(false);
                };
                if !their_vars.contains(&their_var) {
                    // It's registered, but not as the right kind (e.g. not a capture).
                    return Ok(false);
                }
            }
            Ok(true)
        };

        if !var_eq(&self.vars_input, &other.vars_input)?
            || !var_eq(&self.vars_capture, &other.vars_capture)?
            || !var_eq(&self.vars_declare, &other.vars_declare)?
        {
            return Ok(false);
        }

        for our_stretch in self.stretches_capture.iter() {
            let our_stretch = self.stretches.get(*our_stretch).unwrap();
            let Some(their_stretch) = other.stretches.find(our_stretch) else {
                // The stretch isn't registered at all.
                return Ok(false);
            };
            if !other.stretches_capture.contains(&their_stretch) {
                // It's registered, but not as a capture.
                return Ok(false);
            }
        }

        // Declared stretches must match exact order.
        for (our_stretch, their_stretch) in
            self.stretches_declare.iter().zip(&other.stretches_declare)
        {
            if self.stretches.get(*our_stretch) != other.stretches.get(*their_stretch) {
                return Ok(false);
            }
        }

        let self_bit_indices = {
            let indices = self
                .qubits
                .objects()
                .into_pyobject(py)?
                .try_iter()?
                .chain(self.clbits.objects().into_pyobject(py)?.try_iter()?)
                .enumerate()
                .map(|(idx, bit)| -> PyResult<_> { Ok((bit?, idx)) });
            indices.collect::<PyResult<Vec<_>>>()?.into_py_dict(py)?
        };

        let other_bit_indices = {
            let indices = other
                .qubits
                .objects()
                .into_pyobject(py)?
                .try_iter()?
                .chain(
                    other
                        .clbits
                        .objects()
                        .clone()
                        .into_pyobject(py)?
                        .try_iter()?,
                )
                .enumerate()
                .map(|(idx, bit)| -> PyResult<_> { Ok((bit?, idx)) });
            indices.collect::<PyResult<Vec<_>>>()?.into_py_dict(py)?
        };

        // Check if qregs are the same.
        let self_qregs = self.qregs.registers();
        let other_qregs = &other.qregs;
        if self_qregs.len() != other_qregs.len() {
            return Ok(false);
        }
        for (regname, self_bits) in self_qregs.iter().map(|reg| (reg.name(), reg)) {
            let self_bits: Vec<ShareableQubit> = self_bits.bits().collect();
            let other_bits: Vec<ShareableQubit> = match other_qregs.get(regname) {
                Some(bits) => bits.bits().collect(),
                None => return Ok(false),
            };
            if !self
                .qubits
                .map_objects(self_bits)?
                .eq(other.qubits.map_objects(other_bits)?)
            {
                return Ok(false);
            }
        }

        // Check if cregs are the same.
        let self_cregs = self.cregs.registers();
        let other_cregs = &other.cregs;
        if self_cregs.len() != other_cregs.len() {
            return Ok(false);
        }

        for (regname, self_bits) in self_cregs.iter().map(|reg| (reg.name(), reg)) {
            let self_bits: Vec<ShareableClbit> = self_bits.bits().collect();
            let other_bits: Vec<ShareableClbit> = match other_cregs.get(regname) {
                Some(bits) => bits.bits().collect(),
                None => return Ok(false),
            };
            if !self
                .clbits
                .map_objects(self_bits)?
                .eq(other.clbits.map_objects(other_bits)?)
            {
                return Ok(false);
            }
        }

        // Check for VF2 isomorphic match.
        let condition_op_check = imports::CONDITION_OP_CHECK.get_bound(py);
        let switch_case_op_check = imports::SWITCH_CASE_OP_CHECK.get_bound(py);
        let for_loop_op_check = imports::FOR_LOOP_OP_CHECK.get_bound(py);
        let box_op_check = imports::BOX_OP_CHECK.get_bound(py);
        let node_match = |n1: &NodeType, n2: &NodeType| -> PyResult<bool> {
            match [n1, n2] {
                [NodeType::Operation(inst1), NodeType::Operation(inst2)] => {
                    if inst1.op.name() != inst2.op.name() {
                        return Ok(false);
                    }
                    let check_args = || -> bool {
                        let node1_qargs = self.qargs_interner.get(inst1.qubits);
                        let node2_qargs = other.qargs_interner.get(inst2.qubits);
                        let node1_cargs = self.cargs_interner.get(inst1.clbits);
                        let node2_cargs = other.cargs_interner.get(inst2.clbits);
                        if SEMANTIC_EQ_SYMMETRIC.contains(&inst1.op.name()) {
                            let node1_qargs =
                                node1_qargs.iter().copied().collect::<HashSet<Qubit>>();
                            let node2_qargs =
                                node2_qargs.iter().copied().collect::<HashSet<Qubit>>();
                            let node1_cargs =
                                node1_cargs.iter().copied().collect::<HashSet<Clbit>>();
                            let node2_cargs =
                                node2_cargs.iter().copied().collect::<HashSet<Clbit>>();
                            if node1_qargs != node2_qargs || node1_cargs != node2_cargs {
                                return false;
                            }
                        } else if node1_qargs != node2_qargs || node1_cargs != node2_cargs {
                            return false;
                        }
                        true
                    };
                    match [inst1.op.view(), inst2.op.view()] {
                        [OperationRef::StandardGate(_), OperationRef::StandardGate(_)]
                        | [OperationRef::StandardInstruction(_), OperationRef::StandardInstruction(_)] => {
                            Ok(inst1.py_op_eq(py, inst2)?
                                && check_args()
                                && inst1
                                    .params_view()
                                    .iter()
                                    .zip(inst2.params_view().iter())
                                    .all(|(a, b)| a.is_close(py, b, 1e-10).unwrap()))
                        }
                        [OperationRef::Instruction(op1), OperationRef::Instruction(op2)] => {
                            if op1.control_flow() && op2.control_flow() {
                                let n1 = self.unpack_into(py, NodeIndex::new(0), n1)?;
                                let n2 = other.unpack_into(py, NodeIndex::new(0), n2)?;
                                let name = op1.name();
                                if name == "if_else" || name == "while_loop" {
                                    condition_op_check
                                        .call1((n1, n2, &self_bit_indices, &other_bit_indices))?
                                        .extract()
                                } else if name == "switch_case" {
                                    switch_case_op_check
                                        .call1((n1, n2, &self_bit_indices, &other_bit_indices))?
                                        .extract()
                                } else if name == "for_loop" {
                                    for_loop_op_check
                                        .call1((n1, n2, &self_bit_indices, &other_bit_indices))?
                                        .extract()
                                } else if name == "box" {
                                    box_op_check
                                        .call1((n1, n2, &self_bit_indices, &other_bit_indices))?
                                        .extract()
                                } else {
                                    Err(PyRuntimeError::new_err(format!(
                                        "unhandled control-flow operation: {name}"
                                    )))
                                }
                            } else {
                                Ok(inst1.py_op_eq(py, inst2)? && check_args())
                            }
                        }
                        [OperationRef::Gate(_op1), OperationRef::Gate(_op2)] => {
                            Ok(inst1.py_op_eq(py, inst2)? && check_args())
                        }
                        [OperationRef::Operation(_op1), OperationRef::Operation(_op2)] => {
                            Ok(inst1.py_op_eq(py, inst2)? && check_args())
                        }
                        // Handle the edge case where we end up with a Python object and a standard
                        // gate/instruction.
                        // This typically only happens if we have a ControlledGate in Python
                        // and we have mutable state set.
                        [OperationRef::StandardGate(_), OperationRef::Gate(_)]
                        | [OperationRef::Gate(_), OperationRef::StandardGate(_)]
                        | [OperationRef::StandardInstruction(_), OperationRef::Instruction(_)]
                        | [OperationRef::Instruction(_), OperationRef::StandardInstruction(_)] => {
                            Ok(inst1.py_op_eq(py, inst2)? && check_args())
                        }
                        [OperationRef::Unitary(op_a), OperationRef::Unitary(op_b)] => {
                            match [&op_a.array, &op_b.array] {
                                [ArrayType::NDArray(a), ArrayType::NDArray(b)] => {
                                    Ok(relative_eq!(a, b, max_relative = 1e-5, epsilon = 1e-8))
                                }
                                [ArrayType::OneQ(a), ArrayType::NDArray(b)]
                                | [ArrayType::NDArray(b), ArrayType::OneQ(a)] => {
                                    if b.shape()[0] == 2 {
                                        for i in 0..2 {
                                            for j in 0..2 {
                                                if !relative_eq!(
                                                    b[[i, j]],
                                                    a[(i, j)],
                                                    max_relative = 1e-5,
                                                    epsilon = 1e-8
                                                ) {
                                                    return Ok(false);
                                                }
                                            }
                                        }
                                        Ok(true)
                                    } else {
                                        Ok(false)
                                    }
                                }
                                [ArrayType::TwoQ(a), ArrayType::NDArray(b)]
                                | [ArrayType::NDArray(b), ArrayType::TwoQ(a)] => {
                                    if b.shape()[0] == 4 {
                                        for i in 0..4 {
                                            for j in 0..4 {
                                                if !relative_eq!(
                                                    b[[i, j]],
                                                    a[(i, j)],
                                                    max_relative = 1e-5,
                                                    epsilon = 1e-8
                                                ) {
                                                    return Ok(false);
                                                }
                                            }
                                        }
                                        Ok(true)
                                    } else {
                                        Ok(false)
                                    }
                                }
                                [ArrayType::OneQ(a), ArrayType::OneQ(b)] => {
                                    Ok(relative_eq!(a, b, max_relative = 1e-5, epsilon = 1e-8))
                                }
                                [ArrayType::TwoQ(a), ArrayType::TwoQ(b)] => {
                                    Ok(relative_eq!(a, b, max_relative = 1e-5, epsilon = 1e-8))
                                }
                                _ => Ok(false),
                            }
                        }
                        _ => Ok(false),
                    }
                }
                [NodeType::QubitIn(bit1), NodeType::QubitIn(bit2)] => Ok(bit1 == bit2),
                [NodeType::ClbitIn(bit1), NodeType::ClbitIn(bit2)] => Ok(bit1 == bit2),
                [NodeType::QubitOut(bit1), NodeType::QubitOut(bit2)] => Ok(bit1 == bit2),
                [NodeType::ClbitOut(bit1), NodeType::ClbitOut(bit2)] => Ok(bit1 == bit2),
                [NodeType::VarIn(var1), NodeType::VarIn(var2)]
                | [NodeType::VarOut(var1), NodeType::VarOut(var2)] => {
                    Ok(self.vars.get(*var1).unwrap() == other.vars.get(*var2).unwrap())
                }
                _ => Ok(false),
            }
        };

        isomorphism::vf2::is_isomorphic(
            &self.dag,
            &other.dag,
            node_match,
            isomorphism::vf2::NoSemanticMatch,
            true,
            Ordering::Equal,
            true,
            None,
        )
        .map_err(|e| match e {
            isomorphism::vf2::IsIsomorphicError::NodeMatcherErr(e) => e,
            _ => {
                unreachable!()
            }
        })
    }

    /// Yield nodes in topological order.
    ///
    /// Args:
    ///     key (Callable): A callable which will take a DAGNode object and
    ///         return a string sort key. If not specified the bit qargs and
    ///         cargs of a node will be used for sorting.
    ///
    /// Returns:
    ///     generator(DAGOpNode, DAGInNode, or DAGOutNode): node in topological order
    #[pyo3(name = "topological_nodes", signature=(key=None))]
    fn py_topological_nodes(
        &self,
        py: Python,
        key: Option<Bound<PyAny>>,
    ) -> PyResult<Py<PyIterator>> {
        let nodes: PyResult<Vec<_>> = if let Some(key) = key {
            self.topological_key_sort(py, &key)?
                .map(|node| self.get_node(py, node))
                .collect()
        } else {
            // Good path, using interner IDs.
            self.topological_nodes()?
                .map(|n| self.get_node(py, n))
                .collect()
        };

        Ok(PyTuple::new(py, nodes?)?
            .into_any()
            .try_iter()
            .unwrap()
            .unbind())
    }

    /// Yield op nodes in topological order.
    ///
    /// Allowed to pass in specific key to break ties in top order
    ///
    /// Args:
    ///     key (Callable): A callable which will take a DAGNode object and
    ///         return a string sort key. If not specified the qargs and
    ///         cargs of a node will be used for sorting.
    ///
    /// Returns:
    ///     generator(DAGOpNode): op node in topological order
    #[pyo3(name = "topological_op_nodes", signature=(key=None))]
    fn py_topological_op_nodes(
        &self,
        py: Python,
        key: Option<Bound<PyAny>>,
    ) -> PyResult<Py<PyIterator>> {
        let nodes: PyResult<Vec<_>> = if let Some(key) = key {
            self.topological_key_sort(py, &key)?
                .filter_map(|node| match self.dag.node_weight(node) {
                    Some(NodeType::Operation(_)) => Some(self.get_node(py, node)),
                    _ => None,
                })
                .collect()
        } else {
            // Good path, using interner IDs.
            self.topological_op_nodes()?
                .map(|n| self.get_node(py, n))
                .collect()
        };

        Ok(PyTuple::new(py, nodes?)?
            .into_any()
            .try_iter()
            .unwrap()
            .unbind())
    }

    /// Replace a block of nodes with a single node.
    ///
    /// This is used to consolidate a block of DAGOpNodes into a single
    /// operation. A typical example is a block of gates being consolidated
    /// into a single ``UnitaryGate`` representing the unitary matrix of the
    /// block.
    ///
    /// Args:
    ///     node_block (List[DAGNode]): A list of dag nodes that represents the
    ///         node block to be replaced
    ///     op (qiskit.circuit.Operation): The operation to replace the
    ///         block with
    ///     wire_pos_map (Dict[Bit, int]): The dictionary mapping the bits to their positions in the
    ///         output ``qargs`` or ``cargs``. This is necessary to reconstruct the arg order over
    ///         multiple gates in the combined single op node.  If a :class:`.Bit` is not in the
    ///         dictionary, it will not be added to the args; this can be useful when dealing with
    ///         control-flow operations that have inherent bits in their ``condition`` or ``target``
    ///         fields.
    ///     cycle_check (bool): When set to True this method will check that
    ///         replacing the provided ``node_block`` with a single node
    ///         would introduce a cycle (which would invalidate the
    ///         ``DAGCircuit``) and will raise a ``DAGCircuitError`` if a cycle
    ///         would be introduced. This checking comes with a run time
    ///         penalty. If you can guarantee that your input ``node_block`` is
    ///         a contiguous block and won't introduce a cycle when it's
    ///         contracted to a single node, this can be set to ``False`` to
    ///         improve the runtime performance of this method.
    ///
    /// Raises:
    ///     DAGCircuitError: if ``cycle_check`` is set to ``True`` and replacing
    ///         the specified block introduces a cycle or if ``node_block`` is
    ///         empty.
    ///
    /// Returns:
    ///     DAGOpNode: The op node that replaces the block.
    #[pyo3(signature = (node_block, op, wire_pos_map, cycle_check=true))]
    fn replace_block_with_op(
        &mut self,
        py: Python,
        node_block: Vec<PyRef<DAGNode>>,
        op: Bound<PyAny>,
        wire_pos_map: &Bound<PyDict>,
        cycle_check: bool,
    ) -> PyResult<Py<PyAny>> {
        // If node block is empty return early
        if node_block.is_empty() {
            return Err(DAGCircuitError::new_err(
                "Can't replace an empty 'node_block'",
            ));
        }

        let mut qubit_pos_map: HashMap<Qubit, usize> = HashMap::new();
        let mut clbit_pos_map: HashMap<Clbit, usize> = HashMap::new();
        for (bit, index) in wire_pos_map.iter() {
            if bit.downcast::<PyQubit>().is_ok() {
                qubit_pos_map.insert(
                    self.qubits.find(&bit.extract::<ShareableQubit>()?).unwrap(),
                    index.extract()?,
                );
            } else if bit.downcast::<PyClbit>().is_ok() {
                clbit_pos_map.insert(
                    self.clbits.find(&bit.extract::<ShareableClbit>()?).unwrap(),
                    index.extract()?,
                );
            } else {
                return Err(DAGCircuitError::new_err(
                    "Wire map keys must be Qubit or Clbit instances.",
                ));
            }
        }

        let block_ids: Vec<_> = node_block.iter().map(|n| n.node.unwrap()).collect();
        let py_op = op.extract::<OperationFromPython>()?;

        let new_node = self.replace_block(
            &block_ids,
            py_op.operation,
            py_op.params,
            py_op.label.as_ref().map(|v| v.as_str()),
            cycle_check,
            &qubit_pos_map,
            &clbit_pos_map,
        )?;
        self.get_node(py, new_node)
    }

    /// Replace one node with dag.
    ///
    /// Args:
    ///     node (DAGOpNode): node to substitute
    ///     input_dag (DAGCircuit): circuit that will substitute the node
    ///     wires (list[Bit] | Dict[Bit, Bit]): gives an order for (qu)bits
    ///         in the input circuit. If a list, then the bits refer to those in the ``input_dag``,
    ///         and the order gets matched to the node wires by qargs first, then cargs, then
    ///         conditions.  If a dictionary, then a mapping of bits in the ``input_dag`` to those
    ///         that the ``node`` acts on.
    ///     propagate_condition (bool): DEPRECATED a legacy option that used
    ///         to control the behavior of handling control flow. It has no
    ///         effect anymore, left it for backwards compatibility. Will be
    ///         removed in Qiskit 3.0.
    ///
    /// Returns:
    ///     dict: maps node IDs from `input_dag` to their new node incarnations in `self`.
    ///
    /// Raises:
    ///     DAGCircuitError: if met with unexpected predecessor/successors
    #[pyo3(name = "substitute_node_with_dag", signature = (node, input_dag, wires=None, propagate_condition=None))]
    pub fn py_substitute_node_with_dag(
        &mut self,
        py: Python,
        node: &Bound<PyAny>,
        input_dag: &DAGCircuit,
        wires: Option<Bound<PyAny>>,
        propagate_condition: Option<bool>,
    ) -> PyResult<Py<PyDict>> {
        if propagate_condition.is_some() {
            imports::WARNINGS_WARN.get_bound(py).call1((
                intern!(
                    py,
                    concat!(
                        "The propagate_condition argument is deprecated as of Qiskit 2.0.0.",
                        "It has no effect anymore and will be removed in Qiskit 3.0.0.",
                    )
                ),
                py.get_type::<PyDeprecationWarning>(),
                2,
            ))?;
        }
        let node_index = match node.downcast::<DAGOpNode>() {
            Ok(bound_node) => bound_node.borrow().as_ref().node.unwrap(),
            Err(_) => return Err(DAGCircuitError::new_err("expected node DAGOpNode")),
        };

        let node = match &self.dag[node_index] {
            NodeType::Operation(op) => op.clone(),
            _ => return Err(DAGCircuitError::new_err("expected node")),
        };

        type WireMapsTuple = (
            HashMap<Qubit, Qubit>,
            HashMap<Clbit, Clbit>,
            HashMap<expr::Var, expr::Var>,
        );

        let build_wire_map = |wires: &Bound<PyList>| -> PyResult<WireMapsTuple> {
            let qargs_list: Vec<&ShareableQubit> = self
                .qubits
                .map_indices(self.qargs_interner.get(node.qubits))
                .collect();
            let mut cargs_list: Vec<&ShareableClbit> = self
                .clbits
                .map_indices(self.cargs_interner.get(node.clbits))
                .collect();
            let cargs_set: HashSet<&ShareableClbit> =
                HashSet::from_iter(cargs_list.iter().cloned());
            if self.may_have_additional_wires(node.op.view()) {
                let (add_cargs, _add_vars) =
                    Python::with_gil(|py| self.additional_wires(py, node.op.view()))?;
                for wire in add_cargs {
                    let clbit = self.clbits.get(wire).unwrap();
                    if !cargs_set.contains(clbit) {
                        cargs_list.push(clbit);
                    }
                }
            }
            let qargs_len = qargs_list.len();
            let cargs_len = cargs_list.len();

            if qargs_len + cargs_len != wires.len() {
                return Err(DAGCircuitError::new_err(format!(
                    "bit mapping invalid: expected {}, got {}",
                    qargs_len + cargs_len,
                    wires.len()
                )));
            }
            let mut qubit_wire_map = HashMap::new();
            let mut clbit_wire_map = HashMap::new();
            let var_map = HashMap::new();
            for (index, wire) in wires.iter().enumerate() {
                if wire.downcast::<PyQubit>().is_ok() {
                    if index >= qargs_len {
                        unreachable!()
                    }
                    let input_qubit: Qubit = input_dag
                        .qubits
                        .find(&wire.extract::<ShareableQubit>()?)
                        .unwrap();
                    let self_qubit: Qubit = self.qubits.find(qargs_list[index]).unwrap();
                    qubit_wire_map.insert(input_qubit, self_qubit);
                } else if wire.downcast::<PyClbit>().is_ok() {
                    if index < qargs_len {
                        unreachable!()
                    }
                    clbit_wire_map.insert(
                        input_dag
                            .clbits
                            .find(&wire.extract::<ShareableClbit>()?)
                            .unwrap(),
                        self.clbits.find(cargs_list[index - qargs_len]).unwrap(),
                    );
                } else {
                    return Err(DAGCircuitError::new_err(
                        "`Var` nodes cannot be remapped during substitution",
                    ));
                }
            }
            Ok((qubit_wire_map, clbit_wire_map, var_map))
        };

        let (qubit_wire_map, clbit_wire_map, mut var_map): (
            HashMap<Qubit, Qubit>,
            HashMap<Clbit, Clbit>,
            HashMap<expr::Var, expr::Var>,
        ) = match wires {
            Some(wires) => match wires.downcast::<PyDict>() {
                Ok(bound_wires) => {
                    let mut qubit_wire_map = HashMap::new();
                    let mut clbit_wire_map = HashMap::new();
                    let mut var_map = HashMap::new();
                    for (source_wire, target_wire) in bound_wires.iter() {
                        if source_wire.downcast::<PyQubit>().is_ok() {
                            qubit_wire_map.insert(
                                input_dag
                                    .qubits
                                    .find(&source_wire.extract::<ShareableQubit>()?)
                                    .unwrap(),
                                self.qubits
                                    .find(&target_wire.extract::<ShareableQubit>()?)
                                    .unwrap(),
                            );
                        } else if source_wire.downcast::<PyClbit>().is_ok() {
                            clbit_wire_map.insert(
                                input_dag
                                    .clbits
                                    .find(&source_wire.extract::<ShareableClbit>()?)
                                    .unwrap(),
                                self.clbits
                                    .find(&target_wire.extract::<ShareableClbit>()?)
                                    .unwrap(),
                            );
                        } else {
                            var_map.insert(source_wire.extract()?, target_wire.extract()?);
                        }
                    }
                    (qubit_wire_map, clbit_wire_map, var_map)
                }
                Err(_) => {
                    let wires: Bound<PyList> = match wires.downcast::<PyList>() {
                        Ok(bound_list) => bound_list.clone(),
                        // If someone passes a sequence instead of an exact list (tuple is
                        // occasionally used) cast that to a list and then use it.
                        Err(_) => {
                            let raw_wires = imports::BUILTIN_LIST.get_bound(py).call1((wires,))?;
                            raw_wires.extract()?
                        }
                    };
                    build_wire_map(&wires)?
                }
            },
            None => {
                let raw_wires = input_dag.get_wires(py);
                let binding = raw_wires?;
                let wires = binding.bind(py);
                build_wire_map(wires)?
            }
        };

        let input_dag_var_set: HashSet<&expr::Var> = input_dag.vars.objects().iter().collect();

        let node_vars = if self.may_have_additional_wires(node.op.view()) {
            let (_additional_clbits, additional_vars) =
                Python::with_gil(|py| self.additional_wires(py, node.op.view()))?;
            let var_set: HashSet<&expr::Var> = additional_vars
                .into_iter()
                .map(|v| self.vars.get(v).unwrap())
                .collect();
            if input_dag_var_set.difference(&var_set).count() > 0 {
                return Err(DAGCircuitError::new_err(format!(
                    "Cannot replace a node with a DAG with more variables. Variables in node: {:?}. Variables in dag: {:?}",
                    &var_set, &input_dag_var_set,
                )));
            }
            var_set
        } else {
            HashSet::default()
        };
        for contracted_var in node_vars.difference(&input_dag_var_set) {
            let pred = self
                .dag
                .edges_directed(node_index, Incoming)
                .find(|edge| {
                    if let Wire::Var(var) = edge.weight() {
                        *contracted_var == self.vars.get(*var).unwrap()
                    } else {
                        false
                    }
                })
                .unwrap();
            let succ = self
                .dag
                .edges_directed(node_index, Outgoing)
                .find(|edge| {
                    if let Wire::Var(var) = edge.weight() {
                        *contracted_var == self.vars.get(*var).unwrap()
                    } else {
                        false
                    }
                })
                .unwrap();
            self.dag.add_edge(
                pred.source(),
                succ.target(),
                Wire::Var(self.vars.find(contracted_var).unwrap()),
            );
        }

        for var in input_dag_var_set {
            var_map.insert(var.clone(), var.clone());
        }

        // Now that we don't need these, we've got to drop them since they hold
        // references to variables owned by the DAG, which we'll need to mutate
        // when perform the substitution.
        drop(node_vars);

        let new_input_dag: Option<DAGCircuit> = None;
        // It doesn't make sense to try and propagate a condition from a control-flow op; a
        // replacement for the control-flow op should implement the operation completely.
        let node_map = self.substitute_node_with_subgraph(
            node_index,
            input_dag,
            &qubit_wire_map,
            &clbit_wire_map,
            &var_map,
        )?;
        self.global_phase = add_global_phase(&self.global_phase, &input_dag.global_phase)?;

        let mut wire_map_dict = HashMap::new();
        for (source, target) in clbit_wire_map.iter() {
            let source_bit = match new_input_dag {
                Some(ref in_dag) => in_dag.clbits.get(*source),
                None => input_dag.clbits.get(*source),
            };
            let target_bit = self.clbits.get(*target);
            wire_map_dict.insert(source_bit.cloned().unwrap(), target_bit.cloned().unwrap());
        }

        let variable_mapper = VariableMapper::new(
            self.cregs.registers().to_vec(),
            wire_map_dict,
            var_map,
            None,
        );

        for (old_node_index, new_node_index) in node_map.iter() {
            let old_node = match new_input_dag {
                Some(ref in_dag) => &in_dag.dag[*old_node_index],
                None => &input_dag.dag[*old_node_index],
            };
            if let NodeType::Operation(old_inst) = old_node {
                if let OperationRef::Instruction(old_op) = old_inst.op.view() {
                    if old_op.name() == "switch_case" {
                        let target = old_op.instruction.bind(py).getattr("target")?.extract()?;
                        let kwargs = PyDict::new(py);
                        kwargs.set_item(
                            "label",
                            old_inst
                                .label
                                .as_ref()
                                .map(|x| PyString::new(py, x.as_str())),
                        )?;

                        let mapped_target = variable_mapper
                            .map_target(&target, |new_reg| self.add_creg(new_reg.clone()))?;
                        let new_op = imports::SWITCH_CASE_OP.get_bound(py).call(
                            (
                                mapped_target,
                                old_op.instruction.call_method0(py, "cases_specifier")?,
                            ),
                            Some(&kwargs),
                        )?;

                        if let NodeType::Operation(ref mut new_inst) =
                            &mut self.dag[*new_node_index]
                        {
                            new_inst.op = PyInstruction {
                                qubits: old_op.num_qubits(),
                                clbits: old_op.num_clbits(),
                                params: old_op.num_params(),
                                control_flow: old_op.control_flow(),
                                op_name: old_op.name().to_string(),
                                instruction: new_op.clone().unbind(),
                            }
                            .into();
                            #[cfg(feature = "cache_pygates")]
                            {
                                new_inst.py_op = new_op.unbind().into();
                            }
                        }
                    } else if old_inst.op.control_flow() {
                        if let Ok(condition) = old_op
                            .instruction
                            .bind(py)
                            .getattr(intern!(py, "condition"))
                            .and_then(|c| c.extract())
                        {
                            if old_inst.op.name() != "switch_case" {
                                let new_condition = variable_mapper.map_condition(
                                    &condition,
                                    false,
                                    |new_reg| self.add_creg(new_reg.clone()),
                                )?;

                                if let NodeType::Operation(ref mut new_inst) =
                                    &mut self.dag[*new_node_index]
                                {
                                    #[cfg(feature = "cache_pygates")]
                                    {
                                        new_inst.py_op.take();
                                    }
                                    match new_inst.op.view() {
                                        OperationRef::Instruction(py_inst) => {
                                            py_inst.instruction.setattr(
                                                py,
                                                "condition",
                                                new_condition,
                                            )?;
                                        }
                                        _ => panic!("Instruction mismatch"),
                                    }
                                }
                            }
                        }
                    }
                }
            }
        }
        let out_dict = PyDict::new(py);
        for (old_index, new_index) in node_map {
            out_dict.set_item(old_index.index(), self.get_node(py, new_index)?)?;
        }
        Ok(out_dict.unbind())
    }

    /// Replace a DAGOpNode with a single operation. qargs, cargs and
    /// conditions for the new operation will be inferred from the node to be
    /// replaced. The new operation will be checked to match the shape of the
    /// replaced operation.
    ///
    /// Args:
    ///     node (DAGOpNode): Node to be replaced
    ///     op (qiskit.circuit.Operation): The :class:`qiskit.circuit.Operation`
    ///         instance to be added to the DAG
    ///     inplace (bool): Optional, default False. If True, existing DAG node
    ///         will be modified to include op. Otherwise, a new DAG node will
    ///         be used.
    ///     propagate_condition (bool): DEPRECATED a legacy option that used
    ///         to control the behavior of handling control flow. It has no
    ///         effect anymore, left it for backwards compatibility. Will be
    ///         removed in Qiskit 3.0.
    ///
    ///
    /// Returns:
    ///     DAGOpNode: the new node containing the added operation.
    ///
    /// Raises:
    ///     DAGCircuitError: If replacement operation was incompatible with
    ///     location of target node.
    #[pyo3(name = "substitute_node", signature = (node, op, inplace=false, propagate_condition=None))]
    pub fn py_substitute_node(
        &mut self,
        py: Python,
        node: &Bound<PyAny>,
        op: &Bound<PyAny>,
        inplace: bool,
        propagate_condition: Option<bool>,
    ) -> PyResult<Py<PyAny>> {
        if propagate_condition.is_some() {
            imports::WARNINGS_WARN.get_bound(py).call1((
                intern!(
                    py,
                    concat!(
                        "The propagate_condition argument is deprecated as of Qiskit 2.0.0.",
                        "It has no effect anymore and will be removed in Qiskit 3.0.0.",
                    )
                ),
                py.get_type::<PyDeprecationWarning>(),
                2,
            ))?;
        }
        let mut node: PyRefMut<DAGOpNode> = match node.downcast() {
            Ok(node) => node.borrow_mut(),
            Err(_) => return Err(DAGCircuitError::new_err("Only DAGOpNodes can be replaced.")),
        };
        let py = op.py();
        let node_index = node.as_ref().node.unwrap();
        self.substitute_node_with_py_op(node_index, op)?;
        if inplace {
            let new_weight = self.dag[node_index].unwrap_operation();
            let temp: OperationFromPython = op.extract()?;
            node.instruction.operation = temp.operation;
            node.instruction.params = new_weight.params_view().iter().cloned().collect();
            node.instruction.label.clone_from(&new_weight.label);
            #[cfg(feature = "cache_pygates")]
            {
                node.instruction.py_op = new_weight.py_op.clone();
            }
            node.into_py_any(py)
        } else {
            self.get_node(py, node_index)
        }
    }

    /// Decompose the circuit into sets of qubits with no gates connecting them.
    ///
    /// Args:
    ///     remove_idle_qubits (bool): Flag denoting whether to remove idle qubits from
    ///         the separated circuits. If ``False``, each output circuit will contain the
    ///         same number of qubits as ``self``.
    ///
    /// Returns:
    ///     List[DAGCircuit]: The circuits resulting from separating ``self`` into sets
    ///         of disconnected qubits
    ///
    /// Each :class:`~.DAGCircuit` instance returned by this method will contain the same number of
    /// clbits as ``self``. The global phase information in ``self`` will not be maintained
    /// in the subcircuits returned by this method.
    #[pyo3(signature = (remove_idle_qubits=false, *, vars_mode=VarsMode::Alike))]
    fn separable_circuits(
        &self,
        py: Python,
        remove_idle_qubits: bool,
        vars_mode: VarsMode,
    ) -> PyResult<Py<PyList>> {
        let connected_components = rustworkx_core::connectivity::connected_components(&self.dag);
        let dags = PyList::empty(py);

        for comp_nodes in connected_components.iter() {
            let mut new_dag = self.copy_empty_like(vars_mode)?;
            new_dag.global_phase = Param::Float(0.);

            // A map from nodes in the this DAGCircuit to nodes in the new dag. Used for adding edges
            let mut node_map: HashMap<NodeIndex, NodeIndex> =
                HashMap::with_capacity(comp_nodes.len());

            // Adding the nodes to the new dag
            let mut non_classical = false;
            for node in comp_nodes {
                match self.dag.node_weight(*node) {
                    Some(w) => match w {
                        NodeType::ClbitIn(b) => {
                            let clbit_in = new_dag.clbit_io_map[b.index()][0];
                            node_map.insert(*node, clbit_in);
                        }
                        NodeType::ClbitOut(b) => {
                            let clbit_out = new_dag.clbit_io_map[b.index()][1];
                            node_map.insert(*node, clbit_out);
                        }
                        NodeType::QubitIn(q) => {
                            let qbit_in = new_dag.qubit_io_map[q.index()][0];
                            node_map.insert(*node, qbit_in);
                            non_classical = true;
                        }
                        NodeType::QubitOut(q) => {
                            let qbit_out = new_dag.qubit_io_map[q.index()][1];
                            node_map.insert(*node, qbit_out);
                            non_classical = true;
                        }
                        NodeType::VarIn(v) => {
                            let var_in = new_dag.var_io_map[v.index()][0];
                            node_map.insert(*node, var_in);
                        }
                        NodeType::VarOut(v) => {
                            let var_out = new_dag.var_io_map[v.index()][1];
                            node_map.insert(*node, var_out);
                        }
                        NodeType::Operation(pi) => {
                            let new_node = new_dag.dag.add_node(NodeType::Operation(pi.clone()));
                            new_dag.increment_op(pi.op.name());
                            node_map.insert(*node, new_node);
                            non_classical = true;
                        }
                    },
                    None => panic!("DAG node without payload!"),
                }
            }
            if !non_classical {
                continue;
            }
            let node_filter = |node: NodeIndex| -> bool { node_map.contains_key(&node) };

            let filtered = NodeFiltered(&self.dag, node_filter);

            // Remove the edges added by copy_empty_like (as idle wires) to avoid duplication
            new_dag.dag.clear_edges();
            for edge in filtered.edge_references() {
                let new_source = node_map[&edge.source()];
                let new_target = node_map[&edge.target()];
                new_dag.dag.add_edge(new_source, new_target, *edge.weight());
            }
            // Add back any edges for idle wires
            for (qubit, [in_node, out_node]) in new_dag
                .qubit_io_map
                .iter()
                .enumerate()
                .map(|(idx, indices)| (Qubit::new(idx), indices))
            {
                if new_dag.dag.edges(*in_node).next().is_none() {
                    new_dag
                        .dag
                        .add_edge(*in_node, *out_node, Wire::Qubit(qubit));
                }
            }
            for (clbit, [in_node, out_node]) in new_dag
                .clbit_io_map
                .iter()
                .enumerate()
                .map(|(idx, indices)| (Clbit::new(idx), indices))
            {
                if new_dag.dag.edges(*in_node).next().is_none() {
                    new_dag
                        .dag
                        .add_edge(*in_node, *out_node, Wire::Clbit(clbit));
                }
            }
            for (var_index, &[in_node, out_node]) in new_dag.var_io_map.iter().enumerate() {
                if new_dag.dag.edges(in_node).next().is_none() {
                    new_dag
                        .dag
                        .add_edge(in_node, out_node, Wire::Var(Var::new(var_index)));
                }
            }
            if remove_idle_qubits {
                let idle_wires: Vec<Bound<PyAny>> = new_dag
                    .idle_wires(py, None)?
                    .into_bound(py)
                    .map(|q| q.unwrap())
                    .filter(|e| e.downcast::<PyQubit>().is_ok())
                    .collect();

                let qubits = PyTuple::new(py, idle_wires)?;
                let bit_iter = match self
                    .qubits
                    .map_objects(qubits.iter().map(|x| x.extract().unwrap()))
                {
                    Ok(bit_iter) => bit_iter,
                    Err(_) => {
                        return Err(DAGCircuitError::new_err(format!(
                            "qubits not in circuit: {qubits:?}"
                        )))
                    }
                };
                new_dag.remove_qubits(bit_iter)?; // TODO: this does not really work, some issue with remove_qubits itself
            }

            dags.append(pyo3::Py::new(py, new_dag)?)?;
        }

        Ok(dags.unbind())
    }

    /// Swap connected nodes e.g. due to commutation.
    ///
    /// Args:
    ///     node1 (OpNode): predecessor node
    ///     node2 (OpNode): successor node
    ///
    /// Raises:
    ///     DAGCircuitError: if either node is not an OpNode or nodes are not connected
    fn swap_nodes(&mut self, node1: &DAGNode, node2: &DAGNode) -> PyResult<()> {
        let node1 = node1.node.unwrap();
        let node2 = node2.node.unwrap();

        // Check that both nodes correspond to operations
        if !matches!(self.dag.node_weight(node1).unwrap(), NodeType::Operation(_))
            || !matches!(self.dag.node_weight(node2).unwrap(), NodeType::Operation(_))
        {
            return Err(DAGCircuitError::new_err(
                "Nodes to swap are not both DAGOpNodes",
            ));
        }

        // Gather all wires connecting node1 and node2.
        // This functionality was extracted from rustworkx's 'get_edge_data'
        let wires: Vec<Wire> = self
            .dag
            .edges(node1)
            .filter(|edge| edge.target() == node2)
            .map(|edge| *edge.weight())
            .collect();

        if wires.is_empty() {
            return Err(DAGCircuitError::new_err(
                "Attempt to swap unconnected nodes",
            ));
        };

        // Closure that finds the first parent/child node connected to a reference node by given wire
        // and returns relevant edge information depending on the specified direction:
        //  - Incoming -> parent -> outputs (parent_edge_id, parent_source_node_id)
        //  - Outgoing -> child -> outputs (child_edge_id, child_target_node_id)
        // This functionality was inspired in rustworkx's 'find_predecessors_by_edge' and 'find_successors_by_edge'.
        let directed_edge_for_wire = |node: NodeIndex, direction: Direction, wire: Wire| {
            for edge in self.dag.edges_directed(node, direction) {
                if wire == *edge.weight() {
                    match direction {
                        Incoming => return Some((edge.id(), edge.source())),
                        Outgoing => return Some((edge.id(), edge.target())),
                    }
                }
            }
            None
        };

        // Vector that contains a tuple of (wire, edge_info, parent_info, child_info) per wire in wires
        let relevant_edges = wires
            .iter()
            .rev()
            .map(|&wire| {
                (
                    wire,
                    directed_edge_for_wire(node1, Outgoing, wire).unwrap(),
                    directed_edge_for_wire(node1, Incoming, wire).unwrap(),
                    directed_edge_for_wire(node2, Outgoing, wire).unwrap(),
                )
            })
            .collect::<Vec<_>>();

        // Iterate over relevant edges and modify self.dag
        for (wire, (node1_to_node2, _), (parent_to_node1, parent), (node2_to_child, child)) in
            relevant_edges
        {
            self.dag.remove_edge(parent_to_node1);
            self.dag.add_edge(parent, node2, wire);
            self.dag.remove_edge(node1_to_node2);
            self.dag.add_edge(node2, node1, wire);
            self.dag.remove_edge(node2_to_child);
            self.dag.add_edge(node1, child, wire);
        }
        Ok(())
    }

    /// Get the node in the dag.
    ///
    /// Args:
    ///     node_id(int): Node identifier.
    ///
    /// Returns:
    ///     node: the node.
    fn node(&self, py: Python, node_id: isize) -> PyResult<Py<PyAny>> {
        self.get_node(py, NodeIndex::new(node_id as usize))
    }

    /// Iterator for node values.
    ///
    /// Yield:
    ///     node: the node.
    fn nodes(&self, py: Python) -> PyResult<Py<PyIterator>> {
        let result: PyResult<Vec<_>> = self
            .dag
            .node_references()
            .map(|(node, weight)| self.unpack_into(py, node, weight))
            .collect();
        let tup = PyTuple::new(py, result?)?;
        Ok(tup.into_any().try_iter().unwrap().unbind())
    }

    /// Iterator for edge values with source and destination node.
    ///
    /// This works by returning the outgoing edges from the specified nodes. If
    /// no nodes are specified all edges from the graph are returned.
    ///
    /// Args:
    ///     nodes(DAGOpNode, DAGInNode, or DAGOutNode|list(DAGOpNode, DAGInNode, or DAGOutNode):
    ///         Either a list of nodes or a single input node. If none is specified,
    ///         all edges are returned from the graph.
    ///
    /// Yield:
    ///     edge: the edge as a tuple with the format
    ///         (source node, destination node, edge wire)
    #[pyo3(signature=(nodes=None))]
    fn edges(&self, py: Python, nodes: Option<Bound<PyAny>>) -> PyResult<Py<PyIterator>> {
        let get_node_index = |obj: &Bound<PyAny>| -> PyResult<NodeIndex> {
            Ok(obj.downcast::<DAGNode>()?.borrow().node.unwrap())
        };

        let actual_nodes: Vec<_> = match nodes {
            None => self.dag.node_indices().collect(),
            Some(nodes) => {
                let mut out = Vec::new();
                if let Ok(node) = get_node_index(&nodes) {
                    out.push(node);
                } else {
                    for node in nodes.try_iter()? {
                        out.push(get_node_index(&node?)?);
                    }
                }
                out
            }
        };

        let mut edges = Vec::new();
        for node in actual_nodes {
            for edge in self.dag.edges_directed(node, Outgoing) {
                edges.push((
                    self.get_node(py, edge.source())?,
                    self.get_node(py, edge.target())?,
                    match edge.weight() {
                        Wire::Qubit(qubit) => {
                            self.qubits.get(*qubit).unwrap().into_bound_py_any(py)?
                        }
                        Wire::Clbit(clbit) => {
                            self.clbits.get(*clbit).unwrap().into_bound_py_any(py)?
                        }
                        Wire::Var(var) => {
                            self.vars.get(*var).unwrap().clone().into_bound_py_any(py)?
                        }
                    },
                ))
            }
        }

        Ok(PyTuple::new(py, edges)?
            .into_any()
            .try_iter()
            .unwrap()
            .unbind())
    }

    /// Get the list of "op" nodes in the dag.
    ///
    /// Args:
    ///     op (Type): :class:`qiskit.circuit.Operation` subclass op nodes to
    ///         return. If None, return all op nodes.
    ///     include_directives (bool): include `barrier`, `snapshot` etc.
    ///
    /// Returns:
    ///     list[DAGOpNode]: the list of dag nodes containing the given op.
    #[pyo3(name= "op_nodes", signature=(op=None, include_directives=true))]
    fn py_op_nodes(
        &self,
        py: Python,
        op: Option<&Bound<PyType>>,
        include_directives: bool,
    ) -> PyResult<Vec<Py<PyAny>>> {
        let mut nodes = Vec::new();
        let filter_is_nonstandard = if let Some(op) = op {
            op.getattr(intern!(py, "_standard_gate")).ok().is_none()
        } else {
            true
        };
        for (node, weight) in self.dag.node_references() {
            if let NodeType::Operation(packed) = &weight {
                if !include_directives && packed.op.directive() {
                    continue;
                }
                if let Some(op_type) = op {
                    // This middle catch is to avoid Python-space operation creation for most uses of
                    // `op`; we're usually just looking for control-flow ops, and standard gates
                    // aren't control-flow ops.
                    if !(filter_is_nonstandard && packed.op.try_standard_gate().is_some())
                        && packed.op.py_op_is_instance(op_type)?
                    {
                        nodes.push(self.unpack_into(py, node, weight)?);
                    }
                } else {
                    nodes.push(self.unpack_into(py, node, weight)?);
                }
            }
        }
        Ok(nodes)
    }

    /// Get a list of "op" nodes in the dag that contain control flow instructions.
    ///
    /// Returns:
    ///     list[DAGOpNode]: The list of dag nodes containing control flow ops.
    fn control_flow_op_nodes(&self, py: Python) -> PyResult<Vec<Py<PyAny>>> {
        if !self.has_control_flow() {
            return Ok(vec![]);
        }
        self.dag
            .node_references()
            .filter_map(|(node_index, node_type)| match node_type {
                NodeType::Operation(ref node) => {
                    if node.op.control_flow() {
                        Some(self.unpack_into(py, node_index, node_type))
                    } else {
                        None
                    }
                }
                _ => None,
            })
            .collect()
    }

    /// Get the list of gate nodes in the dag.
    ///
    /// Returns:
    ///     list[DAGOpNode]: the list of DAGOpNodes that represent gates.
    fn gate_nodes(&self, py: Python) -> PyResult<Vec<Py<PyAny>>> {
        self.dag
            .node_references()
            .filter_map(|(node, weight)| match weight {
                NodeType::Operation(ref packed) => match packed.op.view() {
                    OperationRef::Gate(_) | OperationRef::StandardGate(_) => {
                        Some(self.unpack_into(py, node, weight))
                    }
                    _ => None,
                },
                _ => None,
            })
            .collect()
    }

    /// Get the set of "op" nodes with the given name.
    #[pyo3(signature = (*names))]
    fn named_nodes(&self, py: Python<'_>, names: &Bound<PyTuple>) -> PyResult<Vec<Py<PyAny>>> {
        let mut names_set: HashSet<String> = HashSet::with_capacity(names.len());
        for name_obj in names.iter() {
            names_set.insert(name_obj.extract::<String>()?);
        }
        let mut result: Vec<Py<PyAny>> = Vec::new();
        for (id, weight) in self.dag.node_references() {
            if let NodeType::Operation(ref packed) = weight {
                if names_set.contains(packed.op.name()) {
                    result.push(self.unpack_into(py, id, weight)?);
                }
            }
        }
        Ok(result)
    }

    /// Get list of 2 qubit operations. Ignore directives like snapshot and barrier.
    #[pyo3(name = "two_qubit_ops")]
    pub fn py_two_qubit_ops(&self, py: Python) -> PyResult<Vec<Py<PyAny>>> {
        self.two_qubit_ops()
            .map(|(index, _)| self.unpack_into(py, index, &self.dag[index]))
            .collect()
    }

    /// Get list of 3+ qubit operations. Ignore directives like snapshot and barrier.
    fn multi_qubit_ops(&self, py: Python) -> PyResult<Vec<Py<PyAny>>> {
        let mut nodes = Vec::new();
        for (node, weight) in self.dag.node_references() {
            if let NodeType::Operation(ref packed) = weight {
                if packed.op.directive() {
                    continue;
                }

                let qargs = self.qargs_interner.get(packed.qubits);
                if qargs.len() >= 3 {
                    nodes.push(self.unpack_into(py, node, weight)?);
                }
            }
        }
        Ok(nodes)
    }

    /// Returns the longest path in the dag as a list of DAGOpNodes, DAGInNodes, and DAGOutNodes.
    fn longest_path(&self, py: Python) -> PyResult<Vec<PyObject>> {
        let weight_fn = |_| -> Result<usize, Infallible> { Ok(1) };
        match rustworkx_core::dag_algo::longest_path(&self.dag, weight_fn).unwrap() {
            Some(res) => res.0,
            None => return Err(DAGCircuitError::new_err("not a DAG")),
        }
        .into_iter()
        .map(|node_index| self.get_node(py, node_index))
        .collect()
    }

    /// Returns iterator of the successors of a node as :class:`.DAGOpNode`\ s and
    /// :class:`.DAGOutNode`\ s.
    fn successors(&self, py: Python, node: &DAGNode) -> PyResult<Py<PyIterator>> {
        let successors: PyResult<Vec<_>> = self
            .dag
            .neighbors_directed(node.node.unwrap(), Outgoing)
            .unique()
            .map(|i| self.get_node(py, i))
            .collect();
        Ok(PyTuple::new(py, successors?)?
            .into_any()
            .try_iter()
            .unwrap()
            .unbind())
    }

    /// Returns iterator of the predecessors of a node as :class:`.DAGOpNode`\ s and
    /// :class:`.DAGInNode`\ s.
    fn predecessors(&self, py: Python, node: &DAGNode) -> PyResult<Py<PyIterator>> {
        let predecessors: PyResult<Vec<_>> = self
            .dag
            .neighbors_directed(node.node.unwrap(), Incoming)
            .unique()
            .map(|i| self.get_node(py, i))
            .collect();
        Ok(PyTuple::new(py, predecessors?)?
            .into_any()
            .try_iter()
            .unwrap()
            .unbind())
    }

    /// Returns iterator of "op" successors of a node in the dag.
    fn op_successors(&self, py: Python, node: &DAGNode) -> PyResult<Py<PyIterator>> {
        let predecessors: PyResult<Vec<_>> = self
            .dag
            .neighbors_directed(node.node.unwrap(), Outgoing)
            .unique()
            .filter_map(|i| match self.dag[i] {
                NodeType::Operation(_) => Some(self.get_node(py, i)),
                _ => None,
            })
            .collect();
        Ok(PyTuple::new(py, predecessors?)?
            .into_any()
            .try_iter()
            .unwrap()
            .unbind())
    }

    /// Returns the iterator of "op" predecessors of a node in the dag.
    fn op_predecessors(&self, py: Python, node: &DAGNode) -> PyResult<Py<PyIterator>> {
        let predecessors: PyResult<Vec<_>> = self
            .dag
            .neighbors_directed(node.node.unwrap(), Incoming)
            .unique()
            .filter_map(|i| match self.dag[i] {
                NodeType::Operation(_) => Some(self.get_node(py, i)),
                _ => None,
            })
            .collect();
        Ok(PyTuple::new(py, predecessors?)?
            .into_any()
            .try_iter()
            .unwrap()
            .unbind())
    }

    /// Checks if a second node is in the successors of node.
    fn is_successor(&self, node: &DAGNode, node_succ: &DAGNode) -> bool {
        self.dag
            .find_edge(node.node.unwrap(), node_succ.node.unwrap())
            .is_some()
    }

    /// Checks if a second node is in the predecessors of node.
    fn is_predecessor(&self, node: &DAGNode, node_pred: &DAGNode) -> bool {
        self.dag
            .find_edge(node_pred.node.unwrap(), node.node.unwrap())
            .is_some()
    }

    /// Returns iterator of the predecessors of a node that are
    /// connected by a quantum edge as DAGOpNodes and DAGInNodes.
    #[pyo3(name = "quantum_predecessors")]
    fn py_quantum_predecessors(&self, py: Python, node: &DAGNode) -> PyResult<Py<PyIterator>> {
        let predecessors: PyResult<Vec<_>> = self
            .quantum_predecessors(node.node.unwrap())
            .map(|i| self.get_node(py, i))
            .collect();
        Ok(PyTuple::new(py, predecessors?)?
            .into_any()
            .try_iter()
            .unwrap()
            .unbind())
    }

    /// Returns iterator of the successors of a node that are
    /// connected by a quantum edge as DAGOpNodes and DAGOutNodes.
    #[pyo3(name = "quantum_successors")]
    fn py_quantum_successors(&self, py: Python, node: &DAGNode) -> PyResult<Py<PyIterator>> {
        let successors: PyResult<Vec<_>> = self
            .quantum_successors(node.node.unwrap())
            .map(|i| self.get_node(py, i))
            .collect();
        Ok(PyTuple::new(py, successors?)?
            .into_any()
            .try_iter()
            .unwrap()
            .unbind())
    }

    /// Returns iterator of the predecessors of a node that are
    /// connected by a classical edge as DAGOpNodes and DAGInNodes.
    fn classical_predecessors(&self, py: Python, node: &DAGNode) -> PyResult<Py<PyIterator>> {
        let edges = self.dag.edges_directed(node.node.unwrap(), Incoming);
        let filtered = edges.filter_map(|e| match e.weight() {
            Wire::Qubit(_) => None,
            _ => Some(e.source()),
        });
        let predecessors: PyResult<Vec<_>> =
            filtered.unique().map(|i| self.get_node(py, i)).collect();
        Ok(PyTuple::new(py, predecessors?)?
            .into_any()
            .try_iter()
            .unwrap()
            .unbind())
    }

    /// Returns set of the ancestors of a node as :class:`.DAGOpNode`\ s and :class:`.DAGInNode`\ s.
    ///
    /// The ancestors are the set of all nodes that can reach the target node. Whereas the
    /// :meth:`.DAGCircuit.predecessors` only contains the immediate predecessors, the ancestors
    /// recursively contain the predecessors of each predecessor.
    #[pyo3(name = "ancestors")]
    fn py_ancestors(&self, py: Python, node: &DAGNode) -> PyResult<Py<PySet>> {
        let ancestors: PyResult<Vec<PyObject>> = self
            .ancestors(node.node.unwrap())
            .map(|node| self.get_node(py, node))
            .collect();
        Ok(PySet::new(py, &ancestors?)?.unbind())
    }

    /// Returns set of the descendants of a node as :class:`.DAGOpNode`\ s and :class:`.DAGOutNode`\ s.
    ///
    /// The descendants are the set of all nodes that can be reached from the target node. In
    /// comparison, :meth:`.DAGCircuit.successors` is an iterator over the immediate successors,
    /// whereas this method contains all the successors' succesors.
    #[pyo3(name = "descendants")]
    fn py_descendants(&self, py: Python, node: &DAGNode) -> PyResult<Py<PySet>> {
        let descendants: PyResult<Vec<PyObject>> = self
            .descendants(node.node.unwrap())
            .map(|node| self.get_node(py, node))
            .collect();
        Ok(PySet::new(py, &descendants?)?.unbind())
    }

    /// Returns an iterator of tuples of ``(DAGNode, [DAGNodes])`` where the ``DAGNode`` is the
    /// current node and ``[DAGNodes]`` is a list of the successors in BFS order.
    #[pyo3(name = "bfs_successors")]
    fn py_bfs_successors(&self, py: Python, node: &DAGNode) -> PyResult<Py<PyIterator>> {
        let successor_index: PyResult<Vec<(PyObject, Vec<PyObject>)>> = self
            .bfs_successors(node.node.unwrap())
            .map(|(node, nodes)| -> PyResult<(PyObject, Vec<PyObject>)> {
                Ok((
                    self.get_node(py, node)?,
                    nodes
                        .iter()
                        .map(|sub_node| self.get_node(py, *sub_node))
                        .collect::<PyResult<Vec<_>>>()?,
                ))
            })
            .collect();
        Ok(PyList::new(py, successor_index?)?
            .into_any()
            .try_iter()?
            .unbind())
    }

    /// Returns iterator of the successors of a node that are
    /// connected by a classical edge as DAGOpNodes and DAGOutNodes.
    fn classical_successors(&self, py: Python, node: &DAGNode) -> PyResult<Py<PyIterator>> {
        let edges = self.dag.edges_directed(node.node.unwrap(), Outgoing);
        let filtered = edges.filter_map(|e| match e.weight() {
            Wire::Qubit(_) => None,
            _ => Some(e.target()),
        });
        let predecessors: PyResult<Vec<_>> =
            filtered.unique().map(|i| self.get_node(py, i)).collect();
        Ok(PyTuple::new(py, predecessors?)?
            .into_any()
            .try_iter()
            .unwrap()
            .unbind())
    }

    /// Remove an operation node n.
    ///
    /// Add edges from predecessors to successors.
    #[pyo3(name = "remove_op_node")]
    fn py_remove_op_node(&mut self, node: &Bound<PyAny>) -> PyResult<()> {
        let node: PyRef<DAGOpNode> = match node.downcast::<DAGOpNode>() {
            Ok(node) => node.borrow(),
            Err(_) => return Err(DAGCircuitError::new_err("Node not an DAGOpNode")),
        };
        let index = node.as_ref().node.unwrap();
        if self.dag.node_weight(index).is_none() {
            return Err(DAGCircuitError::new_err("Node not in DAG"));
        }
        self.remove_op_node(index);
        Ok(())
    }

    /// Remove all of the ancestor operation nodes of node.
    fn remove_ancestors_of(&mut self, node: &DAGNode) -> PyResult<()> {
        let ancestors: Vec<_> = core_ancestors(&self.dag, node.node.unwrap())
            .filter(|next| {
                next != &node.node.unwrap()
                    && matches!(self.dag.node_weight(*next), Some(NodeType::Operation(_)))
            })
            .collect();
        for a in ancestors {
            self.dag.remove_node(a);
        }
        Ok(())
    }

    /// Remove all of the descendant operation nodes of node.
    fn remove_descendants_of(&mut self, node: &DAGNode) -> PyResult<()> {
        let descendants: Vec<_> = core_descendants(&self.dag, node.node.unwrap())
            .filter(|next| {
                next != &node.node.unwrap()
                    && matches!(self.dag.node_weight(*next), Some(NodeType::Operation(_)))
            })
            .collect();
        for d in descendants {
            self.dag.remove_node(d);
        }
        Ok(())
    }

    /// Remove all of the non-ancestors operation nodes of node.
    fn remove_nonancestors_of(&mut self, node: &DAGNode) -> PyResult<()> {
        let ancestors: HashSet<_> = core_ancestors(&self.dag, node.node.unwrap())
            .filter(|next| {
                next != &node.node.unwrap()
                    && matches!(self.dag.node_weight(*next), Some(NodeType::Operation(_)))
            })
            .collect();
        let non_ancestors: Vec<_> = self
            .dag
            .node_indices()
            .filter(|node_id| !ancestors.contains(node_id))
            .collect();
        for na in non_ancestors {
            self.dag.remove_node(na);
        }
        Ok(())
    }

    /// Remove all of the non-descendants operation nodes of node.
    fn remove_nondescendants_of(&mut self, node: &DAGNode) -> PyResult<()> {
        let descendants: HashSet<_> = core_descendants(&self.dag, node.node.unwrap())
            .filter(|next| {
                next != &node.node.unwrap()
                    && matches!(self.dag.node_weight(*next), Some(NodeType::Operation(_)))
            })
            .collect();
        let non_descendants: Vec<_> = self
            .dag
            .node_indices()
            .filter(|node_id| !descendants.contains(node_id))
            .collect();
        for nd in non_descendants {
            self.dag.remove_node(nd);
        }
        Ok(())
    }

    /// Return a list of op nodes in the first layer of this dag.
    #[pyo3(name = "front_layer")]
    fn py_front_layer(&self, py: Python) -> PyResult<Py<PyList>> {
        let native_front_layer = self.front_layer();
        let front_layer_list = PyList::empty(py);
        for node in native_front_layer {
            front_layer_list.append(self.get_node(py, node)?)?;
        }
        Ok(front_layer_list.into())
    }

    /// Yield a shallow view on a layer of this DAGCircuit for all d layers of this circuit.
    ///
    /// A layer is a circuit whose gates act on disjoint qubits, i.e.,
    /// a layer has depth 1. The total number of layers equals the
    /// circuit depth d. The layers are indexed from 0 to d-1 with the
    /// earliest layer at index 0. The layers are constructed using a
    /// greedy algorithm. Each returned layer is a dict containing
    /// {"graph": circuit graph, "partition": list of qubit lists}.
    ///
    /// The returned layer contains new (but semantically equivalent) DAGOpNodes, DAGInNodes,
    /// and DAGOutNodes. These are not the same as nodes of the original dag, but are equivalent
    /// via DAGNode.semantic_eq(node1, node2).
    ///
    /// TODO: Gates that use the same cbits will end up in different
    /// layers as this is currently implemented. This may not be
    /// the desired behavior.
    #[pyo3(signature = (*, vars_mode=VarsMode::Captures))]
    fn layers(&self, py: Python, vars_mode: VarsMode) -> PyResult<Py<PyIterator>> {
        let layer_list = PyList::empty(py);
        let mut graph_layers = self.multigraph_layers();
        if graph_layers.next().is_none() {
            return Ok(PyIterator::from_object(&layer_list)?.into());
        }

        for graph_layer in graph_layers {
            let layer_dict = PyDict::new(py);
            // Sort to make sure they are in the order they were added to the original DAG
            // It has to be done by node_id as graph_layer is just a list of nodes
            // with no implied topology
            // Drawing tools rely on _node_id to infer order of node creation
            // so we need this to be preserved by layers()
            // Get the op nodes from the layer, removing any input and output nodes.
            let mut op_nodes: Vec<(&PackedInstruction, &NodeIndex)> = graph_layer
                .iter()
                .filter_map(|node| self.dag.node_weight(*node).map(|dag_node| (dag_node, node)))
                .filter_map(|(node, index)| match node {
                    NodeType::Operation(oper) => Some((oper, index)),
                    _ => None,
                })
                .collect();
            op_nodes.sort_by_key(|(_, node_index)| **node_index);

            if op_nodes.is_empty() {
                return Ok(PyIterator::from_object(&layer_list)?.into());
            }

            let mut new_layer = self.copy_empty_like(vars_mode)?;

            new_layer.extend(op_nodes.iter().map(|(inst, _)| (*inst).clone()))?;

            let support_iter = new_layer.op_nodes(false).map(|(_, instruction)| {
                PyTuple::new(
                    py,
                    new_layer
                        .qubits
                        .map_indices(new_layer.qargs_interner.get(instruction.qubits)),
                )
                .unwrap()
            });
            let support_list = PyList::empty(py);
            for support_qarg in support_iter {
                support_list.append(support_qarg)?;
            }
            layer_dict.set_item("graph", new_layer)?;
            layer_dict.set_item("partition", support_list)?;
            layer_list.append(layer_dict)?;
        }
        Ok(layer_list.into_any().try_iter()?.into())
    }

    /// Yield a layer for all gates of this circuit.
    ///
    /// A serial layer is a circuit with one gate. The layers have the
    /// same structure as in layers().
    #[pyo3(signature = (*, vars_mode=VarsMode::Captures))]
    fn serial_layers(&self, py: Python, vars_mode: VarsMode) -> PyResult<Py<PyIterator>> {
        let layer_list = PyList::empty(py);
        for next_node in self.topological_op_nodes()? {
            let retrieved_node: &PackedInstruction = match self.dag.node_weight(next_node) {
                Some(NodeType::Operation(node)) => node,
                _ => unreachable!("A non-operation node was obtained from topological_op_nodes."),
            };
            let mut new_layer = self.copy_empty_like(vars_mode)?;

            // Save the support of the operation we add to the layer
            let support_list = PyList::empty(py);
            let qubits = PyTuple::new(
                py,
                self.qargs_interner
                    .get(retrieved_node.qubits)
                    .iter()
                    .map(|qubit| self.qubits.get(*qubit)),
            )?
            .unbind();
            new_layer.push_back(retrieved_node.clone())?;

            if !retrieved_node.op.directive() {
                support_list.append(qubits)?;
            }

            let layer_dict = [
                ("graph", new_layer.into_py_any(py)?),
                ("partition", support_list.into_any().unbind()),
            ]
            .into_py_dict(py)?;
            layer_list.append(layer_dict)?;
        }

        Ok(layer_list.into_any().try_iter()?.into())
    }

    /// Yield layers of the multigraph.
    #[pyo3(name = "multigraph_layers")]
    fn py_multigraph_layers(&self, py: Python) -> PyResult<Py<PyIterator>> {
        let graph_layers = self.multigraph_layers().map(|layer| -> Vec<PyObject> {
            layer
                .into_iter()
                .filter_map(|index| self.get_node(py, index).ok())
                .collect()
        });
        let list: Bound<PyList> = PyList::new(py, graph_layers.collect::<Vec<Vec<PyObject>>>())?;
        Ok(PyIterator::from_object(&list)?.unbind())
    }

    /// Return a set of non-conditional runs of "op" nodes with the given names.
    ///
    /// For example, "... h q[0]; cx q[0],q[1]; cx q[0],q[1]; h q[1]; .."
    /// would produce the tuple of cx nodes as an element of the set returned
    /// from a call to collect_runs(["cx"]). If instead the cx nodes were
    /// "cx q[0],q[1]; cx q[1],q[0];", the method would still return the
    /// pair in a tuple. The namelist can contain names that are not
    /// in the circuit's basis.
    ///
    /// Nodes must have only one successor to continue the run.
    #[pyo3(name = "collect_runs")]
    fn py_collect_runs(&self, py: Python, namelist: &Bound<PyList>) -> PyResult<Py<PySet>> {
        let mut name_list_set = HashSet::with_capacity(namelist.len());
        for name in namelist.iter() {
            name_list_set.insert(name.extract::<String>()?);
        }

        let out_set = PySet::empty(py)?;

        for run in self.collect_runs(name_list_set) {
            let run_tuple = PyTuple::new(
                py,
                run.into_iter()
                    .map(|node_index| self.get_node(py, node_index).unwrap()),
            )?;
            out_set.add(run_tuple)?;
        }
        Ok(out_set.unbind())
    }

    /// Return a set of non-conditional runs of 1q "op" nodes.
    #[pyo3(name = "collect_1q_runs")]
    fn py_collect_1q_runs(&self, py: Python) -> PyResult<Py<PyList>> {
        match self.collect_1q_runs() {
            Some(runs) => {
                let runs_iter = runs.map(|node_indices| {
                    PyList::new(
                        py,
                        node_indices
                            .into_iter()
                            .map(|node_index| self.get_node(py, node_index).unwrap()),
                    )
                    .unwrap()
                    .unbind()
                });
                let out_list = PyList::empty(py);
                for run_list in runs_iter {
                    out_list.append(run_list)?;
                }
                Ok(out_list.unbind())
            }
            None => Err(PyRuntimeError::new_err(
                "Invalid DAGCircuit, cycle encountered",
            )),
        }
    }

    /// Return a set of non-conditional runs of 2q "op" nodes.
    #[pyo3(name = "collect_2q_runs")]
    fn py_collect_2q_runs(&self, py: Python) -> PyResult<Py<PyList>> {
        match self.collect_2q_runs() {
            Some(runs) => {
                let runs_iter = runs.into_iter().map(|node_indices| {
                    PyList::new(
                        py,
                        node_indices
                            .into_iter()
                            .map(|node_index| self.get_node(py, node_index).unwrap()),
                    )
                    .unwrap()
                    .unbind()
                });
                let out_list = PyList::empty(py);
                for run_list in runs_iter {
                    out_list.append(run_list)?;
                }
                Ok(out_list.unbind())
            }
            None => Err(PyRuntimeError::new_err(
                "Invalid DAGCircuit, cycle encountered",
            )),
        }
    }

    /// Iterator for nodes that affect a given wire.
    ///
    /// Args:
    ///     wire (Bit): the wire to be looked at.
    ///     only_ops (bool): True if only the ops nodes are wanted;
    ///                 otherwise, all nodes are returned.
    /// Yield:
    ///      Iterator: the successive nodes on the given wire
    ///
    /// Raises:
    ///     DAGCircuitError: if the given wire doesn't exist in the DAG
    #[pyo3(name = "nodes_on_wire", signature = (wire, only_ops=false))]
    fn py_nodes_on_wire(
        &self,
        py: Python,
        wire: &Bound<PyAny>,
        only_ops: bool,
    ) -> PyResult<Py<PyIterator>> {
        let wire = if wire.downcast::<PyQubit>().is_ok() {
            let wire = wire.extract::<ShareableQubit>()?;
            self.qubits.find(&wire).map(Wire::Qubit)
        } else if wire.downcast::<PyClbit>().is_ok() {
            let wire = wire.extract::<ShareableClbit>()?;
            self.clbits.find(&wire).map(Wire::Clbit)
        } else {
            let wire = wire.extract::<expr::Var>()?;
            self.vars.find(&wire).map(Wire::Var)
        }
        .ok_or_else(|| {
            DAGCircuitError::new_err(format!(
                "The given wire {wire:?} is not present in the circuit"
            ))
        })?;

        let nodes = self
            .nodes_on_wire(wire, only_ops)
            .into_iter()
            .map(|n| self.get_node(py, n))
            .collect::<PyResult<Vec<_>>>()?;
        Ok(PyTuple::new(py, nodes)?.into_any().try_iter()?.unbind())
    }

    /// Count the occurrences of operation names.
    ///
    /// Args:
    ///     recurse: if ``True`` (default), then recurse into control-flow operations.  In all
    ///         cases, this counts only the number of times the operation appears in any possible
    ///         block; both branches of if-elses are counted, and for- and while-loop blocks are
    ///         only counted once.
    ///
    /// Returns:
    ///     Mapping[str, int]: a mapping of operation names to the number of times it appears.
    #[pyo3(name = "count_ops", signature = (*, recurse=true))]
    fn py_count_ops(&self, py: Python, recurse: bool) -> PyResult<PyObject> {
        self.count_ops(py, recurse)?.into_py_any(py)
    }

    /// Count the occurrences of operation names on the longest path.
    ///
    /// Returns a dictionary of counts keyed on the operation name.
    fn count_ops_longest_path(&self) -> PyResult<HashMap<&str, usize>> {
        if self.dag.node_count() == 0 {
            return Ok(HashMap::new());
        }
        let weight_fn = |_| -> Result<usize, Infallible> { Ok(1) };
        let longest_path =
            match rustworkx_core::dag_algo::longest_path(&self.dag, weight_fn).unwrap() {
                Some(res) => res.0,
                None => return Err(DAGCircuitError::new_err("not a DAG")),
            };
        // Allocate for worst case where all operations are unique
        let mut op_counts: HashMap<&str, usize> = HashMap::with_capacity(longest_path.len() - 2);
        for node_index in &longest_path[1..longest_path.len() - 1] {
            if let NodeType::Operation(ref packed) = self.dag[*node_index] {
                let name = packed.op.name();
                op_counts
                    .entry(name)
                    .and_modify(|count| *count += 1)
                    .or_insert(1);
            }
        }
        Ok(op_counts)
    }

    /// Returns causal cone of a qubit.
    ///
    /// A qubit's causal cone is the set of qubits that can influence the output of that
    /// qubit through interactions, whether through multi-qubit gates or operations. Knowing
    /// the causal cone of a qubit can be useful when debugging faulty circuits, as it can
    /// help identify which wire(s) may be causing the problem.
    ///
    /// This method does not consider any classical data dependency in the ``DAGCircuit``,
    /// classical bit wires are ignored for the purposes of building the causal cone.
    ///
    /// Args:
    ///     qubit (~qiskit.circuit.Qubit): The output qubit for which we want to find the causal cone.
    ///
    /// Returns:
    ///     Set[~qiskit.circuit.Qubit]: The set of qubits whose interactions affect ``qubit``.
    fn quantum_causal_cone(&self, py: Python, qubit: &Bound<PyAny>) -> PyResult<Py<PySet>> {
        // Retrieve the output node from the qubit
        let qubit_nat: ShareableQubit = qubit.extract()?;
        let output_qubit = self.qubits.find(&qubit_nat).ok_or_else(|| {
            DAGCircuitError::new_err(format!(
                "The given qubit {qubit:?} is not present in the circuit"
            ))
        })?;
        let output_node_index = self
            .qubit_io_map
            .get(output_qubit.index())
            .map(|x| x[1])
            .ok_or_else(|| {
                DAGCircuitError::new_err(format!(
                    "The given qubit {qubit:?} is not present in qubit_output_map"
                ))
            })?;

        let mut qubits_in_cone: HashSet<&Qubit> = HashSet::from([&output_qubit]);
        let mut queue: VecDeque<NodeIndex> = self.quantum_predecessors(output_node_index).collect();

        // The processed_non_directive_nodes stores the set of processed non-directive nodes.
        // This is an optimization to avoid considering the same non-directive node multiple
        // times when reached from different paths.
        // The directive nodes (such as barriers or measures) are trickier since when processing
        // them we only add their predecessors that intersect qubits_in_cone. Hence, directive
        // nodes have to be considered multiple times.
        let mut processed_non_directive_nodes: HashSet<NodeIndex> = HashSet::new();

        while !queue.is_empty() {
            let cur_index = queue.pop_front().unwrap();

            if let NodeType::Operation(packed) = self.dag.node_weight(cur_index).unwrap() {
                if !packed.op.directive() {
                    // If the operation is not a directive (in particular not a barrier nor a measure),
                    // we do not do anything if it was already processed. Otherwise, we add its qubits
                    // to qubits_in_cone, and append its predecessors to queue.
                    if processed_non_directive_nodes.contains(&cur_index) {
                        continue;
                    }
                    qubits_in_cone.extend(self.qargs_interner.get(packed.qubits));
                    processed_non_directive_nodes.insert(cur_index);

                    for pred_index in self.quantum_predecessors(cur_index) {
                        if let NodeType::Operation(_pred_packed) =
                            self.dag.node_weight(pred_index).unwrap()
                        {
                            queue.push_back(pred_index);
                        }
                    }
                } else {
                    // Directives (such as barriers and measures) may be defined over all the qubits,
                    // yet not all of these qubits should be considered in the causal cone. So we
                    // only add those predecessors that have qubits in common with qubits_in_cone.
                    for pred_index in self.quantum_predecessors(cur_index) {
                        if let NodeType::Operation(pred_packed) =
                            self.dag.node_weight(pred_index).unwrap()
                        {
                            if self
                                .qargs_interner
                                .get(pred_packed.qubits)
                                .iter()
                                .any(|x| qubits_in_cone.contains(x))
                            {
                                queue.push_back(pred_index);
                            }
                        }
                    }
                }
            }
        }

        let qubits_in_cone_vec: Vec<_> = qubits_in_cone.iter().map(|&&qubit| qubit).collect();
        let elements = self.qubits.map_indices(&qubits_in_cone_vec);
        Ok(PySet::new(py, elements)?.unbind())
    }

    /// Return a dictionary of circuit properties.
    fn properties(&self, py: Python) -> PyResult<HashMap<&str, PyObject>> {
        Ok(HashMap::from_iter([
            ("size", self.size(py, false)?.into_py_any(py)?),
            ("depth", self.depth(py, false)?.into_py_any(py)?),
            ("width", self.width().into_py_any(py)?),
            ("qubits", self.num_qubits().into_py_any(py)?),
            ("bits", self.num_clbits().into_py_any(py)?),
            ("factors", self.num_tensor_factors().into_py_any(py)?),
            ("operations", self.py_count_ops(py, true)?),
        ]))
    }

    /// Draws the dag circuit.
    ///
    /// This function needs `Graphviz <https://www.graphviz.org/>`_ to be
    /// installed. Graphviz is not a python package and can't be pip installed
    /// (the ``graphviz`` package on PyPI is a Python interface library for
    /// Graphviz and does not actually install Graphviz). You can refer to
    /// `the Graphviz documentation <https://www.graphviz.org/download/>`__ on
    /// how to install it.
    ///
    /// Args:
    ///     scale (float): scaling factor
    ///     filename (str): file path to save image to (format inferred from name)
    ///     style (str):
    ///         'plain': B&W graph;
    ///         'color' (default): color input/output/op nodes
    ///
    /// Returns:
    ///     Ipython.display.Image: if in Jupyter notebook and not saving to file,
    ///     otherwise None.
    #[pyo3(signature=(scale=0.7, filename=None, style="color"))]
    fn draw<'py>(
        slf: PyRef<'py, Self>,
        py: Python<'py>,
        scale: f64,
        filename: Option<&str>,
        style: &str,
    ) -> PyResult<Bound<'py, PyAny>> {
        let module = PyModule::import(py, "qiskit.visualization.dag_visualization")?;
        module.call_method1("dag_drawer", (slf, scale, filename, style))
    }

    #[pyo3(signature=(graph_attrs=None, node_attrs=None, edge_attrs=None))]
    fn _to_dot<'py>(
        &self,
        py: Python<'py>,
        graph_attrs: Option<BTreeMap<String, String>>,
        node_attrs: Option<PyObject>,
        edge_attrs: Option<PyObject>,
    ) -> PyResult<Bound<'py, PyString>> {
        let mut buffer = Vec::<u8>::new();
        build_dot(py, self, &mut buffer, graph_attrs, node_attrs, edge_attrs)?;
        Ok(PyString::new(py, std::str::from_utf8(&buffer)?))
    }

    /// Add an input variable to the circuit.
    ///
    /// Args:
    ///     var: the variable to add.
    fn add_input_var(&mut self, var: expr::Var) -> PyResult<()> {
        if !self.vars_capture.is_empty() || !self.stretches_capture.is_empty() {
            return Err(DAGCircuitError::new_err(
                "cannot add inputs to a circuit with captures",
            ));
        }
        self.add_var(var, DAGVarType::Input)?;
        Ok(())
    }

    /// Add a captured variable to the circuit.
    ///
    /// Args:
    ///     var: the variable to add.
    fn add_captured_var(&mut self, var: expr::Var) -> PyResult<()> {
        if !self.vars_input.is_empty() {
            return Err(DAGCircuitError::new_err(
                "cannot add captures to a circuit with inputs",
            ));
        }
        self.add_var(var, DAGVarType::Capture)?;
        Ok(())
    }

    /// Add a captured stretch to the circuit.
    ///
    /// Args:
    ///     stretch: the stretch to add.
    fn add_captured_stretch(&mut self, stretch: expr::Stretch) -> PyResult<()> {
        if !self.vars_input.is_empty() {
            return Err(DAGCircuitError::new_err(
                "cannot add captures to a circuit with inputs",
            ));
        }

        self.add_stretch(stretch, DAGStretchType::Capture)?;
        Ok(())
    }

    /// Add a declared local variable to the circuit.
    ///
    /// Args:
    ///     var: the variable to add.
    fn add_declared_var(&mut self, var: expr::Var) -> PyResult<()> {
        self.add_var(var, DAGVarType::Declare)?;
        Ok(())
    }

    /// Add a declared stretch to the circuit.
    ///
    /// Args:
    ///     stretch: the stretch to add.
    fn add_declared_stretch(&mut self, stretch: expr::Stretch) -> PyResult<()> {
        self.add_stretch(stretch, DAGStretchType::Declare)?;
        Ok(())
    }

    /// Total number of classical variables tracked by the circuit.
    #[getter]
    fn num_vars(&self) -> usize {
        self.num_input_vars() + self.num_captured_vars() + self.num_declared_vars()
    }

    /// Number of input classical variables tracked by the circuit.
    #[getter]
    fn num_input_vars(&self) -> usize {
        self.vars_input.len()
    }

    /// Number of captured classical variables tracked by the circuit.
    #[getter]
    fn num_captured_vars(&self) -> usize {
        self.vars_capture.len()
    }

    /// Number of declared local classical variables tracked by the circuit.
    #[getter]
    fn num_declared_vars(&self) -> usize {
        self.vars_declare.len()
    }

    /// Total number of stretches tracked by the circuit.
    #[getter]
    fn num_stretches(&self) -> usize {
        self.num_captured_stretches() + self.num_declared_stretches()
    }

    /// Number of captured stretches tracked by the circuit.
    #[getter]
    fn num_captured_stretches(&self) -> usize {
        self.stretches_capture.len()
    }

    /// Number of declared local stretches tracked by the circuit.
    #[getter]
    fn num_declared_stretches(&self) -> usize {
        self.stretches_declare.len()
    }

    /// Is this realtime variable in the DAG?
    ///
    /// Args:
    ///     var: the variable or name to check.
    fn has_var(&self, var: &Bound<PyAny>) -> PyResult<bool> {
        if let Ok(name) = var.extract::<String>() {
            Ok(matches!(
                self.identifier_info.get(&name),
                Some(DAGIdentifierInfo::Var(_))
            ))
        } else {
            let var = var.extract::<expr::Var>()?;
            let expr::Var::Standalone { name, .. } = &var else {
                return Ok(false);
            };
            if let Some(DAGIdentifierInfo::Var(info)) = self.identifier_info.get(name) {
                return Ok(&var == self.vars.get(info.var).unwrap());
            }
            Ok(false)
        }
    }

    /// Is this stretch in the DAG?
    ///
    /// Args:
    ///     var: the stretch or name to check.
    fn has_stretch(&self, var: &Bound<PyAny>) -> PyResult<bool> {
        if let Ok(name) = var.extract::<String>() {
            Ok(matches!(
                self.identifier_info.get(&name),
                Some(DAGIdentifierInfo::Stretch(_))
            ))
        } else {
            let stretch = var.extract::<expr::Stretch>()?;
            if let Some(DAGIdentifierInfo::Stretch(info)) = self.identifier_info.get(&stretch.name)
            {
                return Ok(&stretch == self.stretches.get(info.stretch).unwrap());
            }
            Ok(false)
        }
    }

    /// Is this identifier in the DAG?
    ///
    /// Args:
    ///     var: the identifier or name to check.
    fn has_identifier(&self, var: &Bound<PyAny>) -> PyResult<bool> {
        if let Ok(name) = var.extract::<String>() {
            Ok(matches!(
                self.identifier_info.get(&name),
                Some(DAGIdentifierInfo::Var(_) | DAGIdentifierInfo::Stretch(_))
            ))
        } else if let Ok(var) = var.extract::<expr::Var>() {
            let expr::Var::Standalone { name, .. } = &var else {
                return Ok(false);
            };
            if let Some(DAGIdentifierInfo::Var(info)) = self.identifier_info.get(name) {
                return Ok(&var == self.vars.get(info.var).unwrap());
            }
            Ok(false)
        } else if let Ok(stretch) = var.extract::<expr::Stretch>() {
            if let Some(DAGIdentifierInfo::Stretch(info)) = self.identifier_info.get(&stretch.name)
            {
                return Ok(&stretch == self.stretches.get(info.stretch).unwrap());
            }
            Ok(false)
        } else {
            Err(PyValueError::new_err(
                "identifier must be a name or expression kind Var or Stretch",
            ))
        }
    }

    /// Iterable over the input classical variables tracked by the circuit.
    fn iter_input_vars(&self, py: Python) -> PyResult<Py<PyIterator>> {
        let result = PySet::new(
            py,
            self.input_vars()
                .map(|v| v.clone().into_py_any(py).unwrap()),
        )?;
        Ok(result.into_any().try_iter()?.unbind())
    }

    /// Iterable over the captured classical variables tracked by the circuit.
    fn iter_captured_vars(&self, py: Python) -> PyResult<Py<PyIterator>> {
        let result = PySet::new(
            py,
            self.captured_vars()
                .map(|v| v.clone().into_py_any(py).unwrap()),
        )?;
        Ok(result.into_any().try_iter()?.unbind())
    }

    /// Iterable over the captured stretches tracked by the circuit.
    fn iter_captured_stretches(&self, py: Python) -> PyResult<Py<PyIterator>> {
        let result = PySet::new(
            py,
            self.captured_stretches()
                .map(|v| v.clone().into_py_any(py).unwrap()),
        )?;
        Ok(result.into_any().try_iter()?.unbind())
    }

    /// Iterable over all captured identifiers tracked by the circuit.
    fn iter_captures(&self, py: Python) -> PyResult<Py<PyIterator>> {
        let out_set = PySet::empty(py)?;
        for var in self.captured_vars() {
            out_set.add(var.clone())?;
        }
        for stretch in self.captured_stretches() {
            out_set.add(stretch.clone())?;
        }
        Ok(out_set.into_any().try_iter()?.unbind())
    }

    /// Iterable over the declared classical variables tracked by the circuit.
    fn iter_declared_vars(&self, py: Python) -> PyResult<Py<PyIterator>> {
        let result = PySet::new(
            py,
            self.declared_vars()
                .map(|v| v.clone().into_py_any(py).unwrap()),
        )?;
        Ok(result.into_any().try_iter()?.unbind())
    }

    /// Iterable over the declared stretches tracked by the circuit.
    fn iter_declared_stretches(&self, py: Python) -> PyResult<Py<PyIterator>> {
        let result = PyList::new(
            py,
            self.declared_stretches()
                .map(|v| v.clone().into_py_any(py).unwrap()),
        )?;
        Ok(result.into_any().try_iter()?.unbind())
    }

    /// Iterable over all the classical variables tracked by the circuit.
    fn iter_vars(&self, py: Python) -> PyResult<Py<PyIterator>> {
        let out_set = PySet::empty(py)?;
        for var in self.vars.objects() {
            out_set.add(var.clone())?;
        }
        Ok(out_set.into_any().try_iter()?.unbind())
    }

    /// Iterable over all the stretches tracked by the circuit.
    fn iter_stretches(&self, py: Python) -> PyResult<Py<PyIterator>> {
        let out_set = PySet::empty(py)?;
        for stretch in self.stretches.objects() {
            out_set.add(stretch.clone())?;
        }
        Ok(out_set.into_any().try_iter()?.unbind())
    }

    fn _has_edge(&self, source: usize, target: usize) -> bool {
        self.dag
            .contains_edge(NodeIndex::new(source), NodeIndex::new(target))
    }

    fn _is_dag(&self) -> bool {
        rustworkx_core::petgraph::algo::toposort(&self.dag, None).is_ok()
    }

    fn _in_edges(&self, py: Python, node_index: usize) -> Vec<Py<PyTuple>> {
        self.dag
            .edges_directed(NodeIndex::new(node_index), Incoming)
            .map(|wire| {
                (
                    wire.source().index(),
                    wire.target().index(),
                    match wire.weight() {
                        Wire::Qubit(qubit) => {
                            self.qubits.get(*qubit).into_bound_py_any(py).unwrap()
                        }
                        Wire::Clbit(clbit) => {
                            self.clbits.get(*clbit).into_bound_py_any(py).unwrap()
                        }
                        Wire::Var(var) => {
                            self.vars.get(*var).cloned().into_bound_py_any(py).unwrap()
                        }
                    },
                )
                    .into_pyobject(py)
                    .unwrap()
                    .unbind()
            })
            .collect()
    }

    fn _out_edges(&self, py: Python, node_index: usize) -> Vec<Py<PyTuple>> {
        self.dag
            .edges_directed(NodeIndex::new(node_index), Outgoing)
            .map(|wire| {
                (
                    wire.source().index(),
                    wire.target().index(),
                    match wire.weight() {
                        Wire::Qubit(qubit) => {
                            self.qubits.get(*qubit).into_bound_py_any(py).unwrap()
                        }
                        Wire::Clbit(clbit) => {
                            self.clbits.get(*clbit).into_bound_py_any(py).unwrap()
                        }
                        Wire::Var(var) => {
                            self.vars.get(*var).cloned().into_bound_py_any(py).unwrap()
                        }
                    },
                )
                    .into_pyobject(py)
                    .unwrap()
                    .unbind()
            })
            .collect()
    }

    fn _in_wires(&self, py: Python, node_index: usize) -> Vec<PyObject> {
        self.dag
            .edges_directed(NodeIndex::new(node_index), Incoming)
            .map(|wire| match wire.weight() {
                Wire::Qubit(qubit) => self.qubits.get(*qubit).into_py_any(py).unwrap(),
                Wire::Clbit(clbit) => self.clbits.get(*clbit).into_py_any(py).unwrap(),
                Wire::Var(var) => self.vars.get(*var).cloned().into_py_any(py).unwrap(),
            })
            .collect()
    }

    fn _out_wires(&self, py: Python, node_index: usize) -> Vec<PyObject> {
        self.dag
            .edges_directed(NodeIndex::new(node_index), Outgoing)
            .map(|wire| match wire.weight() {
                Wire::Qubit(qubit) => self.qubits.get(*qubit).into_py_any(py).unwrap(),
                Wire::Clbit(clbit) => self.clbits.get(*clbit).into_py_any(py).unwrap(),
                Wire::Var(var) => self.vars.get(*var).cloned().into_py_any(py).unwrap(),
            })
            .collect()
    }

    fn _find_successors_by_edge(
        &self,
        py: Python,
        node_index: usize,
        edge_checker: &Bound<PyAny>,
    ) -> PyResult<Vec<PyObject>> {
        let mut result = Vec::new();
        for e in self
            .dag
            .edges_directed(NodeIndex::new(node_index), Outgoing)
            .unique_by(|e| e.id())
        {
            let weight = match e.weight() {
                Wire::Qubit(qubit) => self.qubits.get(*qubit).into_py_any(py)?,
                Wire::Clbit(clbit) => self.clbits.get(*clbit).into_py_any(py)?,
                Wire::Var(var) => self.vars.get(*var).cloned().into_py_any(py)?,
            };
            if edge_checker.call1((weight,))?.extract::<bool>()? {
                result.push(self.get_node(py, e.target())?);
            }
        }
        Ok(result)
    }

    fn _edges(&self, py: Python) -> PyResult<Vec<PyObject>> {
        self.dag
            .edge_indices()
            .map(|index| {
                let wire = self.dag.edge_weight(index).unwrap();
                match wire {
                    Wire::Qubit(qubit) => self.qubits.get(*qubit).into_py_any(py),
                    Wire::Clbit(clbit) => self.clbits.get(*clbit).into_py_any(py),
                    Wire::Var(var) => self.vars.get(*var).cloned().into_py_any(py),
                }
            })
            .collect()
    }
}

impl DAGCircuit {
    pub fn new() -> PyResult<Self> {
        Ok(DAGCircuit {
            name: None,
            metadata: None,
            dag: StableDiGraph::default(),
            qregs: RegisterData::new(),
            cregs: RegisterData::new(),
            qargs_interner: Interner::new(),
            cargs_interner: Interner::new(),
            qubits: ObjectRegistry::new(),
            clbits: ObjectRegistry::new(),
            vars: ObjectRegistry::new(),
            stretches: ObjectRegistry::new(),
            global_phase: Param::Float(0.),
            duration: None,
            unit: "dt".to_string(),
            qubit_locations: BitLocator::new(),
            clbit_locations: BitLocator::new(),
            qubit_io_map: Vec::new(),
            clbit_io_map: Vec::new(),
            var_io_map: Vec::new(),
            op_names: IndexMap::default(),
            identifier_info: IndexMap::default(),
            vars_input: HashSet::new(),
            vars_capture: HashSet::new(),
            vars_declare: HashSet::new(),
            stretches_capture: HashSet::new(),
            stretches_declare: Vec::new(),
        })
    }

    /// Create an empty DAG, but with all the same qubit data, classical data and metadata
    /// (including global phase).
    ///
    /// This method clones both the `qargs_interner` and `cargs_interner` of `self`;
    /// `Interned<[Qubit]>` and `Interned<[Clbit]>` keys from `self` are valid in the output DAG.
    pub fn copy_empty_like_with_same_capacity(&self, vars_mode: VarsMode) -> PyResult<Self> {
        self.copy_empty_like_with_capacity(
            self.dag.node_count().saturating_sub(2 * self.width()),
            self.dag.edge_count(),
            vars_mode,
        )
    }

    /// Create an empty DAG, but with all the same qubit data, classical data and metadata
    /// (including global phase).
    ///
    /// This method clones both the `qargs_interner` and `cargs_interner` of `self`;
    /// `Interned<[Qubit]>` and `Interned<[Clbit]>` keys from `self` are valid in the output DAG.
    pub fn copy_empty_like_with_capacity(
        &self,
        num_ops: usize,
        num_edges: usize,
        vars_mode: VarsMode,
    ) -> PyResult<Self> {
        let mut out = self.qubitless_empty_like_with_capacity(
            self.num_qubits(),
            num_ops,
            num_edges,
            vars_mode,
        )?;
        for bit in self.qubits.objects() {
            out.add_qubit_unchecked(bit.clone())?;
        }
        for reg in self.qregs.registers() {
            out.add_qreg(reg.clone())?;
        }
        // `copy_empty_like` has historically made a strong assumption that the exact same qargs
        // will be used in the output.  Some Qiskit functions rely on this undocumented behaviour.
        out.qargs_interner.clone_from(&self.qargs_interner);
        Ok(out)
    }

    /// Create an empty DAG with the canonical "physical" register of the correct length, with all
    /// classical data and metadata retained.
    ///
    /// This is similar to [copy_empty_like_with_capacity] with [VarsMode::Alike], and copies the
    /// same things over (global phase, metadata, etc) it does, except for replacing the qubits.
    ///
    /// This method clones the `cargs_interner` of `self`; `Interned<[Clbit]>` keys from `self` are
    /// valid in the output DAG.  The `qargs_interner` is empty.
    ///
    /// This method is intended for use by passes that are converting a virtual DAG to a physical
    /// one.
    pub fn physical_empty_like_with_capacity(
        &self,
        num_qubits: usize,
        num_ops: usize,
        num_edges: usize,
    ) -> PyResult<Self> {
        let mut out = self.qubitless_empty_like_with_capacity(
            num_qubits,
            num_ops,
            num_edges,
            VarsMode::Alike,
        )?;
        out.add_qreg(QuantumRegister::new_owning("q", num_qubits as u32))?;
        Ok(out)
    }

    /// Create an empty DAG without any qubits, but with all the same classical data and metadata
    /// (including global phase).
    ///
    /// This is the base of all the `copy_empty_like` methods.
    ///
    /// This method clones the `cargs_interner` of `self`; `Interned<[Clbit]>` keys from `self` are
    /// valid in the output DAG.  The `qargs_interner` is empty.
    ///
    /// The graph will always have sufficient capacity to store the in and out nodes of the
    /// classical data.  `num_qubits` and `num_ops` together form the _additional_ capacity the
    /// graph will have preallocated to expand into.  `num_edges` should be the total number of
    /// edges expected because of the additional of op nodes; the minimal set of edges joining the
    /// wire in nodes to the out nodes is automatically accounted for.
    ///
    /// The resulting DAG has _no_ qubits.  The `num_qubits` argument is for defining how many
    /// qubits are expected to be added later.
    fn qubitless_empty_like_with_capacity(
        &self,
        num_qubits: usize,
        num_ops: usize,
        num_edges: usize,
        vars_mode: VarsMode,
    ) -> PyResult<Self> {
        let (num_vars, num_stretches) = match vars_mode {
            VarsMode::Drop => (0, 0),
            _ => (self.num_vars(), self.num_stretches()),
        };
        let mut target_dag = Self::with_capacity(
            num_qubits,
            self.num_clbits(),
            Some(num_vars),
            Some(num_ops),
            Some(num_edges),
            Some(num_stretches),
        )?;
        target_dag.name.clone_from(&self.name);
        target_dag.global_phase = self.global_phase.clone();
        target_dag.duration.clone_from(&self.duration);
        target_dag.unit.clone_from(&self.unit);
        target_dag.metadata.clone_from(&self.metadata);
        // We strongly expect the cargs to be copied over verbatim.  We don't know about qargs, so
        // we leave that with its default capacity.
        target_dag.cargs_interner = self.cargs_interner.clone();

        for bit in self.clbits.objects() {
            target_dag.add_clbit_unchecked(bit.clone())?;
        }
        for reg in self.cregs.registers() {
            target_dag.add_creg(reg.clone())?;
        }
        match vars_mode {
            VarsMode::Alike => {
                for info in self.identifier_info.values() {
                    match info {
                        DAGIdentifierInfo::Stretch(DAGStretchInfo { stretch, type_ }) => {
                            let stretch = self.stretches.get(*stretch).unwrap().clone();
                            match type_ {
                                DAGStretchType::Capture => {
                                    target_dag.add_captured_stretch(stretch)?;
                                }
                                DAGStretchType::Declare => {
                                    target_dag.add_declared_stretch(stretch)?;
                                }
                            }
                        }
                        DAGIdentifierInfo::Var(DAGVarInfo { var, type_, .. }) => {
                            let var = self.vars.get(*var).unwrap().clone();
                            target_dag.add_var(var, *type_)?;
                        }
                    }
                }
            }
            VarsMode::Captures => {
                for info in self.identifier_info.values() {
                    match info {
                        DAGIdentifierInfo::Stretch(DAGStretchInfo { stretch, .. }) => {
                            let stretch = self.stretches.get(*stretch).unwrap().clone();
                            target_dag.add_captured_stretch(stretch)?;
                        }
                        DAGIdentifierInfo::Var(DAGVarInfo { var, .. }) => {
                            let var = self.vars.get(*var).unwrap().clone();
                            target_dag.add_var(var, DAGVarType::Capture)?;
                        }
                    }
                }
            }
            VarsMode::Drop => (),
        };
        Ok(target_dag)
    }

    /// Modify `self` to mark its qubits as physical.
    ///
    /// This deletes the information about the virtual registers, and replaces it with the single
    /// (implicitly) physical register.  This method does not need to traverse the DAG, other than
    /// to add any ancilla in/out nodes.
    ///
    /// The qubit indices all stay the same; effectively, this is the application of the "trivial"
    /// layout.  If the incoming DAG is supposed to be considered physical, this method can be used
    /// to ensure it is in the canonical physical form.
    ///
    /// # Panics
    ///
    /// If `num_qubits` is less than the number of qubits in the DAG already.
    pub fn make_physical(&mut self, num_qubits: usize) {
        assert!(
            num_qubits >= self.num_qubits(),
            "number of qubits {num_qubits} too small for DAG"
        );
        let num_virtuals = self.num_qubits() as u32;
        let num_qubits: u32 = num_qubits
            .try_into()
            .expect("number of qubits must fit in a u32");
        // The strategy here is just to modify the qubit and quantum register objects entirely
        // inplace; we maintain all relative indices, so we don't need to modify any interner keys.
        let register = QuantumRegister::new_owning("q", num_qubits);
        let mut registry = ObjectRegistry::with_capacity(num_qubits as usize);
        let mut locator = BitLocator::with_capacity(num_qubits as usize);
        for (index, bit) in register.iter().enumerate() {
            registry
                .add(bit.clone(), false)
                .expect("no duplicates, and in-bounds check already performed");
            locator.insert(
                bit,
                BitLocations::new(index as u32, [(register.clone(), index)]),
            );
        }
        let mut register_data = RegisterData::with_capacity(1);
        register_data
            .add_register(register, false)
            .expect("infallible when 'strict=false'");
        for qubit in num_virtuals..num_qubits {
            self.add_wire(Wire::Qubit(Qubit(qubit)))
                .expect("this qubit has the next sequential index");
        }
        self.qubits = registry;
        self.qregs = register_data;
        self.qubit_locations = locator;
    }

    /// Returns an immutable view of the [QuantumRegister] instances in the circuit.
    #[inline(always)]
    pub fn qregs(&self) -> &[QuantumRegister] {
        self.qregs.registers()
    }

    /// Returns an immutable view of the [ClassicalRegister] instances in the circuit.
    #[inline(always)]
    pub fn cregs(&self) -> &[ClassicalRegister] {
        self.cregs.registers()
    }

    /// Returns an immutable view of the [QuantumRegister] data struct in the circuit.
    #[inline(always)]
    pub fn qregs_data(&self) -> &RegisterData<QuantumRegister> {
        &self.qregs
    }

    /// Returns an immutable view of the [ClassicalRegister] data struct in the circuit.
    #[inline(always)]
    pub fn cregs_data(&self) -> &RegisterData<ClassicalRegister> {
        &self.cregs
    }

    /// Returns an immutable view of the qubit locations of the [DAGCircuit]
    #[inline(always)]
    pub fn qubit_locations(&self) -> &BitLocator<ShareableQubit, QuantumRegister> {
        &self.qubit_locations
    }

    /// Returns an immutable view of the clbit locations of the [DAGCircuit]
    #[inline(always)]
    pub fn clbit_locations(&self) -> &BitLocator<ShareableClbit, ClassicalRegister> {
        &self.clbit_locations
    }

    /// Returns an immutable view of the qubit io map
    #[inline(always)]
    pub fn qubit_io_map(&self) -> &[[NodeIndex; 2]] {
        &self.qubit_io_map
    }

    /// Returns an immutable view of the clbit io map
    #[inline(always)]
    pub fn clbit_io_map(&self) -> &[[NodeIndex; 2]] {
        &self.clbit_io_map
    }

    /// Returns an immutable view of the inner StableGraph managed by the circuit.
    #[inline(always)]
    pub fn dag(&self) -> &StableDiGraph<NodeType, Wire> {
        &self.dag
    }

    /// Returns an immutable view of the Interner used for Qargs
    #[inline(always)]
    pub fn qargs_interner(&self) -> &Interner<[Qubit]> {
        &self.qargs_interner
    }

    /// Returns an immutable view of the Interner used for Cargs
    #[inline(always)]
    pub fn cargs_interner(&self) -> &Interner<[Clbit]> {
        &self.cargs_interner
    }

    /// Returns an immutable view of the Global Phase `Param` of the circuit
    #[inline(always)]
    pub fn global_phase(&self) -> &Param {
        &self.global_phase
    }

    /// Returns an immutable view of the Qubits registered in the circuit
    #[inline(always)]
    pub fn qubits(&self) -> &ObjectRegistry<Qubit, ShareableQubit> {
        &self.qubits
    }

    /// Returns an immutable view of the Classical bits registered in the circuit
    #[inline(always)]
    pub fn clbits(&self) -> &ObjectRegistry<Clbit, ShareableClbit> {
        &self.clbits
    }

    /// Returns an immutable view of the Variable wires registered in the circuit
    #[inline(always)]
    pub fn vars(&self) -> &ObjectRegistry<Var, expr::Var> {
        &self.vars
    }

    /// Returns an iterator over the stored identifiers in order of insertion
    pub fn identifiers(&self) -> impl ExactSizeIterator<Item = &DAGIdentifierInfo> {
        self.identifier_info.iter().map(|id| id.1)
    }

    /// Returns an iterator over the input variables used by the circuit.
    pub fn input_vars(&self) -> impl ExactSizeIterator<Item = &expr::Var> {
        self.vars_input.iter().map(|v| self.vars.get(*v).unwrap())
    }

    /// Returns an iterator over the variables captured by the circuit.
    pub fn captured_vars(&self) -> impl ExactSizeIterator<Item = &expr::Var> {
        self.vars_capture.iter().map(|v| self.vars.get(*v).unwrap())
    }

    /// Returns an iterator over the variables declared within the circuit.
    pub fn declared_vars(&self) -> impl ExactSizeIterator<Item = &expr::Var> {
        self.vars_declare.iter().map(|v| self.vars.get(*v).unwrap())
    }

    /// Returns an iterator over the stretches captured by the circuit.
    pub fn captured_stretches(&self) -> impl ExactSizeIterator<Item = &expr::Stretch> {
        self.stretches_capture
            .iter()
            .map(|v| self.stretches.get(*v).unwrap())
    }

    /// Returns an iterator over the stretches declared within the circuit.
    pub fn declared_stretches(&self) -> impl ExactSizeIterator<Item = &expr::Stretch> {
        self.stretches_declare
            .iter()
            .map(|v| self.stretches.get(*v).unwrap())
    }

    pub fn remove_qubits<T: IntoIterator<Item = Qubit>>(&mut self, qubits: T) -> PyResult<()> {
        let qubits: HashSet<Qubit> = qubits.into_iter().collect();

        let mut busy_bits = Vec::new();
        for bit in qubits.iter() {
            if !self.is_wire_idle(Wire::Qubit(*bit)) {
                busy_bits.push(self.qubits.get(*bit).unwrap());
            }
        }

        if !busy_bits.is_empty() {
            return Err(DAGCircuitError::new_err(format!(
                "qubits not idle: {busy_bits:?}"
            )));
        }

        // Remove any references to bits.
        let mut qregs_to_remove = Vec::new();
        for qreg in self.qregs.registers() {
            for bit in qreg.bits() {
                if qubits.contains(&self.qubits.find(&bit).unwrap()) {
                    qregs_to_remove.push(qreg.clone());
                    break;
                }
            }
        }
        self.remove_qregs(qregs_to_remove)?;

        // Remove DAG in/out nodes etc.
        for bit in qubits.iter() {
            self.remove_idle_wire(Wire::Qubit(*bit))?;
        }

        // Copy the current qubit mapping so we can use it while remapping
        // wires used on edges and in operation qargs.
        let old_qubits = self.qubits.clone();

        // Remove the qubit indices, which will invalidate our mapping of Qubit to
        // Python bits throughout the entire DAG.
        self.qubits.remove_indices(qubits.clone())?;

        // Update input/output maps to use new Qubits.
        let io_mapping: HashMap<Qubit, [NodeIndex; 2]> = self
            .qubit_io_map
            .drain(..)
            .enumerate()
            .filter_map(|(k, v)| {
                let qubit = Qubit::new(k);
                if qubits.contains(&qubit) {
                    None
                } else {
                    Some((self.qubits.find(old_qubits.get(qubit).unwrap()).unwrap(), v))
                }
            })
            .collect();

        self.qubit_io_map = (0..io_mapping.len())
            .map(|idx| {
                let qubit = Qubit::new(idx);
                io_mapping[&qubit]
            })
            .collect();

        // Update edges to use the new Qubits.
        for edge_weight in self.dag.edge_weights_mut() {
            if let Wire::Qubit(b) = edge_weight {
                *b = self.qubits.find(old_qubits.get(*b).unwrap()).unwrap();
            }
        }

        // Update operation qargs to use the new Qubits.
        for node_weight in self.dag.node_weights_mut() {
            match node_weight {
                NodeType::Operation(op) => {
                    let qargs = self.qargs_interner.get(op.qubits);
                    let qarg_bits = old_qubits.map_indices(qargs).cloned();
                    op.qubits = self
                        .qargs_interner
                        .insert_owned(self.qubits.map_objects(qarg_bits)?.collect());
                }
                NodeType::QubitIn(q) | NodeType::QubitOut(q) => {
                    *q = self.qubits.find(old_qubits.get(*q).unwrap()).unwrap();
                }
                _ => (),
            }
        }

        // Update bit locations.
        for (i, bit) in self.qubits.objects().iter().enumerate() {
            let raw_loc = self.qubit_locations.get_mut(bit).unwrap();
            raw_loc.index = i as u32;
        }
        Ok(())
    }

    /// Remove the specified quantum registers
    fn remove_qregs<T: IntoIterator<Item = QuantumRegister>>(&mut self, qregs: T) -> PyResult<()> {
        // let self_bound_cregs = self.cregs.bind(py);
        let mut valid_regs: Vec<QuantumRegister> = Vec::new();
        for qregs in qregs.into_iter() {
            if let Some(reg) = self.qregs.get(qregs.name()) {
                if reg != &qregs {
                    return Err(DAGCircuitError::new_err(format!(
                        "creg not in circuit: {reg:?}"
                    )));
                }
                valid_regs.push(qregs);
            } else {
                return Err(DAGCircuitError::new_err(format!(
                    "creg not in circuit: {qregs:?}"
                )));
            }
        }

        // Use an iterator that will remove the registers from the circuit as it iterates.
        let valid_names = valid_regs.iter().map(|reg| {
            for (index, bit) in reg.bits().enumerate() {
                let bit_position = self.qubit_locations.get_mut(&bit).unwrap();
                bit_position.remove_register(reg, index);
            }
            reg.name().to_string()
        });
        self.qregs.remove_registers(valid_names);
        Ok(())
    }

    /// Remove the given clbits in the cirucit
    ///
    /// This will reorder all the bits in the circuit.
    pub fn remove_clbits<T: IntoIterator<Item = Clbit>>(&mut self, clbits: T) -> PyResult<()> {
        let clbits: HashSet<Clbit> = clbits.into_iter().collect();
        let mut busy_bits = Vec::new();
        for bit in clbits.iter() {
            if !self.is_wire_idle(Wire::Clbit(*bit)) {
                busy_bits.push(self.clbits.get(*bit).unwrap());
            }
        }

        if !busy_bits.is_empty() {
            return Err(DAGCircuitError::new_err(format!(
                "clbits not idle: {busy_bits:?}"
            )));
        }

        // Remove any references to bits.
        let mut cregs_to_remove = Vec::new();
        for creg in self.cregs.registers() {
            for bit in creg.bits() {
                if clbits.contains(&self.clbits.find(&bit).unwrap()) {
                    cregs_to_remove.push(creg.clone());
                    break;
                }
            }
        }
        self.remove_cregs(cregs_to_remove)?;

        // Remove DAG in/out nodes etc.
        for bit in clbits.iter() {
            self.remove_idle_wire(Wire::Clbit(*bit))?;
        }

        // Copy the current clbit mapping so we can use it while remapping
        // wires used on edges and in operation cargs.
        let old_clbits = self.clbits.clone();

        // Remove the clbit indices, which will invalidate our mapping of Clbit to
        // Python bits throughout the entire DAG.
        self.clbits.remove_indices(clbits.clone())?;

        // Update input/output maps to use new Clbits.
        let io_mapping: HashMap<Clbit, [NodeIndex; 2]> = self
            .clbit_io_map
            .drain(..)
            .enumerate()
            .filter_map(|(k, v)| {
                let clbit = Clbit::new(k);
                if clbits.contains(&clbit) {
                    None
                } else {
                    Some((
                        self.clbits
                            .find(old_clbits.get(Clbit::new(k)).unwrap())
                            .unwrap(),
                        v,
                    ))
                }
            })
            .collect();

        self.clbit_io_map = (0..io_mapping.len())
            .map(|idx| {
                let clbit = Clbit::new(idx);
                io_mapping[&clbit]
            })
            .collect();

        // Update edges to use the new Clbits.
        for edge_weight in self.dag.edge_weights_mut() {
            if let Wire::Clbit(c) = edge_weight {
                *c = self.clbits.find(old_clbits.get(*c).unwrap()).unwrap();
            }
        }

        // Update operation cargs to use the new Clbits.
        for node_weight in self.dag.node_weights_mut() {
            match node_weight {
                NodeType::Operation(op) => {
                    let cargs = self.cargs_interner.get(op.clbits);
                    let carg_bits = old_clbits.map_indices(cargs).cloned();
                    op.clbits = self
                        .cargs_interner
                        .insert_owned(self.clbits.map_objects(carg_bits)?.collect());
                }
                NodeType::ClbitIn(c) | NodeType::ClbitOut(c) => {
                    *c = self.clbits.find(old_clbits.get(*c).unwrap()).unwrap();
                }
                _ => (),
            }
        }

        // Update bit locations.
        for (i, bit) in self.clbits.objects().iter().enumerate() {
            let raw_loc = self.clbit_locations.get_mut(bit).unwrap();
            raw_loc.index = i as u32;
        }
        Ok(())
    }

    /// Remove the specified classical registers
    pub fn remove_cregs<T: IntoIterator<Item = ClassicalRegister>>(
        &mut self,
        cregs: T,
    ) -> PyResult<()> {
        let mut valid_regs: Vec<ClassicalRegister> = Vec::new();
        for creg in cregs {
            if let Some(reg) = self.cregs.get(creg.name()) {
                if reg != &creg {
                    return Err(DAGCircuitError::new_err(format!(
                        "creg not in circuit: {reg:?}"
                    )));
                }
                valid_regs.push(creg);
            } else {
                return Err(DAGCircuitError::new_err(format!(
                    "creg not in circuit: {creg:?}"
                )));
            }
        }

        // Use an iterator that will remove the registers from the circuit as it iterates.
        let valid_names = valid_regs.iter().map(|reg| {
            for (index, bit) in reg.bits().enumerate() {
                let bit_position = self.clbit_locations.get_mut(&bit).unwrap();
                bit_position.remove_register(reg, index);
            }
            reg.name().to_string()
        });
        self.cregs.remove_registers(valid_names);
        Ok(())
    }

    /// Merge the `qargs` in a different [Interner] into this DAG, remapping the qubits.
    ///
    /// This is useful for simplifying the direct mapping of [PackedInstruction]s from one DAG to
    /// another, like in substitution methods, or rebuilding a new DAG out of a lot of smaller ones.
    /// See [Interner::merge_map_slice] for more information on the mapping function.
    ///
    /// The input [InternedMap] is cleared of its previous entries by this method, and then we
    /// re-use the allocation.
    pub fn merge_qargs_using(
        &mut self,
        other: &Interner<[Qubit]>,
        map_fn: impl FnMut(&Qubit) -> Option<Qubit>,
        map: &mut InternedMap<[Qubit]>,
    ) {
        // 4 is an arbitrary guess for the amount of stack space to allocate for mapping the
        // `qargs`, but it doesn't matter if it's too short because it'll safely spill to the heap.
        self.qargs_interner
            .merge_map_slice_using::<4>(other, map_fn, map);
    }

    /// Merge the `qargs` in a different [Interner] into this DAG, remapping the qubits.
    ///
    /// This is useful for simplifying the direct mapping of [PackedInstruction]s from one DAG to
    /// another, like in substitution methods, or rebuilding a new DAG out of a lot of smaller ones.
    /// See [Interner::merge_map_slice] for more information on the mapping function.
    pub fn merge_qargs(
        &mut self,
        other: &Interner<[Qubit]>,
        map_fn: impl FnMut(&Qubit) -> Option<Qubit>,
    ) -> InternedMap<[Qubit]> {
        let mut out = InternedMap::new();
        self.merge_qargs_using(other, map_fn, &mut out);
        out
    }

    /// Merge the `cargs` in a different [Interner] into this DAG, remapping the clbits.
    ///
    /// This is useful for simplifying the direct mapping of [PackedInstruction]s from one DAG to
    /// another, like in substitution methods, or rebuilding a new DAG out of a lot of smaller ones.
    /// See [Interner::merge_map_slice] for more information on the mapping function.
    ///
    /// The input [InternedMap] is cleared of its previous entries by this method, and then we
    /// re-use the allocation.
    pub fn merge_cargs_using(
        &mut self,
        other: &Interner<[Clbit]>,
        map_fn: impl FnMut(&Clbit) -> Option<Clbit>,
        map: &mut InternedMap<[Clbit]>,
    ) {
        // 4 is an arbitrary guess for the amount of stack space to allocate for mapping the
        // `cargs`, but it doesn't matter if it's too short because it'll safely spill to the heap.
        self.cargs_interner
            .merge_map_slice_using::<4>(other, map_fn, map);
    }

    /// Merge the `cargs` in a different [Interner] into this DAG, remapping the clbits.
    ///
    /// This is useful for simplifying the direct mapping of [PackedInstruction]s from one DAG to
    /// another, like in substitution methods, or rebuilding a new DAG out of a lot of smaller ones.
    /// See [Interner::merge_map_slice] for more information on the mapping function.
    pub fn merge_cargs(
        &mut self,
        other: &Interner<[Clbit]>,
        map_fn: impl FnMut(&Clbit) -> Option<Clbit>,
    ) -> InternedMap<[Clbit]> {
        let mut out = InternedMap::new();
        self.merge_cargs_using(other, map_fn, &mut out);
        out
    }

    /// Return an iterator of gate runs with non-conditional op nodes of given names
    pub fn collect_runs(
        &self,
        namelist: HashSet<String>,
    ) -> impl Iterator<Item = Vec<NodeIndex>> + '_ {
        let filter_fn = move |node_index: NodeIndex| -> Result<bool, Infallible> {
            let node = &self.dag[node_index];
            match node {
                NodeType::Operation(inst) => Ok(namelist.contains(inst.op.name())),
                _ => Ok(false),
            }
        };

        match rustworkx_core::dag_algo::collect_runs(&self.dag, filter_fn) {
            Some(iter) => iter.map(|result| result.unwrap()),
            None => panic!("invalid DAG: cycle(s) detected!"),
        }
    }

    /// Return a set of non-conditional runs of 1q "op" nodes.
    pub fn collect_1q_runs(&self) -> Option<impl Iterator<Item = Vec<NodeIndex>> + '_> {
        let filter_fn = move |node_index: NodeIndex| -> Result<bool, Infallible> {
            let node = &self.dag[node_index];
            match node {
                NodeType::Operation(inst) => Ok(inst.op.num_qubits() == 1
                    && inst.op.num_clbits() == 0
                    && !inst.is_parameterized()
                    && (inst.op.try_standard_gate().is_some()
                        || inst.op.matrix(inst.params_view()).is_some())),
                _ => Ok(false),
            }
        };
        rustworkx_core::dag_algo::collect_runs(&self.dag, filter_fn)
            .map(|node_iter| node_iter.map(|x| x.unwrap()))
    }

    /// Return a set of non-conditional runs of 2q "op" nodes.
    pub fn collect_2q_runs(&self) -> Option<Vec<Vec<NodeIndex>>> {
        let filter_fn = move |node_index: NodeIndex| -> Result<Option<bool>, Infallible> {
            let node = &self.dag[node_index];
            match node {
                NodeType::Operation(inst) => match inst.op.view() {
                    OperationRef::StandardGate(gate) => {
                        Ok(Some(gate.num_qubits() <= 2 && !inst.is_parameterized()))
                    }
                    OperationRef::Gate(gate) => {
                        Ok(Some(gate.num_qubits() <= 2 && !inst.is_parameterized()))
                    }
                    OperationRef::Unitary(gate) => Ok(Some(gate.num_qubits() <= 2)),
                    _ => Ok(Some(false)),
                },
                _ => Ok(None),
            }
        };

        let color_fn = move |edge_index: EdgeIndex| -> Result<Option<usize>, Infallible> {
            let wire = self.dag.edge_weight(edge_index).unwrap();
            match wire {
                Wire::Qubit(index) => Ok(Some(index.index())),
                _ => Ok(None),
            }
        };
        rustworkx_core::dag_algo::collect_bicolor_runs(&self.dag, filter_fn, color_fn).unwrap()
    }

    fn increment_op(&mut self, op: &str) {
        match self.op_names.get_mut(op) {
            Some(count) => {
                *count += 1;
            }
            None => {
                self.op_names.insert(op.to_string(), 1);
            }
        }
    }

    fn decrement_op(&mut self, op: &str) {
        match self.op_names.get_mut(op) {
            Some(count) => {
                if *count > 1 {
                    *count -= 1;
                } else {
                    self.op_names.swap_remove(op);
                }
            }
            None => panic!("Cannot decrement something not added!"),
        }
    }

    pub fn quantum_predecessors(&self, node: NodeIndex) -> impl Iterator<Item = NodeIndex> + '_ {
        self.dag
            .edges_directed(node, Incoming)
            .filter_map(|e| match e.weight() {
                Wire::Qubit(_) => Some(e.source()),
                _ => None,
            })
            .unique()
    }

    pub fn quantum_successors(&self, node: NodeIndex) -> impl Iterator<Item = NodeIndex> + '_ {
        self.dag
            .edges_directed(node, Outgoing)
            .filter_map(|e| match e.weight() {
                Wire::Qubit(_) => Some(e.target()),
                _ => None,
            })
            .unique()
    }

    /// Apply a [PackedInstruction] to the back of the circuit.
    ///
    /// The provided `instr` MUST be valid for this DAG, e.g. its
    /// bits, registers, vars, and interner IDs must be valid in
    /// this DAG.
    ///
    /// This is mostly used to apply operations from one DAG to
    /// another that was created from the first via
    /// [DAGCircuit::copy_empty_like].
    pub fn push_back(&mut self, instr: PackedInstruction) -> PyResult<NodeIndex> {
        let (all_cbits, vars) = self.get_classical_resources(&instr)?;

        // Increment the operation count
        self.increment_op(instr.op.name());

        let qubits_id = instr.qubits;
        let new_node = self.dag.add_node(NodeType::Operation(instr));

        // Put the new node in-between the previously "last" nodes on each wire
        // and the output map.
        let output_nodes: HashSet<NodeIndex> = self
            .qargs_interner
            .get(qubits_id)
            .iter()
            .map(|q| self.qubit_io_map.get(q.index()).map(|x| x[1]).unwrap())
            .chain(
                all_cbits
                    .iter()
                    .map(|c| self.clbit_io_map.get(c.index()).map(|x| x[1]).unwrap()),
            )
            .chain(
                vars.iter()
                    .flatten()
                    .map(|v| self.var_io_map.get(v.index()).map(|x| x[1]).unwrap()),
            )
            .collect();

        for output_node in output_nodes {
            let last_edges: Vec<_> = self
                .dag
                .edges_directed(output_node, Incoming)
                .map(|e| (e.source(), e.id(), *e.weight()))
                .collect();
            for (source, old_edge, weight) in last_edges.into_iter() {
                self.dag.add_edge(source, new_node, weight);
                self.dag.add_edge(new_node, output_node, weight);
                self.dag.remove_edge(old_edge);
            }
        }

        Ok(new_node)
    }

    fn get_classical_resources(
        &self,
        instr: &PackedInstruction,
    ) -> PyResult<(Vec<Clbit>, Option<Vec<Var>>)> {
        let (all_clbits, vars): (Vec<Clbit>, Option<Vec<Var>>) = {
            if self.may_have_additional_wires(instr.op.view()) {
                let mut clbits: HashSet<Clbit> =
                    HashSet::from_iter(self.cargs_interner.get(instr.clbits).iter().copied());
                let (additional_clbits, additional_vars) =
                    Python::with_gil(|py| self.additional_wires(py, instr.op.view()))?;
                for clbit in additional_clbits {
                    clbits.insert(clbit);
                }
                (clbits.into_iter().collect(), Some(additional_vars))
            } else {
                (self.cargs_interner.get(instr.clbits).to_vec(), None)
            }
        };
        Ok((all_clbits, vars))
    }

    /// Apply a [PackedInstruction] to the front of the circuit.
    ///
    /// The provided `instr` MUST be valid for this DAG, e.g. its
    /// bits, registers, vars, and interner IDs must be valid in
    /// this DAG.
    ///
    /// This is mostly used to apply operations from one DAG to
    /// another that was created from the first via
    /// [DAGCircuit::copy_empty_like].
    fn push_front(&mut self, inst: PackedInstruction) -> PyResult<NodeIndex> {
        let op_name = inst.op.name();
        let (all_cbits, vars): (Vec<Clbit>, Option<Vec<Var>>) = {
            if self.may_have_additional_wires(inst.op.view()) {
                let mut clbits: HashSet<Clbit> =
                    HashSet::from_iter(self.cargs_interner.get(inst.clbits).iter().copied());
                let (additional_clbits, additional_vars) =
                    Python::with_gil(|py| self.additional_wires(py, inst.op.view()))?;
                for clbit in additional_clbits {
                    clbits.insert(clbit);
                }
                (clbits.into_iter().collect(), Some(additional_vars))
            } else {
                (self.cargs_interner.get(inst.clbits).to_vec(), None)
            }
        };

        self.increment_op(op_name);

        let qubits_id = inst.qubits;
        let new_node = self.dag.add_node(NodeType::Operation(inst));

        // Put the new node in-between the input map and the previously
        // "first" nodes on each wire.
        let mut input_nodes: Vec<NodeIndex> = self
            .qargs_interner
            .get(qubits_id)
            .iter()
            .map(|q| self.qubit_io_map[q.index()][0])
            .chain(all_cbits.iter().map(|c| self.clbit_io_map[c.index()][0]))
            .collect();
        if let Some(vars) = vars {
            for var in vars {
                input_nodes.push(self.var_io_map[var.index()][0]);
            }
        }

        for input_node in input_nodes {
            let first_edges: Vec<_> = self
                .dag
                .edges_directed(input_node, Outgoing)
                .map(|e| (e.target(), e.id(), *e.weight()))
                .collect();
            for (target, old_edge, weight) in first_edges.into_iter() {
                self.dag.add_edge(input_node, new_node, weight);
                self.dag.add_edge(new_node, target, weight);
                self.dag.remove_edge(old_edge);
            }
        }

        Ok(new_node)
    }

    /// Apply a [PackedOperation] to the back of the circuit.
    pub fn apply_operation_back(
        &mut self,
        op: PackedOperation,
        qargs: &[Qubit],
        cargs: &[Clbit],
        params: Option<SmallVec<[Param; 3]>>,
        label: Option<String>,
        #[cfg(feature = "cache_pygates")] py_op: Option<PyObject>,
    ) -> PyResult<NodeIndex> {
        self.inner_apply_op(
            op,
            qargs,
            cargs,
            params,
            label,
            #[cfg(feature = "cache_pygates")]
            py_op,
            false,
        )
    }

    /// Apply a [PackedOperation] to the front of the circuit.
    pub fn apply_operation_front(
        &mut self,
        op: PackedOperation,
        qargs: &[Qubit],
        cargs: &[Clbit],
        params: Option<SmallVec<[Param; 3]>>,
        label: Option<String>,
        #[cfg(feature = "cache_pygates")] py_op: Option<PyObject>,
    ) -> PyResult<NodeIndex> {
        self.inner_apply_op(
            op,
            qargs,
            cargs,
            params,
            label,
            #[cfg(feature = "cache_pygates")]
            py_op,
            true,
        )
    }

    #[inline]
    #[allow(clippy::too_many_arguments)]
    fn inner_apply_op(
        &mut self,
        op: PackedOperation,
        qargs: &[Qubit],
        cargs: &[Clbit],
        params: Option<SmallVec<[Param; 3]>>,
        label: Option<String>,
        #[cfg(feature = "cache_pygates")] py_op: Option<PyObject>,
        front: bool,
    ) -> PyResult<NodeIndex> {
        // Check that all qargs are within an acceptable range
        qargs.iter().try_for_each(|qarg| {
            if qarg.index() >= self.num_qubits() {
                return Err(PyValueError::new_err(format!(
                    "Qubit index {} is out of range. This DAGCircuit currently has only {} qubits.",
                    qarg.0,
                    self.num_qubits()
                )));
            }
            Ok(())
        })?;

        // Check that all cargs are within an acceptable range
        cargs.iter().try_for_each(|carg| {
            if carg.index() >= self.num_clbits() {
                return Err(PyValueError::new_err(format!(
                    "Clbit index {} is out of range. This DAGCircuit currently has only {} clbits.",
                    carg.0,
                    self.num_clbits()
                )));
            }
            Ok(())
        })?;

        #[cfg(feature = "cache_pygates")]
        let py_op = if let Some(py_op) = py_op {
            py_op.into()
        } else {
            OnceLock::new()
        };
        let packed_instruction = PackedInstruction {
            op,
            qubits: self.qargs_interner.insert(qargs),
            clbits: self.cargs_interner.insert(cargs),
            params: params.map(Box::new),
            label: label.map(Box::new),
            #[cfg(feature = "cache_pygates")]
            py_op,
        };

        if front {
            self.push_front(packed_instruction)
        } else {
            self.push_back(packed_instruction)
        }
    }

    fn sort_key(&self, node: NodeIndex) -> SortKeyType<'_> {
        match &self.dag[node] {
            NodeType::Operation(packed) => (
                self.qargs_interner.get(packed.qubits),
                self.cargs_interner.get(packed.clbits),
            ),
            NodeType::QubitIn(q) => (std::slice::from_ref(q), &[Clbit(u32::MAX)]),
            NodeType::QubitOut(_q) => (&[Qubit(u32::MAX)], &[Clbit(u32::MAX)]),
            NodeType::ClbitIn(c) => (&[Qubit(u32::MAX)], std::slice::from_ref(c)),
            NodeType::ClbitOut(_c) => (&[Qubit(u32::MAX)], &[Clbit(u32::MAX)]),
            _ => (&[], &[]),
        }
    }

    fn topological_nodes(&self) -> PyResult<impl Iterator<Item = NodeIndex>> {
        let key = |node: NodeIndex| -> Result<SortKeyType, Infallible> { Ok(self.sort_key(node)) };
        let nodes =
            rustworkx_core::dag_algo::lexicographical_topological_sort(&self.dag, key, false, None)
                .map_err(|e| match e {
                    rustworkx_core::dag_algo::TopologicalSortError::CycleOrBadInitialState => {
                        PyValueError::new_err(format!("{e}"))
                    }
                    rustworkx_core::dag_algo::TopologicalSortError::KeyError(_) => {
                        unreachable!()
                    }
                })?;
        Ok(nodes.into_iter())
    }

    pub fn topological_op_nodes(&self) -> PyResult<impl Iterator<Item = NodeIndex> + '_> {
        Ok(self.topological_nodes()?.filter(|node: &NodeIndex| {
            matches!(self.dag.node_weight(*node), Some(NodeType::Operation(_)))
        }))
    }

    fn topological_key_sort(
        &self,
        py: Python,
        key: &Bound<PyAny>,
    ) -> PyResult<impl Iterator<Item = NodeIndex>> {
        // This path (user provided key func) is not ideal, since we no longer
        // use a string key after moving to Rust, in favor of using a tuple
        // of the qargs and cargs interner IDs of the node.
        let key = |node: NodeIndex| -> PyResult<String> {
            let node = self.get_node(py, node)?;
            key.call1((node,))?.extract()
        };
        Ok(
            rustworkx_core::dag_algo::lexicographical_topological_sort(&self.dag, key, false, None)
                .map_err(|e| match e {
                    rustworkx_core::dag_algo::TopologicalSortError::CycleOrBadInitialState => {
                        PyValueError::new_err(format!("{e}"))
                    }
                    rustworkx_core::dag_algo::TopologicalSortError::KeyError(ref e) => {
                        e.clone_ref(py)
                    }
                })?
                .into_iter(),
        )
    }

    #[inline]
    fn has_control_flow(&self) -> bool {
        CONTROL_FLOW_OP_NAMES
            .iter()
            .any(|x| self.op_names.contains_key(&x.to_string()))
    }

    /// Is the given [Wire] idle?
    ///
    /// # Panics
    ///
    /// If the [Wire] isn't in the [DAGCircuit].
    pub fn is_wire_idle(&self, wire: Wire) -> bool {
        let [input_node, output_node] = match wire {
            Wire::Qubit(qubit) => self.qubit_io_map[qubit.index()],
            Wire::Clbit(clbit) => self.clbit_io_map[clbit.index()],
            Wire::Var(var) => self.var_io_map[var.index()],
        };
        self.dag
            .neighbors_directed(input_node, Outgoing)
            .next()
            .expect("input node must at least be connected to output")
            == output_node
    }

    fn may_have_additional_wires(&self, op: OperationRef) -> bool {
        let OperationRef::Instruction(inst) = op else {
            return false;
        };
        inst.control_flow() || inst.op_name == "store"
    }

    fn additional_wires(&self, py: Python, op: OperationRef) -> PyResult<(Vec<Clbit>, Vec<Var>)> {
        let wires_from_expr = |node: &expr::Expr| -> PyResult<(Vec<Clbit>, Vec<Var>)> {
            let mut clbits = Vec::new();
            let mut vars: Vec<Var> = Vec::new();
            for var in node.vars() {
                match var {
                    expr::Var::Bit { bit } => {
                        clbits.push(self.clbits.find(bit).unwrap());
                    }
                    expr::Var::Register { register, .. } => {
                        for bit in register.bits() {
                            clbits.push(self.clbits.find(&bit).unwrap());
                        }
                    }
                    expr::Var::Standalone { .. } => vars.push(self.vars.find(var).unwrap()),
                }
            }
            Ok((clbits, vars))
        };

        let mut clbits = Vec::new();
        let mut vars = Vec::new();

        if let OperationRef::Instruction(inst) = op {
            let op = inst.instruction.bind(py);
            if inst.control_flow() {
                // The `condition` field might not exist, for example if this a `for` loop, and
                // that's not an exceptional state for us.
                if let Ok(condition) = op.getattr(intern!(py, "condition")) {
                    if !condition.is_none() {
                        if let Ok(condition) = condition.extract::<expr::Expr>() {
                            let (expr_clbits, expr_vars) = wires_from_expr(&condition)?;
                            for bit in expr_clbits {
                                clbits.push(bit);
                            }
                            for var in expr_vars {
                                vars.push(var);
                            }
                        }
                    }
                }

                // TODO: this is the Python-side `ControlFlowOp.iter_captured_vars` which iterates
                //   over vars in all blocks of the op. This needs to be ported to Rust when control
                //   flow is ported.
                for var in op.call_method0("iter_captured_vars")?.try_iter()? {
                    vars.push(self.vars.find(&var?.extract()?).unwrap())
                }
                if op.is_instance(imports::SWITCH_CASE_OP.get_bound(py))? {
                    let target = op.getattr(intern!(py, "target"))?;
                    if target.downcast::<PyClbit>().is_ok() {
                        let target_clbit: ShareableClbit = target.extract()?;
                        clbits.push(self.clbits.find(&target_clbit).unwrap());
                    } else if target.is_instance_of::<PyClassicalRegister>() {
                        for bit in target.try_iter()? {
                            let clbit: ShareableClbit = bit?.extract()?;
                            clbits.push(self.clbits.find(&clbit).unwrap());
                        }
                    } else {
                        let (expr_clbits, expr_vars) = wires_from_expr(&target.extract()?)?;
                        for bit in expr_clbits {
                            clbits.push(bit);
                        }
                        for var in expr_vars {
                            vars.push(var);
                        }
                    }
                }
            } else if op.is_instance(imports::STORE_OP.get_bound(py))? {
                let (expr_clbits, expr_vars) = wires_from_expr(&op.getattr("lvalue")?.extract()?)?;
                for bit in expr_clbits {
                    clbits.push(bit);
                }
                for var in expr_vars {
                    vars.push(var);
                }
                let (expr_clbits, expr_vars) = wires_from_expr(&op.getattr("rvalue")?.extract()?)?;
                for bit in expr_clbits {
                    clbits.push(bit);
                }
                for var in expr_vars {
                    vars.push(var);
                }
            }
        }
        Ok((clbits, vars))
    }

    /// Add a qubit or bit to the circuit.
    ///
    /// Args:
    ///     wire: the wire to be added
    ///
    ///     This adds a pair of in and out nodes connected by an edge.
    ///
    /// Returns:
    ///     The input and output node indices of the added wire, respectively.
    ///
    /// Raises:
    ///     DAGCircuitError: if trying to add duplicate wire
    fn add_wire(&mut self, wire: Wire) -> PyResult<(NodeIndex, NodeIndex)> {
        let (in_node, out_node) = match wire {
            Wire::Qubit(qubit) => {
                if qubit.index() < self.qubit_io_map.len() {
                    return Err(DAGCircuitError::new_err("qubit wire already exists!"));
                }
                let in_node = self.dag.add_node(NodeType::QubitIn(qubit));
                let out_node = self.dag.add_node(NodeType::QubitOut(qubit));
                self.qubit_io_map.push([in_node, out_node]);
                (in_node, out_node)
            }
            Wire::Clbit(clbit) => {
                if clbit.index() < self.clbit_io_map.len() {
                    return Err(DAGCircuitError::new_err("classical wire already exists!"));
                }
                let in_node = self.dag.add_node(NodeType::ClbitIn(clbit));
                let out_node = self.dag.add_node(NodeType::ClbitOut(clbit));
                self.clbit_io_map.push([in_node, out_node]);
                (in_node, out_node)
            }
            Wire::Var(var) => {
                if var.index() < self.var_io_map.len() {
                    return Err(DAGCircuitError::new_err("var wire already exists!"));
                }
                let in_node = self.dag.add_node(NodeType::VarIn(var));
                let out_node = self.dag.add_node(NodeType::VarOut(var));
                self.var_io_map.push([in_node, out_node]);
                (in_node, out_node)
            }
        };
        self.dag.add_edge(in_node, out_node, wire);
        Ok((in_node, out_node))
    }

    /// Get the nodes on the given wire.
    ///
    /// Note: result is empty if the wire is not in the DAG.
    pub fn nodes_on_wire(&self, wire: Wire, only_ops: bool) -> Vec<NodeIndex> {
        let mut nodes = Vec::new();
        let mut current_node = match wire {
            Wire::Qubit(qubit) => self.qubit_io_map.get(qubit.index()).map(|x| x[0]),
            Wire::Clbit(clbit) => self.clbit_io_map.get(clbit.index()).map(|x| x[0]),
            Wire::Var(var) => self.var_io_map.get(var.index()).map(|x| x[0]),
        };

        while let Some(node) = current_node {
            if only_ops {
                let node_weight = self.dag.node_weight(node).unwrap();
                if let NodeType::Operation(_) = node_weight {
                    nodes.push(node);
                }
            } else {
                nodes.push(node);
            }

            let edges = self.dag.edges_directed(node, Outgoing);
            current_node = edges
                .into_iter()
                .find_map(|edge| (*edge.weight() == wire).then_some(edge.target()));
        }
        nodes
    }

    fn remove_idle_wire(&mut self, wire: Wire) -> PyResult<()> {
        let [in_node, out_node] = match wire {
            Wire::Qubit(qubit) => self.qubit_io_map[qubit.index()],
            Wire::Clbit(clbit) => self.clbit_io_map[clbit.index()],
            Wire::Var(var) => self.var_io_map[var.index()],
        };
        self.dag.remove_node(in_node);
        self.dag.remove_node(out_node);
        Ok(())
    }

    pub fn add_qubit_unchecked(&mut self, bit: ShareableQubit) -> PyResult<Qubit> {
        let qubit = self.qubits.add(bit.clone(), false)?;
        self.qubit_locations
            .insert(bit, BitLocations::new((self.qubits.len() - 1) as u32, []));
        self.add_wire(Wire::Qubit(qubit))?;
        Ok(qubit)
    }

    pub fn add_clbit_unchecked(&mut self, bit: ShareableClbit) -> PyResult<Clbit> {
        let clbit = self.clbits.add(bit.clone(), false)?;
        self.clbit_locations
            .insert(bit, BitLocations::new((self.clbits.len() - 1) as u32, []));
        self.add_wire(Wire::Clbit(clbit))?;
        Ok(clbit)
    }

    pub fn get_node(&self, py: Python, node: NodeIndex) -> PyResult<Py<PyAny>> {
        self.unpack_into(py, node, self.dag.node_weight(node).unwrap())
    }

    /// Remove an operation node n.
    ///
    /// Add edges from predecessors to successors.
    ///
    /// # Returns
    ///
    /// The removed [PackedInstruction] is returned
    pub fn remove_op_node(&mut self, index: NodeIndex) -> PackedInstruction {
        let mut edge_list: Vec<(NodeIndex, NodeIndex, Wire)> = Vec::new();
        for (source, in_weight) in self
            .dag
            .edges_directed(index, Incoming)
            .map(|x| (x.source(), *x.weight()))
        {
            for (target, out_weight) in self
                .dag
                .edges_directed(index, Outgoing)
                .map(|x| (x.target(), *x.weight()))
            {
                if in_weight == out_weight {
                    edge_list.push((source, target, in_weight));
                }
            }
        }
        for (source, target, weight) in edge_list {
            self.dag.add_edge(source, target, weight);
        }

        match self.dag.remove_node(index) {
            Some(NodeType::Operation(packed)) => {
                let op_name = packed.op.name();
                self.decrement_op(op_name);
                packed
            }
            _ => panic!("Must be called with valid operation node!"),
        }
    }

    /// Returns an iterator of the ancestors indices of a node.
    pub fn ancestors(&self, node: NodeIndex) -> impl Iterator<Item = NodeIndex> + '_ {
        core_ancestors(&self.dag, node).filter(move |next| next != &node)
    }

    /// Returns an iterator of the descendants of a node as DAGOpNodes and DAGOutNodes.
    pub fn descendants(&self, node: NodeIndex) -> impl Iterator<Item = NodeIndex> + '_ {
        core_descendants(&self.dag, node).filter(move |next| next != &node)
    }

    /// Returns an iterator of tuples of (DAGNode, [DAGNodes]) where the DAGNode is the current node
    /// and [DAGNode] is its successors in  BFS order.
    pub fn bfs_successors(
        &self,
        node: NodeIndex,
    ) -> impl Iterator<Item = (NodeIndex, Vec<NodeIndex>)> + '_ {
        core_bfs_successors(&self.dag, node).filter(move |(_, others)| !others.is_empty())
    }

    /// Returns an iterator of tuples of (DAGNode, [DAGNodes]) where the DAGNode is the current node
    /// and [DAGNode] is its predecessors in BFS order.
    pub fn bfs_predecessors(
        &self,
        node: NodeIndex,
    ) -> impl Iterator<Item = (NodeIndex, Vec<NodeIndex>)> + '_ {
        core_bfs_predecessors(&self.dag, node).filter(move |(_, others)| !others.is_empty())
    }

    fn pack_into(&mut self, py: Python, b: &Bound<PyAny>) -> Result<NodeType, PyErr> {
        Ok(if let Ok(in_node) = b.downcast::<DAGInNode>() {
            let in_node = in_node.borrow();
            let wire = in_node.wire.bind(py);
            if let Ok(qubit) = wire.extract::<ShareableQubit>() {
                NodeType::QubitIn(self.qubits.find(&qubit).unwrap())
            } else if let Ok(clbit) = wire.extract::<ShareableClbit>() {
                NodeType::ClbitIn(self.clbits.find(&clbit).unwrap())
            } else {
                let var = wire.extract::<expr::Var>()?;
                NodeType::VarIn(self.vars.find(&var).unwrap())
            }
        } else if let Ok(out_node) = b.downcast::<DAGOutNode>() {
            let out_node = out_node.borrow();
            let wire = out_node.wire.bind(py);
            if let Ok(qubit) = wire.extract::<ShareableQubit>() {
                NodeType::QubitOut(self.qubits.find(&qubit).unwrap())
            } else if let Ok(clbit) = wire.extract::<ShareableClbit>() {
                NodeType::ClbitOut(self.clbits.find(&clbit).unwrap())
            } else {
                let var = wire.extract::<expr::Var>()?;
                NodeType::VarOut(self.vars.find(&var).unwrap())
            }
        } else if let Ok(op_node) = b.downcast::<DAGOpNode>() {
            let op_node = op_node.borrow();
            let qubits = self.qargs_interner.insert_owned(
                self.qubits
                    .map_objects(
                        op_node
                            .instruction
                            .qubits
                            .extract::<Vec<ShareableQubit>>(py)?
                            .into_iter(),
                    )?
                    .collect(),
            );
            let clbits = self.cargs_interner.insert_owned(
                self.clbits
                    .map_objects(
                        op_node
                            .instruction
                            .clbits
                            .extract::<Vec<ShareableClbit>>(py)?
                            .into_iter(),
                    )?
                    .collect(),
            );
            let params = (!op_node.instruction.params.is_empty())
                .then(|| Box::new(op_node.instruction.params.clone()));
            let inst = PackedInstruction {
                op: op_node.instruction.operation.clone(),
                qubits,
                clbits,
                params,
                label: op_node.instruction.label.clone(),
                #[cfg(feature = "cache_pygates")]
                py_op: op_node.instruction.py_op.clone(),
            };
            NodeType::Operation(inst)
        } else {
            return Err(PyTypeError::new_err("Invalid type for DAGNode"));
        })
    }

    fn unpack_into(&self, py: Python, id: NodeIndex, weight: &NodeType) -> PyResult<Py<PyAny>> {
        let dag_node = match weight {
            NodeType::QubitIn(qubit) => Py::new(
                py,
                DAGInNode::new(id, self.qubits.get(*qubit).unwrap().into_py_any(py)?),
            )?
            .into_any(),
            NodeType::QubitOut(qubit) => Py::new(
                py,
                DAGOutNode::new(id, self.qubits.get(*qubit).unwrap().into_py_any(py)?),
            )?
            .into_any(),
            NodeType::ClbitIn(clbit) => Py::new(
                py,
                DAGInNode::new(id, self.clbits.get(*clbit).unwrap().into_py_any(py)?),
            )?
            .into_any(),
            NodeType::ClbitOut(clbit) => Py::new(
                py,
                DAGOutNode::new(id, self.clbits.get(*clbit).unwrap().into_py_any(py)?),
            )?
            .into_any(),
            NodeType::Operation(packed) => {
                let qubits = self.qargs_interner.get(packed.qubits);
                let clbits = self.cargs_interner.get(packed.clbits);
                Py::new(
                    py,
                    (
                        DAGOpNode {
                            instruction: CircuitInstruction {
                                operation: packed.op.clone(),
                                qubits: PyTuple::new(py, self.qubits.map_indices(qubits))?.unbind(),
                                clbits: PyTuple::new(py, self.clbits.map_indices(clbits))?.unbind(),
                                params: packed.params_view().iter().cloned().collect(),
                                label: packed.label.clone(),
                                #[cfg(feature = "cache_pygates")]
                                py_op: packed.py_op.clone(),
                            },
                        },
                        DAGNode { node: Some(id) },
                    ),
                )?
                .into_any()
            }
            NodeType::VarIn(var) => Py::new(
                py,
                DAGInNode::new(id, self.vars.get(*var).unwrap().clone().into_py_any(py)?),
            )?
            .into_any(),
            NodeType::VarOut(var) => Py::new(
                py,
                DAGOutNode::new(id, self.vars.get(*var).unwrap().clone().into_py_any(py)?),
            )?
            .into_any(),
        };
        Ok(dag_node)
    }

    /// An iterator of the DAG indices and corresponding `PackedInstruction` references for
    /// the `NodeType::Operation` variants stored in the DAG.
    ///
    /// See also [op_node_indices], which provides only the indices.
    pub fn op_nodes(
        &self,
        include_directives: bool,
    ) -> impl Iterator<Item = (NodeIndex, &PackedInstruction)> + '_ {
        self.dag
            .node_references()
            .filter_map(move |(node_index, node_type)| match node_type {
                NodeType::Operation(ref node) => {
                    (include_directives || !node.op.directive()).then_some((node_index, node))
                }
                _ => None,
            })
    }

    /// An iterator of the DAG indices corresponding to `NodeType::Operation` variants.
    ///
    /// See also [op_nodes], which also provides a reference to the contained `PackedInstruction`.
    pub fn op_node_indices(
        &self,
        include_directives: bool,
    ) -> impl Iterator<Item = NodeIndex> + '_ {
        self.op_nodes(include_directives).map(|(index, _)| index)
    }

    /// Return an iterator of 2 qubit operations. Ignore directives like snapshot and barrier.
    pub fn two_qubit_ops(&self) -> impl Iterator<Item = (NodeIndex, &PackedInstruction)> + '_ {
        self.op_nodes(false)
            .filter(|(_, instruction)| self.qargs_interner.get(instruction.qubits).len() == 2)
    }

    // Filter any nodes that don't match a given predicate function
    pub fn filter_op_nodes<F>(&mut self, mut predicate: F)
    where
        F: FnMut(&PackedInstruction) -> bool,
    {
        let remove_indices = self
            .op_nodes(true)
            .filter_map(|(index, instruction)| (!predicate(instruction)).then_some(index))
            .collect::<Vec<_>>();
        for node in remove_indices {
            self.remove_op_node(node);
        }
    }

    /// Returns an iterator over a list layers of the `DAGCircuit``.
    pub fn multigraph_layers(&self) -> impl Iterator<Item = Vec<NodeIndex>> + '_ {
        let mut first_layer: Vec<_> = self.qubit_io_map.iter().map(|x| x[0]).collect();
        first_layer.extend(self.clbit_io_map.iter().map(|x| x[0]));
        first_layer.extend(self.var_io_map.iter().map(|x| x[0]));
        // A DAG is by definition acyclical, therefore unwrapping the layer should never fail.
        layers(&self.dag, first_layer).map(|layer| match layer {
            Ok(layer) => layer,
            Err(_) => unreachable!("Not a DAG."),
        })
    }

    /// Returns an iterator over the first layer of the `DAGCircuit``.
    pub fn front_layer(&self) -> impl Iterator<Item = NodeIndex> + '_ {
        let mut graph_layers = self.multigraph_layers();
        graph_layers.next();
        graph_layers
            .next()
            .into_iter()
            .flatten()
            .filter(|node| matches!(self.dag.node_weight(*node).unwrap(), NodeType::Operation(_)))
    }

    fn substitute_node_with_subgraph(
        &mut self,
        node: NodeIndex,
        other: &DAGCircuit,
        qubit_map: &HashMap<Qubit, Qubit>,
        clbit_map: &HashMap<Clbit, Clbit>,
        var_map: &HashMap<expr::Var, expr::Var>,
    ) -> PyResult<IndexMap<NodeIndex, NodeIndex, RandomState>> {
        if self.dag.node_weight(node).is_none() {
            return Err(PyIndexError::new_err(format!(
                "Specified node {} is not in this graph",
                node.index()
            )));
        }

        // Add wire from pred to succ if no ops on mapped wire on ``other``
        for (in_dag_wire, self_wire) in qubit_map.iter() {
            let [input_node, out_node] = other.qubit_io_map[in_dag_wire.index()];
            if other.dag.find_edge(input_node, out_node).is_some() {
                let pred = self
                    .dag
                    .edges_directed(node, Incoming)
                    .find(|edge| {
                        if let Wire::Qubit(bit) = edge.weight() {
                            bit == self_wire
                        } else {
                            false
                        }
                    })
                    .unwrap();
                let succ = self
                    .dag
                    .edges_directed(node, Outgoing)
                    .find(|edge| {
                        if let Wire::Qubit(bit) = edge.weight() {
                            bit == self_wire
                        } else {
                            false
                        }
                    })
                    .unwrap();
                self.dag
                    .add_edge(pred.source(), succ.target(), Wire::Qubit(*self_wire));
            }
        }
        for (in_dag_wire, self_wire) in clbit_map.iter() {
            let [input_node, out_node] = other.clbit_io_map[in_dag_wire.index()];
            if other.dag.find_edge(input_node, out_node).is_some() {
                let pred = self
                    .dag
                    .edges_directed(node, Incoming)
                    .find(|edge| {
                        if let Wire::Clbit(bit) = edge.weight() {
                            bit == self_wire
                        } else {
                            false
                        }
                    })
                    .unwrap();
                let succ = self
                    .dag
                    .edges_directed(node, Outgoing)
                    .find(|edge| {
                        if let Wire::Clbit(bit) = edge.weight() {
                            bit == self_wire
                        } else {
                            false
                        }
                    })
                    .unwrap();
                self.dag
                    .add_edge(pred.source(), succ.target(), Wire::Clbit(*self_wire));
            }
        }

        let node_filter = |node: NodeIndex| -> bool {
            match other.dag[node] {
                NodeType::Operation(_) => !other
                    .dag
                    .edges_directed(node, petgraph::Direction::Outgoing)
                    .any(|edge| match edge.weight() {
                        Wire::Qubit(qubit) => !qubit_map.contains_key(qubit),
                        Wire::Clbit(clbit) => !clbit_map.contains_key(clbit),
                        Wire::Var(var) => !var_map.contains_key(other.vars.get(*var).unwrap()),
                    }),
                _ => false,
            }
        };
        let reverse_qubit_map: HashMap<Qubit, Qubit> =
            qubit_map.iter().map(|(x, y)| (*y, *x)).collect();
        let reverse_clbit_map: HashMap<Clbit, Clbit> =
            clbit_map.iter().map(|(x, y)| (*y, *x)).collect();
        let reverse_var_map: HashMap<&expr::Var, &expr::Var> =
            var_map.iter().map(|(x, y)| (y, x)).collect();
        // Copy nodes from other to self
        let mut out_map: IndexMap<NodeIndex, NodeIndex, RandomState> =
            IndexMap::with_capacity_and_hasher(other.dag.node_count(), RandomState::default());
        for old_index in other.dag.node_indices() {
            if !node_filter(old_index) {
                continue;
            }
            let mut new_node = other.dag[old_index].clone();
            if let NodeType::Operation(ref mut new_inst) = new_node {
                let new_qubit_indices: Vec<Qubit> = other
                    .qargs_interner
                    .get(new_inst.qubits)
                    .iter()
                    .map(|old_qubit| qubit_map[old_qubit])
                    .collect();
                let new_clbit_indices: Vec<Clbit> = other
                    .cargs_interner
                    .get(new_inst.clbits)
                    .iter()
                    .map(|old_clbit| clbit_map[old_clbit])
                    .collect();
                new_inst.qubits = self.qargs_interner.insert_owned(new_qubit_indices);
                new_inst.clbits = self.cargs_interner.insert_owned(new_clbit_indices);
                self.increment_op(new_inst.op.name());
            }
            let new_index = self.dag.add_node(new_node);
            out_map.insert(old_index, new_index);
        }
        // If no nodes are copied bail here since there is nothing left
        // to do.
        if out_map.is_empty() {
            match self.dag.remove_node(node) {
                Some(NodeType::Operation(packed)) => {
                    let op_name = packed.op.name();
                    self.decrement_op(op_name);
                }
                _ => unreachable!("Must be called with valid operation node!"),
            }
            // Return a new empty map to clear allocation from out_map
            return Ok(IndexMap::default());
        }
        // Copy edges from other to self
        for edge in other.dag.edge_references().filter(|edge| {
            out_map.contains_key(&edge.target()) && out_map.contains_key(&edge.source())
        }) {
            self.dag.add_edge(
                out_map[&edge.source()],
                out_map[&edge.target()],
                match edge.weight() {
                    Wire::Qubit(qubit) => Wire::Qubit(qubit_map[qubit]),
                    Wire::Clbit(clbit) => Wire::Clbit(clbit_map[clbit]),
                    Wire::Var(var) => Wire::Var(
                        self.vars
                            .find(var_map.get(other.vars.get(*var).unwrap()).unwrap())
                            .unwrap(),
                    ),
                },
            );
        }
        // Add edges to/from node to nodes in other
        let edges: Vec<(NodeIndex, NodeIndex, Wire)> = self
            .dag
            .edges_directed(node, Incoming)
            .map(|x| (x.source(), x.target(), *x.weight()))
            .collect();
        for (source, _target, weight) in edges {
            let wire_input_id = match weight {
                Wire::Qubit(qubit) => other
                    .qubit_io_map
                    .get(reverse_qubit_map[&qubit].index())
                    .map(|x| x[0]),
                Wire::Clbit(clbit) => other
                    .clbit_io_map
                    .get(reverse_clbit_map[&clbit].index())
                    .map(|x| x[0]),
                Wire::Var(var) => {
                    let index = other
                        .vars
                        .find(reverse_var_map[self.vars.get(var).unwrap()])
                        .unwrap()
                        .index();
                    other.var_io_map.get(index).map(|x| x[0])
                }
            };
            let old_index =
                wire_input_id.and_then(|x| other.dag.neighbors_directed(x, Outgoing).next());
            let target_out = match old_index {
                Some(old_index) => match out_map.get(&old_index) {
                    Some(new_index) => *new_index,
                    None => {
                        // If the index isn't in the node map we've already added the edges as
                        // part of the idle wire handling at the top of this method so just
                        // move on.
                        continue;
                    }
                },
                None => continue,
            };
            self.dag.add_edge(source, target_out, weight);
        }
        let edges: Vec<(NodeIndex, NodeIndex, Wire)> = self
            .dag
            .edges_directed(node, Outgoing)
            .map(|x| (x.source(), x.target(), *x.weight()))
            .collect();
        for (_source, target, weight) in edges {
            let wire_output_id = match weight {
                Wire::Qubit(qubit) => other
                    .qubit_io_map
                    .get(reverse_qubit_map[&qubit].index())
                    .map(|x| x[1]),
                Wire::Clbit(clbit) => other
                    .clbit_io_map
                    .get(reverse_clbit_map[&clbit].index())
                    .map(|x| x[1]),
                Wire::Var(var) => {
                    let index = other
                        .vars
                        .find(reverse_var_map[self.vars.get(var).unwrap()])
                        .unwrap()
                        .index();
                    other.var_io_map.get(index).map(|x| x[1])
                }
            };
            let old_index =
                wire_output_id.and_then(|x| other.dag.neighbors_directed(x, Incoming).next());
            let source_out = match old_index {
                Some(old_index) => match out_map.get(&old_index) {
                    Some(new_index) => *new_index,
                    None => {
                        // If the index isn't in the node map we've already added the edges as
                        // part of the idle wire handling at the top of this method so just
                        // move on.
                        continue;
                    }
                },
                None => continue,
            };
            self.dag.add_edge(source_out, target, weight);
        }
        // Remove node
        if let NodeType::Operation(inst) = &self.dag[node] {
            self.decrement_op(inst.op.name().to_string().as_str());
        }
        self.dag.remove_node(node);
        Ok(out_map)
    }

    /// Retrieve a variable given its unique [Var] key within the DAG.
    ///
    /// The provided [Var] must be from this [DAGCircuit].
    pub fn get_var(&self, var: Var) -> Option<&expr::Var> {
        self.vars.get(var)
    }

    /// Retrieve a stretch given its unique [Stretch] key within the DAG.
    ///
    /// The provided [Stretch] must be from this [DAGCircuit].
    pub fn get_stretch(&self, stretch: Stretch) -> Option<&expr::Stretch> {
        self.stretches.get(stretch)
    }

    /// Add a variable to the DAGCircuit.
    ///
    /// # Arguments:
    ///
    /// * var: the new variable to add.
    /// * type_: the type the variable should have in the DAGCircuit.
    ///
    /// # Returns:
    ///
    /// The [Var] index of the stretch in the DAGCircuit.
    fn add_var(&mut self, var: expr::Var, type_: DAGVarType) -> PyResult<Var> {
        // The setup of the initial graph structure between an "in" and an "out" node is the same as
        // the bit-related `_add_wire`, but this logically needs to do different bookkeeping around
        // tracking the properties
        let name = {
            let expr::Var::Standalone { name, .. } = &var else {
                return Err(DAGCircuitError::new_err(
                    "cannot add variables that wrap `Clbit` or `ClassicalRegister` instances",
                ));
            };
            name.clone()
        };
        match self.identifier_info.get(&name) {
            Some(DAGIdentifierInfo::Var(info)) if Some(&var) == self.vars.get(info.var) => {
                return Err(DAGCircuitError::new_err("already present in the circuit"));
            }
            Some(_) => {
                return Err(DAGCircuitError::new_err(
                    "cannot add var as its name shadows an existing identifier",
                ));
            }
            _ => {}
        }

        let var_idx = self.vars.add(var, true)?;
        let (in_index, out_index) = self.add_wire(Wire::Var(var_idx))?;
        match type_ {
            DAGVarType::Input => &mut self.vars_input,
            DAGVarType::Capture => &mut self.vars_capture,
            DAGVarType::Declare => &mut self.vars_declare,
        }
        .insert(var_idx);
        self.identifier_info.insert(
            name,
            DAGIdentifierInfo::Var(DAGVarInfo {
                var: var_idx,
                type_,
                in_node: in_index,
                out_node: out_index,
            }),
        );
        Ok(var_idx)
    }

    /// Add a stretch variable to the DAGCircuit.
    ///
    /// # Arguments:
    ///
    /// * stretch: the new stretch to add.
    /// * type_: the type the stretch should have in the DAGCircuit.
    ///
    /// # Returns:
    ///
    /// The [Stretch] index of the stretch in the DAGCircuit.
    fn add_stretch(&mut self, stretch: expr::Stretch, type_: DAGStretchType) -> PyResult<Stretch> {
        let name: String = stretch.name.clone();
        match self.identifier_info.get(&name) {
            Some(DAGIdentifierInfo::Stretch(info))
                if &stretch == self.stretches.get(info.stretch).unwrap() =>
            {
                return Err(DAGCircuitError::new_err("already present in the circuit"));
            }
            Some(_) => {
                return Err(DAGCircuitError::new_err(
                    "cannot add stretch as its name shadows an existing identifier",
                ));
            }
            _ => {}
        }

        let stretch_idx = self.stretches.add(stretch, true)?;
        match type_ {
            DAGStretchType::Capture => {
                self.stretches_capture.insert(stretch_idx);
            }
            DAGStretchType::Declare => {
                self.stretches_declare.push(stretch_idx);
            }
        };
        self.identifier_info.insert(
            name,
            DAGIdentifierInfo::Stretch(DAGStretchInfo {
                stretch: stretch_idx,
                type_,
            }),
        );
        Ok(stretch_idx)
    }

    fn check_op_addition(&self, inst: &PackedInstruction) -> PyResult<()> {
        for b in self.qargs_interner.get(inst.qubits) {
            if self.qubit_io_map.len() - 1 < b.index() {
                return Err(DAGCircuitError::new_err(format!(
                    "qubit {:?} not found in output map",
                    self.qubits.get(*b).unwrap()
                )));
            }
        }

        for b in self.cargs_interner.get(inst.clbits) {
            if !self.clbit_io_map.len() - 1 < b.index() {
                return Err(DAGCircuitError::new_err(format!(
                    "clbit {:?} not found in output map",
                    self.clbits.get(*b).unwrap()
                )));
            }
        }

        if self.may_have_additional_wires(inst.op.view()) {
            let (clbits, vars) = Python::with_gil(|py| self.additional_wires(py, inst.op.view()))?;
            for b in clbits {
                if !self.clbit_io_map.len() - 1 < b.index() {
                    return Err(DAGCircuitError::new_err(format!(
                        "clbit {:?} not found in output map",
                        self.clbits.get(b).unwrap()
                    )));
                }
            }
            for v in vars {
                if !self.var_io_map.len() - 1 < v.index() {
                    return Err(DAGCircuitError::new_err(format!(
                        "var {v:?} not found in output map"
                    )));
                }
            }
        }
        Ok(())
    }

    /// Alternative constructor, builds a DAGCircuit with a fixed capacity.
    ///
    /// # Arguments:
    /// - `py`: Python GIL token
    /// - `num_qubits`: Number of qubits in the circuit
    /// - `num_clbits`: Number of classical bits in the circuit.
    /// - `num_vars`: (Optional) number of variables in the circuit.
    /// - `num_ops`: (Optional) number of operations in the circuit.
    /// - `num_edges`: (Optional) If known, number of edges in the circuit.
    pub fn with_capacity(
        num_qubits: usize,
        num_clbits: usize,
        num_vars: Option<usize>,
        num_ops: Option<usize>,
        num_edges: Option<usize>,
        num_stretches: Option<usize>,
    ) -> PyResult<Self> {
        let num_ops: usize = num_ops.unwrap_or_default();
        let num_vars = num_vars.unwrap_or_default();
        let num_stretches = num_stretches.unwrap_or_default();
        let num_edges = num_edges.unwrap_or(
            num_qubits +    // 1 edge between the input node and the output node or 1st op node.
            num_clbits +    // 1 edge between the input node and the output node or 1st op node.
            num_vars +      // 1 edge between the input node and the output node or 1st op node.
            num_ops, // In Average there will be 3 edges (2 qubits and 1 clbit, or 3 qubits) per op_node.
        );

        let num_nodes = num_qubits * 2 + // One input + One output node per qubit
            num_clbits * 2 +    // One input + One output node per clbit
            num_vars * 2 +  // One input + output node per variable
            num_ops;

        Ok(Self {
            name: None,
            metadata: None,
            dag: StableDiGraph::with_capacity(num_nodes, num_edges),
            qregs: RegisterData::new(),
            cregs: RegisterData::new(),
            qargs_interner: Interner::with_capacity(num_qubits),
            cargs_interner: Interner::with_capacity(num_clbits),
            qubits: ObjectRegistry::with_capacity(num_qubits),
            clbits: ObjectRegistry::with_capacity(num_clbits),
            vars: ObjectRegistry::with_capacity(num_vars),
            stretches: ObjectRegistry::with_capacity(num_stretches),
            global_phase: Param::Float(0.),
            duration: None,
            unit: "dt".to_string(),
            qubit_locations: BitLocator::with_capacity(num_qubits),
            clbit_locations: BitLocator::with_capacity(num_clbits),
            qubit_io_map: Vec::with_capacity(num_qubits),
            clbit_io_map: Vec::with_capacity(num_clbits),
            var_io_map: Vec::with_capacity(num_vars),
            op_names: IndexMap::default(),
            identifier_info: IndexMap::with_capacity_and_hasher(
                num_vars + num_stretches,
                RandomState::default(),
            ),
            vars_input: HashSet::new(),
            vars_capture: HashSet::new(),
            vars_declare: HashSet::new(),
            stretches_capture: HashSet::new(),
            stretches_declare: Vec::new(),
        })
    }

    /// Get qargs from an intern index
    pub fn get_qargs(&self, index: Interned<[Qubit]>) -> &[Qubit] {
        self.qargs_interner.get(index)
    }

    /// Get cargs from an intern index
    pub fn get_cargs(&self, index: Interned<[Clbit]>) -> &[Clbit] {
        self.cargs_interner.get(index)
    }

    /// Insert a new 1q standard gate on incoming qubit
    pub fn insert_1q_on_incoming_qubit(
        &mut self,
        new_gate: (StandardGate, &[f64]),
        old_index: NodeIndex,
    ) {
        self.increment_op(new_gate.0.name());
        let old_node = &self.dag[old_index];
        let inst = if let NodeType::Operation(old_node) = old_node {
            PackedInstruction {
                op: new_gate.0.into(),
                qubits: old_node.qubits,
                clbits: old_node.clbits,
                params: (!new_gate.1.is_empty())
                    .then(|| Box::new(new_gate.1.iter().map(|x| Param::Float(*x)).collect())),
                label: None,
                #[cfg(feature = "cache_pygates")]
                py_op: OnceLock::new(),
            }
        } else {
            panic!("This method only works if provided index is an op node");
        };
        let new_index = self.dag.add_node(NodeType::Operation(inst));
        let (parent_index, edge_index, weight) = self
            .dag
            .edges_directed(old_index, Incoming)
            .map(|edge| (edge.source(), edge.id(), *edge.weight()))
            .next()
            .unwrap();
        self.dag.add_edge(parent_index, new_index, weight);
        self.dag.add_edge(new_index, old_index, weight);
        self.dag.remove_edge(edge_index);
    }

    /// Remove a sequence of 1 qubit nodes from the dag
    /// This must only be called if all the nodes operate
    /// on a single qubit with no other wires in or out of any nodes
    pub fn remove_1q_sequence(&mut self, sequence: &[NodeIndex]) {
        let (parent_index, weight) = self
            .dag
            .edges_directed(*sequence.first().unwrap(), Incoming)
            .map(|edge| (edge.source(), *edge.weight()))
            .next()
            .unwrap();
        let child_index = self
            .dag
            .edges_directed(*sequence.last().unwrap(), Outgoing)
            .map(|edge| edge.target())
            .next()
            .unwrap();
        self.dag.add_edge(parent_index, child_index, weight);
        for node in sequence {
            match self.dag.remove_node(*node) {
                Some(NodeType::Operation(packed)) => {
                    let op_name = packed.op.name();
                    self.decrement_op(op_name);
                }
                _ => panic!("Must be called with valid operation node!"),
            }
        }
    }

    /// Replace a node with individual operations from a provided callback
    /// function on each qubit of that node.
    #[allow(unused_variables)]
    pub fn replace_node_with_1q_ops<F>(
        &mut self,
        py: Python, // Unused if cache_pygates isn't enabled
        node: NodeIndex,
        insert: F,
    ) -> PyResult<()>
    where
        F: Fn(Wire) -> (PackedOperation, SmallVec<[Param; 3]>),
    {
        let mut edge_list: Vec<(NodeIndex, NodeIndex, Wire)> = Vec::with_capacity(2);
        for (source, in_weight) in self
            .dag
            .edges_directed(node, Incoming)
            .map(|x| (x.source(), *x.weight()))
        {
            for (target, out_weight) in self
                .dag
                .edges_directed(node, Outgoing)
                .map(|x| (x.target(), *x.weight()))
            {
                if in_weight == out_weight {
                    edge_list.push((source, target, in_weight));
                }
            }
        }
        for (source, target, weight) in edge_list {
            let (new_op, params) = insert(weight);
            self.increment_op(new_op.name());
            let qubits = if let Wire::Qubit(qubit) = weight {
                vec![qubit]
            } else {
                panic!("This method only works if the gate being replaced has no classical incident wires")
            };
            #[cfg(feature = "cache_pygates")]
            let py_op = match new_op.view() {
                OperationRef::StandardGate(_)
                | OperationRef::StandardInstruction(_)
                | OperationRef::Unitary(_) => OnceLock::new(),
                OperationRef::Gate(gate) => OnceLock::from(gate.gate.clone_ref(py)),
                OperationRef::Instruction(instruction) => {
                    OnceLock::from(instruction.instruction.clone_ref(py))
                }
                OperationRef::Operation(op) => OnceLock::from(op.operation.clone_ref(py)),
            };
            let inst = PackedInstruction {
                op: new_op,
                qubits: self.qargs_interner.insert_owned(qubits),
                clbits: self.cargs_interner.get_default(),
                params: (!params.is_empty()).then(|| Box::new(params)),
                label: None,
                #[cfg(feature = "cache_pygates")]
                py_op,
            };
            let new_index = self.dag.add_node(NodeType::Operation(inst));
            self.dag.add_edge(source, new_index, weight);
            self.dag.add_edge(new_index, target, weight);
        }

        match self.dag.remove_node(node) {
            Some(NodeType::Operation(packed)) => {
                let op_name = packed.op.name();
                self.decrement_op(op_name);
            }
            _ => panic!("Must be called with valid operation node"),
        }
        Ok(())
    }

    pub fn add_global_phase(&mut self, value: &Param) -> PyResult<()> {
        match value {
            Param::Obj(_) => {
                return Err(PyTypeError::new_err(
                    "Invalid parameter type, only float and parameter expression are supported",
                ))
            }
            _ => self.set_global_phase(add_global_phase(&self.global_phase, value)?)?,
        }
        Ok(())
    }

    /// Return the op name counts in the circuit
    ///
    /// Args:
    ///     py: The python token necessary for control flow recursion
    ///     recurse: Whether to recurse into control flow ops or not
    pub fn count_ops(
        &self,
        py: Python,
        recurse: bool,
    ) -> PyResult<IndexMap<String, usize, RandomState>> {
        if !recurse || !self.has_control_flow() {
            Ok(self.op_names.clone())
        } else {
            fn inner(
                py: Python,
                dag: &DAGCircuit,
                counts: &mut IndexMap<String, usize, RandomState>,
            ) -> PyResult<()> {
                for (key, value) in dag.op_names.iter() {
                    counts
                        .entry(key.clone())
                        .and_modify(|count| *count += value)
                        .or_insert(*value);
                }
                let circuit_to_dag = imports::CIRCUIT_TO_DAG.get_bound(py);
                for node in dag.dag.node_weights() {
                    let NodeType::Operation(node) = node else {
                        continue;
                    };
                    if !node.op.control_flow() {
                        continue;
                    }
                    let OperationRef::Instruction(inst) = node.op.view() else {
                        panic!("control flow op must be an instruction")
                    };
                    let blocks = inst.instruction.bind(py).getattr("blocks")?;
                    for block in blocks.try_iter()? {
                        let inner_dag: &DAGCircuit = &circuit_to_dag.call1((block?,))?.extract()?;
                        inner(py, inner_dag, counts)?;
                    }
                }
                Ok(())
            }
            let mut counts =
                IndexMap::with_capacity_and_hasher(self.op_names.len(), RandomState::default());
            inner(py, self, &mut counts)?;
            Ok(counts)
        }
    }

    /// Get an immutable reference to the op counts for this DAGCircuit
    ///
    /// This differs from count_ops() in that it doesn't handle control flow recursion at all
    /// and it returns a reference instead of an owned copy. If you don't need to work with
    /// control flow or ownership of the counts this is a more efficient alternative to
    /// `DAGCircuit::count_ops(py, false)`
    pub fn get_op_counts(&self) -> &IndexMap<String, usize, RandomState> {
        &self.op_names
    }

    /// Extends the DAG with valid instances of [PackedInstruction].
    pub fn extend<I>(&mut self, iter: I) -> PyResult<Vec<NodeIndex>>
    where
        I: IntoIterator<Item = PackedInstruction>,
    {
        self.try_extend(
            iter.into_iter()
                .map(|inst| -> Result<PackedInstruction, Infallible> { Ok(inst) }),
        )
    }

    /// Extends the DAG with valid instances of [PackedInstruction], where the iterator produces the
    /// results in a fallible manner.
    pub fn try_extend<I, E>(&mut self, iter: I) -> PyResult<Vec<NodeIndex>>
    where
        I: IntoIterator<Item = Result<PackedInstruction, E>>,
        PyErr: From<E>,
    {
        let mut new_nodes = Vec::new();
        let mut replacement_dag = DAGCircuit::new()?;
        std::mem::swap(self, &mut replacement_dag);
        let mut dag_builder = replacement_dag.into_builder();
        for inst in iter {
            new_nodes.push(dag_builder.push_back(inst?)?);
        }
        *self = dag_builder.build();
        Ok(new_nodes)
    }

    /// Alternative constructor to build an instance of [DAGCircuit] from a `QuantumCircuit`.
<<<<<<< HEAD
    pub fn from_circuit(
        py: Python,
=======
    pub(crate) fn from_circuit(
>>>>>>> 3f247830
        qc: QuantumCircuitData,
        copy_op: bool,
        qubit_order: Option<Vec<Bound<PyAny>>>,
        clbit_order: Option<Vec<Bound<PyAny>>>,
    ) -> PyResult<DAGCircuit> {
        // Extract necessary attributes
        let qc_data = qc.data;
        let num_qubits = qc_data.num_qubits();
        let num_clbits = qc_data.num_clbits();
        let num_ops = qc_data.__len__();
        let num_vars =
            qc_data.num_declared_vars() + qc_data.num_input_vars() + qc_data.num_captured_vars();
        let num_stretches = qc_data.num_declared_stretches() + qc_data.num_captured_stretches();

        // Build DAGCircuit with capacity
        let mut new_dag = DAGCircuit::with_capacity(
            num_qubits,
            num_clbits,
            Some(num_vars),
            Some(num_ops),
            None,
            Some(num_stretches),
        )?;

        // Assign other necessary data
        new_dag.name = qc.name;

        // Avoid manually acquiring the GIL.
        new_dag.global_phase = match qc_data.global_phase() {
            // The clone here implicitly requires the gil while ParameterExpression is defined in
            // Python.
            Param::ParameterExpression(exp) => Param::ParameterExpression(exp.clone()),
            Param::Float(float) => Param::Float(*float),
            _ => unreachable!("Incorrect parameter assigned for global phase"),
        };

        new_dag.metadata = qc.metadata.map(|meta| meta.unbind());

        // Add the qubits depending on order, and produce the qargs map.
        let qarg_map = if let Some(qubit_ordering) = qubit_order {
            let mut ordered_vec = Vec::from_iter((0..num_qubits as u32).map(Qubit));
            qubit_ordering
                .into_iter()
                .try_for_each(|qubit| -> PyResult<()> {
                    let qubit_nat: ShareableQubit = qubit.extract()?;
                    if new_dag.qubits.find(&qubit_nat).is_some() {
                        return Err(DAGCircuitError::new_err(format!(
                            "duplicate qubits {}",
                            &qubit
                        )));
                    }
                    let qubit_index = qc_data.qubits().find(&qubit_nat).unwrap();
                    ordered_vec[qubit_index.index()] = new_dag.add_qubit_unchecked(qubit_nat)?;
                    Ok(())
                })?;
            // The `Vec::get` use is because an arbitrary interner might contain old references to
            // bit instances beyond `num_qubits`, such as if it's from a DAG that had wires removed.
            new_dag.merge_qargs(qc_data.qargs_interner(), |bit| {
                ordered_vec.get(bit.index()).copied()
            })
        } else {
            qc_data
                .qubits()
                .objects()
                .iter()
                .try_for_each(|qubit| -> PyResult<_> {
                    new_dag.add_qubit_unchecked(qubit.clone())?;
                    Ok(())
                })?;
            new_dag.merge_qargs(qc_data.qargs_interner(), |bit| Some(*bit))
        };

        // Add the clbits depending on order, and produce the cargs map.
        let carg_map = if let Some(clbit_ordering) = clbit_order {
            let mut ordered_vec = Vec::from_iter((0..num_clbits as u32).map(Clbit));
            clbit_ordering
                .into_iter()
                .try_for_each(|clbit| -> PyResult<()> {
                    let clbit_nat: ShareableClbit = clbit.extract()?;
                    if new_dag.clbits.find(&clbit_nat).is_some() {
                        return Err(DAGCircuitError::new_err(format!(
                            "duplicate clbits {}",
                            &clbit
                        )));
                    };
                    let clbit_index = qc_data.clbits().find(&clbit_nat).unwrap();
                    ordered_vec[clbit_index.index()] = new_dag.add_clbit_unchecked(clbit_nat)?;
                    Ok(())
                })?;
            // The `Vec::get` use is because an arbitrary interner might contain old references to
            // bit instances beyond `num_clbits`, such as if it's from a DAG that had wires removed.
            new_dag.merge_cargs(qc_data.cargs_interner(), |bit| {
                ordered_vec.get(bit.index()).copied()
            })
        } else {
            qc_data
                .clbits()
                .objects()
                .iter()
                .try_for_each(|clbit| -> PyResult<()> {
                    new_dag.add_clbit_unchecked(clbit.clone())?;
                    Ok(())
                })?;
            new_dag.merge_cargs(qc_data.cargs_interner(), |bit| Some(*bit))
        };

        // Add all of the new vars and stretches
        for identifier in qc_data.identifiers() {
            match identifier {
                CircuitIdentifierInfo::Stretch(circuit_stretch_info) => {
                    new_dag.add_stretch(
                        qc_data
                            .get_stretch(circuit_stretch_info.get_stretch())
                            .expect("Stretch not found for the specified index")
                            .clone(),
                        circuit_stretch_info.get_type().into(),
                    )?;
                }
                CircuitIdentifierInfo::Var(circuit_var_info) => {
                    new_dag.add_var(
                        qc_data
                            .get_var(circuit_var_info.get_var())
                            .expect("Var not found for the specified index")
                            .clone(),
                        circuit_var_info.get_type().into(),
                    )?;
                }
            }
        }

        // Add all the registers
        for qreg in qc_data.qregs() {
            new_dag.add_qreg(qreg.clone())?;
        }

        for creg in qc_data.cregs() {
            new_dag.add_creg(creg.clone())?;
        }

        // After bits and registers are added, copy bitlocations
        new_dag.qubit_locations = qc_data.qubit_indices().clone();
        new_dag.clbit_locations = qc_data.clbit_indices().clone();

        new_dag.try_extend(qc_data.iter().map(|instr| -> PyResult<PackedInstruction> {
            Ok(PackedInstruction {
                op: if copy_op {
                    match instr.op.view() {
                        OperationRef::Gate(gate) => {
                            Python::with_gil(|py| gate.py_deepcopy(py, None))?.into()
                        }
                        OperationRef::Instruction(instruction) => {
                            Python::with_gil(|py| instruction.py_deepcopy(py, None))?.into()
                        }
                        OperationRef::Operation(operation) => {
                            Python::with_gil(|py| operation.py_deepcopy(py, None))?.into()
                        }
                        OperationRef::StandardGate(gate) => gate.into(),
                        OperationRef::StandardInstruction(instruction) => instruction.into(),
                        OperationRef::Unitary(unitary) => unitary.clone().into(),
                    }
                } else {
                    instr.op.clone()
                },
                qubits: qarg_map[instr.qubits],
                clbits: carg_map[instr.clbits],
                params: instr.params.clone(),
                label: instr.label.clone(),
                #[cfg(feature = "cache_pygates")]
                py_op: OnceLock::new(),
            })
        }))?;
        Ok(new_dag)
    }

    /// Builds a [DAGCircuit] based on an instance of [CircuitData].
    pub fn from_circuit_data(circuit_data: CircuitData, copy_op: bool) -> PyResult<Self> {
        let circ = QuantumCircuitData {
            data: circuit_data,
            name: None,
            metadata: None,
        };
        Self::from_circuit(circ, copy_op, None, None)
    }

    #[allow(clippy::too_many_arguments)]
    /// Replace a block of node indices with a new packed operation
    pub fn replace_block(
        &mut self,
        block_ids: &[NodeIndex],
        op: PackedOperation,
        params: SmallVec<[Param; 3]>,
        label: Option<&str>,
        cycle_check: bool,
        qubit_pos_map: &HashMap<Qubit, usize>,
        clbit_pos_map: &HashMap<Clbit, usize>,
    ) -> PyResult<NodeIndex> {
        let mut block_op_names = Vec::with_capacity(block_ids.len());
        let mut block_qargs: HashSet<Qubit> = HashSet::new();
        let mut block_cargs: HashSet<Clbit> = HashSet::new();
        for nd in block_ids {
            let weight = self.dag.node_weight(*nd);
            match weight {
                Some(NodeType::Operation(packed)) => {
                    block_op_names.push(packed.op.name().to_string());
                    block_qargs.extend(self.qargs_interner.get(packed.qubits));
                    block_cargs.extend(self.cargs_interner.get(packed.clbits));
                    // Add classical bits from SwitchCaseOp, if applicable.
                    if let OperationRef::Instruction(op) = packed.op.view() {
                        if op.name() == "switch_case" {
                            Python::with_gil(|py| -> PyResult<()> {
                                let op_bound = op.instruction.bind(py);
                                let target = op_bound.getattr(intern!(py, "target"))?;
                                if target.downcast::<PyClbit>().is_ok() {
                                    let target_clbit: ShareableClbit = target.extract()?;
                                    block_cargs.insert(self.clbits.find(&target_clbit).unwrap());
                                } else if target.is_instance_of::<PyClassicalRegister>() {
                                    block_cargs.extend(self.clbits.map_objects(
                                        target.extract::<Vec<ShareableClbit>>()?.into_iter(),
                                    )?);
                                } else {
                                    block_cargs.extend(
                                        self.clbits.map_objects(
                                            node_resources(&target)?
                                                .clbits
                                                .extract::<Vec<ShareableClbit>>(py)?
                                                .into_iter(),
                                        )?,
                                    );
                                }
                                Ok(())
                            })?;
                        }
                    }
                }
                Some(_) => {
                    return Err(DAGCircuitError::new_err(
                        "Nodes in 'node_block' must be of type 'DAGOpNode'.",
                    ))
                }
                None => {
                    return Err(DAGCircuitError::new_err(
                        "Node in 'node_block' not found in DAG.",
                    ))
                }
            }
        }

        let mut block_qargs: Vec<Qubit> = block_qargs
            .into_iter()
            .filter(|q| qubit_pos_map.contains_key(q))
            .collect();
        block_qargs.sort_by_key(|q| qubit_pos_map[q]);

        let mut block_cargs: Vec<Clbit> = block_cargs
            .into_iter()
            .filter(|c| clbit_pos_map.contains_key(c))
            .collect();
        block_cargs.sort_by_key(|c| clbit_pos_map[c]);

        if op.num_qubits() as usize != block_qargs.len() {
            return Err(DAGCircuitError::new_err(format!(
                "Number of qubits in the replacement operation ({}) is not equal to the number of qubits in the block ({})!", op.num_qubits(), block_qargs.len()
            )));
        }

        let op_name = op.name().to_string();
        let qubits = self.qargs_interner.insert_owned(block_qargs);
        let clbits = self.cargs_interner.insert_owned(block_cargs);
        let weight = NodeType::Operation(PackedInstruction {
            op,
            qubits,
            clbits,
            params: (!params.is_empty()).then(|| Box::new(params)),
            label: label.map(|label| Box::new(label.to_string())),
            #[cfg(feature = "cache_pygates")]
            py_op: OnceLock::new(),
        });

        let new_node = self
            .dag
            .contract_nodes(block_ids.iter().copied(), weight, cycle_check)
            .map_err(|e| match e {
                ContractError::DAGWouldCycle => DAGCircuitError::new_err(
                    "Replacing the specified node block would introduce a cycle",
                ),
            })?;

        self.increment_op(op_name.as_str());
        for name in block_op_names {
            self.decrement_op(name.as_str());
        }
        Ok(new_node)
    }

    pub fn compose(
        &mut self,
        other: &DAGCircuit,
        qubits: Option<&[ShareableQubit]>,
        clbits: Option<&[ShareableClbit]>,
        inline_captures: bool,
    ) -> PyResult<()> {
        if other.qubits.len() > self.qubits.len() || other.clbits.len() > self.clbits.len() {
            return Err(DAGCircuitError::new_err(
                "Trying to compose with another DAGCircuit which has more 'in' edges.",
            ));
        }

        // Number of qubits and clbits must match number in circuit or None
        let identity_qubit_map: HashMap<ShareableQubit, ShareableQubit> = other
            .qubits
            .objects()
            .iter()
            .cloned()
            .zip(self.qubits.objects().iter().cloned())
            .collect();
        let identity_clbit_map: HashMap<ShareableClbit, ShareableClbit> = other
            .clbits
            .objects()
            .iter()
            .cloned()
            .zip(self.clbits.objects().iter().cloned())
            .collect();

        let qubit_map = match qubits {
            None => identity_qubit_map.clone(),
            Some(qubits) => {
                if qubits.len() != other.qubits.len() {
                    return Err(DAGCircuitError::new_err(concat!(
                        "Number of items in qubits parameter does not",
                        " match number of qubits in the circuit."
                    )));
                }
                let other_qubits = other.qubits.objects();
                other_qubits
                    .iter()
                    .cloned()
                    .zip(qubits.iter().cloned())
                    .collect()
            }
        };

        let clbit_map = match clbits {
            None => identity_clbit_map.clone(),
            Some(clbits) => {
                if clbits.len() != other.clbits.len() {
                    return Err(DAGCircuitError::new_err(concat!(
                        "Number of items in clbits parameter does not",
                        " match number of clbits in the circuit."
                    )));
                }
                let other_clbits = other.clbits.objects();
                other_clbits
                    .iter()
                    .cloned()
                    .zip(clbits.iter().cloned())
                    .collect()
            }
        };

        self.global_phase = add_global_phase(&self.global_phase, &other.global_phase)?;

        // This is all the handling we need for realtime variables, if there's no remapping. They:
        //
        // * get added to the DAG and then operations involving them get appended on normally.
        // * get inlined onto an existing variable, then operations get appended normally.
        // * there's a clash or a failed inlining, and we just raise an error.
        //
        // Notably if there's no remapping, there's no need to recurse into control-flow or to do any
        // Var rewriting during the Expr visits.
        for var in &other.vars_input {
            self.add_input_var(other.vars.get(*var).unwrap().clone())?;
        }
        if inline_captures {
            for var in other
                .vars_capture
                .iter()
                .map(|v| other.vars.get(*v).unwrap())
            {
                if self.vars.find(var).is_none() {
                    let expr::Var::Standalone { name, .. } = var else {
                        panic!("var capture not standalone");
                    };
                    return Err(DAGCircuitError::new_err(format!(
                        "Variable '{name}' to be inlined is not in the base DAG. If you wanted it to be automatically added, use `inline_captures=False`."
                    )));
                }
            }
            for stretch in other
                .stretches_capture
                .iter()
                .map(|v| other.stretches.get(*v).unwrap())
            {
                if self.stretches.find(stretch).is_none() {
                    return Err(DAGCircuitError::new_err(format!(
                        "Stretch '{}' to be inlined is not in the base DAG. If you wanted it to be automatically added, use `inline_captures=False`.",
                        stretch.name
                    )));
                }
            }
        } else {
            for var in &other.vars_capture {
                self.add_captured_var(other.vars.get(*var).unwrap().clone())?;
            }
            for stretch in &other.stretches_capture {
                self.add_captured_stretch(other.stretches.get(*stretch).unwrap().clone())?;
            }
        }
        for var in &other.vars_declare {
            self.add_declared_var(other.vars.get(*var).unwrap().clone())?;
        }
        for stretch in &other.stretches_declare {
            self.add_declared_stretch(other.stretches.get(*stretch).unwrap().clone())?;
        }
        let build_var_mapper = |cregs: &RegisterData<ClassicalRegister>| -> VariableMapper {
            let mut edge_map = HashMap::new();
            if clbit_map.is_empty() {
                // try to ido a 1-1 mapping in order
                for (a, b) in identity_clbit_map.iter() {
                    edge_map.insert(a.clone(), b.clone());
                }
            } else {
                for (a, b) in clbit_map.iter() {
                    edge_map.insert(a.clone(), b.clone());
                }
            };
            VariableMapper::new(
                cregs.registers().to_vec(),
                edge_map,
                HashMap::default(),
                None,
            )
        };
        let mut variable_mapper: Option<VariableMapper> = None;

        for node in other.topological_nodes()? {
            match &other.dag[node] {
                NodeType::QubitIn(q) => {
                    let bit = other.qubits.get(*q).unwrap();
                    let m_wire = &qubit_map[bit];
                    let wire_in_dag = self.qubits.find(m_wire);
                    if wire_in_dag.is_none()
                        || (self.qubit_io_map.len() - 1 < wire_in_dag.unwrap().index())
                    {
                        return Err(DAGCircuitError::new_err(format!(
                            "wire {m_wire:?} not in self",
                        )));
                    }
                }
                NodeType::ClbitIn(c) => {
                    let bit = other.clbits.get(*c).unwrap();
                    let m_wire = &clbit_map[bit];
                    let wire_in_dag = self.clbits.find(m_wire);
                    if wire_in_dag.is_none()
                        || self.clbit_io_map.len() - 1 < wire_in_dag.unwrap().index()
                    {
                        return Err(DAGCircuitError::new_err(format!(
                            "wire {m_wire:?} not in self",
                        )));
                    }
                }
                NodeType::Operation(inst) => {
                    let qubits = other
                        .qubits
                        .map_indices(other.qargs_interner.get(inst.qubits));
                    let mapped_qargs = qubits
                        .into_iter()
                        .map(|bit| self.qubits.find(&qubit_map[bit]).unwrap())
                        .collect::<Vec<Qubit>>();
                    let clbits = other
                        .clbits
                        .map_indices(other.cargs_interner.get(inst.clbits));
                    let mapped_cargs = clbits
                        .into_iter()
                        .map(|bit| self.clbits.find(&clbit_map[bit]).unwrap())
                        .collect::<Vec<Clbit>>();

                    let instr = if inst.op.control_flow() {
                        let OperationRef::Instruction(op) = inst.op.view() else {
                            unreachable!("All control_flow ops should be PyInstruction");
                        };
                        let py_op = Python::with_gil(|py| -> PyResult<Py<PyAny>> {
                            let py_op = op.instruction.bind(py);
                            let py_op = py_op.call_method0(intern!(py, "to_mutable"))?;
                            if py_op.is_instance(imports::IF_ELSE_OP.get_bound(py))?
                                || py_op.is_instance(imports::WHILE_LOOP_OP.get_bound(py))?
                            {
                                if let Ok(condition) = py_op
                                    .getattr(intern!(py, "condition"))
                                    .and_then(|c| c.extract())
                                {
                                    match variable_mapper {
                                        Some(ref variable_mapper) => {
                                            let condition = variable_mapper.map_condition(
                                                &condition,
                                                true,
                                                reject_new_register,
                                            )?;
                                            py_op.setattr(intern!(py, "condition"), condition)?;
                                        }
                                        None => {
                                            let var_mapper = build_var_mapper(&self.cregs);
                                            let condition = var_mapper.map_condition(
                                                &condition,
                                                true,
                                                reject_new_register,
                                            )?;
                                            py_op.setattr(intern!(py, "condition"), condition)?;
                                            variable_mapper = Some(var_mapper);
                                        }
                                    }
                                }
                            } else if py_op.is_instance(imports::SWITCH_CASE_OP.get_bound(py))? {
                                match variable_mapper {
                                    Some(ref variable_mapper) => {
                                        py_op.setattr(
                                            intern!(py, "target"),
                                            variable_mapper.map_target(
                                                &py_op.getattr(intern!(py, "target"))?.extract()?,
                                                reject_new_register,
                                            )?,
                                        )?;
                                    }
                                    None => {
                                        let var_mapper = build_var_mapper(&self.cregs);
                                        py_op.setattr(
                                            intern!(py, "target"),
                                            var_mapper.map_target(
                                                &py_op.getattr(intern!(py, "target"))?.extract()?,
                                                reject_new_register,
                                            )?,
                                        )?;
                                        variable_mapper = Some(var_mapper);
                                    }
                                }
                            }
                            Ok(py_op.unbind())
                        })?;
                        PackedInstruction {
                            op: PackedOperation::from_instruction(
                                PyInstruction {
                                    qubits: op.qubits,
                                    clbits: op.clbits,
                                    params: op.params,
                                    op_name: op.op_name.clone(),
                                    control_flow: op.control_flow,
                                    instruction: py_op,
                                }
                                .into(),
                            ),
                            qubits: self.qargs_interner.insert_owned(mapped_qargs),
                            clbits: self.cargs_interner.insert_owned(mapped_cargs),
                            params: inst.params.clone(),
                            label: inst.label.clone(),
                            #[cfg(feature = "cache_pygates")]
                            py_op: OnceLock::new(),
                        }
                    } else {
                        PackedInstruction {
                            op: inst.op.clone(),
                            qubits: self.qargs_interner.insert_owned(mapped_qargs),
                            clbits: self.cargs_interner.insert_owned(mapped_cargs),
                            params: inst.params.clone(),
                            label: inst.label.clone(),
                            #[cfg(feature = "cache_pygates")]
                            py_op: inst.py_op.clone(),
                        }
                    };
                    self.push_back(instr)?;
                }
                // If its a Var wire, we already checked that it exists in the destination.
                NodeType::VarIn(_)
                | NodeType::VarOut(_)
                | NodeType::QubitOut(_)
                | NodeType::ClbitOut(_) => (),
            }
        }
        Ok(())
    }

    /// Substitute an operation in a node with a new one. The wire counts must match and the same
    /// argument order will be used.
    pub fn substitute_op(
        &mut self,
        node_index: NodeIndex,
        new_op: PackedOperation,
        params: SmallVec<[Param; 3]>,
        label: Option<&str>,
    ) -> PyResult<()> {
        let old_packed = self.dag[node_index].unwrap_operation();
        let op_name = old_packed.op.name().to_string();

        if old_packed.op.num_qubits() != new_op.num_qubits()
            || old_packed.op.num_clbits() != new_op.num_clbits()
        {
            return Err(DAGCircuitError::new_err(
                format!(
                    "Cannot replace node of width ({} qubits, {} clbits) with operation of mismatched width ({} qubits, {} clbits)",
                    old_packed.op.num_qubits(), old_packed.op.num_clbits(), new_op.num_qubits(), new_op.num_clbits()
                )));
        }
        let new_op_name = new_op.name().to_string();
        let new_weight = NodeType::Operation(PackedInstruction {
            op: new_op,
            qubits: old_packed.qubits,
            clbits: old_packed.clbits,
            params: (!params.is_empty()).then(|| params.into()),
            label: label.map(|label| Box::new(label.to_string())),
            #[cfg(feature = "cache_pygates")]
            py_op: OnceLock::new(),
        });
        if let Some(weight) = self.dag.node_weight_mut(node_index) {
            *weight = new_weight;
        }

        // Update self.op_names
        self.decrement_op(op_name.as_str());
        self.increment_op(new_op_name.as_str());
        Ok(())
    }

    /// Substitute a give node in the dag with a new operation from python
    pub fn substitute_node_with_py_op(
        &mut self,
        node_index: NodeIndex,
        op: &Bound<PyAny>,
    ) -> PyResult<()> {
        // Extract information from node that is going to be replaced
        let old_packed = self.dag[node_index].unwrap_operation();
        let op_name = old_packed.op.name().to_string();
        // Extract information from new op
        let new_op = op.extract::<OperationFromPython>()?;
        let current_wires: HashSet<Wire> =
            self.dag.edges(node_index).map(|e| *e.weight()).collect();
        let mut new_wires: HashSet<Wire> = self
            .qargs_interner
            .get(old_packed.qubits)
            .iter()
            .map(|x| Wire::Qubit(*x))
            .chain(
                self.cargs_interner
                    .get(old_packed.clbits)
                    .iter()
                    .map(|x| Wire::Clbit(*x)),
            )
            .collect();
        let (additional_clbits, additional_vars) =
            Python::with_gil(|py| self.additional_wires(py, new_op.operation.view()))?;
        new_wires.extend(additional_clbits.iter().map(|x| Wire::Clbit(*x)));
        new_wires.extend(additional_vars.iter().map(|x| Wire::Var(*x)));

        if old_packed.op.num_qubits() != new_op.operation.num_qubits()
            || old_packed.op.num_clbits() != new_op.operation.num_clbits()
        {
            return Err(DAGCircuitError::new_err(
                format!(
                    "Cannot replace node of width ({} qubits, {} clbits) with operation of mismatched width ({} qubits, {} clbits)",
                    old_packed.op.num_qubits(), old_packed.op.num_clbits(), new_op.operation.num_qubits(), new_op.operation.num_clbits()
                )));
        }

        #[cfg(feature = "cache_pygates")]
        let py_op_cache = Some(op.clone().unbind());

        let label = new_op.label.clone();
        if new_wires != current_wires {
            // The new wires must be a non-strict subset of the current wires; if they add new
            // wires, we'd not know where to cut the existing wire to insert the new dependency.
            return Err(DAGCircuitError::new_err(format!(
                "New operation '{:?}' does not span the same wires as the old node '{:?}'. New wires: {:?}, old_wires: {:?}.", op.str(), old_packed.op.view(), new_wires, current_wires
            )));
        }
        let new_op_name = new_op.operation.name().to_string();
        let new_weight = NodeType::Operation(PackedInstruction {
            op: new_op.operation,
            qubits: old_packed.qubits,
            clbits: old_packed.clbits,
            params: (!new_op.params.is_empty()).then(|| new_op.params.into()),
            label,
            #[cfg(feature = "cache_pygates")]
            py_op: py_op_cache.map(OnceLock::from).unwrap_or_default(),
        });
        if let Some(weight) = self.dag.node_weight_mut(node_index) {
            *weight = new_weight;
        }

        // Update self.op_names
        self.decrement_op(op_name.as_str());
        self.increment_op(new_op_name.as_str());
        Ok(())
    }

    /// Returns version of the DAGCircuit optimized for efficient addition
    /// of multiple new instructions to the [DAGCircuit].
    pub fn into_builder(self) -> DAGCircuitBuilder {
        DAGCircuitBuilder::new(self)
    }

    // Returns an immutable reference to 'name', if it exists
    pub fn get_name(&self) -> Option<&String> {
        self.name.as_ref()
    }

    // Returns an immutable reference to 'metadata'
    pub fn get_metadata(&self) -> Option<&PyObject> {
        self.metadata.as_ref()
    }
}

pub struct DAGCircuitBuilder {
    dag: DAGCircuit,
    last_clbits: Vec<Option<NodeIndex>>,
    last_qubits: Vec<Option<NodeIndex>>,
    last_vars: Vec<Option<NodeIndex>>,
}

impl DAGCircuitBuilder {
    /// Creates a new instance of [DAGCircuitBuilder] which allows instructions to
    /// be added continuously into the [DAGCircuit].
    pub fn new(dag: DAGCircuit) -> DAGCircuitBuilder {
        let num_qubits = dag.num_qubits();
        let num_clbits = dag.num_clbits();
        let num_vars = dag.num_vars();
        Self {
            dag,
            last_qubits: vec![None; num_qubits],
            last_clbits: vec![None; num_clbits],
            last_vars: vec![None; num_vars],
        }
    }

    /// Finishes up the changes by re-connecting all of the output nodes back to the last
    /// recorded nodes.
    pub fn build(mut self) -> DAGCircuit {
        // Re-connects all of the output nodes with their respective last nodes.
        // Add the output_nodes back to qargs
        for (qubit, node) in self
            .last_qubits
            .into_iter()
            .enumerate()
            .filter_map(|(qubit, node)| node.map(|node| (qubit, node)))
        {
            let output_node = self.dag.qubit_io_map[qubit][1];
            self.dag
                .dag
                .add_edge(node, output_node, Wire::Qubit(Qubit(qubit as u32)));
        }

        // Add the output_nodes back to cargs
        for (clbit, node) in self
            .last_clbits
            .into_iter()
            .enumerate()
            .filter_map(|(clbit, node)| node.map(|node| (clbit, node)))
        {
            let output_node = self.dag.clbit_io_map[clbit][1];
            self.dag
                .dag
                .add_edge(node, output_node, Wire::Clbit(Clbit(clbit as u32)));
        }

        // Add the output_nodes back to vars
        for (var, node) in self
            .last_vars
            .into_iter()
            .enumerate()
            .filter_map(|(var, node)| node.map(|node| (var, node)))
        {
            let output_node = self.dag.var_io_map[var][1];
            self.dag
                .dag
                .add_edge(node, output_node, Wire::Var(Var(var as u32)));
        }
        self.dag
    }

    /// Applies a new operation to the back of the circuit. This variant works with non-owned bit indices.
    pub fn apply_operation_back(
        &mut self,
        op: PackedOperation,
        qubits: &[Qubit],
        clbits: &[Clbit],
        params: Option<SmallVec<[Param; 3]>>,
        label: Option<String>,
        #[cfg(feature = "cache_pygates")] py_op: Option<PyObject>,
    ) -> PyResult<NodeIndex> {
        let instruction = self.pack_instruction(
            op,
            qubits,
            clbits,
            params,
            label,
            #[cfg(feature = "cache_pygates")]
            py_op,
        );
        self.push_back(instruction)
    }

    /// Pushes a valid [PackedInstruction] to the back ot the circuit.
    pub fn push_back(&mut self, instr: PackedInstruction) -> PyResult<NodeIndex> {
        let (all_cbits, vars) = self.dag.get_classical_resources(&instr)?;

        // Increment the operation count
        self.dag.increment_op(instr.op.name());

        let qubits_id = instr.qubits;
        let new_node = self.dag.dag.add_node(NodeType::Operation(instr));

        // Check all the qubits in this instruction.
        for qubit in self.dag.qargs_interner.get(qubits_id) {
            // Retrieve each qubit's last node
            let qubit_last_node = *self.last_qubits[qubit.index()].get_or_insert_with(|| {
                // If the qubit is not in the last nodes collection, the edge between the output node and its predecessor.
                // Then, store the predecessor's NodeIndex in the last nodes collection.
                let output_node = self.dag.qubit_io_map[qubit.index()][1];
                let (edge_id, predecessor_node) = self
                    .dag
                    .dag
                    .edges_directed(output_node, Incoming)
                    .next()
                    .map(|edge| (edge.id(), edge.source()))
                    .unwrap();
                self.dag.dag.remove_edge(edge_id);
                predecessor_node
            });
            self.last_qubits[qubit.index()] = Some(new_node);
            self.dag
                .dag
                .add_edge(qubit_last_node, new_node, Wire::Qubit(*qubit));
        }

        // Check all the clbits in this instruction.
        for clbit in all_cbits {
            let clbit_last_node = *self.last_clbits[clbit.index()].get_or_insert_with(|| {
                // If the qubit is not in the last nodes collection, the edge between the output node and its predecessor.
                // Then, store the predecessor's NodeIndex in the last nodes collection.
                let output_node = self.dag.clbit_io_map[clbit.index()][1];
                let (edge_id, predecessor_node) = self
                    .dag
                    .dag
                    .edges_directed(output_node, Incoming)
                    .next()
                    .map(|edge| (edge.id(), edge.source()))
                    .unwrap();
                self.dag.dag.remove_edge(edge_id);
                predecessor_node
            });
            self.last_clbits[clbit.index()] = Some(new_node);
            self.dag
                .dag
                .add_edge(clbit_last_node, new_node, Wire::Clbit(clbit));
        }

        // If available, check all the vars in this instruction
        for var in vars.iter().flatten() {
            let var_last_node = *self.last_vars[var.index()].get_or_insert_with(|| {
                // If the var is not in the last nodes collection, the edge between the output node and its predecessor.
                // Then, store the predecessor's NodeIndex in the last nodes collection.
                let output_node = self.dag.var_io_map.get(var.index()).unwrap()[1];
                let (edge_id, predecessor_node) = self
                    .dag
                    .dag
                    .edges_directed(output_node, Incoming)
                    .next()
                    .map(|edge| (edge.id(), edge.source()))
                    .unwrap();
                self.dag.dag.remove_edge(edge_id);
                predecessor_node
            });

            // Because `DAGCircuit::additional_wires` can return repeated instances of vars,
            // we need to make sure to skip those to avoid cycles.
            self.last_vars[var.index()] = Some(new_node);
            if var_last_node == new_node {
                continue;
            }
            self.dag
                .dag
                .add_edge(var_last_node, new_node, Wire::Var(*var));
        }
        Ok(new_node)
    }

    /// Packs a [PackedOperation] into a valid [PackedInstruction] within the circuit.
    #[inline]
    pub fn pack_instruction(
        &mut self,
        op: PackedOperation,
        qubits: &[Qubit],
        clbits: &[Clbit],
        params: Option<SmallVec<[Param; 3]>>,
        label: Option<String>,
        #[cfg(feature = "cache_pygates")] py_op: Option<PyObject>,
    ) -> PackedInstruction {
        #[cfg(feature = "cache_pygates")]
        let py_op = if let Some(py_op) = py_op {
            py_op.into()
        } else {
            OnceLock::new()
        };
        let qubits = if !qubits.is_empty() {
            self.insert_qargs(qubits)
        } else {
            self.dag.qargs_interner.get_default()
        };
        let clbits = if !clbits.is_empty() {
            self.insert_cargs(clbits)
        } else {
            self.dag.cargs_interner.get_default()
        };
        PackedInstruction {
            op,
            qubits,
            clbits,
            params: params.map(Box::new),
            label: label.map(|label| label.into()),
            #[cfg(feature = "cache_pygates")]
            py_op,
        }
    }

    /// Returns an immutable view to the qubit interner
    pub fn qargs_interner(&self) -> &Interner<[Qubit]> {
        &self.dag.qargs_interner
    }

    /// Returns an immutable view to the clbit interner
    pub fn cargs_interner(&self) -> &Interner<[Clbit]> {
        &self.dag.cargs_interner
    }

    /// Packs qargs into the circuit.
    pub fn insert_qargs(&mut self, qargs: &[Qubit]) -> Interned<[Qubit]> {
        self.dag.qargs_interner.insert(qargs)
    }

    /// Packs qargs into the circuit.
    pub fn insert_cargs(&mut self, cargs: &[Clbit]) -> Interned<[Clbit]> {
        self.dag.cargs_interner.insert(cargs)
    }

    /// Adds a new value to the global phase of the inner [DAGCircuit].
    pub fn add_global_phase(&mut self, param: &Param) -> PyResult<()> {
        self.dag.add_global_phase(param)
    }
}

impl ::std::ops::Index<NodeIndex> for DAGCircuit {
    type Output = NodeType;

    fn index(&self, index: NodeIndex) -> &Self::Output {
        self.dag.index(index)
    }
}

/// Add to global phase. Global phase can only be Float or ParameterExpression so this
/// does not handle the full possibility of parameter values.
pub(crate) fn add_global_phase(phase: &Param, other: &Param) -> PyResult<Param> {
    Ok(match [phase, other] {
        [Param::Float(a), Param::Float(b)] => Param::Float(a + b),
        [Param::Float(a), Param::ParameterExpression(b)] => {
            Param::ParameterExpression(Python::with_gil(|py| -> PyResult<PyObject> {
                b.clone_ref(py)
                    .call_method1(py, intern!(py, "__radd__"), (*a,))
            })?)
        }
        [Param::ParameterExpression(a), Param::Float(b)] => {
            Param::ParameterExpression(Python::with_gil(|py| -> PyResult<PyObject> {
                a.clone_ref(py)
                    .call_method1(py, intern!(py, "__add__"), (*b,))
            })?)
        }
        [Param::ParameterExpression(a), Param::ParameterExpression(b)] => {
            Param::ParameterExpression(Python::with_gil(|py| -> PyResult<PyObject> {
                a.clone_ref(py)
                    .call_method1(py, intern!(py, "__add__"), (b,))
            })?)
        }
        _ => panic!("Invalid global phase"),
    })
}

type SortKeyType<'a> = (&'a [Qubit], &'a [Clbit]);

#[cfg(all(test, not(miri)))]
mod test {
    use crate::bit::{ClassicalRegister, QuantumRegister};
    use crate::dag_circuit::{DAGCircuit, Wire};
    use crate::operations::{StandardGate, StandardInstruction};
    use crate::packed_instruction::{PackedInstruction, PackedOperation};
    use crate::{Clbit, Qubit};
    use hashbrown::HashSet;
    use pyo3::prelude::*;
    use rustworkx_core::petgraph::prelude::*;
    use rustworkx_core::petgraph::visit::IntoEdgeReferences;

    fn new_dag(qubits: u32, clbits: u32) -> DAGCircuit {
        let qreg = QuantumRegister::new_owning("q".to_owned(), qubits);
        let creg = ClassicalRegister::new_owning("c".to_owned(), clbits);
        let mut dag = DAGCircuit::new().unwrap();
        dag.add_qreg(qreg).unwrap();
        dag.add_creg(creg).unwrap();
        dag
    }

    macro_rules! cx_gate {
        ($dag:expr, $q0:expr, $q1:expr) => {
            PackedInstruction::from_standard_gate(
                StandardGate::CX,
                None,
                $dag.qargs_interner
                    .insert_owned(vec![Qubit($q0), Qubit($q1)]),
            )
        };
    }

    macro_rules! measure {
        ($dag:expr, $qarg:expr, $carg:expr) => {{
            let qubits = $dag.qargs_interner.insert_owned(vec![Qubit($qarg)]);
            let clbits = $dag.cargs_interner.insert_owned(vec![Clbit($qarg)]);
            PackedInstruction {
                op: PackedOperation::from_standard_instruction(StandardInstruction::Measure),
                qubits,
                clbits,
                params: None,
                label: None,
                #[cfg(feature = "cache_pygates")]
                py_op: Default::default(),
            }
        }};
    }

    #[test]
    fn test_push_back() -> PyResult<()> {
        let mut dag = new_dag(2, 2);

        // IO nodes.
        let [q0_in_node, q0_out_node] = dag.qubit_io_map[0];
        let [q1_in_node, q1_out_node] = dag.qubit_io_map[1];
        let [c0_in_node, c0_out_node] = dag.clbit_io_map[0];
        let [c1_in_node, c1_out_node] = dag.clbit_io_map[1];

        // Add a CX to the otherwise empty circuit.
        let cx = cx_gate!(dag, 0, 1);
        let cx_node = dag.push_back(cx)?;
        assert!(matches!(dag.op_names.get("cx"), Some(1)));

        let expected_wires = HashSet::from_iter([
            // q0In => CX => q0Out
            (q0_in_node, cx_node, Wire::Qubit(Qubit(0))),
            (cx_node, q0_out_node, Wire::Qubit(Qubit(0))),
            // q1In => CX => q1Out
            (q1_in_node, cx_node, Wire::Qubit(Qubit(1))),
            (cx_node, q1_out_node, Wire::Qubit(Qubit(1))),
            // No clbits used, so in goes straight to out.
            (c0_in_node, c0_out_node, Wire::Clbit(Clbit(0))),
            (c1_in_node, c1_out_node, Wire::Clbit(Clbit(1))),
        ]);

        let actual_wires: HashSet<_> = dag
            .dag
            .edge_references()
            .map(|e| (e.source(), e.target(), *e.weight()))
            .collect();

        assert_eq!(actual_wires, expected_wires, "unexpected DAG structure");

        // Add measures after CX.
        let measure_q0 = measure!(dag, 0, 0);
        let measure_q0_node = dag.push_back(measure_q0)?;

        let measure_q1 = measure!(dag, 1, 1);
        let measure_q1_node = dag.push_back(measure_q1)?;

        let expected_wires = HashSet::from_iter([
            // q0In -> CX -> M -> q0Out
            (q0_in_node, cx_node, Wire::Qubit(Qubit(0))),
            (cx_node, measure_q0_node, Wire::Qubit(Qubit(0))),
            (measure_q0_node, q0_out_node, Wire::Qubit(Qubit(0))),
            // q1In -> CX -> M -> q1Out
            (q1_in_node, cx_node, Wire::Qubit(Qubit(1))),
            (cx_node, measure_q1_node, Wire::Qubit(Qubit(1))),
            (measure_q1_node, q1_out_node, Wire::Qubit(Qubit(1))),
            // c0In -> M -> c0Out
            (c0_in_node, measure_q0_node, Wire::Clbit(Clbit(0))),
            (measure_q0_node, c0_out_node, Wire::Clbit(Clbit(0))),
            // c1In -> M -> c1Out
            (c1_in_node, measure_q1_node, Wire::Clbit(Clbit(1))),
            (measure_q1_node, c1_out_node, Wire::Clbit(Clbit(1))),
        ]);

        let actual_wires: HashSet<_> = dag
            .dag
            .edge_references()
            .map(|e| (e.source(), e.target(), *e.weight()))
            .collect();

        assert_eq!(actual_wires, expected_wires, "unexpected DAG structure");
        Ok(())
    }

    #[test]
    fn test_push_front() -> PyResult<()> {
        let mut dag = new_dag(2, 2);

        // IO nodes.
        let [q0_in_node, q0_out_node] = dag.qubit_io_map[0];
        let [q1_in_node, q1_out_node] = dag.qubit_io_map[1];
        let [c0_in_node, c0_out_node] = dag.clbit_io_map[0];
        let [c1_in_node, c1_out_node] = dag.clbit_io_map[1];

        // Add measures first (we'll add something before them afterwards).
        let measure_q0 = measure!(dag, 0, 0);
        let measure_q0_node = dag.push_back(measure_q0)?;

        let measure_q1 = measure!(dag, 1, 1);
        let measure_q1_node = dag.push_back(measure_q1)?;

        let expected_wires = HashSet::from_iter([
            // q0In => M => q0Out
            (q0_in_node, measure_q0_node, Wire::Qubit(Qubit(0))),
            (measure_q0_node, q0_out_node, Wire::Qubit(Qubit(0))),
            // q1In => M => q1Out
            (q1_in_node, measure_q1_node, Wire::Qubit(Qubit(1))),
            (measure_q1_node, q1_out_node, Wire::Qubit(Qubit(1))),
            // c0In -> M -> c0Out
            (c0_in_node, measure_q0_node, Wire::Clbit(Clbit(0))),
            (measure_q0_node, c0_out_node, Wire::Clbit(Clbit(0))),
            // c1In -> M -> c1Out
            (c1_in_node, measure_q1_node, Wire::Clbit(Clbit(1))),
            (measure_q1_node, c1_out_node, Wire::Clbit(Clbit(1))),
        ]);

        let actual_wires: HashSet<_> = dag
            .dag
            .edge_references()
            .map(|e| (e.source(), e.target(), *e.weight()))
            .collect();

        assert_eq!(actual_wires, expected_wires);

        // Add a CX before the measures.
        let cx = cx_gate!(dag, 0, 1);
        let cx_node = dag.push_front(cx)?;
        assert!(matches!(dag.op_names.get("cx"), Some(1)));

        let expected_wires = HashSet::from_iter([
            // q0In -> CX -> M -> q0Out
            (q0_in_node, cx_node, Wire::Qubit(Qubit(0))),
            (cx_node, measure_q0_node, Wire::Qubit(Qubit(0))),
            (measure_q0_node, q0_out_node, Wire::Qubit(Qubit(0))),
            // q1In -> CX -> M -> q1Out
            (q1_in_node, cx_node, Wire::Qubit(Qubit(1))),
            (cx_node, measure_q1_node, Wire::Qubit(Qubit(1))),
            (measure_q1_node, q1_out_node, Wire::Qubit(Qubit(1))),
            // c0In -> M -> c0Out
            (c0_in_node, measure_q0_node, Wire::Clbit(Clbit(0))),
            (measure_q0_node, c0_out_node, Wire::Clbit(Clbit(0))),
            // c1In -> M -> c1Out
            (c1_in_node, measure_q1_node, Wire::Clbit(Clbit(1))),
            (measure_q1_node, c1_out_node, Wire::Clbit(Clbit(1))),
        ]);

        let actual_wires: HashSet<_> = dag
            .dag
            .edge_references()
            .map(|e| (e.source(), e.target(), *e.weight()))
            .collect();

        assert_eq!(actual_wires, expected_wires, "unexpected DAG structure");
        Ok(())
    }

    #[test]
    fn test_physical_empty_like() -> PyResult<()> {
        let mut dag = DAGCircuit::new()?;
        let qr = QuantumRegister::new_owning("virtual".to_owned(), 5);
        let cr = ClassicalRegister::new_owning("classical".to_owned(), 5);
        dag.name = Some("my dag".to_owned());
        dag.add_creg(cr.clone())?;
        dag.add_qreg(qr)?;
        dag.apply_operation_back(
            StandardGate::H.into(),
            &[Qubit(0)],
            &[],
            None,
            None,
            #[cfg(feature = "cache_pygates")]
            None,
        )?;
        dag.apply_operation_back(
            StandardGate::CX.into(),
            &[Qubit(0), Qubit(1)],
            &[],
            None,
            None,
            #[cfg(feature = "cache_pygates")]
            None,
        )?;
        let empty = dag.physical_empty_like_with_capacity(10, 0, 0)?;
        assert_eq!(empty.name.as_deref(), Some("my dag"));
        assert_eq!(
            empty
                .qregs()
                .iter()
                .map(|reg| (reg.name(), reg.len()))
                .collect::<Vec<_>>(),
            vec![("q", 10)]
        );
        assert_eq!(empty.cregs(), &[cr]);
        assert_eq!(empty.num_ops(), 0);
        Ok(())
    }
}<|MERGE_RESOLUTION|>--- conflicted
+++ resolved
@@ -6214,7 +6214,7 @@
         self.stretches.get(stretch)
     }
 
-    /// Add a variable to the DAGCircuit.
+    /// Adds a variable to the DAGCircuit.
     ///
     /// # Arguments:
     ///
@@ -6663,12 +6663,7 @@
     }
 
     /// Alternative constructor to build an instance of [DAGCircuit] from a `QuantumCircuit`.
-<<<<<<< HEAD
     pub fn from_circuit(
-        py: Python,
-=======
-    pub(crate) fn from_circuit(
->>>>>>> 3f247830
         qc: QuantumCircuitData,
         copy_op: bool,
         qubit_order: Option<Vec<Bound<PyAny>>>,
