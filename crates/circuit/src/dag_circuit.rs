// This code is part of Qiskit.
//
// (C) Copyright IBM 2024
//
// This code is licensed under the Apache License, Version 2.0. You may
// obtain a copy of this license in the LICENSE.txt file in the root directory
// of this source tree or at http://www.apache.org/licenses/LICENSE-2.0.
//
// Any modifications or derivative works of this code must retain this
// copyright notice, and modified files need to carry a notice indicating
// that they have been altered from the originals.

use std::hash::Hash;
use std::sync::Arc;

use ahash::RandomState;
use approx::relative_eq;
use smallvec::SmallVec;

use crate::bit::{
    BitLocations, ClassicalRegister, PyClassicalRegister, PyClbit, PyQubit, QuantumRegister,
    Register, ShareableClbit, ShareableQubit,
};
use crate::bit_locator::BitLocator;
use crate::circuit_data::{CircuitData, CircuitIdentifierInfo, CircuitStretchType, CircuitVarType};
use crate::circuit_instruction::{CircuitInstruction, OperationFromPython};
use crate::classical::expr;
use crate::converters::QuantumCircuitData;
use crate::dag_node::{DAGInNode, DAGNode, DAGOpNode, DAGOutNode};
use crate::dot_utils::build_dot;
use crate::error::DAGCircuitError;
use crate::interner::{Interned, InternedMap, Interner};
use crate::object_registry::ObjectRegistry;
use crate::operations::{
    ArrayType, Operation, OperationRef, Param, PyInstruction, PythonOperation, StandardGate,
};
use crate::packed_instruction::{PackedInstruction, PackedOperation};
use crate::parameter::parameter_expression::ParameterExpression;
use crate::register_data::RegisterData;
use crate::slice::PySequenceIndex;
use crate::variable_mapper::VariableMapper;
use crate::{imports, vf2, Clbit, Qubit, Stretch, TupleLikeArg, Var, VarsMode};

use hashbrown::{HashMap, HashSet};
use indexmap::IndexMap;
use itertools::{EitherOrBoth, Itertools};

use pyo3::exceptions::{
    PyDeprecationWarning, PyIndexError, PyRuntimeError, PyTypeError, PyValueError,
};
use pyo3::intern;
use pyo3::prelude::*;
use pyo3::IntoPyObjectExt;

use pyo3::types::{
    IntoPyDict, PyDict, PyInt, PyIterator, PyList, PySet, PyString, PyTuple, PyType,
};

use rustworkx_core::dag_algo::layers;
use rustworkx_core::err::ContractError;
use rustworkx_core::graph_ext::ContractNodesDirected;
use rustworkx_core::petgraph;
use rustworkx_core::petgraph::prelude::StableDiGraph;
use rustworkx_core::petgraph::prelude::*;
use rustworkx_core::petgraph::stable_graph::{EdgeReference, NodeIndex};
use rustworkx_core::petgraph::unionfind::UnionFind;
use rustworkx_core::petgraph::visit::{
    EdgeIndexable, IntoEdgeReferences, IntoNodeReferences, NodeFiltered, NodeIndexable,
};
use rustworkx_core::petgraph::Incoming;
use rustworkx_core::traversal::{
    ancestors as core_ancestors, bfs_predecessors as core_bfs_predecessors,
    bfs_successors as core_bfs_successors, descendants as core_descendants,
};

use std::cmp::Ordering;
use std::collections::{BTreeMap, VecDeque};
use std::convert::Infallible;
use std::f64::consts::PI;
#[cfg(feature = "cache_pygates")]
use std::sync::OnceLock;

static CONTROL_FLOW_OP_NAMES: [&str; 5] =
    ["for_loop", "while_loop", "if_else", "switch_case", "box"];
static SEMANTIC_EQ_SYMMETRIC: [&str; 4] = ["barrier", "swap", "break_loop", "continue_loop"];

#[derive(Clone, Debug)]
pub enum NodeType {
    QubitIn(Qubit),
    QubitOut(Qubit),
    ClbitIn(Clbit),
    ClbitOut(Clbit),
    VarIn(Var),
    VarOut(Var),
    Operation(PackedInstruction),
}

impl NodeType {
    /// Unwraps this node as an operation and returns a reference to
    /// the contained [PackedInstruction].
    ///
    /// Panics if this is not an operation node.
    pub fn unwrap_operation(&self) -> &PackedInstruction {
        match self {
            NodeType::Operation(instr) => instr,
            _ => panic!("Node is not an operation!"),
        }
    }

    /// Are these two nodes equal, using the given closure to compare [PackedInstruction] variants.
    pub fn equal_with<F, E>(&self, other: &Self, cmp: F) -> Result<bool, E>
    where
        F: FnOnce(&PackedInstruction, &PackedInstruction) -> Result<bool, E>,
    {
        match (self, other) {
            (Self::QubitIn(left), Self::QubitIn(right)) => Ok(left == right),
            (Self::QubitOut(left), Self::QubitOut(right)) => Ok(left == right),
            (Self::ClbitIn(left), Self::ClbitIn(right)) => Ok(left == right),
            (Self::ClbitOut(left), Self::ClbitOut(right)) => Ok(left == right),
            (Self::VarIn(left), Self::VarIn(right)) => Ok(left == right),
            (Self::VarOut(left), Self::VarOut(right)) => Ok(left == right),
            (Self::Operation(left), Self::Operation(right)) => cmp(left, right),
            _ => Ok(false),
        }
    }
}

#[derive(Hash, Eq, PartialEq, Clone, Copy, Debug)]
pub enum Wire {
    Qubit(Qubit),
    Clbit(Clbit),
    Var(Var),
}
impl From<Qubit> for Wire {
    fn from(wire: Qubit) -> Self {
        Self::Qubit(wire)
    }
}
impl From<Clbit> for Wire {
    fn from(wire: Clbit) -> Self {
        Self::Clbit(wire)
    }
}
impl From<Var> for Wire {
    fn from(wire: Var) -> Self {
        Self::Var(wire)
    }
}

impl Wire {
    fn to_pickle(self, py: Python) -> PyResult<PyObject> {
        match self {
            Self::Qubit(bit) => (0, bit.0.into_py_any(py)?),
            Self::Clbit(bit) => (1, bit.0.into_py_any(py)?),
            Self::Var(var) => (2, var.0.into_py_any(py)?),
        }
        .into_py_any(py)
    }

    fn from_pickle(b: &Bound<PyAny>) -> PyResult<Self> {
        let tuple: Bound<PyTuple> = b.extract()?;
        let wire_type: usize = tuple.get_item(0)?.extract()?;
        if wire_type == 0 {
            Ok(Self::Qubit(Qubit(tuple.get_item(1)?.extract()?)))
        } else if wire_type == 1 {
            Ok(Self::Clbit(Clbit(tuple.get_item(1)?.extract()?)))
        } else if wire_type == 2 {
            Ok(Self::Var(Var(tuple.get_item(1)?.extract()?)))
        } else {
            Err(PyTypeError::new_err("Invalid wire type"))
        }
    }
}

/// Quantum circuit as a directed acyclic graph.
///
/// There are 3 types of nodes in the graph: inputs, outputs, and operations.
/// The nodes are connected by directed edges that correspond to qubits and
/// bits.
#[pyclass(module = "qiskit._accelerate.circuit")]
#[derive(Clone, Debug)]
pub struct DAGCircuit {
    /// Circuit name.  Generally, this corresponds to the name
    /// of the QuantumCircuit from which the DAG was generated.
    #[pyo3(get, set)]
    pub name: Option<String>,
    /// Circuit metadata
    #[pyo3(get, set)]
    pub metadata: Option<PyObject>,

    dag: StableDiGraph<NodeType, Wire>,

    qregs: RegisterData<QuantumRegister>,
    cregs: RegisterData<ClassicalRegister>,

    /// The cache used to intern instruction qargs.
    qargs_interner: Interner<[Qubit]>,
    /// The cache used to intern instruction cargs.
    cargs_interner: Interner<[Clbit]>,
    /// Qubits registered in the circuit.
    qubits: ObjectRegistry<Qubit, ShareableQubit>,
    /// Clbits registered in the circuit.
    clbits: ObjectRegistry<Clbit, ShareableClbit>,
    /// Variables registered in the circuit.
    vars: ObjectRegistry<Var, expr::Var>,
    /// Stretches registered in the circuit.
    stretches: ObjectRegistry<Stretch, expr::Stretch>,
    /// Global phase.
    global_phase: Param,
    /// Duration.
    duration: Option<PyObject>,
    /// Unit of duration.
    unit: String,

    // Note: these are tracked separately from `qubits` and `clbits`
    // because it's not yet clear if the Rust concept of a native Qubit
    // and Clbit should correspond directly to the numerical Python
    // index that users see in the Python API.
    /// The index locations of bits, and their positions within
    /// registers.
    qubit_locations: BitLocator<ShareableQubit, QuantumRegister>,
    clbit_locations: BitLocator<ShareableClbit, ClassicalRegister>,

    /// Map from qubit to input and output nodes of the graph.
    qubit_io_map: Vec<[NodeIndex; 2]>,

    /// Map from clbit to input and output nodes of the graph.
    clbit_io_map: Vec<[NodeIndex; 2]>,

    /// Map from var to input and output nodes of the graph.
    var_io_map: Vec<[NodeIndex; 2]>,

    /// Operation kind to count
    op_names: IndexMap<String, usize, RandomState>,

    /// Identifiers, in order of their addition to the DAG.
    identifier_info: IndexMap<String, DAGIdentifierInfo, RandomState>,

    vars_input: HashSet<Var>,
    vars_capture: HashSet<Var>,
    vars_declare: HashSet<Var>,

    stretches_capture: HashSet<Stretch>,
    stretches_declare: Vec<Stretch>,
}

#[derive(Clone, Debug)]
struct PyLegacyResources {
    clbits: Py<PyTuple>,
    cregs: Py<PyTuple>,
}

fn condition_resources(condition: &Bound<PyAny>) -> PyResult<PyLegacyResources> {
    let res = imports::CONTROL_FLOW_CONDITION_RESOURCES
        .get_bound(condition.py())
        .call1((condition,))?;
    Ok(PyLegacyResources {
        clbits: res.getattr("clbits")?.downcast_into_exact()?.unbind(),
        cregs: res.getattr("cregs")?.downcast_into_exact()?.unbind(),
    })
}

fn node_resources(node: &Bound<PyAny>) -> PyResult<PyLegacyResources> {
    let res = imports::CONTROL_FLOW_NODE_RESOURCES
        .get_bound(node.py())
        .call1((node,))?;
    Ok(PyLegacyResources {
        clbits: res.getattr("clbits")?.downcast_into_exact()?.unbind(),
        cregs: res.getattr("cregs")?.downcast_into_exact()?.unbind(),
    })
}

fn reject_new_register(reg: &ClassicalRegister) -> PyResult<()> {
    Err(DAGCircuitError::new_err(format!(
        "No register with '{:?}' to map this expression onto.",
        reg.bits().collect_vec()
    )))
}

#[pyclass(name = "BitLocations", module = "qiskit._accelerate.circuit", sequence)]
#[derive(Clone, Debug)]
pub struct PyBitLocations {
    #[pyo3(get)]
    pub index: usize,
    #[pyo3(get)]
    pub registers: Py<PyList>,
}

#[pymethods]
impl PyBitLocations {
    #[new]
    /// Creates a new instance of [PyBitLocations]
    pub fn new(index: usize, registers: Py<PyList>) -> Self {
        Self { index, registers }
    }

    fn __eq__(slf: Bound<Self>, other: Bound<PyAny>) -> PyResult<bool> {
        let borrowed = slf.borrow();
        if let Ok(other) = other.downcast::<Self>() {
            let other_borrowed = other.borrow();
            Ok(borrowed.index == other_borrowed.index
                && slf.getattr("registers")?.eq(other.getattr("registers")?)?)
        } else if let Ok(other) = other.downcast::<PyTuple>() {
            Ok(slf.getattr("index")?.eq(other.get_item(0)?)?
                && slf.getattr("registers")?.eq(other.get_item(1)?)?)
        } else {
            Ok(false)
        }
    }

    fn __iter__(slf: Bound<Self>) -> PyResult<Bound<PyIterator>> {
        (slf.getattr("index")?, slf.getattr("registers")?)
            .into_bound_py_any(slf.py())?
            .try_iter()
    }

    fn __repr__(slf: Bound<Self>) -> PyResult<String> {
        Ok(format!(
            "{}(index={} registers={})",
            slf.get_type().name()?,
            slf.getattr("index")?.repr()?,
            slf.getattr("registers")?.repr()?
        ))
    }

    fn __getnewargs__(slf: Bound<Self>) -> PyResult<(Bound<PyAny>, Bound<PyAny>)> {
        Ok((slf.getattr("index")?, slf.getattr("registers")?))
    }

    fn __getitem__(&self, py: Python, index: PySequenceIndex<'_>) -> PyResult<PyObject> {
        let getter = |index: usize| -> PyResult<PyObject> {
            match index {
                0 => self.index.into_py_any(py),
                1 => Ok(self.registers.clone_ref(py).into_any()),
                _ => Err(PyIndexError::new_err("index out of range")),
            }
        };
        if let Ok(index) = index.with_len(2) {
            match index {
                crate::slice::SequenceIndex::Int(index) => getter(index),
                _ => PyTuple::new(py, index.iter().map(|idx| getter(idx).unwrap()))
                    .map(|obj| obj.into_any().unbind()),
            }
        } else {
            Err(PyIndexError::new_err("index out of range"))
        }
    }

    #[staticmethod]
    fn __len__() -> usize {
        2
    }
}

#[derive(Copy, Clone, Debug, PartialEq, Eq)]
pub enum DAGVarType {
    Input = 0,
    Capture = 1,
    Declare = 2,
}

impl From<CircuitVarType> for DAGVarType {
    fn from(value: CircuitVarType) -> Self {
        match value {
            CircuitVarType::Input => DAGVarType::Input,
            CircuitVarType::Capture => DAGVarType::Capture,
            CircuitVarType::Declare => DAGVarType::Declare,
        }
    }
}

#[derive(Clone, Debug, PartialEq, Eq)]
pub struct DAGVarInfo {
    var: Var,
    type_: DAGVarType,
    in_node: NodeIndex,
    out_node: NodeIndex,
}

impl DAGVarInfo {
    fn to_pickle(&self, py: Python) -> PyResult<PyObject> {
        (
            self.var.0,
            self.type_ as u8,
            self.in_node.index(),
            self.out_node.index(),
        )
            .into_py_any(py)
    }

    fn from_pickle(ob: &Bound<PyAny>) -> PyResult<Self> {
        let val_tuple = ob.downcast::<PyTuple>()?;
        Ok(DAGVarInfo {
            var: Var(val_tuple.get_item(0)?.extract()?),
            type_: match val_tuple.get_item(1)?.extract::<u8>()? {
                0 => DAGVarType::Input,
                1 => DAGVarType::Capture,
                2 => DAGVarType::Declare,
                _ => return Err(PyValueError::new_err("Invalid var type")),
            },
            in_node: NodeIndex::new(val_tuple.get_item(2)?.extract()?),
            out_node: NodeIndex::new(val_tuple.get_item(3)?.extract()?),
        })
    }

    #[inline(always)]
    pub fn get_var(&self) -> Var {
        self.var
    }

    #[inline(always)]
    pub fn get_type(&self) -> DAGVarType {
        self.type_
    }
}

#[derive(Copy, Clone, Debug, PartialEq, Eq)]
pub enum DAGStretchType {
    Capture = 0,
    Declare = 1,
}

impl From<CircuitStretchType> for DAGStretchType {
    fn from(value: CircuitStretchType) -> Self {
        match value {
            CircuitStretchType::Capture => DAGStretchType::Capture,
            CircuitStretchType::Declare => DAGStretchType::Declare,
        }
    }
}

#[derive(Clone, Debug, PartialEq, Eq)]
pub struct DAGStretchInfo {
    stretch: Stretch,
    type_: DAGStretchType,
}

impl DAGStretchInfo {
    fn to_pickle(&self, py: Python) -> PyResult<PyObject> {
        (self.stretch.0, self.type_ as u8).into_py_any(py)
    }

    fn from_pickle(ob: &Bound<PyAny>) -> PyResult<Self> {
        let val_tuple = ob.downcast::<PyTuple>()?;
        Ok(DAGStretchInfo {
            stretch: Stretch(val_tuple.get_item(0)?.extract()?),
            type_: match val_tuple.get_item(1)?.extract::<u8>()? {
                0 => DAGStretchType::Capture,
                1 => DAGStretchType::Declare,
                _ => return Err(PyValueError::new_err("Invalid stretch type")),
            },
        })
    }

    #[inline(always)]
    pub fn get_stretch(&self) -> Stretch {
        self.stretch
    }

    #[inline(always)]
    pub fn get_type(&self) -> DAGStretchType {
        self.type_
    }
}

#[derive(Clone, Debug, PartialEq, Eq)]
pub enum DAGIdentifierInfo {
    Stretch(DAGStretchInfo),
    Var(DAGVarInfo),
}

impl DAGIdentifierInfo {
    fn to_pickle(&self, py: Python) -> PyResult<PyObject> {
        match self {
            DAGIdentifierInfo::Stretch(info) => (0, info.to_pickle(py)?).into_py_any(py),
            DAGIdentifierInfo::Var(info) => (1, info.to_pickle(py)?).into_py_any(py),
        }
    }

    fn from_pickle(ob: &Bound<PyAny>) -> PyResult<Self> {
        let val_tuple = ob.downcast::<PyTuple>()?;
        match val_tuple.get_item(0)?.extract::<u8>()? {
            0 => Ok(DAGIdentifierInfo::Stretch(DAGStretchInfo::from_pickle(
                &val_tuple.get_item(1)?,
            )?)),
            1 => Ok(DAGIdentifierInfo::Var(DAGVarInfo::from_pickle(
                &val_tuple.get_item(1)?,
            )?)),
            _ => Err(PyValueError::new_err("Invalid identifier info type")),
        }
    }
}

#[pymethods]
impl DAGCircuit {
    #[new]
    pub fn py_new(py: Python) -> PyResult<Self> {
        let mut out = Self::new();
        out.metadata = Some(PyDict::new(py).unbind().into());
        Ok(out)
    }

    /// Returns the dict containing the QuantumRegisters in the circuit
    #[getter]
    fn get_qregs(&self, py: Python) -> &Py<PyDict> {
        self.qregs.cached(py)
    }

    /// Returns a dict mapping Qubit instances to tuple comprised of 0) the
    /// corresponding index in circuit.qubits and 1) a list of
    /// Register-int pairs for each Register containing the Bit and its index
    /// within that register.
    #[getter("_qubit_indices")]
    pub fn get_qubit_locations(&self, py: Python) -> &Py<PyDict> {
        self.qubit_locations.cached(py)
    }

    /// Returns the dict containing the ClassicalRegisters in the circuit
    #[getter]
    fn get_cregs(&self, py: Python) -> &Py<PyDict> {
        self.cregs.cached(py)
    }

    /// Returns a dict mapping Clbit instances to tuple comprised of 0) the
    /// corresponding index in circuit.clbits and 1) a list of
    /// Register-int pairs for each Register containing the Bit and its index
    /// within that register.
    #[getter("_clbit_indices")]
    pub fn get_clbit_locations(&self, py: Python) -> &Py<PyDict> {
        self.clbit_locations.cached(py)
    }

    /// Returns the total duration of the circuit, set by a scheduling transpiler pass. Its unit is
    /// specified by :attr:`.unit`
    ///
    /// DEPRECATED since Qiskit 1.3.0 and will be removed in Qiskit 3.0.0
    #[getter("duration")]
    fn get_duration(&self, py: Python) -> PyResult<Option<Py<PyAny>>> {
        imports::WARNINGS_WARN.get_bound(py).call1((
            intern!(
                py,
                concat!(
                    "The property ``qiskit.dagcircuit.dagcircuit.DAGCircuit.duration`` is ",
                    "deprecated as of Qiskit 1.3.0. It will be removed in Qiskit 3.0.0.",
                )
            ),
            py.get_type::<PyDeprecationWarning>(),
            1,
        ))?;
        self.get_internal_duration(py)
    }

    /// Returns the total duration of the circuit for internal use (no deprecation warning).
    ///
    /// To be removed with get_duration.
    #[getter("_duration")]
    fn get_internal_duration(&self, py: Python) -> PyResult<Option<Py<PyAny>>> {
        Ok(self.duration.as_ref().map(|x| x.clone_ref(py)))
    }

    /// Sets the total duration of the circuit, set by a scheduling transpiler pass. Its unit is
    /// specified by :attr:`.unit`
    ///
    /// DEPRECATED since Qiskit 1.3.0 and will be removed in Qiskit 3.0.0
    #[setter("duration")]
    fn set_duration(&mut self, py: Python, duration: Option<PyObject>) -> PyResult<()> {
        imports::WARNINGS_WARN.get_bound(py).call1((
            intern!(
                py,
                concat!(
                    "The property ``qiskit.dagcircuit.dagcircuit.DAGCircuit.duration`` is ",
                    "deprecated as of Qiskit 1.3.0. It will be removed in Qiskit 3.0.0.",
                )
            ),
            py.get_type::<PyDeprecationWarning>(),
            1,
        ))?;
        self.set_internal_duration(duration);
        Ok(())
    }

    /// Sets the total duration of the circuit for internal use (no deprecation warning).
    ///
    /// To be removed with set_duration.
    #[setter("_duration")]
    fn set_internal_duration(&mut self, duration: Option<PyObject>) {
        self.duration = duration
    }

    /// Returns the unit that duration is specified in.
    ///
    /// DEPRECATED since Qiskit 1.3.0 and will be removed in Qiskit 3.0.0
    #[getter]
    fn get_unit(&self, py: Python) -> PyResult<String> {
        imports::WARNINGS_WARN.get_bound(py).call1((
            intern!(
                py,
                concat!(
                    "The property ``qiskit.dagcircuit.dagcircuit.DAGCircuit.unit`` is ",
                    "deprecated as of Qiskit 1.3.0. It will be removed in Qiskit 3.0.0.",
                )
            ),
            py.get_type::<PyDeprecationWarning>(),
            1,
        ))?;
        self.get_internal_unit()
    }

    /// Returns the unit that duration is specified in for internal use (no deprecation warning).
    ///
    /// To be removed with get_unit.
    #[getter("_unit")]
    fn get_internal_unit(&self) -> PyResult<String> {
        Ok(self.unit.clone())
    }

    /// Sets the unit that duration is specified in.
    ///
    /// DEPRECATED since Qiskit 1.3.0 and will be removed in Qiskit 3.0.0
    #[setter("unit")]
    fn set_unit(&mut self, py: Python, unit: String) -> PyResult<()> {
        imports::WARNINGS_WARN.get_bound(py).call1((
            intern!(
                py,
                concat!(
                    "The property ``qiskit.dagcircuit.dagcircuit.DAGCircuit.unit`` is ",
                    "deprecated as of Qiskit 1.3.0. It will be removed in Qiskit 3.0.0.",
                )
            ),
            py.get_type::<PyDeprecationWarning>(),
            1,
        ))?;
        self.set_internal_unit(unit);
        Ok(())
    }

    /// Sets the unit that duration is specified in for internal use (no deprecation warning).
    ///
    /// To be removed with set_unit.
    #[setter("_unit")]
    fn set_internal_unit(&mut self, unit: String) {
        self.unit = unit
    }

    #[getter]
    fn input_map(&self, py: Python) -> PyResult<Py<PyDict>> {
        let out_dict = PyDict::new(py);
        for (qubit, indices) in self
            .qubit_io_map
            .iter()
            .enumerate()
            .map(|(idx, indices)| (Qubit::new(idx), indices))
        {
            out_dict.set_item(
                self.qubits.get(qubit).unwrap(),
                self.get_node(py, indices[0])?,
            )?;
        }
        for (clbit, indices) in self
            .clbit_io_map
            .iter()
            .enumerate()
            .map(|(idx, indices)| (Clbit::new(idx), indices))
        {
            out_dict.set_item(
                self.clbits.get(clbit).unwrap(),
                self.get_node(py, indices[0])?,
            )?;
        }
        for (var, indices) in self
            .var_io_map
            .iter()
            .enumerate()
            .map(|(idx, indices)| (Var::new(idx), indices))
        {
            out_dict.set_item(
                self.vars.get(var).unwrap().clone().into_pyobject(py)?,
                self.get_node(py, indices[0])?,
            )?;
        }
        Ok(out_dict.unbind())
    }

    #[getter]
    fn output_map(&self, py: Python) -> PyResult<Py<PyDict>> {
        let out_dict = PyDict::new(py);
        for (qubit, indices) in self
            .qubit_io_map
            .iter()
            .enumerate()
            .map(|(idx, indices)| (Qubit::new(idx), indices))
        {
            out_dict.set_item(
                self.qubits.get(qubit).unwrap(),
                self.get_node(py, indices[1])?,
            )?;
        }
        for (clbit, indices) in self
            .clbit_io_map
            .iter()
            .enumerate()
            .map(|(idx, indices)| (Clbit::new(idx), indices))
        {
            out_dict.set_item(
                self.clbits.get(clbit).unwrap(),
                self.get_node(py, indices[1])?,
            )?;
        }
        for (var, indices) in self
            .var_io_map
            .iter()
            .enumerate()
            .map(|(idx, indices)| (Var::new(idx), indices))
        {
            out_dict.set_item(
                self.vars.get(var).unwrap().clone().into_pyobject(py)?,
                self.get_node(py, indices[1])?,
            )?;
        }
        Ok(out_dict.unbind())
    }

    fn __getstate__(&self, py: Python) -> PyResult<Py<PyDict>> {
        let out_dict = PyDict::new(py);
        out_dict.set_item("name", self.name.clone())?;
        out_dict.set_item("metadata", self.metadata.as_ref().map(|x| x.clone_ref(py)))?;
        out_dict.set_item("qregs", self.qregs.cached(py))?;
        out_dict.set_item("cregs", self.cregs.cached(py))?;
        out_dict.set_item("global_phase", self.global_phase.clone())?;
        out_dict.set_item(
            "qubit_io_map",
            self.qubit_io_map
                .iter()
                .enumerate()
                .map(|(k, v)| (k, [v[0].index(), v[1].index()]))
                .into_py_dict(py)?,
        )?;
        out_dict.set_item(
            "clbit_io_map",
            self.clbit_io_map
                .iter()
                .enumerate()
                .map(|(k, v)| (k, [v[0].index(), v[1].index()]))
                .into_py_dict(py)?,
        )?;
        out_dict.set_item(
            "var_io_map",
            self.var_io_map
                .iter()
                .enumerate()
                .map(|(k, v)| (k, [v[0].index(), v[1].index()]))
                .into_py_dict(py)?,
        )?;
        out_dict.set_item("op_name", self.op_names.clone())?;
        out_dict.set_item(
            "identifier_info",
            self.identifier_info
                .iter()
                .map(|(k, v)| (k, v.clone().to_pickle(py).unwrap()))
                .into_py_dict(py)?,
        )?;
        out_dict.set_item("qubits", self.qubits.objects())?;
        out_dict.set_item("clbits", self.clbits.objects())?;
        out_dict.set_item("vars", self.vars.objects().clone())?;
        out_dict.set_item("stretches", self.stretches.objects().clone())?;
        let mut nodes: Vec<PyObject> = Vec::with_capacity(self.dag.node_count());
        for node_idx in self.dag.node_indices() {
            let node_data = self.get_node(py, node_idx)?;
            nodes.push((node_idx.index(), node_data).into_py_any(py)?);
        }
        out_dict.set_item("nodes", nodes)?;
        out_dict.set_item(
            "nodes_removed",
            self.dag.node_count() != self.dag.node_bound(),
        )?;
        let mut edges: Vec<PyObject> = Vec::with_capacity(self.dag.edge_bound());
        // edges are saved with none (deleted edges) instead of their index to save space
        for i in 0..self.dag.edge_bound() {
            let idx = EdgeIndex::new(i);
            let edge = match self.dag.edge_weight(idx) {
                Some(edge_w) => {
                    let endpoints = self.dag.edge_endpoints(idx).unwrap();
                    (
                        endpoints.0.index(),
                        endpoints.1.index(),
                        edge_w.to_pickle(py)?,
                    )
                        .into_py_any(py)?
                }
                None => py.None(),
            };
            edges.push(edge);
        }
        out_dict.set_item("edges", edges)?;
        Ok(out_dict.unbind())
    }

    fn __setstate__(&mut self, py: Python, state: PyObject) -> PyResult<()> {
        let dict_state = state.downcast_bound::<PyDict>(py)?;
        self.name = dict_state.get_item("name")?.unwrap().extract()?;
        self.metadata = dict_state.get_item("metadata")?.unwrap().extract()?;
        self.qregs =
            RegisterData::from_mapping(dict_state.get_item("qregs")?.unwrap().extract::<IndexMap<
                String,
                QuantumRegister,
                ::ahash::RandomState,
            >>()?);
        self.cregs =
            RegisterData::from_mapping(dict_state.get_item("cregs")?.unwrap().extract::<IndexMap<
                String,
                ClassicalRegister,
                ::ahash::RandomState,
            >>()?);
        self.global_phase = dict_state.get_item("global_phase")?.unwrap().extract()?;
        self.op_names = dict_state.get_item("op_name")?.unwrap().extract()?;
        let binding = dict_state.get_item("identifier_info")?.unwrap();
        let identifier_info_raw = binding.downcast::<PyDict>().unwrap();
        self.identifier_info =
            IndexMap::with_capacity_and_hasher(identifier_info_raw.len(), RandomState::default());
        for (key, value) in identifier_info_raw.iter() {
            let name = key.extract()?;
            let info = DAGIdentifierInfo::from_pickle(&value)?;
            match &info {
                DAGIdentifierInfo::Stretch(info) => match info.type_ {
                    DAGStretchType::Capture => {
                        self.stretches_capture.insert(info.stretch);
                    }
                    DAGStretchType::Declare => {
                        self.stretches_declare.push(info.stretch);
                    }
                },
                DAGIdentifierInfo::Var(info) => match info.type_ {
                    DAGVarType::Input => {
                        self.vars_input.insert(info.var);
                    }
                    DAGVarType::Capture => {
                        self.vars_capture.insert(info.var);
                    }
                    DAGVarType::Declare => {
                        self.vars_declare.insert(info.var);
                    }
                },
            }
            self.identifier_info.insert(name, info);
        }
        let binding = dict_state.get_item("qubits")?.unwrap();
        let qubits_raw = binding.extract::<Vec<ShareableQubit>>()?;
        for bit in qubits_raw.into_iter() {
            self.qubits.add(bit, false)?;
        }
        let binding = dict_state.get_item("clbits")?.unwrap();
        let clbits_raw = binding.extract::<Vec<ShareableClbit>>()?;
        for bit in clbits_raw.into_iter() {
            self.clbits.add(bit, false)?;
        }
        let binding = dict_state.get_item("vars")?.unwrap();
        let vars_raw = binding.downcast::<PyList>()?;
        for v in vars_raw.iter() {
            self.vars.add(v.extract()?, false)?;
        }
        let binding = dict_state.get_item("stretches")?.unwrap();
        let stretches_raw = binding.downcast::<PyList>()?;
        for s in stretches_raw.iter() {
            self.stretches.add(s.extract()?, false)?;
        }
        let binding = dict_state.get_item("qubit_io_map")?.unwrap();
        let qubit_index_map_raw = binding.downcast::<PyDict>().unwrap();
        self.qubit_io_map = Vec::with_capacity(qubit_index_map_raw.len());
        for (_k, v) in qubit_index_map_raw.iter() {
            let indices: [usize; 2] = v.extract()?;
            self.qubit_io_map
                .push([NodeIndex::new(indices[0]), NodeIndex::new(indices[1])]);
        }
        let binding = dict_state.get_item("clbit_io_map")?.unwrap();
        let clbit_index_map_raw = binding.downcast::<PyDict>().unwrap();
        self.clbit_io_map = Vec::with_capacity(clbit_index_map_raw.len());
        for (_k, v) in clbit_index_map_raw.iter() {
            let indices: [usize; 2] = v.extract()?;
            self.clbit_io_map
                .push([NodeIndex::new(indices[0]), NodeIndex::new(indices[1])]);
        }
        let binding = dict_state.get_item("var_io_map")?.unwrap();
        let var_index_map_raw = binding.downcast::<PyDict>().unwrap();
        self.var_io_map = Vec::with_capacity(var_index_map_raw.len());
        for (_k, v) in var_index_map_raw.iter() {
            let indices: [usize; 2] = v.extract()?;
            self.var_io_map
                .push([NodeIndex::new(indices[0]), NodeIndex::new(indices[1])]);
        }
        // Rebuild Graph preserving index holes:
        let binding = dict_state.get_item("nodes")?.unwrap();
        let nodes_lst = binding.downcast::<PyList>()?;
        let binding = dict_state.get_item("edges")?.unwrap();
        let edges_lst = binding.downcast::<PyList>()?;
        let node_removed: bool = dict_state.get_item("nodes_removed")?.unwrap().extract()?;
        self.dag = StableDiGraph::default();
        if !node_removed {
            for item in nodes_lst.iter() {
                let node_w = item.downcast::<PyTuple>().unwrap().get_item(1).unwrap();
                let weight = self.pack_into(py, &node_w)?;
                self.dag.add_node(weight);
            }
        } else if nodes_lst.len() == 1 {
            // graph has only one node, handle logic here to save one if in the loop later
            let binding = nodes_lst.get_item(0).unwrap();
            let item = binding.downcast::<PyTuple>().unwrap();
            let node_idx: usize = item.get_item(0).unwrap().extract().unwrap();
            let node_w = item.get_item(1).unwrap();

            for _i in 0..node_idx {
                self.dag.add_node(NodeType::QubitIn(Qubit(u32::MAX)));
            }
            let weight = self.pack_into(py, &node_w)?;
            self.dag.add_node(weight);
            for i in 0..node_idx {
                self.dag.remove_node(NodeIndex::new(i));
            }
        } else {
            let binding = nodes_lst.get_item(nodes_lst.len() - 1).unwrap();
            let last_item = binding.downcast::<PyTuple>().unwrap();

            // list of temporary nodes that will be removed later to re-create holes
            let node_bound_1: usize = last_item.get_item(0).unwrap().extract().unwrap();
            let mut tmp_nodes: Vec<NodeIndex> =
                Vec::with_capacity(node_bound_1 + 1 - nodes_lst.len());

            for item in nodes_lst {
                let item = item.downcast::<PyTuple>().unwrap();
                let next_index: usize = item.get_item(0).unwrap().extract().unwrap();
                let weight: PyObject = item.get_item(1).unwrap().extract().unwrap();
                while next_index > self.dag.node_bound() {
                    // node does not exist
                    let tmp_node = self.dag.add_node(NodeType::QubitIn(Qubit(u32::MAX)));
                    tmp_nodes.push(tmp_node);
                }
                // add node to the graph, and update the next available node index
                let weight = self.pack_into(py, weight.bind(py))?;
                self.dag.add_node(weight);
            }
            // Remove any temporary nodes we added
            for tmp_node in tmp_nodes {
                self.dag.remove_node(tmp_node);
            }
        }

        // to ensure O(1) on edge deletion, use a temporary node to store missing edges
        let tmp_node = self.dag.add_node(NodeType::QubitIn(Qubit(u32::MAX)));

        for item in edges_lst {
            if item.is_none() {
                // add a temporary edge that will be deleted later to re-create the hole
                self.dag
                    .add_edge(tmp_node, tmp_node, Wire::Qubit(Qubit(u32::MAX)));
            } else {
                let triple = item.downcast::<PyTuple>().unwrap();
                let edge_p: usize = triple.get_item(0).unwrap().extract().unwrap();
                let edge_c: usize = triple.get_item(1).unwrap().extract().unwrap();
                let edge_w = Wire::from_pickle(&triple.get_item(2).unwrap())?;
                self.dag
                    .add_edge(NodeIndex::new(edge_p), NodeIndex::new(edge_c), edge_w);
            }
        }
        self.dag.remove_node(tmp_node);
        self.qubit_locations = BitLocator::with_capacity(self.qubits.len());
        for (index, qubit) in self.qubits.objects().iter().enumerate() {
            let registers = self
                .qregs
                .registers()
                .iter()
                .filter_map(|x| x.index_of(qubit).map(|y| (x.clone(), y)));
            self.qubit_locations
                .insert(qubit.clone(), BitLocations::new(index as u32, registers));
        }
        self.clbit_locations = BitLocator::with_capacity(self.clbits.len());
        for (index, clbit) in self.clbits.objects().iter().enumerate() {
            let registers = self
                .cregs
                .registers()
                .iter()
                .filter_map(|x| x.index_of(clbit).map(|y| (x.clone(), y)));
            self.clbit_locations
                .insert(clbit.clone(), BitLocations::new(index as u32, registers));
        }
        Ok(())
    }

    /// Returns the current sequence of registered :class:`.Qubit` instances as a list.
    ///
    /// .. warning::
    ///
    ///     Do not modify this list yourself.  It will invalidate the :class:`DAGCircuit` data
    ///     structures.
    ///
    /// Returns:
    ///     list(:class:`.Qubit`): The current sequence of registered qubits.
    #[getter(qubits)]
    pub fn py_qubits(&self, py: Python<'_>) -> Py<PyList> {
        self.qubits.cached(py).clone_ref(py)
    }

    /// Returns the current sequence of registered :class:`.Clbit`
    /// instances as a list.
    ///
    /// .. warning::
    ///
    ///     Do not modify this list yourself.  It will invalidate the :class:`DAGCircuit` data
    ///     structures.
    ///
    /// Returns:
    ///     list(:class:`.Clbit`): The current sequence of registered clbits.
    #[getter(clbits)]
    pub fn py_clbits(&self, py: Python<'_>) -> Py<PyList> {
        self.clbits.cached(py).clone_ref(py)
    }

    /// Return a list of the wires in order.
    #[getter]
    fn get_wires(&self, py: Python<'_>) -> PyResult<Py<PyList>> {
        let wires: Bound<PyList> = PyList::new(py, self.qubits.objects().iter())?;

        for clbit in self.clbits.objects().iter() {
            wires.append(clbit)?
        }

        let out_list = PyList::new(py, wires)?;
        for var in self.vars.objects() {
            out_list.append(var.clone().into_py_any(py)?)?;
        }
        Ok(out_list.unbind())
    }

    /// Returns the number of nodes in the dag.
    #[getter]
    fn get_node_counter(&self) -> usize {
        self.dag.node_count()
    }

    /// Return the global phase of the circuit.
    #[getter]
    pub fn get_global_phase(&self) -> Param {
        self.global_phase.clone()
    }

    /// Set the global phase of the circuit.
    ///
    /// Args:
    ///     angle (float, :class:`.ParameterExpression`): The phase angle.
    #[setter]
    pub fn set_global_phase(&mut self, angle: Param) -> PyResult<()> {
        match angle {
            Param::Float(angle) => {
                self.global_phase = Param::Float(angle.rem_euclid(2. * PI));
            }
            Param::ParameterExpression(angle) => {
                self.global_phase = Param::ParameterExpression(angle);
            }
            Param::Obj(_) => return Err(PyTypeError::new_err("Invalid type for global phase")),
        }
        Ok(())
    }

    /// Remove all operation nodes with the given name.
    fn remove_all_ops_named(&mut self, opname: &str) {
        let mut to_remove = Vec::new();
        for (id, weight) in self.dag.node_references() {
            if let NodeType::Operation(packed) = &weight {
                if opname == packed.op.name() {
                    to_remove.push(id);
                }
            }
        }
        for node in to_remove {
            self.remove_op_node(node);
        }
    }

    /// Add individual qubit wires.
    fn add_qubits(&mut self, qubits: Vec<Bound<PyAny>>) -> PyResult<()> {
        for bit in qubits.into_iter() {
            let Ok(bit) = bit.extract::<ShareableQubit>() else {
                return Err(DAGCircuitError::new_err("not a Qubit instance."));
            };
            if self.qubits.find(&bit).is_some() {
                return Err(DAGCircuitError::new_err(format!(
                    "duplicate qubits {bit:?}"
                )));
            }
            self.add_qubit_unchecked(bit)?;
        }
        Ok(())
    }

    /// Add individual clbit wires.
    fn add_clbits(&mut self, clbits: Vec<Bound<'_, PyAny>>) -> PyResult<()> {
        for bit in clbits.into_iter() {
            let Ok(bit) = bit.extract::<ShareableClbit>() else {
                return Err(DAGCircuitError::new_err("not a Clbit instance."));
            };
            if self.clbits.find(&bit).is_some() {
                return Err(DAGCircuitError::new_err(format!(
                    "duplicate clbits {bit:?}"
                )));
            }
            self.add_clbit_unchecked(bit)?;
        }
        Ok(())
    }

    /// Add all wires in a quantum register.
    pub fn add_qreg(&mut self, qreg: QuantumRegister) -> PyResult<()> {
        self.qregs
            .add_register(qreg.clone(), true)
            .map_err(|_| DAGCircuitError::new_err(format!("duplicate register {}", qreg.name())))?;

        for (index, bit) in qreg.bits().enumerate() {
            if self.qubits.find(&bit).is_none() {
                self.add_qubit_unchecked(bit.clone())?;
            }
            let locations: &mut BitLocations<QuantumRegister> =
                self.qubit_locations.get_mut(&bit).unwrap();
            locations.add_register(qreg.clone(), index);
        }
        Ok(())
    }

    /// Add all wires in a classical register.
    pub fn add_creg(&mut self, creg: ClassicalRegister) -> PyResult<()> {
        self.cregs
            .add_register(creg.clone(), true)
            .map_err(|_| DAGCircuitError::new_err(format!("duplicate register {}", creg.name())))?;

        for (index, bit) in creg.bits().enumerate() {
            if self.clbits.find(&bit).is_none() {
                self.add_clbit_unchecked(bit.clone())?;
            }
            let locations: &mut BitLocations<ClassicalRegister> =
                self.clbit_locations.get_mut(&bit).unwrap();
            locations.add_register(creg.clone(), index);
        }
        Ok(())
    }

    /// Finds locations in the circuit, by mapping the Qubit and Clbit to positional index
    /// BitLocations is defined as: BitLocations = namedtuple("BitLocations", ("index", "registers"))
    ///
    /// Args:
    ///     bit (Bit): The bit to locate.
    ///
    /// Returns:
    ///     namedtuple(int, List[Tuple(Register, int)]): A 2-tuple. The first element (``index``)
    ///         contains the index at which the ``Bit`` can be found (in either
    ///         :obj:`~DAGCircuit.qubits`, :obj:`~DAGCircuit.clbits`, depending on its
    ///         type). The second element (``registers``) is a list of ``(register, index)``
    ///         pairs with an entry for each :obj:`~Register` in the circuit which contains the
    ///         :obj:`~Bit` (and the index in the :obj:`~Register` at which it can be found).
    ///
    ///   Raises:
    ///     DAGCircuitError: If the supplied :obj:`~Bit` was of an unknown type.
    ///     DAGCircuitError: If the supplied :obj:`~Bit` could not be found on the circuit.
    fn find_bit<'py>(
        &self,
        py: Python<'py>,
        bit: &Bound<'py, PyAny>,
    ) -> PyResult<Bound<'py, PyBitLocations>> {
        if let Ok(qubit) = bit.extract::<ShareableQubit>() {
            self.qubit_locations
                .get(&qubit)
                .map(|location| location.clone().into_pyobject(py))
                .transpose()?
                .ok_or_else(|| {
                    DAGCircuitError::new_err(format!(
                        "Could not locate provided bit: {bit}. Has it been added to the DAGCircuit?"
                    ))
                })
        } else if let Ok(clbit) = bit.extract::<ShareableClbit>() {
            self.clbit_locations
                .get(&clbit)
                .map(|location| location.clone().into_pyobject(py))
                .transpose()?
                .ok_or_else(|| {
                    DAGCircuitError::new_err(format!(
                        "Could not locate provided bit: {bit}. Has it been added to the DAGCircuit?"
                    ))
                })
        } else {
            Err(DAGCircuitError::new_err(format!(
                "Could not locate bit of unknown type: {}",
                bit.get_type()
            )))
        }
    }

    /// Remove classical bits from the circuit. All bits MUST be idle.
    /// Any registers with references to at least one of the specified bits will
    /// also be removed.
    ///
    /// .. warning::
    ///     This method is rather slow, since it must iterate over the entire
    ///     DAG to fix-up bit indices.
    ///
    /// Args:
    ///     clbits (List[Clbit]): The bits to remove.
    ///
    /// Raises:
    ///     DAGCircuitError: a clbit is not a :obj:`.Clbit`, is not in the circuit,
    ///         or is not idle.
    #[pyo3(name = "remove_clbits", signature = (*clbits))]
    fn py_remove_clbits(&mut self, clbits: Vec<ShareableClbit>) -> PyResult<()> {
        let bit_iter = match self.clbits.map_objects(clbits.iter().cloned()) {
            Ok(bit_iter) => bit_iter,
            Err(_) => {
                return Err(DAGCircuitError::new_err(format!(
                    "clbits not in circuit: {clbits:?}"
                )))
            }
        };
        self.remove_clbits(bit_iter)
    }

    /// Remove classical registers from the circuit, leaving underlying bits
    /// in place.
    ///
    /// Raises:
    ///     DAGCircuitError: a creg is not a ClassicalRegister, or is not in
    ///     the circuit.
    #[pyo3(name = "remove_cregs", signature = (*cregs))]
    fn py_remove_cregs(&mut self, cregs: Vec<ClassicalRegister>) -> PyResult<()> {
        self.remove_cregs(cregs)
    }

    /// Remove quantum bits from the circuit. All bits MUST be idle.
    /// Any registers with references to at least one of the specified bits will
    /// also be removed.
    ///
    /// .. warning::
    ///     This method is rather slow, since it must iterate over the entire
    ///     DAG to fix-up bit indices.
    ///
    /// Args:
    ///     qubits (List[~qiskit.circuit.Qubit]): The bits to remove.
    ///
    /// Raises:
    ///     DAGCircuitError: a qubit is not a :obj:`~.circuit.Qubit`, is not in the circuit,
    ///         or is not idle.
    #[pyo3(name = "remove_qubits", signature = (*qubits))]
    pub fn py_remove_qubits(&mut self, qubits: Vec<ShareableQubit>) -> PyResult<()> {
        let bit_iter = match self.qubits.map_objects(qubits.iter().cloned()) {
            Ok(bit_iter) => bit_iter,
            Err(_) => {
                return Err(DAGCircuitError::new_err(format!(
                    "qubits not in circuit: {qubits:?}"
                )))
            }
        };
        self.remove_qubits(bit_iter)
    }

    /// Remove quantum registers from the circuit, leaving underlying bits
    /// in place.
    ///
    /// Raises:
    ///     DAGCircuitError: a qreg is not a QuantumRegister, or is not in
    ///     the circuit.
    #[pyo3(name = "remove_qregs", signature = (*qregs))]
    fn py_remove_qregs(&mut self, qregs: Vec<QuantumRegister>) -> PyResult<()> {
        // let self_bound_cregs = self.cregs.bind(py);
        let mut valid_regs: Vec<QuantumRegister> = Vec::new();
        for qregs in qregs.into_iter() {
            if let Some(reg) = self.qregs.get(qregs.name()) {
                if reg != &qregs {
                    return Err(DAGCircuitError::new_err(format!(
                        "creg not in circuit: {reg:?}"
                    )));
                }
                valid_regs.push(qregs);
            } else {
                return Err(DAGCircuitError::new_err(format!(
                    "creg not in circuit: {qregs:?}"
                )));
            }
        }

        // Use an iterator that will remove the registers from the circuit as it iterates.
        let valid_names = valid_regs.iter().map(|reg| {
            for (index, bit) in reg.bits().enumerate() {
                let bit_position = self.qubit_locations.get_mut(&bit).unwrap();
                bit_position.remove_register(reg, index);
            }
            reg.name().to_string()
        });
        self.qregs.remove_registers(valid_names);
        Ok(())
    }

    /// Verify that the condition is valid.
    ///
    /// Args:
    ///     name (string): used for error reporting
    ///     condition (tuple or None): a condition tuple (ClassicalRegister, int) or (Clbit, bool)
    ///
    /// Raises:
    ///     DAGCircuitError: if conditioning on an invalid register
    fn _check_condition(&self, py: Python, name: &str, condition: &Bound<PyAny>) -> PyResult<()> {
        if condition.is_none() {
            return Ok(());
        }

        let resources = condition_resources(condition)?;
        for reg in resources.cregs.bind(py) {
            if !self
                .cregs
                .contains_key(reg.getattr(intern!(py, "name"))?.to_string().as_str())
            {
                return Err(DAGCircuitError::new_err(format!(
                    "invalid creg in condition for {name}"
                )));
            }
        }

        for bit in resources.clbits.bind(py) {
            let bit: ShareableClbit = bit.extract()?;
            if self.clbits.find(&bit).is_none() {
                return Err(DAGCircuitError::new_err(format!(
                    "invalid clbits in condition for {name}"
                )));
            }
        }

        Ok(())
    }

    /// Return a copy of self with the same structure but empty.
    ///
    /// That structure includes:
    ///     * name and other metadata
    ///     * global phase
    ///     * duration
    ///     * all the qubits and clbits, including the registers.
    ///
    /// Returns:
    ///     DAGCircuit: An empty copy of self.
    #[pyo3(signature = (*, vars_mode=VarsMode::Alike))]
    pub fn copy_empty_like(&self, vars_mode: VarsMode) -> PyResult<Self> {
        self.copy_empty_like_with_capacity(0, 0, vars_mode)
    }

    /// Put ``self`` into the canonical physical form, with the given number of qubits.
    ///
    /// This acts in place, and does not need to traverse the DAG.  It is intended for use when the
    /// DAG is known to already represent a physical circuit, and we just need to assert that it is
    /// canonical physical form.
    ///
    /// This erases any information about virtual qubits in the :class:`DAGCircuit`; if using this
    /// yourself, you may need to ensure you have created and stored a suitable :class:`.Layout`.
    /// Effectively, this applies the "trivial" layout mapping virtual qubit 0 to physical qubit 0,
    /// and so on.
    ///
    /// Args:
    ///     num_qubits: if given, the total number of physical qubits in the output; it must be at
    ///         least as large as the number of qubits in the DAG.  If not given, the number of
    ///         qubits is unchanged.
    #[pyo3(name = "make_physical", signature = (num_qubits=None))]
    pub fn py_make_physical(&mut self, num_qubits: Option<u32>) -> PyResult<()> {
        let num_qubits = match num_qubits {
            Some(num_qubits) => {
                if (num_qubits as usize) < self.num_qubits() {
                    return Err(PyValueError::new_err(format!(
                        "cannot have fewer physical qubits ({}) than virtual ({})",
                        num_qubits,
                        self.num_qubits()
                    )));
                }
                num_qubits as usize
            }
            None => self.num_qubits(),
        };
        self.make_physical(num_qubits);
        Ok(())
    }

    #[pyo3(signature=(node, check=false))]
    fn _apply_op_node_back(
        &mut self,
        py: Python,
        node: &Bound<PyAny>,
        check: bool,
    ) -> PyResult<()> {
        if let NodeType::Operation(inst) = self.pack_into(py, node)? {
            if check {
                self.check_op_addition(&inst)?;
            }

            self.push_back(inst)?;
            Ok(())
        } else {
            Err(PyTypeError::new_err("Invalid node type input"))
        }
    }

    /// Apply an operation to the output of the circuit.
    ///
    /// Args:
    ///     op (qiskit.circuit.Operation): the operation associated with the DAG node
    ///     qargs (tuple[~qiskit.circuit.Qubit]): qubits that op will be applied to
    ///     cargs (tuple[Clbit]): cbits that op will be applied to
    ///     check (bool): If ``True`` (default), this function will enforce that the
    ///         :class:`.DAGCircuit` data-structure invariants are maintained (all ``qargs`` are
    ///         :class:`~.circuit.Qubit`\\ s, all are in the DAG, etc).  If ``False``, the caller *must*
    ///         uphold these invariants itself, but the cost of several checks will be skipped.
    ///         This is most useful when building a new DAG from a source of known-good nodes.
    /// Returns:
    ///     DAGOpNode: the node for the op that was added to the dag
    ///
    /// Raises:
    ///     DAGCircuitError: if a leaf node is connected to multiple outputs
    #[pyo3(name = "apply_operation_back", signature = (op, qargs=None, cargs=None, *, check=true))]
    pub fn py_apply_operation_back(
        &mut self,
        py: Python,
        op: Bound<PyAny>,
        qargs: Option<TupleLikeArg>,
        cargs: Option<TupleLikeArg>,
        check: bool,
    ) -> PyResult<Py<PyAny>> {
        let py_op = op.extract::<OperationFromPython>()?;
        let qargs = qargs
            .map(|q| q.value.extract::<Vec<ShareableQubit>>())
            .transpose()?;
        let cargs = cargs
            .map(|c| c.value.extract::<Vec<ShareableClbit>>())
            .transpose()?;
        let node = {
            let qubits_id = self.qargs_interner.insert_owned(
                self.qubits
                    .map_objects(qargs.into_iter().flatten())?
                    .collect(),
            );
            let clbits_id = self.cargs_interner.insert_owned(
                self.clbits
                    .map_objects(cargs.into_iter().flatten())?
                    .collect(),
            );
            let instr = PackedInstruction {
                op: py_op.operation,
                qubits: qubits_id,
                clbits: clbits_id,
                params: (!py_op.params.is_empty()).then(|| Box::new(py_op.params)),
                label: py_op.label,
                #[cfg(feature = "cache_pygates")]
                py_op: op.unbind().into(),
            };

            if check {
                self.check_op_addition(&instr)?;
            }
            self.push_back(instr)?
        };

        self.get_node(py, node)
    }

    /// Apply an operation to the input of the circuit.
    ///
    /// Args:
    ///     op (qiskit.circuit.Operation): the operation associated with the DAG node
    ///     qargs (tuple[~qiskit.circuit.Qubit]): qubits that op will be applied to
    ///     cargs (tuple[Clbit]): cbits that op will be applied to
    ///     check (bool): If ``True`` (default), this function will enforce that the
    ///         :class:`.DAGCircuit` data-structure invariants are maintained (all ``qargs`` are
    ///         :class:`~.circuit.Qubit`\\ s, all are in the DAG, etc).  If ``False``, the caller *must*
    ///         uphold these invariants itself, but the cost of several checks will be skipped.
    ///         This is most useful when building a new DAG from a source of known-good nodes.
    /// Returns:
    ///     DAGOpNode: the node for the op that was added to the dag
    ///
    /// Raises:
    ///     DAGCircuitError: if initial nodes connected to multiple out edges
    #[pyo3(name = "apply_operation_front", signature = (op, qargs=None, cargs=None, *, check=true))]
    fn py_apply_operation_front(
        &mut self,
        py: Python,
        op: Bound<PyAny>,
        qargs: Option<TupleLikeArg>,
        cargs: Option<TupleLikeArg>,
        check: bool,
    ) -> PyResult<Py<PyAny>> {
        let py_op = op.extract::<OperationFromPython>()?;
        let qargs = qargs
            .map(|q| q.value.extract::<Vec<ShareableQubit>>())
            .transpose()?;
        let cargs = cargs
            .map(|c| c.value.extract::<Vec<ShareableClbit>>())
            .transpose()?;
        let node = {
            let qubits_id = self.qargs_interner.insert_owned(
                self.qubits
                    .map_objects(qargs.into_iter().flatten())?
                    .collect(),
            );
            let clbits_id = self.cargs_interner.insert_owned(
                self.clbits
                    .map_objects(cargs.into_iter().flatten())?
                    .collect(),
            );
            let instr = PackedInstruction {
                op: py_op.operation,
                qubits: qubits_id,
                clbits: clbits_id,
                params: (!py_op.params.is_empty()).then(|| Box::new(py_op.params)),
                label: py_op.label,
                #[cfg(feature = "cache_pygates")]
                py_op: op.unbind().into(),
            };

            if check {
                self.check_op_addition(&instr)?;
            }
            self.push_front(instr)?
        };

        self.get_node(py, node)
    }

    /// Compose the ``other`` circuit onto the output of this circuit.
    ///
    /// A subset of input wires of ``other`` are mapped
    /// to a subset of output wires of this circuit.
    ///
    /// ``other`` can be narrower or of equal width to ``self``.
    ///
    /// Args:
    ///     other (DAGCircuit): circuit to compose with self
    ///     qubits (list[~qiskit.circuit.Qubit|int]): qubits of self to compose onto.
    ///     clbits (list[Clbit|int]): clbits of self to compose onto.
    ///     front (bool): If True, front composition will be performed (not implemented yet)
    ///     inplace (bool): If True, modify the object. Otherwise return composed circuit.
    ///     inline_captures (bool): If ``True``, variables marked as "captures" in the ``other`` DAG
    ///         will be inlined onto existing uses of those same variables in ``self``.  If ``False``,
    ///         all variables in ``other`` are required to be distinct from ``self``, and they will
    ///         be added to ``self``.
    ///
    /// ..
    ///     Note: unlike `QuantumCircuit.compose`, there's no `var_remap` argument here.  That's
    ///     because the `DAGCircuit` inner-block structure isn't set up well to allow the recursion,
    ///     and `DAGCircuit.compose` is generally only used to rebuild a DAG from layers within
    ///     itself than to join unrelated circuits.  While there's no strong motivating use-case
    ///     (unlike the `QuantumCircuit` equivalent), it's safer and more performant to not provide
    ///     the option.
    ///
    /// Returns:
    ///    DAGCircuit: the composed dag (returns None if inplace==True).
    ///
    /// Raises:
    ///     DAGCircuitError: if ``other`` is wider or there are duplicate edge mappings.
    #[allow(clippy::too_many_arguments)]
    #[pyo3(name="compose", signature = (other, qubits=None, clbits=None, front=false, inplace=true, *, inline_captures=false))]
    fn py_compose(
        &mut self,
        py: Python,
        other: &DAGCircuit,
        qubits: Option<Bound<PyList>>,
        clbits: Option<Bound<PyList>>,
        front: bool,
        inplace: bool,
        inline_captures: bool,
    ) -> PyResult<Option<PyObject>> {
        if front {
            return Err(DAGCircuitError::new_err(
                "Front composition not supported yet.",
            ));
        }

        if other.qubits.len() > self.qubits.len() || other.clbits.len() > self.clbits.len() {
            return Err(DAGCircuitError::new_err(
                "Trying to compose with another DAGCircuit which has more 'in' edges.",
            ));
        }

        let qubits = qubits
            .map(|qubits| {
                qubits
                    .iter()
                    .map(|q| -> PyResult<ShareableQubit> {
                        if q.is_instance_of::<PyInt>() {
                            Ok(self.qubits.get(Qubit::new(q.extract()?)).unwrap().clone())
                        } else {
                            q.extract::<ShareableQubit>()
                        }
                    })
                    .collect::<PyResult<Vec<ShareableQubit>>>()
            })
            .transpose()?;

        let clbits = clbits
            .map(|clbits| {
                clbits
                    .iter()
                    .map(|c| -> PyResult<ShareableClbit> {
                        if c.is_instance_of::<PyInt>() {
                            Ok(self.clbits.get(Clbit::new(c.extract()?)).unwrap().clone())
                        } else {
                            c.extract::<ShareableClbit>()
                        }
                    })
                    .collect::<PyResult<Vec<ShareableClbit>>>()
            })
            .transpose()?;

        // Compose
        if inplace {
            self.compose(other, qubits.as_deref(), clbits.as_deref(), inline_captures)?;
            Ok(None)
        } else {
            let mut dag = self.clone();
            dag.compose(other, qubits.as_deref(), clbits.as_deref(), inline_captures)?;
            let out_obj = dag.into_py_any(py)?;
            Ok(Some(out_obj))
        }
    }

    /// Reverse the operations in the ``self`` circuit.
    ///
    /// Returns:
    ///     DAGCircuit: the reversed dag.
    fn reverse_ops<'py>(slf: PyRef<'py, Self>, py: Python<'py>) -> PyResult<Bound<'py, PyAny>> {
        let qc = imports::DAG_TO_CIRCUIT.get_bound(py).call1((slf,))?;
        let reversed = qc.call_method0("reverse_ops")?;
        imports::CIRCUIT_TO_DAG.get_bound(py).call1((reversed,))
    }

    /// Return idle wires.
    ///
    /// Args:
    ///     ignore (list(str)): List of node names to ignore. Default: []
    ///
    /// Yields:
    ///     Bit: Bit in idle wire.
    ///
    /// Raises:
    ///     DAGCircuitError: If the DAG is invalid
    #[pyo3(signature=(ignore=None))]
    fn idle_wires(&self, py: Python, ignore: Option<&Bound<PyList>>) -> PyResult<Py<PyIterator>> {
        let mut result: Vec<PyObject> = Vec::new();
        let wires = (0..self.qubit_io_map.len())
            .map(|idx| Wire::Qubit(Qubit::new(idx)))
            .chain((0..self.clbit_io_map.len()).map(|idx| Wire::Clbit(Clbit::new(idx))))
            .chain((0..self.var_io_map.len()).map(|idx| Wire::Var(Var::new(idx))));
        match ignore {
            Some(ignore) => {
                // Convert the list to a Rust set.
                let ignore_set = ignore
                    .into_iter()
                    .map(|s| s.extract())
                    .collect::<PyResult<HashSet<String>>>()?;
                for wire in wires {
                    let nodes_found = self.nodes_on_wire(wire, true).into_iter().any(|node| {
                        let weight = self.dag.node_weight(node).unwrap();
                        if let NodeType::Operation(packed) = weight {
                            !ignore_set.contains(packed.op.name())
                        } else {
                            false
                        }
                    });

                    if !nodes_found {
                        result.push(match wire {
                            Wire::Qubit(qubit) => {
                                self.qubits.get(qubit).unwrap().into_py_any(py)?
                            }
                            Wire::Clbit(clbit) => {
                                self.clbits.get(clbit).unwrap().into_py_any(py)?
                            }
                            Wire::Var(var) => {
                                self.vars.get(var).unwrap().clone().into_py_any(py)?
                            }
                        });
                    }
                }
            }
            None => {
                for wire in wires {
                    if self.is_wire_idle(wire) {
                        result.push(match wire {
                            Wire::Qubit(qubit) => {
                                self.qubits.get(qubit).unwrap().into_py_any(py)?
                            }
                            Wire::Clbit(clbit) => {
                                self.clbits.get(clbit).unwrap().into_py_any(py)?
                            }
                            Wire::Var(var) => {
                                self.vars.get(var).unwrap().clone().into_py_any(py)?
                            }
                        });
                    }
                }
            }
        }
        Ok(PyTuple::new(py, result)?.into_any().try_iter()?.unbind())
    }

    /// Return the number of operations.  If there is control flow present, this count may only
    /// be an estimate, as the complete control-flow path cannot be statically known.
    ///
    /// Args:
    ///     recurse: if ``True``, then recurse into control-flow operations.  For loops with
    ///         known-length iterators are counted unrolled.  If-else blocks sum both of the two
    ///         branches.  While loops are counted as if the loop body runs once only.  Defaults to
    ///         ``False`` and raises :class:`.DAGCircuitError` if any control flow is present, to
    ///         avoid silently returning a mostly meaningless number.
    ///
    /// Returns:
    ///     int: the circuit size
    ///
    /// Raises:
    ///     DAGCircuitError: if an unknown :class:`.ControlFlowOp` is present in a call with
    ///         ``recurse=True``, or any control flow is present in a non-recursive call.
    #[pyo3(signature= (*, recurse=false))]
    fn size(&self, py: Python, recurse: bool) -> PyResult<usize> {
        let mut length = self.num_ops();
        if !self.has_control_flow() {
            return Ok(length);
        }
        if !recurse {
            return Err(DAGCircuitError::new_err(concat!(
                "Size with control flow is ambiguous.",
                " You may use `recurse=True` to get a result",
                " but see this method's documentation for the meaning of this."
            )));
        }

        // Handle recursively.
        let circuit_to_dag = imports::CIRCUIT_TO_DAG.get_bound(py);
        for node in self.dag.node_weights() {
            let NodeType::Operation(node) = node else {
                continue;
            };
            if !node.op.control_flow() {
                continue;
            }
            let OperationRef::Instruction(inst) = node.op.view() else {
                panic!("control flow op must be an instruction");
            };
            let inst_bound = inst.instruction.bind(py);
            if inst_bound.is_instance(imports::FOR_LOOP_OP.get_bound(py))? {
                let blocks = inst_bound.getattr("blocks")?;
                let block_zero = blocks.get_item(0)?;
                let inner_dag: &DAGCircuit = &circuit_to_dag.call1((block_zero,))?.extract()?;
                length += node.params_view().len() * inner_dag.size(py, true)?
            } else if inst_bound.is_instance(imports::WHILE_LOOP_OP.get_bound(py))? {
                let blocks = inst_bound.getattr("blocks")?;
                let block_zero = blocks.get_item(0)?;
                let inner_dag: &DAGCircuit = &circuit_to_dag.call1((block_zero,))?.extract()?;
                length += inner_dag.size(py, true)?
            } else if inst_bound.is_instance(imports::IF_ELSE_OP.get_bound(py))?
                || inst_bound.is_instance(imports::SWITCH_CASE_OP.get_bound(py))?
            {
                let blocks = inst_bound.getattr("blocks")?;
                for block in blocks.try_iter()? {
                    let inner_dag: &DAGCircuit = &circuit_to_dag.call1((block?,))?.extract()?;
                    length += inner_dag.size(py, true)?;
                }
            } else {
                continue;
            }
            // We don't count a control-flow node itself!
            length -= 1;
        }
        Ok(length)
    }

    /// Return the circuit depth.  If there is control flow present, this count may only be an
    /// estimate, as the complete control-flow path cannot be statically known.
    ///
    /// Args:
    ///     recurse: if ``True``, then recurse into control-flow operations.  For loops
    ///         with known-length iterators are counted as if the loop had been manually unrolled
    ///         (*i.e.* with each iteration of the loop body written out explicitly).
    ///         If-else blocks take the longer case of the two branches.  While loops are counted as
    ///         if the loop body runs once only.  Defaults to ``False`` and raises
    ///         :class:`.DAGCircuitError` if any control flow is present, to avoid silently
    ///         returning a nonsensical number.
    ///
    /// Returns:
    ///     int: the circuit depth
    ///
    /// Raises:
    ///     DAGCircuitError: if not a directed acyclic graph
    ///     DAGCircuitError: if unknown control flow is present in a recursive call, or any control
    ///         flow is present in a non-recursive call.
    #[pyo3(signature= (*, recurse=false))]
    fn depth(&self, py: Python, recurse: bool) -> PyResult<usize> {
        if self.qubits.is_empty() && self.clbits.is_empty() && self.num_vars() == 0 {
            return Ok(0);
        }
        if !self.has_control_flow() {
            let weight_fn = |_| -> Result<usize, Infallible> { Ok(1) };
            return match rustworkx_core::dag_algo::longest_path(&self.dag, weight_fn).unwrap() {
                Some(res) => Ok(res.1 - 1),
                None => Err(DAGCircuitError::new_err("not a DAG")),
            };
        }
        if !recurse {
            return Err(DAGCircuitError::new_err(concat!(
                "Depth with control flow is ambiguous.",
                " You may use `recurse=True` to get a result",
                " but see this method's documentation for the meaning of this."
            )));
        }

        // Handle recursively.
        let circuit_to_dag = imports::CIRCUIT_TO_DAG.get_bound(py);
        let mut node_lookup: HashMap<NodeIndex, usize> = HashMap::new();
        for (node_index, node) in self.dag.node_references() {
            let NodeType::Operation(node) = node else {
                continue;
            };
            if !node.op.control_flow() {
                continue;
            }
            let OperationRef::Instruction(inst) = node.op.view() else {
                panic!("control flow op must be an instruction")
            };
            let inst_bound = inst.instruction.bind(py);
            let weight = if inst_bound.is_instance(imports::FOR_LOOP_OP.get_bound(py))? {
                node.params_view().len()
            } else {
                1
            };
            if weight == 0 {
                node_lookup.insert(node_index, 0);
            } else {
                let blocks = inst_bound.getattr("blocks")?;
                let mut block_weights: Vec<usize> = Vec::with_capacity(blocks.len()?);
                for block in blocks.try_iter()? {
                    let inner_dag: &DAGCircuit = &circuit_to_dag.call1((block?,))?.extract()?;
                    block_weights.push(inner_dag.depth(py, true)?);
                }
                node_lookup.insert(node_index, weight * block_weights.iter().max().unwrap());
            }
        }

        let weight_fn = |edge: EdgeReference<'_, Wire>| -> Result<usize, Infallible> {
            Ok(*node_lookup.get(&edge.target()).unwrap_or(&1))
        };
        match rustworkx_core::dag_algo::longest_path(&self.dag, weight_fn).unwrap() {
            Some(res) => Ok(res.1 - 1),
            None => Err(DAGCircuitError::new_err("not a DAG")),
        }
    }

    /// Return the total number of qubits + clbits used by the circuit.
    /// This function formerly returned the number of qubits by the calculation
    /// return len(self._wires) - self.num_clbits()
    /// but was changed by issue #2564 to return number of qubits + clbits
    /// with the new function DAGCircuit.num_qubits replacing the former
    /// semantic of DAGCircuit.width().
    pub fn width(&self) -> usize {
        self.qubits.len() + self.clbits.len() + self.num_vars()
    }

    /// Return the total number of qubits used by the circuit.
    /// num_qubits() replaces former use of width().
    /// DAGCircuit.width() now returns qubits + clbits for
    /// consistency with Circuit.width() [qiskit-terra #2564].
    pub fn num_qubits(&self) -> usize {
        self.qubits.len()
    }

    /// Return the total number of classical bits used by the circuit.
    pub fn num_clbits(&self) -> usize {
        self.clbits.len()
    }

    /// Get the number of op nodes in the DAG.
    #[inline]
    pub fn num_ops(&self) -> usize {
        self.dag.node_count() - 2 * self.width()
    }

    /// Compute how many components the circuit can decompose into.
    fn num_tensor_factors(&self) -> usize {
        // This function was forked from rustworkx's
        // number_weekly_connected_components() function as of 0.15.0:
        // https://github.com/Qiskit/rustworkx/blob/0.15.0/src/connectivity/mod.rs#L215-L235

        let mut weak_components = self.dag.node_count();
        let mut vertex_sets = UnionFind::new(self.dag.node_bound());
        for edge in self.dag.edge_references() {
            let (a, b) = (edge.source(), edge.target());
            // union the two vertices of the edge
            if vertex_sets.union(a.index(), b.index()) {
                weak_components -= 1
            };
        }
        weak_components
    }

    fn __eq__(&self, py: Python, other: &DAGCircuit) -> PyResult<bool> {
        // Try to convert to float, but in case of unbound ParameterExpressions
        // a TypeError will be raise, fallback to normal equality in those
        // cases.
        let phase_is_close = |self_phase: f64, other_phase: f64| -> bool {
            ((self_phase - other_phase + PI).rem_euclid(2. * PI) - PI).abs() <= 1.0e-10
        };
        let normalize_param = |param: &Param| {
            if let Param::ParameterExpression(ob) = param {
                // try casting ParameterExpression to Param, prioritizing Float
                Param::from_expr(ob.as_ref().clone(), true)
            } else {
                Ok(param.clone())
            }
        };

        let phase_eq = match [
            normalize_param(&self.global_phase)?,
            normalize_param(&other.global_phase)?,
        ] {
            [Param::Float(self_phase), Param::Float(other_phase)] => {
                Ok(phase_is_close(self_phase, other_phase))
            }
            _ => self.global_phase.eq(&other.global_phase),
        }?;
        if !phase_eq {
            return Ok(false);
        }

        // We don't do any semantic equivalence between Var nodes, as things stand; DAGs can only be
        // equal in our mind if they use the exact same UUID vars.
        if self.vars_input.len() != other.vars_input.len()
            || self.vars_capture.len() != other.vars_capture.len()
            || self.vars_declare.len() != other.vars_declare.len()
        {
            return Ok(false);
        }

        if self.stretches_capture.len() != other.stretches_capture.len()
            || self.stretches_declare.len() != other.stretches_declare.len()
        {
            return Ok(false);
        }

        let var_eq = |our_vars: &HashSet<Var>, their_vars: &HashSet<Var>| -> PyResult<bool> {
            for our_var in our_vars {
                let our_var = self.vars.get(*our_var).unwrap();
                let Some(their_var) = other.vars.find(our_var) else {
                    // The var isn't registered at all.
                    return Ok(false);
                };
                if !their_vars.contains(&their_var) {
                    // It's registered, but not as the right kind (e.g. not a capture).
                    return Ok(false);
                }
            }
            Ok(true)
        };

        if !var_eq(&self.vars_input, &other.vars_input)?
            || !var_eq(&self.vars_capture, &other.vars_capture)?
            || !var_eq(&self.vars_declare, &other.vars_declare)?
        {
            return Ok(false);
        }

        for our_stretch in self.stretches_capture.iter() {
            let our_stretch = self.stretches.get(*our_stretch).unwrap();
            let Some(their_stretch) = other.stretches.find(our_stretch) else {
                // The stretch isn't registered at all.
                return Ok(false);
            };
            if !other.stretches_capture.contains(&their_stretch) {
                // It's registered, but not as a capture.
                return Ok(false);
            }
        }

        // Declared stretches must match exact order.
        for (our_stretch, their_stretch) in
            self.stretches_declare.iter().zip(&other.stretches_declare)
        {
            if self.stretches.get(*our_stretch) != other.stretches.get(*their_stretch) {
                return Ok(false);
            }
        }

        let self_bit_indices = {
            let indices = self
                .qubits
                .objects()
                .into_pyobject(py)?
                .try_iter()?
                .chain(self.clbits.objects().into_pyobject(py)?.try_iter()?)
                .enumerate()
                .map(|(idx, bit)| -> PyResult<_> { Ok((bit?, idx)) });
            indices.collect::<PyResult<Vec<_>>>()?.into_py_dict(py)?
        };

        let other_bit_indices = {
            let indices = other
                .qubits
                .objects()
                .into_pyobject(py)?
                .try_iter()?
                .chain(
                    other
                        .clbits
                        .objects()
                        .clone()
                        .into_pyobject(py)?
                        .try_iter()?,
                )
                .enumerate()
                .map(|(idx, bit)| -> PyResult<_> { Ok((bit?, idx)) });
            indices.collect::<PyResult<Vec<_>>>()?.into_py_dict(py)?
        };

        // Check if qregs are the same.
        let self_qregs = self.qregs.registers();
        let other_qregs = &other.qregs;
        if self_qregs.len() != other_qregs.len() {
            return Ok(false);
        }
        for (regname, self_bits) in self_qregs.iter().map(|reg| (reg.name(), reg)) {
            let self_bits: Vec<ShareableQubit> = self_bits.bits().collect();
            let other_bits: Vec<ShareableQubit> = match other_qregs.get(regname) {
                Some(bits) => bits.bits().collect(),
                None => return Ok(false),
            };
            if !self
                .qubits
                .map_objects(self_bits)?
                .eq(other.qubits.map_objects(other_bits)?)
            {
                return Ok(false);
            }
        }

        // Check if cregs are the same.
        let self_cregs = self.cregs.registers();
        let other_cregs = &other.cregs;
        if self_cregs.len() != other_cregs.len() {
            return Ok(false);
        }

        for (regname, self_bits) in self_cregs.iter().map(|reg| (reg.name(), reg)) {
            let self_bits: Vec<ShareableClbit> = self_bits.bits().collect();
            let other_bits: Vec<ShareableClbit> = match other_cregs.get(regname) {
                Some(bits) => bits.bits().collect(),
                None => return Ok(false),
            };
            if !self
                .clbits
                .map_objects(self_bits)?
                .eq(other.clbits.map_objects(other_bits)?)
            {
                return Ok(false);
            }
        }

        // Check for VF2 isomorphic match.
        let condition_op_check = imports::CONDITION_OP_CHECK.get_bound(py);
        let switch_case_op_check = imports::SWITCH_CASE_OP_CHECK.get_bound(py);
        let for_loop_op_check = imports::FOR_LOOP_OP_CHECK.get_bound(py);
        let box_op_check = imports::BOX_OP_CHECK.get_bound(py);
        let node_match = |n1: &NodeType, n2: &NodeType| -> PyResult<bool> {
            match [n1, n2] {
                [NodeType::Operation(inst1), NodeType::Operation(inst2)] => {
                    if inst1.op.name() != inst2.op.name() {
                        return Ok(false);
                    }
                    let check_args = || -> bool {
                        let node1_qargs = self.qargs_interner.get(inst1.qubits);
                        let node2_qargs = other.qargs_interner.get(inst2.qubits);
                        let node1_cargs = self.cargs_interner.get(inst1.clbits);
                        let node2_cargs = other.cargs_interner.get(inst2.clbits);
                        if SEMANTIC_EQ_SYMMETRIC.contains(&inst1.op.name()) {
                            let node1_qargs =
                                node1_qargs.iter().copied().collect::<HashSet<Qubit>>();
                            let node2_qargs =
                                node2_qargs.iter().copied().collect::<HashSet<Qubit>>();
                            let node1_cargs =
                                node1_cargs.iter().copied().collect::<HashSet<Clbit>>();
                            let node2_cargs =
                                node2_cargs.iter().copied().collect::<HashSet<Clbit>>();
                            if node1_qargs != node2_qargs || node1_cargs != node2_cargs {
                                return false;
                            }
                        } else if node1_qargs != node2_qargs || node1_cargs != node2_cargs {
                            return false;
                        }
                        true
                    };
                    match [inst1.op.view(), inst2.op.view()] {
                        [OperationRef::StandardGate(_), OperationRef::StandardGate(_)]
                        | [OperationRef::StandardInstruction(_), OperationRef::StandardInstruction(_)] => {
                            Ok(inst1.py_op_eq(py, inst2)?
                                && check_args()
                                && inst1
                                    .params_view()
                                    .iter()
                                    .zip(inst2.params_view().iter())
                                    .all(|(a, b)| a.is_close(b, 1e-10).unwrap()))
                        }
                        [OperationRef::Instruction(op1), OperationRef::Instruction(op2)] => {
                            if op1.control_flow() && op2.control_flow() {
                                let n1 = self.unpack_into(py, NodeIndex::new(0), n1)?;
                                let n2 = other.unpack_into(py, NodeIndex::new(0), n2)?;
                                let name = op1.name();
                                if name == "if_else" || name == "while_loop" {
                                    condition_op_check
                                        .call1((n1, n2, &self_bit_indices, &other_bit_indices))?
                                        .extract()
                                } else if name == "switch_case" {
                                    switch_case_op_check
                                        .call1((n1, n2, &self_bit_indices, &other_bit_indices))?
                                        .extract()
                                } else if name == "for_loop" {
                                    for_loop_op_check
                                        .call1((n1, n2, &self_bit_indices, &other_bit_indices))?
                                        .extract()
                                } else if name == "box" {
                                    box_op_check
                                        .call1((n1, n2, &self_bit_indices, &other_bit_indices))?
                                        .extract()
                                } else {
                                    Err(PyRuntimeError::new_err(format!(
                                        "unhandled control-flow operation: {name}"
                                    )))
                                }
                            } else {
                                Ok(inst1.py_op_eq(py, inst2)? && check_args())
                            }
                        }
                        [OperationRef::Gate(_op1), OperationRef::Gate(_op2)] => {
                            Ok(inst1.py_op_eq(py, inst2)? && check_args())
                        }
                        [OperationRef::Operation(_op1), OperationRef::Operation(_op2)] => {
                            Ok(inst1.py_op_eq(py, inst2)? && check_args())
                        }
                        // Handle the edge case where we end up with a Python object and a standard
                        // gate/instruction.
                        // This typically only happens if we have a ControlledGate in Python
                        // and we have mutable state set.
                        [OperationRef::StandardGate(_), OperationRef::Gate(_)]
                        | [OperationRef::Gate(_), OperationRef::StandardGate(_)]
                        | [OperationRef::StandardInstruction(_), OperationRef::Instruction(_)]
                        | [OperationRef::Instruction(_), OperationRef::StandardInstruction(_)] => {
                            Ok(inst1.py_op_eq(py, inst2)? && check_args())
                        }
                        [OperationRef::Unitary(op_a), OperationRef::Unitary(op_b)] => {
                            match [&op_a.array, &op_b.array] {
                                [ArrayType::NDArray(a), ArrayType::NDArray(b)] => {
                                    Ok(relative_eq!(a, b, max_relative = 1e-5, epsilon = 1e-8))
                                }
                                [ArrayType::OneQ(a), ArrayType::NDArray(b)]
                                | [ArrayType::NDArray(b), ArrayType::OneQ(a)] => {
                                    if b.shape()[0] == 2 {
                                        for i in 0..2 {
                                            for j in 0..2 {
                                                if !relative_eq!(
                                                    b[[i, j]],
                                                    a[(i, j)],
                                                    max_relative = 1e-5,
                                                    epsilon = 1e-8
                                                ) {
                                                    return Ok(false);
                                                }
                                            }
                                        }
                                        Ok(true)
                                    } else {
                                        Ok(false)
                                    }
                                }
                                [ArrayType::TwoQ(a), ArrayType::NDArray(b)]
                                | [ArrayType::NDArray(b), ArrayType::TwoQ(a)] => {
                                    if b.shape()[0] == 4 {
                                        for i in 0..4 {
                                            for j in 0..4 {
                                                if !relative_eq!(
                                                    b[[i, j]],
                                                    a[(i, j)],
                                                    max_relative = 1e-5,
                                                    epsilon = 1e-8
                                                ) {
                                                    return Ok(false);
                                                }
                                            }
                                        }
                                        Ok(true)
                                    } else {
                                        Ok(false)
                                    }
                                }
                                [ArrayType::OneQ(a), ArrayType::OneQ(b)] => {
                                    Ok(relative_eq!(a, b, max_relative = 1e-5, epsilon = 1e-8))
                                }
                                [ArrayType::TwoQ(a), ArrayType::TwoQ(b)] => {
                                    Ok(relative_eq!(a, b, max_relative = 1e-5, epsilon = 1e-8))
                                }
                                _ => Ok(false),
                            }
                        }
                        _ => Ok(false),
                    }
                }
                [NodeType::QubitIn(bit1), NodeType::QubitIn(bit2)] => Ok(bit1 == bit2),
                [NodeType::ClbitIn(bit1), NodeType::ClbitIn(bit2)] => Ok(bit1 == bit2),
                [NodeType::QubitOut(bit1), NodeType::QubitOut(bit2)] => Ok(bit1 == bit2),
                [NodeType::ClbitOut(bit1), NodeType::ClbitOut(bit2)] => Ok(bit1 == bit2),
                [NodeType::VarIn(var1), NodeType::VarIn(var2)]
                | [NodeType::VarOut(var1), NodeType::VarOut(var2)] => {
                    Ok(self.vars.get(*var1).unwrap() == other.vars.get(*var2).unwrap())
                }
                _ => Ok(false),
            }
        };

        vf2::is_isomorphic(
            &self.dag,
            &other.dag,
            node_match,
            vf2::NoSemanticMatch,
            true,
            Ordering::Equal,
            true,
            None,
        )
        .map_err(|e| match e {
            vf2::IsIsomorphicError::NodeMatcherErr(e) => e,
            _ => {
                unreachable!()
            }
        })
    }

    /// Are these two DAGs structurally equal?
    ///
    /// This function returns true iff the graph structures are precisely the same as each other,
    /// including the valid node indices, edge orders, and so on.  This is a much stricter check
    /// than graph equivalence, and is mostly useful for testing if two :class:`DAGCircuit`
    /// instances have been constructed and manipulated in the exact same ways.  For example, this
    /// method can be used to test whether a sequence of manipulations of a DAG is deterministic.
    ///
    /// This method does not consider tracking metadata such as :attr:`metadata` or :attr:`name`,
    /// but does consider many low-level implementation details of the internal representation, many
    /// of which do not change the semantics of the circuit.
    ///
    /// This method should, in general, be much faster than graph-equivalence checks, but will
    /// return ``False`` in many more situations.  This method should never return ``True`` when a
    /// graph-equivalence check would return ``False``.
    ///
    /// .. note::
    ///
    ///     This currently does not handle control flow, because of technical limitations in the
    ///     internal representation of control flow, and will return `false` if any control-flow
    ///     operation is present, even if they are individually equal.
    ///
    /// .. seealso::
    ///     The ``==`` operator
    ///         :class:`DAGCircuit` implements :func:`~object.__eq__` between itself and other
    ///         :class:`DAGCircuit` instances (this same method also powers
    ///         :class:`.QuantumCircuit`'s equality check).  This implements a semantic
    ///         data-flow equality check, which is less sensitive to the order operations were
    ///         defined.  This is typically what a user cares about with respect to equality.
    fn structurally_equal(&self, other: &DAGCircuit) -> PyResult<bool> {
        if self.qubits != other.qubits {
            return Ok(false);
        }
        if self.clbits != other.clbits {
            return Ok(false);
        }
        if self.vars != other.vars {
            return Ok(false);
        }
        if self.stretches != other.stretches {
            return Ok(false);
        }
        if self.qregs != other.qregs {
            return Ok(false);
        }
        if self.cregs != other.cregs {
            return Ok(false);
        }
        // Checking the identifier information should handle all different methods of declaration
        // for all identifiers, whether var or stretch.  We do a manual iteration-based check here
        // because `IndexMap`'s default is order-insensitive, but we actually do care about order
        // for the structural check.
        if self.identifier_info.len() != other.identifier_info.len() {
            return Ok(false);
        }
        if self
            .identifier_info
            .iter()
            .zip(other.identifier_info.iter())
            .any(|(a, b)| a != b)
        {
            return Ok(false);
        }
        // This is a stricter check than `Param::eq`, since we don't allow equality between explicit
        // floats and Python-object representations of the same float.
        let param_eq = |left: &Param, right: &Param| -> PyResult<bool> {
            match (left, right) {
                (Param::Float(a), Param::Float(b)) => Ok(a.total_cmp(b) == Ordering::Equal),
                (Param::ParameterExpression(a), Param::ParameterExpression(b)) => Ok(a.eq(b)),
                (Param::Obj(a), Param::Obj(b)) => Python::with_gil(|py| a.bind(py).eq(b.bind(py))),
                _ => Ok(false),
            }
        };
        if !param_eq(&self.global_phase, &other.global_phase)? {
            return Ok(false);
        }
        // This is stricter than `PackedInstruction::py_op_eq` because it doesn't allow equality
        // between `StandardGate` and Python versions of that.  Additionally, it short-circuits out
        // of control-flow, rather than recursing through while we currently don't have a clean
        // representation of DAG-like structured control flow.
        let inst_eq = |from_self: &PackedInstruction,
                       from_other: &PackedInstruction|
         -> PyResult<bool> {
            if self.qargs_interner.get(from_self.qubits)
                != other.qargs_interner.get(from_other.qubits)
            {
                return Ok(false);
            }
            if self.cargs_interner.get(from_self.clbits)
                != other.cargs_interner.get(from_other.clbits)
            {
                return Ok(false);
            }
            match (from_self.params.as_ref(), from_other.params.as_ref()) {
                (None, None) => (),
                (Some(_), None) | (None, Some(_)) => return Ok(false),
                (Some(left), Some(right)) => {
                    if left.len() != right.len() {
                        return Ok(false);
                    }
                    for (left, right) in left.iter().zip(right.iter()) {
                        if !param_eq(left, right)? {
                            return Ok(false);
                        }
                    }
                }
            }
            match (from_self.op.view(), from_other.op.view()) {
                (OperationRef::StandardGate(left), OperationRef::StandardGate(right)) => {
                    Ok(left == right)
                }
                (
                    OperationRef::StandardInstruction(left),
                    OperationRef::StandardInstruction(right),
                ) => Ok(left == right),
                (OperationRef::Unitary(left), OperationRef::Unitary(right)) => Ok(left == right),
                (OperationRef::Gate(left), OperationRef::Gate(right)) => {
                    Python::with_gil(|py| left.gate.bind(py).eq(&right.gate))
                }
                (OperationRef::Instruction(left), OperationRef::Instruction(right)) => {
                    Python::with_gil(|py| left.instruction.bind(py).eq(&right.instruction))
                }
                (OperationRef::Operation(left), OperationRef::Operation(right)) => {
                    Python::with_gil(|py| left.operation.bind(py).eq(&right.operation))
                }
                _ => Ok(false),
            }
        };
        // We use this helper because the default impl of `PartialEq` doesn't check the source and
        // target, since it usually doesn't make sense to compare references between graphs.  It
        // makes sense for us, because we're checking that the graphs are structurally identical.
        let edgeref_eq = |left: EdgeReference<'_, Wire>, right: EdgeReference<'_, Wire>| -> bool {
            left.source() == right.source()
                && left.target() == right.target()
                && left.id() == right.id()
                && left.weight() == right.weight()
        };

        // Now the meat of the actual comparison.  This is deliberately non-topological and
        // index-sensitive - that's exactly what we're testing for.
        if self.dag.node_count() != other.dag.node_count()
            || self.dag.edge_count() != other.dag.edge_count()
        {
            return Ok(false);
        }
        for (self_index, other_index) in self.dag.node_indices().zip(other.dag.node_indices()) {
            // The `NodeIndex` values should be the same for both; for the example of two DAGs that
            // have undergone a deterministic compilation pipeline, this means that they've seen the
            // same sequence of additions, removals and substitutions (or at least a comparable
            // sequence), which they should have.
            if self_index != other_index {
                return Ok(false);
            }
            if !self.dag[self_index].equal_with(&other.dag[other_index], inst_eq)? {
                return Ok(false);
            }
            for pair in self
                .dag
                .edges_directed(self_index, Direction::Incoming)
                .zip_longest(other.dag.edges_directed(other_index, Direction::Incoming))
            {
                match pair {
                    EitherOrBoth::Both(left, right) if edgeref_eq(left, right) => (),
                    _ => return Ok(false),
                }
            }
            for pair in self
                .dag
                .edges_directed(self_index, Direction::Outgoing)
                .zip_longest(other.dag.edges_directed(other_index, Direction::Outgoing))
            {
                match pair {
                    EitherOrBoth::Both(left, right) if edgeref_eq(left, right) => (),
                    _ => return Ok(false),
                }
            }
        }
        Ok(true)
    }

    /// Yield nodes in topological order.
    ///
    /// Args:
    ///     key (Callable): A callable which will take a DAGNode object and
    ///         return a string sort key. If not specified the bit qargs and
    ///         cargs of a node will be used for sorting.
    ///
    /// Returns:
    ///     generator(DAGOpNode, DAGInNode, or DAGOutNode): node in topological order
    #[pyo3(name = "topological_nodes", signature=(key=None))]
    fn py_topological_nodes(
        &self,
        py: Python,
        key: Option<Bound<PyAny>>,
    ) -> PyResult<Py<PyIterator>> {
        let nodes: PyResult<Vec<_>> = if let Some(key) = key {
            self.topological_key_sort(py, &key)?
                .map(|node| self.get_node(py, node))
                .collect()
        } else {
            // Good path, using interner IDs.
            self.topological_nodes()?
                .map(|n| self.get_node(py, n))
                .collect()
        };

        Ok(PyTuple::new(py, nodes?)?
            .into_any()
            .try_iter()
            .unwrap()
            .unbind())
    }

    /// Yield op nodes in topological order.
    ///
    /// Allowed to pass in specific key to break ties in top order
    ///
    /// Args:
    ///     key (Callable): A callable which will take a DAGNode object and
    ///         return a string sort key. If not specified the qargs and
    ///         cargs of a node will be used for sorting.
    ///
    /// Returns:
    ///     generator(DAGOpNode): op node in topological order
    #[pyo3(name = "topological_op_nodes", signature=(key=None))]
    fn py_topological_op_nodes(
        &self,
        py: Python,
        key: Option<Bound<PyAny>>,
    ) -> PyResult<Py<PyIterator>> {
        let nodes: PyResult<Vec<_>> = if let Some(key) = key {
            self.topological_key_sort(py, &key)?
                .filter_map(|node| match self.dag.node_weight(node) {
                    Some(NodeType::Operation(_)) => Some(self.get_node(py, node)),
                    _ => None,
                })
                .collect()
        } else {
            // Good path, using interner IDs.
            self.topological_op_nodes()?
                .map(|n| self.get_node(py, n))
                .collect()
        };

        Ok(PyTuple::new(py, nodes?)?
            .into_any()
            .try_iter()
            .unwrap()
            .unbind())
    }

    /// Replace a block of nodes with a single node.
    ///
    /// This is used to consolidate a block of DAGOpNodes into a single
    /// operation. A typical example is a block of gates being consolidated
    /// into a single ``UnitaryGate`` representing the unitary matrix of the
    /// block.
    ///
    /// Args:
    ///     node_block (List[DAGNode]): A list of dag nodes that represents the
    ///         node block to be replaced
    ///     op (qiskit.circuit.Operation): The operation to replace the
    ///         block with
    ///     wire_pos_map (Dict[Bit, int]): The dictionary mapping the bits to their positions in the
    ///         output ``qargs`` or ``cargs``. This is necessary to reconstruct the arg order over
    ///         multiple gates in the combined single op node.  If a :class:`.Bit` is not in the
    ///         dictionary, it will not be added to the args; this can be useful when dealing with
    ///         control-flow operations that have inherent bits in their ``condition`` or ``target``
    ///         fields.
    ///     cycle_check (bool): When set to True this method will check that
    ///         replacing the provided ``node_block`` with a single node
    ///         would introduce a cycle (which would invalidate the
    ///         ``DAGCircuit``) and will raise a ``DAGCircuitError`` if a cycle
    ///         would be introduced. This checking comes with a run time
    ///         penalty. If you can guarantee that your input ``node_block`` is
    ///         a contiguous block and won't introduce a cycle when it's
    ///         contracted to a single node, this can be set to ``False`` to
    ///         improve the runtime performance of this method.
    ///
    /// Raises:
    ///     DAGCircuitError: if ``cycle_check`` is set to ``True`` and replacing
    ///         the specified block introduces a cycle or if ``node_block`` is
    ///         empty.
    ///
    /// Returns:
    ///     DAGOpNode: The op node that replaces the block.
    #[pyo3(signature = (node_block, op, wire_pos_map, cycle_check=true))]
    fn replace_block_with_op(
        &mut self,
        py: Python,
        node_block: Vec<PyRef<DAGNode>>,
        op: Bound<PyAny>,
        wire_pos_map: &Bound<PyDict>,
        cycle_check: bool,
    ) -> PyResult<Py<PyAny>> {
        // If node block is empty return early
        if node_block.is_empty() {
            return Err(DAGCircuitError::new_err(
                "Can't replace an empty 'node_block'",
            ));
        }

        let mut qubit_pos_map: HashMap<Qubit, usize> = HashMap::new();
        let mut clbit_pos_map: HashMap<Clbit, usize> = HashMap::new();
        for (bit, index) in wire_pos_map.iter() {
            if bit.downcast::<PyQubit>().is_ok() {
                qubit_pos_map.insert(
                    self.qubits.find(&bit.extract::<ShareableQubit>()?).unwrap(),
                    index.extract()?,
                );
            } else if bit.downcast::<PyClbit>().is_ok() {
                clbit_pos_map.insert(
                    self.clbits.find(&bit.extract::<ShareableClbit>()?).unwrap(),
                    index.extract()?,
                );
            } else {
                return Err(DAGCircuitError::new_err(
                    "Wire map keys must be Qubit or Clbit instances.",
                ));
            }
        }

        let block_ids: Vec<_> = node_block.iter().map(|n| n.node.unwrap()).collect();
        let py_op = op.extract::<OperationFromPython>()?;

        let new_node = self.replace_block(
            &block_ids,
            py_op.operation,
            py_op.params,
            py_op.label.as_ref().map(|v| v.as_str()),
            cycle_check,
            &qubit_pos_map,
            &clbit_pos_map,
        )?;
        self.get_node(py, new_node)
    }

    /// Replace one node with dag.
    ///
    /// Args:
    ///     node (DAGOpNode): node to substitute
    ///     input_dag (DAGCircuit): circuit that will substitute the node
    ///     wires (list[Bit] | Dict[Bit, Bit]): gives an order for (qu)bits
    ///         in the input circuit. If a list, then the bits refer to those in the ``input_dag``,
    ///         and the order gets matched to the node wires by qargs first, then cargs, then
    ///         conditions.  If a dictionary, then a mapping of bits in the ``input_dag`` to those
    ///         that the ``node`` acts on.
    ///     propagate_condition (bool): DEPRECATED a legacy option that used
    ///         to control the behavior of handling control flow. It has no
    ///         effect anymore, left it for backwards compatibility. Will be
    ///         removed in Qiskit 3.0.
    ///
    /// Returns:
    ///     dict: maps node IDs from `input_dag` to their new node incarnations in `self`.
    ///
    /// Raises:
    ///     DAGCircuitError: if met with unexpected predecessor/successors
    #[pyo3(name = "substitute_node_with_dag", signature = (node, input_dag, wires=None, propagate_condition=None))]
    pub fn py_substitute_node_with_dag(
        &mut self,
        py: Python,
        node: &Bound<PyAny>,
        input_dag: &DAGCircuit,
        wires: Option<Bound<PyAny>>,
        propagate_condition: Option<bool>,
    ) -> PyResult<Py<PyDict>> {
        if propagate_condition.is_some() {
            imports::WARNINGS_WARN.get_bound(py).call1((
                intern!(
                    py,
                    concat!(
                        "The propagate_condition argument is deprecated as of Qiskit 2.0.0.",
                        "It has no effect anymore and will be removed in Qiskit 3.0.0.",
                    )
                ),
                py.get_type::<PyDeprecationWarning>(),
                2,
            ))?;
        }
        let node_index = match node.downcast::<DAGOpNode>() {
            Ok(bound_node) => bound_node.borrow().as_ref().node.unwrap(),
            Err(_) => return Err(DAGCircuitError::new_err("expected node DAGOpNode")),
        };

        let node = match &self.dag[node_index] {
            NodeType::Operation(op) => op.clone(),
            _ => return Err(DAGCircuitError::new_err("expected node")),
        };

        type WireMapsTuple = (
            HashMap<Qubit, Qubit>,
            HashMap<Clbit, Clbit>,
            HashMap<expr::Var, expr::Var>,
        );

        let build_wire_map = |wires: &Bound<PyList>| -> PyResult<WireMapsTuple> {
            let qargs_list: Vec<&ShareableQubit> = self
                .qubits
                .map_indices(self.qargs_interner.get(node.qubits))
                .collect();
            let mut cargs_list: Vec<&ShareableClbit> = self
                .clbits
                .map_indices(self.cargs_interner.get(node.clbits))
                .collect();
            let cargs_set: HashSet<&ShareableClbit> =
                HashSet::from_iter(cargs_list.iter().cloned());
            if self.may_have_additional_wires(node.op.view()) {
                let (add_cargs, _add_vars) =
                    Python::with_gil(|py| self.additional_wires(py, node.op.view()))?;
                for wire in add_cargs {
                    let clbit = self.clbits.get(wire).unwrap();
                    if !cargs_set.contains(clbit) {
                        cargs_list.push(clbit);
                    }
                }
            }
            let qargs_len = qargs_list.len();
            let cargs_len = cargs_list.len();

            if qargs_len + cargs_len != wires.len() {
                return Err(DAGCircuitError::new_err(format!(
                    "bit mapping invalid: expected {}, got {}",
                    qargs_len + cargs_len,
                    wires.len()
                )));
            }
            let mut qubit_wire_map = HashMap::new();
            let mut clbit_wire_map = HashMap::new();
            let var_map = HashMap::new();
            for (index, wire) in wires.iter().enumerate() {
                if wire.downcast::<PyQubit>().is_ok() {
                    if index >= qargs_len {
                        unreachable!()
                    }
                    let input_qubit: Qubit = input_dag
                        .qubits
                        .find(&wire.extract::<ShareableQubit>()?)
                        .unwrap();
                    let self_qubit: Qubit = self.qubits.find(qargs_list[index]).unwrap();
                    qubit_wire_map.insert(input_qubit, self_qubit);
                } else if wire.downcast::<PyClbit>().is_ok() {
                    if index < qargs_len {
                        unreachable!()
                    }
                    clbit_wire_map.insert(
                        input_dag
                            .clbits
                            .find(&wire.extract::<ShareableClbit>()?)
                            .unwrap(),
                        self.clbits.find(cargs_list[index - qargs_len]).unwrap(),
                    );
                } else {
                    return Err(DAGCircuitError::new_err(
                        "`Var` nodes cannot be remapped during substitution",
                    ));
                }
            }
            Ok((qubit_wire_map, clbit_wire_map, var_map))
        };

        let (qubit_wire_map, clbit_wire_map, mut var_map): (
            HashMap<Qubit, Qubit>,
            HashMap<Clbit, Clbit>,
            HashMap<expr::Var, expr::Var>,
        ) = match wires {
            Some(wires) => match wires.downcast::<PyDict>() {
                Ok(bound_wires) => {
                    let mut qubit_wire_map = HashMap::new();
                    let mut clbit_wire_map = HashMap::new();
                    let mut var_map = HashMap::new();
                    for (source_wire, target_wire) in bound_wires.iter() {
                        if source_wire.downcast::<PyQubit>().is_ok() {
                            qubit_wire_map.insert(
                                input_dag
                                    .qubits
                                    .find(&source_wire.extract::<ShareableQubit>()?)
                                    .unwrap(),
                                self.qubits
                                    .find(&target_wire.extract::<ShareableQubit>()?)
                                    .unwrap(),
                            );
                        } else if source_wire.downcast::<PyClbit>().is_ok() {
                            clbit_wire_map.insert(
                                input_dag
                                    .clbits
                                    .find(&source_wire.extract::<ShareableClbit>()?)
                                    .unwrap(),
                                self.clbits
                                    .find(&target_wire.extract::<ShareableClbit>()?)
                                    .unwrap(),
                            );
                        } else {
                            var_map.insert(source_wire.extract()?, target_wire.extract()?);
                        }
                    }
                    (qubit_wire_map, clbit_wire_map, var_map)
                }
                Err(_) => {
                    let wires: Bound<PyList> = match wires.downcast::<PyList>() {
                        Ok(bound_list) => bound_list.clone(),
                        // If someone passes a sequence instead of an exact list (tuple is
                        // occasionally used) cast that to a list and then use it.
                        Err(_) => {
                            let raw_wires = imports::BUILTIN_LIST.get_bound(py).call1((wires,))?;
                            raw_wires.extract()?
                        }
                    };
                    build_wire_map(&wires)?
                }
            },
            None => {
                let raw_wires = input_dag.get_wires(py);
                let binding = raw_wires?;
                let wires = binding.bind(py);
                build_wire_map(wires)?
            }
        };

        let input_dag_var_set: HashSet<&expr::Var> = input_dag.vars.objects().iter().collect();

        let node_vars = if self.may_have_additional_wires(node.op.view()) {
            let (_additional_clbits, additional_vars) =
                self.additional_wires(py, node.op.view())?;
            let var_set: HashSet<&expr::Var> = additional_vars
                .into_iter()
                .map(|v| self.vars.get(v).unwrap())
                .collect();
            if input_dag_var_set.difference(&var_set).count() > 0 {
                return Err(DAGCircuitError::new_err(format!(
                    "Cannot replace a node with a DAG with more variables. Variables in node: {:?}. Variables in dag: {:?}",
                    &var_set, &input_dag_var_set,
                )));
            }
            var_set
        } else {
            HashSet::default()
        };
        for contracted_var in node_vars.difference(&input_dag_var_set) {
            let pred = self
                .dag
                .edges_directed(node_index, Incoming)
                .find(|edge| {
                    if let Wire::Var(var) = edge.weight() {
                        *contracted_var == self.vars.get(*var).unwrap()
                    } else {
                        false
                    }
                })
                .unwrap();
            let succ = self
                .dag
                .edges_directed(node_index, Outgoing)
                .find(|edge| {
                    if let Wire::Var(var) = edge.weight() {
                        *contracted_var == self.vars.get(*var).unwrap()
                    } else {
                        false
                    }
                })
                .unwrap();
            self.dag.add_edge(
                pred.source(),
                succ.target(),
                Wire::Var(self.vars.find(contracted_var).unwrap()),
            );
        }

        for var in input_dag_var_set {
            var_map.insert(var.clone(), var.clone());
        }

        // Now that we don't need these, we've got to drop them since they hold
        // references to variables owned by the DAG, which we'll need to mutate
        // when perform the substitution.
        drop(node_vars);

        // It doesn't make sense to try and propagate a condition from a control-flow op; a
        // replacement for the control-flow op should implement the operation completely.
        let node_map = self.substitute_node_with_dag(
            node_index,
            input_dag,
            Some(&qubit_wire_map),
            Some(&clbit_wire_map),
            Some(&var_map),
        )?;

        let out_dict = PyDict::new(py);
        for (old_index, new_index) in node_map {
            out_dict.set_item(old_index.index(), self.get_node(py, new_index)?)?;
        }
        Ok(out_dict.unbind())
    }

    /// Replace a DAGOpNode with a single operation. qargs, cargs and
    /// conditions for the new operation will be inferred from the node to be
    /// replaced. The new operation will be checked to match the shape of the
    /// replaced operation.
    ///
    /// Args:
    ///     node (DAGOpNode): Node to be replaced
    ///     op (qiskit.circuit.Operation): The :class:`qiskit.circuit.Operation`
    ///         instance to be added to the DAG
    ///     inplace (bool): Optional, default False. If True, existing DAG node
    ///         will be modified to include op. Otherwise, a new DAG node will
    ///         be used.
    ///     propagate_condition (bool): DEPRECATED a legacy option that used
    ///         to control the behavior of handling control flow. It has no
    ///         effect anymore, left it for backwards compatibility. Will be
    ///         removed in Qiskit 3.0.
    ///
    ///
    /// Returns:
    ///     DAGOpNode: the new node containing the added operation.
    ///
    /// Raises:
    ///     DAGCircuitError: If replacement operation was incompatible with
    ///     location of target node.
    #[pyo3(name = "substitute_node", signature = (node, op, inplace=false, propagate_condition=None))]
    pub fn py_substitute_node(
        &mut self,
        py: Python,
        node: &Bound<PyAny>,
        op: &Bound<PyAny>,
        inplace: bool,
        propagate_condition: Option<bool>,
    ) -> PyResult<Py<PyAny>> {
        if propagate_condition.is_some() {
            imports::WARNINGS_WARN.get_bound(py).call1((
                intern!(
                    py,
                    concat!(
                        "The propagate_condition argument is deprecated as of Qiskit 2.0.0.",
                        "It has no effect anymore and will be removed in Qiskit 3.0.0.",
                    )
                ),
                py.get_type::<PyDeprecationWarning>(),
                2,
            ))?;
        }
        let mut node: PyRefMut<DAGOpNode> = match node.downcast() {
            Ok(node) => node.borrow_mut(),
            Err(_) => return Err(DAGCircuitError::new_err("Only DAGOpNodes can be replaced.")),
        };
        let py = op.py();
        let node_index = node.as_ref().node.unwrap();
        self.substitute_node_with_py_op(node_index, op)?;
        if inplace {
            let new_weight = self.dag[node_index].unwrap_operation();
            let temp: OperationFromPython = op.extract()?;
            node.instruction.operation = temp.operation;
            node.instruction.params = new_weight.params_view().iter().cloned().collect();
            node.instruction.label.clone_from(&new_weight.label);
            #[cfg(feature = "cache_pygates")]
            {
                node.instruction.py_op = new_weight.py_op.clone();
            }
            node.into_py_any(py)
        } else {
            self.get_node(py, node_index)
        }
    }

    /// Decompose the circuit into sets of qubits with no gates connecting them.
    ///
    /// Args:
    ///     remove_idle_qubits (bool): Flag denoting whether to remove idle qubits from
    ///         the separated circuits. If ``False``, each output circuit will contain the
    ///         same number of qubits as ``self``.
    ///
    /// Returns:
    ///     List[DAGCircuit]: The circuits resulting from separating ``self`` into sets
    ///         of disconnected qubits
    ///
    /// Each :class:`~.DAGCircuit` instance returned by this method will contain the same number of
    /// clbits as ``self``. The global phase information in ``self`` will not be maintained
    /// in the subcircuits returned by this method.
    #[pyo3(signature = (remove_idle_qubits=false, *, vars_mode=VarsMode::Alike))]
    fn separable_circuits(
        &self,
        py: Python,
        remove_idle_qubits: bool,
        vars_mode: VarsMode,
    ) -> PyResult<Py<PyList>> {
        let connected_components = rustworkx_core::connectivity::connected_components(&self.dag);
        let dags = PyList::empty(py);

        for comp_nodes in connected_components.iter() {
            let mut new_dag = self.copy_empty_like(vars_mode)?;
            new_dag.global_phase = Param::Float(0.);

            // A map from nodes in the this DAGCircuit to nodes in the new dag. Used for adding edges
            let mut node_map: HashMap<NodeIndex, NodeIndex> =
                HashMap::with_capacity(comp_nodes.len());

            // Adding the nodes to the new dag
            let mut non_classical = false;
            for node in comp_nodes {
                match self.dag.node_weight(*node) {
                    Some(w) => match w {
                        NodeType::ClbitIn(b) => {
                            let clbit_in = new_dag.clbit_io_map[b.index()][0];
                            node_map.insert(*node, clbit_in);
                        }
                        NodeType::ClbitOut(b) => {
                            let clbit_out = new_dag.clbit_io_map[b.index()][1];
                            node_map.insert(*node, clbit_out);
                        }
                        NodeType::QubitIn(q) => {
                            let qbit_in = new_dag.qubit_io_map[q.index()][0];
                            node_map.insert(*node, qbit_in);
                            non_classical = true;
                        }
                        NodeType::QubitOut(q) => {
                            let qbit_out = new_dag.qubit_io_map[q.index()][1];
                            node_map.insert(*node, qbit_out);
                            non_classical = true;
                        }
                        NodeType::VarIn(v) => {
                            let var_in = new_dag.var_io_map[v.index()][0];
                            node_map.insert(*node, var_in);
                        }
                        NodeType::VarOut(v) => {
                            let var_out = new_dag.var_io_map[v.index()][1];
                            node_map.insert(*node, var_out);
                        }
                        NodeType::Operation(pi) => {
                            let new_node = new_dag.dag.add_node(NodeType::Operation(pi.clone()));
                            new_dag.increment_op(pi.op.name());
                            node_map.insert(*node, new_node);
                            non_classical = true;
                        }
                    },
                    None => panic!("DAG node without payload!"),
                }
            }
            if !non_classical {
                continue;
            }
            let node_filter = |node: NodeIndex| -> bool { node_map.contains_key(&node) };

            let filtered = NodeFiltered(&self.dag, node_filter);

            // Remove the edges added by copy_empty_like (as idle wires) to avoid duplication
            new_dag.dag.clear_edges();
            for edge in filtered.edge_references() {
                let new_source = node_map[&edge.source()];
                let new_target = node_map[&edge.target()];
                new_dag.dag.add_edge(new_source, new_target, *edge.weight());
            }
            // Add back any edges for idle wires
            for (qubit, [in_node, out_node]) in new_dag
                .qubit_io_map
                .iter()
                .enumerate()
                .map(|(idx, indices)| (Qubit::new(idx), indices))
            {
                if new_dag.dag.edges(*in_node).next().is_none() {
                    new_dag
                        .dag
                        .add_edge(*in_node, *out_node, Wire::Qubit(qubit));
                }
            }
            for (clbit, [in_node, out_node]) in new_dag
                .clbit_io_map
                .iter()
                .enumerate()
                .map(|(idx, indices)| (Clbit::new(idx), indices))
            {
                if new_dag.dag.edges(*in_node).next().is_none() {
                    new_dag
                        .dag
                        .add_edge(*in_node, *out_node, Wire::Clbit(clbit));
                }
            }
            for (var_index, &[in_node, out_node]) in new_dag.var_io_map.iter().enumerate() {
                if new_dag.dag.edges(in_node).next().is_none() {
                    new_dag
                        .dag
                        .add_edge(in_node, out_node, Wire::Var(Var::new(var_index)));
                }
            }
            if remove_idle_qubits {
                let idle_wires: Vec<Bound<PyAny>> = new_dag
                    .idle_wires(py, None)?
                    .into_bound(py)
                    .map(|q| q.unwrap())
                    .filter(|e| e.downcast::<PyQubit>().is_ok())
                    .collect();

                let qubits = PyTuple::new(py, idle_wires)?;
                let bit_iter = match self
                    .qubits
                    .map_objects(qubits.iter().map(|x| x.extract().unwrap()))
                {
                    Ok(bit_iter) => bit_iter,
                    Err(_) => {
                        return Err(DAGCircuitError::new_err(format!(
                            "qubits not in circuit: {qubits:?}"
                        )))
                    }
                };
                new_dag.remove_qubits(bit_iter)?; // TODO: this does not really work, some issue with remove_qubits itself
            }

            dags.append(pyo3::Py::new(py, new_dag)?)?;
        }

        Ok(dags.unbind())
    }

    /// Swap connected nodes e.g. due to commutation.
    ///
    /// Args:
    ///     node1 (OpNode): predecessor node
    ///     node2 (OpNode): successor node
    ///
    /// Raises:
    ///     DAGCircuitError: if either node is not an OpNode or nodes are not connected
    fn swap_nodes(&mut self, node1: &DAGNode, node2: &DAGNode) -> PyResult<()> {
        let node1 = node1.node.unwrap();
        let node2 = node2.node.unwrap();

        // Check that both nodes correspond to operations
        if !matches!(self.dag.node_weight(node1).unwrap(), NodeType::Operation(_))
            || !matches!(self.dag.node_weight(node2).unwrap(), NodeType::Operation(_))
        {
            return Err(DAGCircuitError::new_err(
                "Nodes to swap are not both DAGOpNodes",
            ));
        }

        // Gather all wires connecting node1 and node2.
        // This functionality was extracted from rustworkx's 'get_edge_data'
        let wires: Vec<Wire> = self
            .dag
            .edges(node1)
            .filter(|edge| edge.target() == node2)
            .map(|edge| *edge.weight())
            .collect();

        if wires.is_empty() {
            return Err(DAGCircuitError::new_err(
                "Attempt to swap unconnected nodes",
            ));
        };

        // Closure that finds the first parent/child node connected to a reference node by given wire
        // and returns relevant edge information depending on the specified direction:
        //  - Incoming -> parent -> outputs (parent_edge_id, parent_source_node_id)
        //  - Outgoing -> child -> outputs (child_edge_id, child_target_node_id)
        // This functionality was inspired in rustworkx's 'find_predecessors_by_edge' and 'find_successors_by_edge'.
        let directed_edge_for_wire = |node: NodeIndex, direction: Direction, wire: Wire| {
            for edge in self.dag.edges_directed(node, direction) {
                if wire == *edge.weight() {
                    match direction {
                        Incoming => return Some((edge.id(), edge.source())),
                        Outgoing => return Some((edge.id(), edge.target())),
                    }
                }
            }
            None
        };

        // Vector that contains a tuple of (wire, edge_info, parent_info, child_info) per wire in wires
        let relevant_edges = wires
            .iter()
            .rev()
            .map(|&wire| {
                (
                    wire,
                    directed_edge_for_wire(node1, Outgoing, wire).unwrap(),
                    directed_edge_for_wire(node1, Incoming, wire).unwrap(),
                    directed_edge_for_wire(node2, Outgoing, wire).unwrap(),
                )
            })
            .collect::<Vec<_>>();

        // Iterate over relevant edges and modify self.dag
        for (wire, (node1_to_node2, _), (parent_to_node1, parent), (node2_to_child, child)) in
            relevant_edges
        {
            self.dag.remove_edge(parent_to_node1);
            self.dag.add_edge(parent, node2, wire);
            self.dag.remove_edge(node1_to_node2);
            self.dag.add_edge(node2, node1, wire);
            self.dag.remove_edge(node2_to_child);
            self.dag.add_edge(node1, child, wire);
        }
        Ok(())
    }

    /// Get the node in the dag.
    ///
    /// Args:
    ///     node_id(int): Node identifier.
    ///
    /// Returns:
    ///     node: the node.
    fn node(&self, py: Python, node_id: isize) -> PyResult<Py<PyAny>> {
        self.get_node(py, NodeIndex::new(node_id as usize))
    }

    /// Iterator for node values.
    ///
    /// Yield:
    ///     node: the node.
    fn nodes(&self, py: Python) -> PyResult<Py<PyIterator>> {
        let result: PyResult<Vec<_>> = self
            .dag
            .node_references()
            .map(|(node, weight)| self.unpack_into(py, node, weight))
            .collect();
        let tup = PyTuple::new(py, result?)?;
        Ok(tup.into_any().try_iter().unwrap().unbind())
    }

    /// Iterator for edge values with source and destination node.
    ///
    /// This works by returning the outgoing edges from the specified nodes. If
    /// no nodes are specified all edges from the graph are returned.
    ///
    /// Args:
    ///     nodes(DAGOpNode, DAGInNode, or DAGOutNode|list(DAGOpNode, DAGInNode, or DAGOutNode):
    ///         Either a list of nodes or a single input node. If none is specified,
    ///         all edges are returned from the graph.
    ///
    /// Yield:
    ///     edge: the edge as a tuple with the format
    ///         (source node, destination node, edge wire)
    #[pyo3(signature=(nodes=None))]
    fn edges(&self, py: Python, nodes: Option<Bound<PyAny>>) -> PyResult<Py<PyIterator>> {
        let get_node_index = |obj: &Bound<PyAny>| -> PyResult<NodeIndex> {
            Ok(obj.downcast::<DAGNode>()?.borrow().node.unwrap())
        };

        let actual_nodes: Vec<_> = match nodes {
            None => self.dag.node_indices().collect(),
            Some(nodes) => {
                let mut out = Vec::new();
                if let Ok(node) = get_node_index(&nodes) {
                    out.push(node);
                } else {
                    for node in nodes.try_iter()? {
                        out.push(get_node_index(&node?)?);
                    }
                }
                out
            }
        };

        let mut edges = Vec::new();
        for node in actual_nodes {
            for edge in self.dag.edges_directed(node, Outgoing) {
                edges.push((
                    self.get_node(py, edge.source())?,
                    self.get_node(py, edge.target())?,
                    match edge.weight() {
                        Wire::Qubit(qubit) => {
                            self.qubits.get(*qubit).unwrap().into_bound_py_any(py)?
                        }
                        Wire::Clbit(clbit) => {
                            self.clbits.get(*clbit).unwrap().into_bound_py_any(py)?
                        }
                        Wire::Var(var) => {
                            self.vars.get(*var).unwrap().clone().into_bound_py_any(py)?
                        }
                    },
                ))
            }
        }

        Ok(PyTuple::new(py, edges)?
            .into_any()
            .try_iter()
            .unwrap()
            .unbind())
    }

    /// Get the list of "op" nodes in the dag.
    ///
    /// Args:
    ///     op (Type): :class:`qiskit.circuit.Operation` subclass op nodes to
    ///         return. If None, return all op nodes.
    ///     include_directives (bool): include `barrier`, `snapshot` etc.
    ///
    /// Returns:
    ///     list[DAGOpNode]: the list of dag nodes containing the given op.
    #[pyo3(name= "op_nodes", signature=(op=None, include_directives=true))]
    fn py_op_nodes(
        &self,
        py: Python,
        op: Option<&Bound<PyType>>,
        include_directives: bool,
    ) -> PyResult<Vec<Py<PyAny>>> {
        let mut nodes = Vec::new();
        let filter_is_nonstandard = if let Some(op) = op {
            op.getattr(intern!(py, "_standard_gate")).ok().is_none()
        } else {
            true
        };
        for (node, weight) in self.dag.node_references() {
            if let NodeType::Operation(packed) = &weight {
                if !include_directives && packed.op.directive() {
                    continue;
                }
                if let Some(op_type) = op {
                    // This middle catch is to avoid Python-space operation creation for most uses of
                    // `op`; we're usually just looking for control-flow ops, and standard gates
                    // aren't control-flow ops.
                    if !(filter_is_nonstandard && packed.op.try_standard_gate().is_some())
                        && packed.op.py_op_is_instance(op_type)?
                    {
                        nodes.push(self.unpack_into(py, node, weight)?);
                    }
                } else {
                    nodes.push(self.unpack_into(py, node, weight)?);
                }
            }
        }
        Ok(nodes)
    }

    /// Get a list of "op" nodes in the dag that contain control flow instructions.
    ///
    /// Returns:
    ///     list[DAGOpNode]: The list of dag nodes containing control flow ops.
    fn control_flow_op_nodes(&self, py: Python) -> PyResult<Vec<Py<PyAny>>> {
        if !self.has_control_flow() {
            return Ok(vec![]);
        }
        self.dag
            .node_references()
            .filter_map(|(node_index, node_type)| match node_type {
                NodeType::Operation(ref node) => {
                    if node.op.control_flow() {
                        Some(self.unpack_into(py, node_index, node_type))
                    } else {
                        None
                    }
                }
                _ => None,
            })
            .collect()
    }

    /// Get the list of gate nodes in the dag.
    ///
    /// Returns:
    ///     list[DAGOpNode]: the list of DAGOpNodes that represent gates.
    fn gate_nodes(&self, py: Python) -> PyResult<Vec<Py<PyAny>>> {
        self.dag
            .node_references()
            .filter_map(|(node, weight)| match weight {
                NodeType::Operation(ref packed) => match packed.op.view() {
                    OperationRef::Gate(_) | OperationRef::StandardGate(_) => {
                        Some(self.unpack_into(py, node, weight))
                    }
                    _ => None,
                },
                _ => None,
            })
            .collect()
    }

    /// Get the set of "op" nodes with the given name.
    #[pyo3(signature = (*names))]
    fn named_nodes(&self, py: Python<'_>, names: &Bound<PyTuple>) -> PyResult<Vec<Py<PyAny>>> {
        let mut names_set: HashSet<String> = HashSet::with_capacity(names.len());
        for name_obj in names.iter() {
            names_set.insert(name_obj.extract::<String>()?);
        }
        let mut result: Vec<Py<PyAny>> = Vec::new();
        for (id, weight) in self.dag.node_references() {
            if let NodeType::Operation(ref packed) = weight {
                if names_set.contains(packed.op.name()) {
                    result.push(self.unpack_into(py, id, weight)?);
                }
            }
        }
        Ok(result)
    }

    /// Get list of 2 qubit operations. Ignore directives like snapshot and barrier.
    #[pyo3(name = "two_qubit_ops")]
    pub fn py_two_qubit_ops(&self, py: Python) -> PyResult<Vec<Py<PyAny>>> {
        self.two_qubit_ops()
            .map(|(index, _)| self.unpack_into(py, index, &self.dag[index]))
            .collect()
    }

    /// Get list of 3+ qubit operations. Ignore directives like snapshot and barrier.
    fn multi_qubit_ops(&self, py: Python) -> PyResult<Vec<Py<PyAny>>> {
        let mut nodes = Vec::new();
        for (node, weight) in self.dag.node_references() {
            if let NodeType::Operation(ref packed) = weight {
                if packed.op.directive() {
                    continue;
                }

                let qargs = self.qargs_interner.get(packed.qubits);
                if qargs.len() >= 3 {
                    nodes.push(self.unpack_into(py, node, weight)?);
                }
            }
        }
        Ok(nodes)
    }

    /// Returns the longest path in the dag as a list of DAGOpNodes, DAGInNodes, and DAGOutNodes.
    fn longest_path(&self, py: Python) -> PyResult<Vec<PyObject>> {
        let weight_fn = |_| -> Result<usize, Infallible> { Ok(1) };
        match rustworkx_core::dag_algo::longest_path(&self.dag, weight_fn).unwrap() {
            Some(res) => res.0,
            None => return Err(DAGCircuitError::new_err("not a DAG")),
        }
        .into_iter()
        .map(|node_index| self.get_node(py, node_index))
        .collect()
    }

    /// Returns iterator of the successors of a node as :class:`.DAGOpNode`\ s and
    /// :class:`.DAGOutNode`\ s.
    fn successors(&self, py: Python, node: &DAGNode) -> PyResult<Py<PyIterator>> {
        let successors: PyResult<Vec<_>> = self
            .dag
            .neighbors_directed(node.node.unwrap(), Outgoing)
            .unique()
            .map(|i| self.get_node(py, i))
            .collect();
        Ok(PyTuple::new(py, successors?)?
            .into_any()
            .try_iter()
            .unwrap()
            .unbind())
    }

    /// Returns iterator of the predecessors of a node as :class:`.DAGOpNode`\ s and
    /// :class:`.DAGInNode`\ s.
    fn predecessors(&self, py: Python, node: &DAGNode) -> PyResult<Py<PyIterator>> {
        let predecessors: PyResult<Vec<_>> = self
            .dag
            .neighbors_directed(node.node.unwrap(), Incoming)
            .unique()
            .map(|i| self.get_node(py, i))
            .collect();
        Ok(PyTuple::new(py, predecessors?)?
            .into_any()
            .try_iter()
            .unwrap()
            .unbind())
    }

    /// Returns iterator of "op" successors of a node in the dag.
    fn op_successors(&self, py: Python, node: &DAGNode) -> PyResult<Py<PyIterator>> {
        let predecessors: PyResult<Vec<_>> = self
            .dag
            .neighbors_directed(node.node.unwrap(), Outgoing)
            .unique()
            .filter_map(|i| match self.dag[i] {
                NodeType::Operation(_) => Some(self.get_node(py, i)),
                _ => None,
            })
            .collect();
        Ok(PyTuple::new(py, predecessors?)?
            .into_any()
            .try_iter()
            .unwrap()
            .unbind())
    }

    /// Returns the iterator of "op" predecessors of a node in the dag.
    fn op_predecessors(&self, py: Python, node: &DAGNode) -> PyResult<Py<PyIterator>> {
        let predecessors: PyResult<Vec<_>> = self
            .dag
            .neighbors_directed(node.node.unwrap(), Incoming)
            .unique()
            .filter_map(|i| match self.dag[i] {
                NodeType::Operation(_) => Some(self.get_node(py, i)),
                _ => None,
            })
            .collect();
        Ok(PyTuple::new(py, predecessors?)?
            .into_any()
            .try_iter()
            .unwrap()
            .unbind())
    }

    /// Checks if a second node is in the successors of node.
    fn is_successor(&self, node: &DAGNode, node_succ: &DAGNode) -> bool {
        self.dag
            .find_edge(node.node.unwrap(), node_succ.node.unwrap())
            .is_some()
    }

    /// Checks if a second node is in the predecessors of node.
    fn is_predecessor(&self, node: &DAGNode, node_pred: &DAGNode) -> bool {
        self.dag
            .find_edge(node_pred.node.unwrap(), node.node.unwrap())
            .is_some()
    }

    /// Returns iterator of the predecessors of a node that are
    /// connected by a quantum edge as DAGOpNodes and DAGInNodes.
    #[pyo3(name = "quantum_predecessors")]
    fn py_quantum_predecessors(&self, py: Python, node: &DAGNode) -> PyResult<Py<PyIterator>> {
        let predecessors: PyResult<Vec<_>> = self
            .quantum_predecessors(node.node.unwrap())
            .map(|i| self.get_node(py, i))
            .collect();
        Ok(PyTuple::new(py, predecessors?)?
            .into_any()
            .try_iter()
            .unwrap()
            .unbind())
    }

    /// Returns iterator of the successors of a node that are
    /// connected by a quantum edge as DAGOpNodes and DAGOutNodes.
    #[pyo3(name = "quantum_successors")]
    fn py_quantum_successors(&self, py: Python, node: &DAGNode) -> PyResult<Py<PyIterator>> {
        let successors: PyResult<Vec<_>> = self
            .quantum_successors(node.node.unwrap())
            .map(|i| self.get_node(py, i))
            .collect();
        Ok(PyTuple::new(py, successors?)?
            .into_any()
            .try_iter()
            .unwrap()
            .unbind())
    }

    /// Returns iterator of the predecessors of a node that are
    /// connected by a classical edge as DAGOpNodes and DAGInNodes.
    fn classical_predecessors(&self, py: Python, node: &DAGNode) -> PyResult<Py<PyIterator>> {
        let edges = self.dag.edges_directed(node.node.unwrap(), Incoming);
        let filtered = edges.filter_map(|e| match e.weight() {
            Wire::Qubit(_) => None,
            _ => Some(e.source()),
        });
        let predecessors: PyResult<Vec<_>> =
            filtered.unique().map(|i| self.get_node(py, i)).collect();
        Ok(PyTuple::new(py, predecessors?)?
            .into_any()
            .try_iter()
            .unwrap()
            .unbind())
    }

    /// Returns set of the ancestors of a node as :class:`.DAGOpNode`\ s and :class:`.DAGInNode`\ s.
    ///
    /// The ancestors are the set of all nodes that can reach the target node. Whereas the
    /// :meth:`.DAGCircuit.predecessors` only contains the immediate predecessors, the ancestors
    /// recursively contain the predecessors of each predecessor.
    #[pyo3(name = "ancestors")]
    fn py_ancestors(&self, py: Python, node: &DAGNode) -> PyResult<Py<PySet>> {
        let ancestors: PyResult<Vec<PyObject>> = self
            .ancestors(node.node.unwrap())
            .map(|node| self.get_node(py, node))
            .collect();
        Ok(PySet::new(py, &ancestors?)?.unbind())
    }

    /// Returns set of the descendants of a node as :class:`.DAGOpNode`\ s and :class:`.DAGOutNode`\ s.
    ///
    /// The descendants are the set of all nodes that can be reached from the target node. In
    /// comparison, :meth:`.DAGCircuit.successors` is an iterator over the immediate successors,
    /// whereas this method contains all the successors' succesors.
    #[pyo3(name = "descendants")]
    fn py_descendants(&self, py: Python, node: &DAGNode) -> PyResult<Py<PySet>> {
        let descendants: PyResult<Vec<PyObject>> = self
            .descendants(node.node.unwrap())
            .map(|node| self.get_node(py, node))
            .collect();
        Ok(PySet::new(py, &descendants?)?.unbind())
    }

    /// Returns an iterator of tuples of ``(DAGNode, [DAGNodes])`` where the ``DAGNode`` is the
    /// current node and ``[DAGNodes]`` is a list of the successors in BFS order.
    #[pyo3(name = "bfs_successors")]
    fn py_bfs_successors(&self, py: Python, node: &DAGNode) -> PyResult<Py<PyIterator>> {
        let successor_index: PyResult<Vec<(PyObject, Vec<PyObject>)>> = self
            .bfs_successors(node.node.unwrap())
            .map(|(node, nodes)| -> PyResult<(PyObject, Vec<PyObject>)> {
                Ok((
                    self.get_node(py, node)?,
                    nodes
                        .iter()
                        .map(|sub_node| self.get_node(py, *sub_node))
                        .collect::<PyResult<Vec<_>>>()?,
                ))
            })
            .collect();
        Ok(PyList::new(py, successor_index?)?
            .into_any()
            .try_iter()?
            .unbind())
    }

    /// Returns iterator of the successors of a node that are
    /// connected by a classical edge as DAGOpNodes and DAGOutNodes.
    fn classical_successors(&self, py: Python, node: &DAGNode) -> PyResult<Py<PyIterator>> {
        let edges = self.dag.edges_directed(node.node.unwrap(), Outgoing);
        let filtered = edges.filter_map(|e| match e.weight() {
            Wire::Qubit(_) => None,
            _ => Some(e.target()),
        });
        let predecessors: PyResult<Vec<_>> =
            filtered.unique().map(|i| self.get_node(py, i)).collect();
        Ok(PyTuple::new(py, predecessors?)?
            .into_any()
            .try_iter()
            .unwrap()
            .unbind())
    }

    /// Remove an operation node n.
    ///
    /// Add edges from predecessors to successors.
    #[pyo3(name = "remove_op_node")]
    fn py_remove_op_node(&mut self, node: &Bound<PyAny>) -> PyResult<()> {
        let node: PyRef<DAGOpNode> = match node.downcast::<DAGOpNode>() {
            Ok(node) => node.borrow(),
            Err(_) => return Err(DAGCircuitError::new_err("Node not an DAGOpNode")),
        };
        let index = node.as_ref().node.unwrap();
        if self.dag.node_weight(index).is_none() {
            return Err(DAGCircuitError::new_err("Node not in DAG"));
        }
        self.remove_op_node(index);
        Ok(())
    }

    /// Remove all of the ancestor operation nodes of node.
    fn remove_ancestors_of(&mut self, node: &DAGNode) {
        let ancestors: Vec<_> = core_ancestors(&self.dag, node.node.unwrap())
            .filter(|next| {
                next != &node.node.unwrap()
                    && matches!(self.dag.node_weight(*next), Some(NodeType::Operation(_)))
            })
            .collect();
        for a in ancestors {
            self.dag.remove_node(a);
        }
    }

    /// Remove all of the descendant operation nodes of node.
    fn remove_descendants_of(&mut self, node: &DAGNode) {
        let descendants: Vec<_> = core_descendants(&self.dag, node.node.unwrap())
            .filter(|next| {
                next != &node.node.unwrap()
                    && matches!(self.dag.node_weight(*next), Some(NodeType::Operation(_)))
            })
            .collect();
        for d in descendants {
            self.dag.remove_node(d);
        }
    }

    /// Remove all of the non-ancestors operation nodes of node.
    fn remove_nonancestors_of(&mut self, node: &DAGNode) {
        let ancestors: HashSet<_> = core_ancestors(&self.dag, node.node.unwrap())
            .filter(|next| {
                next != &node.node.unwrap()
                    && matches!(self.dag.node_weight(*next), Some(NodeType::Operation(_)))
            })
            .collect();
        let non_ancestors: Vec<_> = self
            .dag
            .node_indices()
            .filter(|node_id| !ancestors.contains(node_id))
            .collect();
        for na in non_ancestors {
            self.dag.remove_node(na);
        }
    }

    /// Remove all of the non-descendants operation nodes of node.
    fn remove_nondescendants_of(&mut self, node: &DAGNode) {
        let descendants: HashSet<_> = core_descendants(&self.dag, node.node.unwrap())
            .filter(|next| {
                next != &node.node.unwrap()
                    && matches!(self.dag.node_weight(*next), Some(NodeType::Operation(_)))
            })
            .collect();
        let non_descendants: Vec<_> = self
            .dag
            .node_indices()
            .filter(|node_id| !descendants.contains(node_id))
            .collect();
        for nd in non_descendants {
            self.dag.remove_node(nd);
        }
    }

    /// Return a list of op nodes in the first layer of this dag.
    #[pyo3(name = "front_layer")]
    fn py_front_layer(&self, py: Python) -> PyResult<Py<PyList>> {
        let native_front_layer = self.front_layer();
        let front_layer_list = PyList::empty(py);
        for node in native_front_layer {
            front_layer_list.append(self.get_node(py, node)?)?;
        }
        Ok(front_layer_list.into())
    }

    /// Yield a shallow view on a layer of this DAGCircuit for all d layers of this circuit.
    ///
    /// A layer is a circuit whose gates act on disjoint qubits, i.e.,
    /// a layer has depth 1. The total number of layers equals the
    /// circuit depth d. The layers are indexed from 0 to d-1 with the
    /// earliest layer at index 0. The layers are constructed using a
    /// greedy algorithm. Each returned layer is a dict containing
    /// {"graph": circuit graph, "partition": list of qubit lists}.
    ///
    /// The returned layer contains new (but semantically equivalent) DAGOpNodes, DAGInNodes,
    /// and DAGOutNodes. These are not the same as nodes of the original dag, but are equivalent
    /// via DAGNode.semantic_eq(node1, node2).
    ///
    /// TODO: Gates that use the same cbits will end up in different
    /// layers as this is currently implemented. This may not be
    /// the desired behavior.
    #[pyo3(signature = (*, vars_mode=VarsMode::Captures))]
    fn layers(&self, py: Python, vars_mode: VarsMode) -> PyResult<Py<PyIterator>> {
        let layer_list = PyList::empty(py);
        let mut graph_layers = self.multigraph_layers();
        if graph_layers.next().is_none() {
            return Ok(PyIterator::from_object(&layer_list)?.into());
        }

        for graph_layer in graph_layers {
            let layer_dict = PyDict::new(py);
            // Sort to make sure they are in the order they were added to the original DAG
            // It has to be done by node_id as graph_layer is just a list of nodes
            // with no implied topology
            // Drawing tools rely on _node_id to infer order of node creation
            // so we need this to be preserved by layers()
            // Get the op nodes from the layer, removing any input and output nodes.
            let mut op_nodes: Vec<(&PackedInstruction, &NodeIndex)> = graph_layer
                .iter()
                .filter_map(|node| self.dag.node_weight(*node).map(|dag_node| (dag_node, node)))
                .filter_map(|(node, index)| match node {
                    NodeType::Operation(oper) => Some((oper, index)),
                    _ => None,
                })
                .collect();
            op_nodes.sort_by_key(|(_, node_index)| **node_index);

            if op_nodes.is_empty() {
                return Ok(PyIterator::from_object(&layer_list)?.into());
            }

            let mut new_layer = self.copy_empty_like(vars_mode)?;

            new_layer.extend(op_nodes.iter().map(|(inst, _)| (*inst).clone()))?;

            let support_iter = new_layer.op_nodes(false).map(|(_, instruction)| {
                PyTuple::new(
                    py,
                    new_layer
                        .qubits
                        .map_indices(new_layer.qargs_interner.get(instruction.qubits)),
                )
                .unwrap()
            });
            let support_list = PyList::empty(py);
            for support_qarg in support_iter {
                support_list.append(support_qarg)?;
            }
            layer_dict.set_item("graph", new_layer)?;
            layer_dict.set_item("partition", support_list)?;
            layer_list.append(layer_dict)?;
        }
        Ok(layer_list.into_any().try_iter()?.into())
    }

    /// Yield a layer for all gates of this circuit.
    ///
    /// A serial layer is a circuit with one gate. The layers have the
    /// same structure as in layers().
    #[pyo3(signature = (*, vars_mode=VarsMode::Captures))]
    fn serial_layers(&self, py: Python, vars_mode: VarsMode) -> PyResult<Py<PyIterator>> {
        let layer_list = PyList::empty(py);
        for next_node in self.topological_op_nodes()? {
            let retrieved_node: &PackedInstruction = match self.dag.node_weight(next_node) {
                Some(NodeType::Operation(node)) => node,
                _ => unreachable!("A non-operation node was obtained from topological_op_nodes."),
            };
            let mut new_layer = self.copy_empty_like(vars_mode)?;

            // Save the support of the operation we add to the layer
            let support_list = PyList::empty(py);
            let qubits = PyTuple::new(
                py,
                self.qargs_interner
                    .get(retrieved_node.qubits)
                    .iter()
                    .map(|qubit| self.qubits.get(*qubit)),
            )?
            .unbind();
            new_layer.push_back(retrieved_node.clone())?;

            if !retrieved_node.op.directive() {
                support_list.append(qubits)?;
            }

            let layer_dict = [
                ("graph", new_layer.into_py_any(py)?),
                ("partition", support_list.into_any().unbind()),
            ]
            .into_py_dict(py)?;
            layer_list.append(layer_dict)?;
        }

        Ok(layer_list.into_any().try_iter()?.into())
    }

    /// Yield layers of the multigraph.
    #[pyo3(name = "multigraph_layers")]
    fn py_multigraph_layers(&self, py: Python) -> PyResult<Py<PyIterator>> {
        let graph_layers = self.multigraph_layers().map(|layer| -> Vec<PyObject> {
            layer
                .into_iter()
                .filter_map(|index| self.get_node(py, index).ok())
                .collect()
        });
        let list: Bound<PyList> = PyList::new(py, graph_layers.collect::<Vec<Vec<PyObject>>>())?;
        Ok(PyIterator::from_object(&list)?.unbind())
    }

    /// Return a set of non-conditional runs of "op" nodes with the given names.
    ///
    /// For example, "... h q[0]; cx q[0],q[1]; cx q[0],q[1]; h q[1]; .."
    /// would produce the tuple of cx nodes as an element of the set returned
    /// from a call to collect_runs(["cx"]). If instead the cx nodes were
    /// "cx q[0],q[1]; cx q[1],q[0];", the method would still return the
    /// pair in a tuple. The namelist can contain names that are not
    /// in the circuit's basis.
    ///
    /// Nodes must have only one successor to continue the run.
    #[pyo3(name = "collect_runs")]
    fn py_collect_runs(&self, py: Python, namelist: &Bound<PyList>) -> PyResult<Py<PySet>> {
        let mut name_list_set = HashSet::with_capacity(namelist.len());
        for name in namelist.iter() {
            name_list_set.insert(name.extract::<String>()?);
        }

        let out_set = PySet::empty(py)?;

        for run in self.collect_runs(name_list_set) {
            let run_tuple = PyTuple::new(
                py,
                run.into_iter()
                    .map(|node_index| self.get_node(py, node_index).unwrap()),
            )?;
            out_set.add(run_tuple)?;
        }
        Ok(out_set.unbind())
    }

    /// Return a set of non-conditional runs of 1q "op" nodes.
    #[pyo3(name = "collect_1q_runs")]
    fn py_collect_1q_runs(&self, py: Python) -> PyResult<Py<PyList>> {
        match self.collect_1q_runs() {
            Some(runs) => {
                let runs_iter = runs.map(|node_indices| {
                    PyList::new(
                        py,
                        node_indices
                            .into_iter()
                            .map(|node_index| self.get_node(py, node_index).unwrap()),
                    )
                    .unwrap()
                    .unbind()
                });
                let out_list = PyList::empty(py);
                for run_list in runs_iter {
                    out_list.append(run_list)?;
                }
                Ok(out_list.unbind())
            }
            None => Err(PyRuntimeError::new_err(
                "Invalid DAGCircuit, cycle encountered",
            )),
        }
    }

    /// Return a set of non-conditional runs of 2q "op" nodes.
    #[pyo3(name = "collect_2q_runs")]
    fn py_collect_2q_runs(&self, py: Python) -> PyResult<Py<PyList>> {
        match self.collect_2q_runs() {
            Some(runs) => {
                let runs_iter = runs.into_iter().map(|node_indices| {
                    PyList::new(
                        py,
                        node_indices
                            .into_iter()
                            .map(|node_index| self.get_node(py, node_index).unwrap()),
                    )
                    .unwrap()
                    .unbind()
                });
                let out_list = PyList::empty(py);
                for run_list in runs_iter {
                    out_list.append(run_list)?;
                }
                Ok(out_list.unbind())
            }
            None => Err(PyRuntimeError::new_err(
                "Invalid DAGCircuit, cycle encountered",
            )),
        }
    }

    /// Iterator for nodes that affect a given wire.
    ///
    /// Args:
    ///     wire (Bit): the wire to be looked at.
    ///     only_ops (bool): True if only the ops nodes are wanted;
    ///                 otherwise, all nodes are returned.
    /// Yield:
    ///      Iterator: the successive nodes on the given wire
    ///
    /// Raises:
    ///     DAGCircuitError: if the given wire doesn't exist in the DAG
    #[pyo3(name = "nodes_on_wire", signature = (wire, only_ops=false))]
    fn py_nodes_on_wire(
        &self,
        py: Python,
        wire: &Bound<PyAny>,
        only_ops: bool,
    ) -> PyResult<Py<PyIterator>> {
        let wire = if wire.downcast::<PyQubit>().is_ok() {
            let wire = wire.extract::<ShareableQubit>()?;
            self.qubits.find(&wire).map(Wire::Qubit)
        } else if wire.downcast::<PyClbit>().is_ok() {
            let wire = wire.extract::<ShareableClbit>()?;
            self.clbits.find(&wire).map(Wire::Clbit)
        } else {
            let wire = wire.extract::<expr::Var>()?;
            self.vars.find(&wire).map(Wire::Var)
        }
        .ok_or_else(|| {
            DAGCircuitError::new_err(format!(
                "The given wire {wire:?} is not present in the circuit"
            ))
        })?;

        let nodes = self
            .nodes_on_wire(wire, only_ops)
            .into_iter()
            .map(|n| self.get_node(py, n))
            .collect::<PyResult<Vec<_>>>()?;
        Ok(PyTuple::new(py, nodes)?.into_any().try_iter()?.unbind())
    }

    /// Count the occurrences of operation names.
    ///
    /// Args:
    ///     recurse: if ``True`` (default), then recurse into control-flow operations.  In all
    ///         cases, this counts only the number of times the operation appears in any possible
    ///         block; both branches of if-elses are counted, and for- and while-loop blocks are
    ///         only counted once.
    ///
    /// Returns:
    ///     Mapping[str, int]: a mapping of operation names to the number of times it appears.
    #[pyo3(name = "count_ops", signature = (*, recurse=true))]
    fn py_count_ops(&self, py: Python, recurse: bool) -> PyResult<PyObject> {
        self.count_ops(py, recurse)?.into_py_any(py)
    }

    /// Count the occurrences of operation names on the longest path.
    ///
    /// Returns a dictionary of counts keyed on the operation name.
    fn count_ops_longest_path(&self) -> PyResult<HashMap<&str, usize>> {
        if self.dag.node_count() == 0 {
            return Ok(HashMap::new());
        }
        let weight_fn = |_| -> Result<usize, Infallible> { Ok(1) };
        let longest_path =
            match rustworkx_core::dag_algo::longest_path(&self.dag, weight_fn).unwrap() {
                Some(res) => res.0,
                None => return Err(DAGCircuitError::new_err("not a DAG")),
            };
        // Allocate for worst case where all operations are unique
        let mut op_counts: HashMap<&str, usize> = HashMap::with_capacity(longest_path.len() - 2);
        for node_index in &longest_path[1..longest_path.len() - 1] {
            if let NodeType::Operation(ref packed) = self.dag[*node_index] {
                let name = packed.op.name();
                op_counts
                    .entry(name)
                    .and_modify(|count| *count += 1)
                    .or_insert(1);
            }
        }
        Ok(op_counts)
    }

    /// Returns causal cone of a qubit.
    ///
    /// A qubit's causal cone is the set of qubits that can influence the output of that
    /// qubit through interactions, whether through multi-qubit gates or operations. Knowing
    /// the causal cone of a qubit can be useful when debugging faulty circuits, as it can
    /// help identify which wire(s) may be causing the problem.
    ///
    /// This method does not consider any classical data dependency in the ``DAGCircuit``,
    /// classical bit wires are ignored for the purposes of building the causal cone.
    ///
    /// Args:
    ///     qubit (~qiskit.circuit.Qubit): The output qubit for which we want to find the causal cone.
    ///
    /// Returns:
    ///     Set[~qiskit.circuit.Qubit]: The set of qubits whose interactions affect ``qubit``.
    fn quantum_causal_cone(&self, py: Python, qubit: &Bound<PyAny>) -> PyResult<Py<PySet>> {
        // Retrieve the output node from the qubit
        let qubit_nat: ShareableQubit = qubit.extract()?;
        let output_qubit = self.qubits.find(&qubit_nat).ok_or_else(|| {
            DAGCircuitError::new_err(format!(
                "The given qubit {qubit:?} is not present in the circuit"
            ))
        })?;
        let output_node_index = self
            .qubit_io_map
            .get(output_qubit.index())
            .map(|x| x[1])
            .ok_or_else(|| {
                DAGCircuitError::new_err(format!(
                    "The given qubit {qubit:?} is not present in qubit_output_map"
                ))
            })?;

        let mut qubits_in_cone: HashSet<&Qubit> = HashSet::from([&output_qubit]);
        let mut queue: VecDeque<NodeIndex> = self.quantum_predecessors(output_node_index).collect();

        // The processed_non_directive_nodes stores the set of processed non-directive nodes.
        // This is an optimization to avoid considering the same non-directive node multiple
        // times when reached from different paths.
        // The directive nodes (such as barriers or measures) are trickier since when processing
        // them we only add their predecessors that intersect qubits_in_cone. Hence, directive
        // nodes have to be considered multiple times.
        let mut processed_non_directive_nodes: HashSet<NodeIndex> = HashSet::new();

        while !queue.is_empty() {
            let cur_index = queue.pop_front().unwrap();

            if let NodeType::Operation(packed) = self.dag.node_weight(cur_index).unwrap() {
                if !packed.op.directive() {
                    // If the operation is not a directive (in particular not a barrier nor a measure),
                    // we do not do anything if it was already processed. Otherwise, we add its qubits
                    // to qubits_in_cone, and append its predecessors to queue.
                    if processed_non_directive_nodes.contains(&cur_index) {
                        continue;
                    }
                    qubits_in_cone.extend(self.qargs_interner.get(packed.qubits));
                    processed_non_directive_nodes.insert(cur_index);

                    for pred_index in self.quantum_predecessors(cur_index) {
                        if let NodeType::Operation(_pred_packed) =
                            self.dag.node_weight(pred_index).unwrap()
                        {
                            queue.push_back(pred_index);
                        }
                    }
                } else {
                    // Directives (such as barriers and measures) may be defined over all the qubits,
                    // yet not all of these qubits should be considered in the causal cone. So we
                    // only add those predecessors that have qubits in common with qubits_in_cone.
                    for pred_index in self.quantum_predecessors(cur_index) {
                        if let NodeType::Operation(pred_packed) =
                            self.dag.node_weight(pred_index).unwrap()
                        {
                            if self
                                .qargs_interner
                                .get(pred_packed.qubits)
                                .iter()
                                .any(|x| qubits_in_cone.contains(x))
                            {
                                queue.push_back(pred_index);
                            }
                        }
                    }
                }
            }
        }

        let qubits_in_cone_vec: Vec<_> = qubits_in_cone.iter().map(|&&qubit| qubit).collect();
        let elements = self.qubits.map_indices(&qubits_in_cone_vec);
        Ok(PySet::new(py, elements)?.unbind())
    }

    /// Return a dictionary of circuit properties.
    fn properties(&self, py: Python) -> PyResult<HashMap<&str, PyObject>> {
        Ok(HashMap::from_iter([
            ("size", self.size(py, false)?.into_py_any(py)?),
            ("depth", self.depth(py, false)?.into_py_any(py)?),
            ("width", self.width().into_py_any(py)?),
            ("qubits", self.num_qubits().into_py_any(py)?),
            ("bits", self.num_clbits().into_py_any(py)?),
            ("factors", self.num_tensor_factors().into_py_any(py)?),
            ("operations", self.py_count_ops(py, true)?),
        ]))
    }

    /// Draws the dag circuit.
    ///
    /// This function needs `Graphviz <https://www.graphviz.org/>`_ to be
    /// installed. Graphviz is not a python package and can't be pip installed
    /// (the ``graphviz`` package on PyPI is a Python interface library for
    /// Graphviz and does not actually install Graphviz). You can refer to
    /// `the Graphviz documentation <https://www.graphviz.org/download/>`__ on
    /// how to install it.
    ///
    /// Args:
    ///     scale (float): scaling factor
    ///     filename (str): file path to save image to (format inferred from name)
    ///     style (str):
    ///         'plain': B&W graph;
    ///         'color' (default): color input/output/op nodes
    ///
    /// Returns:
    ///     Ipython.display.Image: if in Jupyter notebook and not saving to file,
    ///     otherwise None.
    #[pyo3(signature=(scale=0.7, filename=None, style="color"))]
    fn draw<'py>(
        slf: PyRef<'py, Self>,
        py: Python<'py>,
        scale: f64,
        filename: Option<&str>,
        style: &str,
    ) -> PyResult<Bound<'py, PyAny>> {
        let module = PyModule::import(py, "qiskit.visualization.dag_visualization")?;
        module.call_method1("dag_drawer", (slf, scale, filename, style))
    }

    #[pyo3(signature=(graph_attrs=None, node_attrs=None, edge_attrs=None))]
    fn _to_dot<'py>(
        &self,
        py: Python<'py>,
        graph_attrs: Option<BTreeMap<String, String>>,
        node_attrs: Option<PyObject>,
        edge_attrs: Option<PyObject>,
    ) -> PyResult<Bound<'py, PyString>> {
        let mut buffer = Vec::<u8>::new();
        build_dot(py, self, &mut buffer, graph_attrs, node_attrs, edge_attrs)?;
        Ok(PyString::new(py, std::str::from_utf8(&buffer)?))
    }

    /// Add an input variable to the circuit.
    ///
    /// Args:
    ///     var: the variable to add.
    fn add_input_var(&mut self, var: expr::Var) -> PyResult<()> {
        if !self.vars_capture.is_empty() || !self.stretches_capture.is_empty() {
            return Err(DAGCircuitError::new_err(
                "cannot add inputs to a circuit with captures",
            ));
        }
        self.add_var(var, DAGVarType::Input)?;
        Ok(())
    }

    /// Add a captured variable to the circuit.
    ///
    /// Args:
    ///     var: the variable to add.
    fn add_captured_var(&mut self, var: expr::Var) -> PyResult<()> {
        if !self.vars_input.is_empty() {
            return Err(DAGCircuitError::new_err(
                "cannot add captures to a circuit with inputs",
            ));
        }
        self.add_var(var, DAGVarType::Capture)?;
        Ok(())
    }

    /// Add a captured stretch to the circuit.
    ///
    /// Args:
    ///     stretch: the stretch to add.
    fn add_captured_stretch(&mut self, stretch: expr::Stretch) -> PyResult<()> {
        if !self.vars_input.is_empty() {
            return Err(DAGCircuitError::new_err(
                "cannot add captures to a circuit with inputs",
            ));
        }

        self.add_stretch(stretch, DAGStretchType::Capture)?;
        Ok(())
    }

    /// Add a declared local variable to the circuit.
    ///
    /// Args:
    ///     var: the variable to add.
    fn add_declared_var(&mut self, var: expr::Var) -> PyResult<()> {
        self.add_var(var, DAGVarType::Declare)?;
        Ok(())
    }

    /// Add a declared stretch to the circuit.
    ///
    /// Args:
    ///     stretch: the stretch to add.
    fn add_declared_stretch(&mut self, stretch: expr::Stretch) -> PyResult<()> {
        self.add_stretch(stretch, DAGStretchType::Declare)?;
        Ok(())
    }

    /// Total number of classical variables tracked by the circuit.
    #[getter]
    fn num_vars(&self) -> usize {
        self.num_input_vars() + self.num_captured_vars() + self.num_declared_vars()
    }

    /// Number of input classical variables tracked by the circuit.
    #[getter]
    fn num_input_vars(&self) -> usize {
        self.vars_input.len()
    }

    /// Number of captured classical variables tracked by the circuit.
    #[getter]
    fn num_captured_vars(&self) -> usize {
        self.vars_capture.len()
    }

    /// Number of declared local classical variables tracked by the circuit.
    #[getter]
    fn num_declared_vars(&self) -> usize {
        self.vars_declare.len()
    }

    /// Total number of stretches tracked by the circuit.
    #[getter]
    pub fn num_stretches(&self) -> usize {
        self.num_captured_stretches() + self.num_declared_stretches()
    }

    /// Number of captured stretches tracked by the circuit.
    #[getter]
    fn num_captured_stretches(&self) -> usize {
        self.stretches_capture.len()
    }

    /// Number of declared local stretches tracked by the circuit.
    #[getter]
    fn num_declared_stretches(&self) -> usize {
        self.stretches_declare.len()
    }

    /// Is this realtime variable in the DAG?
    ///
    /// Args:
    ///     var: the variable or name to check.
    fn has_var(&self, var: &Bound<PyAny>) -> PyResult<bool> {
        if let Ok(name) = var.extract::<String>() {
            Ok(matches!(
                self.identifier_info.get(&name),
                Some(DAGIdentifierInfo::Var(_))
            ))
        } else {
            let var = var.extract::<expr::Var>()?;
            let expr::Var::Standalone { name, .. } = &var else {
                return Ok(false);
            };
            if let Some(DAGIdentifierInfo::Var(info)) = self.identifier_info.get(name) {
                return Ok(&var == self.vars.get(info.var).unwrap());
            }
            Ok(false)
        }
    }

    /// Is this stretch in the DAG?
    ///
    /// Args:
    ///     var: the stretch or name to check.
    fn has_stretch(&self, var: &Bound<PyAny>) -> PyResult<bool> {
        if let Ok(name) = var.extract::<String>() {
            Ok(matches!(
                self.identifier_info.get(&name),
                Some(DAGIdentifierInfo::Stretch(_))
            ))
        } else {
            let stretch = var.extract::<expr::Stretch>()?;
            if let Some(DAGIdentifierInfo::Stretch(info)) = self.identifier_info.get(&stretch.name)
            {
                return Ok(&stretch == self.stretches.get(info.stretch).unwrap());
            }
            Ok(false)
        }
    }

    /// Is this identifier in the DAG?
    ///
    /// Args:
    ///     var: the identifier or name to check.
    fn has_identifier(&self, var: &Bound<PyAny>) -> PyResult<bool> {
        if let Ok(name) = var.extract::<String>() {
            Ok(matches!(
                self.identifier_info.get(&name),
                Some(DAGIdentifierInfo::Var(_) | DAGIdentifierInfo::Stretch(_))
            ))
        } else if let Ok(var) = var.extract::<expr::Var>() {
            let expr::Var::Standalone { name, .. } = &var else {
                return Ok(false);
            };
            if let Some(DAGIdentifierInfo::Var(info)) = self.identifier_info.get(name) {
                return Ok(&var == self.vars.get(info.var).unwrap());
            }
            Ok(false)
        } else if let Ok(stretch) = var.extract::<expr::Stretch>() {
            if let Some(DAGIdentifierInfo::Stretch(info)) = self.identifier_info.get(&stretch.name)
            {
                return Ok(&stretch == self.stretches.get(info.stretch).unwrap());
            }
            Ok(false)
        } else {
            Err(PyValueError::new_err(
                "identifier must be a name or expression kind Var or Stretch",
            ))
        }
    }

    /// Iterable over the input classical variables tracked by the circuit.
    fn iter_input_vars(&self, py: Python) -> PyResult<Py<PyIterator>> {
        let result = PySet::new(
            py,
            self.input_vars()
                .map(|v| v.clone().into_py_any(py).unwrap()),
        )?;
        Ok(result.into_any().try_iter()?.unbind())
    }

    /// Iterable over the captured classical variables tracked by the circuit.
    fn iter_captured_vars(&self, py: Python) -> PyResult<Py<PyIterator>> {
        let result = PySet::new(
            py,
            self.captured_vars()
                .map(|v| v.clone().into_py_any(py).unwrap()),
        )?;
        Ok(result.into_any().try_iter()?.unbind())
    }

    /// Iterable over the captured stretches tracked by the circuit.
    fn iter_captured_stretches(&self, py: Python) -> PyResult<Py<PyIterator>> {
        let result = PySet::new(
            py,
            self.captured_stretches()
                .map(|v| v.clone().into_py_any(py).unwrap()),
        )?;
        Ok(result.into_any().try_iter()?.unbind())
    }

    /// Iterable over all captured identifiers tracked by the circuit.
    fn iter_captures(&self, py: Python) -> PyResult<Py<PyIterator>> {
        let out_set = PySet::empty(py)?;
        for var in self.captured_vars() {
            out_set.add(var.clone())?;
        }
        for stretch in self.captured_stretches() {
            out_set.add(stretch.clone())?;
        }
        Ok(out_set.into_any().try_iter()?.unbind())
    }

    /// Iterable over the declared classical variables tracked by the circuit.
    fn iter_declared_vars(&self, py: Python) -> PyResult<Py<PyIterator>> {
        let result = PySet::new(
            py,
            self.declared_vars()
                .map(|v| v.clone().into_py_any(py).unwrap()),
        )?;
        Ok(result.into_any().try_iter()?.unbind())
    }

    /// Iterable over the declared stretches tracked by the circuit.
    fn iter_declared_stretches(&self, py: Python) -> PyResult<Py<PyIterator>> {
        let result = PyList::new(
            py,
            self.declared_stretches()
                .map(|v| v.clone().into_py_any(py).unwrap()),
        )?;
        Ok(result.into_any().try_iter()?.unbind())
    }

    /// Iterable over all the classical variables tracked by the circuit.
    fn iter_vars(&self, py: Python) -> PyResult<Py<PyIterator>> {
        let out_set = PySet::empty(py)?;
        for var in self.vars.objects() {
            out_set.add(var.clone())?;
        }
        Ok(out_set.into_any().try_iter()?.unbind())
    }

    /// Iterable over all the stretches tracked by the circuit.
    fn iter_stretches(&self, py: Python) -> PyResult<Py<PyIterator>> {
        let out_set = PySet::empty(py)?;
        for stretch in self.stretches.objects() {
            out_set.add(stretch.clone())?;
        }
        Ok(out_set.into_any().try_iter()?.unbind())
    }

    fn _has_edge(&self, source: usize, target: usize) -> bool {
        self.dag
            .contains_edge(NodeIndex::new(source), NodeIndex::new(target))
    }

    fn _is_dag(&self) -> bool {
        rustworkx_core::petgraph::algo::toposort(&self.dag, None).is_ok()
    }

    fn _in_edges(&self, py: Python, node_index: usize) -> Vec<Py<PyTuple>> {
        self.dag
            .edges_directed(NodeIndex::new(node_index), Incoming)
            .map(|wire| {
                (
                    wire.source().index(),
                    wire.target().index(),
                    match wire.weight() {
                        Wire::Qubit(qubit) => {
                            self.qubits.get(*qubit).into_bound_py_any(py).unwrap()
                        }
                        Wire::Clbit(clbit) => {
                            self.clbits.get(*clbit).into_bound_py_any(py).unwrap()
                        }
                        Wire::Var(var) => {
                            self.vars.get(*var).cloned().into_bound_py_any(py).unwrap()
                        }
                    },
                )
                    .into_pyobject(py)
                    .unwrap()
                    .unbind()
            })
            .collect()
    }

    fn _out_edges(&self, py: Python, node_index: usize) -> Vec<Py<PyTuple>> {
        self.dag
            .edges_directed(NodeIndex::new(node_index), Outgoing)
            .map(|wire| {
                (
                    wire.source().index(),
                    wire.target().index(),
                    match wire.weight() {
                        Wire::Qubit(qubit) => {
                            self.qubits.get(*qubit).into_bound_py_any(py).unwrap()
                        }
                        Wire::Clbit(clbit) => {
                            self.clbits.get(*clbit).into_bound_py_any(py).unwrap()
                        }
                        Wire::Var(var) => {
                            self.vars.get(*var).cloned().into_bound_py_any(py).unwrap()
                        }
                    },
                )
                    .into_pyobject(py)
                    .unwrap()
                    .unbind()
            })
            .collect()
    }

    fn _in_wires(&self, py: Python, node_index: usize) -> Vec<PyObject> {
        self.dag
            .edges_directed(NodeIndex::new(node_index), Incoming)
            .map(|wire| match wire.weight() {
                Wire::Qubit(qubit) => self.qubits.get(*qubit).into_py_any(py).unwrap(),
                Wire::Clbit(clbit) => self.clbits.get(*clbit).into_py_any(py).unwrap(),
                Wire::Var(var) => self.vars.get(*var).cloned().into_py_any(py).unwrap(),
            })
            .collect()
    }

    fn _out_wires(&self, py: Python, node_index: usize) -> Vec<PyObject> {
        self.dag
            .edges_directed(NodeIndex::new(node_index), Outgoing)
            .map(|wire| match wire.weight() {
                Wire::Qubit(qubit) => self.qubits.get(*qubit).into_py_any(py).unwrap(),
                Wire::Clbit(clbit) => self.clbits.get(*clbit).into_py_any(py).unwrap(),
                Wire::Var(var) => self.vars.get(*var).cloned().into_py_any(py).unwrap(),
            })
            .collect()
    }

    fn _find_successors_by_edge(
        &self,
        py: Python,
        node_index: usize,
        edge_checker: &Bound<PyAny>,
    ) -> PyResult<Vec<PyObject>> {
        let mut result = Vec::new();
        for e in self
            .dag
            .edges_directed(NodeIndex::new(node_index), Outgoing)
            .unique_by(|e| e.id())
        {
            let weight = match e.weight() {
                Wire::Qubit(qubit) => self.qubits.get(*qubit).into_py_any(py)?,
                Wire::Clbit(clbit) => self.clbits.get(*clbit).into_py_any(py)?,
                Wire::Var(var) => self.vars.get(*var).cloned().into_py_any(py)?,
            };
            if edge_checker.call1((weight,))?.extract::<bool>()? {
                result.push(self.get_node(py, e.target())?);
            }
        }
        Ok(result)
    }

    fn _edges(&self, py: Python) -> PyResult<Vec<PyObject>> {
        self.dag
            .edge_indices()
            .map(|index| {
                let wire = self.dag.edge_weight(index).unwrap();
                match wire {
                    Wire::Qubit(qubit) => self.qubits.get(*qubit).into_py_any(py),
                    Wire::Clbit(clbit) => self.clbits.get(*clbit).into_py_any(py),
                    Wire::Var(var) => self.vars.get(*var).cloned().into_py_any(py),
                }
            })
            .collect()
    }
}

impl<'a> DAGCircuit {
    /// Return an iterator of gate runs with op nodes that match a specified filter function
    pub fn collect_runs_by<F: Fn(&PackedInstruction) -> bool + 'a>(
        &'a self,
        filter: F,
    ) -> impl Iterator<Item = Vec<NodeIndex>> + 'a {
        let filter_fn = move |node_index: NodeIndex| -> Result<bool, Infallible> {
            let node = &self.dag[node_index];
            match node {
                NodeType::Operation(inst) => Ok(filter(inst)),
                _ => Ok(false),
            }
        };

        match rustworkx_core::dag_algo::collect_runs(&self.dag, filter_fn) {
            Some(iter) => iter.map(|result| result.unwrap()),
            None => panic!("Invalid DAG cycle(s) detected"),
        }
    }
}

impl Default for DAGCircuit {
    fn default() -> Self {
        Self::new()
    }
}

impl DAGCircuit {
    pub fn new() -> Self {
        DAGCircuit {
            name: None,
            metadata: None,
            dag: StableDiGraph::default(),
            qregs: RegisterData::new(),
            cregs: RegisterData::new(),
            qargs_interner: Interner::new(),
            cargs_interner: Interner::new(),
            qubits: ObjectRegistry::new(),
            clbits: ObjectRegistry::new(),
            vars: ObjectRegistry::new(),
            stretches: ObjectRegistry::new(),
            global_phase: Param::Float(0.),
            duration: None,
            unit: "dt".to_string(),
            qubit_locations: BitLocator::new(),
            clbit_locations: BitLocator::new(),
            qubit_io_map: Vec::new(),
            clbit_io_map: Vec::new(),
            var_io_map: Vec::new(),
            op_names: IndexMap::default(),
            identifier_info: IndexMap::default(),
            vars_input: HashSet::new(),
            vars_capture: HashSet::new(),
            vars_declare: HashSet::new(),
            stretches_capture: HashSet::new(),
            stretches_declare: Vec::new(),
        }
    }

    /// Create an empty DAG, but with all the same qubit data, classical data and metadata
    /// (including global phase).
    ///
    /// This method clones both the `qargs_interner` and `cargs_interner` of `self`;
    /// `Interned<[Qubit]>` and `Interned<[Clbit]>` keys from `self` are valid in the output DAG.
    pub fn copy_empty_like_with_same_capacity(&self, vars_mode: VarsMode) -> PyResult<Self> {
        self.copy_empty_like_with_capacity(
            self.dag.node_count().saturating_sub(2 * self.width()),
            self.dag.edge_count(),
            vars_mode,
        )
    }

    /// Create an empty DAG, but with all the same qubit data, classical data and metadata
    /// (including global phase).
    ///
    /// This method clones both the `qargs_interner` and `cargs_interner` of `self`;
    /// `Interned<[Qubit]>` and `Interned<[Clbit]>` keys from `self` are valid in the output DAG.
    pub fn copy_empty_like_with_capacity(
        &self,
        num_ops: usize,
        num_edges: usize,
        vars_mode: VarsMode,
    ) -> PyResult<Self> {
        let mut out = self.qubitless_empty_like_with_capacity(
            self.num_qubits(),
            num_ops,
            num_edges,
            vars_mode,
        )?;
        for bit in self.qubits.objects() {
            out.add_qubit_unchecked(bit.clone())?;
        }
        for reg in self.qregs.registers() {
            out.add_qreg(reg.clone())?;
        }
        // `copy_empty_like` has historically made a strong assumption that the exact same qargs
        // will be used in the output.  Some Qiskit functions rely on this undocumented behaviour.
        out.qargs_interner.clone_from(&self.qargs_interner);
        Ok(out)
    }

    /// Create an empty DAG with the canonical "physical" register of the correct length, with all
    /// classical data and metadata retained.
    ///
    /// This is similar to [copy_empty_like_with_capacity] with [VarsMode::Alike], and copies the
    /// same things over (global phase, metadata, etc) it does, except for replacing the qubits.
    ///
    /// This method clones the `cargs_interner` of `self`; `Interned<[Clbit]>` keys from `self` are
    /// valid in the output DAG.  The `qargs_interner` is empty.
    ///
    /// This method is intended for use by passes that are converting a virtual DAG to a physical
    /// one.
    pub fn physical_empty_like_with_capacity(
        &self,
        num_qubits: usize,
        num_ops: usize,
        num_edges: usize,
    ) -> PyResult<Self> {
        let mut out = self.qubitless_empty_like_with_capacity(
            num_qubits,
            num_ops,
            num_edges,
            VarsMode::Alike,
        )?;
        out.add_qreg(QuantumRegister::new_owning("q", num_qubits as u32))?;
        Ok(out)
    }

    /// Create an empty DAG without any qubits, but with all the same classical data and metadata
    /// (including global phase).
    ///
    /// This is the base of all the `copy_empty_like` methods.
    ///
    /// This method clones the `cargs_interner` of `self`; `Interned<[Clbit]>` keys from `self` are
    /// valid in the output DAG.  The `qargs_interner` is empty.
    ///
    /// The graph will always have sufficient capacity to store the in and out nodes of the
    /// classical data.  `num_qubits` and `num_ops` together form the _additional_ capacity the
    /// graph will have preallocated to expand into.  `num_edges` should be the total number of
    /// edges expected because of the additional of op nodes; the minimal set of edges joining the
    /// wire in nodes to the out nodes is automatically accounted for.
    ///
    /// The resulting DAG has _no_ qubits.  The `num_qubits` argument is for defining how many
    /// qubits are expected to be added later.
    fn qubitless_empty_like_with_capacity(
        &self,
        num_qubits: usize,
        num_ops: usize,
        num_edges: usize,
        vars_mode: VarsMode,
    ) -> PyResult<Self> {
        let (num_vars, num_stretches) = match vars_mode {
            VarsMode::Drop => (0, 0),
            _ => (self.num_vars(), self.num_stretches()),
        };
        let mut target_dag = Self::with_capacity(
            num_qubits,
            self.num_clbits(),
            Some(num_vars),
            Some(num_ops),
            Some(num_edges),
            Some(num_stretches),
        );
        target_dag.name.clone_from(&self.name);
        target_dag.global_phase = self.global_phase.clone();
        target_dag.duration.clone_from(&self.duration);
        target_dag.unit.clone_from(&self.unit);
        target_dag.metadata.clone_from(&self.metadata);
        // We strongly expect the cargs to be copied over verbatim.  We don't know about qargs, so
        // we leave that with its default capacity.
        target_dag.cargs_interner = self.cargs_interner.clone();

        for bit in self.clbits.objects() {
            target_dag.add_clbit_unchecked(bit.clone())?;
        }
        for reg in self.cregs.registers() {
            target_dag.add_creg(reg.clone())?;
        }
        match vars_mode {
            VarsMode::Alike => {
                for info in self.identifier_info.values() {
                    match info {
                        DAGIdentifierInfo::Stretch(DAGStretchInfo { stretch, type_ }) => {
                            let stretch = self.stretches.get(*stretch).unwrap().clone();
                            match type_ {
                                DAGStretchType::Capture => {
                                    target_dag.add_captured_stretch(stretch)?;
                                }
                                DAGStretchType::Declare => {
                                    target_dag.add_declared_stretch(stretch)?;
                                }
                            }
                        }
                        DAGIdentifierInfo::Var(DAGVarInfo { var, type_, .. }) => {
                            let var = self.vars.get(*var).unwrap().clone();
                            target_dag.add_var(var, *type_)?;
                        }
                    }
                }
            }
            VarsMode::Captures => {
                for info in self.identifier_info.values() {
                    match info {
                        DAGIdentifierInfo::Stretch(DAGStretchInfo { stretch, .. }) => {
                            let stretch = self.stretches.get(*stretch).unwrap().clone();
                            target_dag.add_captured_stretch(stretch)?;
                        }
                        DAGIdentifierInfo::Var(DAGVarInfo { var, .. }) => {
                            let var = self.vars.get(*var).unwrap().clone();
                            target_dag.add_var(var, DAGVarType::Capture)?;
                        }
                    }
                }
            }
            VarsMode::Drop => (),
        };
        Ok(target_dag)
    }

    /// Modify `self` to mark its qubits as physical.
    ///
    /// This deletes the information about the virtual registers, and replaces it with the single
    /// (implicitly) physical register.  This method does not need to traverse the DAG, other than
    /// to add any ancilla in/out nodes.
    ///
    /// The qubit indices all stay the same; effectively, this is the application of the "trivial"
    /// layout.  If the incoming DAG is supposed to be considered physical, this method can be used
    /// to ensure it is in the canonical physical form.
    ///
    /// # Panics
    ///
    /// If `num_qubits` is less than the number of qubits in the DAG already.
    pub fn make_physical(&mut self, num_qubits: usize) {
        assert!(
            num_qubits >= self.num_qubits(),
            "number of qubits {num_qubits} too small for DAG"
        );
        let num_virtuals = self.num_qubits() as u32;
        let num_qubits: u32 = num_qubits
            .try_into()
            .expect("number of qubits must fit in a u32");
        // The strategy here is just to modify the qubit and quantum register objects entirely
        // inplace; we maintain all relative indices, so we don't need to modify any interner keys.
        let register = QuantumRegister::new_owning("q", num_qubits);
        let mut registry = ObjectRegistry::with_capacity(num_qubits as usize);
        let mut locator = BitLocator::with_capacity(num_qubits as usize);
        for (index, bit) in register.iter().enumerate() {
            registry
                .add(bit.clone(), false)
                .expect("no duplicates, and in-bounds check already performed");
            locator.insert(
                bit,
                BitLocations::new(index as u32, [(register.clone(), index)]),
            );
        }
        let mut register_data = RegisterData::with_capacity(1);
        register_data
            .add_register(register, false)
            .expect("infallible when 'strict=false'");
        for qubit in num_virtuals..num_qubits {
            self.add_wire(Wire::Qubit(Qubit(qubit)))
                .expect("this qubit has the next sequential index");
        }
        self.qubits = registry;
        self.qregs = register_data;
        self.qubit_locations = locator;
    }

    /// Returns an immutable view of the [QuantumRegister] instances in the circuit.
    #[inline(always)]
    pub fn qregs(&self) -> &[QuantumRegister] {
        self.qregs.registers()
    }

    /// Returns an immutable view of the [ClassicalRegister] instances in the circuit.
    #[inline(always)]
    pub fn cregs(&self) -> &[ClassicalRegister] {
        self.cregs.registers()
    }

    /// Returns an immutable view of the [QuantumRegister] data struct in the circuit.
    #[inline(always)]
    pub fn qregs_data(&self) -> &RegisterData<QuantumRegister> {
        &self.qregs
    }

    /// Returns an immutable view of the [ClassicalRegister] data struct in the circuit.
    #[inline(always)]
    pub fn cregs_data(&self) -> &RegisterData<ClassicalRegister> {
        &self.cregs
    }

    /// Returns an immutable view of the qubit locations of the [DAGCircuit]
    #[inline(always)]
    pub fn qubit_locations(&self) -> &BitLocator<ShareableQubit, QuantumRegister> {
        &self.qubit_locations
    }

    /// Returns an immutable view of the clbit locations of the [DAGCircuit]
    #[inline(always)]
    pub fn clbit_locations(&self) -> &BitLocator<ShareableClbit, ClassicalRegister> {
        &self.clbit_locations
    }

    /// Returns an immutable view of the qubit io map
    #[inline(always)]
    pub fn qubit_io_map(&self) -> &[[NodeIndex; 2]] {
        &self.qubit_io_map
    }

    /// Returns an immutable view of the clbit io map
    #[inline(always)]
    pub fn clbit_io_map(&self) -> &[[NodeIndex; 2]] {
        &self.clbit_io_map
    }

    /// Returns an immutable view of the inner StableGraph managed by the circuit.
    #[inline(always)]
    pub fn dag(&self) -> &StableDiGraph<NodeType, Wire> {
        &self.dag
    }

    /// Returns an immutable view of the Interner used for Qargs
    #[inline(always)]
    pub fn qargs_interner(&self) -> &Interner<[Qubit]> {
        &self.qargs_interner
    }

    /// Returns an immutable view of the Interner used for Cargs
    #[inline(always)]
    pub fn cargs_interner(&self) -> &Interner<[Clbit]> {
        &self.cargs_interner
    }

    /// Returns an immutable view of the Global Phase `Param` of the circuit
    #[inline(always)]
    pub fn global_phase(&self) -> &Param {
        &self.global_phase
    }

    /// Returns an immutable view of the Qubits registered in the circuit
    #[inline(always)]
    pub fn qubits(&self) -> &ObjectRegistry<Qubit, ShareableQubit> {
        &self.qubits
    }

    /// Returns an immutable view of the Classical bits registered in the circuit
    #[inline(always)]
    pub fn clbits(&self) -> &ObjectRegistry<Clbit, ShareableClbit> {
        &self.clbits
    }

    /// Returns an immutable view of the Variable wires registered in the circuit
    #[inline(always)]
    pub fn vars(&self) -> &ObjectRegistry<Var, expr::Var> {
        &self.vars
    }

    /// Returns an iterator over the stored identifiers in order of insertion
    pub fn identifiers(&self) -> impl ExactSizeIterator<Item = &DAGIdentifierInfo> {
        self.identifier_info.iter().map(|id| id.1)
    }

    /// Returns an iterator over the input variables used by the circuit.
    pub fn input_vars(&self) -> impl ExactSizeIterator<Item = &expr::Var> {
        self.vars_input.iter().map(|v| self.vars.get(*v).unwrap())
    }

    /// Returns an iterator over the variables captured by the circuit.
    pub fn captured_vars(&self) -> impl ExactSizeIterator<Item = &expr::Var> {
        self.vars_capture.iter().map(|v| self.vars.get(*v).unwrap())
    }

    /// Returns an iterator over the variables declared within the circuit.
    pub fn declared_vars(&self) -> impl ExactSizeIterator<Item = &expr::Var> {
        self.vars_declare.iter().map(|v| self.vars.get(*v).unwrap())
    }

    /// Returns an iterator over the stretches captured by the circuit.
    pub fn captured_stretches(&self) -> impl ExactSizeIterator<Item = &expr::Stretch> {
        self.stretches_capture
            .iter()
            .map(|v| self.stretches.get(*v).unwrap())
    }

    /// Returns an iterator over the stretches declared within the circuit.
    pub fn declared_stretches(&self) -> impl ExactSizeIterator<Item = &expr::Stretch> {
        self.stretches_declare
            .iter()
            .map(|v| self.stretches.get(*v).unwrap())
    }

    pub fn remove_qubits<T: IntoIterator<Item = Qubit>>(&mut self, qubits: T) -> PyResult<()> {
        let qubits: HashSet<Qubit> = qubits.into_iter().collect();

        let mut busy_bits = Vec::new();
        for bit in qubits.iter() {
            if !self.is_wire_idle(Wire::Qubit(*bit)) {
                busy_bits.push(self.qubits.get(*bit).unwrap());
            }
        }

        if !busy_bits.is_empty() {
            return Err(DAGCircuitError::new_err(format!(
                "qubits not idle: {busy_bits:?}"
            )));
        }

        // Remove any references to bits.
        let mut qregs_to_remove = Vec::new();
        for qreg in self.qregs.registers() {
            for bit in qreg.bits() {
                if qubits.contains(&self.qubits.find(&bit).unwrap()) {
                    qregs_to_remove.push(qreg.clone());
                    break;
                }
            }
        }
        self.remove_qregs(qregs_to_remove)?;

        // Remove DAG in/out nodes etc.
        for bit in qubits.iter() {
            self.remove_idle_wire(Wire::Qubit(*bit));
        }

        // Copy the current qubit mapping so we can use it while remapping
        // wires used on edges and in operation qargs.
        let old_qubits = self.qubits.clone();

        // Remove the qubit indices, which will invalidate our mapping of Qubit to
        // Python bits throughout the entire DAG.
        self.qubits.remove_indices(qubits.clone())?;

        // Update input/output maps to use new Qubits.
        let io_mapping: HashMap<Qubit, [NodeIndex; 2]> = self
            .qubit_io_map
            .drain(..)
            .enumerate()
            .filter_map(|(k, v)| {
                let qubit = Qubit::new(k);
                if qubits.contains(&qubit) {
                    None
                } else {
                    Some((self.qubits.find(old_qubits.get(qubit).unwrap()).unwrap(), v))
                }
            })
            .collect();

        self.qubit_io_map = (0..io_mapping.len())
            .map(|idx| {
                let qubit = Qubit::new(idx);
                io_mapping[&qubit]
            })
            .collect();

        // Update edges to use the new Qubits.
        for edge_weight in self.dag.edge_weights_mut() {
            if let Wire::Qubit(b) = edge_weight {
                *b = self.qubits.find(old_qubits.get(*b).unwrap()).unwrap();
            }
        }

        // Update operation qargs to use the new Qubits.
        for node_weight in self.dag.node_weights_mut() {
            match node_weight {
                NodeType::Operation(op) => {
                    let qargs = self.qargs_interner.get(op.qubits);
                    let qarg_bits = old_qubits.map_indices(qargs).cloned();
                    op.qubits = self
                        .qargs_interner
                        .insert_owned(self.qubits.map_objects(qarg_bits)?.collect());
                }
                NodeType::QubitIn(q) | NodeType::QubitOut(q) => {
                    *q = self.qubits.find(old_qubits.get(*q).unwrap()).unwrap();
                }
                _ => (),
            }
        }

        // Update bit locations.
        for (i, bit) in self.qubits.objects().iter().enumerate() {
            let raw_loc = self.qubit_locations.get_mut(bit).unwrap();
            raw_loc.index = i as u32;
        }
        Ok(())
    }

    /// Remove the specified quantum registers
    fn remove_qregs<T: IntoIterator<Item = QuantumRegister>>(&mut self, qregs: T) -> PyResult<()> {
        // let self_bound_cregs = self.cregs.bind(py);
        let mut valid_regs: Vec<QuantumRegister> = Vec::new();
        for qregs in qregs.into_iter() {
            if let Some(reg) = self.qregs.get(qregs.name()) {
                if reg != &qregs {
                    return Err(DAGCircuitError::new_err(format!(
                        "creg not in circuit: {reg:?}"
                    )));
                }
                valid_regs.push(qregs);
            } else {
                return Err(DAGCircuitError::new_err(format!(
                    "creg not in circuit: {qregs:?}"
                )));
            }
        }

        // Use an iterator that will remove the registers from the circuit as it iterates.
        let valid_names = valid_regs.iter().map(|reg| {
            for (index, bit) in reg.bits().enumerate() {
                let bit_position = self.qubit_locations.get_mut(&bit).unwrap();
                bit_position.remove_register(reg, index);
            }
            reg.name().to_string()
        });
        self.qregs.remove_registers(valid_names);
        Ok(())
    }

    /// Remove the given clbits in the cirucit
    ///
    /// This will reorder all the bits in the circuit.
    pub fn remove_clbits<T: IntoIterator<Item = Clbit>>(&mut self, clbits: T) -> PyResult<()> {
        let clbits: HashSet<Clbit> = clbits.into_iter().collect();
        let mut busy_bits = Vec::new();
        for bit in clbits.iter() {
            if !self.is_wire_idle(Wire::Clbit(*bit)) {
                busy_bits.push(self.clbits.get(*bit).unwrap());
            }
        }

        if !busy_bits.is_empty() {
            return Err(DAGCircuitError::new_err(format!(
                "clbits not idle: {busy_bits:?}"
            )));
        }

        // Remove any references to bits.
        let mut cregs_to_remove = Vec::new();
        for creg in self.cregs.registers() {
            for bit in creg.bits() {
                if clbits.contains(&self.clbits.find(&bit).unwrap()) {
                    cregs_to_remove.push(creg.clone());
                    break;
                }
            }
        }
        self.remove_cregs(cregs_to_remove)?;

        // Remove DAG in/out nodes etc.
        for bit in clbits.iter() {
            self.remove_idle_wire(Wire::Clbit(*bit));
        }

        // Copy the current clbit mapping so we can use it while remapping
        // wires used on edges and in operation cargs.
        let old_clbits = self.clbits.clone();

        // Remove the clbit indices, which will invalidate our mapping of Clbit to
        // Python bits throughout the entire DAG.
        self.clbits.remove_indices(clbits.clone())?;

        // Update input/output maps to use new Clbits.
        let io_mapping: HashMap<Clbit, [NodeIndex; 2]> = self
            .clbit_io_map
            .drain(..)
            .enumerate()
            .filter_map(|(k, v)| {
                let clbit = Clbit::new(k);
                if clbits.contains(&clbit) {
                    None
                } else {
                    Some((
                        self.clbits
                            .find(old_clbits.get(Clbit::new(k)).unwrap())
                            .unwrap(),
                        v,
                    ))
                }
            })
            .collect();

        self.clbit_io_map = (0..io_mapping.len())
            .map(|idx| {
                let clbit = Clbit::new(idx);
                io_mapping[&clbit]
            })
            .collect();

        // Update edges to use the new Clbits.
        for edge_weight in self.dag.edge_weights_mut() {
            if let Wire::Clbit(c) = edge_weight {
                *c = self.clbits.find(old_clbits.get(*c).unwrap()).unwrap();
            }
        }

        // Update operation cargs to use the new Clbits.
        for node_weight in self.dag.node_weights_mut() {
            match node_weight {
                NodeType::Operation(op) => {
                    let cargs = self.cargs_interner.get(op.clbits);
                    let carg_bits = old_clbits.map_indices(cargs).cloned();
                    op.clbits = self
                        .cargs_interner
                        .insert_owned(self.clbits.map_objects(carg_bits)?.collect());
                }
                NodeType::ClbitIn(c) | NodeType::ClbitOut(c) => {
                    *c = self.clbits.find(old_clbits.get(*c).unwrap()).unwrap();
                }
                _ => (),
            }
        }

        // Update bit locations.
        for (i, bit) in self.clbits.objects().iter().enumerate() {
            let raw_loc = self.clbit_locations.get_mut(bit).unwrap();
            raw_loc.index = i as u32;
        }
        Ok(())
    }

    /// Remove the specified classical registers
    pub fn remove_cregs<T: IntoIterator<Item = ClassicalRegister>>(
        &mut self,
        cregs: T,
    ) -> PyResult<()> {
        let mut valid_regs: Vec<ClassicalRegister> = Vec::new();
        for creg in cregs {
            if let Some(reg) = self.cregs.get(creg.name()) {
                if reg != &creg {
                    return Err(DAGCircuitError::new_err(format!(
                        "creg not in circuit: {reg:?}"
                    )));
                }
                valid_regs.push(creg);
            } else {
                return Err(DAGCircuitError::new_err(format!(
                    "creg not in circuit: {creg:?}"
                )));
            }
        }

        // Use an iterator that will remove the registers from the circuit as it iterates.
        let valid_names = valid_regs.iter().map(|reg| {
            for (index, bit) in reg.bits().enumerate() {
                let bit_position = self.clbit_locations.get_mut(&bit).unwrap();
                bit_position.remove_register(reg, index);
            }
            reg.name().to_string()
        });
        self.cregs.remove_registers(valid_names);
        Ok(())
    }

    /// Merge the `qargs` in a different [Interner] into this DAG, remapping the qubits.
    ///
    /// This is useful for simplifying the direct mapping of [PackedInstruction]s from one DAG to
    /// another, like in substitution methods, or rebuilding a new DAG out of a lot of smaller ones.
    /// See [Interner::merge_map_slice] for more information on the mapping function.
    ///
    /// The input [InternedMap] is cleared of its previous entries by this method, and then we
    /// re-use the allocation.
    pub fn merge_qargs_using(
        &mut self,
        other: &Interner<[Qubit]>,
        map_fn: impl FnMut(&Qubit) -> Option<Qubit>,
        map: &mut InternedMap<[Qubit]>,
    ) {
        // 4 is an arbitrary guess for the amount of stack space to allocate for mapping the
        // `qargs`, but it doesn't matter if it's too short because it'll safely spill to the heap.
        self.qargs_interner
            .merge_map_slice_using::<4>(other, map_fn, map);
    }

    /// Merge the `qargs` in a different [Interner] into this DAG, remapping the qubits.
    ///
    /// This is useful for simplifying the direct mapping of [PackedInstruction]s from one DAG to
    /// another, like in substitution methods, or rebuilding a new DAG out of a lot of smaller ones.
    /// See [Interner::merge_map_slice] for more information on the mapping function.
    pub fn merge_qargs(
        &mut self,
        other: &Interner<[Qubit]>,
        map_fn: impl FnMut(&Qubit) -> Option<Qubit>,
    ) -> InternedMap<[Qubit]> {
        let mut out = InternedMap::new();
        self.merge_qargs_using(other, map_fn, &mut out);
        out
    }

    /// Merge the `cargs` in a different [Interner] into this DAG, remapping the clbits.
    ///
    /// This is useful for simplifying the direct mapping of [PackedInstruction]s from one DAG to
    /// another, like in substitution methods, or rebuilding a new DAG out of a lot of smaller ones.
    /// See [Interner::merge_map_slice] for more information on the mapping function.
    ///
    /// The input [InternedMap] is cleared of its previous entries by this method, and then we
    /// re-use the allocation.
    pub fn merge_cargs_using(
        &mut self,
        other: &Interner<[Clbit]>,
        map_fn: impl FnMut(&Clbit) -> Option<Clbit>,
        map: &mut InternedMap<[Clbit]>,
    ) {
        // 4 is an arbitrary guess for the amount of stack space to allocate for mapping the
        // `cargs`, but it doesn't matter if it's too short because it'll safely spill to the heap.
        self.cargs_interner
            .merge_map_slice_using::<4>(other, map_fn, map);
    }

    /// Merge the `cargs` in a different [Interner] into this DAG, remapping the clbits.
    ///
    /// This is useful for simplifying the direct mapping of [PackedInstruction]s from one DAG to
    /// another, like in substitution methods, or rebuilding a new DAG out of a lot of smaller ones.
    /// See [Interner::merge_map_slice] for more information on the mapping function.
    pub fn merge_cargs(
        &mut self,
        other: &Interner<[Clbit]>,
        map_fn: impl FnMut(&Clbit) -> Option<Clbit>,
    ) -> InternedMap<[Clbit]> {
        let mut out = InternedMap::new();
        self.merge_cargs_using(other, map_fn, &mut out);
        out
    }

    /// Return an iterator of gate runs with non-conditional op nodes of given names
    pub fn collect_runs(
        &self,
        namelist: HashSet<String>,
    ) -> impl Iterator<Item = Vec<NodeIndex>> + '_ {
        let filter_fn = move |node_index: NodeIndex| -> Result<bool, Infallible> {
            let node = &self.dag[node_index];
            match node {
                NodeType::Operation(inst) => Ok(namelist.contains(inst.op.name())),
                _ => Ok(false),
            }
        };

        match rustworkx_core::dag_algo::collect_runs(&self.dag, filter_fn) {
            Some(iter) => iter.map(|result| result.unwrap()),
            None => panic!("invalid DAG: cycle(s) detected!"),
        }
    }

    /// Return a set of non-conditional runs of 1q "op" nodes.
    pub fn collect_1q_runs(&self) -> Option<impl Iterator<Item = Vec<NodeIndex>> + '_> {
        let filter_fn = move |node_index: NodeIndex| -> Result<bool, Infallible> {
            let node = &self.dag[node_index];
            match node {
                NodeType::Operation(inst) => Ok(inst.op.num_qubits() == 1
                    && inst.op.num_clbits() == 0
                    && !inst.is_parameterized()
                    && (inst.op.try_standard_gate().is_some()
                        || inst.op.matrix(inst.params_view()).is_some())),
                _ => Ok(false),
            }
        };
        rustworkx_core::dag_algo::collect_runs(&self.dag, filter_fn)
            .map(|node_iter| node_iter.map(|x| x.unwrap()))
    }

    /// Return a set of non-conditional runs of 2q "op" nodes.
    pub fn collect_2q_runs(&self) -> Option<Vec<Vec<NodeIndex>>> {
        let filter_fn = move |node_index: NodeIndex| -> Result<Option<bool>, Infallible> {
            let node = &self.dag[node_index];
            match node {
                NodeType::Operation(inst) => match inst.op.view() {
                    OperationRef::StandardGate(gate) => {
                        Ok(Some(gate.num_qubits() <= 2 && !inst.is_parameterized()))
                    }
                    OperationRef::Gate(gate) => {
                        Ok(Some(gate.num_qubits() <= 2 && !inst.is_parameterized()))
                    }
                    OperationRef::Unitary(gate) => Ok(Some(gate.num_qubits() <= 2)),
                    _ => Ok(Some(false)),
                },
                _ => Ok(None),
            }
        };

        let color_fn = move |edge_index: EdgeIndex| -> Result<Option<usize>, Infallible> {
            let wire = self.dag.edge_weight(edge_index).unwrap();
            match wire {
                Wire::Qubit(index) => Ok(Some(index.index())),
                _ => Ok(None),
            }
        };
        rustworkx_core::dag_algo::collect_bicolor_runs(&self.dag, filter_fn, color_fn).unwrap()
    }

    fn increment_op(&mut self, op: &str) {
        match self.op_names.get_mut(op) {
            Some(count) => {
                *count += 1;
            }
            None => {
                self.op_names.insert(op.to_string(), 1);
            }
        }
    }

    fn decrement_op(&mut self, op: &str) {
        match self.op_names.get_mut(op) {
            Some(count) => {
                if *count > 1 {
                    *count -= 1;
                } else {
                    self.op_names.swap_remove(op);
                }
            }
            None => panic!("Cannot decrement something not added!"),
        }
    }

    pub fn quantum_predecessors(&self, node: NodeIndex) -> impl Iterator<Item = NodeIndex> + '_ {
        self.dag
            .edges_directed(node, Incoming)
            .filter_map(|e| match e.weight() {
                Wire::Qubit(_) => Some(e.source()),
                _ => None,
            })
            .unique()
    }

    pub fn quantum_successors(&self, node: NodeIndex) -> impl Iterator<Item = NodeIndex> + '_ {
        self.dag
            .edges_directed(node, Outgoing)
            .filter_map(|e| match e.weight() {
                Wire::Qubit(_) => Some(e.target()),
                _ => None,
            })
            .unique()
    }

    /// Apply a [PackedInstruction] to the back of the circuit.
    ///
    /// The provided `instr` MUST be valid for this DAG, e.g. its
    /// bits, registers, vars, and interner IDs must be valid in
    /// this DAG.
    ///
    /// This is mostly used to apply operations from one DAG to
    /// another that was created from the first via
    /// [DAGCircuit::copy_empty_like].
    pub fn push_back(&mut self, instr: PackedInstruction) -> PyResult<NodeIndex> {
        let (all_cbits, vars) = self.get_classical_resources(&instr)?;

        // Increment the operation count
        self.increment_op(instr.op.name());

        let qubits_id = instr.qubits;
        let new_node = self.dag.add_node(NodeType::Operation(instr));

        // Put the new node in-between the previously "last" nodes on each wire
        // and the output map.
        let output_nodes: HashSet<NodeIndex> = self
            .qargs_interner
            .get(qubits_id)
            .iter()
            .map(|q| self.qubit_io_map.get(q.index()).map(|x| x[1]).unwrap())
            .chain(
                all_cbits
                    .iter()
                    .map(|c| self.clbit_io_map.get(c.index()).map(|x| x[1]).unwrap()),
            )
            .chain(
                vars.iter()
                    .flatten()
                    .map(|v| self.var_io_map.get(v.index()).map(|x| x[1]).unwrap()),
            )
            .collect();

        for output_node in output_nodes {
            let last_edges: Vec<_> = self
                .dag
                .edges_directed(output_node, Incoming)
                .map(|e| (e.source(), e.id(), *e.weight()))
                .collect();
            for (source, old_edge, weight) in last_edges.into_iter() {
                self.dag.add_edge(source, new_node, weight);
                self.dag.add_edge(new_node, output_node, weight);
                self.dag.remove_edge(old_edge);
            }
        }

        Ok(new_node)
    }

    fn get_classical_resources(
        &self,
        instr: &PackedInstruction,
    ) -> PyResult<(Vec<Clbit>, Option<Vec<Var>>)> {
        let (all_clbits, vars): (Vec<Clbit>, Option<Vec<Var>>) = {
            if self.may_have_additional_wires(instr.op.view()) {
                let mut clbits: HashSet<Clbit> =
                    HashSet::from_iter(self.cargs_interner.get(instr.clbits).iter().copied());
                let (additional_clbits, additional_vars) =
                    Python::with_gil(|py| self.additional_wires(py, instr.op.view()))?;
                for clbit in additional_clbits {
                    clbits.insert(clbit);
                }
                (clbits.into_iter().collect(), Some(additional_vars))
            } else {
                (self.cargs_interner.get(instr.clbits).to_vec(), None)
            }
        };
        Ok((all_clbits, vars))
    }

    /// Apply a [PackedInstruction] to the front of the circuit.
    ///
    /// The provided `instr` MUST be valid for this DAG, e.g. its
    /// bits, registers, vars, and interner IDs must be valid in
    /// this DAG.
    ///
    /// This is mostly used to apply operations from one DAG to
    /// another that was created from the first via
    /// [DAGCircuit::copy_empty_like].
    fn push_front(&mut self, inst: PackedInstruction) -> PyResult<NodeIndex> {
        let op_name = inst.op.name();
        let (all_cbits, vars): (Vec<Clbit>, Option<Vec<Var>>) = {
            if self.may_have_additional_wires(inst.op.view()) {
                let mut clbits: HashSet<Clbit> =
                    HashSet::from_iter(self.cargs_interner.get(inst.clbits).iter().copied());
                let (additional_clbits, additional_vars) =
                    Python::with_gil(|py| self.additional_wires(py, inst.op.view()))?;
                for clbit in additional_clbits {
                    clbits.insert(clbit);
                }
                (clbits.into_iter().collect(), Some(additional_vars))
            } else {
                (self.cargs_interner.get(inst.clbits).to_vec(), None)
            }
        };

        self.increment_op(op_name);

        let qubits_id = inst.qubits;
        let new_node = self.dag.add_node(NodeType::Operation(inst));

        // Put the new node in-between the input map and the previously
        // "first" nodes on each wire.
        let mut input_nodes: Vec<NodeIndex> = self
            .qargs_interner
            .get(qubits_id)
            .iter()
            .map(|q| self.qubit_io_map[q.index()][0])
            .chain(all_cbits.iter().map(|c| self.clbit_io_map[c.index()][0]))
            .collect();
        if let Some(vars) = vars {
            for var in vars {
                input_nodes.push(self.var_io_map[var.index()][0]);
            }
        }

        for input_node in input_nodes {
            let first_edges: Vec<_> = self
                .dag
                .edges_directed(input_node, Outgoing)
                .map(|e| (e.target(), e.id(), *e.weight()))
                .collect();
            for (target, old_edge, weight) in first_edges.into_iter() {
                self.dag.add_edge(input_node, new_node, weight);
                self.dag.add_edge(new_node, target, weight);
                self.dag.remove_edge(old_edge);
            }
        }

        Ok(new_node)
    }

    /// Apply a [PackedOperation] to the back of the circuit.
    pub fn apply_operation_back(
        &mut self,
        op: PackedOperation,
        qargs: &[Qubit],
        cargs: &[Clbit],
        params: Option<SmallVec<[Param; 3]>>,
        label: Option<String>,
        #[cfg(feature = "cache_pygates")] py_op: Option<PyObject>,
    ) -> PyResult<NodeIndex> {
        self.inner_apply_op(
            op,
            qargs,
            cargs,
            params,
            label,
            #[cfg(feature = "cache_pygates")]
            py_op,
            false,
        )
    }

    /// Apply a [PackedOperation] to the front of the circuit.
    pub fn apply_operation_front(
        &mut self,
        op: PackedOperation,
        qargs: &[Qubit],
        cargs: &[Clbit],
        params: Option<SmallVec<[Param; 3]>>,
        label: Option<String>,
        #[cfg(feature = "cache_pygates")] py_op: Option<PyObject>,
    ) -> PyResult<NodeIndex> {
        self.inner_apply_op(
            op,
            qargs,
            cargs,
            params,
            label,
            #[cfg(feature = "cache_pygates")]
            py_op,
            true,
        )
    }

    #[inline]
    #[allow(clippy::too_many_arguments)]
    fn inner_apply_op(
        &mut self,
        op: PackedOperation,
        qargs: &[Qubit],
        cargs: &[Clbit],
        params: Option<SmallVec<[Param; 3]>>,
        label: Option<String>,
        #[cfg(feature = "cache_pygates")] py_op: Option<PyObject>,
        front: bool,
    ) -> PyResult<NodeIndex> {
        // Check that all qargs are within an acceptable range
        qargs.iter().try_for_each(|qarg| {
            if qarg.index() >= self.num_qubits() {
                return Err(PyValueError::new_err(format!(
                    "Qubit index {} is out of range. This DAGCircuit currently has only {} qubits.",
                    qarg.0,
                    self.num_qubits()
                )));
            }
            Ok(())
        })?;

        // Check that all cargs are within an acceptable range
        cargs.iter().try_for_each(|carg| {
            if carg.index() >= self.num_clbits() {
                return Err(PyValueError::new_err(format!(
                    "Clbit index {} is out of range. This DAGCircuit currently has only {} clbits.",
                    carg.0,
                    self.num_clbits()
                )));
            }
            Ok(())
        })?;

        #[cfg(feature = "cache_pygates")]
        let py_op = if let Some(py_op) = py_op {
            py_op.into()
        } else {
            OnceLock::new()
        };
        let packed_instruction = PackedInstruction {
            op,
            qubits: self.qargs_interner.insert(qargs),
            clbits: self.cargs_interner.insert(cargs),
            params: params.map(Box::new),
            label: label.map(Box::new),
            #[cfg(feature = "cache_pygates")]
            py_op,
        };

        if front {
            self.push_front(packed_instruction)
        } else {
            self.push_back(packed_instruction)
        }
    }

    fn sort_key(&self, node: NodeIndex) -> SortKeyType<'_> {
        match &self.dag[node] {
            NodeType::Operation(packed) => (
                self.qargs_interner.get(packed.qubits),
                self.cargs_interner.get(packed.clbits),
            ),
            NodeType::QubitIn(q) => (std::slice::from_ref(q), &[Clbit(u32::MAX)]),
            NodeType::QubitOut(_q) => (&[Qubit(u32::MAX)], &[Clbit(u32::MAX)]),
            NodeType::ClbitIn(c) => (&[Qubit(u32::MAX)], std::slice::from_ref(c)),
            NodeType::ClbitOut(_c) => (&[Qubit(u32::MAX)], &[Clbit(u32::MAX)]),
            _ => (&[], &[]),
        }
    }

    fn topological_nodes(&self) -> PyResult<impl Iterator<Item = NodeIndex>> {
        let key = |node: NodeIndex| -> Result<SortKeyType, Infallible> { Ok(self.sort_key(node)) };
        let nodes =
            rustworkx_core::dag_algo::lexicographical_topological_sort(&self.dag, key, false, None)
                .map_err(|e| match e {
                    rustworkx_core::dag_algo::TopologicalSortError::CycleOrBadInitialState => {
                        PyValueError::new_err(format!("{e}"))
                    }
                    rustworkx_core::dag_algo::TopologicalSortError::KeyError(_) => {
                        unreachable!()
                    }
                })?;
        Ok(nodes.into_iter())
    }

    pub fn topological_op_nodes(&self) -> PyResult<impl Iterator<Item = NodeIndex> + '_> {
        Ok(self.topological_nodes()?.filter(|node: &NodeIndex| {
            matches!(self.dag.node_weight(*node), Some(NodeType::Operation(_)))
        }))
    }

    fn topological_key_sort(
        &self,
        py: Python,
        key: &Bound<PyAny>,
    ) -> PyResult<impl Iterator<Item = NodeIndex>> {
        // This path (user provided key func) is not ideal, since we no longer
        // use a string key after moving to Rust, in favor of using a tuple
        // of the qargs and cargs interner IDs of the node.
        let key = |node: NodeIndex| -> PyResult<String> {
            let node = self.get_node(py, node)?;
            key.call1((node,))?.extract()
        };
        Ok(
            rustworkx_core::dag_algo::lexicographical_topological_sort(&self.dag, key, false, None)
                .map_err(|e| match e {
                    rustworkx_core::dag_algo::TopologicalSortError::CycleOrBadInitialState => {
                        PyValueError::new_err(format!("{e}"))
                    }
                    rustworkx_core::dag_algo::TopologicalSortError::KeyError(ref e) => {
                        e.clone_ref(py)
                    }
                })?
                .into_iter(),
        )
    }

    #[inline]
    pub fn has_control_flow(&self) -> bool {
        CONTROL_FLOW_OP_NAMES
            .iter()
            .any(|x| self.op_names.contains_key(&x.to_string()))
    }

    /// Is the given [Wire] idle?
    ///
    /// # Panics
    ///
    /// If the [Wire] isn't in the [DAGCircuit].
    pub fn is_wire_idle(&self, wire: Wire) -> bool {
        let [input_node, output_node] = match wire {
            Wire::Qubit(qubit) => self.qubit_io_map[qubit.index()],
            Wire::Clbit(clbit) => self.clbit_io_map[clbit.index()],
            Wire::Var(var) => self.var_io_map[var.index()],
        };
        self.dag
            .neighbors_directed(input_node, Outgoing)
            .next()
            .expect("input node must at least be connected to output")
            == output_node
    }

    fn may_have_additional_wires(&self, op: OperationRef) -> bool {
        let OperationRef::Instruction(inst) = op else {
            return false;
        };
        inst.control_flow() || inst.op_name == "store"
    }

    fn additional_wires(&self, py: Python, op: OperationRef) -> PyResult<(Vec<Clbit>, Vec<Var>)> {
        let wires_from_expr = |node: &expr::Expr| -> PyResult<(Vec<Clbit>, Vec<Var>)> {
            let mut clbits = Vec::new();
            let mut vars: Vec<Var> = Vec::new();
            for var in node.vars() {
                match var {
                    expr::Var::Bit { bit } => {
                        clbits.push(self.clbits.find(bit).unwrap());
                    }
                    expr::Var::Register { register, .. } => {
                        for bit in register.bits() {
                            clbits.push(self.clbits.find(&bit).unwrap());
                        }
                    }
                    expr::Var::Standalone { .. } => vars.push(self.vars.find(var).unwrap()),
                }
            }
            Ok((clbits, vars))
        };

        let mut clbits = Vec::new();
        let mut vars = Vec::new();

        if let OperationRef::Instruction(inst) = op {
            let op = inst.instruction.bind(py);
            if inst.control_flow() {
                // The `condition` field might not exist, for example if this a `for` loop, and
                // that's not an exceptional state for us.
                if let Ok(condition) = op.getattr(intern!(py, "condition")) {
                    if !condition.is_none() {
                        if let Ok(condition) = condition.extract::<expr::Expr>() {
                            let (expr_clbits, expr_vars) = wires_from_expr(&condition)?;
                            for bit in expr_clbits {
                                clbits.push(bit);
                            }
                            for var in expr_vars {
                                vars.push(var);
                            }
                        }
                    }
                }

                // TODO: this is the Python-side `ControlFlowOp.iter_captured_vars` which iterates
                //   over vars in all blocks of the op. This needs to be ported to Rust when control
                //   flow is ported.
                for var in op.call_method0("iter_captured_vars")?.try_iter()? {
                    vars.push(self.vars.find(&var?.extract()?).unwrap())
                }
                if op.is_instance(imports::SWITCH_CASE_OP.get_bound(py))? {
                    let target = op.getattr(intern!(py, "target"))?;
                    if target.downcast::<PyClbit>().is_ok() {
                        let target_clbit: ShareableClbit = target.extract()?;
                        clbits.push(self.clbits.find(&target_clbit).unwrap());
                    } else if target.is_instance_of::<PyClassicalRegister>() {
                        for bit in target.try_iter()? {
                            let clbit: ShareableClbit = bit?.extract()?;
                            clbits.push(self.clbits.find(&clbit).unwrap());
                        }
                    } else {
                        let (expr_clbits, expr_vars) = wires_from_expr(&target.extract()?)?;
                        for bit in expr_clbits {
                            clbits.push(bit);
                        }
                        for var in expr_vars {
                            vars.push(var);
                        }
                    }
                }
            } else if op.is_instance(imports::STORE_OP.get_bound(py))? {
                let (expr_clbits, expr_vars) = wires_from_expr(&op.getattr("lvalue")?.extract()?)?;
                for bit in expr_clbits {
                    clbits.push(bit);
                }
                for var in expr_vars {
                    vars.push(var);
                }
                let (expr_clbits, expr_vars) = wires_from_expr(&op.getattr("rvalue")?.extract()?)?;
                for bit in expr_clbits {
                    clbits.push(bit);
                }
                for var in expr_vars {
                    vars.push(var);
                }
            }
        }
        Ok((clbits, vars))
    }

    /// Add a qubit or bit to the circuit.
    ///
    /// Args:
    ///     wire: the wire to be added
    ///
    ///     This adds a pair of in and out nodes connected by an edge.
    ///
    /// Returns:
    ///     The input and output node indices of the added wire, respectively.
    ///
    /// Raises:
    ///     DAGCircuitError: if trying to add duplicate wire
    fn add_wire(&mut self, wire: Wire) -> PyResult<(NodeIndex, NodeIndex)> {
        let (in_node, out_node) = match wire {
            Wire::Qubit(qubit) => {
                if qubit.index() < self.qubit_io_map.len() {
                    return Err(DAGCircuitError::new_err("qubit wire already exists!"));
                }
                let in_node = self.dag.add_node(NodeType::QubitIn(qubit));
                let out_node = self.dag.add_node(NodeType::QubitOut(qubit));
                self.qubit_io_map.push([in_node, out_node]);
                (in_node, out_node)
            }
            Wire::Clbit(clbit) => {
                if clbit.index() < self.clbit_io_map.len() {
                    return Err(DAGCircuitError::new_err("classical wire already exists!"));
                }
                let in_node = self.dag.add_node(NodeType::ClbitIn(clbit));
                let out_node = self.dag.add_node(NodeType::ClbitOut(clbit));
                self.clbit_io_map.push([in_node, out_node]);
                (in_node, out_node)
            }
            Wire::Var(var) => {
                if var.index() < self.var_io_map.len() {
                    return Err(DAGCircuitError::new_err("var wire already exists!"));
                }
                let in_node = self.dag.add_node(NodeType::VarIn(var));
                let out_node = self.dag.add_node(NodeType::VarOut(var));
                self.var_io_map.push([in_node, out_node]);
                (in_node, out_node)
            }
        };
        self.dag.add_edge(in_node, out_node, wire);
        Ok((in_node, out_node))
    }

    /// Get the nodes on the given wire.
    ///
    /// Note: result is empty if the wire is not in the DAG.
    pub fn nodes_on_wire(&self, wire: Wire, only_ops: bool) -> Vec<NodeIndex> {
        let mut nodes = Vec::new();
        let mut current_node = match wire {
            Wire::Qubit(qubit) => self.qubit_io_map.get(qubit.index()).map(|x| x[0]),
            Wire::Clbit(clbit) => self.clbit_io_map.get(clbit.index()).map(|x| x[0]),
            Wire::Var(var) => self.var_io_map.get(var.index()).map(|x| x[0]),
        };

        while let Some(node) = current_node {
            if only_ops {
                let node_weight = self.dag.node_weight(node).unwrap();
                if let NodeType::Operation(_) = node_weight {
                    nodes.push(node);
                }
            } else {
                nodes.push(node);
            }

            let edges = self.dag.edges_directed(node, Outgoing);
            current_node = edges
                .into_iter()
                .find_map(|edge| (*edge.weight() == wire).then_some(edge.target()));
        }
        nodes
    }

    fn remove_idle_wire(&mut self, wire: Wire) {
        let [in_node, out_node] = match wire {
            Wire::Qubit(qubit) => self.qubit_io_map[qubit.index()],
            Wire::Clbit(clbit) => self.clbit_io_map[clbit.index()],
            Wire::Var(var) => self.var_io_map[var.index()],
        };
        self.dag.remove_node(in_node);
        self.dag.remove_node(out_node);
    }

    pub fn add_qubit_unchecked(&mut self, bit: ShareableQubit) -> PyResult<Qubit> {
        let qubit = self.qubits.add(bit.clone(), false)?;
        self.qubit_locations
            .insert(bit, BitLocations::new((self.qubits.len() - 1) as u32, []));
        self.add_wire(Wire::Qubit(qubit))?;
        Ok(qubit)
    }

    pub fn add_clbit_unchecked(&mut self, bit: ShareableClbit) -> PyResult<Clbit> {
        let clbit = self.clbits.add(bit.clone(), false)?;
        self.clbit_locations
            .insert(bit, BitLocations::new((self.clbits.len() - 1) as u32, []));
        self.add_wire(Wire::Clbit(clbit))?;
        Ok(clbit)
    }

    pub fn get_node(&self, py: Python, node: NodeIndex) -> PyResult<Py<PyAny>> {
        self.unpack_into(py, node, self.dag.node_weight(node).unwrap())
    }

    /// Remove an operation node n.
    ///
    /// Add edges from predecessors to successors.
    ///
    /// # Returns
    ///
    /// The removed [PackedInstruction] is returned
    pub fn remove_op_node(&mut self, index: NodeIndex) -> PackedInstruction {
        let mut edge_list: Vec<(NodeIndex, NodeIndex, Wire)> = Vec::new();
        for (source, in_weight) in self
            .dag
            .edges_directed(index, Incoming)
            .map(|x| (x.source(), *x.weight()))
        {
            for (target, out_weight) in self
                .dag
                .edges_directed(index, Outgoing)
                .map(|x| (x.target(), *x.weight()))
            {
                if in_weight == out_weight {
                    edge_list.push((source, target, in_weight));
                }
            }
        }
        for (source, target, weight) in edge_list {
            self.dag.add_edge(source, target, weight);
        }

        match self.dag.remove_node(index) {
            Some(NodeType::Operation(packed)) => {
                let op_name = packed.op.name();
                self.decrement_op(op_name);
                packed
            }
            _ => panic!("Must be called with valid operation node!"),
        }
    }

    /// Returns an iterator of the ancestors indices of a node.
    pub fn ancestors(&self, node: NodeIndex) -> impl Iterator<Item = NodeIndex> + '_ {
        core_ancestors(&self.dag, node).filter(move |next| next != &node)
    }

    /// Returns an iterator of the descendants of a node as DAGOpNodes and DAGOutNodes.
    pub fn descendants(&self, node: NodeIndex) -> impl Iterator<Item = NodeIndex> + '_ {
        core_descendants(&self.dag, node).filter(move |next| next != &node)
    }

    /// Returns an iterator of tuples of (DAGNode, [DAGNodes]) where the DAGNode is the current node
    /// and [DAGNode] is its successors in  BFS order.
    pub fn bfs_successors(
        &self,
        node: NodeIndex,
    ) -> impl Iterator<Item = (NodeIndex, Vec<NodeIndex>)> + '_ {
        core_bfs_successors(&self.dag, node).filter(move |(_, others)| !others.is_empty())
    }

    /// Returns an iterator of tuples of (DAGNode, [DAGNodes]) where the DAGNode is the current node
    /// and [DAGNode] is its predecessors in BFS order.
    pub fn bfs_predecessors(
        &self,
        node: NodeIndex,
    ) -> impl Iterator<Item = (NodeIndex, Vec<NodeIndex>)> + '_ {
        core_bfs_predecessors(&self.dag, node).filter(move |(_, others)| !others.is_empty())
    }

    fn pack_into(&mut self, py: Python, b: &Bound<PyAny>) -> Result<NodeType, PyErr> {
        Ok(if let Ok(in_node) = b.downcast::<DAGInNode>() {
            let in_node = in_node.borrow();
            let wire = in_node.wire.bind(py);
            if let Ok(qubit) = wire.extract::<ShareableQubit>() {
                NodeType::QubitIn(self.qubits.find(&qubit).unwrap())
            } else if let Ok(clbit) = wire.extract::<ShareableClbit>() {
                NodeType::ClbitIn(self.clbits.find(&clbit).unwrap())
            } else {
                let var = wire.extract::<expr::Var>()?;
                NodeType::VarIn(self.vars.find(&var).unwrap())
            }
        } else if let Ok(out_node) = b.downcast::<DAGOutNode>() {
            let out_node = out_node.borrow();
            let wire = out_node.wire.bind(py);
            if let Ok(qubit) = wire.extract::<ShareableQubit>() {
                NodeType::QubitOut(self.qubits.find(&qubit).unwrap())
            } else if let Ok(clbit) = wire.extract::<ShareableClbit>() {
                NodeType::ClbitOut(self.clbits.find(&clbit).unwrap())
            } else {
                let var = wire.extract::<expr::Var>()?;
                NodeType::VarOut(self.vars.find(&var).unwrap())
            }
        } else if let Ok(op_node) = b.downcast::<DAGOpNode>() {
            let op_node = op_node.borrow();
            let qubits = self.qargs_interner.insert_owned(
                self.qubits
                    .map_objects(
                        op_node
                            .instruction
                            .qubits
                            .extract::<Vec<ShareableQubit>>(py)?
                            .into_iter(),
                    )?
                    .collect(),
            );
            let clbits = self.cargs_interner.insert_owned(
                self.clbits
                    .map_objects(
                        op_node
                            .instruction
                            .clbits
                            .extract::<Vec<ShareableClbit>>(py)?
                            .into_iter(),
                    )?
                    .collect(),
            );
            let params = (!op_node.instruction.params.is_empty())
                .then(|| Box::new(op_node.instruction.params.clone()));
            let inst = PackedInstruction {
                op: op_node.instruction.operation.clone(),
                qubits,
                clbits,
                params,
                label: op_node.instruction.label.clone(),
                #[cfg(feature = "cache_pygates")]
                py_op: op_node.instruction.py_op.clone(),
            };
            NodeType::Operation(inst)
        } else {
            return Err(PyTypeError::new_err("Invalid type for DAGNode"));
        })
    }

    fn unpack_into(&self, py: Python, id: NodeIndex, weight: &NodeType) -> PyResult<Py<PyAny>> {
        let dag_node = match weight {
            NodeType::QubitIn(qubit) => Py::new(
                py,
                DAGInNode::new(id, self.qubits.get(*qubit).unwrap().into_py_any(py)?),
            )?
            .into_any(),
            NodeType::QubitOut(qubit) => Py::new(
                py,
                DAGOutNode::new(id, self.qubits.get(*qubit).unwrap().into_py_any(py)?),
            )?
            .into_any(),
            NodeType::ClbitIn(clbit) => Py::new(
                py,
                DAGInNode::new(id, self.clbits.get(*clbit).unwrap().into_py_any(py)?),
            )?
            .into_any(),
            NodeType::ClbitOut(clbit) => Py::new(
                py,
                DAGOutNode::new(id, self.clbits.get(*clbit).unwrap().into_py_any(py)?),
            )?
            .into_any(),
            NodeType::Operation(packed) => {
                let qubits = self.qargs_interner.get(packed.qubits);
                let clbits = self.cargs_interner.get(packed.clbits);
                Py::new(
                    py,
                    (
                        DAGOpNode {
                            instruction: CircuitInstruction {
                                operation: packed.op.clone(),
                                qubits: PyTuple::new(py, self.qubits.map_indices(qubits))?.unbind(),
                                clbits: PyTuple::new(py, self.clbits.map_indices(clbits))?.unbind(),
                                params: packed.params_view().iter().cloned().collect(),
                                label: packed.label.clone(),
                                #[cfg(feature = "cache_pygates")]
                                py_op: packed.py_op.clone(),
                            },
                        },
                        DAGNode { node: Some(id) },
                    ),
                )?
                .into_any()
            }
            NodeType::VarIn(var) => Py::new(
                py,
                DAGInNode::new(id, self.vars.get(*var).unwrap().clone().into_py_any(py)?),
            )?
            .into_any(),
            NodeType::VarOut(var) => Py::new(
                py,
                DAGOutNode::new(id, self.vars.get(*var).unwrap().clone().into_py_any(py)?),
            )?
            .into_any(),
        };
        Ok(dag_node)
    }

    /// An iterator of the DAG indices and corresponding `PackedInstruction` references for
    /// the `NodeType::Operation` variants stored in the DAG.
    ///
    /// See also [op_node_indices], which provides only the indices.
    pub fn op_nodes(
        &self,
        include_directives: bool,
    ) -> impl Iterator<Item = (NodeIndex, &PackedInstruction)> + '_ {
        self.dag
            .node_references()
            .filter_map(move |(node_index, node_type)| match node_type {
                NodeType::Operation(ref node) => {
                    (include_directives || !node.op.directive()).then_some((node_index, node))
                }
                _ => None,
            })
    }

    /// An iterator of the DAG indices corresponding to `NodeType::Operation` variants.
    ///
    /// See also [op_nodes], which also provides a reference to the contained `PackedInstruction`.
    pub fn op_node_indices(
        &self,
        include_directives: bool,
    ) -> impl Iterator<Item = NodeIndex> + '_ {
        self.op_nodes(include_directives).map(|(index, _)| index)
    }

    /// Return an iterator of 2 qubit operations. Ignore directives like snapshot and barrier.
    pub fn two_qubit_ops(&self) -> impl Iterator<Item = (NodeIndex, &PackedInstruction)> + '_ {
        self.op_nodes(false)
            .filter(|(_, instruction)| self.qargs_interner.get(instruction.qubits).len() == 2)
    }

    // Filter any nodes that don't match a given predicate function
    pub fn filter_op_nodes<F>(&mut self, mut predicate: F)
    where
        F: FnMut(&PackedInstruction) -> bool,
    {
        let remove_indices = self
            .op_nodes(true)
            .filter_map(|(index, instruction)| (!predicate(instruction)).then_some(index))
            .collect::<Vec<_>>();
        for node in remove_indices {
            self.remove_op_node(node);
        }
    }

    /// Returns an iterator over a list layers of the `DAGCircuit``.
    pub fn multigraph_layers(&self) -> impl Iterator<Item = Vec<NodeIndex>> + '_ {
        let mut first_layer: Vec<_> = self.qubit_io_map.iter().map(|x| x[0]).collect();
        first_layer.extend(self.clbit_io_map.iter().map(|x| x[0]));
        first_layer.extend(self.var_io_map.iter().map(|x| x[0]));
        // A DAG is by definition acyclical, therefore unwrapping the layer should never fail.
        layers(&self.dag, first_layer).map(|layer| match layer {
            Ok(layer) => layer,
            Err(_) => unreachable!("Not a DAG."),
        })
    }

    /// Returns an iterator over the first layer of the `DAGCircuit``.
    pub fn front_layer(&self) -> impl Iterator<Item = NodeIndex> + '_ {
        let mut graph_layers = self.multigraph_layers();
        graph_layers.next();
        graph_layers
            .next()
            .into_iter()
            .flatten()
            .filter(|node| matches!(self.dag.node_weight(*node).unwrap(), NodeType::Operation(_)))
    }

    /// Substitutes a node by a given DAGCircuit and adds the replacement DAG's global phase to the current DAG.
    ///
    /// # Arguments
    ///
    /// * node_index: The node in the DAGCircuit to replace.
    /// * other: The replacement DAGCircuit.
    /// * qubit_map: A mapping from the replacement DAGCircuit qubits to the replaced node's qargs.
    ///         If None, trivial mapping will be used.
    /// * clbit_map: A mapping from the replacement DAGCircuit clbits to the replaced node's clbits.
    ///         If None, trivial mapping will be used.
    /// * var_map: A mapping from the replacement DAGCircuit variables to the replaced node's variables.
    ///         Note: Inferring variable mapping automatically is currently not implemented.
    ///
    /// # Returns
    ///
    /// A mapping of the node indices in the replacement DAGCircuit to their corresponding node indices in the
    /// current DAGCircuit.
    pub fn substitute_node_with_dag(
        &mut self,
        node_index: NodeIndex,
        other: &DAGCircuit,
        qubit_map: Option<&HashMap<Qubit, Qubit>>,
        clbit_map: Option<&HashMap<Clbit, Clbit>>,
        var_map: Option<&HashMap<expr::Var, expr::Var>>,
    ) -> PyResult<IndexMap<NodeIndex, NodeIndex, RandomState>> {
        if self.dag.node_weight(node_index).is_none() {
            return Err(PyIndexError::new_err(format!(
                "Specified node {} is not in this graph",
                node_index.index()
            )));
        }

        let node = match &self.dag[node_index] {
            NodeType::Operation(op) => op.clone(),
            _ => return Err(DAGCircuitError::new_err("expected node")),
        };

        let qubit_map = match qubit_map {
            Some(qubit_map) => qubit_map,
            None => {
                let node_qubits = self.qargs_interner.get(node.qubits);
                let other_qubits = (0..other.num_qubits()).map(Qubit::new);
                if node_qubits.len() != other_qubits.len() {
                    return Err(DAGCircuitError::new_err(format!(
                        "Replacement DAG has {} qubits, expected {}",
                        other_qubits.len(),
                        node_qubits.len()
                    )));
                }
                &HashMap::<Qubit, Qubit>::from_iter(other_qubits.zip(node_qubits.iter().copied()))
            }
        };

        let clbit_map = match clbit_map {
            Some(clbit_map) => clbit_map,
            None => {
                let node_clbits = self.cargs_interner.get(node.clbits);
                let other_clbits = (0..other.num_clbits()).map(Clbit::new);
                if node_clbits.len() != other_clbits.len() {
                    return Err(DAGCircuitError::new_err(format!(
                        "Replacement DAG has {} clbits, expected {}",
                        other_clbits.len(),
                        node_clbits.len()
                    )));
                }
                &HashMap::<Clbit, Clbit>::from_iter(other_clbits.zip(node_clbits.iter().copied()))
            }
        };

        let var_map = match var_map {
            Some(var_map) => var_map,
            None => {
                if self.num_vars() > 0 || other.num_vars() > 0 {
                    unimplemented!("Inferring variable mapping in substitute_node_with_dag is not implemented yet. Consider using py_substitute_node_with_dag instead.");
                    // TODO: implement once additional_wires becomes Python-free
                }
                &HashMap::<expr::Var, expr::Var>::new()
            }
        };

        let out_map =
            self.substitute_node_with_graph(node_index, other, qubit_map, clbit_map, var_map)?;
        self.global_phase = add_global_phase(&self.global_phase, &other.global_phase)?;

        let mut wire_map_dict = HashMap::new();
        for (source, target) in clbit_map.iter() {
            let source_bit = other.clbits.get(*source);
            let target_bit = self.clbits.get(*target);
            wire_map_dict.insert(source_bit.cloned().unwrap(), target_bit.cloned().unwrap());
        }

        let variable_mapper = VariableMapper::new(
            self.cregs.registers().to_vec(),
            wire_map_dict,
            var_map.clone(),
            None,
        );

        for (old_node_index, new_node_index) in out_map.iter() {
            let old_node = &other.dag[*old_node_index];
            let NodeType::Operation(old_inst) = old_node else {
                continue;
            };
            let OperationRef::Instruction(old_op) = old_inst.op.view() else {
                continue;
            };

            if old_op.name() == "switch_case" {
                Python::with_gil(|py| -> PyResult<()> {
                    let target = old_op.instruction.bind(py).getattr("target")?.extract()?;
                    let kwargs = PyDict::new(py);
                    kwargs.set_item(
                        "label",
                        old_inst
                            .label
                            .as_ref()
                            .map(|x| PyString::new(py, x.as_str())),
                    )?;

                    let mapped_target = variable_mapper
                        .map_target(&target, |new_reg| self.add_creg(new_reg.clone()))?;
                    let new_op = imports::SWITCH_CASE_OP.get_bound(py).call(
                        (
                            mapped_target,
                            old_op.instruction.call_method0(py, "cases_specifier")?,
                        ),
                        Some(&kwargs),
                    )?;

                    if let NodeType::Operation(ref mut new_inst) = &mut self.dag[*new_node_index] {
                        new_inst.op = PyInstruction {
                            qubits: old_op.num_qubits(),
                            clbits: old_op.num_clbits(),
                            params: old_op.num_params(),
                            control_flow: old_op.control_flow(),
                            op_name: old_op.name().to_string(),
                            instruction: new_op.clone().unbind(),
                        }
                        .into();
                        #[cfg(feature = "cache_pygates")]
                        {
                            new_inst.py_op = new_op.unbind().into();
                        }
                    }

                    Ok(())
                })?;
            } else if old_inst.op.control_flow() {
                Python::with_gil(|py| -> PyResult<()> {
                    if let Ok(condition) = old_op
                        .instruction
                        .bind(py)
                        .getattr(intern!(py, "condition"))
                        .and_then(|c| c.extract())
                    {
                        if old_inst.op.name() != "switch_case" {
                            let new_condition =
                                variable_mapper.map_condition(&condition, false, |new_reg| {
                                    self.add_creg(new_reg.clone())
                                })?;

                            if let NodeType::Operation(ref mut new_inst) =
                                &mut self.dag[*new_node_index]
                            {
                                #[cfg(feature = "cache_pygates")]
                                {
                                    new_inst.py_op.take();
                                }
                                match new_inst.op.view() {
                                    OperationRef::Instruction(py_inst) => {
                                        py_inst.instruction.setattr(
                                            py,
                                            "condition",
                                            new_condition,
                                        )?;
                                    }
                                    _ => panic!("Instruction mismatch"),
                                }
                            }
                        }
                    }
                    Ok(())
                })?;
            }
        }

        Ok(out_map)
    }

    fn substitute_node_with_graph(
        &mut self,
        node: NodeIndex,
        other: &DAGCircuit,
        qubit_map: &HashMap<Qubit, Qubit>,
        clbit_map: &HashMap<Clbit, Clbit>,
        var_map: &HashMap<expr::Var, expr::Var>,
    ) -> PyResult<IndexMap<NodeIndex, NodeIndex, RandomState>> {
        if self.dag.node_weight(node).is_none() {
            return Err(PyIndexError::new_err(format!(
                "Specified node {} is not in this graph",
                node.index()
            )));
        }

        // Add wire from pred to succ if no ops on mapped wire on ``other``
        for (in_dag_wire, self_wire) in qubit_map.iter() {
            let [input_node, out_node] = other.qubit_io_map[in_dag_wire.index()];
            if other.dag.find_edge(input_node, out_node).is_some() {
                let pred = self
                    .dag
                    .edges_directed(node, Incoming)
                    .find(|edge| {
                        if let Wire::Qubit(bit) = edge.weight() {
                            bit == self_wire
                        } else {
                            false
                        }
                    })
                    .unwrap();
                let succ = self
                    .dag
                    .edges_directed(node, Outgoing)
                    .find(|edge| {
                        if let Wire::Qubit(bit) = edge.weight() {
                            bit == self_wire
                        } else {
                            false
                        }
                    })
                    .unwrap();
                self.dag
                    .add_edge(pred.source(), succ.target(), Wire::Qubit(*self_wire));
            }
        }
        for (in_dag_wire, self_wire) in clbit_map.iter() {
            let [input_node, out_node] = other.clbit_io_map[in_dag_wire.index()];
            if other.dag.find_edge(input_node, out_node).is_some() {
                let pred = self
                    .dag
                    .edges_directed(node, Incoming)
                    .find(|edge| {
                        if let Wire::Clbit(bit) = edge.weight() {
                            bit == self_wire
                        } else {
                            false
                        }
                    })
                    .unwrap();
                let succ = self
                    .dag
                    .edges_directed(node, Outgoing)
                    .find(|edge| {
                        if let Wire::Clbit(bit) = edge.weight() {
                            bit == self_wire
                        } else {
                            false
                        }
                    })
                    .unwrap();
                self.dag
                    .add_edge(pred.source(), succ.target(), Wire::Clbit(*self_wire));
            }
        }

        let node_filter = |node: NodeIndex| -> bool {
            match other.dag[node] {
                NodeType::Operation(_) => !other
                    .dag
                    .edges_directed(node, petgraph::Direction::Outgoing)
                    .any(|edge| match edge.weight() {
                        Wire::Qubit(qubit) => !qubit_map.contains_key(qubit),
                        Wire::Clbit(clbit) => !clbit_map.contains_key(clbit),
                        Wire::Var(var) => !var_map.contains_key(other.vars.get(*var).unwrap()),
                    }),
                _ => false,
            }
        };
        let reverse_qubit_map: HashMap<Qubit, Qubit> =
            qubit_map.iter().map(|(x, y)| (*y, *x)).collect();
        let reverse_clbit_map: HashMap<Clbit, Clbit> =
            clbit_map.iter().map(|(x, y)| (*y, *x)).collect();
        let reverse_var_map: HashMap<&expr::Var, &expr::Var> =
            var_map.iter().map(|(x, y)| (y, x)).collect();
        // Copy nodes from other to self
        let mut out_map: IndexMap<NodeIndex, NodeIndex, RandomState> =
            IndexMap::with_capacity_and_hasher(other.dag.node_count(), RandomState::default());
        for old_index in other.dag.node_indices() {
            if !node_filter(old_index) {
                continue;
            }
            let mut new_node = other.dag[old_index].clone();
            if let NodeType::Operation(ref mut new_inst) = new_node {
                let new_qubit_indices: Vec<Qubit> = other
                    .qargs_interner
                    .get(new_inst.qubits)
                    .iter()
                    .map(|old_qubit| qubit_map[old_qubit])
                    .collect();
                let new_clbit_indices: Vec<Clbit> = other
                    .cargs_interner
                    .get(new_inst.clbits)
                    .iter()
                    .map(|old_clbit| clbit_map[old_clbit])
                    .collect();
                new_inst.qubits = self.qargs_interner.insert_owned(new_qubit_indices);
                new_inst.clbits = self.cargs_interner.insert_owned(new_clbit_indices);
                self.increment_op(new_inst.op.name());
            }
            let new_index = self.dag.add_node(new_node);
            out_map.insert(old_index, new_index);
        }
        // If no nodes are copied bail here since there is nothing left
        // to do.
        if out_map.is_empty() {
            match self.dag.remove_node(node) {
                Some(NodeType::Operation(packed)) => {
                    let op_name = packed.op.name();
                    self.decrement_op(op_name);
                }
                _ => unreachable!("Must be called with valid operation node!"),
            }
            // Return a new empty map to clear allocation from out_map
            return Ok(IndexMap::default());
        }
        // Copy edges from other to self
        for edge in other.dag.edge_references().filter(|edge| {
            out_map.contains_key(&edge.target()) && out_map.contains_key(&edge.source())
        }) {
            self.dag.add_edge(
                out_map[&edge.source()],
                out_map[&edge.target()],
                match edge.weight() {
                    Wire::Qubit(qubit) => Wire::Qubit(qubit_map[qubit]),
                    Wire::Clbit(clbit) => Wire::Clbit(clbit_map[clbit]),
                    Wire::Var(var) => Wire::Var(
                        self.vars
                            .find(var_map.get(other.vars.get(*var).unwrap()).unwrap())
                            .unwrap(),
                    ),
                },
            );
        }
        // Add edges to/from node to nodes in other
        let edges: Vec<(NodeIndex, NodeIndex, Wire)> = self
            .dag
            .edges_directed(node, Incoming)
            .map(|x| (x.source(), x.target(), *x.weight()))
            .collect();
        for (source, _target, weight) in edges {
            let wire_input_id = match weight {
                Wire::Qubit(qubit) => other
                    .qubit_io_map
                    .get(reverse_qubit_map[&qubit].index())
                    .map(|x| x[0]),
                Wire::Clbit(clbit) => other
                    .clbit_io_map
                    .get(reverse_clbit_map[&clbit].index())
                    .map(|x| x[0]),
                Wire::Var(var) => {
                    let index = other
                        .vars
                        .find(reverse_var_map[self.vars.get(var).unwrap()])
                        .unwrap()
                        .index();
                    other.var_io_map.get(index).map(|x| x[0])
                }
            };
            let old_index =
                wire_input_id.and_then(|x| other.dag.neighbors_directed(x, Outgoing).next());
            let target_out = match old_index {
                Some(old_index) => match out_map.get(&old_index) {
                    Some(new_index) => *new_index,
                    None => {
                        // If the index isn't in the node map we've already added the edges as
                        // part of the idle wire handling at the top of this method so just
                        // move on.
                        continue;
                    }
                },
                None => continue,
            };
            self.dag.add_edge(source, target_out, weight);
        }
        let edges: Vec<(NodeIndex, NodeIndex, Wire)> = self
            .dag
            .edges_directed(node, Outgoing)
            .map(|x| (x.source(), x.target(), *x.weight()))
            .collect();
        for (_source, target, weight) in edges {
            let wire_output_id = match weight {
                Wire::Qubit(qubit) => other
                    .qubit_io_map
                    .get(reverse_qubit_map[&qubit].index())
                    .map(|x| x[1]),
                Wire::Clbit(clbit) => other
                    .clbit_io_map
                    .get(reverse_clbit_map[&clbit].index())
                    .map(|x| x[1]),
                Wire::Var(var) => {
                    let index = other
                        .vars
                        .find(reverse_var_map[self.vars.get(var).unwrap()])
                        .unwrap()
                        .index();
                    other.var_io_map.get(index).map(|x| x[1])
                }
            };
            let old_index =
                wire_output_id.and_then(|x| other.dag.neighbors_directed(x, Incoming).next());
            let source_out = match old_index {
                Some(old_index) => match out_map.get(&old_index) {
                    Some(new_index) => *new_index,
                    None => {
                        // If the index isn't in the node map we've already added the edges as
                        // part of the idle wire handling at the top of this method so just
                        // move on.
                        continue;
                    }
                },
                None => continue,
            };
            self.dag.add_edge(source_out, target, weight);
        }
        // Remove node
        if let NodeType::Operation(inst) = &self.dag[node] {
            self.decrement_op(inst.op.name().to_string().as_str());
        }
        self.dag.remove_node(node);
        Ok(out_map)
    }

    /// Retrieve a variable given its unique [Var] key within the DAG.
    ///
    /// The provided [Var] must be from this [DAGCircuit].
    pub fn get_var(&self, var: Var) -> Option<&expr::Var> {
        self.vars.get(var)
    }

    /// Retrieve a stretch given its unique [Stretch] key within the DAG.
    ///
    /// The provided [Stretch] must be from this [DAGCircuit].
    pub fn get_stretch(&self, stretch: Stretch) -> Option<&expr::Stretch> {
        self.stretches.get(stretch)
    }

    /// Adds a variable to the DAGCircuit.
    ///
    /// # Arguments:
    ///
    /// * var: the new variable to add.
    /// * type_: the type the variable should have in the DAGCircuit.
    ///
    /// # Returns:
    ///
    /// The [Var] index of the stretch in the DAGCircuit.
    fn add_var(&mut self, var: expr::Var, type_: DAGVarType) -> PyResult<Var> {
        // The setup of the initial graph structure between an "in" and an "out" node is the same as
        // the bit-related `_add_wire`, but this logically needs to do different bookkeeping around
        // tracking the properties
        let name = {
            let expr::Var::Standalone { name, .. } = &var else {
                return Err(DAGCircuitError::new_err(
                    "cannot add variables that wrap `Clbit` or `ClassicalRegister` instances",
                ));
            };
            name.clone()
        };
        match self.identifier_info.get(&name) {
            Some(DAGIdentifierInfo::Var(info)) if Some(&var) == self.vars.get(info.var) => {
                return Err(DAGCircuitError::new_err("already present in the circuit"));
            }
            Some(_) => {
                return Err(DAGCircuitError::new_err(
                    "cannot add var as its name shadows an existing identifier",
                ));
            }
            _ => {}
        }

        let var_idx = self.vars.add(var, true)?;
        let (in_index, out_index) = self.add_wire(Wire::Var(var_idx))?;
        match type_ {
            DAGVarType::Input => &mut self.vars_input,
            DAGVarType::Capture => &mut self.vars_capture,
            DAGVarType::Declare => &mut self.vars_declare,
        }
        .insert(var_idx);
        self.identifier_info.insert(
            name,
            DAGIdentifierInfo::Var(DAGVarInfo {
                var: var_idx,
                type_,
                in_node: in_index,
                out_node: out_index,
            }),
        );
        Ok(var_idx)
    }

    /// Add a stretch variable to the DAGCircuit.
    ///
    /// # Arguments:
    ///
    /// * stretch: the new stretch to add.
    /// * type_: the type the stretch should have in the DAGCircuit.
    ///
    /// # Returns:
    ///
    /// The [Stretch] index of the stretch in the DAGCircuit.
    fn add_stretch(&mut self, stretch: expr::Stretch, type_: DAGStretchType) -> PyResult<Stretch> {
        let name: String = stretch.name.clone();
        match self.identifier_info.get(&name) {
            Some(DAGIdentifierInfo::Stretch(info))
                if &stretch == self.stretches.get(info.stretch).unwrap() =>
            {
                return Err(DAGCircuitError::new_err("already present in the circuit"));
            }
            Some(_) => {
                return Err(DAGCircuitError::new_err(
                    "cannot add stretch as its name shadows an existing identifier",
                ));
            }
            _ => {}
        }

        let stretch_idx = self.stretches.add(stretch, true)?;
        match type_ {
            DAGStretchType::Capture => {
                self.stretches_capture.insert(stretch_idx);
            }
            DAGStretchType::Declare => {
                self.stretches_declare.push(stretch_idx);
            }
        };
        self.identifier_info.insert(
            name,
            DAGIdentifierInfo::Stretch(DAGStretchInfo {
                stretch: stretch_idx,
                type_,
            }),
        );
        Ok(stretch_idx)
    }

    fn check_op_addition(&self, inst: &PackedInstruction) -> PyResult<()> {
        for b in self.qargs_interner.get(inst.qubits) {
            if self.qubit_io_map.len() - 1 < b.index() {
                return Err(DAGCircuitError::new_err(format!(
                    "qubit {:?} not found in output map",
                    self.qubits.get(*b).unwrap()
                )));
            }
        }

        for b in self.cargs_interner.get(inst.clbits) {
            if !self.clbit_io_map.len() - 1 < b.index() {
                return Err(DAGCircuitError::new_err(format!(
                    "clbit {:?} not found in output map",
                    self.clbits.get(*b).unwrap()
                )));
            }
        }

        if self.may_have_additional_wires(inst.op.view()) {
            let (clbits, vars) = Python::with_gil(|py| self.additional_wires(py, inst.op.view()))?;
            for b in clbits {
                if !self.clbit_io_map.len() - 1 < b.index() {
                    return Err(DAGCircuitError::new_err(format!(
                        "clbit {:?} not found in output map",
                        self.clbits.get(b).unwrap()
                    )));
                }
            }
            for v in vars {
                if !self.var_io_map.len() - 1 < v.index() {
                    return Err(DAGCircuitError::new_err(format!(
                        "var {v:?} not found in output map"
                    )));
                }
            }
        }
        Ok(())
    }

    /// Alternative constructor, builds a DAGCircuit with a fixed capacity.
    ///
    /// # Arguments:
    /// - `num_qubits`: Number of qubits in the circuit
    /// - `num_clbits`: Number of classical bits in the circuit.
    /// - `num_vars`: (Optional) number of variables in the circuit.
    /// - `num_ops`: (Optional) number of operations in the circuit.
    /// - `num_edges`: (Optional) number of edges in the circuit.
    /// - `num_stretches`: (Optional) number of stretches in the circuit.
    pub fn with_capacity(
        num_qubits: usize,
        num_clbits: usize,
        num_vars: Option<usize>,
        num_ops: Option<usize>,
        num_edges: Option<usize>,
        num_stretches: Option<usize>,
    ) -> Self {
        let num_ops: usize = num_ops.unwrap_or_default();
        let num_vars = num_vars.unwrap_or_default();
        let num_stretches = num_stretches.unwrap_or_default();
        let num_edges = num_edges.unwrap_or(
            num_qubits +    // 1 edge between the input node and the output node or 1st op node.
            num_clbits +    // 1 edge between the input node and the output node or 1st op node.
            num_vars +      // 1 edge between the input node and the output node or 1st op node.
            num_ops, // In Average there will be 3 edges (2 qubits and 1 clbit, or 3 qubits) per op_node.
        );

        let num_nodes = num_qubits * 2 + // One input + One output node per qubit
            num_clbits * 2 +    // One input + One output node per clbit
            num_vars * 2 +  // One input + output node per variable
            num_ops;

        Self {
            name: None,
            metadata: None,
            dag: StableDiGraph::with_capacity(num_nodes, num_edges),
            qregs: RegisterData::new(),
            cregs: RegisterData::new(),
            qargs_interner: Interner::with_capacity(num_qubits),
            cargs_interner: Interner::with_capacity(num_clbits),
            qubits: ObjectRegistry::with_capacity(num_qubits),
            clbits: ObjectRegistry::with_capacity(num_clbits),
            vars: ObjectRegistry::with_capacity(num_vars),
            stretches: ObjectRegistry::with_capacity(num_stretches),
            global_phase: Param::Float(0.),
            duration: None,
            unit: "dt".to_string(),
            qubit_locations: BitLocator::with_capacity(num_qubits),
            clbit_locations: BitLocator::with_capacity(num_clbits),
            qubit_io_map: Vec::with_capacity(num_qubits),
            clbit_io_map: Vec::with_capacity(num_clbits),
            var_io_map: Vec::with_capacity(num_vars),
            op_names: IndexMap::default(),
            identifier_info: IndexMap::with_capacity_and_hasher(
                num_vars + num_stretches,
                RandomState::default(),
            ),
            vars_input: HashSet::new(),
            vars_capture: HashSet::new(),
            vars_declare: HashSet::new(),
            stretches_capture: HashSet::new(),
            stretches_declare: Vec::new(),
        }
    }

    /// Get qargs from an intern index
    pub fn get_qargs(&self, index: Interned<[Qubit]>) -> &[Qubit] {
        self.qargs_interner.get(index)
    }

    /// Get cargs from an intern index
    pub fn get_cargs(&self, index: Interned<[Clbit]>) -> &[Clbit] {
        self.cargs_interner.get(index)
    }

    /// Insert a new 1q standard gate on incoming qubit
    pub fn insert_1q_on_incoming_qubit(
        &mut self,
        new_gate: (StandardGate, &[f64]),
        old_index: NodeIndex,
    ) {
        self.increment_op(new_gate.0.name());
        let old_node = &self.dag[old_index];
        let inst = if let NodeType::Operation(old_node) = old_node {
            PackedInstruction {
                op: new_gate.0.into(),
                qubits: old_node.qubits,
                clbits: old_node.clbits,
                params: (!new_gate.1.is_empty())
                    .then(|| Box::new(new_gate.1.iter().map(|x| Param::Float(*x)).collect())),
                label: None,
                #[cfg(feature = "cache_pygates")]
                py_op: OnceLock::new(),
            }
        } else {
            panic!("This method only works if provided index is an op node");
        };
        let new_index = self.dag.add_node(NodeType::Operation(inst));
        let (parent_index, edge_index, weight) = self
            .dag
            .edges_directed(old_index, Incoming)
            .map(|edge| (edge.source(), edge.id(), *edge.weight()))
            .next()
            .unwrap();
        self.dag.add_edge(parent_index, new_index, weight);
        self.dag.add_edge(new_index, old_index, weight);
        self.dag.remove_edge(edge_index);
    }

    /// Remove a sequence of 1 qubit nodes from the dag
    /// This must only be called if all the nodes operate
    /// on a single qubit with no other wires in or out of any nodes
    pub fn remove_1q_sequence(&mut self, sequence: &[NodeIndex]) {
        let (parent_index, weight) = self
            .dag
            .edges_directed(*sequence.first().unwrap(), Incoming)
            .map(|edge| (edge.source(), *edge.weight()))
            .next()
            .unwrap();
        let child_index = self
            .dag
            .edges_directed(*sequence.last().unwrap(), Outgoing)
            .map(|edge| edge.target())
            .next()
            .unwrap();
        self.dag.add_edge(parent_index, child_index, weight);
        for node in sequence {
            match self.dag.remove_node(*node) {
                Some(NodeType::Operation(packed)) => {
                    let op_name = packed.op.name();
                    self.decrement_op(op_name);
                }
                _ => panic!("Must be called with valid operation node!"),
            }
        }
    }

    /// Replace a node with individual operations from a provided callback
    /// function on each qubit of that node.
    #[allow(unused_variables)]
<<<<<<< HEAD
    pub fn replace_node_with_1q_ops<F>(&mut self, node: NodeIndex, insert: F) -> PyResult<()>
    where
=======
    pub fn replace_node_with_1q_ops<F>(
        &mut self,
        py: Python, // Unused if cache_pygates isn't enabled
        node: NodeIndex,
        insert: F,
    ) where
>>>>>>> d94af0be
        F: Fn(Wire) -> (PackedOperation, SmallVec<[Param; 3]>),
    {
        let mut edge_list: Vec<(NodeIndex, NodeIndex, Wire)> = Vec::with_capacity(2);
        for (source, in_weight) in self
            .dag
            .edges_directed(node, Incoming)
            .map(|x| (x.source(), *x.weight()))
        {
            for (target, out_weight) in self
                .dag
                .edges_directed(node, Outgoing)
                .map(|x| (x.target(), *x.weight()))
            {
                if in_weight == out_weight {
                    edge_list.push((source, target, in_weight));
                }
            }
        }
        for (source, target, weight) in edge_list {
            let (new_op, params) = insert(weight);
            self.increment_op(new_op.name());
            let qubits = if let Wire::Qubit(qubit) = weight {
                vec![qubit]
            } else {
                panic!("This method only works if the gate being replaced has no classical incident wires")
            };
            let inst = PackedInstruction {
                op: new_op,
                qubits: self.qargs_interner.insert_owned(qubits),
                clbits: self.cargs_interner.get_default(),
                params: (!params.is_empty()).then(|| Box::new(params)),
                label: None,
                #[cfg(feature = "cache_pygates")]
                py_op: OnceLock::new(),
            };
            let new_index = self.dag.add_node(NodeType::Operation(inst));
            self.dag.add_edge(source, new_index, weight);
            self.dag.add_edge(new_index, target, weight);
        }

        match self.dag.remove_node(node) {
            Some(NodeType::Operation(packed)) => {
                let op_name = packed.op.name();
                self.decrement_op(op_name);
            }
            _ => panic!("Must be called with valid operation node"),
        }
    }

    pub fn add_global_phase(&mut self, value: &Param) -> PyResult<()> {
        match value {
            Param::Obj(_) => {
                return Err(PyTypeError::new_err(
                    "Invalid parameter type, only float and parameter expression are supported",
                ))
            }
            _ => self.set_global_phase(add_global_phase(&self.global_phase, value)?)?,
        }
        Ok(())
    }

    /// Return the op name counts in the circuit
    ///
    /// Args:
    ///     py: The python token necessary for control flow recursion
    ///     recurse: Whether to recurse into control flow ops or not
    pub fn count_ops(
        &self,
        py: Python,
        recurse: bool,
    ) -> PyResult<IndexMap<String, usize, RandomState>> {
        if !recurse || !self.has_control_flow() {
            Ok(self.op_names.clone())
        } else {
            fn inner(
                py: Python,
                dag: &DAGCircuit,
                counts: &mut IndexMap<String, usize, RandomState>,
            ) -> PyResult<()> {
                for (key, value) in dag.op_names.iter() {
                    counts
                        .entry(key.clone())
                        .and_modify(|count| *count += value)
                        .or_insert(*value);
                }
                let circuit_to_dag = imports::CIRCUIT_TO_DAG.get_bound(py);
                for node in dag.dag.node_weights() {
                    let NodeType::Operation(node) = node else {
                        continue;
                    };
                    if !node.op.control_flow() {
                        continue;
                    }
                    let OperationRef::Instruction(inst) = node.op.view() else {
                        panic!("control flow op must be an instruction")
                    };
                    let blocks = inst.instruction.bind(py).getattr("blocks")?;
                    for block in blocks.try_iter()? {
                        let inner_dag: &DAGCircuit = &circuit_to_dag.call1((block?,))?.extract()?;
                        inner(py, inner_dag, counts)?;
                    }
                }
                Ok(())
            }
            let mut counts =
                IndexMap::with_capacity_and_hasher(self.op_names.len(), RandomState::default());
            inner(py, self, &mut counts)?;
            Ok(counts)
        }
    }

    /// Get an immutable reference to the op counts for this DAGCircuit
    ///
    /// This differs from count_ops() in that it doesn't handle control flow recursion at all
    /// and it returns a reference instead of an owned copy. If you don't need to work with
    /// control flow or ownership of the counts this is a more efficient alternative to
    /// `DAGCircuit::count_ops(py, false)`
    pub fn get_op_counts(&self) -> &IndexMap<String, usize, RandomState> {
        &self.op_names
    }

    /// Extends the DAG with valid instances of [PackedInstruction].
    pub fn extend<I>(&mut self, iter: I) -> PyResult<Vec<NodeIndex>>
    where
        I: IntoIterator<Item = PackedInstruction>,
    {
        self.try_extend(
            iter.into_iter()
                .map(|inst| -> Result<PackedInstruction, Infallible> { Ok(inst) }),
        )
    }

    /// Extends the DAG with valid instances of [PackedInstruction], where the iterator produces the
    /// results in a fallible manner.
    pub fn try_extend<I, E>(&mut self, iter: I) -> PyResult<Vec<NodeIndex>>
    where
        I: IntoIterator<Item = Result<PackedInstruction, E>>,
        PyErr: From<E>,
    {
        let mut new_nodes = Vec::new();
        let mut replacement_dag = DAGCircuit::new();
        std::mem::swap(self, &mut replacement_dag);
        let mut dag_builder = replacement_dag.into_builder();
        for inst in iter {
            new_nodes.push(dag_builder.push_back(inst?)?);
        }
        *self = dag_builder.build();
        Ok(new_nodes)
    }

    /// Alternative constructor to build an instance of [DAGCircuit] from a `QuantumCircuit`.
    pub fn from_circuit(
        qc: QuantumCircuitData,
        copy_op: bool,
        qubit_order: Option<Vec<ShareableQubit>>,
        clbit_order: Option<Vec<ShareableClbit>>,
    ) -> PyResult<DAGCircuit> {
        // Extract necessary attributes
        let qc_data = qc.data;
        Self::from_circuit_data(
            &qc_data,
            copy_op,
            qc.name,
            qc.metadata.map(|x| x.unbind()),
            qubit_order,
            clbit_order,
        )
    }

    /// Builds a [DAGCircuit] based on an instance of [CircuitData].
    pub fn from_circuit_data(
        qc_data: &CircuitData,
        copy_op: bool,
        name: Option<String>,
        metadata: Option<PyObject>,
        qubit_order: Option<Vec<ShareableQubit>>,
        clbit_order: Option<Vec<ShareableClbit>>,
    ) -> PyResult<Self> {
        let num_qubits = qc_data.num_qubits();
        let num_clbits = qc_data.num_clbits();
        let num_ops = qc_data.__len__();
        let num_vars =
            qc_data.num_declared_vars() + qc_data.num_input_vars() + qc_data.num_captured_vars();
        let num_stretches = qc_data.num_declared_stretches() + qc_data.num_captured_stretches();

        // Build DAGCircuit with capacity
        let mut new_dag = DAGCircuit::with_capacity(
            num_qubits,
            num_clbits,
            Some(num_vars),
            Some(num_ops),
            None,
            Some(num_stretches),
        );

        // Assign other necessary data
        new_dag.name = name;

        // Avoid manually acquiring the GIL.
        new_dag.global_phase = match qc_data.global_phase() {
            // The clone here implicitly requires the gil while ParameterExpression is defined in
            // Python.
            Param::ParameterExpression(exp) => Param::ParameterExpression(exp.clone()),
            Param::Float(float) => Param::Float(*float),
            _ => unreachable!("Incorrect parameter assigned for global phase"),
        };

        new_dag.metadata = metadata;

        // Add the qubits depending on order, and produce the qargs map.
        let qarg_map = if let Some(qubit_ordering) = qubit_order {
            let mut ordered_vec = Vec::from_iter((0..num_qubits as u32).map(Qubit));
            qubit_ordering
                .into_iter()
                .try_for_each(|qubit| -> PyResult<()> {
                    if new_dag.qubits.find(&qubit).is_some() {
                        return Err(DAGCircuitError::new_err(format!(
                            "duplicate qubits {:?}",
                            &qubit
                        )));
                    }
                    let qubit_index = qc_data.qubits().find(&qubit).unwrap();
                    ordered_vec[qubit_index.index()] = new_dag.add_qubit_unchecked(qubit)?;
                    Ok(())
                })?;
            // The `Vec::get` use is because an arbitrary interner might contain old references to
            // bit instances beyond `num_qubits`, such as if it's from a DAG that had wires removed.
            new_dag.merge_qargs(qc_data.qargs_interner(), |bit| {
                ordered_vec.get(bit.index()).copied()
            })
        } else {
            qc_data
                .qubits()
                .objects()
                .iter()
                .try_for_each(|qubit| -> PyResult<_> {
                    new_dag.add_qubit_unchecked(qubit.clone())?;
                    Ok(())
                })?;
            new_dag.merge_qargs(qc_data.qargs_interner(), |bit| Some(*bit))
        };

        // Add the clbits depending on order, and produce the cargs map.
        let carg_map = if let Some(clbit_ordering) = clbit_order {
            let mut ordered_vec = Vec::from_iter((0..num_clbits as u32).map(Clbit));
            clbit_ordering
                .into_iter()
                .try_for_each(|clbit| -> PyResult<()> {
                    if new_dag.clbits.find(&clbit).is_some() {
                        return Err(DAGCircuitError::new_err(format!(
                            "duplicate clbits {:?}",
                            &clbit
                        )));
                    };
                    let clbit_index = qc_data.clbits().find(&clbit).unwrap();
                    ordered_vec[clbit_index.index()] = new_dag.add_clbit_unchecked(clbit)?;
                    Ok(())
                })?;
            // The `Vec::get` use is because an arbitrary interner might contain old references to
            // bit instances beyond `num_clbits`, such as if it's from a DAG that had wires removed.
            new_dag.merge_cargs(qc_data.cargs_interner(), |bit| {
                ordered_vec.get(bit.index()).copied()
            })
        } else {
            qc_data
                .clbits()
                .objects()
                .iter()
                .try_for_each(|clbit| -> PyResult<()> {
                    new_dag.add_clbit_unchecked(clbit.clone())?;
                    Ok(())
                })?;
            new_dag.merge_cargs(qc_data.cargs_interner(), |bit| Some(*bit))
        };

        // Add all of the new vars and stretches
        for identifier in qc_data.identifiers() {
            match identifier {
                CircuitIdentifierInfo::Stretch(circuit_stretch_info) => {
                    new_dag.add_stretch(
                        qc_data
                            .get_stretch(circuit_stretch_info.get_stretch())
                            .expect("Stretch not found for the specified index")
                            .clone(),
                        circuit_stretch_info.get_type().into(),
                    )?;
                }
                CircuitIdentifierInfo::Var(circuit_var_info) => {
                    new_dag.add_var(
                        qc_data
                            .get_var(circuit_var_info.get_var())
                            .expect("Var not found for the specified index")
                            .clone(),
                        circuit_var_info.get_type().into(),
                    )?;
                }
            }
        }

        // Add all the registers
        for qreg in qc_data.qregs() {
            new_dag.add_qreg(qreg.clone())?;
        }

        for creg in qc_data.cregs() {
            new_dag.add_creg(creg.clone())?;
        }

        // After bits and registers are added, copy bitlocations
        new_dag.qubit_locations = qc_data.qubit_indices().clone();
        new_dag.clbit_locations = qc_data.clbit_indices().clone();

        new_dag.try_extend(qc_data.iter().map(|instr| -> PyResult<PackedInstruction> {
            Ok(PackedInstruction {
                op: if copy_op {
                    match instr.op.view() {
                        OperationRef::Gate(gate) => {
                            Python::with_gil(|py| gate.py_deepcopy(py, None))?.into()
                        }
                        OperationRef::Instruction(instruction) => {
                            Python::with_gil(|py| instruction.py_deepcopy(py, None))?.into()
                        }
                        OperationRef::Operation(operation) => {
                            Python::with_gil(|py| operation.py_deepcopy(py, None))?.into()
                        }
                        OperationRef::StandardGate(gate) => gate.into(),
                        OperationRef::StandardInstruction(instruction) => instruction.into(),
                        OperationRef::Unitary(unitary) => unitary.clone().into(),
                    }
                } else {
                    instr.op.clone()
                },
                qubits: qarg_map[instr.qubits],
                clbits: carg_map[instr.clbits],
                params: instr.params.clone(),
                label: instr.label.clone(),
                #[cfg(feature = "cache_pygates")]
                py_op: OnceLock::new(),
            })
        }))?;
        Ok(new_dag)
    }

    #[allow(clippy::too_many_arguments)]
    /// Replace a block of node indices with a new packed operation
    pub fn replace_block(
        &mut self,
        block_ids: &[NodeIndex],
        op: PackedOperation,
        params: SmallVec<[Param; 3]>,
        label: Option<&str>,
        cycle_check: bool,
        qubit_pos_map: &HashMap<Qubit, usize>,
        clbit_pos_map: &HashMap<Clbit, usize>,
    ) -> PyResult<NodeIndex> {
        let mut block_op_names = Vec::with_capacity(block_ids.len());
        let mut block_qargs: HashSet<Qubit> = HashSet::new();
        let mut block_cargs: HashSet<Clbit> = HashSet::new();
        for nd in block_ids {
            let weight = self.dag.node_weight(*nd);
            match weight {
                Some(NodeType::Operation(packed)) => {
                    block_op_names.push(packed.op.name().to_string());
                    block_qargs.extend(self.qargs_interner.get(packed.qubits));
                    block_cargs.extend(self.cargs_interner.get(packed.clbits));
                    // Add classical bits from SwitchCaseOp, if applicable.
                    if let OperationRef::Instruction(op) = packed.op.view() {
                        if op.name() == "switch_case" {
                            Python::with_gil(|py| -> PyResult<()> {
                                let op_bound = op.instruction.bind(py);
                                let target = op_bound.getattr(intern!(py, "target"))?;
                                if target.downcast::<PyClbit>().is_ok() {
                                    let target_clbit: ShareableClbit = target.extract()?;
                                    block_cargs.insert(self.clbits.find(&target_clbit).unwrap());
                                } else if target.is_instance_of::<PyClassicalRegister>() {
                                    block_cargs.extend(self.clbits.map_objects(
                                        target.extract::<Vec<ShareableClbit>>()?.into_iter(),
                                    )?);
                                } else {
                                    block_cargs.extend(
                                        self.clbits.map_objects(
                                            node_resources(&target)?
                                                .clbits
                                                .extract::<Vec<ShareableClbit>>(py)?
                                                .into_iter(),
                                        )?,
                                    );
                                }
                                Ok(())
                            })?;
                        }
                    }
                }
                Some(_) => {
                    return Err(DAGCircuitError::new_err(
                        "Nodes in 'node_block' must be of type 'DAGOpNode'.",
                    ))
                }
                None => {
                    return Err(DAGCircuitError::new_err(
                        "Node in 'node_block' not found in DAG.",
                    ))
                }
            }
        }

        let mut block_qargs: Vec<Qubit> = block_qargs
            .into_iter()
            .filter(|q| qubit_pos_map.contains_key(q))
            .collect();
        block_qargs.sort_by_key(|q| qubit_pos_map[q]);

        let mut block_cargs: Vec<Clbit> = block_cargs
            .into_iter()
            .filter(|c| clbit_pos_map.contains_key(c))
            .collect();
        block_cargs.sort_by_key(|c| clbit_pos_map[c]);

        if op.num_qubits() as usize != block_qargs.len() {
            return Err(DAGCircuitError::new_err(format!(
                "Number of qubits in the replacement operation ({}) is not equal to the number of qubits in the block ({})!", op.num_qubits(), block_qargs.len()
            )));
        }

        let op_name = op.name().to_string();
        let qubits = self.qargs_interner.insert_owned(block_qargs);
        let clbits = self.cargs_interner.insert_owned(block_cargs);
        let weight = NodeType::Operation(PackedInstruction {
            op,
            qubits,
            clbits,
            params: (!params.is_empty()).then(|| Box::new(params)),
            label: label.map(|label| Box::new(label.to_string())),
            #[cfg(feature = "cache_pygates")]
            py_op: OnceLock::new(),
        });

        let new_node = self
            .dag
            .contract_nodes(block_ids.iter().copied(), weight, cycle_check)
            .map_err(|e| match e {
                ContractError::DAGWouldCycle => DAGCircuitError::new_err(
                    "Replacing the specified node block would introduce a cycle",
                ),
            })?;

        self.increment_op(op_name.as_str());
        for name in block_op_names {
            self.decrement_op(name.as_str());
        }
        Ok(new_node)
    }

    pub fn compose(
        &mut self,
        other: &DAGCircuit,
        qubits: Option<&[ShareableQubit]>,
        clbits: Option<&[ShareableClbit]>,
        inline_captures: bool,
    ) -> PyResult<()> {
        if other.qubits.len() > self.qubits.len() || other.clbits.len() > self.clbits.len() {
            return Err(DAGCircuitError::new_err(
                "Trying to compose with another DAGCircuit which has more 'in' edges.",
            ));
        }

        // Number of qubits and clbits must match number in circuit or None
        let identity_qubit_map: HashMap<ShareableQubit, ShareableQubit> = other
            .qubits
            .objects()
            .iter()
            .cloned()
            .zip(self.qubits.objects().iter().cloned())
            .collect();
        let identity_clbit_map: HashMap<ShareableClbit, ShareableClbit> = other
            .clbits
            .objects()
            .iter()
            .cloned()
            .zip(self.clbits.objects().iter().cloned())
            .collect();

        let qubit_map = match qubits {
            None => identity_qubit_map.clone(),
            Some(qubits) => {
                if qubits.len() != other.qubits.len() {
                    return Err(DAGCircuitError::new_err(concat!(
                        "Number of items in qubits parameter does not",
                        " match number of qubits in the circuit."
                    )));
                }
                let other_qubits = other.qubits.objects();
                other_qubits
                    .iter()
                    .cloned()
                    .zip(qubits.iter().cloned())
                    .collect()
            }
        };

        let clbit_map = match clbits {
            None => identity_clbit_map.clone(),
            Some(clbits) => {
                if clbits.len() != other.clbits.len() {
                    return Err(DAGCircuitError::new_err(concat!(
                        "Number of items in clbits parameter does not",
                        " match number of clbits in the circuit."
                    )));
                }
                let other_clbits = other.clbits.objects();
                other_clbits
                    .iter()
                    .cloned()
                    .zip(clbits.iter().cloned())
                    .collect()
            }
        };

        self.global_phase = add_global_phase(&self.global_phase, &other.global_phase)?;

        // This is all the handling we need for realtime variables, if there's no remapping. They:
        //
        // * get added to the DAG and then operations involving them get appended on normally.
        // * get inlined onto an existing variable, then operations get appended normally.
        // * there's a clash or a failed inlining, and we just raise an error.
        //
        // Notably if there's no remapping, there's no need to recurse into control-flow or to do any
        // Var rewriting during the Expr visits.
        for var in &other.vars_input {
            self.add_input_var(other.vars.get(*var).unwrap().clone())?;
        }
        if inline_captures {
            for var in other
                .vars_capture
                .iter()
                .map(|v| other.vars.get(*v).unwrap())
            {
                if self.vars.find(var).is_none() {
                    let expr::Var::Standalone { name, .. } = var else {
                        panic!("var capture not standalone");
                    };
                    return Err(DAGCircuitError::new_err(format!(
                        "Variable '{name}' to be inlined is not in the base DAG. If you wanted it to be automatically added, use `inline_captures=False`."
                    )));
                }
            }
            for stretch in other
                .stretches_capture
                .iter()
                .map(|v| other.stretches.get(*v).unwrap())
            {
                if self.stretches.find(stretch).is_none() {
                    return Err(DAGCircuitError::new_err(format!(
                        "Stretch '{}' to be inlined is not in the base DAG. If you wanted it to be automatically added, use `inline_captures=False`.",
                        stretch.name
                    )));
                }
            }
        } else {
            for var in &other.vars_capture {
                self.add_captured_var(other.vars.get(*var).unwrap().clone())?;
            }
            for stretch in &other.stretches_capture {
                self.add_captured_stretch(other.stretches.get(*stretch).unwrap().clone())?;
            }
        }
        for var in &other.vars_declare {
            self.add_declared_var(other.vars.get(*var).unwrap().clone())?;
        }
        for stretch in &other.stretches_declare {
            self.add_declared_stretch(other.stretches.get(*stretch).unwrap().clone())?;
        }
        let build_var_mapper = |cregs: &RegisterData<ClassicalRegister>| -> VariableMapper {
            let mut edge_map = HashMap::new();
            if clbit_map.is_empty() {
                // try to ido a 1-1 mapping in order
                for (a, b) in identity_clbit_map.iter() {
                    edge_map.insert(a.clone(), b.clone());
                }
            } else {
                for (a, b) in clbit_map.iter() {
                    edge_map.insert(a.clone(), b.clone());
                }
            };
            VariableMapper::new(
                cregs.registers().to_vec(),
                edge_map,
                HashMap::default(),
                None,
            )
        };
        let mut variable_mapper: Option<VariableMapper> = None;

        for node in other.topological_nodes()? {
            match &other.dag[node] {
                NodeType::QubitIn(q) => {
                    let bit = other.qubits.get(*q).unwrap();
                    let m_wire = &qubit_map[bit];
                    let wire_in_dag = self.qubits.find(m_wire);
                    if wire_in_dag.is_none()
                        || (self.qubit_io_map.len() - 1 < wire_in_dag.unwrap().index())
                    {
                        return Err(DAGCircuitError::new_err(format!(
                            "wire {m_wire:?} not in self",
                        )));
                    }
                }
                NodeType::ClbitIn(c) => {
                    let bit = other.clbits.get(*c).unwrap();
                    let m_wire = &clbit_map[bit];
                    let wire_in_dag = self.clbits.find(m_wire);
                    if wire_in_dag.is_none()
                        || self.clbit_io_map.len() - 1 < wire_in_dag.unwrap().index()
                    {
                        return Err(DAGCircuitError::new_err(format!(
                            "wire {m_wire:?} not in self",
                        )));
                    }
                }
                NodeType::Operation(inst) => {
                    let qubits = other
                        .qubits
                        .map_indices(other.qargs_interner.get(inst.qubits));
                    let mapped_qargs = qubits
                        .into_iter()
                        .map(|bit| self.qubits.find(&qubit_map[bit]).unwrap())
                        .collect::<Vec<Qubit>>();
                    let clbits = other
                        .clbits
                        .map_indices(other.cargs_interner.get(inst.clbits));
                    let mapped_cargs = clbits
                        .into_iter()
                        .map(|bit| self.clbits.find(&clbit_map[bit]).unwrap())
                        .collect::<Vec<Clbit>>();

                    let instr = if inst.op.control_flow() {
                        let OperationRef::Instruction(op) = inst.op.view() else {
                            unreachable!("All control_flow ops should be PyInstruction");
                        };
                        let py_op = Python::with_gil(|py| -> PyResult<Py<PyAny>> {
                            let py_op = op.instruction.bind(py);
                            let py_op = py_op.call_method0(intern!(py, "to_mutable"))?;
                            if py_op.is_instance(imports::IF_ELSE_OP.get_bound(py))?
                                || py_op.is_instance(imports::WHILE_LOOP_OP.get_bound(py))?
                            {
                                if let Ok(condition) = py_op
                                    .getattr(intern!(py, "condition"))
                                    .and_then(|c| c.extract())
                                {
                                    match variable_mapper {
                                        Some(ref variable_mapper) => {
                                            let condition = variable_mapper.map_condition(
                                                &condition,
                                                true,
                                                reject_new_register,
                                            )?;
                                            py_op.setattr(intern!(py, "condition"), condition)?;
                                        }
                                        None => {
                                            let var_mapper = build_var_mapper(&self.cregs);
                                            let condition = var_mapper.map_condition(
                                                &condition,
                                                true,
                                                reject_new_register,
                                            )?;
                                            py_op.setattr(intern!(py, "condition"), condition)?;
                                            variable_mapper = Some(var_mapper);
                                        }
                                    }
                                }
                            } else if py_op.is_instance(imports::SWITCH_CASE_OP.get_bound(py))? {
                                match variable_mapper {
                                    Some(ref variable_mapper) => {
                                        py_op.setattr(
                                            intern!(py, "target"),
                                            variable_mapper.map_target(
                                                &py_op.getattr(intern!(py, "target"))?.extract()?,
                                                reject_new_register,
                                            )?,
                                        )?;
                                    }
                                    None => {
                                        let var_mapper = build_var_mapper(&self.cregs);
                                        py_op.setattr(
                                            intern!(py, "target"),
                                            var_mapper.map_target(
                                                &py_op.getattr(intern!(py, "target"))?.extract()?,
                                                reject_new_register,
                                            )?,
                                        )?;
                                        variable_mapper = Some(var_mapper);
                                    }
                                }
                            }
                            Ok(py_op.unbind())
                        })?;
                        PackedInstruction {
                            op: PackedOperation::from_instruction(
                                PyInstruction {
                                    qubits: op.qubits,
                                    clbits: op.clbits,
                                    params: op.params,
                                    op_name: op.op_name.clone(),
                                    control_flow: op.control_flow,
                                    instruction: py_op,
                                }
                                .into(),
                            ),
                            qubits: self.qargs_interner.insert_owned(mapped_qargs),
                            clbits: self.cargs_interner.insert_owned(mapped_cargs),
                            params: inst.params.clone(),
                            label: inst.label.clone(),
                            #[cfg(feature = "cache_pygates")]
                            py_op: OnceLock::new(),
                        }
                    } else {
                        PackedInstruction {
                            op: inst.op.clone(),
                            qubits: self.qargs_interner.insert_owned(mapped_qargs),
                            clbits: self.cargs_interner.insert_owned(mapped_cargs),
                            params: inst.params.clone(),
                            label: inst.label.clone(),
                            #[cfg(feature = "cache_pygates")]
                            py_op: inst.py_op.clone(),
                        }
                    };
                    self.push_back(instr)?;
                }
                // If its a Var wire, we already checked that it exists in the destination.
                NodeType::VarIn(_)
                | NodeType::VarOut(_)
                | NodeType::QubitOut(_)
                | NodeType::ClbitOut(_) => (),
            }
        }
        Ok(())
    }

    /// Substitute an operation in a node with a new one. The wire counts must match and the same
    /// argument order will be used.
    pub fn substitute_op(
        &mut self,
        node_index: NodeIndex,
        new_op: PackedOperation,
        params: SmallVec<[Param; 3]>,
        label: Option<&str>,
    ) -> PyResult<()> {
        let old_packed = self.dag[node_index].unwrap_operation();
        let op_name = old_packed.op.name().to_string();

        if old_packed.op.num_qubits() != new_op.num_qubits()
            || old_packed.op.num_clbits() != new_op.num_clbits()
        {
            return Err(DAGCircuitError::new_err(
                format!(
                    "Cannot replace node of width ({} qubits, {} clbits) with operation of mismatched width ({} qubits, {} clbits)",
                    old_packed.op.num_qubits(), old_packed.op.num_clbits(), new_op.num_qubits(), new_op.num_clbits()
                )));
        }
        let new_op_name = new_op.name().to_string();
        let new_weight = NodeType::Operation(PackedInstruction {
            op: new_op,
            qubits: old_packed.qubits,
            clbits: old_packed.clbits,
            params: (!params.is_empty()).then(|| params.into()),
            label: label.map(|label| Box::new(label.to_string())),
            #[cfg(feature = "cache_pygates")]
            py_op: OnceLock::new(),
        });
        if let Some(weight) = self.dag.node_weight_mut(node_index) {
            *weight = new_weight;
        }

        // Update self.op_names
        self.decrement_op(op_name.as_str());
        self.increment_op(new_op_name.as_str());
        Ok(())
    }

    /// Substitute a give node in the dag with a new operation from python
    pub fn substitute_node_with_py_op(
        &mut self,
        node_index: NodeIndex,
        op: &Bound<PyAny>,
    ) -> PyResult<()> {
        // Extract information from node that is going to be replaced
        let old_packed = self.dag[node_index].unwrap_operation();
        let op_name = old_packed.op.name().to_string();
        // Extract information from new op
        let new_op = op.extract::<OperationFromPython>()?;
        let current_wires: HashSet<Wire> =
            self.dag.edges(node_index).map(|e| *e.weight()).collect();
        let mut new_wires: HashSet<Wire> = self
            .qargs_interner
            .get(old_packed.qubits)
            .iter()
            .map(|x| Wire::Qubit(*x))
            .chain(
                self.cargs_interner
                    .get(old_packed.clbits)
                    .iter()
                    .map(|x| Wire::Clbit(*x)),
            )
            .collect();
        let (additional_clbits, additional_vars) =
            Python::with_gil(|py| self.additional_wires(py, new_op.operation.view()))?;
        new_wires.extend(additional_clbits.iter().map(|x| Wire::Clbit(*x)));
        new_wires.extend(additional_vars.iter().map(|x| Wire::Var(*x)));

        if old_packed.op.num_qubits() != new_op.operation.num_qubits()
            || old_packed.op.num_clbits() != new_op.operation.num_clbits()
        {
            return Err(DAGCircuitError::new_err(
                format!(
                    "Cannot replace node of width ({} qubits, {} clbits) with operation of mismatched width ({} qubits, {} clbits)",
                    old_packed.op.num_qubits(), old_packed.op.num_clbits(), new_op.operation.num_qubits(), new_op.operation.num_clbits()
                )));
        }

        #[cfg(feature = "cache_pygates")]
        let py_op_cache = Some(op.clone().unbind());

        let label = new_op.label.clone();
        if new_wires != current_wires {
            // The new wires must be a non-strict subset of the current wires; if they add new
            // wires, we'd not know where to cut the existing wire to insert the new dependency.
            return Err(DAGCircuitError::new_err(format!(
                "New operation '{:?}' does not span the same wires as the old node '{:?}'. New wires: {:?}, old_wires: {:?}.", op.str(), old_packed.op.view(), new_wires, current_wires
            )));
        }
        let new_op_name = new_op.operation.name().to_string();
        let new_weight = NodeType::Operation(PackedInstruction {
            op: new_op.operation,
            qubits: old_packed.qubits,
            clbits: old_packed.clbits,
            params: (!new_op.params.is_empty()).then(|| new_op.params.into()),
            label,
            #[cfg(feature = "cache_pygates")]
            py_op: py_op_cache.map(OnceLock::from).unwrap_or_default(),
        });
        if let Some(weight) = self.dag.node_weight_mut(node_index) {
            *weight = new_weight;
        }

        // Update self.op_names
        self.decrement_op(op_name.as_str());
        self.increment_op(new_op_name.as_str());
        Ok(())
    }

    /// Returns version of the DAGCircuit optimized for efficient addition
    /// of multiple new instructions to the [DAGCircuit].
    pub fn into_builder(self) -> DAGCircuitBuilder {
        DAGCircuitBuilder::new(self)
    }

    // Returns an immutable reference to 'name', if it exists
    pub fn get_name(&self) -> Option<&String> {
        self.name.as_ref()
    }

    // Returns an immutable reference to 'metadata'
    pub fn get_metadata(&self) -> Option<&PyObject> {
        self.metadata.as_ref()
    }
}

pub struct DAGCircuitBuilder {
    dag: DAGCircuit,
    last_clbits: Vec<Option<NodeIndex>>,
    last_qubits: Vec<Option<NodeIndex>>,
    last_vars: Vec<Option<NodeIndex>>,
}

impl DAGCircuitBuilder {
    /// Creates a new instance of [DAGCircuitBuilder] which allows instructions to
    /// be added continuously into the [DAGCircuit].
    pub fn new(dag: DAGCircuit) -> DAGCircuitBuilder {
        let num_qubits = dag.num_qubits();
        let num_clbits = dag.num_clbits();
        let num_vars = dag.num_vars();
        Self {
            dag,
            last_qubits: vec![None; num_qubits],
            last_clbits: vec![None; num_clbits],
            last_vars: vec![None; num_vars],
        }
    }

    /// Finishes up the changes by re-connecting all of the output nodes back to the last
    /// recorded nodes.
    pub fn build(mut self) -> DAGCircuit {
        // Re-connects all of the output nodes with their respective last nodes.
        // Add the output_nodes back to qargs
        for (qubit, node) in self
            .last_qubits
            .into_iter()
            .enumerate()
            .filter_map(|(qubit, node)| node.map(|node| (qubit, node)))
        {
            let output_node = self.dag.qubit_io_map[qubit][1];
            self.dag
                .dag
                .add_edge(node, output_node, Wire::Qubit(Qubit(qubit as u32)));
        }

        // Add the output_nodes back to cargs
        for (clbit, node) in self
            .last_clbits
            .into_iter()
            .enumerate()
            .filter_map(|(clbit, node)| node.map(|node| (clbit, node)))
        {
            let output_node = self.dag.clbit_io_map[clbit][1];
            self.dag
                .dag
                .add_edge(node, output_node, Wire::Clbit(Clbit(clbit as u32)));
        }

        // Add the output_nodes back to vars
        for (var, node) in self
            .last_vars
            .into_iter()
            .enumerate()
            .filter_map(|(var, node)| node.map(|node| (var, node)))
        {
            let output_node = self.dag.var_io_map[var][1];
            self.dag
                .dag
                .add_edge(node, output_node, Wire::Var(Var(var as u32)));
        }
        self.dag
    }

    /// Applies a new operation to the back of the circuit. This variant works with non-owned bit indices.
    pub fn apply_operation_back(
        &mut self,
        op: PackedOperation,
        qubits: &[Qubit],
        clbits: &[Clbit],
        params: Option<SmallVec<[Param; 3]>>,
        label: Option<String>,
        #[cfg(feature = "cache_pygates")] py_op: Option<PyObject>,
    ) -> PyResult<NodeIndex> {
        let instruction = self.pack_instruction(
            op,
            qubits,
            clbits,
            params,
            label,
            #[cfg(feature = "cache_pygates")]
            py_op,
        );
        self.push_back(instruction)
    }

    /// Pushes a valid [PackedInstruction] to the back ot the circuit.
    pub fn push_back(&mut self, instr: PackedInstruction) -> PyResult<NodeIndex> {
        let (all_cbits, vars) = self.dag.get_classical_resources(&instr)?;

        // Increment the operation count
        self.dag.increment_op(instr.op.name());

        let qubits_id = instr.qubits;
        let new_node = self.dag.dag.add_node(NodeType::Operation(instr));

        // Check all the qubits in this instruction.
        for qubit in self.dag.qargs_interner.get(qubits_id) {
            // Retrieve each qubit's last node
            let qubit_last_node = *self.last_qubits[qubit.index()].get_or_insert_with(|| {
                // If the qubit is not in the last nodes collection, the edge between the output node and its predecessor.
                // Then, store the predecessor's NodeIndex in the last nodes collection.
                let output_node = self.dag.qubit_io_map[qubit.index()][1];
                let (edge_id, predecessor_node) = self
                    .dag
                    .dag
                    .edges_directed(output_node, Incoming)
                    .next()
                    .map(|edge| (edge.id(), edge.source()))
                    .unwrap();
                self.dag.dag.remove_edge(edge_id);
                predecessor_node
            });
            self.last_qubits[qubit.index()] = Some(new_node);
            self.dag
                .dag
                .add_edge(qubit_last_node, new_node, Wire::Qubit(*qubit));
        }

        // Check all the clbits in this instruction.
        for clbit in all_cbits {
            let clbit_last_node = *self.last_clbits[clbit.index()].get_or_insert_with(|| {
                // If the qubit is not in the last nodes collection, the edge between the output node and its predecessor.
                // Then, store the predecessor's NodeIndex in the last nodes collection.
                let output_node = self.dag.clbit_io_map[clbit.index()][1];
                let (edge_id, predecessor_node) = self
                    .dag
                    .dag
                    .edges_directed(output_node, Incoming)
                    .next()
                    .map(|edge| (edge.id(), edge.source()))
                    .unwrap();
                self.dag.dag.remove_edge(edge_id);
                predecessor_node
            });
            self.last_clbits[clbit.index()] = Some(new_node);
            self.dag
                .dag
                .add_edge(clbit_last_node, new_node, Wire::Clbit(clbit));
        }

        // If available, check all the vars in this instruction
        for var in vars.iter().flatten() {
            let var_last_node = *self.last_vars[var.index()].get_or_insert_with(|| {
                // If the var is not in the last nodes collection, the edge between the output node and its predecessor.
                // Then, store the predecessor's NodeIndex in the last nodes collection.
                let output_node = self.dag.var_io_map.get(var.index()).unwrap()[1];
                let (edge_id, predecessor_node) = self
                    .dag
                    .dag
                    .edges_directed(output_node, Incoming)
                    .next()
                    .map(|edge| (edge.id(), edge.source()))
                    .unwrap();
                self.dag.dag.remove_edge(edge_id);
                predecessor_node
            });

            // Because `DAGCircuit::additional_wires` can return repeated instances of vars,
            // we need to make sure to skip those to avoid cycles.
            self.last_vars[var.index()] = Some(new_node);
            if var_last_node == new_node {
                continue;
            }
            self.dag
                .dag
                .add_edge(var_last_node, new_node, Wire::Var(*var));
        }
        Ok(new_node)
    }

    /// Packs a [PackedOperation] into a valid [PackedInstruction] within the circuit.
    #[inline]
    pub fn pack_instruction(
        &mut self,
        op: PackedOperation,
        qubits: &[Qubit],
        clbits: &[Clbit],
        params: Option<SmallVec<[Param; 3]>>,
        label: Option<String>,
        #[cfg(feature = "cache_pygates")] py_op: Option<PyObject>,
    ) -> PackedInstruction {
        #[cfg(feature = "cache_pygates")]
        let py_op = if let Some(py_op) = py_op {
            py_op.into()
        } else {
            OnceLock::new()
        };
        let qubits = if !qubits.is_empty() {
            self.insert_qargs(qubits)
        } else {
            self.dag.qargs_interner.get_default()
        };
        let clbits = if !clbits.is_empty() {
            self.insert_cargs(clbits)
        } else {
            self.dag.cargs_interner.get_default()
        };
        PackedInstruction {
            op,
            qubits,
            clbits,
            params: params.map(Box::new),
            label: label.map(|label| label.into()),
            #[cfg(feature = "cache_pygates")]
            py_op,
        }
    }

    /// Returns an immutable view to the qubit interner
    pub fn qargs_interner(&self) -> &Interner<[Qubit]> {
        &self.dag.qargs_interner
    }

    /// Returns an immutable view to the clbit interner
    pub fn cargs_interner(&self) -> &Interner<[Clbit]> {
        &self.dag.cargs_interner
    }

    /// Packs qargs into the circuit.
    pub fn insert_qargs(&mut self, qargs: &[Qubit]) -> Interned<[Qubit]> {
        self.dag.qargs_interner.insert(qargs)
    }

    /// Packs qargs into the circuit.
    pub fn insert_cargs(&mut self, cargs: &[Clbit]) -> Interned<[Clbit]> {
        self.dag.cargs_interner.insert(cargs)
    }

    /// Adds a new value to the global phase of the inner [DAGCircuit].
    pub fn add_global_phase(&mut self, param: &Param) -> PyResult<()> {
        self.dag.add_global_phase(param)
    }
}

impl ::std::ops::Index<NodeIndex> for DAGCircuit {
    type Output = NodeType;

    fn index(&self, index: NodeIndex) -> &Self::Output {
        self.dag.index(index)
    }
}

/// Add to global phase. Global phase can only be Float or ParameterExpression so this
/// does not handle the full possibility of parameter values.
/// TODO replace/merge this with add_param/radd_param
pub(crate) fn add_global_phase(phase: &Param, other: &Param) -> PyResult<Param> {
    Ok(match [phase, other] {
        [Param::Float(a), Param::Float(b)] => Param::Float(a + b),
        [Param::Float(a), Param::ParameterExpression(b)] => {
            Param::ParameterExpression(Arc::new(b.add(&ParameterExpression::from_f64(*a)).unwrap()))
        }
        [Param::ParameterExpression(a), Param::Float(b)] => {
            Param::ParameterExpression(Arc::new(a.add(&ParameterExpression::from_f64(*b)).unwrap()))
        }
        [Param::ParameterExpression(a), Param::ParameterExpression(b)] => {
            Param::ParameterExpression(Arc::new(a.add(b).expect("Name conflict in add.")))
        }
        _ => panic!("Invalid global phase"),
    })
}

type SortKeyType<'a> = (&'a [Qubit], &'a [Clbit]);

#[cfg(all(test, not(miri)))]
mod test {
    use crate::bit::{ClassicalRegister, QuantumRegister};
    use crate::dag_circuit::{DAGCircuit, Wire};
    use crate::operations::{StandardGate, StandardInstruction};
    use crate::packed_instruction::{PackedInstruction, PackedOperation};
    use crate::{Clbit, Qubit};
    use hashbrown::HashSet;
    use pyo3::prelude::*;
    use rustworkx_core::petgraph::prelude::*;
    use rustworkx_core::petgraph::visit::IntoEdgeReferences;

    fn new_dag(qubits: u32, clbits: u32) -> DAGCircuit {
        let qreg = QuantumRegister::new_owning("q".to_owned(), qubits);
        let creg = ClassicalRegister::new_owning("c".to_owned(), clbits);
        let mut dag = DAGCircuit::new();
        dag.add_qreg(qreg).unwrap();
        dag.add_creg(creg).unwrap();
        dag
    }

    macro_rules! cx_gate {
        ($dag:expr, $q0:expr, $q1:expr) => {
            PackedInstruction::from_standard_gate(
                StandardGate::CX,
                None,
                $dag.qargs_interner
                    .insert_owned(vec![Qubit($q0), Qubit($q1)]),
            )
        };
    }

    macro_rules! measure {
        ($dag:expr, $qarg:expr, $carg:expr) => {{
            let qubits = $dag.qargs_interner.insert_owned(vec![Qubit($qarg)]);
            let clbits = $dag.cargs_interner.insert_owned(vec![Clbit($qarg)]);
            PackedInstruction {
                op: PackedOperation::from_standard_instruction(StandardInstruction::Measure),
                qubits,
                clbits,
                params: None,
                label: None,
                #[cfg(feature = "cache_pygates")]
                py_op: Default::default(),
            }
        }};
    }

    #[test]
    fn test_push_back() -> PyResult<()> {
        let mut dag = new_dag(2, 2);

        // IO nodes.
        let [q0_in_node, q0_out_node] = dag.qubit_io_map[0];
        let [q1_in_node, q1_out_node] = dag.qubit_io_map[1];
        let [c0_in_node, c0_out_node] = dag.clbit_io_map[0];
        let [c1_in_node, c1_out_node] = dag.clbit_io_map[1];

        // Add a CX to the otherwise empty circuit.
        let cx = cx_gate!(dag, 0, 1);
        let cx_node = dag.push_back(cx)?;
        assert!(matches!(dag.op_names.get("cx"), Some(1)));

        let expected_wires = HashSet::from_iter([
            // q0In => CX => q0Out
            (q0_in_node, cx_node, Wire::Qubit(Qubit(0))),
            (cx_node, q0_out_node, Wire::Qubit(Qubit(0))),
            // q1In => CX => q1Out
            (q1_in_node, cx_node, Wire::Qubit(Qubit(1))),
            (cx_node, q1_out_node, Wire::Qubit(Qubit(1))),
            // No clbits used, so in goes straight to out.
            (c0_in_node, c0_out_node, Wire::Clbit(Clbit(0))),
            (c1_in_node, c1_out_node, Wire::Clbit(Clbit(1))),
        ]);

        let actual_wires: HashSet<_> = dag
            .dag
            .edge_references()
            .map(|e| (e.source(), e.target(), *e.weight()))
            .collect();

        assert_eq!(actual_wires, expected_wires, "unexpected DAG structure");

        // Add measures after CX.
        let measure_q0 = measure!(dag, 0, 0);
        let measure_q0_node = dag.push_back(measure_q0)?;

        let measure_q1 = measure!(dag, 1, 1);
        let measure_q1_node = dag.push_back(measure_q1)?;

        let expected_wires = HashSet::from_iter([
            // q0In -> CX -> M -> q0Out
            (q0_in_node, cx_node, Wire::Qubit(Qubit(0))),
            (cx_node, measure_q0_node, Wire::Qubit(Qubit(0))),
            (measure_q0_node, q0_out_node, Wire::Qubit(Qubit(0))),
            // q1In -> CX -> M -> q1Out
            (q1_in_node, cx_node, Wire::Qubit(Qubit(1))),
            (cx_node, measure_q1_node, Wire::Qubit(Qubit(1))),
            (measure_q1_node, q1_out_node, Wire::Qubit(Qubit(1))),
            // c0In -> M -> c0Out
            (c0_in_node, measure_q0_node, Wire::Clbit(Clbit(0))),
            (measure_q0_node, c0_out_node, Wire::Clbit(Clbit(0))),
            // c1In -> M -> c1Out
            (c1_in_node, measure_q1_node, Wire::Clbit(Clbit(1))),
            (measure_q1_node, c1_out_node, Wire::Clbit(Clbit(1))),
        ]);

        let actual_wires: HashSet<_> = dag
            .dag
            .edge_references()
            .map(|e| (e.source(), e.target(), *e.weight()))
            .collect();

        assert_eq!(actual_wires, expected_wires, "unexpected DAG structure");
        Ok(())
    }

    #[test]
    fn test_push_front() -> PyResult<()> {
        let mut dag = new_dag(2, 2);

        // IO nodes.
        let [q0_in_node, q0_out_node] = dag.qubit_io_map[0];
        let [q1_in_node, q1_out_node] = dag.qubit_io_map[1];
        let [c0_in_node, c0_out_node] = dag.clbit_io_map[0];
        let [c1_in_node, c1_out_node] = dag.clbit_io_map[1];

        // Add measures first (we'll add something before them afterwards).
        let measure_q0 = measure!(dag, 0, 0);
        let measure_q0_node = dag.push_back(measure_q0)?;

        let measure_q1 = measure!(dag, 1, 1);
        let measure_q1_node = dag.push_back(measure_q1)?;

        let expected_wires = HashSet::from_iter([
            // q0In => M => q0Out
            (q0_in_node, measure_q0_node, Wire::Qubit(Qubit(0))),
            (measure_q0_node, q0_out_node, Wire::Qubit(Qubit(0))),
            // q1In => M => q1Out
            (q1_in_node, measure_q1_node, Wire::Qubit(Qubit(1))),
            (measure_q1_node, q1_out_node, Wire::Qubit(Qubit(1))),
            // c0In -> M -> c0Out
            (c0_in_node, measure_q0_node, Wire::Clbit(Clbit(0))),
            (measure_q0_node, c0_out_node, Wire::Clbit(Clbit(0))),
            // c1In -> M -> c1Out
            (c1_in_node, measure_q1_node, Wire::Clbit(Clbit(1))),
            (measure_q1_node, c1_out_node, Wire::Clbit(Clbit(1))),
        ]);

        let actual_wires: HashSet<_> = dag
            .dag
            .edge_references()
            .map(|e| (e.source(), e.target(), *e.weight()))
            .collect();

        assert_eq!(actual_wires, expected_wires);

        // Add a CX before the measures.
        let cx = cx_gate!(dag, 0, 1);
        let cx_node = dag.push_front(cx)?;
        assert!(matches!(dag.op_names.get("cx"), Some(1)));

        let expected_wires = HashSet::from_iter([
            // q0In -> CX -> M -> q0Out
            (q0_in_node, cx_node, Wire::Qubit(Qubit(0))),
            (cx_node, measure_q0_node, Wire::Qubit(Qubit(0))),
            (measure_q0_node, q0_out_node, Wire::Qubit(Qubit(0))),
            // q1In -> CX -> M -> q1Out
            (q1_in_node, cx_node, Wire::Qubit(Qubit(1))),
            (cx_node, measure_q1_node, Wire::Qubit(Qubit(1))),
            (measure_q1_node, q1_out_node, Wire::Qubit(Qubit(1))),
            // c0In -> M -> c0Out
            (c0_in_node, measure_q0_node, Wire::Clbit(Clbit(0))),
            (measure_q0_node, c0_out_node, Wire::Clbit(Clbit(0))),
            // c1In -> M -> c1Out
            (c1_in_node, measure_q1_node, Wire::Clbit(Clbit(1))),
            (measure_q1_node, c1_out_node, Wire::Clbit(Clbit(1))),
        ]);

        let actual_wires: HashSet<_> = dag
            .dag
            .edge_references()
            .map(|e| (e.source(), e.target(), *e.weight()))
            .collect();

        assert_eq!(actual_wires, expected_wires, "unexpected DAG structure");
        Ok(())
    }

    #[test]
    fn test_physical_empty_like() -> PyResult<()> {
        let mut dag = DAGCircuit::new();
        let qr = QuantumRegister::new_owning("virtual".to_owned(), 5);
        let cr = ClassicalRegister::new_owning("classical".to_owned(), 5);
        dag.name = Some("my dag".to_owned());
        dag.add_creg(cr.clone())?;
        dag.add_qreg(qr)?;
        dag.apply_operation_back(
            StandardGate::H.into(),
            &[Qubit(0)],
            &[],
            None,
            None,
            #[cfg(feature = "cache_pygates")]
            None,
        )?;
        dag.apply_operation_back(
            StandardGate::CX.into(),
            &[Qubit(0), Qubit(1)],
            &[],
            None,
            None,
            #[cfg(feature = "cache_pygates")]
            None,
        )?;
        let empty = dag.physical_empty_like_with_capacity(10, 0, 0)?;
        assert_eq!(empty.name.as_deref(), Some("my dag"));
        assert_eq!(
            empty
                .qregs()
                .iter()
                .map(|reg| (reg.name(), reg.len()))
                .collect::<Vec<_>>(),
            vec![("q", 10)]
        );
        assert_eq!(empty.cregs(), &[cr]);
        assert_eq!(empty.num_ops(), 0);
        Ok(())
    }
}<|MERGE_RESOLUTION|>--- conflicted
+++ resolved
@@ -6797,18 +6797,8 @@
 
     /// Replace a node with individual operations from a provided callback
     /// function on each qubit of that node.
-    #[allow(unused_variables)]
-<<<<<<< HEAD
-    pub fn replace_node_with_1q_ops<F>(&mut self, node: NodeIndex, insert: F) -> PyResult<()>
+    pub fn replace_node_with_1q_ops<F>(&mut self, node: NodeIndex, insert: F)
     where
-=======
-    pub fn replace_node_with_1q_ops<F>(
-        &mut self,
-        py: Python, // Unused if cache_pygates isn't enabled
-        node: NodeIndex,
-        insert: F,
-    ) where
->>>>>>> d94af0be
         F: Fn(Wire) -> (PackedOperation, SmallVec<[Param; 3]>),
     {
         let mut edge_list: Vec<(NodeIndex, NodeIndex, Wire)> = Vec::with_capacity(2);
