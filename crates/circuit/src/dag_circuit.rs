--- conflicted
+++ resolved
@@ -23,11 +23,7 @@
 use crate::error::DAGCircuitError;
 use crate::imports;
 use crate::interner::{Interned, Interner};
-<<<<<<< HEAD
-use crate::operations::{Operation, OperationRef, Param, PyInstruction};
-=======
 use crate::operations::{Operation, OperationRef, Param, PyInstruction, StandardGate};
->>>>>>> f4ca0886
 use crate::packed_instruction::PackedInstruction;
 use crate::rustworkx_core_vnext::isomorphism;
 use crate::{BitType, Clbit, Qubit, TupleLikeArg};
@@ -6166,13 +6162,6 @@
         }
         Ok(())
     }
-<<<<<<< HEAD
-
-    /// Get the instruction qubits interned at the given index
-    pub fn get_inst_qubits(&self, index: Interned<[Qubit]>) -> &[Qubit] {
-        self.qargs_interner.get(index)
-    }
-=======
     /// Get qargs from an intern index
     pub fn get_qargs(&self, index: Interned<[Qubit]>) -> &[Qubit] {
         self.qargs_interner.get(index)
@@ -6294,7 +6283,6 @@
             Err(DAGCircuitError::new_err("Specified node is not an op node"))
         }
     }
->>>>>>> f4ca0886
 }
 
 /// Add to global phase. Global phase can only be Float or ParameterExpression so this
