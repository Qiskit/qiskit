--- conflicted
+++ resolved
@@ -1202,15 +1202,9 @@
         for node_weight in self.dag.node_weights_mut() {
             match node_weight {
                 NodeType::Operation(op) => {
-<<<<<<< HEAD
-                    let cargs = self.cargs_interner.get(op.clbits());
-                    let carg_bits = old_clbits.map_indices(cargs).map(|b| b.bind(py).clone());
-                    *op.clbits_mut() = self
-=======
                     let cargs = self.cargs_interner.get(op.clbits);
                     let carg_bits = old_clbits.map_indices(cargs).cloned();
                     op.clbits = self
->>>>>>> 00c47566
                         .cargs_interner
                         .insert_owned(self.clbits.map_objects(carg_bits)?.collect());
                 }
@@ -1373,15 +1367,9 @@
         for node_weight in self.dag.node_weights_mut() {
             match node_weight {
                 NodeType::Operation(op) => {
-<<<<<<< HEAD
-                    let qargs = self.qargs_interner.get(op.qubits());
-                    let qarg_bits = old_qubits.map_indices(qargs).map(|b| b.bind(py).clone());
-                    *op.qubits_mut() = self
-=======
                     let qargs = self.qargs_interner.get(op.qubits);
                     let qarg_bits = old_qubits.map_indices(qargs).cloned();
                     op.qubits = self
->>>>>>> 00c47566
                         .qargs_interner
                         .insert_owned(self.qubits.map_objects(qarg_bits)?.collect());
                 }
@@ -1619,21 +1607,6 @@
             .map(|c| c.value.extract::<Vec<ShareableClbit>>())
             .transpose()?;
         let node = {
-<<<<<<< HEAD
-            let qubits_id = self
-                .qargs_interner
-                .insert_owned(self.qubits.map_bits(qargs.iter().flatten())?.collect());
-            let clbits_id = self
-                .cargs_interner
-                .insert_owned(self.clbits.map_bits(cargs.iter().flatten())?.collect());
-            let instr = PackedInstruction::new(
-                py_op.operation,
-                qubits_id,
-                clbits_id,
-                (!py_op.params.is_empty()).then_some(py_op.params.into()),
-                py_op.extra_attrs,
-            );
-=======
             let qubits_id = self.qargs_interner.insert_owned(
                 self.qubits
                     .map_objects(qargs.into_iter().flatten())?
@@ -1644,16 +1617,15 @@
                     .map_objects(cargs.into_iter().flatten())?
                     .collect(),
             );
-            let instr = PackedInstruction {
-                op: py_op.operation,
-                qubits: qubits_id,
-                clbits: clbits_id,
-                params: (!py_op.params.is_empty()).then(|| Box::new(py_op.params)),
-                label: py_op.label,
+            let instr = PackedInstruction::new(
+                py_op.operation,
+                qubits_id,
+                clbits_id,
+                (!py_op.params.is_empty()).then(|| Box::new(py_op.params)),
+                py_op.label,
                 #[cfg(feature = "cache_pygates")]
-                py_op: op.unbind().into(),
-            };
->>>>>>> 00c47566
+                op.unbind().into(),
+            );
 
             if check {
                 self.check_op_addition(py, &instr)?;
@@ -1697,21 +1669,6 @@
             .map(|c| c.value.extract::<Vec<ShareableClbit>>())
             .transpose()?;
         let node = {
-<<<<<<< HEAD
-            let qubits_id = self
-                .qargs_interner
-                .insert_owned(self.qubits.map_bits(qargs.iter().flatten())?.collect());
-            let clbits_id = self
-                .cargs_interner
-                .insert_owned(self.clbits.map_bits(cargs.iter().flatten())?.collect());
-            let instr = PackedInstruction::new(
-                py_op.operation,
-                qubits_id,
-                clbits_id,
-                (!py_op.params.is_empty()).then_some(py_op.params.into()),
-                py_op.extra_attrs,
-            );
-=======
             let qubits_id = self.qargs_interner.insert_owned(
                 self.qubits
                     .map_objects(qargs.into_iter().flatten())?
@@ -1722,16 +1679,15 @@
                     .map_objects(cargs.into_iter().flatten())?
                     .collect(),
             );
-            let instr = PackedInstruction {
-                op: py_op.operation,
-                qubits: qubits_id,
-                clbits: clbits_id,
-                params: (!py_op.params.is_empty()).then(|| Box::new(py_op.params)),
-                label: py_op.label,
+            let instr = PackedInstruction::new(
+                py_op.operation,
+                qubits_id,
+                clbits_id,
+                (!py_op.params.is_empty()).then(|| Box::new(py_op.params)),
+                py_op.label,
                 #[cfg(feature = "cache_pygates")]
-                py_op: op.unbind().into(),
-            };
->>>>>>> 00c47566
+                op.unbind().into(),
+            );
 
             if check {
                 self.check_op_addition(py, &instr)?;
@@ -2011,16 +1967,7 @@
                         py_op = py_op.call_method0(intern!(py, "to_mutable"))?;
                     }
 
-<<<<<<< HEAD
-                    if let Some(condition) = op.condition() {
-                        // TODO: do we need to check for condition.is_none()?
-                        let condition = variable_mapper.map_condition(condition.bind(py), true)?;
-                        if !op.op().control_flow() {
-                            py_op = py_op.call_method1(
-                                intern!(py, "c_if"),
-                                condition.downcast::<PyTuple>()?,
-=======
-                    if op.op.control_flow() {
+                    if op.op().control_flow() {
                         if py_op.is_instance(imports::IF_ELSE_OP.get_bound(py))?
                             || py_op.is_instance(imports::WHILE_LOOP_OP.get_bound(py))?
                         {
@@ -2033,7 +1980,6 @@
                                 intern!(py, "target"),
                                 variable_mapper
                                     .map_target(&py_op.getattr(intern!(py, "target"))?)?,
->>>>>>> 00c47566
                             )?;
                         };
                     }
@@ -2507,25 +2453,7 @@
                         }
                         true
                     };
-<<<<<<< HEAD
-                    let check_conditions = || -> PyResult<bool> {
-                        if let Some(cond1) = inst1.extra_attrs().condition() {
-                            if let Some(cond2) = inst2.extra_attrs().condition() {
-                                legacy_condition_eq
-                                    .call1((cond1, cond2, &self_bit_indices, &other_bit_indices))?
-                                    .extract::<bool>()
-                            } else {
-                                Ok(false)
-                            }
-                        } else {
-                            Ok(inst2.extra_attrs().condition().is_none())
-                        }
-                    };
-
                     match [inst1.op().view(), inst2.op().view()] {
-=======
-                    match [inst1.op.view(), inst2.op.view()] {
->>>>>>> 00c47566
                         [OperationRef::StandardGate(_), OperationRef::StandardGate(_)]
                         | [OperationRef::StandardInstruction(_), OperationRef::StandardInstruction(_)] => {
                             Ok(inst1.py_op_eq(py, inst2)?
@@ -2901,14 +2829,8 @@
             let cargs_list = cargs_list.downcast::<PyList>().unwrap();
             let cargs_set = imports::BUILTIN_SET.get_bound(py).call1((cargs_list,))?;
             let cargs_set = cargs_set.downcast::<PySet>().unwrap();
-<<<<<<< HEAD
-            if !propagate_condition && self.may_have_additional_wires(py, &node) {
-                let (add_cargs, _add_vars) =
-                    self.additional_wires(py, node.op().view(), node.condition())?;
-=======
             if self.may_have_additional_wires(py, &node) {
-                let (add_cargs, _add_vars) = self.additional_wires(py, node.op.view())?;
->>>>>>> 00c47566
+                let (add_cargs, _add_vars) = self.additional_wires(py, node.op().view())?;
                 for wire in add_cargs.iter() {
                     let clbit = self.clbits.get(*wire).unwrap();
                     if !cargs_set.contains(clbit)? {
@@ -3033,11 +2955,7 @@
 
         let node_vars = if self.may_have_additional_wires(py, &node) {
             let (_additional_clbits, additional_vars) =
-<<<<<<< HEAD
-                self.additional_wires(py, node.op().view(), node.condition())?;
-=======
-                self.additional_wires(py, node.op.view())?;
->>>>>>> 00c47566
+                self.additional_wires(py, node.op().view())?;
             let var_set = PySet::new(py, &additional_vars)?;
             if input_dag_var_set
                 .call_method1(intern!(py, "difference"), (var_set.clone(),))?
@@ -3098,162 +3016,6 @@
         let new_input_dag: Option<DAGCircuit> = None;
         // It doesn't make sense to try and propagate a condition from a control-flow op; a
         // replacement for the control-flow op should implement the operation completely.
-<<<<<<< HEAD
-        let node_map = if propagate_condition && !node.op().control_flow() {
-            // Nested until https://github.com/rust-lang/rust/issues/53667 is fixed in a stable
-            // release
-            if let Some(condition) = node.extra_attrs().condition() {
-                let mut in_dag = input_dag.copy_empty_like(py, "alike")?;
-                // The remapping of `condition` below is still using the old code that assumes a 2-tuple.
-                // This is because this remapping code only makes sense in the case of non-control-flow
-                // operations being replaced.  These can only have the 2-tuple conditions, and the
-                // ability to set a condition at an individual node level will be deprecated and removed
-                // in favour of the new-style conditional blocks.  The extra logic in here to add
-                // additional wires into the map as necessary would hugely complicate matters if we tried
-                // to abstract it out into the `VariableMapper` used elsewhere.
-                let wire_map = PyDict::new(py);
-                for (source_qubit, target_qubit) in &qubit_wire_map {
-                    wire_map.set_item(
-                        in_dag.qubits.get(*source_qubit).unwrap().clone_ref(py),
-                        self.qubits.get(*target_qubit).unwrap().clone_ref(py),
-                    )?
-                }
-                for (source_clbit, target_clbit) in &clbit_wire_map {
-                    wire_map.set_item(
-                        in_dag.clbits.get(*source_clbit).unwrap().clone_ref(py),
-                        self.clbits.get(*target_clbit).unwrap().clone_ref(py),
-                    )?
-                }
-                wire_map.update(var_map.bind(py).as_mapping())?;
-
-                let reverse_wire_map = wire_map.iter().map(|(k, v)| (v, k)).into_py_dict(py)?;
-                let (py_target, py_value): (Bound<PyAny>, Bound<PyAny>) =
-                    condition.bind(py).extract()?;
-                let (py_new_target, target_cargs) =
-                    if py_target.is_instance(imports::CLBIT.get_bound(py))? {
-                        let new_target = reverse_wire_map
-                            .get_item(&py_target)?
-                            .map(Ok::<_, PyErr>)
-                            .unwrap_or_else(|| {
-                                // Target was not in node's wires, so we need a dummy.
-                                let new_target = imports::CLBIT.get_bound(py).call0()?;
-                                in_dag.add_clbit_unchecked(py, &new_target)?;
-                                wire_map.set_item(&new_target, &py_target)?;
-                                reverse_wire_map.set_item(&py_target, &new_target)?;
-                                Ok(new_target)
-                            })?;
-                        (new_target.clone(), PySet::new(py, &[new_target])?)
-                    } else {
-                        // ClassicalRegister
-                        let target_bits: Vec<Bound<PyAny>> =
-                            py_target.try_iter()?.collect::<PyResult<_>>()?;
-                        let mapped_bits: Vec<Option<Bound<PyAny>>> = target_bits
-                            .iter()
-                            .map(|b| reverse_wire_map.get_item(b))
-                            .collect::<PyResult<_>>()?;
-
-                        let mut new_target = Vec::with_capacity(target_bits.len());
-                        let target_cargs = PySet::empty(py)?;
-                        for (ours, theirs) in target_bits.into_iter().zip(mapped_bits) {
-                            if let Some(theirs) = theirs {
-                                // Target bit was in node's wires.
-                                new_target.push(theirs.clone());
-                                target_cargs.add(theirs)?;
-                            } else {
-                                // Target bit was not in node's wires, so we need a dummy.
-                                let theirs = imports::CLBIT.get_bound(py).call0()?;
-                                in_dag.add_clbit_unchecked(py, &theirs)?;
-                                wire_map.set_item(&theirs, &ours)?;
-                                reverse_wire_map.set_item(&ours, &theirs)?;
-                                new_target.push(theirs.clone());
-                                target_cargs.add(theirs)?;
-                            }
-                        }
-                        let kwargs = [("bits", new_target.into_pyobject(py)?)].into_py_dict(py)?;
-                        let new_target_register = imports::CLASSICAL_REGISTER
-                            .get_bound(py)
-                            .call((), Some(&kwargs))?;
-                        in_dag.add_creg(py, &new_target_register)?;
-                        (new_target_register, target_cargs)
-                    };
-                let new_condition = PyTuple::new(py, [py_new_target, py_value])?;
-
-                qubit_wire_map.clear();
-                clbit_wire_map.clear();
-                for item in wire_map.items().iter() {
-                    let (in_bit, self_bit): (Bound<PyAny>, Bound<PyAny>) = item.extract()?;
-                    if in_bit.is_instance(imports::QUBIT.get_bound(py))? {
-                        let in_index = in_dag.qubits.find(&in_bit).unwrap();
-                        let self_index = self.qubits.find(&self_bit).unwrap();
-                        qubit_wire_map.insert(in_index, self_index);
-                    } else {
-                        let in_index = in_dag.clbits.find(&in_bit).unwrap();
-                        let self_index = self.clbits.find(&self_bit).unwrap();
-                        clbit_wire_map.insert(in_index, self_index);
-                    }
-                }
-                for in_node_index in input_dag.topological_op_nodes()? {
-                    let in_node = &input_dag.dag[in_node_index];
-                    if let NodeType::Operation(inst) = in_node {
-                        if inst.extra_attrs().condition().is_some() {
-                            return Err(DAGCircuitError::new_err(
-                                "cannot propagate a condition to an element that already has one",
-                            ));
-                        }
-                        let cargs = input_dag.cargs_interner.get(inst.clbits());
-                        let cargs_bits: Vec<PyObject> = input_dag
-                            .clbits
-                            .map_indices(cargs)
-                            .map(|x| x.clone_ref(py))
-                            .collect();
-                        if !target_cargs
-                            .call_method1(intern!(py, "intersection"), (cargs_bits,))?
-                            .downcast::<PySet>()?
-                            .is_empty()
-                        {
-                            return Err(DAGCircuitError::new_err("cannot propagate a condition to an element that acts on those bits"));
-                        }
-                        let mut new_inst = inst.clone();
-                        if new_condition.is_truthy()? {
-                            new_inst
-                                .extra_attrs_mut()
-                                .set_condition(Some(new_condition.as_any().clone().unbind()));
-                        }
-                        in_dag.push_back(py, new_inst)?;
-                    }
-                }
-                let node_map = self.substitute_node_with_subgraph(
-                    py,
-                    node_index,
-                    &in_dag,
-                    &qubit_wire_map,
-                    &clbit_wire_map,
-                    &var_map,
-                )?;
-                new_input_dag = Some(in_dag);
-                node_map
-            } else {
-                self.substitute_node_with_subgraph(
-                    py,
-                    node_index,
-                    input_dag,
-                    &qubit_wire_map,
-                    &clbit_wire_map,
-                    &var_map,
-                )?
-            }
-        } else {
-            self.substitute_node_with_subgraph(
-                py,
-                node_index,
-                input_dag,
-                &qubit_wire_map,
-                &clbit_wire_map,
-                &var_map,
-            )?
-        };
-        self.global_phase = add_global_phase(py, &self.global_phase, &input_dag.global_phase)?;
-=======
         let node_map = self.substitute_node_with_subgraph(
             py,
             node_index,
@@ -3263,7 +3025,6 @@
             &var_map,
         )?;
         self.global_phase = add_global_phase(&self.global_phase, &input_dag.global_phase)?;
->>>>>>> 00c47566
 
         let wire_map_dict = PyDict::new(py);
         for (source, target) in clbit_wire_map.iter() {
@@ -3309,9 +3070,6 @@
                         let raw_target = old_op.instruction.getattr(py, "target")?;
                         let target = raw_target.bind(py);
                         let kwargs = PyDict::new(py);
-<<<<<<< HEAD
-                        kwargs.set_item("label", old_inst.extra_attrs().label())?;
-=======
                         kwargs.set_item(
                             "label",
                             old_inst
@@ -3320,7 +3078,6 @@
                                 .map(|x| PyString::new(py, x.as_str())),
                         )?;
 
->>>>>>> 00c47566
                         let new_op = imports::SWITCH_CASE_OP.get_bound(py).call(
                             (
                                 variable_mapper.map_target(target)?,
@@ -3347,39 +3104,11 @@
                                 *new_inst.py_op_mut() = new_op.unbind().into();
                             }
                         }
-<<<<<<< HEAD
-                    }
-                }
-                if let Some(condition) = old_inst.extra_attrs().condition() {
-                    if old_inst.op().name() != "switch_case" {
-                        let new_condition: Option<PyObject> = variable_mapper
-                            .map_condition(condition.bind(py), false)?
-                            .extract()?;
-                        flush_new_registers(self)?;
-
-                        if let NodeType::Operation(ref mut new_inst) =
-                            &mut self.dag[*new_node_index]
-                        {
-                            new_inst
-                                .extra_attrs_mut()
-                                .set_condition(new_condition.clone());
-                            match new_inst.op().view() {
-                                OperationRef::Instruction(py_inst) => {
-                                    py_inst
-                                        .instruction
-                                        .setattr(py, "condition", new_condition)?;
-                                }
-                                OperationRef::Gate(py_gate) => {
-                                    py_gate.gate.setattr(py, "condition", new_condition)?;
-                                }
-                                OperationRef::Operation(py_op) => {
-                                    py_op.operation.setattr(py, "condition", new_condition)?;
-=======
-                    } else if old_inst.op.control_flow() {
+                    } else if old_inst.op().control_flow() {
                         if let Ok(condition) =
                             old_op.instruction.getattr(py, intern!(py, "condition"))
                         {
-                            if old_inst.op.name() != "switch_case" {
+                            if old_inst.op().name() != "switch_case" {
                                 let new_condition: Option<PyObject> = variable_mapper
                                     .map_condition(condition.bind(py), false)?
                                     .extract()?;
@@ -3390,9 +3119,9 @@
                                 {
                                     #[cfg(feature = "cache_pygates")]
                                     {
-                                        new_inst.py_op.take();
+                                        new_inst.py_op_mut().take();
                                     }
-                                    match new_inst.op.view() {
+                                    match new_inst.op().view() {
                                         OperationRef::Instruction(py_inst) => {
                                             py_inst.instruction.setattr(
                                                 py,
@@ -3402,7 +3131,6 @@
                                         }
                                         _ => panic!("Instruction mismatch"),
                                     }
->>>>>>> 00c47566
                                 }
                             }
                         }
@@ -3474,17 +3202,8 @@
             let new_weight = self.dag[node_index].unwrap_operation();
             let temp: OperationFromPython = op.extract()?;
             node.instruction.operation = temp.operation;
-<<<<<<< HEAD
-            node.instruction.params = new_weight
-                .params_view()
-                .iter()
-                .map(|param| param.clone_ref(py))
-                .collect();
-            node.instruction.extra_attrs = new_weight.extra_attrs().clone();
-=======
             node.instruction.params = new_weight.params_view().iter().cloned().collect();
             node.instruction.label.clone_from(&new_weight.label);
->>>>>>> 00c47566
             #[cfg(feature = "cache_pygates")]
             {
                 node.instruction.py_op = new_weight.py_op().clone();
@@ -3847,40 +3566,16 @@
     /// Get a list of "op" nodes in the dag that contain control flow instructions.
     ///
     /// Returns:
-<<<<<<< HEAD
-    ///     list[DAGOpNode] | None: The list of dag nodes containing control flow ops. If there
-    ///         are no control flow nodes None is returned
-    fn control_flow_op_nodes(&self, py: Python) -> PyResult<Option<Vec<Py<PyAny>>>> {
-        if self.has_control_flow() {
-            let result: PyResult<Vec<Py<PyAny>>> = self
-                .dag
-                .node_references()
-                .filter_map(|(node_index, node_type)| match node_type {
-                    NodeType::Operation(ref node) => {
-                        if node.op().control_flow() {
-                            Some(self.unpack_into(py, node_index, node_type))
-                        } else {
-                            None
-                        }
-                    }
-                    _ => None,
-                })
-                .collect();
-            Ok(Some(result?))
-        } else {
-            Ok(None)
-=======
     ///     list[DAGOpNode]: The list of dag nodes containing control flow ops.
     fn control_flow_op_nodes(&self, py: Python) -> PyResult<Vec<Py<PyAny>>> {
         if !self.has_control_flow() {
             return Ok(vec![]);
->>>>>>> 00c47566
         }
         self.dag
             .node_references()
             .filter_map(|(node_index, node_type)| match node_type {
                 NodeType::Operation(ref node) => {
-                    if node.op.control_flow() {
+                    if node.op().control_flow() {
                         Some(self.unpack_into(py, node_index, node_type))
                     } else {
                         None
@@ -5260,25 +4955,13 @@
         &self,
         namelist: HashSet<String>,
     ) -> impl Iterator<Item = Vec<NodeIndex>> + '_ {
-<<<<<<< HEAD
-        let filter_fn =
-            move |node_index: NodeIndex| -> Result<bool, Infallible> {
-                let node = &self.dag[node_index];
-                match node {
-                    NodeType::Operation(inst) => Ok(namelist.contains(inst.op().name())
-                        && inst.extra_attrs().condition().is_none()),
-                    _ => Ok(false),
-                }
-            };
-=======
         let filter_fn = move |node_index: NodeIndex| -> Result<bool, Infallible> {
             let node = &self.dag[node_index];
             match node {
-                NodeType::Operation(inst) => Ok(namelist.contains(inst.op.name())),
+                NodeType::Operation(inst) => Ok(namelist.contains(inst.op().name())),
                 _ => Ok(false),
             }
         };
->>>>>>> 00c47566
 
         match rustworkx_core::dag_algo::collect_runs(&self.dag, filter_fn) {
             Some(iter) => iter.map(|result| result.unwrap()),
@@ -5294,14 +4977,8 @@
                 NodeType::Operation(inst) => Ok(inst.op().num_qubits() == 1
                     && inst.op().num_clbits() == 0
                     && !inst.is_parameterized()
-<<<<<<< HEAD
                     && (inst.op().try_standard_gate().is_some()
-                        || inst.op().matrix(inst.params_view()).is_some())
-                    && inst.condition().is_none()),
-=======
-                    && (inst.op.try_standard_gate().is_some()
-                        || inst.op.matrix(inst.params_view()).is_some())),
->>>>>>> 00c47566
+                        || inst.op().matrix(inst.params_view()).is_some())),
                 _ => Ok(false),
             }
         };
@@ -5314,20 +4991,7 @@
         let filter_fn = move |node_index: NodeIndex| -> Result<Option<bool>, Infallible> {
             let node = &self.dag[node_index];
             match node {
-<<<<<<< HEAD
                 NodeType::Operation(inst) => match inst.op().view() {
-                    OperationRef::StandardGate(gate) => Ok(Some(
-                        gate.num_qubits() <= 2
-                            && inst.condition().is_none()
-                            && !inst.is_parameterized(),
-                    )),
-                    OperationRef::Gate(gate) => Ok(Some(
-                        gate.num_qubits() <= 2
-                            && inst.condition().is_none()
-                            && !inst.is_parameterized(),
-                    )),
-=======
-                NodeType::Operation(inst) => match inst.op.view() {
                     OperationRef::StandardGate(gate) => {
                         Ok(Some(gate.num_qubits() <= 2 && !inst.is_parameterized()))
                     }
@@ -5335,7 +4999,6 @@
                         Ok(Some(gate.num_qubits() <= 2 && !inst.is_parameterized()))
                     }
                     OperationRef::Unitary(gate) => Ok(Some(gate.num_qubits() <= 2)),
->>>>>>> 00c47566
                     _ => Ok(Some(false)),
                 },
                 _ => Ok(None),
@@ -5412,11 +5075,7 @@
                 let mut clbits: HashSet<Clbit> =
                     HashSet::from_iter(self.cargs_interner.get(instr.clbits()).iter().copied());
                 let (additional_clbits, additional_vars) =
-<<<<<<< HEAD
-                    self.additional_wires(py, instr.op().view(), instr.condition())?;
-=======
-                    self.additional_wires(py, instr.op.view())?;
->>>>>>> 00c47566
+                    self.additional_wires(py, instr.op().view())?;
                 for clbit in additional_clbits {
                     clbits.insert(clbit);
                 }
@@ -5483,11 +5142,7 @@
                 let mut clbits: HashSet<Clbit> =
                     HashSet::from_iter(self.cargs_interner.get(inst.clbits()).iter().copied());
                 let (additional_clbits, additional_vars) =
-<<<<<<< HEAD
-                    self.additional_wires(py, inst.op().view(), inst.condition())?;
-=======
-                    self.additional_wires(py, inst.op.view())?;
->>>>>>> 00c47566
+                    self.additional_wires(py, inst.op().view())?;
                 for clbit in additional_clbits {
                     clbits.insert(clbit);
                 }
@@ -5547,11 +5202,6 @@
         qargs: &[Qubit],
         cargs: &[Clbit],
         params: Option<SmallVec<[Param; 3]>>,
-<<<<<<< HEAD
-        extra_attrs: ExtraInstructionAttributes,
-    ) -> PyResult<NodeIndex> {
-        self.inner_apply_op(py, op, qargs, cargs, params, extra_attrs, false)
-=======
         label: Option<String>,
         #[cfg(feature = "cache_pygates")] py_op: Option<PyObject>,
     ) -> PyResult<NodeIndex> {
@@ -5566,7 +5216,6 @@
             py_op,
             false,
         )
->>>>>>> 00c47566
     }
 
     /// Apply a [PackedOperation] to the front of the circuit.
@@ -5577,11 +5226,6 @@
         qargs: &[Qubit],
         cargs: &[Clbit],
         params: Option<SmallVec<[Param; 3]>>,
-<<<<<<< HEAD
-        extra_attrs: ExtraInstructionAttributes,
-    ) -> PyResult<NodeIndex> {
-        self.inner_apply_op(py, op, qargs, cargs, params, extra_attrs, true)
-=======
         label: Option<String>,
         #[cfg(feature = "cache_pygates")] py_op: Option<PyObject>,
     ) -> PyResult<NodeIndex> {
@@ -5596,7 +5240,6 @@
             py_op,
             true,
         )
->>>>>>> 00c47566
     }
 
     #[inline]
@@ -5608,12 +5251,8 @@
         qargs: &[Qubit],
         cargs: &[Clbit],
         params: Option<SmallVec<[Param; 3]>>,
-<<<<<<< HEAD
-        extra_attrs: ExtraInstructionAttributes,
-=======
         label: Option<String>,
         #[cfg(feature = "cache_pygates")] py_op: Option<PyObject>,
->>>>>>> 00c47566
         front: bool,
     ) -> PyResult<NodeIndex> {
         // Check that all qargs are within an acceptable range
@@ -5641,21 +5280,13 @@
         })?;
         let packed_instruction = PackedInstruction::new(
             op,
-<<<<<<< HEAD
             self.qargs_interner.insert(qargs),
             self.cargs_interner.insert(cargs),
-            params.map(|param| param.into()),
-            extra_attrs,
+            params.map(Box::new),
+            label.map(Box::new),
+            #[cfg(feature = "cache_pygates")]
+            py_op.map(|py_ob| py_ob.into()).unwrap_or_default(),
         );
-=======
-            qubits: self.qargs_interner.insert(qargs),
-            clbits: self.cargs_interner.insert(cargs),
-            params: params.map(Box::new),
-            label: label.map(Box::new),
-            #[cfg(feature = "cache_pygates")]
-            py_op,
-        };
->>>>>>> 00c47566
 
         if front {
             self.push_front(py, packed_instruction)
@@ -5763,14 +5394,7 @@
     }
 
     fn may_have_additional_wires(&self, py: Python, instr: &PackedInstruction) -> bool {
-<<<<<<< HEAD
-        if instr.condition().is_some() {
-            return true;
-        }
         let OperationRef::Instruction(inst) = instr.op().view() else {
-=======
-        let OperationRef::Instruction(inst) = instr.op.view() else {
->>>>>>> 00c47566
             return false;
         };
         inst.control_flow()
@@ -6108,22 +5732,16 @@
                     .collect(),
             );
             let params = (!op_node.instruction.params.is_empty())
-                .then(|| op_node.instruction.params.clone());
+                .then(|| op_node.instruction.params.clone().into());
             let inst = PackedInstruction::new(
                 op_node.instruction.operation.clone(),
                 qubits,
                 clbits,
-<<<<<<< HEAD
-                params.map(|param| param.into()),
-                op_node.instruction.extra_attrs.clone(),
+                params,
+                op_node.instruction.label.clone(),
+                #[cfg(feature = "cache_pygates")]
+                op_node.instruction.py_op.clone(),
             );
-=======
-                params,
-                label: op_node.instruction.label.clone(),
-                #[cfg(feature = "cache_pygates")]
-                py_op: op_node.instruction.py_op.clone(),
-            };
->>>>>>> 00c47566
             NodeType::Operation(inst)
         } else {
             return Err(PyTypeError::new_err("Invalid type for DAGNode"));
@@ -6164,11 +5782,7 @@
                                 qubits: PyTuple::new(py, self.qubits.map_indices(qubits))?.unbind(),
                                 clbits: PyTuple::new(py, self.clbits.map_indices(clbits))?.unbind(),
                                 params: packed.params_view().iter().cloned().collect(),
-<<<<<<< HEAD
-                                extra_attrs: packed.extra_attrs().clone(),
-=======
                                 label: packed.label.clone(),
->>>>>>> 00c47566
                                 #[cfg(feature = "cache_pygates")]
                                 py_op: packed.py_op().clone(),
                             },
@@ -6580,15 +6194,7 @@
     }
 
     fn check_op_addition(&self, py: Python, inst: &PackedInstruction) -> PyResult<()> {
-<<<<<<< HEAD
-        if let Some(condition) = inst.condition() {
-            self._check_condition(py, inst.op().name(), condition.bind(py))?;
-        }
-
-        for b in self.qargs_interner.get(inst.qubits()) {
-=======
         for b in self.qargs_interner.get(inst.qubits) {
->>>>>>> 00c47566
             if self.qubit_io_map.len() - 1 < b.index() {
                 return Err(DAGCircuitError::new_err(format!(
                     "qubit {:?} not found in output map",
@@ -6607,11 +6213,7 @@
         }
 
         if self.may_have_additional_wires(py, inst) {
-<<<<<<< HEAD
-            let (clbits, vars) = self.additional_wires(py, inst.op().view(), inst.condition())?;
-=======
-            let (clbits, vars) = self.additional_wires(py, inst.op.view())?;
->>>>>>> 00c47566
+            let (clbits, vars) = self.additional_wires(py, inst.op().view())?;
             for b in clbits {
                 if !self.clbit_io_map.len() - 1 < b.index() {
                     return Err(DAGCircuitError::new_err(format!(
@@ -6716,15 +6318,10 @@
                 old_node.clbits(),
                 (!new_gate.1.is_empty())
                     .then(|| Box::new(new_gate.1.iter().map(|x| Param::Float(*x)).collect())),
-<<<<<<< HEAD
-                ExtraInstructionAttributes::default(),
+                None,
+                #[cfg(feature = "cache_pygates")]
+                OnceLock::new(),
             )
-=======
-                label: None,
-                #[cfg(feature = "cache_pygates")]
-                py_op: OnceLock::new(),
-            }
->>>>>>> 00c47566
         } else {
             panic!("This method only works if provided index is an op node");
         };
@@ -6815,25 +6412,15 @@
                 }
                 OperationRef::Operation(op) => OnceLock::from(op.operation.clone_ref(py)),
             };
-<<<<<<< HEAD
             let inst = PackedInstruction::new(
-                new_op.operation,
+                new_op,
                 self.qargs_interner.insert_owned(qubits),
                 self.cargs_interner.get_default(),
-                (!new_op.params.is_empty()).then_some(new_op.params.into()),
-                new_op.extra_attrs,
-            );
-=======
-            let inst = PackedInstruction {
-                op: new_op,
-                qubits: self.qargs_interner.insert_owned(qubits),
-                clbits: self.cargs_interner.get_default(),
-                params: (!params.is_empty()).then(|| Box::new(params)),
-                label: None,
+                (!params.is_empty()).then(|| Box::new(params)),
+                None,
                 #[cfg(feature = "cache_pygates")]
                 py_op,
-            };
->>>>>>> 00c47566
+            );
             let new_index = self.dag.add_node(NodeType::Operation(inst));
             self.dag.add_edge(source, new_index, weight.clone());
             self.dag.add_edge(new_index, target, weight);
@@ -6861,46 +6448,6 @@
         Ok(())
     }
 
-<<<<<<< HEAD
-    pub fn calibrations_empty(&self) -> bool {
-        self.calibrations.is_empty()
-    }
-
-    pub fn has_calibration_for_index(&self, py: Python, node_index: NodeIndex) -> PyResult<bool> {
-        let node = &self.dag[node_index];
-        if let NodeType::Operation(instruction) = node {
-            if !self.calibrations.contains_key(instruction.op().name()) {
-                return Ok(false);
-            }
-            let params = if instruction.params_view().is_empty() {
-                PyTuple::empty(py)
-            } else {
-                let mut out_params = Vec::new();
-                for p in instruction.params_view().iter() {
-                    if let Param::ParameterExpression(exp) = p {
-                        let exp = exp.bind(py);
-                        if !exp.getattr(intern!(py, "parameters"))?.is_truthy()? {
-                            let as_py_float = exp.call_method0(intern!(py, "__float__"))?;
-                            out_params.push(as_py_float.unbind());
-                            continue;
-                        }
-                    }
-                    out_params.push(p.into_pyobject(py)?.into_any().unbind());
-                }
-                PyTuple::new(py, out_params)?
-            };
-            let qargs = self.qargs_interner.get(instruction.qubits());
-            let qubits = PyTuple::new(py, qargs.iter().map(|x| x.0))?;
-            self.calibrations[instruction.op().name()]
-                .bind(py)
-                .contains((qubits, params).into_py_any(py)?)
-        } else {
-            Err(DAGCircuitError::new_err("Specified node is not an op node"))
-        }
-    }
-
-=======
->>>>>>> 00c47566
     /// Return the op name counts in the circuit
     ///
     /// Args:
@@ -6999,11 +6546,7 @@
                     let mut clbits: HashSet<Clbit> =
                         HashSet::from_iter(self.cargs_interner.get(instr.clbits()).iter().copied());
                     let (additional_clbits, additional_vars) =
-<<<<<<< HEAD
-                        self.additional_wires(py, instr.op().view(), instr.condition())?;
-=======
-                        self.additional_wires(py, instr.op.view())?;
->>>>>>> 00c47566
+                        self.additional_wires(py, instr.op().view())?;
                     for clbit in additional_clbits {
                         clbits.insert(clbit);
                     }
@@ -7285,21 +6828,13 @@
                     } else {
                         instr.op().clone()
                     },
-<<<<<<< HEAD
-                    qarg_map[instr.qubits()],
-                    carg_map[instr.clbits()],
-                    instr.params_raw().cloned().map(|params| params.into()),
-                    instr.extra_attrs().clone(),
+                    qarg_map[instr.qubits],
+                    carg_map[instr.clbits],
+                    instr.params_raw().clone(),
+                    instr.label.clone(),
+                    #[cfg(feature = "cache_pygates")]
+                    OnceLock::new(),
                 ))
-=======
-                    qubits: qarg_map[instr.qubits],
-                    clbits: carg_map[instr.clbits],
-                    params: instr.params.clone(),
-                    label: instr.label.clone(),
-                    #[cfg(feature = "cache_pygates")]
-                    py_op: OnceLock::new(),
-                })
->>>>>>> 00c47566
             }),
         )?;
         Ok(new_dag)
@@ -7343,28 +6878,9 @@
             let weight = self.dag.node_weight(*nd);
             match weight {
                 Some(NodeType::Operation(packed)) => {
-<<<<<<< HEAD
                     block_op_names.push(packed.op().name().to_string());
-                    block_qargs.extend(self.qargs_interner.get(packed.qubits()));
-                    block_cargs.extend(self.cargs_interner.get(packed.clbits()));
-
-                    if let Some(condition) = packed.condition() {
-                        block_cargs.extend(
-                            self.clbits.map_bits(
-                                self.control_flow_module
-                                    .condition_resources(condition.bind(py))?
-                                    .clbits
-                                    .bind(py),
-                            )?,
-                        );
-                        continue;
-                    }
-
-=======
-                    block_op_names.push(packed.op.name().to_string());
                     block_qargs.extend(self.qargs_interner.get(packed.qubits));
                     block_cargs.extend(self.cargs_interner.get(packed.clbits));
->>>>>>> 00c47566
                     // Add classical bits from SwitchCaseOp, if applicable.
                     if let OperationRef::Instruction(op) = packed.op().view() {
                         if op.name() == "switch_case" {
@@ -7427,25 +6943,15 @@
         let op_name = op.name().to_string();
         let qubits = self.qargs_interner.insert_owned(block_qargs);
         let clbits = self.cargs_interner.insert_owned(block_cargs);
-<<<<<<< HEAD
         let weight = NodeType::Operation(PackedInstruction::new(
-            py_op.operation,
-            qubits,
-            clbits,
-            (!py_op.params.is_empty()).then_some(py_op.params.into()),
-            py_op.extra_attrs,
-        ));
-=======
-        let weight = NodeType::Operation(PackedInstruction {
             op,
             qubits,
             clbits,
-            params: (!params.is_empty()).then(|| Box::new(params)),
-            label: label.map(|label| Box::new(label.to_string())),
+            (!params.is_empty()).then(|| Box::new(params)),
+            label.map(|label| Box::new(label.to_string())),
             #[cfg(feature = "cache_pygates")]
-            py_op: OnceLock::new(),
-        });
->>>>>>> 00c47566
+            OnceLock::new(),
+        ));
 
         let new_node = self
             .dag
@@ -7473,27 +6979,27 @@
         label: Option<&str>,
     ) -> PyResult<()> {
         let old_packed = self.dag[node_index].unwrap_operation();
-        let op_name = old_packed.op.name().to_string();
-
-        if old_packed.op.num_qubits() != new_op.num_qubits()
-            || old_packed.op.num_clbits() != new_op.num_clbits()
+        let op_name = old_packed.op().name().to_string();
+
+        if old_packed.op().num_qubits() != new_op.num_qubits()
+            || old_packed.op().num_clbits() != new_op.num_clbits()
         {
             return Err(DAGCircuitError::new_err(
                 format!(
                     "Cannot replace node of width ({} qubits, {} clbits) with operation of mismatched width ({} qubits, {} clbits)",
-                    old_packed.op.num_qubits(), old_packed.op.num_clbits(), new_op.num_qubits(), new_op.num_clbits()
+                    old_packed.op().num_qubits(), old_packed.op().num_clbits(), new_op.num_qubits(), new_op.num_clbits()
                 )));
         }
         let new_op_name = new_op.name().to_string();
-        let new_weight = NodeType::Operation(PackedInstruction {
-            op: new_op,
-            qubits: old_packed.qubits,
-            clbits: old_packed.clbits,
-            params: (!params.is_empty()).then(|| params.into()),
-            label: label.map(|label| Box::new(label.to_string())),
+        let new_weight = NodeType::Operation(PackedInstruction::new(
+            new_op,
+            old_packed.qubits,
+            old_packed.clbits,
+            (!params.is_empty()).then(|| params.into()),
+            label.map(|label| Box::new(label.to_string())),
             #[cfg(feature = "cache_pygates")]
-            py_op: OnceLock::new(),
-        });
+            OnceLock::new(),
+        ));
         if let Some(weight) = self.dag.node_weight_mut(node_index) {
             *weight = new_weight;
         }
@@ -7552,52 +7058,10 @@
                 )));
         }
 
-<<<<<<< HEAD
-        let mut extra_attrs = new_op.extra_attrs.clone();
-        // If either operation is a control-flow operation, propagate_condition is ignored
-        if propagate_condition
-            && !(old_packed.op().control_flow() || new_op.operation.control_flow())
-        {
-            // if new_op has a condition, the condition can't be propagated from the old node
-            if new_op.extra_attrs.condition().is_some() {
-                return Err(DAGCircuitError::new_err(
-                    "Cannot propagate a condition to an operation that already has one.",
-                ));
-            }
-            if let Some(old_condition) = old_packed.condition() {
-                if matches!(new_op.operation.view(), OperationRef::Operation(_)) {
-                    return Err(DAGCircuitError::new_err(
-                        "Cannot add a condition on a generic Operation.",
-                    ));
-                }
-                extra_attrs.set_condition(Some(old_condition.clone_ref(py)));
-
-                let binding = self
-                    .control_flow_module
-                    .condition_resources(old_condition.bind(py))?;
-                let condition_clbits = binding.clbits.bind(py);
-                for bit in condition_clbits {
-                    new_wires.insert(Wire::Clbit(self.clbits.find(&bit).unwrap()));
-                }
-                let op_ref = new_op.operation.view();
-                if let OperationRef::Instruction(inst) = op_ref {
-                    inst.instruction
-                        .bind(py)
-                        .setattr(intern!(py, "condition"), old_condition)?;
-                } else if let OperationRef::Gate(gate) = op_ref {
-                    gate.gate.bind(py).call_method1(
-                        intern!(py, "c_if"),
-                        old_condition.downcast_bound::<PyTuple>(py)?,
-                    )?;
-                }
-            }
-        };
-=======
         #[cfg(feature = "cache_pygates")]
         let py_op_cache = Some(op.clone().unbind());
 
         let label = new_op.label.clone();
->>>>>>> 00c47566
         if new_wires != current_wires {
             // The new wires must be a non-strict subset of the current wires; if they add new
             // wires, we'd not know where to cut the existing wire to insert the new dependency.
@@ -7606,25 +7070,15 @@
             )));
         }
         let new_op_name = new_op.operation.name().to_string();
-<<<<<<< HEAD
         let new_weight = NodeType::Operation(PackedInstruction::new(
             new_op.operation,
-            old_packed.qubits(),
-            old_packed.clbits(),
-            (!new_op.params.is_empty()).then_some(new_op.params.into()),
-            extra_attrs,
-        ));
-=======
-        let new_weight = NodeType::Operation(PackedInstruction {
-            op: new_op.operation,
-            qubits: old_packed.qubits,
-            clbits: old_packed.clbits,
-            params: (!new_op.params.is_empty()).then(|| new_op.params.into()),
+            old_packed.qubits,
+            old_packed.clbits,
+            (!new_op.params.is_empty()).then(|| new_op.params.into()),
             label,
             #[cfg(feature = "cache_pygates")]
-            py_op: py_op_cache.map(OnceLock::from).unwrap_or_default(),
-        });
->>>>>>> 00c47566
+            py_op_cache.map(OnceLock::from).unwrap_or_default(),
+        ));
         if let Some(weight) = self.dag.node_weight_mut(node_index) {
             *weight = new_weight;
         }
@@ -7696,28 +7150,16 @@
 
     macro_rules! cx_gate {
         ($dag:expr, $q0:expr, $q1:expr) => {
-<<<<<<< HEAD
             PackedInstruction::new(
-                PackedOperation::from_standard_gate(StandardGate::CXGate),
+                PackedOperation::from_standard_gate(StandardGate::CX),
                 $dag.qargs_interner
                     .insert_owned(vec![Qubit($q0), Qubit($q1)]),
                 $dag.cargs_interner.get_default(),
                 None,
+                None,
+                #[cfg(feature = "cache_pygates")]
                 Default::default(),
             )
-=======
-            PackedInstruction {
-                op: PackedOperation::from_standard_gate(StandardGate::CX),
-                qubits: $dag
-                    .qargs_interner
-                    .insert_owned(vec![Qubit($q0), Qubit($q1)]),
-                clbits: $dag.cargs_interner.get_default(),
-                params: None,
-                label: None,
-                #[cfg(feature = "cache_pygates")]
-                py_op: Default::default(),
-            }
->>>>>>> 00c47566
         };
     }
 
@@ -7729,17 +7171,11 @@
                 PackedOperation::from_standard_instruction(StandardInstruction::Measure),
                 qubits,
                 clbits,
-<<<<<<< HEAD
                 None,
-                ExtraInstructionAttributes::new(None, None, None, None),
+                None,
+                #[cfg(feature = "cache_pygates")]
+                Default::default(),
             )
-=======
-                params: None,
-                label: None,
-                #[cfg(feature = "cache_pygates")]
-                py_op: Default::default(),
-            }
->>>>>>> 00c47566
         }};
     }
 
