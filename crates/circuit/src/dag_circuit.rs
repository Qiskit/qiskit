// This code is part of Qiskit.
//
// (C) Copyright IBM 2024
//
// This code is licensed under the Apache License, Version 2.0. You may
// obtain a copy of this license in the LICENSE.txt file in the root directory
// of this source tree or at http://www.apache.org/licenses/LICENSE-2.0.
//
// Any modifications or derivative works of this code must retain this
// copyright notice, and modified files need to carry a notice indicating
// that they have been altered from the originals.

use std::cmp::Ordering;
use std::hash::Hash;
use std::sync::Arc;

use ahash::RandomState;
use approx::relative_eq;
use smallvec::SmallVec;

use crate::bit::{
    BitLocations, ClassicalRegister, PyClassicalRegister, PyClbit, PyQubit, QuantumRegister,
    Register, ShareableClbit, ShareableQubit,
};
use crate::bit_locator::BitLocator;
use crate::circuit_data::CircuitData;
use crate::circuit_instruction::{CircuitInstruction, OperationFromPython};
use crate::classical::expr;
use crate::converters::QuantumCircuitData;
use crate::dag_node::{DAGInNode, DAGNode, DAGOpNode, DAGOutNode};
use crate::dot_utils::build_dot;
use crate::error::DAGCircuitError;
use crate::interner::{Interned, InternedMap, Interner};
use crate::object_registry::ObjectRegistry;
use crate::operations::{
    ArrayType, Operation, OperationRef, Param, PyInstruction, PythonOperation, StandardGate,
};
use crate::packed_instruction::{PackedInstruction, PackedOperation};
use crate::parameter::parameter_expression::ParameterExpression;
use crate::register_data::RegisterData;
use crate::slice::PySequenceIndex;
use crate::var_stretch_container::{StretchType, VarStretchContainer, VarType};
use crate::variable_mapper::VariableMapper;
use crate::{Clbit, Qubit, Stretch, TupleLikeArg, Var, VarsMode, imports, vf2};

use hashbrown::{HashMap, HashSet};
use indexmap::{IndexMap, IndexSet};
use itertools::{EitherOrBoth, Itertools};

use pyo3::IntoPyObjectExt;
use pyo3::exceptions::{
    PyDeprecationWarning, PyIndexError, PyRuntimeError, PyTypeError, PyValueError,
};
use pyo3::intern;
use pyo3::prelude::*;

use pyo3::types::{
    IntoPyDict, PyDict, PyInt, PyIterator, PyList, PySet, PyString, PyTuple, PyType,
};

use rustworkx_core::dag_algo::layers;
use rustworkx_core::err::ContractError;
use rustworkx_core::graph_ext::ContractNodesDirected;
use rustworkx_core::petgraph;
use rustworkx_core::petgraph::Incoming;
use rustworkx_core::petgraph::prelude::StableDiGraph;
use rustworkx_core::petgraph::prelude::*;
use rustworkx_core::petgraph::stable_graph::{EdgeReference, IndexType};
use rustworkx_core::petgraph::unionfind::UnionFind;
use rustworkx_core::petgraph::visit::{
    EdgeIndexable, IntoEdgeReferences, IntoNodeReferences, NodeFiltered, NodeIndexable,
};
use rustworkx_core::traversal::{
    ancestors as core_ancestors, bfs_predecessors as core_bfs_predecessors,
    bfs_successors as core_bfs_successors, descendants as core_descendants,
};

use std::collections::{BTreeMap, VecDeque};
use std::convert::Infallible;
use std::f64::consts::PI;
#[cfg(feature = "cache_pygates")]
use std::sync::OnceLock;

static CONTROL_FLOW_OP_NAMES: [&str; 5] =
    ["for_loop", "while_loop", "if_else", "switch_case", "box"];
static SEMANTIC_EQ_SYMMETRIC: [&str; 4] = ["barrier", "swap", "break_loop", "continue_loop"];

pub use rustworkx_core::petgraph::stable_graph::NodeIndex;

#[derive(Clone, Debug)]
pub enum NodeType {
    QubitIn(Qubit),
    QubitOut(Qubit),
    ClbitIn(Clbit),
    ClbitOut(Clbit),
    VarIn(Var),
    VarOut(Var),
    Operation(PackedInstruction),
}

impl NodeType {
    /// Unwraps this node as an operation and returns a reference to
    /// the contained [PackedInstruction].
    ///
    /// Panics if this is not an operation node.
    pub fn unwrap_operation(&self) -> &PackedInstruction {
        match self {
            NodeType::Operation(instr) => instr,
            _ => panic!("Node is not an operation!"),
        }
    }

    /// Are these two nodes equal, using the given closure to compare [PackedInstruction] variants.
    pub fn equal_with<F, E>(&self, other: &Self, cmp: F) -> Result<bool, E>
    where
        F: FnOnce(&PackedInstruction, &PackedInstruction) -> Result<bool, E>,
    {
        match (self, other) {
            (Self::QubitIn(left), Self::QubitIn(right)) => Ok(left == right),
            (Self::QubitOut(left), Self::QubitOut(right)) => Ok(left == right),
            (Self::ClbitIn(left), Self::ClbitIn(right)) => Ok(left == right),
            (Self::ClbitOut(left), Self::ClbitOut(right)) => Ok(left == right),
            (Self::VarIn(left), Self::VarIn(right)) => Ok(left == right),
            (Self::VarOut(left), Self::VarOut(right)) => Ok(left == right),
            (Self::Operation(left), Self::Operation(right)) => cmp(left, right),
            _ => Ok(false),
        }
    }
}

#[derive(Hash, Eq, PartialEq, Clone, Copy, Debug)]
pub enum Wire {
    Qubit(Qubit),
    Clbit(Clbit),
    Var(Var),
}
impl From<Qubit> for Wire {
    fn from(wire: Qubit) -> Self {
        Self::Qubit(wire)
    }
}
impl From<Clbit> for Wire {
    fn from(wire: Clbit) -> Self {
        Self::Clbit(wire)
    }
}
impl From<Var> for Wire {
    fn from(wire: Var) -> Self {
        Self::Var(wire)
    }
}

impl Wire {
    fn to_pickle(self, py: Python) -> PyResult<Py<PyAny>> {
        match self {
            Self::Qubit(bit) => (0, bit.0.into_py_any(py)?),
            Self::Clbit(bit) => (1, bit.0.into_py_any(py)?),
            Self::Var(var) => (2, var.0.into_py_any(py)?),
        }
        .into_py_any(py)
    }

    fn from_pickle(b: &Bound<PyAny>) -> PyResult<Self> {
        let tuple: Bound<PyTuple> = b.extract()?;
        let wire_type: usize = tuple.get_item(0)?.extract()?;
        if wire_type == 0 {
            Ok(Self::Qubit(Qubit(tuple.get_item(1)?.extract()?)))
        } else if wire_type == 1 {
            Ok(Self::Clbit(Clbit(tuple.get_item(1)?.extract()?)))
        } else if wire_type == 2 {
            Ok(Self::Var(Var(tuple.get_item(1)?.extract()?)))
        } else {
            Err(PyTypeError::new_err("Invalid wire type"))
        }
    }
}

/// Quantum circuit as a directed acyclic graph.
///
/// There are 3 types of nodes in the graph: inputs, outputs, and operations.
/// The nodes are connected by directed edges that correspond to qubits and
/// bits.
#[pyclass(module = "qiskit._accelerate.circuit")]
#[derive(Clone, Debug)]
pub struct DAGCircuit {
    /// Circuit name.  Generally, this corresponds to the name
    /// of the QuantumCircuit from which the DAG was generated.
    #[pyo3(get, set)]
    pub name: Option<String>,
    /// Circuit metadata
    #[pyo3(get, set)]
    pub metadata: Option<Py<PyAny>>,

    dag: StableDiGraph<NodeType, Wire>,

    qregs: RegisterData<QuantumRegister>,
    cregs: RegisterData<ClassicalRegister>,

    /// The cache used to intern instruction qargs.
    qargs_interner: Interner<[Qubit]>,
    /// The cache used to intern instruction cargs.
    cargs_interner: Interner<[Clbit]>,
    /// Qubits registered in the circuit.
    qubits: ObjectRegistry<Qubit, ShareableQubit>,
    /// Clbits registered in the circuit.
    clbits: ObjectRegistry<Clbit, ShareableClbit>,
    // Variables and stretches registered in the DAGCircuit
    vars_stretches: VarStretchContainer,
    /// Global phase.
    global_phase: Param,
    /// Duration.
    duration: Option<Py<PyAny>>,
    /// Unit of duration.
    unit: String,

    // Note: these are tracked separately from `qubits` and `clbits`
    // because it's not yet clear if the Rust concept of a native Qubit
    // and Clbit should correspond directly to the numerical Python
    // index that users see in the Python API.
    /// The index locations of bits, and their positions within
    /// registers.
    qubit_locations: BitLocator<ShareableQubit, QuantumRegister>,
    clbit_locations: BitLocator<ShareableClbit, ClassicalRegister>,

    /// Map from qubit to input and output nodes of the graph.
    qubit_io_map: Vec<[NodeIndex; 2]>,

    /// Map from clbit to input and output nodes of the graph.
    clbit_io_map: Vec<[NodeIndex; 2]>,

    /// Map from var to input and output nodes of the graph.
    var_io_map: Vec<[NodeIndex; 2]>,

    /// Operation kind to count
    op_names: IndexMap<String, usize, RandomState>,
}

#[derive(Clone, Debug)]
struct PyLegacyResources {
    clbits: Py<PyTuple>,
    cregs: Py<PyTuple>,
}

fn condition_resources(condition: &Bound<PyAny>) -> PyResult<PyLegacyResources> {
    let res = imports::CONTROL_FLOW_CONDITION_RESOURCES
        .get_bound(condition.py())
        .call1((condition,))?;
    Ok(PyLegacyResources {
        clbits: res.getattr("clbits")?.cast_into_exact()?.unbind(),
        cregs: res.getattr("cregs")?.cast_into_exact()?.unbind(),
    })
}

fn node_resources(node: &Bound<PyAny>) -> PyResult<PyLegacyResources> {
    let res = imports::CONTROL_FLOW_NODE_RESOURCES
        .get_bound(node.py())
        .call1((node,))?;
    Ok(PyLegacyResources {
        clbits: res.getattr("clbits")?.cast_into_exact()?.unbind(),
        cregs: res.getattr("cregs")?.cast_into_exact()?.unbind(),
    })
}

fn reject_new_register(reg: &ClassicalRegister) -> PyResult<()> {
    Err(DAGCircuitError::new_err(format!(
        "No register with '{:?}' to map this expression onto.",
        reg.bits().collect_vec()
    )))
}

#[pyclass(name = "BitLocations", module = "qiskit._accelerate.circuit", sequence)]
#[derive(Clone, Debug)]
pub struct PyBitLocations {
    #[pyo3(get)]
    pub index: usize,
    #[pyo3(get)]
    pub registers: Py<PyList>,
}

#[pymethods]
impl PyBitLocations {
    #[new]
    /// Creates a new instance of [PyBitLocations]
    pub fn new(index: usize, registers: Py<PyList>) -> Self {
        Self { index, registers }
    }

    fn __eq__(slf: Bound<Self>, other: Bound<PyAny>) -> PyResult<bool> {
        let borrowed = slf.borrow();
        if let Ok(other) = other.cast::<Self>() {
            let other_borrowed = other.borrow();
            Ok(borrowed.index == other_borrowed.index
                && slf.getattr("registers")?.eq(other.getattr("registers")?)?)
        } else if let Ok(other) = other.cast::<PyTuple>() {
            Ok(slf.getattr("index")?.eq(other.get_item(0)?)?
                && slf.getattr("registers")?.eq(other.get_item(1)?)?)
        } else {
            Ok(false)
        }
    }

    fn __iter__(slf: Bound<Self>) -> PyResult<Bound<PyIterator>> {
        (slf.getattr("index")?, slf.getattr("registers")?)
            .into_bound_py_any(slf.py())?
            .try_iter()
    }

    fn __repr__(slf: Bound<Self>) -> PyResult<String> {
        Ok(format!(
            "{}(index={} registers={})",
            slf.get_type().name()?,
            slf.getattr("index")?.repr()?,
            slf.getattr("registers")?.repr()?
        ))
    }

    fn __getnewargs__(slf: Bound<Self>) -> PyResult<(Bound<PyAny>, Bound<PyAny>)> {
        Ok((slf.getattr("index")?, slf.getattr("registers")?))
    }

    fn __getitem__(&self, py: Python, index: PySequenceIndex<'_>) -> PyResult<Py<PyAny>> {
        let getter = |index: usize| -> PyResult<Py<PyAny>> {
            match index {
                0 => self.index.into_py_any(py),
                1 => Ok(self.registers.clone_ref(py).into_any()),
                _ => Err(PyIndexError::new_err("index out of range")),
            }
        };
        if let Ok(index) = index.with_len(2) {
            match index {
                crate::slice::SequenceIndex::Int(index) => getter(index),
                _ => PyTuple::new(py, index.iter().map(|idx| getter(idx).unwrap()))
                    .map(|obj| obj.into_any().unbind()),
            }
        } else {
            Err(PyIndexError::new_err("index out of range"))
        }
    }

    #[staticmethod]
    fn __len__() -> usize {
        2
    }
}

#[pymethods]
impl DAGCircuit {
    #[new]
    pub fn py_new(py: Python) -> PyResult<Self> {
        let mut out = Self::new();
        out.metadata = Some(PyDict::new(py).unbind().into());
        Ok(out)
    }

    /// Returns the dict containing the QuantumRegisters in the circuit
    #[getter]
    fn get_qregs(&self, py: Python) -> &Py<PyDict> {
        self.qregs.cached(py)
    }

    /// Returns a dict mapping Qubit instances to tuple comprised of 0) the
    /// corresponding index in circuit.qubits and 1) a list of
    /// Register-int pairs for each Register containing the Bit and its index
    /// within that register.
    #[getter("_qubit_indices")]
    pub fn get_qubit_locations(&self, py: Python) -> &Py<PyDict> {
        self.qubit_locations.cached(py)
    }

    /// Returns the dict containing the ClassicalRegisters in the circuit
    #[getter]
    fn get_cregs(&self, py: Python) -> &Py<PyDict> {
        self.cregs.cached(py)
    }

    /// Returns a dict mapping Clbit instances to tuple comprised of 0) the
    /// corresponding index in circuit.clbits and 1) a list of
    /// Register-int pairs for each Register containing the Bit and its index
    /// within that register.
    #[getter("_clbit_indices")]
    pub fn get_clbit_locations(&self, py: Python) -> &Py<PyDict> {
        self.clbit_locations.cached(py)
    }

    /// Returns the total duration of the circuit, set by a scheduling transpiler pass. Its unit is
    /// specified by :attr:`.unit`
    ///
    /// DEPRECATED since Qiskit 1.3.0 and will be removed in Qiskit 3.0.0
    #[getter("duration")]
    fn get_duration(&self, py: Python) -> PyResult<Option<Py<PyAny>>> {
        imports::WARNINGS_WARN.get_bound(py).call1((
            intern!(
                py,
                concat!(
                    "The property ``qiskit.dagcircuit.dagcircuit.DAGCircuit.duration`` is ",
                    "deprecated as of Qiskit 1.3.0. It will be removed in Qiskit 3.0.0.",
                )
            ),
            py.get_type::<PyDeprecationWarning>(),
            1,
        ))?;
        self.get_internal_duration(py)
    }

    /// Returns the total duration of the circuit for internal use (no deprecation warning).
    ///
    /// To be removed with get_duration.
    #[getter("_duration")]
    fn get_internal_duration(&self, py: Python) -> PyResult<Option<Py<PyAny>>> {
        Ok(self.duration.as_ref().map(|x| x.clone_ref(py)))
    }

    /// Sets the total duration of the circuit, set by a scheduling transpiler pass. Its unit is
    /// specified by :attr:`.unit`
    ///
    /// DEPRECATED since Qiskit 1.3.0 and will be removed in Qiskit 3.0.0
    #[setter("duration")]
    fn set_duration(&mut self, py: Python, duration: Option<Py<PyAny>>) -> PyResult<()> {
        imports::WARNINGS_WARN.get_bound(py).call1((
            intern!(
                py,
                concat!(
                    "The property ``qiskit.dagcircuit.dagcircuit.DAGCircuit.duration`` is ",
                    "deprecated as of Qiskit 1.3.0. It will be removed in Qiskit 3.0.0.",
                )
            ),
            py.get_type::<PyDeprecationWarning>(),
            1,
        ))?;
        self.set_internal_duration(duration);
        Ok(())
    }

    /// Sets the total duration of the circuit for internal use (no deprecation warning).
    ///
    /// To be removed with set_duration.
    #[setter("_duration")]
    fn set_internal_duration(&mut self, duration: Option<Py<PyAny>>) {
        self.duration = duration
    }

    /// Returns the unit that duration is specified in.
    ///
    /// DEPRECATED since Qiskit 1.3.0 and will be removed in Qiskit 3.0.0
    #[getter]
    fn get_unit(&self, py: Python) -> PyResult<String> {
        imports::WARNINGS_WARN.get_bound(py).call1((
            intern!(
                py,
                concat!(
                    "The property ``qiskit.dagcircuit.dagcircuit.DAGCircuit.unit`` is ",
                    "deprecated as of Qiskit 1.3.0. It will be removed in Qiskit 3.0.0.",
                )
            ),
            py.get_type::<PyDeprecationWarning>(),
            1,
        ))?;
        self.get_internal_unit()
    }

    /// Returns the unit that duration is specified in for internal use (no deprecation warning).
    ///
    /// To be removed with get_unit.
    #[getter("_unit")]
    fn get_internal_unit(&self) -> PyResult<String> {
        Ok(self.unit.clone())
    }

    /// Sets the unit that duration is specified in.
    ///
    /// DEPRECATED since Qiskit 1.3.0 and will be removed in Qiskit 3.0.0
    #[setter("unit")]
    fn set_unit(&mut self, py: Python, unit: String) -> PyResult<()> {
        imports::WARNINGS_WARN.get_bound(py).call1((
            intern!(
                py,
                concat!(
                    "The property ``qiskit.dagcircuit.dagcircuit.DAGCircuit.unit`` is ",
                    "deprecated as of Qiskit 1.3.0. It will be removed in Qiskit 3.0.0.",
                )
            ),
            py.get_type::<PyDeprecationWarning>(),
            1,
        ))?;
        self.set_internal_unit(unit);
        Ok(())
    }

    /// Sets the unit that duration is specified in for internal use (no deprecation warning).
    ///
    /// To be removed with set_unit.
    #[setter("_unit")]
    fn set_internal_unit(&mut self, unit: String) {
        self.unit = unit
    }

    #[getter]
    fn input_map(&self, py: Python) -> PyResult<Py<PyDict>> {
        let out_dict = PyDict::new(py);
        for (qubit, indices) in self
            .qubit_io_map
            .iter()
            .enumerate()
            .map(|(idx, indices)| (Qubit::new(idx), indices))
        {
            out_dict.set_item(
                self.qubits.get(qubit).unwrap(),
                self.get_node(py, indices[0])?,
            )?;
        }
        for (clbit, indices) in self
            .clbit_io_map
            .iter()
            .enumerate()
            .map(|(idx, indices)| (Clbit::new(idx), indices))
        {
            out_dict.set_item(
                self.clbits.get(clbit).unwrap(),
                self.get_node(py, indices[0])?,
            )?;
        }
        for (var, indices) in self
            .var_io_map
            .iter()
            .enumerate()
            .map(|(idx, indices)| (Var::new(idx), indices))
        {
            out_dict.set_item(
                self.vars_stretches
                    .vars()
                    .get(var)
                    .unwrap()
                    .clone()
                    .into_pyobject(py)?,
                self.get_node(py, indices[0])?,
            )?;
        }
        Ok(out_dict.unbind())
    }

    #[getter]
    fn output_map(&self, py: Python) -> PyResult<Py<PyDict>> {
        let out_dict = PyDict::new(py);
        for (qubit, indices) in self
            .qubit_io_map
            .iter()
            .enumerate()
            .map(|(idx, indices)| (Qubit::new(idx), indices))
        {
            out_dict.set_item(
                self.qubits.get(qubit).unwrap(),
                self.get_node(py, indices[1])?,
            )?;
        }
        for (clbit, indices) in self
            .clbit_io_map
            .iter()
            .enumerate()
            .map(|(idx, indices)| (Clbit::new(idx), indices))
        {
            out_dict.set_item(
                self.clbits.get(clbit).unwrap(),
                self.get_node(py, indices[1])?,
            )?;
        }
        for (var, indices) in self
            .var_io_map
            .iter()
            .enumerate()
            .map(|(idx, indices)| (Var::new(idx), indices))
        {
            out_dict.set_item(
                self.vars_stretches
                    .vars()
                    .get(var)
                    .unwrap()
                    .clone()
                    .into_pyobject(py)?,
                self.get_node(py, indices[1])?,
            )?;
        }
        Ok(out_dict.unbind())
    }

    fn __getstate__(&self, py: Python) -> PyResult<Py<PyDict>> {
        let out_dict = PyDict::new(py);
        out_dict.set_item("name", self.name.clone())?;
        out_dict.set_item("metadata", self.metadata.as_ref().map(|x| x.clone_ref(py)))?;
        out_dict.set_item("qregs", self.qregs.cached(py))?;
        out_dict.set_item("cregs", self.cregs.cached(py))?;
        out_dict.set_item("global_phase", self.global_phase.clone())?;
        out_dict.set_item(
            "qubit_io_map",
            self.qubit_io_map
                .iter()
                .enumerate()
                .map(|(k, v)| (k, [v[0].index(), v[1].index()]))
                .into_py_dict(py)?,
        )?;
        out_dict.set_item(
            "clbit_io_map",
            self.clbit_io_map
                .iter()
                .enumerate()
                .map(|(k, v)| (k, [v[0].index(), v[1].index()]))
                .into_py_dict(py)?,
        )?;
        out_dict.set_item(
            "var_io_map",
            self.var_io_map
                .iter()
                .enumerate()
                .map(|(k, v)| (k, [v[0].index(), v[1].index()]))
                .into_py_dict(py)?,
        )?;
        out_dict.set_item("op_name", self.op_names.clone())?;
        out_dict.set_item("qubits", self.qubits.objects())?;
        out_dict.set_item("clbits", self.clbits.objects())?;
        let vars_stretches_state = self.vars_stretches.to_pickle(py);
        out_dict.set_item("identifier_info", vars_stretches_state.0)?;
        out_dict.set_item("vars", vars_stretches_state.1)?;
        out_dict.set_item("stretches", vars_stretches_state.2)?;
        let mut nodes: Vec<Py<PyAny>> = Vec::with_capacity(self.dag.node_count());
        for node_idx in self.dag.node_indices() {
            let node_data = self.get_node(py, node_idx)?;
            nodes.push((node_idx.index(), node_data).into_py_any(py)?);
        }
        out_dict.set_item("nodes", nodes)?;
        out_dict.set_item(
            "nodes_removed",
            self.dag.node_count() != self.dag.node_bound(),
        )?;
        let mut edges: Vec<Py<PyAny>> = Vec::with_capacity(self.dag.edge_bound());
        // edges are saved with none (deleted edges) instead of their index to save space
        for i in 0..self.dag.edge_bound() {
            let idx = EdgeIndex::new(i);
            let edge = match self.dag.edge_weight(idx) {
                Some(edge_w) => {
                    let endpoints = self.dag.edge_endpoints(idx).unwrap();
                    (
                        endpoints.0.index(),
                        endpoints.1.index(),
                        edge_w.to_pickle(py)?,
                    )
                        .into_py_any(py)?
                }
                None => py.None(),
            };
            edges.push(edge);
        }
        out_dict.set_item("edges", edges)?;
        Ok(out_dict.unbind())
    }

    fn __setstate__(&mut self, py: Python, state: Py<PyAny>) -> PyResult<()> {
        let dict_state = state.cast_bound::<PyDict>(py)?;
        self.name = dict_state.get_item("name")?.unwrap().extract()?;
        self.metadata = dict_state.get_item("metadata")?.unwrap().extract()?;
        self.qregs =
            RegisterData::from_mapping(dict_state.get_item("qregs")?.unwrap().extract::<IndexMap<
                String,
                QuantumRegister,
                ::ahash::RandomState,
            >>()?);
        self.cregs =
            RegisterData::from_mapping(dict_state.get_item("cregs")?.unwrap().extract::<IndexMap<
                String,
                ClassicalRegister,
                ::ahash::RandomState,
            >>()?);
        self.global_phase = dict_state.get_item("global_phase")?.unwrap().extract()?;
        self.op_names = dict_state.get_item("op_name")?.unwrap().extract()?;
        let binding = dict_state.get_item("qubits")?.unwrap();
        let qubits_raw = binding.extract::<Vec<ShareableQubit>>()?;
        for bit in qubits_raw.into_iter() {
            self.qubits.add(bit, false)?;
        }
        let binding = dict_state.get_item("clbits")?.unwrap();
        let clbits_raw = binding.extract::<Vec<ShareableClbit>>()?;
        for bit in clbits_raw.into_iter() {
            self.clbits.add(bit, false)?;
        }

        let binding = dict_state.get_item("identifier_info")?.unwrap();
        let identifier_info = binding.extract::<Vec<(String, Py<PyAny>)>>()?;
        let binding = dict_state.get_item("vars")?.unwrap();
        let vars_raw = binding.extract::<Vec<expr::Var>>()?;
        let binding = dict_state.get_item("stretches")?.unwrap();
        let stretches_raw = binding.extract::<Vec<expr::Stretch>>()?;

        self.vars_stretches =
            VarStretchContainer::from_pickle(py, (identifier_info, vars_raw, stretches_raw))?;

        let binding = dict_state.get_item("qubit_io_map")?.unwrap();
        let qubit_index_map_raw = binding.cast::<PyDict>().unwrap();
        self.qubit_io_map = Vec::with_capacity(qubit_index_map_raw.len());
        for (_k, v) in qubit_index_map_raw.iter() {
            let indices: [usize; 2] = v.extract()?;
            self.qubit_io_map
                .push([NodeIndex::new(indices[0]), NodeIndex::new(indices[1])]);
        }
        let binding = dict_state.get_item("clbit_io_map")?.unwrap();
        let clbit_index_map_raw = binding.cast::<PyDict>().unwrap();
        self.clbit_io_map = Vec::with_capacity(clbit_index_map_raw.len());
        for (_k, v) in clbit_index_map_raw.iter() {
            let indices: [usize; 2] = v.extract()?;
            self.clbit_io_map
                .push([NodeIndex::new(indices[0]), NodeIndex::new(indices[1])]);
        }
        let binding = dict_state.get_item("var_io_map")?.unwrap();
        let var_index_map_raw = binding.cast::<PyDict>().unwrap();
        self.var_io_map = Vec::with_capacity(var_index_map_raw.len());
        for (_k, v) in var_index_map_raw.iter() {
            let indices: [usize; 2] = v.extract()?;
            self.var_io_map
                .push([NodeIndex::new(indices[0]), NodeIndex::new(indices[1])]);
        }
        // Rebuild Graph preserving index holes:
        let binding = dict_state.get_item("nodes")?.unwrap();
        let nodes_lst = binding.cast::<PyList>()?;
        let binding = dict_state.get_item("edges")?.unwrap();
        let edges_lst = binding.cast::<PyList>()?;
        let node_removed: bool = dict_state.get_item("nodes_removed")?.unwrap().extract()?;
        self.dag = StableDiGraph::default();
        if !node_removed {
            for item in nodes_lst.iter() {
                let node_w = item.cast::<PyTuple>().unwrap().get_item(1).unwrap();
                let weight = self.pack_into(py, &node_w)?;
                self.dag.add_node(weight);
            }
        } else if nodes_lst.len() == 1 {
            // graph has only one node, handle logic here to save one if in the loop later
            let binding = nodes_lst.get_item(0).unwrap();
            let item = binding.cast::<PyTuple>().unwrap();
            let node_idx: usize = item.get_item(0).unwrap().extract().unwrap();
            let node_w = item.get_item(1).unwrap();

            for _i in 0..node_idx {
                self.dag.add_node(NodeType::QubitIn(Qubit(u32::MAX)));
            }
            let weight = self.pack_into(py, &node_w)?;
            self.dag.add_node(weight);
            for i in 0..node_idx {
                self.dag.remove_node(NodeIndex::new(i));
            }
        } else {
            let binding = nodes_lst.get_item(nodes_lst.len() - 1).unwrap();
            let last_item = binding.cast::<PyTuple>().unwrap();

            // list of temporary nodes that will be removed later to re-create holes
            let node_bound_1: usize = last_item.get_item(0).unwrap().extract().unwrap();
            let mut tmp_nodes: Vec<NodeIndex> =
                Vec::with_capacity(node_bound_1 + 1 - nodes_lst.len());

            for item in nodes_lst {
                let item = item.cast::<PyTuple>().unwrap();
                let next_index: usize = item.get_item(0).unwrap().extract().unwrap();
                let weight: Py<PyAny> = item.get_item(1).unwrap().extract().unwrap();
                while next_index > self.dag.node_bound() {
                    // node does not exist
                    let tmp_node = self.dag.add_node(NodeType::QubitIn(Qubit(u32::MAX)));
                    tmp_nodes.push(tmp_node);
                }
                // add node to the graph, and update the next available node index
                let weight = self.pack_into(py, weight.bind(py))?;
                self.dag.add_node(weight);
            }
            // Remove any temporary nodes we added
            for tmp_node in tmp_nodes {
                self.dag.remove_node(tmp_node);
            }
        }

        // to ensure O(1) on edge deletion, use a temporary node to store missing edges
        let tmp_node = self.dag.add_node(NodeType::QubitIn(Qubit(u32::MAX)));

        for item in edges_lst {
            if item.is_none() {
                // add a temporary edge that will be deleted later to re-create the hole
                self.dag
                    .add_edge(tmp_node, tmp_node, Wire::Qubit(Qubit(u32::MAX)));
            } else {
                let triple = item.cast::<PyTuple>().unwrap();
                let edge_p: usize = triple.get_item(0).unwrap().extract().unwrap();
                let edge_c: usize = triple.get_item(1).unwrap().extract().unwrap();
                let edge_w = Wire::from_pickle(&triple.get_item(2).unwrap())?;
                self.dag
                    .add_edge(NodeIndex::new(edge_p), NodeIndex::new(edge_c), edge_w);
            }
        }
        self.dag.remove_node(tmp_node);
        self.qubit_locations = BitLocator::with_capacity(self.qubits.len());
        for (index, qubit) in self.qubits.objects().iter().enumerate() {
            let registers = self
                .qregs
                .registers()
                .iter()
                .filter_map(|x| x.index_of(qubit).map(|y| (x.clone(), y)));
            self.qubit_locations
                .insert(qubit.clone(), BitLocations::new(index as u32, registers));
        }
        self.clbit_locations = BitLocator::with_capacity(self.clbits.len());
        for (index, clbit) in self.clbits.objects().iter().enumerate() {
            let registers = self
                .cregs
                .registers()
                .iter()
                .filter_map(|x| x.index_of(clbit).map(|y| (x.clone(), y)));
            self.clbit_locations
                .insert(clbit.clone(), BitLocations::new(index as u32, registers));
        }
        Ok(())
    }

    pub fn __copy__(&self) -> Self {
        self.clone()
    }

    pub fn __deepcopy__<'py>(
        &self,
        py: Python<'py>,
        memo: Option<&Bound<'py, PyDict>>,
    ) -> PyResult<Self> {
        let mut out = self.clone();
        let deepcopy = imports::DEEPCOPY.get_bound(py);
        // We only need to pass the deep-copying nature on to places where we store Python objects.
        out.metadata = out
            .metadata
            .map(|dict| deepcopy.call1((dict, memo)).map(|ob| ob.unbind()))
            .transpose()?;
        out.duration = out
            .duration
            .map(|dict| deepcopy.call1((dict, memo)).map(|ob| ob.unbind()))
            .transpose()?;
        for node in out.dag.node_weights_mut() {
            if let NodeType::Operation(inst) = node {
                inst.py_deepcopy_inplace(py, memo)?;
            };
        }
        Ok(out)
    }

    /// Returns the current sequence of registered :class:`.Qubit` instances as a list.
    ///
    /// .. warning::
    ///
    ///     Do not modify this list yourself.  It will invalidate the :class:`DAGCircuit` data
    ///     structures.
    ///
    /// Returns:
    ///     list(:class:`.Qubit`): The current sequence of registered qubits.
    #[getter(qubits)]
    pub fn py_qubits(&self, py: Python<'_>) -> Py<PyList> {
        self.qubits.cached(py).clone_ref(py)
    }

    /// Returns the current sequence of registered :class:`.Clbit`
    /// instances as a list.
    ///
    /// .. warning::
    ///
    ///     Do not modify this list yourself.  It will invalidate the :class:`DAGCircuit` data
    ///     structures.
    ///
    /// Returns:
    ///     list(:class:`.Clbit`): The current sequence of registered clbits.
    #[getter(clbits)]
    pub fn py_clbits(&self, py: Python<'_>) -> Py<PyList> {
        self.clbits.cached(py).clone_ref(py)
    }

    /// Return a list of the wires in order.
    #[getter]
    fn get_wires(&self, py: Python<'_>) -> PyResult<Py<PyList>> {
        let wires: Bound<PyList> = PyList::new(py, self.qubits.objects().iter())?;

        for clbit in self.clbits.objects().iter() {
            wires.append(clbit)?
        }

        let out_list = PyList::new(py, wires)?;
        for var in self.vars_stretches.vars().objects() {
            out_list.append(var.clone().into_py_any(py)?)?;
        }
        Ok(out_list.unbind())
    }

    /// Returns the number of nodes in the dag.
    #[getter]
    fn get_node_counter(&self) -> usize {
        self.dag.node_count()
    }

    /// Return the global phase of the circuit.
    #[getter]
    pub fn get_global_phase(&self) -> Param {
        self.global_phase.clone()
    }

    /// Set the global phase of the circuit.
    ///
    /// Args:
    ///     angle (float, :class:`.ParameterExpression`): The phase angle.
    #[setter]
    pub fn set_global_phase(&mut self, angle: Param) -> PyResult<()> {
        match angle {
            Param::Float(angle) => {
                self.global_phase = Param::Float(angle.rem_euclid(2. * PI));
            }
            Param::ParameterExpression(angle) => {
                self.global_phase = Param::ParameterExpression(angle);
            }
            Param::Obj(_) => return Err(PyTypeError::new_err("Invalid type for global phase")),
        }
        Ok(())
    }

    /// Remove all operation nodes with the given name.
    fn remove_all_ops_named(&mut self, opname: &str) {
        let mut to_remove = Vec::new();
        for (id, weight) in self.dag.node_references() {
            if let NodeType::Operation(packed) = &weight {
                if opname == packed.op.name() {
                    to_remove.push(id);
                }
            }
        }
        for node in to_remove {
            self.remove_op_node(node);
        }
    }

    /// Add individual qubit wires.
    fn add_qubits(&mut self, qubits: Vec<Bound<PyAny>>) -> PyResult<()> {
        for bit in qubits.into_iter() {
            let Ok(bit) = bit.extract::<ShareableQubit>() else {
                return Err(DAGCircuitError::new_err("not a Qubit instance."));
            };
            if self.qubits.find(&bit).is_some() {
                return Err(DAGCircuitError::new_err(format!(
                    "duplicate qubits {bit:?}"
                )));
            }
            self.add_qubit_unchecked(bit)?;
        }
        Ok(())
    }

    /// Add individual clbit wires.
    fn add_clbits(&mut self, clbits: Vec<Bound<'_, PyAny>>) -> PyResult<()> {
        for bit in clbits.into_iter() {
            let Ok(bit) = bit.extract::<ShareableClbit>() else {
                return Err(DAGCircuitError::new_err("not a Clbit instance."));
            };
            if self.clbits.find(&bit).is_some() {
                return Err(DAGCircuitError::new_err(format!(
                    "duplicate clbits {bit:?}"
                )));
            }
            self.add_clbit_unchecked(bit)?;
        }
        Ok(())
    }

    /// Add all wires in a quantum register.
    pub fn add_qreg(&mut self, qreg: QuantumRegister) -> PyResult<()> {
        self.qregs
            .add_register(qreg.clone(), true)
            .map_err(|_| DAGCircuitError::new_err(format!("duplicate register {}", qreg.name())))?;

        for (index, bit) in qreg.bits().enumerate() {
            if self.qubits.find(&bit).is_none() {
                self.add_qubit_unchecked(bit.clone())?;
            }
            let locations: &mut BitLocations<QuantumRegister> =
                self.qubit_locations.get_mut(&bit).unwrap();
            locations.add_register(qreg.clone(), index);
        }
        Ok(())
    }

    /// Add all wires in a classical register.
    pub fn add_creg(&mut self, creg: ClassicalRegister) -> PyResult<()> {
        self.cregs
            .add_register(creg.clone(), true)
            .map_err(|_| DAGCircuitError::new_err(format!("duplicate register {}", creg.name())))?;

        for (index, bit) in creg.bits().enumerate() {
            if self.clbits.find(&bit).is_none() {
                self.add_clbit_unchecked(bit.clone())?;
            }
            let locations: &mut BitLocations<ClassicalRegister> =
                self.clbit_locations.get_mut(&bit).unwrap();
            locations.add_register(creg.clone(), index);
        }
        Ok(())
    }

    /// Finds locations in the circuit, by mapping the Qubit and Clbit to positional index
    /// BitLocations is defined as: BitLocations = namedtuple("BitLocations", ("index", "registers"))
    ///
    /// Args:
    ///     bit (Bit): The bit to locate.
    ///
    /// Returns:
    ///     namedtuple(int, List[Tuple(Register, int)]): A 2-tuple. The first element (``index``)
    ///         contains the index at which the ``Bit`` can be found (in either
    ///         :obj:`~DAGCircuit.qubits`, :obj:`~DAGCircuit.clbits`, depending on its
    ///         type). The second element (``registers``) is a list of ``(register, index)``
    ///         pairs with an entry for each :obj:`~Register` in the circuit which contains the
    ///         :obj:`~Bit` (and the index in the :obj:`~Register` at which it can be found).
    ///
    ///   Raises:
    ///     DAGCircuitError: If the supplied :obj:`~Bit` was of an unknown type.
    ///     DAGCircuitError: If the supplied :obj:`~Bit` could not be found on the circuit.
    fn find_bit<'py>(
        &self,
        py: Python<'py>,
        bit: &Bound<'py, PyAny>,
    ) -> PyResult<Bound<'py, PyBitLocations>> {
        if let Ok(qubit) = bit.extract::<ShareableQubit>() {
            self.qubit_locations
                .get(&qubit)
                .map(|location| location.clone().into_pyobject(py))
                .transpose()?
                .ok_or_else(|| {
                    DAGCircuitError::new_err(format!(
                        "Could not locate provided bit: {bit}. Has it been added to the DAGCircuit?"
                    ))
                })
        } else if let Ok(clbit) = bit.extract::<ShareableClbit>() {
            self.clbit_locations
                .get(&clbit)
                .map(|location| location.clone().into_pyobject(py))
                .transpose()?
                .ok_or_else(|| {
                    DAGCircuitError::new_err(format!(
                        "Could not locate provided bit: {bit}. Has it been added to the DAGCircuit?"
                    ))
                })
        } else {
            Err(DAGCircuitError::new_err(format!(
                "Could not locate bit of unknown type: {}",
                bit.get_type()
            )))
        }
    }

    /// Remove classical bits from the circuit. All bits MUST be idle.
    /// Any registers with references to at least one of the specified bits will
    /// also be removed.
    ///
    /// .. warning::
    ///     This method is rather slow, since it must iterate over the entire
    ///     DAG to fix-up bit indices.
    ///
    /// Args:
    ///     clbits (List[Clbit]): The bits to remove.
    ///
    /// Raises:
    ///     DAGCircuitError: a clbit is not a :obj:`.Clbit`, is not in the circuit,
    ///         or is not idle.
    #[pyo3(name = "remove_clbits", signature = (*clbits))]
    fn py_remove_clbits(&mut self, clbits: Vec<ShareableClbit>) -> PyResult<()> {
        let bit_iter = match self.clbits.map_objects(clbits.iter().cloned()) {
            Ok(bit_iter) => bit_iter,
            Err(_) => {
                return Err(DAGCircuitError::new_err(format!(
                    "clbits not in circuit: {clbits:?}"
                )));
            }
        };
        self.remove_clbits(bit_iter)
    }

    /// Remove classical registers from the circuit, leaving underlying bits
    /// in place.
    ///
    /// Raises:
    ///     DAGCircuitError: a creg is not a ClassicalRegister, or is not in
    ///     the circuit.
    #[pyo3(name = "remove_cregs", signature = (*cregs))]
    fn py_remove_cregs(&mut self, cregs: Vec<ClassicalRegister>) -> PyResult<()> {
        self.remove_cregs(cregs)
    }

    /// Remove quantum bits from the circuit. All bits MUST be idle.
    /// Any registers with references to at least one of the specified bits will
    /// also be removed.
    ///
    /// .. warning::
    ///     This method is rather slow, since it must iterate over the entire
    ///     DAG to fix-up bit indices.
    ///
    /// Args:
    ///     qubits (List[~qiskit.circuit.Qubit]): The bits to remove.
    ///
    /// Raises:
    ///     DAGCircuitError: a qubit is not a :obj:`~.circuit.Qubit`, is not in the circuit,
    ///         or is not idle.
    #[pyo3(name = "remove_qubits", signature = (*qubits))]
    pub fn py_remove_qubits(&mut self, qubits: Vec<ShareableQubit>) -> PyResult<()> {
        let bit_iter = match self.qubits.map_objects(qubits.iter().cloned()) {
            Ok(bit_iter) => bit_iter,
            Err(_) => {
                return Err(DAGCircuitError::new_err(format!(
                    "qubits not in circuit: {qubits:?}"
                )));
            }
        };
        self.remove_qubits(bit_iter)
    }

    /// Remove quantum registers from the circuit, leaving underlying bits
    /// in place.
    ///
    /// Raises:
    ///     DAGCircuitError: a qreg is not a QuantumRegister, or is not in
    ///     the circuit.
    #[pyo3(name = "remove_qregs", signature = (*qregs))]
    fn py_remove_qregs(&mut self, qregs: Vec<QuantumRegister>) -> PyResult<()> {
        // let self_bound_cregs = self.cregs.bind(py);
        let mut valid_regs: Vec<QuantumRegister> = Vec::new();
        for qregs in qregs.into_iter() {
            if let Some(reg) = self.qregs.get(qregs.name()) {
                if reg != &qregs {
                    return Err(DAGCircuitError::new_err(format!(
                        "creg not in circuit: {reg:?}"
                    )));
                }
                valid_regs.push(qregs);
            } else {
                return Err(DAGCircuitError::new_err(format!(
                    "creg not in circuit: {qregs:?}"
                )));
            }
        }

        // Use an iterator that will remove the registers from the circuit as it iterates.
        let valid_names = valid_regs.iter().map(|reg| {
            for (index, bit) in reg.bits().enumerate() {
                let bit_position = self.qubit_locations.get_mut(&bit).unwrap();
                bit_position.remove_register(reg, index);
            }
            reg.name().to_string()
        });
        self.qregs.remove_registers(valid_names);
        Ok(())
    }

    /// Verify that the condition is valid.
    ///
    /// Args:
    ///     name (string): used for error reporting
    ///     condition (tuple or None): a condition tuple (ClassicalRegister, int) or (Clbit, bool)
    ///
    /// Raises:
    ///     DAGCircuitError: if conditioning on an invalid register
    fn _check_condition(&self, py: Python, name: &str, condition: &Bound<PyAny>) -> PyResult<()> {
        if condition.is_none() {
            return Ok(());
        }

        let resources = condition_resources(condition)?;
        for reg in resources.cregs.bind(py) {
            if !self
                .cregs
                .contains_key(reg.getattr(intern!(py, "name"))?.to_string().as_str())
            {
                return Err(DAGCircuitError::new_err(format!(
                    "invalid creg in condition for {name}"
                )));
            }
        }

        for bit in resources.clbits.bind(py) {
            let bit: ShareableClbit = bit.extract()?;
            if self.clbits.find(&bit).is_none() {
                return Err(DAGCircuitError::new_err(format!(
                    "invalid clbits in condition for {name}"
                )));
            }
        }

        Ok(())
    }

    /// Return a copy of self with the same structure but empty.
    ///
    /// That structure includes:
    ///     * name and other metadata
    ///     * global phase
    ///     * duration
    ///     * all the qubits and clbits, including the registers.
    ///
    /// Returns:
    ///     DAGCircuit: An empty copy of self.
    #[pyo3(signature = (*, vars_mode=VarsMode::Alike))]
    pub fn copy_empty_like(&self, vars_mode: VarsMode) -> PyResult<Self> {
        self.copy_empty_like_with_capacity(0, 0, vars_mode)
    }

    /// Put ``self`` into the canonical physical form, with the given number of qubits.
    ///
    /// This acts in place, and does not need to traverse the DAG.  It is intended for use when the
    /// DAG is known to already represent a physical circuit, and we just need to assert that it is
    /// canonical physical form.
    ///
    /// This erases any information about virtual qubits in the :class:`DAGCircuit`; if using this
    /// yourself, you may need to ensure you have created and stored a suitable :class:`.Layout`.
    /// Effectively, this applies the "trivial" layout mapping virtual qubit 0 to physical qubit 0,
    /// and so on.
    ///
    /// Args:
    ///     num_qubits: if given, the total number of physical qubits in the output; it must be at
    ///         least as large as the number of qubits in the DAG.  If not given, the number of
    ///         qubits is unchanged.
    #[pyo3(name = "make_physical", signature = (num_qubits=None))]
    pub fn py_make_physical(&mut self, num_qubits: Option<u32>) -> PyResult<()> {
        let num_qubits = match num_qubits {
            Some(num_qubits) => {
                if (num_qubits as usize) < self.num_qubits() {
                    return Err(PyValueError::new_err(format!(
                        "cannot have fewer physical qubits ({}) than virtual ({})",
                        num_qubits,
                        self.num_qubits()
                    )));
                }
                num_qubits as usize
            }
            None => self.num_qubits(),
        };
        self.make_physical(num_qubits);
        Ok(())
    }

    #[pyo3(signature=(node, check=false))]
    fn _apply_op_node_back(
        &mut self,
        py: Python,
        node: &Bound<PyAny>,
        check: bool,
    ) -> PyResult<()> {
        if let NodeType::Operation(inst) = self.pack_into(py, node)? {
            if check {
                self.check_op_addition(&inst)?;
            }

            self.push_back(inst)?;
            Ok(())
        } else {
            Err(PyTypeError::new_err("Invalid node type input"))
        }
    }

    /// Apply an operation to the output of the circuit.
    ///
    /// Args:
    ///     op (qiskit.circuit.Operation): the operation associated with the DAG node
    ///     qargs (tuple[~qiskit.circuit.Qubit]): qubits that op will be applied to
    ///     cargs (tuple[Clbit]): cbits that op will be applied to
    ///     check (bool): If ``True`` (default), this function will enforce that the
    ///         :class:`.DAGCircuit` data-structure invariants are maintained (all ``qargs`` are
    ///         :class:`~.circuit.Qubit`\\ s, all are in the DAG, etc).  If ``False``, the caller *must*
    ///         uphold these invariants itself, but the cost of several checks will be skipped.
    ///         This is most useful when building a new DAG from a source of known-good nodes.
    /// Returns:
    ///     DAGOpNode: the node for the op that was added to the dag
    ///
    /// Raises:
    ///     DAGCircuitError: if a leaf node is connected to multiple outputs
    #[pyo3(name = "apply_operation_back", signature = (op, qargs=None, cargs=None, *, check=true))]
    pub fn py_apply_operation_back(
        &mut self,
        py: Python,
        op: Bound<PyAny>,
        qargs: Option<TupleLikeArg>,
        cargs: Option<TupleLikeArg>,
        check: bool,
    ) -> PyResult<Py<PyAny>> {
        let py_op = op.extract::<OperationFromPython>()?;
        let qargs = qargs
            .map(|q| q.value.extract::<Vec<ShareableQubit>>())
            .transpose()?;
        let cargs = cargs
            .map(|c| c.value.extract::<Vec<ShareableClbit>>())
            .transpose()?;
        let node = {
            let qubits_id = self.qargs_interner.insert_owned(
                self.qubits
                    .map_objects(qargs.into_iter().flatten())?
                    .collect(),
            );
            let clbits_id = self.cargs_interner.insert_owned(
                self.clbits
                    .map_objects(cargs.into_iter().flatten())?
                    .collect(),
            );
            let instr = PackedInstruction {
                op: py_op.operation,
                qubits: qubits_id,
                clbits: clbits_id,
                params: (!py_op.params.is_empty()).then(|| Box::new(py_op.params)),
                label: py_op.label,
                #[cfg(feature = "cache_pygates")]
                py_op: op.unbind().into(),
            };

            if check {
                self.check_op_addition(&instr)?;
            }
            self.push_back(instr)?
        };

        self.get_node(py, node)
    }

    /// Apply an operation to the input of the circuit.
    ///
    /// Args:
    ///     op (qiskit.circuit.Operation): the operation associated with the DAG node
    ///     qargs (tuple[~qiskit.circuit.Qubit]): qubits that op will be applied to
    ///     cargs (tuple[Clbit]): cbits that op will be applied to
    ///     check (bool): If ``True`` (default), this function will enforce that the
    ///         :class:`.DAGCircuit` data-structure invariants are maintained (all ``qargs`` are
    ///         :class:`~.circuit.Qubit`\\ s, all are in the DAG, etc).  If ``False``, the caller *must*
    ///         uphold these invariants itself, but the cost of several checks will be skipped.
    ///         This is most useful when building a new DAG from a source of known-good nodes.
    /// Returns:
    ///     DAGOpNode: the node for the op that was added to the dag
    ///
    /// Raises:
    ///     DAGCircuitError: if initial nodes connected to multiple out edges
    #[pyo3(name = "apply_operation_front", signature = (op, qargs=None, cargs=None, *, check=true))]
    fn py_apply_operation_front(
        &mut self,
        py: Python,
        op: Bound<PyAny>,
        qargs: Option<TupleLikeArg>,
        cargs: Option<TupleLikeArg>,
        check: bool,
    ) -> PyResult<Py<PyAny>> {
        let py_op = op.extract::<OperationFromPython>()?;
        let qargs = qargs
            .map(|q| q.value.extract::<Vec<ShareableQubit>>())
            .transpose()?;
        let cargs = cargs
            .map(|c| c.value.extract::<Vec<ShareableClbit>>())
            .transpose()?;
        let node = {
            let qubits_id = self.qargs_interner.insert_owned(
                self.qubits
                    .map_objects(qargs.into_iter().flatten())?
                    .collect(),
            );
            let clbits_id = self.cargs_interner.insert_owned(
                self.clbits
                    .map_objects(cargs.into_iter().flatten())?
                    .collect(),
            );
            let instr = PackedInstruction {
                op: py_op.operation,
                qubits: qubits_id,
                clbits: clbits_id,
                params: (!py_op.params.is_empty()).then(|| Box::new(py_op.params)),
                label: py_op.label,
                #[cfg(feature = "cache_pygates")]
                py_op: op.unbind().into(),
            };

            if check {
                self.check_op_addition(&instr)?;
            }
            self.push_front(instr)?
        };

        self.get_node(py, node)
    }

    /// Compose the ``other`` circuit onto the output of this circuit.
    ///
    /// A subset of input wires of ``other`` are mapped
    /// to a subset of output wires of this circuit.
    ///
    /// ``other`` can be narrower or of equal width to ``self``.
    ///
    /// Args:
    ///     other (DAGCircuit): circuit to compose with self
    ///     qubits (list[~qiskit.circuit.Qubit|int]): qubits of self to compose onto.
    ///     clbits (list[Clbit|int]): clbits of self to compose onto.
    ///     front (bool): If True, front composition will be performed (not implemented yet)
    ///     inplace (bool): If True, modify the object. Otherwise return composed circuit.
    ///     inline_captures (bool): If ``True``, variables marked as "captures" in the ``other`` DAG
    ///         will be inlined onto existing uses of those same variables in ``self``.  If ``False``,
    ///         all variables in ``other`` are required to be distinct from ``self``, and they will
    ///         be added to ``self``.
    ///
    /// ..
    ///     Note: unlike `QuantumCircuit.compose`, there's no `var_remap` argument here.  That's
    ///     because the `DAGCircuit` inner-block structure isn't set up well to allow the recursion,
    ///     and `DAGCircuit.compose` is generally only used to rebuild a DAG from layers within
    ///     itself than to join unrelated circuits.  While there's no strong motivating use-case
    ///     (unlike the `QuantumCircuit` equivalent), it's safer and more performant to not provide
    ///     the option.
    ///
    /// Returns:
    ///    DAGCircuit: the composed dag (returns None if inplace==True).
    ///
    /// Raises:
    ///     DAGCircuitError: if ``other`` is wider or there are duplicate edge mappings.
    #[allow(clippy::too_many_arguments)]
    #[pyo3(name="compose", signature = (other, qubits=None, clbits=None, front=false, inplace=true, *, inline_captures=false))]
    fn py_compose(
        &mut self,
        py: Python,
        other: &DAGCircuit,
        qubits: Option<Bound<PyList>>,
        clbits: Option<Bound<PyList>>,
        front: bool,
        inplace: bool,
        inline_captures: bool,
    ) -> PyResult<Option<Py<PyAny>>> {
        if front {
            return Err(DAGCircuitError::new_err(
                "Front composition not supported yet.",
            ));
        }

        if other.qubits.len() > self.qubits.len() || other.clbits.len() > self.clbits.len() {
            return Err(DAGCircuitError::new_err(
                "Trying to compose with another DAGCircuit which has more 'in' edges.",
            ));
        }

        let qubits = qubits
            .map(|qubits| {
                qubits
                    .iter()
                    .map(|q| -> PyResult<ShareableQubit> {
                        if q.is_instance_of::<PyInt>() {
                            Ok(self.qubits.get(Qubit::new(q.extract()?)).unwrap().clone())
                        } else {
                            q.extract::<ShareableQubit>().map_err(Into::into)
                        }
                    })
                    .collect::<PyResult<Vec<ShareableQubit>>>()
            })
            .transpose()?;

        let clbits = clbits
            .map(|clbits| {
                clbits
                    .iter()
                    .map(|c| -> PyResult<ShareableClbit> {
                        if c.is_instance_of::<PyInt>() {
                            Ok(self.clbits.get(Clbit::new(c.extract()?)).unwrap().clone())
                        } else {
                            c.extract::<ShareableClbit>().map_err(Into::into)
                        }
                    })
                    .collect::<PyResult<Vec<ShareableClbit>>>()
            })
            .transpose()?;

        // Compose
        if inplace {
            self.compose(other, qubits.as_deref(), clbits.as_deref(), inline_captures)?;
            Ok(None)
        } else {
            let mut dag = self.clone();
            dag.compose(other, qubits.as_deref(), clbits.as_deref(), inline_captures)?;
            let out_obj = dag.into_py_any(py)?;
            Ok(Some(out_obj))
        }
    }

    /// Reverse the operations in the ``self`` circuit.
    ///
    /// Returns:
    ///     DAGCircuit: the reversed dag.
    fn reverse_ops<'py>(slf: PyRef<'py, Self>, py: Python<'py>) -> PyResult<Bound<'py, PyAny>> {
        let qc = imports::DAG_TO_CIRCUIT.get_bound(py).call1((slf,))?;
        let reversed = qc.call_method0("reverse_ops")?;
        imports::CIRCUIT_TO_DAG.get_bound(py).call1((reversed,))
    }

    /// Return idle wires.
    ///
    /// Args:
    ///     ignore (list(str)): List of node names to ignore. Default: []
    ///
    /// Yields:
    ///     Bit: Bit in idle wire.
    ///
    /// Raises:
    ///     DAGCircuitError: If the DAG is invalid
    #[pyo3(signature=(ignore=None))]
    fn idle_wires(&self, py: Python, ignore: Option<&Bound<PyList>>) -> PyResult<Py<PyIterator>> {
        let mut result: Vec<Py<PyAny>> = Vec::new();
        let wires = (0..self.qubit_io_map.len())
            .map(|idx| Wire::Qubit(Qubit::new(idx)))
            .chain((0..self.clbit_io_map.len()).map(|idx| Wire::Clbit(Clbit::new(idx))))
            .chain((0..self.var_io_map.len()).map(|idx| Wire::Var(Var::new(idx))));
        match ignore {
            Some(ignore) => {
                // Convert the list to a Rust set.
                let ignore_set = ignore
                    .into_iter()
                    .map(|s| s.extract())
                    .collect::<PyResult<HashSet<String>>>()?;
                for wire in wires {
                    let nodes_found = self.nodes_on_wire(wire, true).into_iter().any(|node| {
                        let weight = self.dag.node_weight(node).unwrap();
                        if let NodeType::Operation(packed) = weight {
                            !ignore_set.contains(packed.op.name())
                        } else {
                            false
                        }
                    });

                    if !nodes_found {
                        result.push(match wire {
                            Wire::Qubit(qubit) => {
                                self.qubits.get(qubit).unwrap().into_py_any(py)?
                            }
                            Wire::Clbit(clbit) => {
                                self.clbits.get(clbit).unwrap().into_py_any(py)?
                            }
                            Wire::Var(var) => self
                                .vars_stretches
                                .vars()
                                .get(var)
                                .unwrap()
                                .clone()
                                .into_py_any(py)?,
                        });
                    }
                }
            }
            None => {
                for wire in wires {
                    if self.is_wire_idle(wire) {
                        result.push(match wire {
                            Wire::Qubit(qubit) => {
                                self.qubits.get(qubit).unwrap().into_py_any(py)?
                            }
                            Wire::Clbit(clbit) => {
                                self.clbits.get(clbit).unwrap().into_py_any(py)?
                            }
                            Wire::Var(var) => self
                                .vars_stretches
                                .vars()
                                .get(var)
                                .unwrap()
                                .clone()
                                .into_py_any(py)?,
                        });
                    }
                }
            }
        }
        Ok(PyTuple::new(py, result)?.into_any().try_iter()?.unbind())
    }

    /// Return `true` if there are no operation nodes in the graph.
    fn is_empty(&self) -> bool {
        self.dag.node_count()
            == 2 * (self.qubits.len() + self.clbits.len() + self.vars_stretches.total_vars())
    }

    /// Return the number of operations.  If there is control flow present, this count may only
    /// be an estimate, as the complete control-flow path cannot be statically known.
    ///
    /// Args:
    ///     recurse: if ``True``, then recurse into control-flow operations.  For loops with
    ///         known-length iterators are counted unrolled.  If-else blocks sum both of the two
    ///         branches.  While loops are counted as if the loop body runs once only.  Defaults to
    ///         ``False`` and raises :class:`.DAGCircuitError` if any control flow is present, to
    ///         avoid silently returning a mostly meaningless number.
    ///
    /// Returns:
    ///     int: the circuit size
    ///
    /// Raises:
    ///     DAGCircuitError: if an unknown :class:`.ControlFlowOp` is present in a call with
    ///         ``recurse=True``, or any control flow is present in a non-recursive call.
    #[pyo3(signature= (*, recurse=false))]
    pub fn size(&self, recurse: bool) -> PyResult<usize> {
        let mut length = self.num_ops();
        if !self.has_control_flow() {
            return Ok(length);
        }
        if !recurse {
            return Err(DAGCircuitError::new_err(concat!(
                "Size with control flow is ambiguous.",
                " You may use `recurse=True` to get a result",
                " but see this method's documentation for the meaning of this."
            )));
        }
        Python::attach(|py| -> PyResult<()> {
            // Handle recursively.
            let circuit_to_dag = imports::CIRCUIT_TO_DAG.get_bound(py);
            for node in self.dag.node_weights() {
                let NodeType::Operation(node) = node else {
                    continue;
                };
                if !node.op.control_flow() {
                    continue;
                }
                let OperationRef::Instruction(inst) = node.op.view() else {
                    panic!("control flow op must be an instruction");
                };
                let inst_bound = inst.instruction.bind(py);
                if inst_bound.is_instance(imports::FOR_LOOP_OP.get_bound(py))? {
                    let blocks = inst_bound.getattr("blocks")?;
                    let block_zero = blocks.get_item(0)?;
                    let inner_dag: &DAGCircuit = &circuit_to_dag.call1((block_zero,))?.extract()?;
                    length += node.params_view().len() * inner_dag.size(true)?
                } else if inst_bound.is_instance(imports::WHILE_LOOP_OP.get_bound(py))? {
                    let blocks = inst_bound.getattr("blocks")?;
                    let block_zero = blocks.get_item(0)?;
                    let inner_dag: &DAGCircuit = &circuit_to_dag.call1((block_zero,))?.extract()?;
                    length += inner_dag.size(true)?
                } else if inst_bound.is_instance(imports::IF_ELSE_OP.get_bound(py))?
                    || inst_bound.is_instance(imports::SWITCH_CASE_OP.get_bound(py))?
                {
                    let blocks = inst_bound.getattr("blocks")?;
                    for block in blocks.try_iter()? {
                        let inner_dag: &DAGCircuit = &circuit_to_dag.call1((block?,))?.extract()?;
                        length += inner_dag.size(true)?;
                    }
                } else {
                    continue;
                }
                // We don't count a control-flow node itself!
                length -= 1;
            }
            Ok(())
        })?;
        Ok(length)
    }

    /// Return the circuit depth.  If there is control flow present, this count may only be an
    /// estimate, as the complete control-flow path cannot be statically known.
    ///
    /// Args:
    ///     recurse: if ``True``, then recurse into control-flow operations.  For loops
    ///         with known-length iterators are counted as if the loop had been manually unrolled
    ///         (*i.e.* with each iteration of the loop body written out explicitly).
    ///         If-else blocks take the longer case of the two branches.  While loops are counted as
    ///         if the loop body runs once only.  Defaults to ``False`` and raises
    ///         :class:`.DAGCircuitError` if any control flow is present, to avoid silently
    ///         returning a nonsensical number.
    ///
    /// Returns:
    ///     int: the circuit depth
    ///
    /// Raises:
    ///     DAGCircuitError: if not a directed acyclic graph
    ///     DAGCircuitError: if unknown control flow is present in a recursive call, or any control
    ///         flow is present in a non-recursive call.
    #[pyo3(signature= (*, recurse=false))]
    pub fn depth(&self, recurse: bool) -> PyResult<usize> {
        if self.qubits.is_empty() && self.clbits.is_empty() && self.num_vars() == 0 {
            return Ok(0);
        }
        if !self.has_control_flow() {
            let weight_fn = |_| -> Result<usize, Infallible> { Ok(1) };
            return match rustworkx_core::dag_algo::longest_path(&self.dag, weight_fn).unwrap() {
                Some(res) => Ok(res.1 - 1),
                None => Err(DAGCircuitError::new_err("not a DAG")),
            };
        }
        if !recurse {
            return Err(DAGCircuitError::new_err(concat!(
                "Depth with control flow is ambiguous.",
                " You may use `recurse=True` to get a result",
                " but see this method's documentation for the meaning of this."
            )));
        }
        let node_lookup = Python::attach(|py| -> PyResult<HashMap<NodeIndex, usize>> {
            // Handle recursively.
            let circuit_to_dag = imports::CIRCUIT_TO_DAG.get_bound(py);
            let mut node_lookup: HashMap<NodeIndex, usize> = HashMap::new();
            for (node_index, node) in self.dag.node_references() {
                let NodeType::Operation(node) = node else {
                    continue;
                };
                if !node.op.control_flow() {
                    continue;
                }
                let OperationRef::Instruction(inst) = node.op.view() else {
                    panic!("control flow op must be an instruction")
                };
                let inst_bound = inst.instruction.bind(py);
                let weight = if inst_bound.is_instance(imports::FOR_LOOP_OP.get_bound(py))? {
                    node.params_view().len()
                } else {
                    1
                };
                if weight == 0 {
                    node_lookup.insert(node_index, 0);
                } else {
                    let blocks = inst_bound.getattr("blocks")?;
                    let mut block_weights: Vec<usize> = Vec::with_capacity(blocks.len()?);
                    for block in blocks.try_iter()? {
                        let inner_dag: &DAGCircuit = &circuit_to_dag.call1((block?,))?.extract()?;
                        block_weights.push(inner_dag.depth(true)?);
                    }
                    node_lookup.insert(node_index, weight * block_weights.iter().max().unwrap());
                }
            }
            Ok(node_lookup)
        })?;
        let weight_fn = |edge: EdgeReference<'_, Wire>| -> Result<usize, Infallible> {
            Ok(*node_lookup.get(&edge.target()).unwrap_or(&1))
        };
        match rustworkx_core::dag_algo::longest_path(&self.dag, weight_fn).unwrap() {
            Some(res) => Ok(res.1 - 1),
            None => Err(DAGCircuitError::new_err("not a DAG")),
        }
    }

    /// Return the total number of qubits + clbits used by the circuit.
    /// This function formerly returned the number of qubits by the calculation
    /// return len(self._wires) - self.num_clbits()
    /// but was changed by issue #2564 to return number of qubits + clbits
    /// with the new function DAGCircuit.num_qubits replacing the former
    /// semantic of DAGCircuit.width().
    pub fn width(&self) -> usize {
        self.qubits.len() + self.clbits.len() + self.num_vars()
    }

    /// Return the total number of qubits used by the circuit.
    /// num_qubits() replaces former use of width().
    /// DAGCircuit.width() now returns qubits + clbits for
    /// consistency with Circuit.width() [qiskit-terra #2564].
    pub fn num_qubits(&self) -> usize {
        self.qubits.len()
    }

    /// Return the total number of classical bits used by the circuit.
    pub fn num_clbits(&self) -> usize {
        self.clbits.len()
    }

    /// Get the number of op nodes in the DAG.
    #[inline]
    pub fn num_ops(&self) -> usize {
        self.dag.node_count() - 2 * self.width()
    }

    /// Compute how many components the circuit can decompose into.
    fn num_tensor_factors(&self) -> usize {
        // This function was forked from rustworkx's
        // number_weekly_connected_components() function as of 0.15.0:
        // https://github.com/Qiskit/rustworkx/blob/0.15.0/src/connectivity/mod.rs#L215-L235

        let mut weak_components = self.dag.node_count();
        let mut vertex_sets = UnionFind::new(self.dag.node_bound());
        for edge in self.dag.edge_references() {
            let (a, b) = (edge.source(), edge.target());
            // union the two vertices of the edge
            if vertex_sets.union(a.index(), b.index()) {
                weak_components -= 1
            };
        }
        weak_components
    }

    fn __eq__(&self, py: Python, other: &DAGCircuit) -> PyResult<bool> {
        // Try to convert to float, but in case of unbound ParameterExpressions
        // a TypeError will be raise, fallback to normal equality in those
        // cases.
        let phase_is_close = |self_phase: f64, other_phase: f64| -> bool {
            ((self_phase - other_phase + PI).rem_euclid(2. * PI) - PI).abs() <= 1.0e-10
        };
        let normalize_param = |param: &Param| {
            if let Param::ParameterExpression(ob) = param {
                // try casting ParameterExpression to Param, prioritizing Float
                Param::from_expr(ob.as_ref().clone(), true)
            } else {
                Ok(param.clone())
            }
        };

        let phase_eq = match [
            normalize_param(&self.global_phase)?,
            normalize_param(&other.global_phase)?,
        ] {
            [Param::Float(self_phase), Param::Float(other_phase)] => {
                Ok(phase_is_close(self_phase, other_phase))
            }
            _ => self.global_phase.eq(&other.global_phase),
        }?;
        if !phase_eq {
            return Ok(false);
        }

        if self.vars_stretches != other.vars_stretches {
            return Ok(false);
        }

        let self_bit_indices = {
            let indices = self
                .qubits
                .objects()
                .into_pyobject(py)?
                .try_iter()?
                .chain(self.clbits.objects().into_pyobject(py)?.try_iter()?)
                .enumerate()
                .map(|(idx, bit)| -> PyResult<_> { Ok((bit?, idx)) });
            indices.collect::<PyResult<Vec<_>>>()?.into_py_dict(py)?
        };

        let other_bit_indices = {
            let indices = other
                .qubits
                .objects()
                .into_pyobject(py)?
                .try_iter()?
                .chain(
                    other
                        .clbits
                        .objects()
                        .clone()
                        .into_pyobject(py)?
                        .try_iter()?,
                )
                .enumerate()
                .map(|(idx, bit)| -> PyResult<_> { Ok((bit?, idx)) });
            indices.collect::<PyResult<Vec<_>>>()?.into_py_dict(py)?
        };

        // Check if qregs are the same.
        let self_qregs = self.qregs.registers();
        let other_qregs = &other.qregs;
        if self_qregs.len() != other_qregs.len() {
            return Ok(false);
        }
        for (regname, self_bits) in self_qregs.iter().map(|reg| (reg.name(), reg)) {
            let self_bits: Vec<ShareableQubit> = self_bits.bits().collect();
            let other_bits: Vec<ShareableQubit> = match other_qregs.get(regname) {
                Some(bits) => bits.bits().collect(),
                None => return Ok(false),
            };
            if !self
                .qubits
                .map_objects(self_bits)?
                .eq(other.qubits.map_objects(other_bits)?)
            {
                return Ok(false);
            }
        }

        // Check if cregs are the same.
        let self_cregs = self.cregs.registers();
        let other_cregs = &other.cregs;
        if self_cregs.len() != other_cregs.len() {
            return Ok(false);
        }

        for (regname, self_bits) in self_cregs.iter().map(|reg| (reg.name(), reg)) {
            let self_bits: Vec<ShareableClbit> = self_bits.bits().collect();
            let other_bits: Vec<ShareableClbit> = match other_cregs.get(regname) {
                Some(bits) => bits.bits().collect(),
                None => return Ok(false),
            };
            if !self
                .clbits
                .map_objects(self_bits)?
                .eq(other.clbits.map_objects(other_bits)?)
            {
                return Ok(false);
            }
        }

        // Check for VF2 isomorphic match.
        let condition_op_check = imports::CONDITION_OP_CHECK.get_bound(py);
        let switch_case_op_check = imports::SWITCH_CASE_OP_CHECK.get_bound(py);
        let for_loop_op_check = imports::FOR_LOOP_OP_CHECK.get_bound(py);
        let box_op_check = imports::BOX_OP_CHECK.get_bound(py);
        let node_match = |n1: &NodeType, n2: &NodeType| -> PyResult<bool> {
            match [n1, n2] {
                [NodeType::Operation(inst1), NodeType::Operation(inst2)] => {
                    if inst1.op.name() != inst2.op.name() {
                        return Ok(false);
                    }
                    let check_args = || -> bool {
                        let node1_qargs = self.qargs_interner.get(inst1.qubits);
                        let node2_qargs = other.qargs_interner.get(inst2.qubits);
                        let node1_cargs = self.cargs_interner.get(inst1.clbits);
                        let node2_cargs = other.cargs_interner.get(inst2.clbits);
                        if SEMANTIC_EQ_SYMMETRIC.contains(&inst1.op.name()) {
                            let node1_qargs =
                                node1_qargs.iter().copied().collect::<HashSet<Qubit>>();
                            let node2_qargs =
                                node2_qargs.iter().copied().collect::<HashSet<Qubit>>();
                            let node1_cargs =
                                node1_cargs.iter().copied().collect::<HashSet<Clbit>>();
                            let node2_cargs =
                                node2_cargs.iter().copied().collect::<HashSet<Clbit>>();
                            if node1_qargs != node2_qargs || node1_cargs != node2_cargs {
                                return false;
                            }
                        } else if node1_qargs != node2_qargs || node1_cargs != node2_cargs {
                            return false;
                        }
                        true
                    };
                    match [inst1.op.view(), inst2.op.view()] {
                        [OperationRef::StandardGate(_), OperationRef::StandardGate(_)]
                        | [
                            OperationRef::StandardInstruction(_),
                            OperationRef::StandardInstruction(_),
                        ] => Ok(inst1.py_op_eq(py, inst2)?
                            && check_args()
                            && inst1
                                .params_view()
                                .iter()
                                .zip(inst2.params_view().iter())
                                .all(|(a, b)| a.is_close(b, 1e-10).unwrap())),
                        [
                            OperationRef::Instruction(op1),
                            OperationRef::Instruction(op2),
                        ] => {
                            if op1.control_flow() && op2.control_flow() {
                                let n1 = self.unpack_into(py, NodeIndex::new(0), n1)?;
                                let n2 = other.unpack_into(py, NodeIndex::new(0), n2)?;
                                let name = op1.name();
                                if name == "if_else" || name == "while_loop" {
                                    condition_op_check
                                        .call1((n1, n2, &self_bit_indices, &other_bit_indices))?
                                        .extract()
                                } else if name == "switch_case" {
                                    switch_case_op_check
                                        .call1((n1, n2, &self_bit_indices, &other_bit_indices))?
                                        .extract()
                                } else if name == "for_loop" {
                                    for_loop_op_check
                                        .call1((n1, n2, &self_bit_indices, &other_bit_indices))?
                                        .extract()
                                } else if name == "box" {
                                    box_op_check
                                        .call1((n1, n2, &self_bit_indices, &other_bit_indices))?
                                        .extract()
                                } else {
                                    Err(PyRuntimeError::new_err(format!(
                                        "unhandled control-flow operation: {name}"
                                    )))
                                }
                            } else {
                                Ok(inst1.py_op_eq(py, inst2)? && check_args())
                            }
                        }
                        [OperationRef::Gate(_op1), OperationRef::Gate(_op2)] => {
                            Ok(inst1.py_op_eq(py, inst2)? && check_args())
                        }
                        [OperationRef::Operation(_op1), OperationRef::Operation(_op2)] => {
                            Ok(inst1.py_op_eq(py, inst2)? && check_args())
                        }
                        // Handle the edge case where we end up with a Python object and a standard
                        // gate/instruction.
                        // This typically only happens if we have a ControlledGate in Python
                        // and we have mutable state set.
                        [OperationRef::StandardGate(_), OperationRef::Gate(_)]
                        | [OperationRef::Gate(_), OperationRef::StandardGate(_)]
                        | [
                            OperationRef::StandardInstruction(_),
                            OperationRef::Instruction(_),
                        ]
                        | [
                            OperationRef::Instruction(_),
                            OperationRef::StandardInstruction(_),
                        ] => Ok(inst1.py_op_eq(py, inst2)? && check_args()),
                        [OperationRef::Unitary(op_a), OperationRef::Unitary(op_b)] => {
                            match [&op_a.array, &op_b.array] {
                                [ArrayType::NDArray(a), ArrayType::NDArray(b)] => {
                                    Ok(relative_eq!(a, b, max_relative = 1e-5, epsilon = 1e-8))
                                }
                                [ArrayType::OneQ(a), ArrayType::NDArray(b)]
                                | [ArrayType::NDArray(b), ArrayType::OneQ(a)] => {
                                    if b.shape()[0] == 2 {
                                        for i in 0..2 {
                                            for j in 0..2 {
                                                if !relative_eq!(
                                                    b[[i, j]],
                                                    a[(i, j)],
                                                    max_relative = 1e-5,
                                                    epsilon = 1e-8
                                                ) {
                                                    return Ok(false);
                                                }
                                            }
                                        }
                                        Ok(true)
                                    } else {
                                        Ok(false)
                                    }
                                }
                                [ArrayType::TwoQ(a), ArrayType::NDArray(b)]
                                | [ArrayType::NDArray(b), ArrayType::TwoQ(a)] => {
                                    if b.shape()[0] == 4 {
                                        for i in 0..4 {
                                            for j in 0..4 {
                                                if !relative_eq!(
                                                    b[[i, j]],
                                                    a[(i, j)],
                                                    max_relative = 1e-5,
                                                    epsilon = 1e-8
                                                ) {
                                                    return Ok(false);
                                                }
                                            }
                                        }
                                        Ok(true)
                                    } else {
                                        Ok(false)
                                    }
                                }
                                [ArrayType::OneQ(a), ArrayType::OneQ(b)] => {
                                    Ok(relative_eq!(a, b, max_relative = 1e-5, epsilon = 1e-8))
                                }
                                [ArrayType::TwoQ(a), ArrayType::TwoQ(b)] => {
                                    Ok(relative_eq!(a, b, max_relative = 1e-5, epsilon = 1e-8))
                                }
                                _ => Ok(false),
                            }
                        }
                        [
                            OperationRef::PauliProductMeasurement(op_a),
                            OperationRef::PauliProductMeasurement(op_b),
                        ] => Ok(op_a == op_b),
                        _ => Ok(false),
                    }
                }
                [NodeType::QubitIn(bit1), NodeType::QubitIn(bit2)] => Ok(bit1 == bit2),
                [NodeType::ClbitIn(bit1), NodeType::ClbitIn(bit2)] => Ok(bit1 == bit2),
                [NodeType::QubitOut(bit1), NodeType::QubitOut(bit2)] => Ok(bit1 == bit2),
                [NodeType::ClbitOut(bit1), NodeType::ClbitOut(bit2)] => Ok(bit1 == bit2),
                [NodeType::VarIn(var1), NodeType::VarIn(var2)]
                | [NodeType::VarOut(var1), NodeType::VarOut(var2)] => {
                    Ok(self.vars_stretches.vars().get(*var1).unwrap()
                        == other.vars_stretches.vars().get(*var2).unwrap())
                }
                _ => Ok(false),
            }
        };
        let node_match = |n1: &NodeType, n2: &NodeType| -> PyResult<Option<()>> {
            node_match(n1, n2).map(|ok| ok.then_some(()))
        };

        vf2::is_isomorphic_with_semantics(
            &self.dag,
            &other.dag,
            (node_match, vf2::NoSemantics::new()),
            true,
            vf2::Problem::Exact,
            None,
        )
        .map_err(|e| match e {
            vf2::IsIsomorphicError::NodeMatcher(e) => e,
            vf2::IsIsomorphicError::EdgeMatcher(_) => unreachable!(),
        })
    }

    /// Are these two DAGs structurally equal?
    ///
    /// This function returns true iff the graph structures are precisely the same as each other,
    /// including the valid node indices, edge orders, and so on.  This is a much stricter check
    /// than graph equivalence, and is mostly useful for testing if two :class:`DAGCircuit`
    /// instances have been constructed and manipulated in the exact same ways.  For example, this
    /// method can be used to test whether a sequence of manipulations of a DAG is deterministic.
    ///
    /// This method does not consider tracking metadata such as :attr:`metadata` or :attr:`name`,
    /// but does consider many low-level implementation details of the internal representation, many
    /// of which do not change the semantics of the circuit.
    ///
    /// This method should, in general, be much faster than graph-equivalence checks, but will
    /// return ``False`` in many more situations.  This method should never return ``True`` when a
    /// graph-equivalence check would return ``False``.
    ///
    /// .. note::
    ///
    ///     This currently does not handle control flow, because of technical limitations in the
    ///     internal representation of control flow, and will return `false` if any control-flow
    ///     operation is present, even if they are individually equal.
    ///
    /// .. seealso::
    ///     The ``==`` operator
    ///         :class:`DAGCircuit` implements :func:`~object.__eq__` between itself and other
    ///         :class:`DAGCircuit` instances (this same method also powers
    ///         :class:`.QuantumCircuit`'s equality check).  This implements a semantic
    ///         data-flow equality check, which is less sensitive to the order operations were
    ///         defined.  This is typically what a user cares about with respect to equality.
    fn structurally_equal(&self, other: &DAGCircuit) -> PyResult<bool> {
        if self.qubits != other.qubits {
            return Ok(false);
        }
        if self.clbits != other.clbits {
            return Ok(false);
        }
        if !self
            .vars_stretches
            .structurally_equal(&other.vars_stretches)
        {
            return Ok(false);
        }
        if self.qregs != other.qregs {
            return Ok(false);
        }
        if self.cregs != other.cregs {
            return Ok(false);
        }
        // This is a stricter check than `Param::eq`, since we don't allow equality between explicit
        // floats and Python-object representations of the same float.
        let param_eq = |left: &Param, right: &Param| -> PyResult<bool> {
            match (left, right) {
                (Param::Float(a), Param::Float(b)) => Ok(a.total_cmp(b) == Ordering::Equal),
                (Param::ParameterExpression(a), Param::ParameterExpression(b)) => Ok(a.eq(b)),
                (Param::Obj(a), Param::Obj(b)) => Python::attach(|py| a.bind(py).eq(b.bind(py))),
                _ => Ok(false),
            }
        };
        if !param_eq(&self.global_phase, &other.global_phase)? {
            return Ok(false);
        }
        // This is stricter than `PackedInstruction::py_op_eq` because it doesn't allow equality
        // between `StandardGate` and Python versions of that.  Additionally, it short-circuits out
        // of control-flow, rather than recursing through while we currently don't have a clean
        // representation of DAG-like structured control flow.
        let inst_eq = |from_self: &PackedInstruction,
                       from_other: &PackedInstruction|
         -> PyResult<bool> {
            if self.qargs_interner.get(from_self.qubits)
                != other.qargs_interner.get(from_other.qubits)
            {
                return Ok(false);
            }
            if self.cargs_interner.get(from_self.clbits)
                != other.cargs_interner.get(from_other.clbits)
            {
                return Ok(false);
            }
            match (from_self.params.as_ref(), from_other.params.as_ref()) {
                (None, None) => (),
                (Some(_), None) | (None, Some(_)) => return Ok(false),
                (Some(left), Some(right)) => {
                    if left.len() != right.len() {
                        return Ok(false);
                    }
                    for (left, right) in left.iter().zip(right.iter()) {
                        if !param_eq(left, right)? {
                            return Ok(false);
                        }
                    }
                }
            }
            match (from_self.op.view(), from_other.op.view()) {
                (OperationRef::StandardGate(left), OperationRef::StandardGate(right)) => {
                    Ok(left == right)
                }
                (
                    OperationRef::StandardInstruction(left),
                    OperationRef::StandardInstruction(right),
                ) => Ok(left == right),
                (OperationRef::Unitary(left), OperationRef::Unitary(right)) => Ok(left == right),
                (OperationRef::Gate(left), OperationRef::Gate(right)) => {
                    Python::attach(|py| left.gate.bind(py).eq(&right.gate))
                }
                (OperationRef::Instruction(left), OperationRef::Instruction(right)) => {
                    Python::attach(|py| left.instruction.bind(py).eq(&right.instruction))
                }
                (OperationRef::Operation(left), OperationRef::Operation(right)) => {
                    Python::attach(|py| left.operation.bind(py).eq(&right.operation))
                }
                _ => Ok(false),
            }
        };
        // We use this helper because the default impl of `PartialEq` doesn't check the source and
        // target, since it usually doesn't make sense to compare references between graphs.  It
        // makes sense for us, because we're checking that the graphs are structurally identical.
        let edgeref_eq = |left: EdgeReference<'_, Wire>, right: EdgeReference<'_, Wire>| -> bool {
            left.source() == right.source()
                && left.target() == right.target()
                && left.id() == right.id()
                && left.weight() == right.weight()
        };

        // Now the meat of the actual comparison.  This is deliberately non-topological and
        // index-sensitive - that's exactly what we're testing for.
        if self.dag.node_count() != other.dag.node_count()
            || self.dag.edge_count() != other.dag.edge_count()
        {
            return Ok(false);
        }
        for (self_index, other_index) in self.dag.node_indices().zip(other.dag.node_indices()) {
            // The `NodeIndex` values should be the same for both; for the example of two DAGs that
            // have undergone a deterministic compilation pipeline, this means that they've seen the
            // same sequence of additions, removals and substitutions (or at least a comparable
            // sequence), which they should have.
            if self_index != other_index {
                return Ok(false);
            }
            if !self.dag[self_index].equal_with(&other.dag[other_index], inst_eq)? {
                return Ok(false);
            }
            for pair in self
                .dag
                .edges_directed(self_index, Direction::Incoming)
                .zip_longest(other.dag.edges_directed(other_index, Direction::Incoming))
            {
                match pair {
                    EitherOrBoth::Both(left, right) if edgeref_eq(left, right) => (),
                    _ => return Ok(false),
                }
            }
            for pair in self
                .dag
                .edges_directed(self_index, Direction::Outgoing)
                .zip_longest(other.dag.edges_directed(other_index, Direction::Outgoing))
            {
                match pair {
                    EitherOrBoth::Both(left, right) if edgeref_eq(left, right) => (),
                    _ => return Ok(false),
                }
            }
        }
        Ok(true)
    }

    /// Yield nodes in topological order.
    ///
    /// Args:
    ///     key (Callable): A callable which will take a DAGNode object and
    ///         return a string sort key. If not specified the bit qargs and
    ///         cargs of a node will be used for sorting.
    ///
    /// Returns:
    ///     generator(DAGOpNode, DAGInNode, or DAGOutNode): node in topological order
    #[pyo3(name = "topological_nodes", signature=(key=None))]
    fn py_topological_nodes(
        &self,
        py: Python,
        key: Option<Bound<PyAny>>,
    ) -> PyResult<Py<PyIterator>> {
        let nodes: PyResult<Vec<_>> = if let Some(key) = key {
            self.topological_key_sort(py, &key)?
                .map(|node| self.get_node(py, node))
                .collect()
        } else {
            // Good path, using interner IDs.
            self.topological_nodes()?
                .map(|n| self.get_node(py, n))
                .collect()
        };

        Ok(PyTuple::new(py, nodes?)?
            .into_any()
            .try_iter()
            .unwrap()
            .unbind())
    }

    /// Yield op nodes in topological order.
    ///
    /// Allowed to pass in specific key to break ties in top order
    ///
    /// Args:
    ///     key (Callable): A callable which will take a DAGNode object and
    ///         return a string sort key. If not specified the qargs and
    ///         cargs of a node will be used for sorting.
    ///
    /// Returns:
    ///     generator(DAGOpNode): op node in topological order
    #[pyo3(name = "topological_op_nodes", signature=(key=None))]
    fn py_topological_op_nodes(
        &self,
        py: Python,
        key: Option<Bound<PyAny>>,
    ) -> PyResult<Py<PyIterator>> {
        let nodes: PyResult<Vec<_>> = if let Some(key) = key {
            self.topological_key_sort(py, &key)?
                .filter_map(|node| match self.dag.node_weight(node) {
                    Some(NodeType::Operation(_)) => Some(self.get_node(py, node)),
                    _ => None,
                })
                .collect()
        } else {
            // Good path, using interner IDs.
            self.topological_op_nodes()?
                .map(|n| self.get_node(py, n))
                .collect()
        };

        Ok(PyTuple::new(py, nodes?)?
            .into_any()
            .try_iter()
            .unwrap()
            .unbind())
    }

    /// Replace a block of nodes with a single node.
    ///
    /// This is used to consolidate a block of DAGOpNodes into a single
    /// operation. A typical example is a block of gates being consolidated
    /// into a single ``UnitaryGate`` representing the unitary matrix of the
    /// block.
    ///
    /// Args:
    ///     node_block (List[DAGNode]): A list of dag nodes that represents the
    ///         node block to be replaced
    ///     op (qiskit.circuit.Operation): The operation to replace the
    ///         block with
    ///     wire_pos_map (Dict[Bit, int]): The dictionary mapping the bits to their positions in the
    ///         output ``qargs`` or ``cargs``. This is necessary to reconstruct the arg order over
    ///         multiple gates in the combined single op node.  If a :class:`.Bit` is not in the
    ///         dictionary, it will not be added to the args; this can be useful when dealing with
    ///         control-flow operations that have inherent bits in their ``condition`` or ``target``
    ///         fields.
    ///     cycle_check (bool): When set to True this method will check that
    ///         replacing the provided ``node_block`` with a single node
    ///         would introduce a cycle (which would invalidate the
    ///         ``DAGCircuit``) and will raise a ``DAGCircuitError`` if a cycle
    ///         would be introduced. This checking comes with a run time
    ///         penalty. If you can guarantee that your input ``node_block`` is
    ///         a contiguous block and won't introduce a cycle when it's
    ///         contracted to a single node, this can be set to ``False`` to
    ///         improve the runtime performance of this method.
    ///
    /// Raises:
    ///     DAGCircuitError: if ``cycle_check`` is set to ``True`` and replacing
    ///         the specified block introduces a cycle or if ``node_block`` is
    ///         empty.
    ///
    /// Returns:
    ///     DAGOpNode: The op node that replaces the block.
    #[pyo3(signature = (node_block, op, wire_pos_map, cycle_check=true))]
    fn replace_block_with_op(
        &mut self,
        py: Python,
        node_block: Vec<PyRef<DAGNode>>,
        op: Bound<PyAny>,
        wire_pos_map: &Bound<PyDict>,
        cycle_check: bool,
    ) -> PyResult<Py<PyAny>> {
        // If node block is empty return early
        if node_block.is_empty() {
            return Err(DAGCircuitError::new_err(
                "Can't replace an empty 'node_block'",
            ));
        }

        let mut qubit_pos_map: HashMap<Qubit, usize> = HashMap::new();
        let mut clbit_pos_map: HashMap<Clbit, usize> = HashMap::new();
        for (bit, index) in wire_pos_map.iter() {
            if bit.cast::<PyQubit>().is_ok() {
                qubit_pos_map.insert(
                    self.qubits.find(&bit.extract::<ShareableQubit>()?).unwrap(),
                    index.extract()?,
                );
            } else if bit.cast::<PyClbit>().is_ok() {
                clbit_pos_map.insert(
                    self.clbits.find(&bit.extract::<ShareableClbit>()?).unwrap(),
                    index.extract()?,
                );
            } else {
                return Err(DAGCircuitError::new_err(
                    "Wire map keys must be Qubit or Clbit instances.",
                ));
            }
        }

        let block_ids: Vec<_> = node_block.iter().map(|n| n.node.unwrap()).collect();
        let py_op = op.extract::<OperationFromPython>()?;

        let new_node = self.replace_block(
            &block_ids,
            py_op.operation,
            py_op.params,
            py_op.label.as_ref().map(|v| v.as_str()),
            cycle_check,
            &qubit_pos_map,
            &clbit_pos_map,
        )?;
        self.get_node(py, new_node)
    }

    /// Replace one node with dag.
    ///
    /// Args:
    ///     node (DAGOpNode): node to substitute
    ///     input_dag (DAGCircuit): circuit that will substitute the node
    ///     wires (list[Bit] | Dict[Bit, Bit]): gives an order for (qu)bits
    ///         in the input circuit. If a list, then the bits refer to those in the ``input_dag``,
    ///         and the order gets matched to the node wires by qargs first, then cargs, then
    ///         conditions.  If a dictionary, then a mapping of bits in the ``input_dag`` to those
    ///         that the ``node`` acts on.
    ///     propagate_condition (bool): DEPRECATED a legacy option that used
    ///         to control the behavior of handling control flow. It has no
    ///         effect anymore, left it for backwards compatibility. Will be
    ///         removed in Qiskit 3.0.
    ///
    /// Returns:
    ///     dict: maps node IDs from `input_dag` to their new node incarnations in `self`.
    ///
    /// Raises:
    ///     DAGCircuitError: if met with unexpected predecessor/successors
    #[pyo3(name = "substitute_node_with_dag", signature = (node, input_dag, wires=None, propagate_condition=None))]
    pub fn py_substitute_node_with_dag(
        &mut self,
        py: Python,
        node: &Bound<PyAny>,
        input_dag: &DAGCircuit,
        wires: Option<Bound<PyAny>>,
        propagate_condition: Option<bool>,
    ) -> PyResult<Py<PyDict>> {
        if propagate_condition.is_some() {
            imports::WARNINGS_WARN.get_bound(py).call1((
                intern!(
                    py,
                    concat!(
                        "The propagate_condition argument is deprecated as of Qiskit 2.0.0.",
                        "It has no effect anymore and will be removed in Qiskit 3.0.0.",
                    )
                ),
                py.get_type::<PyDeprecationWarning>(),
                2,
            ))?;
        }
        let node_index = match node.cast::<DAGOpNode>() {
            Ok(bound_node) => bound_node.borrow().as_ref().node.unwrap(),
            Err(_) => return Err(DAGCircuitError::new_err("expected node DAGOpNode")),
        };

        let node = match &self.dag[node_index] {
            NodeType::Operation(op) => op.clone(),
            _ => return Err(DAGCircuitError::new_err("expected node")),
        };

        type WireMapsTuple = (
            HashMap<Qubit, Qubit>,
            HashMap<Clbit, Clbit>,
            HashMap<expr::Var, expr::Var>,
        );

        let build_wire_map = |wires: &Bound<PyList>| -> PyResult<WireMapsTuple> {
            let qargs_list: Vec<&ShareableQubit> = self
                .qubits
                .map_indices(self.qargs_interner.get(node.qubits))
                .collect();
            let mut cargs_list: Vec<&ShareableClbit> = self
                .clbits
                .map_indices(self.cargs_interner.get(node.clbits))
                .collect();
            let cargs_set: HashSet<&ShareableClbit> =
                HashSet::from_iter(cargs_list.iter().cloned());
            if self.may_have_additional_wires(node.op.view()) {
                let (add_cargs, _add_vars) =
                    Python::attach(|py| self.additional_wires(py, node.op.view()))?;
                for wire in add_cargs {
                    let clbit = self.clbits.get(wire).unwrap();
                    if !cargs_set.contains(clbit) {
                        cargs_list.push(clbit);
                    }
                }
            }
            let qargs_len = qargs_list.len();
            let cargs_len = cargs_list.len();

            if qargs_len + cargs_len != wires.len() {
                return Err(DAGCircuitError::new_err(format!(
                    "bit mapping invalid: expected {}, got {}",
                    qargs_len + cargs_len,
                    wires.len()
                )));
            }
            let mut qubit_wire_map = HashMap::new();
            let mut clbit_wire_map = HashMap::new();
            let var_map = HashMap::new();
            for (index, wire) in wires.iter().enumerate() {
                if wire.cast::<PyQubit>().is_ok() {
                    if index >= qargs_len {
                        unreachable!()
                    }
                    let input_qubit: Qubit = input_dag
                        .qubits
                        .find(&wire.extract::<ShareableQubit>()?)
                        .unwrap();
                    let self_qubit: Qubit = self.qubits.find(qargs_list[index]).unwrap();
                    qubit_wire_map.insert(input_qubit, self_qubit);
                } else if wire.cast::<PyClbit>().is_ok() {
                    if index < qargs_len {
                        unreachable!()
                    }
                    clbit_wire_map.insert(
                        input_dag
                            .clbits
                            .find(&wire.extract::<ShareableClbit>()?)
                            .unwrap(),
                        self.clbits.find(cargs_list[index - qargs_len]).unwrap(),
                    );
                } else {
                    return Err(DAGCircuitError::new_err(
                        "`Var` nodes cannot be remapped during substitution",
                    ));
                }
            }
            Ok((qubit_wire_map, clbit_wire_map, var_map))
        };

        let (qubit_wire_map, clbit_wire_map, mut var_map): (
            HashMap<Qubit, Qubit>,
            HashMap<Clbit, Clbit>,
            HashMap<expr::Var, expr::Var>,
        ) = match wires {
            Some(wires) => match wires.cast::<PyDict>() {
                Ok(bound_wires) => {
                    let mut qubit_wire_map = HashMap::new();
                    let mut clbit_wire_map = HashMap::new();
                    let mut var_map = HashMap::new();
                    for (source_wire, target_wire) in bound_wires.iter() {
                        if source_wire.cast::<PyQubit>().is_ok() {
                            qubit_wire_map.insert(
                                input_dag
                                    .qubits
                                    .find(&source_wire.extract::<ShareableQubit>()?)
                                    .unwrap(),
                                self.qubits
                                    .find(&target_wire.extract::<ShareableQubit>()?)
                                    .unwrap(),
                            );
                        } else if source_wire.cast::<PyClbit>().is_ok() {
                            clbit_wire_map.insert(
                                input_dag
                                    .clbits
                                    .find(&source_wire.extract::<ShareableClbit>()?)
                                    .unwrap(),
                                self.clbits
                                    .find(&target_wire.extract::<ShareableClbit>()?)
                                    .unwrap(),
                            );
                        } else {
                            var_map.insert(source_wire.extract()?, target_wire.extract()?);
                        }
                    }
                    (qubit_wire_map, clbit_wire_map, var_map)
                }
                Err(_) => {
                    let wires: Bound<PyList> = match wires.cast::<PyList>() {
                        Ok(bound_list) => bound_list.clone(),
                        // If someone passes a sequence instead of an exact list (tuple is
                        // occasionally used) cast that to a list and then use it.
                        Err(_) => {
                            let raw_wires = imports::BUILTIN_LIST.get_bound(py).call1((wires,))?;
                            raw_wires.extract()?
                        }
                    };
                    build_wire_map(&wires)?
                }
            },
            None => {
                let raw_wires = input_dag.get_wires(py);
                let binding = raw_wires?;
                let wires = binding.bind(py);
                build_wire_map(wires)?
            }
        };

        let input_dag_var_set: HashSet<&expr::Var> =
            input_dag.vars_stretches.vars().objects().iter().collect();

        let node_vars = if self.may_have_additional_wires(node.op.view()) {
            let (_additional_clbits, additional_vars) =
                self.additional_wires(py, node.op.view())?;
            let var_set: HashSet<&expr::Var> = additional_vars
                .into_iter()
                .map(|v| self.vars_stretches.vars().get(v).unwrap())
                .collect();
            if input_dag_var_set.difference(&var_set).count() > 0 {
                return Err(DAGCircuitError::new_err(format!(
                    "Cannot replace a node with a DAG with more variables. Variables in node: {:?}. Variables in dag: {:?}",
                    &var_set, &input_dag_var_set,
                )));
            }
            var_set
        } else {
            HashSet::default()
        };
        for contracted_var in node_vars.difference(&input_dag_var_set) {
            let pred = self
                .dag
                .edges_directed(node_index, Incoming)
                .find(|edge| {
                    if let Wire::Var(var) = edge.weight() {
                        *contracted_var == self.vars_stretches.vars().get(*var).unwrap()
                    } else {
                        false
                    }
                })
                .unwrap();
            let succ = self
                .dag
                .edges_directed(node_index, Outgoing)
                .find(|edge| {
                    if let Wire::Var(var) = edge.weight() {
                        *contracted_var == self.vars_stretches.vars().get(*var).unwrap()
                    } else {
                        false
                    }
                })
                .unwrap();
            self.dag.add_edge(
                pred.source(),
                succ.target(),
                Wire::Var(self.vars_stretches.vars().find(contracted_var).unwrap()),
            );
        }

        for var in input_dag_var_set {
            var_map.insert(var.clone(), var.clone());
        }

        // Now that we don't need these, we've got to drop them since they hold
        // references to variables owned by the DAG, which we'll need to mutate
        // when perform the substitution.
        drop(node_vars);

        // It doesn't make sense to try and propagate a condition from a control-flow op; a
        // replacement for the control-flow op should implement the operation completely.
        let node_map = self.substitute_node_with_dag(
            node_index,
            input_dag,
            Some(&qubit_wire_map),
            Some(&clbit_wire_map),
            Some(&var_map),
        )?;

        let out_dict = PyDict::new(py);
        for (old_index, new_index) in node_map {
            out_dict.set_item(old_index.index(), self.get_node(py, new_index)?)?;
        }
        Ok(out_dict.unbind())
    }

    /// Replace a DAGOpNode with a single operation. qargs, cargs and
    /// conditions for the new operation will be inferred from the node to be
    /// replaced. The new operation will be checked to match the shape of the
    /// replaced operation.
    ///
    /// Args:
    ///     node (DAGOpNode): Node to be replaced
    ///     op (qiskit.circuit.Operation): The :class:`qiskit.circuit.Operation`
    ///         instance to be added to the DAG
    ///     inplace (bool): Optional, default False. If True, existing DAG node
    ///         will be modified to include op. Otherwise, a new DAG node will
    ///         be used.
    ///     propagate_condition (bool): DEPRECATED a legacy option that used
    ///         to control the behavior of handling control flow. It has no
    ///         effect anymore, left it for backwards compatibility. Will be
    ///         removed in Qiskit 3.0.
    ///
    ///
    /// Returns:
    ///     DAGOpNode: the new node containing the added operation.
    ///
    /// Raises:
    ///     DAGCircuitError: If replacement operation was incompatible with
    ///     location of target node.
    #[pyo3(name = "substitute_node", signature = (node, op, inplace=false, propagate_condition=None))]
    pub fn py_substitute_node(
        &mut self,
        py: Python,
        node: &Bound<PyAny>,
        op: &Bound<PyAny>,
        inplace: bool,
        propagate_condition: Option<bool>,
    ) -> PyResult<Py<PyAny>> {
        if propagate_condition.is_some() {
            imports::WARNINGS_WARN.get_bound(py).call1((
                intern!(
                    py,
                    concat!(
                        "The propagate_condition argument is deprecated as of Qiskit 2.0.0.",
                        "It has no effect anymore and will be removed in Qiskit 3.0.0.",
                    )
                ),
                py.get_type::<PyDeprecationWarning>(),
                2,
            ))?;
        }
        let mut node: PyRefMut<DAGOpNode> = match node.cast() {
            Ok(node) => node.borrow_mut(),
            Err(_) => return Err(DAGCircuitError::new_err("Only DAGOpNodes can be replaced.")),
        };
        let py = op.py();
        let node_index = node.as_ref().node.unwrap();
        self.substitute_node_with_py_op(node_index, op)?;
        if inplace {
            let new_weight = self.dag[node_index].unwrap_operation();
            let temp: OperationFromPython = op.extract()?;
            node.instruction.operation = temp.operation;
            node.instruction.params = new_weight.params_view().iter().cloned().collect();
            node.instruction.label.clone_from(&new_weight.label);
            #[cfg(feature = "cache_pygates")]
            {
                node.instruction.py_op = new_weight.py_op.clone();
            }
            node.into_py_any(py)
        } else {
            self.get_node(py, node_index)
        }
    }

    /// Decompose the circuit into sets of qubits with no gates connecting them.
    ///
    /// Args:
    ///     remove_idle_qubits (bool): Flag denoting whether to remove idle qubits from
    ///         the separated circuits. If ``False``, each output circuit will contain the
    ///         same number of qubits as ``self``.
    ///
    /// Returns:
    ///     List[DAGCircuit]: The circuits resulting from separating ``self`` into sets
    ///         of disconnected qubits
    ///
    /// Each :class:`~.DAGCircuit` instance returned by this method will contain the same number of
    /// clbits as ``self``. The global phase information in ``self`` will not be maintained
    /// in the subcircuits returned by this method.
    #[pyo3(signature = (remove_idle_qubits=false, *, vars_mode=VarsMode::Alike))]
    fn separable_circuits(
        &self,
        py: Python,
        remove_idle_qubits: bool,
        vars_mode: VarsMode,
    ) -> PyResult<Py<PyList>> {
        let connected_components = rustworkx_core::connectivity::connected_components(&self.dag);
        let dags = PyList::empty(py);

        for comp_nodes in connected_components.iter() {
            let mut new_dag = self.copy_empty_like(vars_mode)?;
            new_dag.global_phase = Param::Float(0.);

            // A map from nodes in the this DAGCircuit to nodes in the new dag. Used for adding edges
            let mut node_map: HashMap<NodeIndex, NodeIndex> =
                HashMap::with_capacity(comp_nodes.len());

            // Adding the nodes to the new dag
            let mut non_classical = false;
            for node in comp_nodes {
                match self.dag.node_weight(*node) {
                    Some(w) => match w {
                        NodeType::ClbitIn(b) => {
                            let clbit_in = new_dag.clbit_io_map[b.index()][0];
                            node_map.insert(*node, clbit_in);
                        }
                        NodeType::ClbitOut(b) => {
                            let clbit_out = new_dag.clbit_io_map[b.index()][1];
                            node_map.insert(*node, clbit_out);
                        }
                        NodeType::QubitIn(q) => {
                            let qbit_in = new_dag.qubit_io_map[q.index()][0];
                            node_map.insert(*node, qbit_in);
                            non_classical = true;
                        }
                        NodeType::QubitOut(q) => {
                            let qbit_out = new_dag.qubit_io_map[q.index()][1];
                            node_map.insert(*node, qbit_out);
                            non_classical = true;
                        }
                        NodeType::VarIn(v) => {
                            let var_in = new_dag.var_io_map[v.index()][0];
                            node_map.insert(*node, var_in);
                        }
                        NodeType::VarOut(v) => {
                            let var_out = new_dag.var_io_map[v.index()][1];
                            node_map.insert(*node, var_out);
                        }
                        NodeType::Operation(pi) => {
                            let new_node = new_dag.dag.add_node(NodeType::Operation(pi.clone()));
                            new_dag.increment_op(pi.op.name());
                            node_map.insert(*node, new_node);
                            non_classical = true;
                        }
                    },
                    None => panic!("DAG node without payload!"),
                }
            }
            if !non_classical {
                continue;
            }
            let node_filter = |node: NodeIndex| -> bool { node_map.contains_key(&node) };

            let filtered = NodeFiltered(&self.dag, node_filter);

            // Remove the edges added by copy_empty_like (as idle wires) to avoid duplication
            new_dag.dag.clear_edges();
            for edge in filtered.edge_references() {
                let new_source = node_map[&edge.source()];
                let new_target = node_map[&edge.target()];
                new_dag.dag.add_edge(new_source, new_target, *edge.weight());
            }
            // Add back any edges for idle wires
            for (qubit, [in_node, out_node]) in new_dag
                .qubit_io_map
                .iter()
                .enumerate()
                .map(|(idx, indices)| (Qubit::new(idx), indices))
            {
                if new_dag.dag.edges(*in_node).next().is_none() {
                    new_dag
                        .dag
                        .add_edge(*in_node, *out_node, Wire::Qubit(qubit));
                }
            }
            for (clbit, [in_node, out_node]) in new_dag
                .clbit_io_map
                .iter()
                .enumerate()
                .map(|(idx, indices)| (Clbit::new(idx), indices))
            {
                if new_dag.dag.edges(*in_node).next().is_none() {
                    new_dag
                        .dag
                        .add_edge(*in_node, *out_node, Wire::Clbit(clbit));
                }
            }
            for (var_index, &[in_node, out_node]) in new_dag.var_io_map.iter().enumerate() {
                if new_dag.dag.edges(in_node).next().is_none() {
                    new_dag
                        .dag
                        .add_edge(in_node, out_node, Wire::Var(Var::new(var_index)));
                }
            }
            if remove_idle_qubits {
                let idle_wires: Vec<Bound<PyAny>> = new_dag
                    .idle_wires(py, None)?
                    .into_bound(py)
                    .map(|q| q.unwrap())
                    .filter(|e| e.cast::<PyQubit>().is_ok())
                    .collect();

                let qubits = PyTuple::new(py, idle_wires)?;
                let bit_iter = match self
                    .qubits
                    .map_objects(qubits.iter().map(|x| x.extract().unwrap()))
                {
                    Ok(bit_iter) => bit_iter,
                    Err(_) => {
                        return Err(DAGCircuitError::new_err(format!(
                            "qubits not in circuit: {qubits:?}"
                        )));
                    }
                };
                new_dag.remove_qubits(bit_iter)?; // TODO: this does not really work, some issue with remove_qubits itself
            }

            dags.append(pyo3::Py::new(py, new_dag)?)?;
        }

        Ok(dags.unbind())
    }

    /// Swap connected nodes e.g. due to commutation.
    ///
    /// Args:
    ///     node1 (OpNode): predecessor node
    ///     node2 (OpNode): successor node
    ///
    /// Raises:
    ///     DAGCircuitError: if either node is not an OpNode or nodes are not connected
    fn swap_nodes(&mut self, node1: &DAGNode, node2: &DAGNode) -> PyResult<()> {
        let node1 = node1.node.unwrap();
        let node2 = node2.node.unwrap();

        // Check that both nodes correspond to operations
        if !matches!(self.dag.node_weight(node1).unwrap(), NodeType::Operation(_))
            || !matches!(self.dag.node_weight(node2).unwrap(), NodeType::Operation(_))
        {
            return Err(DAGCircuitError::new_err(
                "Nodes to swap are not both DAGOpNodes",
            ));
        }

        // Gather all wires connecting node1 and node2.
        // This functionality was extracted from rustworkx's 'get_edge_data'
        let wires: Vec<Wire> = self
            .dag
            .edges(node1)
            .filter(|edge| edge.target() == node2)
            .map(|edge| *edge.weight())
            .collect();

        if wires.is_empty() {
            return Err(DAGCircuitError::new_err(
                "Attempt to swap unconnected nodes",
            ));
        };

        // Closure that finds the first parent/child node connected to a reference node by given wire
        // and returns relevant edge information depending on the specified direction:
        //  - Incoming -> parent -> outputs (parent_edge_id, parent_source_node_id)
        //  - Outgoing -> child -> outputs (child_edge_id, child_target_node_id)
        // This functionality was inspired in rustworkx's 'find_predecessors_by_edge' and 'find_successors_by_edge'.
        let directed_edge_for_wire = |node: NodeIndex, direction: Direction, wire: Wire| {
            for edge in self.dag.edges_directed(node, direction) {
                if wire == *edge.weight() {
                    match direction {
                        Incoming => return Some((edge.id(), edge.source())),
                        Outgoing => return Some((edge.id(), edge.target())),
                    }
                }
            }
            None
        };

        // Vector that contains a tuple of (wire, edge_info, parent_info, child_info) per wire in wires
        let relevant_edges = wires
            .iter()
            .rev()
            .map(|&wire| {
                (
                    wire,
                    directed_edge_for_wire(node1, Outgoing, wire).unwrap(),
                    directed_edge_for_wire(node1, Incoming, wire).unwrap(),
                    directed_edge_for_wire(node2, Outgoing, wire).unwrap(),
                )
            })
            .collect::<Vec<_>>();

        // Iterate over relevant edges and modify self.dag
        for (wire, (node1_to_node2, _), (parent_to_node1, parent), (node2_to_child, child)) in
            relevant_edges
        {
            self.dag.remove_edge(parent_to_node1);
            self.dag.add_edge(parent, node2, wire);
            self.dag.remove_edge(node1_to_node2);
            self.dag.add_edge(node2, node1, wire);
            self.dag.remove_edge(node2_to_child);
            self.dag.add_edge(node1, child, wire);
        }
        Ok(())
    }

    /// Get the node in the dag.
    ///
    /// Args:
    ///     node_id(int): Node identifier.
    ///
    /// Returns:
    ///     node: the node.
    fn node(&self, py: Python, node_id: isize) -> PyResult<Py<PyAny>> {
        self.get_node(py, NodeIndex::new(node_id as usize))
    }

    /// Iterator for node values.
    ///
    /// Yield:
    ///     node: the node.
    fn nodes(&self, py: Python) -> PyResult<Py<PyIterator>> {
        let result: PyResult<Vec<_>> = self
            .dag
            .node_references()
            .map(|(node, weight)| self.unpack_into(py, node, weight))
            .collect();
        let tup = PyTuple::new(py, result?)?;
        Ok(tup.into_any().try_iter().unwrap().unbind())
    }

    /// Iterator for edge values with source and destination node.
    ///
    /// This works by returning the outgoing edges from the specified nodes. If
    /// no nodes are specified all edges from the graph are returned.
    ///
    /// Args:
    ///     nodes(DAGOpNode, DAGInNode, or DAGOutNode|list(DAGOpNode, DAGInNode, or DAGOutNode):
    ///         Either a list of nodes or a single input node. If none is specified,
    ///         all edges are returned from the graph.
    ///
    /// Yield:
    ///     edge: the edge as a tuple with the format
    ///         (source node, destination node, edge wire)
    #[pyo3(signature=(nodes=None))]
    fn edges(&self, py: Python, nodes: Option<Bound<PyAny>>) -> PyResult<Py<PyIterator>> {
        let get_node_index = |obj: &Bound<PyAny>| -> PyResult<NodeIndex> {
            Ok(obj.cast::<DAGNode>()?.borrow().node.unwrap())
        };

        let actual_nodes: Vec<_> = match nodes {
            None => self.dag.node_indices().collect(),
            Some(nodes) => {
                let mut out = Vec::new();
                if let Ok(node) = get_node_index(&nodes) {
                    out.push(node);
                } else {
                    for node in nodes.try_iter()? {
                        out.push(get_node_index(&node?)?);
                    }
                }
                out
            }
        };

        let mut edges = Vec::new();
        for node in actual_nodes {
            for edge in self.dag.edges_directed(node, Outgoing) {
                edges.push((
                    self.get_node(py, edge.source())?,
                    self.get_node(py, edge.target())?,
                    match edge.weight() {
                        Wire::Qubit(qubit) => {
                            self.qubits.get(*qubit).unwrap().into_bound_py_any(py)?
                        }
                        Wire::Clbit(clbit) => {
                            self.clbits.get(*clbit).unwrap().into_bound_py_any(py)?
                        }
                        Wire::Var(var) => self
                            .vars_stretches
                            .vars()
                            .get(*var)
                            .unwrap()
                            .clone()
                            .into_bound_py_any(py)?,
                    },
                ))
            }
        }

        Ok(PyTuple::new(py, edges)?
            .into_any()
            .try_iter()
            .unwrap()
            .unbind())
    }

    /// Get the list of "op" nodes in the dag.
    ///
    /// Args:
    ///     op (Type): :class:`qiskit.circuit.Operation` subclass op nodes to
    ///         return. If None, return all op nodes.
    ///     include_directives (bool): include `barrier`, `snapshot` etc.
    ///
    /// Returns:
    ///     list[DAGOpNode]: the list of dag nodes containing the given op.
    #[pyo3(name= "op_nodes", signature=(op=None, include_directives=true))]
    fn py_op_nodes(
        &self,
        py: Python,
        op: Option<&Bound<PyType>>,
        include_directives: bool,
    ) -> PyResult<Vec<Py<PyAny>>> {
        let mut nodes = Vec::new();
        let filter_is_nonstandard = if let Some(op) = op {
            op.getattr(intern!(py, "_standard_gate")).ok().is_none()
        } else {
            true
        };
        for (node, weight) in self.dag.node_references() {
            if let NodeType::Operation(packed) = &weight {
                if !include_directives && packed.op.directive() {
                    continue;
                }
                if let Some(op_type) = op {
                    // This middle catch is to avoid Python-space operation creation for most uses of
                    // `op`; we're usually just looking for control-flow ops, and standard gates
                    // aren't control-flow ops.
                    if !(filter_is_nonstandard && packed.op.try_standard_gate().is_some())
                        && packed.op.py_op_is_instance(op_type)?
                    {
                        nodes.push(self.unpack_into(py, node, weight)?);
                    }
                } else {
                    nodes.push(self.unpack_into(py, node, weight)?);
                }
            }
        }
        Ok(nodes)
    }

    /// Get a list of "op" nodes in the dag that contain control flow instructions.
    ///
    /// Returns:
    ///     list[DAGOpNode]: The list of dag nodes containing control flow ops.
    fn control_flow_op_nodes(&self, py: Python) -> PyResult<Vec<Py<PyAny>>> {
        if !self.has_control_flow() {
            return Ok(vec![]);
        }
        self.dag
            .node_references()
            .filter_map(|(node_index, node_type)| match node_type {
                NodeType::Operation(node) => {
                    if node.op.control_flow() {
                        Some(self.unpack_into(py, node_index, node_type))
                    } else {
                        None
                    }
                }
                _ => None,
            })
            .collect()
    }

    /// Get the list of gate nodes in the dag.
    ///
    /// Returns:
    ///     list[DAGOpNode]: the list of DAGOpNodes that represent gates.
    fn gate_nodes(&self, py: Python) -> PyResult<Vec<Py<PyAny>>> {
        self.dag
            .node_references()
            .filter_map(|(node, weight)| match weight {
                NodeType::Operation(packed) => match packed.op.view() {
                    OperationRef::Gate(_) | OperationRef::StandardGate(_) => {
                        Some(self.unpack_into(py, node, weight))
                    }
                    _ => None,
                },
                _ => None,
            })
            .collect()
    }

    /// Get the set of "op" nodes with the given name.
    #[pyo3(signature = (*names))]
    fn named_nodes(&self, py: Python<'_>, names: &Bound<PyTuple>) -> PyResult<Vec<Py<PyAny>>> {
        let mut names_set: HashSet<String> = HashSet::with_capacity(names.len());
        for name_obj in names.iter() {
            names_set.insert(name_obj.extract::<String>()?);
        }
        let mut result: Vec<Py<PyAny>> = Vec::new();
        for (id, weight) in self.dag.node_references() {
            if let NodeType::Operation(packed) = weight {
                if names_set.contains(packed.op.name()) {
                    result.push(self.unpack_into(py, id, weight)?);
                }
            }
        }
        Ok(result)
    }

    /// Get list of 2 qubit operations. Ignore directives like snapshot and barrier.
    #[pyo3(name = "two_qubit_ops")]
    pub fn py_two_qubit_ops(&self, py: Python) -> PyResult<Vec<Py<PyAny>>> {
        self.two_qubit_ops()
            .map(|(index, _)| self.unpack_into(py, index, &self.dag[index]))
            .collect()
    }

    /// Get list of 3+ qubit operations. Ignore directives like snapshot and barrier.
    fn multi_qubit_ops(&self, py: Python) -> PyResult<Vec<Py<PyAny>>> {
        let mut nodes = Vec::new();
        for (node, weight) in self.dag.node_references() {
            if let NodeType::Operation(packed) = weight {
                if packed.op.directive() {
                    continue;
                }

                let qargs = self.qargs_interner.get(packed.qubits);
                if qargs.len() >= 3 {
                    nodes.push(self.unpack_into(py, node, weight)?);
                }
            }
        }
        Ok(nodes)
    }

    /// Returns the longest path in the dag as a list of DAGOpNodes, DAGInNodes, and DAGOutNodes.
    fn longest_path(&self, py: Python) -> PyResult<Vec<Py<PyAny>>> {
        let weight_fn = |_| -> Result<usize, Infallible> { Ok(1) };
        match rustworkx_core::dag_algo::longest_path(&self.dag, weight_fn).unwrap() {
            Some(res) => res.0,
            None => return Err(DAGCircuitError::new_err("not a DAG")),
        }
        .into_iter()
        .map(|node_index| self.get_node(py, node_index))
        .collect()
    }

    /// Returns iterator of the successors of a node as :class:`.DAGOpNode`\ s and
    /// :class:`.DAGOutNode`\ s.
    #[pyo3(name = "successors")]
    fn py_successors(&self, py: Python, node: &DAGNode) -> PyResult<Py<PyIterator>> {
        let successors: PyResult<Vec<_>> = self
            .successors(node.node.unwrap())
            .map(|i| self.get_node(py, i))
            .collect();
        Ok(PyTuple::new(py, successors?)?
            .into_any()
            .try_iter()
            .unwrap()
            .unbind())
    }

    /// Returns iterator of the predecessors of a node as :class:`.DAGOpNode`\ s and
    /// :class:`.DAGInNode`\ s.
    #[pyo3(name = "predecessors")]
    fn py_predecessors(&self, py: Python, node: &DAGNode) -> PyResult<Py<PyIterator>> {
        let predecessors: PyResult<Vec<_>> = self
            .predecessors(node.node.unwrap())
            .map(|i| self.get_node(py, i))
            .collect();
        Ok(PyTuple::new(py, predecessors?)?
            .into_any()
            .try_iter()
            .unwrap()
            .unbind())
    }

    /// Returns iterator of "op" successors of a node in the dag.
    fn op_successors(&self, py: Python, node: &DAGNode) -> PyResult<Py<PyIterator>> {
        let predecessors: PyResult<Vec<_>> = self
            .dag
            .neighbors_directed(node.node.unwrap(), Outgoing)
            .unique()
            .filter_map(|i| match self.dag[i] {
                NodeType::Operation(_) => Some(self.get_node(py, i)),
                _ => None,
            })
            .collect();
        Ok(PyTuple::new(py, predecessors?)?
            .into_any()
            .try_iter()
            .unwrap()
            .unbind())
    }

    /// Returns the iterator of "op" predecessors of a node in the dag.
    fn op_predecessors(&self, py: Python, node: &DAGNode) -> PyResult<Py<PyIterator>> {
        let predecessors: PyResult<Vec<_>> = self
            .dag
            .neighbors_directed(node.node.unwrap(), Incoming)
            .unique()
            .filter_map(|i| match self.dag[i] {
                NodeType::Operation(_) => Some(self.get_node(py, i)),
                _ => None,
            })
            .collect();
        Ok(PyTuple::new(py, predecessors?)?
            .into_any()
            .try_iter()
            .unwrap()
            .unbind())
    }

    /// Checks if a second node is in the successors of node.
    fn is_successor(&self, node: &DAGNode, node_succ: &DAGNode) -> bool {
        self.dag
            .find_edge(node.node.unwrap(), node_succ.node.unwrap())
            .is_some()
    }

    /// Checks if a second node is in the predecessors of node.
    fn is_predecessor(&self, node: &DAGNode, node_pred: &DAGNode) -> bool {
        self.dag
            .find_edge(node_pred.node.unwrap(), node.node.unwrap())
            .is_some()
    }

    /// Returns iterator of the predecessors of a node that are
    /// connected by a quantum edge as DAGOpNodes and DAGInNodes.
    #[pyo3(name = "quantum_predecessors")]
    fn py_quantum_predecessors(&self, py: Python, node: &DAGNode) -> PyResult<Py<PyIterator>> {
        let predecessors: PyResult<Vec<_>> = self
            .quantum_predecessors(node.node.unwrap())
            .map(|i| self.get_node(py, i))
            .collect();
        Ok(PyTuple::new(py, predecessors?)?
            .into_any()
            .try_iter()
            .unwrap()
            .unbind())
    }

    /// Returns iterator of the successors of a node that are
    /// connected by a quantum edge as DAGOpNodes and DAGOutNodes.
    #[pyo3(name = "quantum_successors")]
    fn py_quantum_successors(&self, py: Python, node: &DAGNode) -> PyResult<Py<PyIterator>> {
        let successors: PyResult<Vec<_>> = self
            .quantum_successors(node.node.unwrap())
            .map(|i| self.get_node(py, i))
            .collect();
        Ok(PyTuple::new(py, successors?)?
            .into_any()
            .try_iter()
            .unwrap()
            .unbind())
    }

    /// Returns iterator of the predecessors of a node that are
    /// connected by a classical edge as DAGOpNodes and DAGInNodes.
    fn classical_predecessors(&self, py: Python, node: &DAGNode) -> PyResult<Py<PyIterator>> {
        let edges = self.dag.edges_directed(node.node.unwrap(), Incoming);
        let filtered = edges.filter_map(|e| match e.weight() {
            Wire::Qubit(_) => None,
            _ => Some(e.source()),
        });
        let predecessors: PyResult<Vec<_>> =
            filtered.unique().map(|i| self.get_node(py, i)).collect();
        Ok(PyTuple::new(py, predecessors?)?
            .into_any()
            .try_iter()
            .unwrap()
            .unbind())
    }

    /// Returns set of the ancestors of a node as :class:`.DAGOpNode`\ s and :class:`.DAGInNode`\ s.
    ///
    /// The ancestors are the set of all nodes that can reach the target node. Whereas the
    /// :meth:`.DAGCircuit.predecessors` only contains the immediate predecessors, the ancestors
    /// recursively contain the predecessors of each predecessor.
    #[pyo3(name = "ancestors")]
    fn py_ancestors(&self, py: Python, node: &DAGNode) -> PyResult<Py<PySet>> {
        let ancestors: PyResult<Vec<Py<PyAny>>> = self
            .ancestors(node.node.unwrap())
            .map(|node| self.get_node(py, node))
            .collect();
        Ok(PySet::new(py, &ancestors?)?.unbind())
    }

    /// Returns set of the descendants of a node as :class:`.DAGOpNode`\ s and :class:`.DAGOutNode`\ s.
    ///
    /// The descendants are the set of all nodes that can be reached from the target node. In
    /// comparison, :meth:`.DAGCircuit.successors` is an iterator over the immediate successors,
    /// whereas this method contains all the successors' succesors.
    #[pyo3(name = "descendants")]
    fn py_descendants(&self, py: Python, node: &DAGNode) -> PyResult<Py<PySet>> {
        let descendants: PyResult<Vec<Py<PyAny>>> = self
            .descendants(node.node.unwrap())
            .map(|node| self.get_node(py, node))
            .collect();
        Ok(PySet::new(py, &descendants?)?.unbind())
    }

    /// Returns an iterator of tuples of ``(DAGNode, [DAGNodes])`` where the ``DAGNode`` is the
    /// current node and ``[DAGNodes]`` is a list of the successors in BFS order.
    #[pyo3(name = "bfs_successors")]
    fn py_bfs_successors(&self, py: Python, node: &DAGNode) -> PyResult<Py<PyIterator>> {
        type PyIteratorVec = Vec<(Py<PyAny>, Vec<Py<PyAny>>)>;

        let successor_index: PyResult<PyIteratorVec> = self
            .bfs_successors(node.node.unwrap())
            .map(|(node, nodes)| -> PyResult<(Py<PyAny>, Vec<Py<PyAny>>)> {
                Ok((
                    self.get_node(py, node)?,
                    nodes
                        .iter()
                        .map(|sub_node| self.get_node(py, *sub_node))
                        .collect::<PyResult<Vec<_>>>()?,
                ))
            })
            .collect();
        Ok(PyList::new(py, successor_index?)?
            .into_any()
            .try_iter()?
            .unbind())
    }

    /// Returns iterator of the successors of a node that are
    /// connected by a classical edge as DAGOpNodes and DAGOutNodes.
    fn classical_successors(&self, py: Python, node: &DAGNode) -> PyResult<Py<PyIterator>> {
        let edges = self.dag.edges_directed(node.node.unwrap(), Outgoing);
        let filtered = edges.filter_map(|e| match e.weight() {
            Wire::Qubit(_) => None,
            _ => Some(e.target()),
        });
        let predecessors: PyResult<Vec<_>> =
            filtered.unique().map(|i| self.get_node(py, i)).collect();
        Ok(PyTuple::new(py, predecessors?)?
            .into_any()
            .try_iter()
            .unwrap()
            .unbind())
    }

    /// Remove an operation node n.
    ///
    /// Add edges from predecessors to successors.
    #[pyo3(name = "remove_op_node")]
    fn py_remove_op_node(&mut self, node: &Bound<PyAny>) -> PyResult<()> {
        let node: PyRef<DAGOpNode> = match node.cast::<DAGOpNode>() {
            Ok(node) => node.borrow(),
            Err(_) => return Err(DAGCircuitError::new_err("Node not an DAGOpNode")),
        };
        let index = node.as_ref().node.unwrap();
        if self.dag.node_weight(index).is_none() {
            return Err(DAGCircuitError::new_err("Node not in DAG"));
        }
        self.remove_op_node(index);
        Ok(())
    }

    /// Remove all of the ancestor operation nodes of node.
    fn remove_ancestors_of(&mut self, node: &DAGNode) {
        let ancestors: Vec<_> = core_ancestors(&self.dag, node.node.unwrap())
            .filter(|next| {
                next != &node.node.unwrap()
                    && matches!(self.dag.node_weight(*next), Some(NodeType::Operation(_)))
            })
            .collect();
        for a in ancestors {
            self.dag.remove_node(a);
        }
    }

    /// Remove all of the descendant operation nodes of node.
    fn remove_descendants_of(&mut self, node: &DAGNode) {
        let descendants: Vec<_> = core_descendants(&self.dag, node.node.unwrap())
            .filter(|next| {
                next != &node.node.unwrap()
                    && matches!(self.dag.node_weight(*next), Some(NodeType::Operation(_)))
            })
            .collect();
        for d in descendants {
            self.dag.remove_node(d);
        }
    }

    /// Remove all of the non-ancestors operation nodes of node.
    fn remove_nonancestors_of(&mut self, node: &DAGNode) {
        let ancestors: HashSet<_> = core_ancestors(&self.dag, node.node.unwrap())
            .filter(|next| {
                next != &node.node.unwrap()
                    && matches!(self.dag.node_weight(*next), Some(NodeType::Operation(_)))
            })
            .collect();
        let non_ancestors: Vec<_> = self
            .dag
            .node_indices()
            .filter(|node_id| !ancestors.contains(node_id))
            .collect();
        for na in non_ancestors {
            self.dag.remove_node(na);
        }
    }

    /// Remove all of the non-descendants operation nodes of node.
    fn remove_nondescendants_of(&mut self, node: &DAGNode) {
        let descendants: HashSet<_> = core_descendants(&self.dag, node.node.unwrap())
            .filter(|next| {
                next != &node.node.unwrap()
                    && matches!(self.dag.node_weight(*next), Some(NodeType::Operation(_)))
            })
            .collect();
        let non_descendants: Vec<_> = self
            .dag
            .node_indices()
            .filter(|node_id| !descendants.contains(node_id))
            .collect();
        for nd in non_descendants {
            self.dag.remove_node(nd);
        }
    }

    /// Return a list of op nodes in the first layer of this dag.
    #[pyo3(name = "front_layer")]
    fn py_front_layer(&self, py: Python) -> PyResult<Py<PyList>> {
        let native_front_layer = self.front_layer();
        let front_layer_list = PyList::empty(py);
        for node in native_front_layer {
            front_layer_list.append(self.get_node(py, node)?)?;
        }
        Ok(front_layer_list.into())
    }

    /// Yield a shallow view on a layer of this DAGCircuit for all d layers of this circuit.
    ///
    /// A layer is a circuit whose gates act on disjoint qubits, i.e.,
    /// a layer has depth 1. The total number of layers equals the
    /// circuit depth d. The layers are indexed from 0 to d-1 with the
    /// earliest layer at index 0. The layers are constructed using a
    /// greedy algorithm. Each returned layer is a dict containing
    /// {"graph": circuit graph, "partition": list of qubit lists}.
    ///
    /// The returned layer contains new (but semantically equivalent) DAGOpNodes, DAGInNodes,
    /// and DAGOutNodes. These are not the same as nodes of the original dag, but are equivalent
    /// via DAGNode.semantic_eq(node1, node2).
    ///
    /// TODO: Gates that use the same cbits will end up in different
    /// layers as this is currently implemented. This may not be
    /// the desired behavior.
    #[pyo3(signature = (*, vars_mode=VarsMode::Captures))]
    fn layers(&self, py: Python, vars_mode: VarsMode) -> PyResult<Py<PyIterator>> {
        let layer_list = PyList::empty(py);
        let mut graph_layers = self.multigraph_layers();
        if graph_layers.next().is_none() {
            return Ok(PyIterator::from_object(&layer_list)?.into());
        }

        for graph_layer in graph_layers {
            let layer_dict = PyDict::new(py);
            // Sort to make sure they are in the order they were added to the original DAG
            // It has to be done by node_id as graph_layer is just a list of nodes
            // with no implied topology
            // Drawing tools rely on _node_id to infer order of node creation
            // so we need this to be preserved by layers()
            // Get the op nodes from the layer, removing any input and output nodes.
            let mut op_nodes: Vec<(&PackedInstruction, &NodeIndex)> = graph_layer
                .iter()
                .filter_map(|node| self.dag.node_weight(*node).map(|dag_node| (dag_node, node)))
                .filter_map(|(node, index)| match node {
                    NodeType::Operation(oper) => Some((oper, index)),
                    _ => None,
                })
                .collect();
            op_nodes.sort_by_key(|(_, node_index)| **node_index);

            if op_nodes.is_empty() {
                return Ok(PyIterator::from_object(&layer_list)?.into());
            }

            let mut new_layer = self.copy_empty_like(vars_mode)?;

            new_layer.extend(op_nodes.iter().map(|(inst, _)| (*inst).clone()))?;

            let support_iter = new_layer.op_nodes(false).map(|(_, instruction)| {
                PyTuple::new(
                    py,
                    new_layer
                        .qubits
                        .map_indices(new_layer.qargs_interner.get(instruction.qubits)),
                )
                .unwrap()
            });
            let support_list = PyList::empty(py);
            for support_qarg in support_iter {
                support_list.append(support_qarg)?;
            }
            layer_dict.set_item("graph", new_layer)?;
            layer_dict.set_item("partition", support_list)?;
            layer_list.append(layer_dict)?;
        }
        Ok(layer_list.into_any().try_iter()?.into())
    }

    /// Yield a layer for all gates of this circuit.
    ///
    /// A serial layer is a circuit with one gate. The layers have the
    /// same structure as in layers().
    #[pyo3(signature = (*, vars_mode=VarsMode::Captures))]
    fn serial_layers(&self, py: Python, vars_mode: VarsMode) -> PyResult<Py<PyIterator>> {
        let layer_list = PyList::empty(py);
        for next_node in self.topological_op_nodes()? {
            let retrieved_node: &PackedInstruction = match self.dag.node_weight(next_node) {
                Some(NodeType::Operation(node)) => node,
                _ => unreachable!("A non-operation node was obtained from topological_op_nodes."),
            };
            let mut new_layer = self.copy_empty_like(vars_mode)?;

            // Save the support of the operation we add to the layer
            let support_list = PyList::empty(py);
            let qubits = PyTuple::new(
                py,
                self.qargs_interner
                    .get(retrieved_node.qubits)
                    .iter()
                    .map(|qubit| self.qubits.get(*qubit)),
            )?
            .unbind();
            new_layer.push_back(retrieved_node.clone())?;

            if !retrieved_node.op.directive() {
                support_list.append(qubits)?;
            }

            let layer_dict = [
                ("graph", new_layer.into_py_any(py)?),
                ("partition", support_list.into_any().unbind()),
            ]
            .into_py_dict(py)?;
            layer_list.append(layer_dict)?;
        }

        Ok(layer_list.into_any().try_iter()?.into())
    }

    /// Yield layers of the multigraph.
    #[pyo3(name = "multigraph_layers")]
    fn py_multigraph_layers(&self, py: Python) -> PyResult<Py<PyIterator>> {
        let graph_layers = self.multigraph_layers().map(|layer| -> Vec<Py<PyAny>> {
            layer
                .into_iter()
                .filter_map(|index| self.get_node(py, index).ok())
                .collect()
        });
        let list: Bound<PyList> = PyList::new(py, graph_layers.collect::<Vec<Vec<Py<PyAny>>>>())?;
        Ok(PyIterator::from_object(&list)?.unbind())
    }

    /// Return a set of non-conditional runs of "op" nodes with the given names.
    ///
    /// For example, "... h q[0]; cx q[0],q[1]; cx q[0],q[1]; h q[1]; .."
    /// would produce the tuple of cx nodes as an element of the set returned
    /// from a call to collect_runs(["cx"]). If instead the cx nodes were
    /// "cx q[0],q[1]; cx q[1],q[0];", the method would still return the
    /// pair in a tuple. The namelist can contain names that are not
    /// in the circuit's basis.
    ///
    /// Nodes must have only one successor to continue the run.
    #[pyo3(name = "collect_runs")]
    fn py_collect_runs(&self, py: Python, namelist: &Bound<PyList>) -> PyResult<Py<PySet>> {
        let mut name_list_set = HashSet::with_capacity(namelist.len());
        for name in namelist.iter() {
            name_list_set.insert(name.extract::<String>()?);
        }

        let out_set = PySet::empty(py)?;

        for run in self.collect_runs(name_list_set) {
            let run_tuple = PyTuple::new(
                py,
                run.into_iter()
                    .map(|node_index| self.get_node(py, node_index).unwrap()),
            )?;
            out_set.add(run_tuple)?;
        }
        Ok(out_set.unbind())
    }

    /// Return a set of non-conditional runs of 1q "op" nodes.
    #[pyo3(name = "collect_1q_runs")]
    fn py_collect_1q_runs(&self, py: Python) -> PyResult<Py<PyList>> {
        match self.collect_1q_runs() {
            Some(runs) => {
                let runs_iter = runs.map(|node_indices| {
                    PyList::new(
                        py,
                        node_indices
                            .into_iter()
                            .map(|node_index| self.get_node(py, node_index).unwrap()),
                    )
                    .unwrap()
                    .unbind()
                });
                let out_list = PyList::empty(py);
                for run_list in runs_iter {
                    out_list.append(run_list)?;
                }
                Ok(out_list.unbind())
            }
            None => Err(PyRuntimeError::new_err(
                "Invalid DAGCircuit, cycle encountered",
            )),
        }
    }

    /// Return a set of non-conditional runs of 2q "op" nodes.
    #[pyo3(name = "collect_2q_runs")]
    fn py_collect_2q_runs(&self, py: Python) -> PyResult<Py<PyList>> {
        match self.collect_2q_runs() {
            Some(runs) => {
                let runs_iter = runs.into_iter().map(|node_indices| {
                    PyList::new(
                        py,
                        node_indices
                            .into_iter()
                            .map(|node_index| self.get_node(py, node_index).unwrap()),
                    )
                    .unwrap()
                    .unbind()
                });
                let out_list = PyList::empty(py);
                for run_list in runs_iter {
                    out_list.append(run_list)?;
                }
                Ok(out_list.unbind())
            }
            None => Err(PyRuntimeError::new_err(
                "Invalid DAGCircuit, cycle encountered",
            )),
        }
    }

    /// Iterator for nodes that affect a given wire.
    ///
    /// Args:
    ///     wire (Bit): the wire to be looked at.
    ///     only_ops (bool): True if only the ops nodes are wanted;
    ///                 otherwise, all nodes are returned.
    /// Yield:
    ///      Iterator: the successive nodes on the given wire
    ///
    /// Raises:
    ///     DAGCircuitError: if the given wire doesn't exist in the DAG
    #[pyo3(name = "nodes_on_wire", signature = (wire, only_ops=false))]
    fn py_nodes_on_wire(
        &self,
        py: Python,
        wire: &Bound<PyAny>,
        only_ops: bool,
    ) -> PyResult<Py<PyIterator>> {
        let wire = if wire.cast::<PyQubit>().is_ok() {
            let wire = wire.extract::<ShareableQubit>()?;
            self.qubits.find(&wire).map(Wire::Qubit)
        } else if wire.cast::<PyClbit>().is_ok() {
            let wire = wire.extract::<ShareableClbit>()?;
            self.clbits.find(&wire).map(Wire::Clbit)
        } else {
            let wire = wire.extract::<expr::Var>()?;
            self.vars_stretches.vars().find(&wire).map(Wire::Var)
        }
        .ok_or_else(|| {
            DAGCircuitError::new_err(format!(
                "The given wire {wire:?} is not present in the circuit"
            ))
        })?;

        let nodes = self
            .nodes_on_wire(wire, only_ops)
            .into_iter()
            .map(|n| self.get_node(py, n))
            .collect::<PyResult<Vec<_>>>()?;
        Ok(PyTuple::new(py, nodes)?.into_any().try_iter()?.unbind())
    }

    /// Count the occurrences of operation names.
    ///
    /// Args:
    ///     recurse: if ``True`` (default), then recurse into control-flow operations.  In all
    ///         cases, this counts only the number of times the operation appears in any possible
    ///         block; both branches of if-elses are counted, and for- and while-loop blocks are
    ///         only counted once.
    ///
    /// Returns:
    ///     Mapping[str, int]: a mapping of operation names to the number of times it appears.
    #[pyo3(name = "count_ops", signature = (*, recurse=true))]
    fn py_count_ops(&self, py: Python, recurse: bool) -> PyResult<Py<PyAny>> {
        self.count_ops(py, recurse)?.into_py_any(py)
    }

    /// Count the occurrences of operation names on the longest path.
    ///
    /// Returns a dictionary of counts keyed on the operation name.
    fn count_ops_longest_path(&self) -> PyResult<HashMap<&str, usize>> {
        if self.dag.node_count() == 0 {
            return Ok(HashMap::new());
        }
        let weight_fn = |_| -> Result<usize, Infallible> { Ok(1) };
        let longest_path =
            match rustworkx_core::dag_algo::longest_path(&self.dag, weight_fn).unwrap() {
                Some(res) => res.0,
                None => return Err(DAGCircuitError::new_err("not a DAG")),
            };
        // Allocate for worst case where all operations are unique
        let mut op_counts: HashMap<&str, usize> = HashMap::with_capacity(longest_path.len() - 2);
        for node_index in &longest_path[1..longest_path.len() - 1] {
            if let NodeType::Operation(ref packed) = self.dag[*node_index] {
                let name = packed.op.name();
                op_counts
                    .entry(name)
                    .and_modify(|count| *count += 1)
                    .or_insert(1);
            }
        }
        Ok(op_counts)
    }

    /// Returns causal cone of a qubit.
    ///
    /// A qubit's causal cone is the set of qubits that can influence the output of that
    /// qubit through interactions, whether through multi-qubit gates or operations. Knowing
    /// the causal cone of a qubit can be useful when debugging faulty circuits, as it can
    /// help identify which wire(s) may be causing the problem.
    ///
    /// This method does not consider any classical data dependency in the ``DAGCircuit``,
    /// classical bit wires are ignored for the purposes of building the causal cone.
    ///
    /// Args:
    ///     qubit (~qiskit.circuit.Qubit): The output qubit for which we want to find the causal cone.
    ///
    /// Returns:
    ///     Set[~qiskit.circuit.Qubit]: The set of qubits whose interactions affect ``qubit``.
    fn quantum_causal_cone(&self, py: Python, qubit: &Bound<PyAny>) -> PyResult<Py<PySet>> {
        // Retrieve the output node from the qubit
        let qubit_nat: ShareableQubit = qubit.extract()?;
        let output_qubit = self.qubits.find(&qubit_nat).ok_or_else(|| {
            DAGCircuitError::new_err(format!(
                "The given qubit {qubit:?} is not present in the circuit"
            ))
        })?;
        let output_node_index = self
            .qubit_io_map
            .get(output_qubit.index())
            .map(|x| x[1])
            .ok_or_else(|| {
                DAGCircuitError::new_err(format!(
                    "The given qubit {qubit:?} is not present in qubit_output_map"
                ))
            })?;

        let mut qubits_in_cone: HashSet<&Qubit> = HashSet::from([&output_qubit]);
        let mut queue: VecDeque<NodeIndex> = self.quantum_predecessors(output_node_index).collect();

        // The processed_non_directive_nodes stores the set of processed non-directive nodes.
        // This is an optimization to avoid considering the same non-directive node multiple
        // times when reached from different paths.
        // The directive nodes (such as barriers or measures) are trickier since when processing
        // them we only add their predecessors that intersect qubits_in_cone. Hence, directive
        // nodes have to be considered multiple times.
        let mut processed_non_directive_nodes: HashSet<NodeIndex> = HashSet::new();

        while !queue.is_empty() {
            let cur_index = queue.pop_front().unwrap();

            if let NodeType::Operation(packed) = self.dag.node_weight(cur_index).unwrap() {
                if !packed.op.directive() {
                    // If the operation is not a directive (in particular not a barrier nor a measure),
                    // we do not do anything if it was already processed. Otherwise, we add its qubits
                    // to qubits_in_cone, and append its predecessors to queue.
                    if processed_non_directive_nodes.contains(&cur_index) {
                        continue;
                    }
                    qubits_in_cone.extend(self.qargs_interner.get(packed.qubits));
                    processed_non_directive_nodes.insert(cur_index);

                    for pred_index in self.quantum_predecessors(cur_index) {
                        if let NodeType::Operation(_pred_packed) =
                            self.dag.node_weight(pred_index).unwrap()
                        {
                            queue.push_back(pred_index);
                        }
                    }
                } else {
                    // Directives (such as barriers and measures) may be defined over all the qubits,
                    // yet not all of these qubits should be considered in the causal cone. So we
                    // only add those predecessors that have qubits in common with qubits_in_cone.
                    for pred_index in self.quantum_predecessors(cur_index) {
                        if let NodeType::Operation(pred_packed) =
                            self.dag.node_weight(pred_index).unwrap()
                        {
                            if self
                                .qargs_interner
                                .get(pred_packed.qubits)
                                .iter()
                                .any(|x| qubits_in_cone.contains(x))
                            {
                                queue.push_back(pred_index);
                            }
                        }
                    }
                }
            }
        }

        let qubits_in_cone_vec: Vec<_> = qubits_in_cone.iter().map(|&&qubit| qubit).collect();
        let elements = self.qubits.map_indices(&qubits_in_cone_vec);
        Ok(PySet::new(py, elements)?.unbind())
    }

    /// Return a dictionary of circuit properties.
    fn properties(&self, py: Python) -> PyResult<HashMap<&str, Py<PyAny>>> {
        Ok(HashMap::from_iter([
            ("size", self.size(false)?.into_py_any(py)?),
            ("depth", self.depth(false)?.into_py_any(py)?),
            ("width", self.width().into_py_any(py)?),
            ("qubits", self.num_qubits().into_py_any(py)?),
            ("bits", self.num_clbits().into_py_any(py)?),
            ("factors", self.num_tensor_factors().into_py_any(py)?),
            ("operations", self.py_count_ops(py, true)?),
        ]))
    }

    /// Draws the dag circuit.
    ///
    /// This function needs `Graphviz <https://www.graphviz.org/>`_ to be
    /// installed. Graphviz is not a python package and can't be pip installed
    /// (the ``graphviz`` package on PyPI is a Python interface library for
    /// Graphviz and does not actually install Graphviz). You can refer to
    /// `the Graphviz documentation <https://www.graphviz.org/download/>`__ on
    /// how to install it.
    ///
    /// Args:
    ///     scale (float): scaling factor
    ///     filename (str): file path to save image to (format inferred from name)
    ///     style (str):
    ///         'plain': B&W graph;
    ///         'color' (default): color input/output/op nodes
    ///
    /// Returns:
    ///     Ipython.display.Image: if in Jupyter notebook and not saving to file,
    ///     otherwise None.
    #[pyo3(signature=(scale=0.7, filename=None, style="color"))]
    fn draw<'py>(
        slf: PyRef<'py, Self>,
        py: Python<'py>,
        scale: f64,
        filename: Option<&str>,
        style: &str,
    ) -> PyResult<Bound<'py, PyAny>> {
        let module = PyModule::import(py, "qiskit.visualization.dag_visualization")?;
        module.call_method1("dag_drawer", (slf, scale, filename, style))
    }

    #[pyo3(signature=(graph_attrs=None, node_attrs=None, edge_attrs=None))]
    fn _to_dot<'py>(
        &self,
        py: Python<'py>,
        graph_attrs: Option<BTreeMap<String, String>>,
        node_attrs: Option<Py<PyAny>>,
        edge_attrs: Option<Py<PyAny>>,
    ) -> PyResult<Bound<'py, PyString>> {
        let mut buffer = Vec::<u8>::new();
        build_dot(py, self, &mut buffer, graph_attrs, node_attrs, edge_attrs)?;
        Ok(PyString::new(py, std::str::from_utf8(&buffer)?))
    }

    /// Add an input variable to the circuit.
    ///
    /// Args:
    ///     var: the variable to add.
    #[pyo3(name = "add_input_var")]
    fn py_add_input_var(&mut self, var: expr::Var) -> PyResult<()> {
        self.add_var(var, VarType::Input)?;
        Ok(())
    }

    /// Add a captured variable to the circuit.
    ///
    /// Args:
    ///     var: the variable to add.
    #[pyo3(name = "add_captured_var")]
    fn py_add_captured_var(&mut self, var: expr::Var) -> PyResult<()> {
        self.add_var(var, VarType::Capture)?;
        Ok(())
    }

    /// Add a captured stretch to the circuit.
    ///
    /// Args:
    ///     stretch: the stretch to add.
    #[pyo3(name = "add_captured_stretch")]
    fn py_add_captured_stretch(&mut self, stretch: expr::Stretch) -> PyResult<()> {
        self.vars_stretches
            .add_stretch(stretch, StretchType::Capture)
            .map_or_else(|e| Err(DAGCircuitError::new_err(e)), |_| Ok(()))
    }

    /// Add a declared local variable to the circuit.
    ///
    /// Args:
    ///     var: the variable to add.
    #[pyo3(name = "add_declared_var")]
    fn py_add_declared_var(&mut self, var: expr::Var) -> PyResult<()> {
        self.add_var(var, VarType::Declare)?;
        Ok(())
    }

    /// Add a declared stretch to the circuit.
    ///
    /// Args:
    ///     stretch: the stretch to add.
    #[pyo3(name = "add_declared_stretch")]
    fn py_add_declared_stretch(&mut self, stretch: expr::Stretch) -> PyResult<()> {
        self.vars_stretches
            .add_stretch(stretch, StretchType::Declare)
            .map_or_else(|e| Err(DAGCircuitError::new_err(e)), |_| Ok(()))
    }

    /// Total number of classical variables tracked by the circuit.
    #[getter]
    fn num_vars(&self) -> usize {
        self.num_input_vars() + self.num_captured_vars() + self.num_declared_vars()
    }

    /// Number of input classical variables tracked by the circuit.
    #[getter]
    fn num_input_vars(&self) -> usize {
        self.vars_stretches.num_vars(VarType::Input)
    }

    /// Number of captured classical variables tracked by the circuit.
    #[getter]
    fn num_captured_vars(&self) -> usize {
        self.vars_stretches.num_vars(VarType::Capture)
    }

    /// Number of declared local classical variables tracked by the circuit.
    #[getter]
    fn num_declared_vars(&self) -> usize {
        self.vars_stretches.num_vars(VarType::Declare)
    }

    /// Total number of stretches tracked by the circuit.
    #[getter]
    pub fn num_stretches(&self) -> usize {
        self.num_captured_stretches() + self.num_declared_stretches()
    }

    /// Number of captured stretches tracked by the circuit.
    #[getter]
    fn num_captured_stretches(&self) -> usize {
        self.vars_stretches.num_stretches(StretchType::Capture)
    }

    /// Number of declared local stretches tracked by the circuit.
    #[getter]
    fn num_declared_stretches(&self) -> usize {
        self.vars_stretches.num_stretches(StretchType::Declare)
    }

    /// Is this realtime variable in the DAG?
    ///
    /// Args:
    ///     var: the variable or name to check.
    #[pyo3(name = "has_var")]
    fn py_has_var(&self, var: &Bound<PyAny>) -> PyResult<bool> {
        if let Ok(name) = var.extract::<String>() {
            Ok(self.vars_stretches.has_var(&name))
        } else {
            let var = var.extract::<expr::Var>()?;
            Ok(self.vars_stretches.vars().contains(&var))
        }
    }

    /// Is this stretch in the DAG?
    ///
    /// Args:
    ///     var: the stretch or name to check.
    #[pyo3(name = "has_stretch")]
    fn py_has_stretch(&self, stretch: &Bound<PyAny>) -> PyResult<bool> {
        if let Ok(name) = stretch.extract::<String>() {
            Ok(self.vars_stretches.has_stretch(&name))
        } else {
            let stretch = stretch.extract::<expr::Stretch>()?;
            Ok(self.vars_stretches.stretches().contains(&stretch))
        }
    }

    /// Is this identifier in the DAG?
    ///
    /// Args:
    ///     var: the identifier or name to check.
    #[pyo3(name = "has_identifier")]
    fn py_has_identifier(&self, var: &Bound<PyAny>) -> PyResult<bool> {
        if let Ok(name) = var.extract::<String>() {
            Ok(self.vars_stretches.has_identifier(&name))
        } else if let Ok(var) = var.extract::<expr::Var>() {
            if let expr::Var::Standalone { .. } = var {
                return Ok(false);
            };
            Ok(self.vars_stretches.vars().contains(&var))
        } else if let Ok(stretch) = var.extract::<expr::Stretch>() {
            Ok(self.vars_stretches.stretches().contains(&stretch))
        } else {
            Err(PyValueError::new_err(
                "identifier must be a name or expression kind Var or Stretch",
            ))
        }
    }

    /// Iterable over the input classical variables tracked by the circuit.
    fn iter_input_vars(&self, py: Python) -> PyResult<Py<PyIterator>> {
        let result = PySet::new(
            py,
            self.input_vars()
                .map(|v| v.clone().into_py_any(py).unwrap()),
        )?;
        Ok(result.into_any().try_iter()?.unbind())
    }

    /// Iterable over the captured classical variables tracked by the circuit.
    fn iter_captured_vars(&self, py: Python) -> PyResult<Py<PyIterator>> {
        let result = PySet::new(
            py,
            self.captured_vars()
                .map(|v| v.clone().into_py_any(py).unwrap()),
        )?;
        Ok(result.into_any().try_iter()?.unbind())
    }

    /// Iterable over the captured stretches tracked by the circuit.
    fn iter_captured_stretches(&self, py: Python) -> PyResult<Py<PyIterator>> {
        let result = PySet::new(
            py,
            self.captured_stretches()
                .map(|v| v.clone().into_py_any(py).unwrap()),
        )?;
        Ok(result.into_any().try_iter()?.unbind())
    }

    /// Iterable over all captured identifiers tracked by the circuit.
    fn iter_captures(&self, py: Python) -> PyResult<Py<PyIterator>> {
        let out_set = PySet::empty(py)?;
        for var in self.captured_vars() {
            out_set.add(var.clone())?;
        }
        for stretch in self.captured_stretches() {
            out_set.add(stretch.clone())?;
        }
        Ok(out_set.into_any().try_iter()?.unbind())
    }

    /// Iterable over the declared classical variables tracked by the circuit.
    fn iter_declared_vars(&self, py: Python) -> PyResult<Py<PyIterator>> {
        let result = PySet::new(
            py,
            self.declared_vars()
                .map(|v| v.clone().into_py_any(py).unwrap()),
        )?;
        Ok(result.into_any().try_iter()?.unbind())
    }

    /// Iterable over the declared stretches tracked by the circuit.
    fn iter_declared_stretches(&self, py: Python) -> PyResult<Py<PyIterator>> {
        let result = PyList::new(
            py,
            self.declared_stretches()
                .map(|v| v.clone().into_py_any(py).unwrap()),
        )?;
        Ok(result.into_any().try_iter()?.unbind())
    }

    /// Iterable over all the classical variables tracked by the circuit.
    fn iter_vars(&self, py: Python) -> PyResult<Py<PyIterator>> {
        let out_set = PySet::empty(py)?;
        for var in self.vars_stretches.vars().objects() {
            out_set.add(var.clone())?;
        }
        Ok(out_set.into_any().try_iter()?.unbind())
    }

    /// Iterable over all the stretches tracked by the circuit.
    fn iter_stretches(&self, py: Python) -> PyResult<Py<PyIterator>> {
        let out_set = PySet::empty(py)?;
        for stretch in self.vars_stretches.stretches().objects() {
            out_set.add(stretch.clone())?;
        }
        Ok(out_set.into_any().try_iter()?.unbind())
    }

    fn _has_edge(&self, source: usize, target: usize) -> bool {
        self.dag
            .contains_edge(NodeIndex::new(source), NodeIndex::new(target))
    }

    fn _is_dag(&self) -> bool {
        rustworkx_core::petgraph::algo::toposort(&self.dag, None).is_ok()
    }

    fn _in_edges(&self, py: Python, node_index: usize) -> Vec<Py<PyTuple>> {
        self.dag
            .edges_directed(NodeIndex::new(node_index), Incoming)
            .map(|wire| {
                (
                    wire.source().index(),
                    wire.target().index(),
                    match wire.weight() {
                        Wire::Qubit(qubit) => {
                            self.qubits.get(*qubit).into_bound_py_any(py).unwrap()
                        }
                        Wire::Clbit(clbit) => {
                            self.clbits.get(*clbit).into_bound_py_any(py).unwrap()
                        }
                        Wire::Var(var) => self
                            .vars_stretches
                            .vars()
                            .get(*var)
                            .cloned()
                            .into_bound_py_any(py)
                            .unwrap(),
                    },
                )
                    .into_pyobject(py)
                    .unwrap()
                    .unbind()
            })
            .collect()
    }

    fn _out_edges(&self, py: Python, node_index: usize) -> Vec<Py<PyTuple>> {
        self.dag
            .edges_directed(NodeIndex::new(node_index), Outgoing)
            .map(|wire| {
                (
                    wire.source().index(),
                    wire.target().index(),
                    match wire.weight() {
                        Wire::Qubit(qubit) => {
                            self.qubits.get(*qubit).into_bound_py_any(py).unwrap()
                        }
                        Wire::Clbit(clbit) => {
                            self.clbits.get(*clbit).into_bound_py_any(py).unwrap()
                        }
                        Wire::Var(var) => self
                            .vars_stretches
                            .vars()
                            .get(*var)
                            .cloned()
                            .into_bound_py_any(py)
                            .unwrap(),
                    },
                )
                    .into_pyobject(py)
                    .unwrap()
                    .unbind()
            })
            .collect()
    }

    fn _in_wires(&self, py: Python, node_index: usize) -> Vec<Py<PyAny>> {
        self.dag
            .edges_directed(NodeIndex::new(node_index), Incoming)
            .map(|wire| match wire.weight() {
                Wire::Qubit(qubit) => self.qubits.get(*qubit).into_py_any(py).unwrap(),
                Wire::Clbit(clbit) => self.clbits.get(*clbit).into_py_any(py).unwrap(),
                Wire::Var(var) => self
                    .vars_stretches
                    .vars()
                    .get(*var)
                    .cloned()
                    .into_py_any(py)
                    .unwrap(),
            })
            .collect()
    }

    fn _out_wires(&self, py: Python, node_index: usize) -> Vec<Py<PyAny>> {
        self.dag
            .edges_directed(NodeIndex::new(node_index), Outgoing)
            .map(|wire| match wire.weight() {
                Wire::Qubit(qubit) => self.qubits.get(*qubit).into_py_any(py).unwrap(),
                Wire::Clbit(clbit) => self.clbits.get(*clbit).into_py_any(py).unwrap(),
                Wire::Var(var) => self
                    .vars_stretches
                    .vars()
                    .get(*var)
                    .cloned()
                    .into_py_any(py)
                    .unwrap(),
            })
            .collect()
    }

    fn _find_successors_by_edge(
        &self,
        py: Python,
        node_index: usize,
        edge_checker: &Bound<PyAny>,
    ) -> PyResult<Vec<Py<PyAny>>> {
        let mut result = Vec::new();
        for e in self
            .dag
            .edges_directed(NodeIndex::new(node_index), Outgoing)
            .unique_by(|e| e.id())
        {
            let weight = match e.weight() {
                Wire::Qubit(qubit) => self.qubits.get(*qubit).into_py_any(py)?,
                Wire::Clbit(clbit) => self.clbits.get(*clbit).into_py_any(py)?,
                Wire::Var(var) => self
                    .vars_stretches
                    .vars()
                    .get(*var)
                    .cloned()
                    .into_py_any(py)?,
            };
            if edge_checker.call1((weight,))?.extract::<bool>()? {
                result.push(self.get_node(py, e.target())?);
            }
        }
        Ok(result)
    }

    fn _edges(&self, py: Python) -> PyResult<Vec<Py<PyAny>>> {
        self.dag
            .edge_indices()
            .map(|index| {
                let wire = self.dag.edge_weight(index).unwrap();
                match wire {
                    Wire::Qubit(qubit) => self.qubits.get(*qubit).into_py_any(py),
                    Wire::Clbit(clbit) => self.clbits.get(*clbit).into_py_any(py),
                    Wire::Var(var) => self
                        .vars_stretches
                        .vars()
                        .get(*var)
                        .cloned()
                        .into_py_any(py),
                }
            })
            .collect()
    }
}

impl<'a> DAGCircuit {
    /// Return an iterator of gate runs with op nodes that match a specified filter function
    pub fn collect_runs_by<F: Fn(&PackedInstruction) -> bool + 'a>(
        &'a self,
        filter: F,
    ) -> impl Iterator<Item = Vec<NodeIndex>> + 'a {
        let filter_fn = move |node_index: NodeIndex| -> Result<bool, Infallible> {
            let node = &self.dag[node_index];
            match node {
                NodeType::Operation(inst) => Ok(filter(inst)),
                _ => Ok(false),
            }
        };

        match rustworkx_core::dag_algo::collect_runs(&self.dag, filter_fn) {
            Some(iter) => iter.map(|result| result.unwrap()),
            None => panic!("Invalid DAG cycle(s) detected"),
        }
    }
}

impl Default for DAGCircuit {
    fn default() -> Self {
        Self::new()
    }
}

impl DAGCircuit {
    pub fn new() -> Self {
        DAGCircuit {
            name: None,
            metadata: None,
            dag: StableDiGraph::default(),
            qregs: RegisterData::new(),
            cregs: RegisterData::new(),
            qargs_interner: Interner::new(),
            cargs_interner: Interner::new(),
            qubits: ObjectRegistry::new(),
            clbits: ObjectRegistry::new(),
            global_phase: Param::Float(0.),
            duration: None,
            unit: "dt".to_string(),
            qubit_locations: BitLocator::new(),
            clbit_locations: BitLocator::new(),
            vars_stretches: VarStretchContainer::new(),
            qubit_io_map: Vec::new(),
            clbit_io_map: Vec::new(),
            var_io_map: Vec::new(),
            op_names: IndexMap::default(),
        }
    }

    /// Create an empty DAG, but with all the same qubit data, classical data and metadata
    /// (including global phase).
    ///
    /// This method clones both the `qargs_interner` and `cargs_interner` of `self`;
    /// `Interned<[Qubit]>` and `Interned<[Clbit]>` keys from `self` are valid in the output DAG.
    pub fn copy_empty_like_with_same_capacity(&self, vars_mode: VarsMode) -> PyResult<Self> {
        self.copy_empty_like_with_capacity(
            self.dag.node_count().saturating_sub(2 * self.width()),
            self.dag.edge_count(),
            vars_mode,
        )
    }

    /// Create an empty DAG, but with all the same qubit data, classical data and metadata
    /// (including global phase).
    ///
    /// This method clones both the `qargs_interner` and `cargs_interner` of `self`;
    /// `Interned<[Qubit]>` and `Interned<[Clbit]>` keys from `self` are valid in the output DAG.
    pub fn copy_empty_like_with_capacity(
        &self,
        num_ops: usize,
        num_edges: usize,
        vars_mode: VarsMode,
    ) -> PyResult<Self> {
        let mut out = self.qubitless_empty_like_with_capacity(
            self.num_qubits(),
            num_ops,
            num_edges,
            vars_mode,
        )?;
        for bit in self.qubits.objects() {
            out.add_qubit_unchecked(bit.clone())?;
        }
        for reg in self.qregs.registers() {
            out.add_qreg(reg.clone())?;
        }
        // `copy_empty_like` has historically made a strong assumption that the exact same qargs
        // will be used in the output.  Some Qiskit functions rely on this undocumented behaviour.
        out.qargs_interner.clone_from(&self.qargs_interner);
        Ok(out)
    }

    /// Create an empty DAG with the canonical "physical" register of the correct length, with all
    /// classical data and metadata retained.
    ///
    /// This is similar to [copy_empty_like_with_capacity] with [VarsMode::Alike], and copies the
    /// same things over (global phase, metadata, etc) it does, except for replacing the qubits.
    ///
    /// This method clones the `cargs_interner` of `self`; `Interned<[Clbit]>` keys from `self` are
    /// valid in the output DAG.  The `qargs_interner` is empty.
    ///
    /// This method is intended for use by passes that are converting a virtual DAG to a physical
    /// one.
    pub fn physical_empty_like_with_capacity(
        &self,
        num_qubits: usize,
        num_ops: usize,
        num_edges: usize,
    ) -> PyResult<Self> {
        let mut out = self.qubitless_empty_like_with_capacity(
            num_qubits,
            num_ops,
            num_edges,
            VarsMode::Alike,
        )?;
        out.add_qreg(QuantumRegister::new_owning("q", num_qubits as u32))?;
        Ok(out)
    }

    /// Create an empty DAG without any qubits, but with all the same classical data and metadata
    /// (including global phase).
    ///
    /// This is the base of all the `copy_empty_like` methods.
    ///
    /// This method clones the `cargs_interner` of `self`; `Interned<[Clbit]>` keys from `self` are
    /// valid in the output DAG.  The `qargs_interner` is empty.
    ///
    /// The graph will always have sufficient capacity to store the in and out nodes of the
    /// classical data.  `num_qubits` and `num_ops` together form the _additional_ capacity the
    /// graph will have preallocated to expand into.  `num_edges` should be the total number of
    /// edges expected because of the additional of op nodes; the minimal set of edges joining the
    /// wire in nodes to the out nodes is automatically accounted for.
    ///
    /// The resulting DAG has _no_ qubits.  The `num_qubits` argument is for defining how many
    /// qubits are expected to be added later.
    fn qubitless_empty_like_with_capacity(
        &self,
        num_qubits: usize,
        num_ops: usize,
        num_edges: usize,
        vars_mode: VarsMode,
    ) -> PyResult<Self> {
        let (num_vars, num_stretches) = match vars_mode {
            VarsMode::Drop => (0, 0),
            _ => (self.num_vars(), self.num_stretches()),
        };
        let mut target_dag = Self::with_capacity(
            num_qubits,
            self.num_clbits(),
            Some(num_vars),
            Some(num_ops),
            Some(num_edges),
            Some(num_stretches),
        );
        target_dag.name.clone_from(&self.name);
        target_dag.global_phase = self.global_phase.clone();
        target_dag.duration.clone_from(&self.duration);
        target_dag.unit.clone_from(&self.unit);
        target_dag.metadata.clone_from(&self.metadata);
        // We strongly expect the cargs to be copied over verbatim.  We don't know about qargs, so
        // we leave that with its default capacity.
        target_dag.cargs_interner = self.cargs_interner.clone();

        for bit in self.clbits.objects() {
            target_dag.add_clbit_unchecked(bit.clone())?;
        }
        for reg in self.cregs.registers() {
            target_dag.add_creg(reg.clone())?;
        }
        match vars_mode {
            VarsMode::Alike => {
                target_dag.vars_stretches = self.vars_stretches.clone();
            }
            VarsMode::Captures => {
                target_dag.vars_stretches = self
                    .vars_stretches
                    .clone_as_captures()
                    .map_err(DAGCircuitError::new_err)?;
            }
            VarsMode::Drop => {}
        };
        target_dag.add_var_wires(target_dag.vars_stretches.vars().len())?;

        Ok(target_dag)
    }

    /// Modify `self` to mark its qubits as physical.
    ///
    /// This deletes the information about the virtual registers, and replaces it with the single
    /// (implicitly) physical register.  This method does not need to traverse the DAG, other than
    /// to add any ancilla in/out nodes.
    ///
    /// The qubit indices all stay the same; effectively, this is the application of the "trivial"
    /// layout.  If the incoming DAG is supposed to be considered physical, this method can be used
    /// to ensure it is in the canonical physical form.
    ///
    /// # Panics
    ///
    /// If `num_qubits` is less than the number of qubits in the DAG already.
    pub fn make_physical(&mut self, num_qubits: usize) {
        // If this method needs updating, `CircuitData::make_physical` probably does too.
        assert!(
            num_qubits >= self.num_qubits(),
            "number of qubits {num_qubits} too small for DAG"
        );
        let num_virtuals = self.num_qubits() as u32;
        let num_qubits: u32 = num_qubits
            .try_into()
            .expect("number of qubits must fit in a u32");
        // The strategy here is just to modify the qubit and quantum register objects entirely
        // inplace; we maintain all relative indices, so we don't need to modify any interner keys.
        let register = QuantumRegister::new_owning("q", num_qubits);
        let mut registry = ObjectRegistry::with_capacity(num_qubits as usize);
        let mut locator = BitLocator::with_capacity(num_qubits as usize);
        for (index, bit) in register.iter().enumerate() {
            registry
                .add(bit.clone(), false)
                .expect("no duplicates, and in-bounds check already performed");
            locator.insert(
                bit,
                BitLocations::new(index as u32, [(register.clone(), index)]),
            );
        }
        let mut register_data = RegisterData::with_capacity(1);
        register_data
            .add_register(register, false)
            .expect("infallible when 'strict=false'");
        for qubit in num_virtuals..num_qubits {
            self.add_wire(Wire::Qubit(Qubit(qubit)))
                .expect("this qubit has the next sequential index");
        }
        self.qubits = registry;
        self.qregs = register_data;
        self.qubit_locations = locator;
    }

    /// Returns an immutable view of the [QuantumRegister] instances in the circuit.
    #[inline(always)]
    pub fn qregs(&self) -> &[QuantumRegister] {
        self.qregs.registers()
    }

    /// Returns an immutable view of the [ClassicalRegister] instances in the circuit.
    #[inline(always)]
    pub fn cregs(&self) -> &[ClassicalRegister] {
        self.cregs.registers()
    }

    /// Returns an immutable view of the [QuantumRegister] data struct in the circuit.
    #[inline(always)]
    pub fn qregs_data(&self) -> &RegisterData<QuantumRegister> {
        &self.qregs
    }

    /// Returns an immutable view of the [ClassicalRegister] data struct in the circuit.
    #[inline(always)]
    pub fn cregs_data(&self) -> &RegisterData<ClassicalRegister> {
        &self.cregs
    }

    /// Returns an immutable view of the qubit locations of the [DAGCircuit]
    #[inline(always)]
    pub fn qubit_locations(&self) -> &BitLocator<ShareableQubit, QuantumRegister> {
        &self.qubit_locations
    }

    /// Returns an immutable view of the clbit locations of the [DAGCircuit]
    #[inline(always)]
    pub fn clbit_locations(&self) -> &BitLocator<ShareableClbit, ClassicalRegister> {
        &self.clbit_locations
    }

    /// Returns an immutable view of the qubit io map
    #[inline(always)]
    pub fn qubit_io_map(&self) -> &[[NodeIndex; 2]] {
        &self.qubit_io_map
    }

    /// Returns an immutable view of the clbit io map
    #[inline(always)]
    pub fn clbit_io_map(&self) -> &[[NodeIndex; 2]] {
        &self.clbit_io_map
    }

    /// Returns an immutable view of the inner StableGraph managed by the circuit.
    #[inline(always)]
    pub fn dag(&self) -> &StableDiGraph<NodeType, Wire> {
        &self.dag
    }

    /// Returns an immutable view of the Interner used for Qargs
    #[inline(always)]
    pub fn qargs_interner(&self) -> &Interner<[Qubit]> {
        &self.qargs_interner
    }

    /// Returns an immutable view of the Interner used for Cargs
    #[inline(always)]
    pub fn cargs_interner(&self) -> &Interner<[Clbit]> {
        &self.cargs_interner
    }

    /// Returns an immutable view of the Global Phase `Param` of the circuit
    #[inline(always)]
    pub fn global_phase(&self) -> &Param {
        &self.global_phase
    }

    /// Returns an immutable view of the Qubits registered in the circuit
    #[inline(always)]
    pub fn qubits(&self) -> &ObjectRegistry<Qubit, ShareableQubit> {
        &self.qubits
    }

    /// Returns an immutable view of the Classical bits registered in the circuit
    #[inline(always)]
    pub fn clbits(&self) -> &ObjectRegistry<Clbit, ShareableClbit> {
        &self.clbits
    }

    /// Returns an immutable view of the Variable wires registered in the circuit
    #[inline(always)]
    pub fn vars(&self) -> &ObjectRegistry<Var, expr::Var> {
        self.vars_stretches.vars()
    }

    /// Returns an iterator over the input variables used by the circuit.
    pub fn input_vars(&self) -> impl ExactSizeIterator<Item = &expr::Var> {
        self.vars_stretches.iter_vars(VarType::Input)
    }

    /// Returns an iterator over the variables captured by the circuit.
    pub fn captured_vars(&self) -> impl ExactSizeIterator<Item = &expr::Var> {
        self.vars_stretches.iter_vars(VarType::Capture)
    }

    /// Returns an iterator over the variables declared within the circuit.
    pub fn declared_vars(&self) -> impl ExactSizeIterator<Item = &expr::Var> {
        self.vars_stretches.iter_vars(VarType::Declare)
    }

    /// Returns an iterator over the stretches captured by the circuit.
    pub fn captured_stretches(&self) -> impl ExactSizeIterator<Item = &expr::Stretch> {
        self.vars_stretches.iter_stretches(StretchType::Capture)
    }

    /// Returns an iterator over the stretches declared within the circuit.
    pub fn declared_stretches(&self) -> impl ExactSizeIterator<Item = &expr::Stretch> {
        self.vars_stretches.iter_stretches(StretchType::Declare)
    }

    pub fn remove_qubits<T: IntoIterator<Item = Qubit>>(&mut self, qubits: T) -> PyResult<()> {
        let qubits: HashSet<Qubit> = qubits.into_iter().collect();

        let mut busy_bits = Vec::new();
        for bit in qubits.iter() {
            if !self.is_wire_idle(Wire::Qubit(*bit)) {
                busy_bits.push(self.qubits.get(*bit).unwrap());
            }
        }

        if !busy_bits.is_empty() {
            return Err(DAGCircuitError::new_err(format!(
                "qubits not idle: {busy_bits:?}"
            )));
        }

        // Remove any references to bits.
        let mut qregs_to_remove = Vec::new();
        for qreg in self.qregs.registers() {
            for bit in qreg.bits() {
                if qubits.contains(&self.qubits.find(&bit).unwrap()) {
                    qregs_to_remove.push(qreg.clone());
                    break;
                }
            }
        }
        self.remove_qregs(qregs_to_remove)?;

        // Remove DAG in/out nodes etc.
        for bit in qubits.iter() {
            self.remove_idle_wire(Wire::Qubit(*bit));
        }

        // Copy the current qubit mapping so we can use it while remapping
        // wires used on edges and in operation qargs.
        let old_qubits = self.qubits.clone();

        // Remove the qubit indices, which will invalidate our mapping of Qubit to
        // Python bits throughout the entire DAG.
        self.qubits.remove_indices(qubits.clone())?;

        // Update input/output maps to use new Qubits.
        let io_mapping: HashMap<Qubit, [NodeIndex; 2]> = self
            .qubit_io_map
            .drain(..)
            .enumerate()
            .filter_map(|(k, v)| {
                let qubit = Qubit::new(k);
                if qubits.contains(&qubit) {
                    None
                } else {
                    Some((self.qubits.find(old_qubits.get(qubit).unwrap()).unwrap(), v))
                }
            })
            .collect();

        self.qubit_io_map = (0..io_mapping.len())
            .map(|idx| {
                let qubit = Qubit::new(idx);
                io_mapping[&qubit]
            })
            .collect();

        // Update edges to use the new Qubits.
        for edge_weight in self.dag.edge_weights_mut() {
            if let Wire::Qubit(b) = edge_weight {
                *b = self.qubits.find(old_qubits.get(*b).unwrap()).unwrap();
            }
        }

        // Update operation qargs to use the new Qubits.
        for node_weight in self.dag.node_weights_mut() {
            match node_weight {
                NodeType::Operation(op) => {
                    let qargs = self.qargs_interner.get(op.qubits);
                    let qarg_bits = old_qubits.map_indices(qargs).cloned();
                    op.qubits = self
                        .qargs_interner
                        .insert_owned(self.qubits.map_objects(qarg_bits)?.collect());
                }
                NodeType::QubitIn(q) | NodeType::QubitOut(q) => {
                    *q = self.qubits.find(old_qubits.get(*q).unwrap()).unwrap();
                }
                _ => (),
            }
        }

        // Update bit locations.
        for (i, bit) in self.qubits.objects().iter().enumerate() {
            let raw_loc = self.qubit_locations.get_mut(bit).unwrap();
            raw_loc.index = i as u32;
        }
        Ok(())
    }

    /// Remove the specified quantum registers
    fn remove_qregs<T: IntoIterator<Item = QuantumRegister>>(&mut self, qregs: T) -> PyResult<()> {
        // let self_bound_cregs = self.cregs.bind(py);
        let mut valid_regs: Vec<QuantumRegister> = Vec::new();
        for qregs in qregs.into_iter() {
            if let Some(reg) = self.qregs.get(qregs.name()) {
                if reg != &qregs {
                    return Err(DAGCircuitError::new_err(format!(
                        "creg not in circuit: {reg:?}"
                    )));
                }
                valid_regs.push(qregs);
            } else {
                return Err(DAGCircuitError::new_err(format!(
                    "creg not in circuit: {qregs:?}"
                )));
            }
        }

        // Use an iterator that will remove the registers from the circuit as it iterates.
        let valid_names = valid_regs.iter().map(|reg| {
            for (index, bit) in reg.bits().enumerate() {
                let bit_position = self.qubit_locations.get_mut(&bit).unwrap();
                bit_position.remove_register(reg, index);
            }
            reg.name().to_string()
        });
        self.qregs.remove_registers(valid_names);
        Ok(())
    }

    /// Remove the given clbits in the cirucit
    ///
    /// This will reorder all the bits in the circuit.
    pub fn remove_clbits<T: IntoIterator<Item = Clbit>>(&mut self, clbits: T) -> PyResult<()> {
        let clbits: HashSet<Clbit> = clbits.into_iter().collect();
        let mut busy_bits = Vec::new();
        for bit in clbits.iter() {
            if !self.is_wire_idle(Wire::Clbit(*bit)) {
                busy_bits.push(self.clbits.get(*bit).unwrap());
            }
        }

        if !busy_bits.is_empty() {
            return Err(DAGCircuitError::new_err(format!(
                "clbits not idle: {busy_bits:?}"
            )));
        }

        // Remove any references to bits.
        let mut cregs_to_remove = Vec::new();
        for creg in self.cregs.registers() {
            for bit in creg.bits() {
                if clbits.contains(&self.clbits.find(&bit).unwrap()) {
                    cregs_to_remove.push(creg.clone());
                    break;
                }
            }
        }
        self.remove_cregs(cregs_to_remove)?;

        // Remove DAG in/out nodes etc.
        for bit in clbits.iter() {
            self.remove_idle_wire(Wire::Clbit(*bit));
        }

        // Copy the current clbit mapping so we can use it while remapping
        // wires used on edges and in operation cargs.
        let old_clbits = self.clbits.clone();

        // Remove the clbit indices, which will invalidate our mapping of Clbit to
        // Python bits throughout the entire DAG.
        self.clbits.remove_indices(clbits.clone())?;

        // Update input/output maps to use new Clbits.
        let io_mapping: HashMap<Clbit, [NodeIndex; 2]> = self
            .clbit_io_map
            .drain(..)
            .enumerate()
            .filter_map(|(k, v)| {
                let clbit = Clbit::new(k);
                if clbits.contains(&clbit) {
                    None
                } else {
                    Some((
                        self.clbits
                            .find(old_clbits.get(Clbit::new(k)).unwrap())
                            .unwrap(),
                        v,
                    ))
                }
            })
            .collect();

        self.clbit_io_map = (0..io_mapping.len())
            .map(|idx| {
                let clbit = Clbit::new(idx);
                io_mapping[&clbit]
            })
            .collect();

        // Update edges to use the new Clbits.
        for edge_weight in self.dag.edge_weights_mut() {
            if let Wire::Clbit(c) = edge_weight {
                *c = self.clbits.find(old_clbits.get(*c).unwrap()).unwrap();
            }
        }

        // Update operation cargs to use the new Clbits.
        for node_weight in self.dag.node_weights_mut() {
            match node_weight {
                NodeType::Operation(op) => {
                    let cargs = self.cargs_interner.get(op.clbits);
                    let carg_bits = old_clbits.map_indices(cargs).cloned();
                    op.clbits = self
                        .cargs_interner
                        .insert_owned(self.clbits.map_objects(carg_bits)?.collect());
                }
                NodeType::ClbitIn(c) | NodeType::ClbitOut(c) => {
                    *c = self.clbits.find(old_clbits.get(*c).unwrap()).unwrap();
                }
                _ => (),
            }
        }

        // Update bit locations.
        for (i, bit) in self.clbits.objects().iter().enumerate() {
            let raw_loc = self.clbit_locations.get_mut(bit).unwrap();
            raw_loc.index = i as u32;
        }
        Ok(())
    }

    /// Remove the specified classical registers
    pub fn remove_cregs<T: IntoIterator<Item = ClassicalRegister>>(
        &mut self,
        cregs: T,
    ) -> PyResult<()> {
        let mut valid_regs: Vec<ClassicalRegister> = Vec::new();
        for creg in cregs {
            if let Some(reg) = self.cregs.get(creg.name()) {
                if reg != &creg {
                    return Err(DAGCircuitError::new_err(format!(
                        "creg not in circuit: {reg:?}"
                    )));
                }
                valid_regs.push(creg);
            } else {
                return Err(DAGCircuitError::new_err(format!(
                    "creg not in circuit: {creg:?}"
                )));
            }
        }

        // Use an iterator that will remove the registers from the circuit as it iterates.
        let valid_names = valid_regs.iter().map(|reg| {
            for (index, bit) in reg.bits().enumerate() {
                let bit_position = self.clbit_locations.get_mut(&bit).unwrap();
                bit_position.remove_register(reg, index);
            }
            reg.name().to_string()
        });
        self.cregs.remove_registers(valid_names);
        Ok(())
    }

    /// Permute the qubit indices used by instructions.
    ///
    /// This does not modify the order of the [ShareableQubit]s, so "qubit 0" will still point to
    /// the same [ShareableQubit] object.  It only rewrites the relative qubit indices that any
    /// given qubit acts upon.
    ///
    /// `map_fn` must implement a permutation.  It is called many times on the same qubit without
    /// caching; if the computation is expensive, consider using a function that indexes into a
    /// slice.
    ///
    /// This is useful in situations where we're applying an initial layout.
    ///
    /// This takes time (individually) proportional to the number of qubits, the number of edges in
    /// the graph, and the sum of the lengths of all distinct qargs.
    ///
    /// # Panics
    ///
    /// If `map_fn` returns an out-of-bounds qubit, or maps two different qubits to the same index.
    pub fn reindex_qargs(&mut self, mut map_fn: impl FnMut(Qubit) -> Qubit) {
        // The Python-space spiritual successors of this code (the `ApplyLayout` pass, e.g.) used to
        // have to rebuild the whole DAG including reinferring the wire structure.  That is a
        // foolproof way of doing things, but recalculates and reallocates more than necessary.  We
        // can leave the graph structure unchanged, provided we change the labelling of the wires
        // (including the in- and out-nodes), and update the interned copies of all the qargs.

        // Prepare the new in- and out-node structure.  This doubles as the validity check of the
        // input, so we avoid mutating the DAG until it's complete.
        let mut new_io_map = vec![[<NodeIndex as IndexType>::max(); 2]; self.qubit_io_map.len()];
        for (old, [in_, out]) in self.qubit_io_map.iter().enumerate() {
            let new = map_fn(Qubit::new(old));
            assert!(
                new_io_map[new.index()][0] == <NodeIndex as IndexType>::max(),
                "qubit {old} was reindexed to {new:?}, which was already assigned"
            );
            new_io_map[new.index()] = [*in_, *out];
        }

        // From here on, everything should be infallible.
        self.qubit_io_map = new_io_map;
        for (new, [in_, out]) in self.qubit_io_map.iter().enumerate() {
            let new = Qubit::new(new);
            self.dag[*in_] = NodeType::QubitIn(new);
            self.dag[*out] = NodeType::QubitOut(new);
        }
        for wire in self.dag.edge_weights_mut() {
            if let Wire::Qubit(qubit) = *wire {
                *wire = Wire::Qubit(map_fn(qubit));
            }
        }
        self.qargs_interner.map_inplace(|mut qargs| {
            for qubit in qargs.iter_mut() {
                *qubit = map_fn(*qubit)
            }
            qargs
        })
    }

    /// Merge the `qargs` in a different [Interner] into this DAG, remapping the qubits.
    ///
    /// This is useful for simplifying the direct mapping of [PackedInstruction]s from one DAG to
    /// another, like in substitution methods, or rebuilding a new DAG out of a lot of smaller ones.
    /// See [Interner::merge_map_slice] for more information on the mapping function.
    ///
    /// The input [InternedMap] is cleared of its previous entries by this method, and then we
    /// re-use the allocation.
    pub fn merge_qargs_using(
        &mut self,
        other: &Interner<[Qubit]>,
        map_fn: impl FnMut(&Qubit) -> Option<Qubit>,
        map: &mut InternedMap<[Qubit]>,
    ) {
        // 4 is an arbitrary guess for the amount of stack space to allocate for mapping the
        // `qargs`, but it doesn't matter if it's too short because it'll safely spill to the heap.
        self.qargs_interner
            .merge_map_slice_using::<4>(other, map_fn, map);
    }

    /// Merge the `qargs` in a different [Interner] into this DAG, remapping the qubits.
    ///
    /// This is useful for simplifying the direct mapping of [PackedInstruction]s from one DAG to
    /// another, like in substitution methods, or rebuilding a new DAG out of a lot of smaller ones.
    /// See [Interner::merge_map_slice] for more information on the mapping function.
    pub fn merge_qargs(
        &mut self,
        other: &Interner<[Qubit]>,
        map_fn: impl FnMut(&Qubit) -> Option<Qubit>,
    ) -> InternedMap<[Qubit]> {
        let mut out = InternedMap::new();
        self.merge_qargs_using(other, map_fn, &mut out);
        out
    }

    /// Merge the `cargs` in a different [Interner] into this DAG, remapping the clbits.
    ///
    /// This is useful for simplifying the direct mapping of [PackedInstruction]s from one DAG to
    /// another, like in substitution methods, or rebuilding a new DAG out of a lot of smaller ones.
    /// See [Interner::merge_map_slice] for more information on the mapping function.
    ///
    /// The input [InternedMap] is cleared of its previous entries by this method, and then we
    /// re-use the allocation.
    pub fn merge_cargs_using(
        &mut self,
        other: &Interner<[Clbit]>,
        map_fn: impl FnMut(&Clbit) -> Option<Clbit>,
        map: &mut InternedMap<[Clbit]>,
    ) {
        // 4 is an arbitrary guess for the amount of stack space to allocate for mapping the
        // `cargs`, but it doesn't matter if it's too short because it'll safely spill to the heap.
        self.cargs_interner
            .merge_map_slice_using::<4>(other, map_fn, map);
    }

    /// Merge the `cargs` in a different [Interner] into this DAG, remapping the clbits.
    ///
    /// This is useful for simplifying the direct mapping of [PackedInstruction]s from one DAG to
    /// another, like in substitution methods, or rebuilding a new DAG out of a lot of smaller ones.
    /// See [Interner::merge_map_slice] for more information on the mapping function.
    pub fn merge_cargs(
        &mut self,
        other: &Interner<[Clbit]>,
        map_fn: impl FnMut(&Clbit) -> Option<Clbit>,
    ) -> InternedMap<[Clbit]> {
        let mut out = InternedMap::new();
        self.merge_cargs_using(other, map_fn, &mut out);
        out
    }

    /// Return an iterator of gate runs with non-conditional op nodes of given names
    pub fn collect_runs(
        &self,
        namelist: HashSet<String>,
    ) -> impl Iterator<Item = Vec<NodeIndex>> + '_ {
        let filter_fn = move |node_index: NodeIndex| -> Result<bool, Infallible> {
            let node = &self.dag[node_index];
            match node {
                NodeType::Operation(inst) => Ok(namelist.contains(inst.op.name())),
                _ => Ok(false),
            }
        };

        match rustworkx_core::dag_algo::collect_runs(&self.dag, filter_fn) {
            Some(iter) => iter.map(|result| result.unwrap()),
            None => panic!("invalid DAG: cycle(s) detected!"),
        }
    }

    /// Return a set of non-conditional runs of 1q "op" nodes.
    pub fn collect_1q_runs(&self) -> Option<impl Iterator<Item = Vec<NodeIndex>> + '_> {
        let filter_fn = move |node_index: NodeIndex| -> Result<bool, Infallible> {
            let node = &self.dag[node_index];
            match node {
                NodeType::Operation(inst) => Ok(inst.op.num_qubits() == 1
                    && inst.op.num_clbits() == 0
                    && !inst.is_parameterized()
                    && (inst.op.try_standard_gate().is_some()
                        || inst.op.matrix(inst.params_view()).is_some())),
                _ => Ok(false),
            }
        };
        rustworkx_core::dag_algo::collect_runs(&self.dag, filter_fn)
            .map(|node_iter| node_iter.map(|x| x.unwrap()))
    }

    /// Return a set of non-conditional runs of 2q "op" nodes.
    pub fn collect_2q_runs(&self) -> Option<Vec<Vec<NodeIndex>>> {
        let filter_fn = move |node_index: NodeIndex| -> Result<Option<bool>, Infallible> {
            let node = &self.dag[node_index];
            match node {
                NodeType::Operation(inst) => match inst.op.view() {
                    OperationRef::StandardGate(gate) => {
                        Ok(Some(gate.num_qubits() <= 2 && !inst.is_parameterized()))
                    }
                    OperationRef::Gate(gate) => {
                        Ok(Some(gate.num_qubits() <= 2 && !inst.is_parameterized()))
                    }
                    OperationRef::Unitary(gate) => Ok(Some(gate.num_qubits() <= 2)),
                    _ => Ok(Some(false)),
                },
                _ => Ok(None),
            }
        };

        let color_fn = move |edge_index: EdgeIndex| -> Result<Option<usize>, Infallible> {
            let wire = self.dag.edge_weight(edge_index).unwrap();
            match wire {
                Wire::Qubit(index) => Ok(Some(index.index())),
                _ => Ok(None),
            }
        };
        rustworkx_core::dag_algo::collect_bicolor_runs(&self.dag, filter_fn, color_fn).unwrap()
    }

    fn increment_op(&mut self, op: &str) {
        match self.op_names.get_mut(op) {
            Some(count) => {
                *count += 1;
            }
            None => {
                self.op_names.insert(op.to_string(), 1);
            }
        }
    }

    fn decrement_op(&mut self, op: &str) {
        match self.op_names.get_mut(op) {
            Some(count) => {
                if *count > 1 {
                    *count -= 1;
                } else {
                    self.op_names.swap_remove(op);
                }
            }
            None => panic!("Cannot decrement something not added!"),
        }
    }

    pub fn quantum_predecessors(&self, node: NodeIndex) -> impl Iterator<Item = NodeIndex> + '_ {
        self.dag
            .edges_directed(node, Incoming)
            .filter_map(|e| match e.weight() {
                Wire::Qubit(_) => Some(e.source()),
                _ => None,
            })
            .unique()
    }

    pub fn quantum_successors(&self, node: NodeIndex) -> impl Iterator<Item = NodeIndex> + '_ {
        self.dag
            .edges_directed(node, Outgoing)
            .filter_map(|e| match e.weight() {
                Wire::Qubit(_) => Some(e.target()),
                _ => None,
            })
            .unique()
    }

    /// Apply a [PackedInstruction] to the back of the circuit.
    ///
    /// The provided `instr` MUST be valid for this DAG, e.g. its
    /// bits, registers, vars, and interner IDs must be valid in
    /// this DAG.
    ///
    /// This is mostly used to apply operations from one DAG to
    /// another that was created from the first via
    /// [DAGCircuit::copy_empty_like].
    #[inline]
    pub fn push_back(&mut self, instr: PackedInstruction) -> PyResult<NodeIndex> {
        self.push_external(instr, Direction::Outgoing)
    }

    /// Apply a [PackedInstruction] to the front of the circuit.
    ///
    /// The provided `instr` MUST be valid for this DAG, e.g. its
    /// bits, registers, vars, and interner IDs must be valid in
    /// this DAG.
    ///
    /// This is mostly used to apply operations from one DAG to
    /// another that was created from the first via
    /// [DAGCircuit::copy_empty_like].
    #[inline]
    pub fn push_front(&mut self, instr: PackedInstruction) -> PyResult<NodeIndex> {
        self.push_external(instr, Direction::Incoming)
    }

    /// Push a [PackedInstruction] to become an external operation node on the DAG, with the edges
    /// between the instruction and the DAG operations are the given direction, relative to the
    /// DAG.
    ///
    /// Explicitly, [Direction::Outgoing] is equivalent to [push_back], whereas
    /// [Direction::Incoming] is equivalent to [push_front].
    fn push_external(&mut self, instr: PackedInstruction, dir: Direction) -> PyResult<NodeIndex> {
        let (all_cbits, vars) = self.get_classical_resources(&instr)?;

        // Increment the operation count
        self.increment_op(instr.op.name());

        let qubits_id = instr.qubits;
        let new_node = self.dag.add_node(NodeType::Operation(instr));
        let terminus_index = match dir {
            Direction::Incoming => 0, // the "in" nodes
            Direction::Outgoing => 1, // the "out" nodes
        };
        // Put the new node in-between the previously "last" nodes on each wire
        // and the terminal map.
        let termini: IndexSet<NodeIndex, ::ahash::RandomState> = self
            .qargs_interner
            .get(qubits_id)
            .iter()
            .map(|q| self.qubit_io_map[q.index()][terminus_index])
            .chain(
                all_cbits
                    .iter()
                    .map(|c| self.clbit_io_map[c.index()][terminus_index]),
            )
            .chain(
                vars.iter()
                    .flatten()
                    .map(|v| self.var_io_map[v.index()][terminus_index]),
            )
            .collect();

        for terminus in termini {
            let last_edges: Vec<_> = self
                .dag
                .edges_directed(terminus, dir.opposite())
                .map(|e| {
                    (
                        match dir {
                            Direction::Outgoing => e.source(),
                            Direction::Incoming => e.target(),
                        },
                        e.id(),
                        *e.weight(),
                    )
                })
                .collect();
            for (op_node, old_edge, weight) in last_edges.into_iter() {
                match dir {
                    Direction::Outgoing => {
                        self.dag.add_edge(op_node, new_node, weight);
                        self.dag.add_edge(new_node, terminus, weight);
                    }
                    Direction::Incoming => {
                        self.dag.add_edge(terminus, new_node, weight);
                        self.dag.add_edge(new_node, op_node, weight);
                    }
                }
                self.dag.remove_edge(old_edge);
            }
        }

        Ok(new_node)
    }

    fn get_classical_resources(
        &self,
        instr: &PackedInstruction,
    ) -> PyResult<(Vec<Clbit>, Option<Vec<Var>>)> {
        let (all_clbits, vars): (Vec<Clbit>, Option<Vec<Var>>) = {
            if self.may_have_additional_wires(instr.op.view()) {
                let mut clbits: IndexSet<Clbit, ::ahash::RandomState> =
                    IndexSet::from_iter(self.cargs_interner.get(instr.clbits).iter().copied());
                let (additional_clbits, additional_vars) =
                    Python::attach(|py| self.additional_wires(py, instr.op.view()))?;
                for clbit in additional_clbits {
                    clbits.insert(clbit);
                }
                (clbits.into_iter().collect(), Some(additional_vars))
            } else {
                (self.cargs_interner.get(instr.clbits).to_vec(), None)
            }
        };
        Ok((all_clbits, vars))
    }

    /// Apply a [PackedOperation] to the back of the circuit.
    pub fn apply_operation_back(
        &mut self,
        op: PackedOperation,
        qargs: &[Qubit],
        cargs: &[Clbit],
        params: Option<SmallVec<[Param; 3]>>,
        label: Option<String>,
        #[cfg(feature = "cache_pygates")] py_op: Option<Py<PyAny>>,
    ) -> PyResult<NodeIndex> {
        self.inner_apply_op(
            op,
            qargs,
            cargs,
            params,
            label,
            #[cfg(feature = "cache_pygates")]
            py_op,
            false,
        )
    }

    /// Apply a [PackedOperation] to the front of the circuit.
    pub fn apply_operation_front(
        &mut self,
        op: PackedOperation,
        qargs: &[Qubit],
        cargs: &[Clbit],
        params: Option<SmallVec<[Param; 3]>>,
        label: Option<String>,
        #[cfg(feature = "cache_pygates")] py_op: Option<Py<PyAny>>,
    ) -> PyResult<NodeIndex> {
        self.inner_apply_op(
            op,
            qargs,
            cargs,
            params,
            label,
            #[cfg(feature = "cache_pygates")]
            py_op,
            true,
        )
    }

    #[inline]
    #[allow(clippy::too_many_arguments)]
    fn inner_apply_op(
        &mut self,
        op: PackedOperation,
        qargs: &[Qubit],
        cargs: &[Clbit],
        params: Option<SmallVec<[Param; 3]>>,
        label: Option<String>,
        #[cfg(feature = "cache_pygates")] py_op: Option<Py<PyAny>>,
        front: bool,
    ) -> PyResult<NodeIndex> {
        // Check that all qargs are within an acceptable range
        qargs.iter().try_for_each(|qarg| {
            if qarg.index() >= self.num_qubits() {
                return Err(PyValueError::new_err(format!(
                    "Qubit index {} is out of range. This DAGCircuit currently has only {} qubits.",
                    qarg.0,
                    self.num_qubits()
                )));
            }
            Ok(())
        })?;

        // Check that all cargs are within an acceptable range
        cargs.iter().try_for_each(|carg| {
            if carg.index() >= self.num_clbits() {
                return Err(PyValueError::new_err(format!(
                    "Clbit index {} is out of range. This DAGCircuit currently has only {} clbits.",
                    carg.0,
                    self.num_clbits()
                )));
            }
            Ok(())
        })?;

        #[cfg(feature = "cache_pygates")]
        let py_op = if let Some(py_op) = py_op {
            py_op.into()
        } else {
            OnceLock::new()
        };
        let packed_instruction = PackedInstruction {
            op,
            qubits: self.qargs_interner.insert(qargs),
            clbits: self.cargs_interner.insert(cargs),
            params: params.map(Box::new),
            label: label.map(Box::new),
            #[cfg(feature = "cache_pygates")]
            py_op,
        };

        if front {
            self.push_front(packed_instruction)
        } else {
            self.push_back(packed_instruction)
        }
    }

    fn sort_key(&self, node: NodeIndex) -> SortKeyType<'_> {
        match &self.dag[node] {
            NodeType::Operation(packed) => (
                self.qargs_interner.get(packed.qubits),
                self.cargs_interner.get(packed.clbits),
            ),
            NodeType::QubitIn(q) => (std::slice::from_ref(q), &[Clbit(u32::MAX)]),
            NodeType::QubitOut(_q) => (&[Qubit(u32::MAX)], &[Clbit(u32::MAX)]),
            NodeType::ClbitIn(c) => (&[Qubit(u32::MAX)], std::slice::from_ref(c)),
            NodeType::ClbitOut(_c) => (&[Qubit(u32::MAX)], &[Clbit(u32::MAX)]),
            _ => (&[], &[]),
        }
    }

    fn topological_nodes(&self) -> PyResult<impl Iterator<Item = NodeIndex> + use<>> {
        let key = |node: NodeIndex| -> Result<SortKeyType, Infallible> { Ok(self.sort_key(node)) };
        let nodes =
            rustworkx_core::dag_algo::lexicographical_topological_sort(&self.dag, key, false, None)
                .map_err(|e| match e {
                    rustworkx_core::dag_algo::TopologicalSortError::CycleOrBadInitialState => {
                        PyValueError::new_err(format!("{e}"))
                    }
                    rustworkx_core::dag_algo::TopologicalSortError::KeyError(_) => {
                        unreachable!()
                    }
                })?;
        Ok(nodes.into_iter())
    }

    pub fn topological_op_nodes(&self) -> PyResult<impl Iterator<Item = NodeIndex> + '_> {
        Ok(self.topological_nodes()?.filter(|node: &NodeIndex| {
            matches!(self.dag.node_weight(*node), Some(NodeType::Operation(_)))
        }))
    }

    fn topological_key_sort(
        &self,
        py: Python,
        key: &Bound<PyAny>,
    ) -> PyResult<impl Iterator<Item = NodeIndex> + use<>> {
        // This path (user provided key func) is not ideal, since we no longer
        // use a string key after moving to Rust, in favor of using a tuple
        // of the qargs and cargs interner IDs of the node.
        let key = |node: NodeIndex| -> PyResult<String> {
            let node = self.get_node(py, node)?;
            key.call1((node,))?.extract()
        };
        Ok(
            rustworkx_core::dag_algo::lexicographical_topological_sort(&self.dag, key, false, None)
                .map_err(|e| match e {
                    rustworkx_core::dag_algo::TopologicalSortError::CycleOrBadInitialState => {
                        PyValueError::new_err(format!("{e}"))
                    }
                    rustworkx_core::dag_algo::TopologicalSortError::KeyError(ref e) => {
                        e.clone_ref(py)
                    }
                })?
                .into_iter(),
        )
    }

    #[inline]
    pub fn has_control_flow(&self) -> bool {
        CONTROL_FLOW_OP_NAMES
            .iter()
            .any(|x| self.op_names.contains_key(&x.to_string()))
    }

    /// Is the given [Wire] idle?
    ///
    /// # Panics
    ///
    /// If the [Wire] isn't in the [DAGCircuit].
    pub fn is_wire_idle(&self, wire: Wire) -> bool {
        let [input_node, output_node] = match wire {
            Wire::Qubit(qubit) => self.qubit_io_map[qubit.index()],
            Wire::Clbit(clbit) => self.clbit_io_map[clbit.index()],
            Wire::Var(var) => self.var_io_map[var.index()],
        };
        self.dag
            .neighbors_directed(input_node, Outgoing)
            .next()
            .expect("input node must at least be connected to output")
            == output_node
    }

    fn may_have_additional_wires(&self, op: OperationRef) -> bool {
        let OperationRef::Instruction(inst) = op else {
            return false;
        };
        inst.control_flow() || inst.op_name == "store"
    }

    fn additional_wires(&self, py: Python, op: OperationRef) -> PyResult<(Vec<Clbit>, Vec<Var>)> {
        let wires_from_expr = |node: &expr::Expr| -> PyResult<(Vec<Clbit>, Vec<Var>)> {
            let mut clbits = Vec::new();
            let mut vars: Vec<Var> = Vec::new();
            for var in node.vars() {
                match var {
                    expr::Var::Bit { bit } => {
                        clbits.push(self.clbits.find(bit).unwrap());
                    }
                    expr::Var::Register { register, .. } => {
                        for bit in register.bits() {
                            clbits.push(self.clbits.find(&bit).unwrap());
                        }
                    }
                    expr::Var::Standalone { .. } => {
                        vars.push(self.vars_stretches.vars().find(var).unwrap())
                    }
                }
            }
            Ok((clbits, vars))
        };

        let mut clbits = Vec::new();
        let mut vars = Vec::new();

        if let OperationRef::Instruction(inst) = op {
            let op = inst.instruction.bind(py);
            if inst.control_flow() {
                // The `condition` field might not exist, for example if this a `for` loop, and
                // that's not an exceptional state for us.
                if let Ok(condition) = op.getattr(intern!(py, "condition")) {
                    if !condition.is_none() {
                        if let Ok(condition) = condition.extract::<expr::Expr>() {
                            let (expr_clbits, expr_vars) = wires_from_expr(&condition)?;
                            for bit in expr_clbits {
                                clbits.push(bit);
                            }
                            for var in expr_vars {
                                vars.push(var);
                            }
                        }
                    }
                }

                // TODO: this is the Python-side `ControlFlowOp.iter_captured_vars` which iterates
                //   over vars in all blocks of the op. This needs to be ported to Rust when control
                //   flow is ported.
                for var in op.call_method0("iter_captured_vars")?.try_iter()? {
                    vars.push(self.vars_stretches.vars().find(&var?.extract()?).unwrap())
                }
                if op.is_instance(imports::SWITCH_CASE_OP.get_bound(py))? {
                    let target = op.getattr(intern!(py, "target"))?;
                    if target.cast::<PyClbit>().is_ok() {
                        let target_clbit: ShareableClbit = target.extract()?;
                        clbits.push(self.clbits.find(&target_clbit).unwrap());
                    } else if target.is_instance_of::<PyClassicalRegister>() {
                        for bit in target.try_iter()? {
                            let clbit: ShareableClbit = bit?.extract()?;
                            clbits.push(self.clbits.find(&clbit).unwrap());
                        }
                    } else {
                        let (expr_clbits, expr_vars) = wires_from_expr(&target.extract()?)?;
                        for bit in expr_clbits {
                            clbits.push(bit);
                        }
                        for var in expr_vars {
                            vars.push(var);
                        }
                    }
                }
            } else if op.is_instance(imports::STORE_OP.get_bound(py))? {
                let (expr_clbits, expr_vars) = wires_from_expr(&op.getattr("lvalue")?.extract()?)?;
                for bit in expr_clbits {
                    clbits.push(bit);
                }
                for var in expr_vars {
                    vars.push(var);
                }
                let (expr_clbits, expr_vars) = wires_from_expr(&op.getattr("rvalue")?.extract()?)?;
                for bit in expr_clbits {
                    clbits.push(bit);
                }
                for var in expr_vars {
                    vars.push(var);
                }
            }
        }
        Ok((clbits, vars))
    }

    /// Add a qubit or bit to the circuit.
    ///
    /// Args:
    ///     wire: the wire to be added
    ///
    ///     This adds a pair of in and out nodes connected by an edge.
    ///
    /// Returns:
    ///     The input and output node indices of the added wire, respectively.
    ///
    /// Raises:
    ///     DAGCircuitError: if trying to add duplicate wire
    fn add_wire(&mut self, wire: Wire) -> PyResult<(NodeIndex, NodeIndex)> {
        let (in_node, out_node) = match wire {
            Wire::Qubit(qubit) => {
                if qubit.index() < self.qubit_io_map.len() {
                    return Err(DAGCircuitError::new_err("qubit wire already exists!"));
                }
                let in_node = self.dag.add_node(NodeType::QubitIn(qubit));
                let out_node = self.dag.add_node(NodeType::QubitOut(qubit));
                self.qubit_io_map.push([in_node, out_node]);
                (in_node, out_node)
            }
            Wire::Clbit(clbit) => {
                if clbit.index() < self.clbit_io_map.len() {
                    return Err(DAGCircuitError::new_err("classical wire already exists!"));
                }
                let in_node = self.dag.add_node(NodeType::ClbitIn(clbit));
                let out_node = self.dag.add_node(NodeType::ClbitOut(clbit));
                self.clbit_io_map.push([in_node, out_node]);
                (in_node, out_node)
            }
            Wire::Var(var) => {
                if var.index() < self.var_io_map.len() {
                    return Err(DAGCircuitError::new_err("var wire already exists!"));
                }
                let in_node = self.dag.add_node(NodeType::VarIn(var));
                let out_node = self.dag.add_node(NodeType::VarOut(var));
                self.var_io_map.push([in_node, out_node]);
                (in_node, out_node)
            }
        };
        self.dag.add_edge(in_node, out_node, wire);
        Ok((in_node, out_node))
    }

    /// Get the nodes on the given wire.
    ///
    /// Note: result is empty if the wire is not in the DAG.
    pub fn nodes_on_wire(&self, wire: Wire, only_ops: bool) -> Vec<NodeIndex> {
        let mut nodes = Vec::new();
        let mut current_node = match wire {
            Wire::Qubit(qubit) => self.qubit_io_map.get(qubit.index()).map(|x| x[0]),
            Wire::Clbit(clbit) => self.clbit_io_map.get(clbit.index()).map(|x| x[0]),
            Wire::Var(var) => self.var_io_map.get(var.index()).map(|x| x[0]),
        };

        while let Some(node) = current_node {
            if only_ops {
                let node_weight = self.dag.node_weight(node).unwrap();
                if let NodeType::Operation(_) = node_weight {
                    nodes.push(node);
                }
            } else {
                nodes.push(node);
            }

            let edges = self.dag.edges_directed(node, Outgoing);
            current_node = edges
                .into_iter()
                .find_map(|edge| (*edge.weight() == wire).then_some(edge.target()));
        }
        nodes
    }

    fn remove_idle_wire(&mut self, wire: Wire) {
        let [in_node, out_node] = match wire {
            Wire::Qubit(qubit) => self.qubit_io_map[qubit.index()],
            Wire::Clbit(clbit) => self.clbit_io_map[clbit.index()],
            Wire::Var(var) => self.var_io_map[var.index()],
        };
        self.dag.remove_node(in_node);
        self.dag.remove_node(out_node);
    }

    pub fn add_qubit_unchecked(&mut self, bit: ShareableQubit) -> PyResult<Qubit> {
        let qubit = self.qubits.add(bit.clone(), false)?;
        self.qubit_locations
            .insert(bit, BitLocations::new((self.qubits.len() - 1) as u32, []));
        self.add_wire(Wire::Qubit(qubit))?;
        Ok(qubit)
    }

    pub fn add_clbit_unchecked(&mut self, bit: ShareableClbit) -> PyResult<Clbit> {
        let clbit = self.clbits.add(bit.clone(), false)?;
        self.clbit_locations
            .insert(bit, BitLocations::new((self.clbits.len() - 1) as u32, []));
        self.add_wire(Wire::Clbit(clbit))?;
        Ok(clbit)
    }

    pub fn get_node(&self, py: Python, node: NodeIndex) -> PyResult<Py<PyAny>> {
        self.unpack_into(py, node, self.dag.node_weight(node).unwrap())
    }

    /// Remove an operation node n.
    ///
    /// Add edges from predecessors to successors.
    ///
    /// # Returns
    ///
    /// The removed [PackedInstruction] is returned
    pub fn remove_op_node(&mut self, index: NodeIndex) -> PackedInstruction {
        let mut edge_list: Vec<(NodeIndex, NodeIndex, Wire)> = Vec::new();
        for (source, in_weight) in self
            .dag
            .edges_directed(index, Incoming)
            .map(|x| (x.source(), *x.weight()))
        {
            for (target, out_weight) in self
                .dag
                .edges_directed(index, Outgoing)
                .map(|x| (x.target(), *x.weight()))
            {
                if in_weight == out_weight {
                    edge_list.push((source, target, in_weight));
                }
            }
        }
        for (source, target, weight) in edge_list {
            self.dag.add_edge(source, target, weight);
        }

        match self.dag.remove_node(index) {
            Some(NodeType::Operation(packed)) => {
                let op_name = packed.op.name();
                self.decrement_op(op_name);
                packed
            }
            _ => panic!("Must be called with valid operation node!"),
        }
    }

    /// Returns an iterator of the ancestors indices of a node.
    pub fn ancestors(&self, node: NodeIndex) -> impl Iterator<Item = NodeIndex> + '_ {
        core_ancestors(&self.dag, node).filter(move |next| next != &node)
    }

    /// Returns an iterator of the descendants of a node as DAGOpNodes and DAGOutNodes.
    pub fn descendants(&self, node: NodeIndex) -> impl Iterator<Item = NodeIndex> + '_ {
        core_descendants(&self.dag, node).filter(move |next| next != &node)
    }

    /// Returns an iterator of tuples of (DAGNode, [DAGNodes]) where the DAGNode is the current node
    /// and [DAGNode] is its successors in  BFS order.
    pub fn bfs_successors(
        &self,
        node: NodeIndex,
    ) -> impl Iterator<Item = (NodeIndex, Vec<NodeIndex>)> + '_ {
        core_bfs_successors(&self.dag, node).filter(move |(_, others)| !others.is_empty())
    }

    /// Returns an iterator of tuples of (DAGNode, [DAGNodes]) where the DAGNode is the current node
    /// and [DAGNode] is its predecessors in BFS order.
    pub fn bfs_predecessors(
        &self,
        node: NodeIndex,
    ) -> impl Iterator<Item = (NodeIndex, Vec<NodeIndex>)> + '_ {
        core_bfs_predecessors(&self.dag, node).filter(move |(_, others)| !others.is_empty())
    }

    fn pack_into(&mut self, py: Python, b: &Bound<PyAny>) -> Result<NodeType, PyErr> {
        Ok(if let Ok(in_node) = b.cast::<DAGInNode>() {
            let in_node = in_node.borrow();
            let wire = in_node.wire.bind(py);
            if let Ok(qubit) = wire.extract::<ShareableQubit>() {
                NodeType::QubitIn(self.qubits.find(&qubit).unwrap())
            } else if let Ok(clbit) = wire.extract::<ShareableClbit>() {
                NodeType::ClbitIn(self.clbits.find(&clbit).unwrap())
            } else {
                let var = wire.extract::<expr::Var>()?;
                NodeType::VarIn(self.vars_stretches.vars().find(&var).unwrap())
            }
        } else if let Ok(out_node) = b.cast::<DAGOutNode>() {
            let out_node = out_node.borrow();
            let wire = out_node.wire.bind(py);
            if let Ok(qubit) = wire.extract::<ShareableQubit>() {
                NodeType::QubitOut(self.qubits.find(&qubit).unwrap())
            } else if let Ok(clbit) = wire.extract::<ShareableClbit>() {
                NodeType::ClbitOut(self.clbits.find(&clbit).unwrap())
            } else {
                let var = wire.extract::<expr::Var>()?;
                NodeType::VarOut(self.vars_stretches.vars().find(&var).unwrap())
            }
        } else if let Ok(op_node) = b.cast::<DAGOpNode>() {
            let op_node = op_node.borrow();
            let qubits = self.qargs_interner.insert_owned(
                self.qubits
                    .map_objects(
                        op_node
                            .instruction
                            .qubits
                            .extract::<Vec<ShareableQubit>>(py)?
                            .into_iter(),
                    )?
                    .collect(),
            );
            let clbits = self.cargs_interner.insert_owned(
                self.clbits
                    .map_objects(
                        op_node
                            .instruction
                            .clbits
                            .extract::<Vec<ShareableClbit>>(py)?
                            .into_iter(),
                    )?
                    .collect(),
            );
            let params = (!op_node.instruction.params.is_empty())
                .then(|| Box::new(op_node.instruction.params.clone()));
            let inst = PackedInstruction {
                op: op_node.instruction.operation.clone(),
                qubits,
                clbits,
                params,
                label: op_node.instruction.label.clone(),
                #[cfg(feature = "cache_pygates")]
                py_op: op_node.instruction.py_op.clone(),
            };
            NodeType::Operation(inst)
        } else {
            return Err(PyTypeError::new_err("Invalid type for DAGNode"));
        })
    }

    fn unpack_into(&self, py: Python, id: NodeIndex, weight: &NodeType) -> PyResult<Py<PyAny>> {
        let dag_node = match weight {
            NodeType::QubitIn(qubit) => Py::new(
                py,
                DAGInNode::new(id, self.qubits.get(*qubit).unwrap().into_py_any(py)?),
            )?
            .into_any(),
            NodeType::QubitOut(qubit) => Py::new(
                py,
                DAGOutNode::new(id, self.qubits.get(*qubit).unwrap().into_py_any(py)?),
            )?
            .into_any(),
            NodeType::ClbitIn(clbit) => Py::new(
                py,
                DAGInNode::new(id, self.clbits.get(*clbit).unwrap().into_py_any(py)?),
            )?
            .into_any(),
            NodeType::ClbitOut(clbit) => Py::new(
                py,
                DAGOutNode::new(id, self.clbits.get(*clbit).unwrap().into_py_any(py)?),
            )?
            .into_any(),
            NodeType::Operation(packed) => {
                let qubits = self.qargs_interner.get(packed.qubits);
                let clbits = self.cargs_interner.get(packed.clbits);
                Py::new(
                    py,
                    (
                        DAGOpNode {
                            instruction: CircuitInstruction {
                                operation: packed.op.clone(),
                                qubits: PyTuple::new(py, self.qubits.map_indices(qubits))?.unbind(),
                                clbits: PyTuple::new(py, self.clbits.map_indices(clbits))?.unbind(),
                                params: packed.params_view().iter().cloned().collect(),
                                label: packed.label.clone(),
                                #[cfg(feature = "cache_pygates")]
                                py_op: packed.py_op.clone(),
                            },
                        },
                        DAGNode { node: Some(id) },
                    ),
                )?
                .into_any()
            }
            NodeType::VarIn(var) => Py::new(
                py,
                DAGInNode::new(
                    id,
                    self.vars_stretches
                        .vars()
                        .get(*var)
                        .unwrap()
                        .clone()
                        .into_py_any(py)?,
                ),
            )?
            .into_any(),
            NodeType::VarOut(var) => Py::new(
                py,
                DAGOutNode::new(
                    id,
                    self.vars_stretches
                        .vars()
                        .get(*var)
                        .unwrap()
                        .clone()
                        .into_py_any(py)?,
                ),
            )?
            .into_any(),
        };
        Ok(dag_node)
    }

    /// An iterator of the DAG indices and corresponding `PackedInstruction` references for
    /// the `NodeType::Operation` variants stored in the DAG.
    ///
    /// See also [op_node_indices], which provides only the indices.
    pub fn op_nodes(
        &self,
        include_directives: bool,
    ) -> impl Iterator<Item = (NodeIndex, &PackedInstruction)> + '_ {
        self.dag
            .node_references()
            .filter_map(move |(node_index, node_type)| match node_type {
                NodeType::Operation(node) => {
                    (include_directives || !node.op.directive()).then_some((node_index, node))
                }
                _ => None,
            })
    }

    /// An iterator of the DAG indices corresponding to `NodeType::Operation` variants.
    ///
    /// See also [op_nodes], which also provides a reference to the contained `PackedInstruction`.
    pub fn op_node_indices(
        &self,
        include_directives: bool,
    ) -> impl Iterator<Item = NodeIndex> + '_ {
        self.op_nodes(include_directives).map(|(index, _)| index)
    }

    /// Return an iterator of 2 qubit operations. Ignore directives like snapshot and barrier.
    pub fn two_qubit_ops(&self) -> impl Iterator<Item = (NodeIndex, &PackedInstruction)> + '_ {
        self.op_nodes(false)
            .filter(|(_, instruction)| self.qargs_interner.get(instruction.qubits).len() == 2)
    }

    // Filter any nodes that don't match a given predicate function
    pub fn filter_op_nodes<F>(&mut self, mut predicate: F)
    where
        F: FnMut(&PackedInstruction) -> bool,
    {
        let remove_indices = self
            .op_nodes(true)
            .filter_map(|(index, instruction)| (!predicate(instruction)).then_some(index))
            .collect::<Vec<_>>();
        for node in remove_indices {
            self.remove_op_node(node);
        }
    }

    /// Returns an iterator over a list layers of the `DAGCircuit``.
    pub fn multigraph_layers(&self) -> impl Iterator<Item = Vec<NodeIndex>> + '_ {
        let mut first_layer: Vec<_> = self.qubit_io_map.iter().map(|x| x[0]).collect();
        first_layer.extend(self.clbit_io_map.iter().map(|x| x[0]));
        first_layer.extend(self.var_io_map.iter().map(|x| x[0]));
        // A DAG is by definition acyclical, therefore unwrapping the layer should never fail.
        layers(&self.dag, first_layer).map(|layer| match layer {
            Ok(layer) => layer,
            Err(_) => unreachable!("Not a DAG."),
        })
    }

    /// Returns an iterator over the first layer of the `DAGCircuit``.
    pub fn front_layer(&self) -> impl Iterator<Item = NodeIndex> + '_ {
        let mut graph_layers = self.multigraph_layers();
        graph_layers.next();
        graph_layers
            .next()
            .into_iter()
            .flatten()
            .filter(|node| matches!(self.dag.node_weight(*node).unwrap(), NodeType::Operation(_)))
    }

    /// Substitutes a node by a given DAGCircuit and adds the replacement DAG's global phase to the current DAG.
    ///
    /// # Arguments
    ///
    /// * node_index: The node in the DAGCircuit to replace.
    /// * other: The replacement DAGCircuit.
    /// * qubit_map: A mapping from the replacement DAGCircuit qubits to the replaced node's qargs.
    ///   If None, trivial mapping will be used.
    /// * clbit_map: A mapping from the replacement DAGCircuit clbits to the replaced node's clbits.
    ///   If None, trivial mapping will be used.
    /// * var_map: A mapping from the replacement DAGCircuit variables to the replaced node's variables.
    ///   Note: Inferring variable mapping automatically is currently not implemented.
    ///
    /// # Returns
    ///
    /// A mapping of the node indices in the replacement DAGCircuit to their corresponding node indices in the
    /// current DAGCircuit.
    pub fn substitute_node_with_dag(
        &mut self,
        node_index: NodeIndex,
        other: &DAGCircuit,
        qubit_map: Option<&HashMap<Qubit, Qubit>>,
        clbit_map: Option<&HashMap<Clbit, Clbit>>,
        var_map: Option<&HashMap<expr::Var, expr::Var>>,
    ) -> PyResult<IndexMap<NodeIndex, NodeIndex, RandomState>> {
        if self.dag.node_weight(node_index).is_none() {
            return Err(PyIndexError::new_err(format!(
                "Specified node {} is not in this graph",
                node_index.index()
            )));
        }

        let node = match &self.dag[node_index] {
            NodeType::Operation(op) => op.clone(),
            _ => return Err(DAGCircuitError::new_err("expected node")),
        };

        let qubit_map = match qubit_map {
            Some(qubit_map) => qubit_map,
            None => {
                let node_qubits = self.qargs_interner.get(node.qubits);
                let other_qubits = (0..other.num_qubits()).map(Qubit::new);
                if node_qubits.len() != other_qubits.len() {
                    return Err(DAGCircuitError::new_err(format!(
                        "Replacement DAG has {} qubits, expected {}",
                        other_qubits.len(),
                        node_qubits.len()
                    )));
                }
                &HashMap::<Qubit, Qubit>::from_iter(other_qubits.zip(node_qubits.iter().copied()))
            }
        };

        let clbit_map = match clbit_map {
            Some(clbit_map) => clbit_map,
            None => {
                let node_clbits = self.cargs_interner.get(node.clbits);
                let other_clbits = (0..other.num_clbits()).map(Clbit::new);
                if node_clbits.len() != other_clbits.len() {
                    return Err(DAGCircuitError::new_err(format!(
                        "Replacement DAG has {} clbits, expected {}",
                        other_clbits.len(),
                        node_clbits.len()
                    )));
                }
                &HashMap::<Clbit, Clbit>::from_iter(other_clbits.zip(node_clbits.iter().copied()))
            }
        };

        let var_map = match var_map {
            Some(var_map) => var_map,
            None => {
                if self.num_vars() > 0 || other.num_vars() > 0 {
                    unimplemented!(
                        "Inferring variable mapping in substitute_node_with_dag is not implemented yet. Consider using py_substitute_node_with_dag instead."
                    );
                    // TODO: implement once additional_wires becomes Python-free
                }
                &HashMap::<expr::Var, expr::Var>::new()
            }
        };

        let out_map =
            self.substitute_node_with_graph(node_index, other, qubit_map, clbit_map, var_map)?;
        self.global_phase = add_global_phase(&self.global_phase, &other.global_phase)?;

        let mut wire_map_dict = HashMap::new();
        for (source, target) in clbit_map.iter() {
            let source_bit = other.clbits.get(*source);
            let target_bit = self.clbits.get(*target);
            wire_map_dict.insert(source_bit.cloned().unwrap(), target_bit.cloned().unwrap());
        }

        let variable_mapper = VariableMapper::new(
            self.cregs.registers().to_vec(),
            wire_map_dict,
            var_map.clone(),
            None,
        );

        for (old_node_index, new_node_index) in out_map.iter() {
            let old_node = &other.dag[*old_node_index];
            let NodeType::Operation(old_inst) = old_node else {
                continue;
            };
            let OperationRef::Instruction(old_op) = old_inst.op.view() else {
                continue;
            };

            if old_op.name() == "switch_case" {
                Python::attach(|py| -> PyResult<()> {
                    let target = old_op.instruction.bind(py).getattr("target")?.extract()?;
                    let kwargs = PyDict::new(py);
                    kwargs.set_item(
                        "label",
                        old_inst
                            .label
                            .as_ref()
                            .map(|x| PyString::new(py, x.as_str())),
                    )?;

                    let mapped_target = variable_mapper
                        .map_target(&target, |new_reg| self.add_creg(new_reg.clone()))?;
                    let new_op = imports::SWITCH_CASE_OP.get_bound(py).call(
                        (
                            mapped_target,
                            old_op.instruction.call_method0(py, "cases_specifier")?,
                        ),
                        Some(&kwargs),
                    )?;

                    if let NodeType::Operation(new_inst) = &mut self.dag[*new_node_index] {
                        new_inst.op = PyInstruction {
                            qubits: old_op.num_qubits(),
                            clbits: old_op.num_clbits(),
                            params: old_op.num_params(),
                            control_flow: old_op.control_flow(),
                            op_name: old_op.name().to_string(),
                            instruction: new_op.clone().unbind(),
                        }
                        .into();
                        #[cfg(feature = "cache_pygates")]
                        {
                            new_inst.py_op = new_op.unbind().into();
                        }
                    }

                    Ok(())
                })?;
            } else if old_inst.op.control_flow() {
                Python::attach(|py| -> PyResult<()> {
                    if let Ok(condition) = old_op
                        .instruction
                        .bind(py)
                        .getattr(intern!(py, "condition"))
                        .and_then(|c| c.extract())
                    {
                        if old_inst.op.name() != "switch_case" {
                            let new_condition =
                                variable_mapper.map_condition(&condition, false, |new_reg| {
                                    self.add_creg(new_reg.clone())
                                })?;

                            if let NodeType::Operation(new_inst) = &mut self.dag[*new_node_index] {
                                #[cfg(feature = "cache_pygates")]
                                {
                                    new_inst.py_op.take();
                                }
                                match new_inst.op.view() {
                                    OperationRef::Instruction(py_inst) => {
                                        py_inst.instruction.setattr(
                                            py,
                                            "condition",
                                            new_condition,
                                        )?;
                                    }
                                    _ => panic!("Instruction mismatch"),
                                }
                            }
                        }
                    }
                    Ok(())
                })?;
            }
        }

        Ok(out_map)
    }

    fn substitute_node_with_graph(
        &mut self,
        node: NodeIndex,
        other: &DAGCircuit,
        qubit_map: &HashMap<Qubit, Qubit>,
        clbit_map: &HashMap<Clbit, Clbit>,
        var_map: &HashMap<expr::Var, expr::Var>,
    ) -> PyResult<IndexMap<NodeIndex, NodeIndex, RandomState>> {
        if self.dag.node_weight(node).is_none() {
            return Err(PyIndexError::new_err(format!(
                "Specified node {} is not in this graph",
                node.index()
            )));
        }

        // Add wire from pred to succ if no ops on mapped wire on ``other``
        for (in_dag_wire, self_wire) in qubit_map.iter() {
            let [input_node, out_node] = other.qubit_io_map[in_dag_wire.index()];
            if other.dag.find_edge(input_node, out_node).is_some() {
                let pred = self
                    .dag
                    .edges_directed(node, Incoming)
                    .find(|edge| {
                        if let Wire::Qubit(bit) = edge.weight() {
                            bit == self_wire
                        } else {
                            false
                        }
                    })
                    .unwrap();
                let succ = self
                    .dag
                    .edges_directed(node, Outgoing)
                    .find(|edge| {
                        if let Wire::Qubit(bit) = edge.weight() {
                            bit == self_wire
                        } else {
                            false
                        }
                    })
                    .unwrap();
                self.dag
                    .add_edge(pred.source(), succ.target(), Wire::Qubit(*self_wire));
            }
        }
        for (in_dag_wire, self_wire) in clbit_map.iter() {
            let [input_node, out_node] = other.clbit_io_map[in_dag_wire.index()];
            if other.dag.find_edge(input_node, out_node).is_some() {
                let pred = self
                    .dag
                    .edges_directed(node, Incoming)
                    .find(|edge| {
                        if let Wire::Clbit(bit) = edge.weight() {
                            bit == self_wire
                        } else {
                            false
                        }
                    })
                    .unwrap();
                let succ = self
                    .dag
                    .edges_directed(node, Outgoing)
                    .find(|edge| {
                        if let Wire::Clbit(bit) = edge.weight() {
                            bit == self_wire
                        } else {
                            false
                        }
                    })
                    .unwrap();
                self.dag
                    .add_edge(pred.source(), succ.target(), Wire::Clbit(*self_wire));
            }
        }

        let node_filter = |node: NodeIndex| -> bool {
            match other.dag[node] {
                NodeType::Operation(_) => !other
                    .dag
                    .edges_directed(node, petgraph::Direction::Outgoing)
                    .any(|edge| match edge.weight() {
                        Wire::Qubit(qubit) => !qubit_map.contains_key(qubit),
                        Wire::Clbit(clbit) => !clbit_map.contains_key(clbit),
                        Wire::Var(var) => {
                            !var_map.contains_key(other.vars_stretches.vars().get(*var).unwrap())
                        }
                    }),
                _ => false,
            }
        };
        let reverse_qubit_map: HashMap<Qubit, Qubit> =
            qubit_map.iter().map(|(x, y)| (*y, *x)).collect();
        let reverse_clbit_map: HashMap<Clbit, Clbit> =
            clbit_map.iter().map(|(x, y)| (*y, *x)).collect();
        let reverse_var_map: HashMap<&expr::Var, &expr::Var> =
            var_map.iter().map(|(x, y)| (y, x)).collect();
        // Copy nodes from other to self
        let mut out_map: IndexMap<NodeIndex, NodeIndex, RandomState> =
            IndexMap::with_capacity_and_hasher(other.dag.node_count(), RandomState::default());
        for old_index in other.dag.node_indices() {
            if !node_filter(old_index) {
                continue;
            }
            let mut new_node = other.dag[old_index].clone();
            if let NodeType::Operation(ref mut new_inst) = new_node {
                let new_qubit_indices: Vec<Qubit> = other
                    .qargs_interner
                    .get(new_inst.qubits)
                    .iter()
                    .map(|old_qubit| qubit_map[old_qubit])
                    .collect();
                let new_clbit_indices: Vec<Clbit> = other
                    .cargs_interner
                    .get(new_inst.clbits)
                    .iter()
                    .map(|old_clbit| clbit_map[old_clbit])
                    .collect();
                new_inst.qubits = self.qargs_interner.insert_owned(new_qubit_indices);
                new_inst.clbits = self.cargs_interner.insert_owned(new_clbit_indices);
                self.increment_op(new_inst.op.name());
            }
            let new_index = self.dag.add_node(new_node);
            out_map.insert(old_index, new_index);
        }
        // If no nodes are copied bail here since there is nothing left
        // to do.
        if out_map.is_empty() {
            match self.dag.remove_node(node) {
                Some(NodeType::Operation(packed)) => {
                    let op_name = packed.op.name();
                    self.decrement_op(op_name);
                }
                _ => unreachable!("Must be called with valid operation node!"),
            }
            // Return a new empty map to clear allocation from out_map
            return Ok(IndexMap::default());
        }
        // Copy edges from other to self
        for edge in other.dag.edge_references().filter(|edge| {
            out_map.contains_key(&edge.target()) && out_map.contains_key(&edge.source())
        }) {
            self.dag.add_edge(
                out_map[&edge.source()],
                out_map[&edge.target()],
                match edge.weight() {
                    Wire::Qubit(qubit) => Wire::Qubit(qubit_map[qubit]),
                    Wire::Clbit(clbit) => Wire::Clbit(clbit_map[clbit]),
                    Wire::Var(var) => Wire::Var(
                        self.vars_stretches
                            .vars()
                            .find(
                                var_map
                                    .get(other.vars_stretches.vars().get(*var).unwrap())
                                    .unwrap(),
                            )
                            .unwrap(),
                    ),
                },
            );
        }
        // Add edges to/from node to nodes in other
        let edges: Vec<(NodeIndex, NodeIndex, Wire)> = self
            .dag
            .edges_directed(node, Incoming)
            .map(|x| (x.source(), x.target(), *x.weight()))
            .collect();
        for (source, _target, weight) in edges {
            let wire_input_id = match weight {
                Wire::Qubit(qubit) => other
                    .qubit_io_map
                    .get(reverse_qubit_map[&qubit].index())
                    .map(|x| x[0]),
                Wire::Clbit(clbit) => other
                    .clbit_io_map
                    .get(reverse_clbit_map[&clbit].index())
                    .map(|x| x[0]),
                Wire::Var(var) => {
                    let index = other
                        .vars_stretches
                        .vars()
                        .find(reverse_var_map[self.vars_stretches.vars().get(var).unwrap()])
                        .unwrap()
                        .index();
                    other.var_io_map.get(index).map(|x| x[0])
                }
            };
            let old_index =
                wire_input_id.and_then(|x| other.dag.neighbors_directed(x, Outgoing).next());
            let target_out = match old_index {
                Some(old_index) => match out_map.get(&old_index) {
                    Some(new_index) => *new_index,
                    None => {
                        // If the index isn't in the node map we've already added the edges as
                        // part of the idle wire handling at the top of this method so just
                        // move on.
                        continue;
                    }
                },
                None => continue,
            };
            self.dag.add_edge(source, target_out, weight);
        }
        let edges: Vec<(NodeIndex, NodeIndex, Wire)> = self
            .dag
            .edges_directed(node, Outgoing)
            .map(|x| (x.source(), x.target(), *x.weight()))
            .collect();
        for (_source, target, weight) in edges {
            let wire_output_id = match weight {
                Wire::Qubit(qubit) => other
                    .qubit_io_map
                    .get(reverse_qubit_map[&qubit].index())
                    .map(|x| x[1]),
                Wire::Clbit(clbit) => other
                    .clbit_io_map
                    .get(reverse_clbit_map[&clbit].index())
                    .map(|x| x[1]),
                Wire::Var(var) => {
                    let index = other
                        .vars_stretches
                        .vars()
                        .find(reverse_var_map[self.vars_stretches.vars().get(var).unwrap()])
                        .unwrap()
                        .index();
                    other.var_io_map.get(index).map(|x| x[1])
                }
            };
            let old_index =
                wire_output_id.and_then(|x| other.dag.neighbors_directed(x, Incoming).next());
            let source_out = match old_index {
                Some(old_index) => match out_map.get(&old_index) {
                    Some(new_index) => *new_index,
                    None => {
                        // If the index isn't in the node map we've already added the edges as
                        // part of the idle wire handling at the top of this method so just
                        // move on.
                        continue;
                    }
                },
                None => continue,
            };
            self.dag.add_edge(source_out, target, weight);
        }
        // Remove node
        if let NodeType::Operation(inst) = &self.dag[node] {
            self.decrement_op(inst.op.name().to_string().as_str());
        }
        self.dag.remove_node(node);
        Ok(out_map)
    }

    /// Retrieve a variable given its unique [Var] key within the DAG.
    ///
    /// The provided [Var] must be from this [DAGCircuit].
    pub fn get_var(&self, var: Var) -> Option<&expr::Var> {
        self.vars_stretches.vars().get(var)
    }

    /// Retrieve a stretch given its unique [Stretch] key within the DAG.
    ///
    /// The provided [Stretch] must be from this [DAGCircuit].
    pub fn get_stretch(&self, stretch: Stretch) -> Option<&expr::Stretch> {
        self.vars_stretches.stretches().get(stretch)
    }

    /// Returns an immutable view of the vars and stretches in the DAGCircuit
    pub fn get_var_stretch_container(&self) -> &VarStretchContainer {
        &self.vars_stretches
    }

    /// Adds a variable to the DAGCircuit.
    ///
    /// # Arguments:
    ///
    /// * var: the new variable to add.
    /// * var_type: the type the variable should have in the DAGCircuit.
    ///
    /// # Returns:
    ///
    /// The [Var] index of the variable in the DAGCircuit.
    fn add_var(&mut self, var: expr::Var, var_type: VarType) -> PyResult<Var> {
        // The setup of the initial graph structure between an "in" and an "out" node is the same as
        // the bit-related `_add_wire`, but this logically needs to do different bookkeeping around
        // tracking the properties

        let var_idx = self
            .vars_stretches
            .add_var(var, var_type)
            .map_err(DAGCircuitError::new_err)?;
        self.add_wire(Wire::Var(var_idx))?;
        Ok(var_idx)
    }

    fn check_op_addition(&self, inst: &PackedInstruction) -> PyResult<()> {
        for b in self.qargs_interner.get(inst.qubits) {
            if self.qubit_io_map.len() - 1 < b.index() {
                return Err(DAGCircuitError::new_err(format!(
                    "qubit {:?} not found in output map",
                    self.qubits.get(*b).unwrap()
                )));
            }
        }

        for b in self.cargs_interner.get(inst.clbits) {
            if !self.clbit_io_map.len() - 1 < b.index() {
                return Err(DAGCircuitError::new_err(format!(
                    "clbit {:?} not found in output map",
                    self.clbits.get(*b).unwrap()
                )));
            }
        }

        if self.may_have_additional_wires(inst.op.view()) {
            let (clbits, vars) = Python::attach(|py| self.additional_wires(py, inst.op.view()))?;
            for b in clbits {
                if !self.clbit_io_map.len() - 1 < b.index() {
                    return Err(DAGCircuitError::new_err(format!(
                        "clbit {:?} not found in output map",
                        self.clbits.get(b).unwrap()
                    )));
                }
            }
            for v in vars {
                if !self.var_io_map.len() - 1 < v.index() {
                    return Err(DAGCircuitError::new_err(format!(
                        "var {v:?} not found in output map"
                    )));
                }
            }
        }
        Ok(())
    }

    /// Alternative constructor, builds a DAGCircuit with a fixed capacity.
    ///
    /// # Arguments:
    /// - `num_qubits`: Number of qubits in the circuit
    /// - `num_clbits`: Number of classical bits in the circuit.
    /// - `num_vars`: (Optional) number of variables in the circuit.
    /// - `num_ops`: (Optional) number of operations in the circuit.
    /// - `num_edges`: (Optional) number of edges in the circuit.
    /// - `num_stretches`: (Optional) number of stretches in the circuit.
    pub fn with_capacity(
        num_qubits: usize,
        num_clbits: usize,
        num_vars: Option<usize>,
        num_ops: Option<usize>,
        num_edges: Option<usize>,
        num_stretches: Option<usize>,
    ) -> Self {
        let num_ops: usize = num_ops.unwrap_or_default();
        let num_vars = num_vars.unwrap_or_default();
        let num_stretches = num_stretches.unwrap_or_default();
        let num_edges = num_edges.unwrap_or(
            num_qubits +    // 1 edge between the input node and the output node or 1st op node.
            num_clbits +    // 1 edge between the input node and the output node or 1st op node.
            num_vars +      // 1 edge between the input node and the output node or 1st op node.
            num_ops, // In Average there will be 3 edges (2 qubits and 1 clbit, or 3 qubits) per op_node.
        );

        let num_nodes = num_qubits * 2 + // One input + One output node per qubit
            num_clbits * 2 +    // One input + One output node per clbit
            num_vars * 2 +  // One input + output node per variable
            num_ops;

        Self {
            name: None,
            metadata: None,
            dag: StableDiGraph::with_capacity(num_nodes, num_edges),
            qregs: RegisterData::new(),
            cregs: RegisterData::new(),
            qargs_interner: Interner::with_capacity(num_qubits),
            cargs_interner: Interner::with_capacity(num_clbits),
            qubits: ObjectRegistry::with_capacity(num_qubits),
            clbits: ObjectRegistry::with_capacity(num_clbits),
            global_phase: Param::Float(0.),
            duration: None,
            unit: "dt".to_string(),
            qubit_locations: BitLocator::with_capacity(num_qubits),
            clbit_locations: BitLocator::with_capacity(num_clbits),
            qubit_io_map: Vec::with_capacity(num_qubits),
            clbit_io_map: Vec::with_capacity(num_clbits),
            vars_stretches: VarStretchContainer::with_capacity(Some(num_vars), Some(num_stretches)),
            var_io_map: Vec::with_capacity(num_vars),
            op_names: IndexMap::default(),
        }
    }

    /// Get qargs from an intern index
    pub fn get_qargs(&self, index: Interned<[Qubit]>) -> &[Qubit] {
        self.qargs_interner.get(index)
    }

    /// Get cargs from an intern index
    pub fn get_cargs(&self, index: Interned<[Clbit]>) -> &[Clbit] {
        self.cargs_interner.get(index)
    }

    /// Insert a new 1q standard gate on incoming qubit
    pub fn insert_1q_on_incoming_qubit(
        &mut self,
        new_gate: (StandardGate, &[f64]),
        old_index: NodeIndex,
    ) {
        self.increment_op(new_gate.0.name());
        let old_node = &self.dag[old_index];
        let inst = if let NodeType::Operation(old_node) = old_node {
            PackedInstruction {
                op: new_gate.0.into(),
                qubits: old_node.qubits,
                clbits: old_node.clbits,
                params: (!new_gate.1.is_empty())
                    .then(|| Box::new(new_gate.1.iter().map(|x| Param::Float(*x)).collect())),
                label: None,
                #[cfg(feature = "cache_pygates")]
                py_op: OnceLock::new(),
            }
        } else {
            panic!("This method only works if provided index is an op node");
        };
        let new_index = self.dag.add_node(NodeType::Operation(inst));
        let (parent_index, edge_index, weight) = self
            .dag
            .edges_directed(old_index, Incoming)
            .map(|edge| (edge.source(), edge.id(), *edge.weight()))
            .next()
            .unwrap();
        self.dag.add_edge(parent_index, new_index, weight);
        self.dag.add_edge(new_index, old_index, weight);
        self.dag.remove_edge(edge_index);
    }

    /// Remove a sequence of 1 qubit nodes from the dag
    /// This must only be called if all the nodes operate
    /// on a single qubit with no other wires in or out of any nodes
    pub fn remove_1q_sequence(&mut self, sequence: &[NodeIndex]) {
        let (parent_index, weight) = self
            .dag
            .edges_directed(*sequence.first().unwrap(), Incoming)
            .map(|edge| (edge.source(), *edge.weight()))
            .next()
            .unwrap();
        let child_index = self
            .dag
            .edges_directed(*sequence.last().unwrap(), Outgoing)
            .map(|edge| edge.target())
            .next()
            .unwrap();
        self.dag.add_edge(parent_index, child_index, weight);
        for node in sequence {
            match self.dag.remove_node(*node) {
                Some(NodeType::Operation(packed)) => {
                    let op_name = packed.op.name();
                    self.decrement_op(op_name);
                }
                _ => panic!("Must be called with valid operation node!"),
            }
        }
    }

    /// Replace a node with individual operations from a provided callback
    /// function on each qubit of that node.
    pub fn replace_node_with_1q_ops<F>(&mut self, node: NodeIndex, insert: F)
    where
        F: Fn(Wire) -> (PackedOperation, SmallVec<[Param; 3]>),
    {
        let mut edge_list: Vec<(NodeIndex, NodeIndex, Wire)> = Vec::with_capacity(2);
        for (source, in_weight) in self
            .dag
            .edges_directed(node, Incoming)
            .map(|x| (x.source(), *x.weight()))
        {
            for (target, out_weight) in self
                .dag
                .edges_directed(node, Outgoing)
                .map(|x| (x.target(), *x.weight()))
            {
                if in_weight == out_weight {
                    edge_list.push((source, target, in_weight));
                }
            }
        }
        for (source, target, weight) in edge_list {
            let (new_op, params) = insert(weight);
            self.increment_op(new_op.name());
            let qubits = if let Wire::Qubit(qubit) = weight {
                vec![qubit]
            } else {
                panic!(
                    "This method only works if the gate being replaced has no classical incident wires"
                )
            };
            let inst = PackedInstruction {
                op: new_op,
                qubits: self.qargs_interner.insert_owned(qubits),
                clbits: self.cargs_interner.get_default(),
                params: (!params.is_empty()).then(|| Box::new(params)),
                label: None,
                #[cfg(feature = "cache_pygates")]
                py_op: OnceLock::new(),
            };
            let new_index = self.dag.add_node(NodeType::Operation(inst));
            self.dag.add_edge(source, new_index, weight);
            self.dag.add_edge(new_index, target, weight);
        }

        match self.dag.remove_node(node) {
            Some(NodeType::Operation(packed)) => {
                let op_name = packed.op.name();
                self.decrement_op(op_name);
            }
            _ => panic!("Must be called with valid operation node"),
        }
    }

    pub fn add_global_phase(&mut self, value: &Param) -> PyResult<()> {
        match value {
            Param::Obj(_) => {
                return Err(PyTypeError::new_err(
                    "Invalid parameter type, only float and parameter expression are supported",
                ));
            }
            _ => self.set_global_phase(add_global_phase(&self.global_phase, value)?)?,
        }
        Ok(())
    }

    /// Return the op name counts in the circuit
    ///
    /// Args:
    ///     py: The python token necessary for control flow recursion
    ///     recurse: Whether to recurse into control flow ops or not
    pub fn count_ops(
        &self,
        py: Python,
        recurse: bool,
    ) -> PyResult<IndexMap<String, usize, RandomState>> {
        if !recurse || !self.has_control_flow() {
            Ok(self.op_names.clone())
        } else {
            fn inner(
                py: Python,
                dag: &DAGCircuit,
                counts: &mut IndexMap<String, usize, RandomState>,
            ) -> PyResult<()> {
                for (key, value) in dag.op_names.iter() {
                    counts
                        .entry(key.clone())
                        .and_modify(|count| *count += value)
                        .or_insert(*value);
                }
                let circuit_to_dag = imports::CIRCUIT_TO_DAG.get_bound(py);
                for node in dag.dag.node_weights() {
                    let NodeType::Operation(node) = node else {
                        continue;
                    };
                    if !node.op.control_flow() {
                        continue;
                    }
                    let OperationRef::Instruction(inst) = node.op.view() else {
                        panic!("control flow op must be an instruction")
                    };
                    let blocks = inst.instruction.bind(py).getattr("blocks")?;
                    for block in blocks.try_iter()? {
                        let inner_dag: &DAGCircuit = &circuit_to_dag.call1((block?,))?.extract()?;
                        inner(py, inner_dag, counts)?;
                    }
                }
                Ok(())
            }
            let mut counts =
                IndexMap::with_capacity_and_hasher(self.op_names.len(), RandomState::default());
            inner(py, self, &mut counts)?;
            Ok(counts)
        }
    }

    /// Get an immutable reference to the op counts for this DAGCircuit
    ///
    /// This differs from count_ops() in that it doesn't handle control flow recursion at all
    /// and it returns a reference instead of an owned copy. If you don't need to work with
    /// control flow or ownership of the counts this is a more efficient alternative to
    /// `DAGCircuit::count_ops(py, false)`
    pub fn get_op_counts(&self) -> &IndexMap<String, usize, RandomState> {
        &self.op_names
    }

    /// Extends the DAG with valid instances of [PackedInstruction].
    pub fn extend<I>(&mut self, iter: I) -> PyResult<Vec<NodeIndex>>
    where
        I: IntoIterator<Item = PackedInstruction>,
    {
        self.try_extend(
            iter.into_iter()
                .map(|inst| -> Result<PackedInstruction, Infallible> { Ok(inst) }),
        )
    }

    /// Extends the DAG with valid instances of [PackedInstruction], where the iterator produces the
    /// results in a fallible manner.
    pub fn try_extend<I, E>(&mut self, iter: I) -> PyResult<Vec<NodeIndex>>
    where
        I: IntoIterator<Item = Result<PackedInstruction, E>>,
        PyErr: From<E>,
    {
        let mut new_nodes = Vec::new();
        let mut replacement_dag = DAGCircuit::new();
        std::mem::swap(self, &mut replacement_dag);
        let mut dag_builder = replacement_dag.into_builder();
        for inst in iter {
            new_nodes.push(dag_builder.push_back(inst?)?);
        }
        *self = dag_builder.build();
        Ok(new_nodes)
    }

    /// Alternative constructor to build an instance of [DAGCircuit] from a `QuantumCircuit`.
    pub fn from_circuit(
        qc: QuantumCircuitData,
        copy_op: bool,
        qubit_order: Option<Vec<ShareableQubit>>,
        clbit_order: Option<Vec<ShareableClbit>>,
    ) -> PyResult<DAGCircuit> {
        // Extract necessary attributes
        let qc_data = qc.data;
        Self::from_circuit_data(
            &qc_data,
            copy_op,
            qc.name,
            qc.metadata.map(|x| x.unbind()),
            qubit_order,
            clbit_order,
        )
    }

    /// Builds a [DAGCircuit] based on an instance of [CircuitData].
    pub fn from_circuit_data(
        qc_data: &CircuitData,
        copy_op: bool,
        name: Option<String>,
        metadata: Option<Py<PyAny>>,
        qubit_order: Option<Vec<ShareableQubit>>,
        clbit_order: Option<Vec<ShareableClbit>>,
    ) -> PyResult<Self> {
        let num_qubits = qc_data.num_qubits();
        let num_clbits = qc_data.num_clbits();
        let num_ops = qc_data.__len__();
        let num_vars =
            qc_data.num_declared_vars() + qc_data.num_input_vars() + qc_data.num_captured_vars();
        let num_stretches = qc_data.num_declared_stretches() + qc_data.num_captured_stretches();

        // Build DAGCircuit with capacity
        let mut new_dag = DAGCircuit::with_capacity(
            num_qubits,
            num_clbits,
            Some(num_vars),
            Some(num_ops),
            None,
            Some(num_stretches),
        );

        // Assign other necessary data
        new_dag.name = name;

        // Avoid manually acquiring the GIL.
        new_dag.global_phase = match qc_data.global_phase() {
            // The clone here implicitly requires the gil while ParameterExpression is defined in
            // Python.
            Param::ParameterExpression(exp) => Param::ParameterExpression(exp.clone()),
            Param::Float(float) => Param::Float(*float),
            _ => unreachable!("Incorrect parameter assigned for global phase"),
        };

        new_dag.metadata = metadata;

        // Add the qubits depending on order, and produce the qargs map.
        let qarg_map = if let Some(qubit_ordering) = qubit_order {
            let mut ordered_vec = Vec::from_iter((0..num_qubits as u32).map(Qubit));
            qubit_ordering
                .into_iter()
                .try_for_each(|qubit| -> PyResult<()> {
                    if new_dag.qubits.find(&qubit).is_some() {
                        return Err(DAGCircuitError::new_err(format!(
                            "duplicate qubits {:?}",
                            &qubit
                        )));
                    }
                    let qubit_index = qc_data.qubits().find(&qubit).unwrap();
                    ordered_vec[qubit_index.index()] = new_dag.add_qubit_unchecked(qubit)?;
                    Ok(())
                })?;
            // The `Vec::get` use is because an arbitrary interner might contain old references to
            // bit instances beyond `num_qubits`, such as if it's from a DAG that had wires removed.
            new_dag.merge_qargs(qc_data.qargs_interner(), |bit| {
                ordered_vec.get(bit.index()).copied()
            })
        } else {
            qc_data
                .qubits()
                .objects()
                .iter()
                .try_for_each(|qubit| -> PyResult<_> {
                    new_dag.add_qubit_unchecked(qubit.clone())?;
                    Ok(())
                })?;
            new_dag.merge_qargs(qc_data.qargs_interner(), |bit| Some(*bit))
        };

        // Add the clbits depending on order, and produce the cargs map.
        let carg_map = if let Some(clbit_ordering) = clbit_order {
            let mut ordered_vec = Vec::from_iter((0..num_clbits as u32).map(Clbit));
            clbit_ordering
                .into_iter()
                .try_for_each(|clbit| -> PyResult<()> {
                    if new_dag.clbits.find(&clbit).is_some() {
                        return Err(DAGCircuitError::new_err(format!(
                            "duplicate clbits {:?}",
                            &clbit
                        )));
                    };
                    let clbit_index = qc_data.clbits().find(&clbit).unwrap();
                    ordered_vec[clbit_index.index()] = new_dag.add_clbit_unchecked(clbit)?;
                    Ok(())
                })?;
            // The `Vec::get` use is because an arbitrary interner might contain old references to
            // bit instances beyond `num_clbits`, such as if it's from a DAG that had wires removed.
            new_dag.merge_cargs(qc_data.cargs_interner(), |bit| {
                ordered_vec.get(bit.index()).copied()
            })
        } else {
            qc_data
                .clbits()
                .objects()
                .iter()
                .try_for_each(|clbit| -> PyResult<()> {
                    new_dag.add_clbit_unchecked(clbit.clone())?;
                    Ok(())
                })?;
            new_dag.merge_cargs(qc_data.cargs_interner(), |bit| Some(*bit))
        };

        new_dag.vars_stretches = qc_data.get_var_stretch_container().clone();
        new_dag.add_var_wires(new_dag.vars_stretches.vars().len())?;

        // Add all the registers
        for qreg in qc_data.qregs() {
            new_dag.add_qreg(qreg.clone())?;
        }

        for creg in qc_data.cregs() {
            new_dag.add_creg(creg.clone())?;
        }

        // After bits and registers are added, copy bitlocations
        new_dag.qubit_locations = qc_data.qubit_indices().clone();
        new_dag.clbit_locations = qc_data.clbit_indices().clone();

        new_dag.try_extend(qc_data.iter().map(|instr| -> PyResult<PackedInstruction> {
            Ok(PackedInstruction {
                op: if copy_op {
                    match instr.op.view() {
                        OperationRef::Gate(gate) => {
                            Python::attach(|py| gate.py_deepcopy(py, None))?.into()
                        }
                        OperationRef::Instruction(instruction) => {
                            Python::attach(|py| instruction.py_deepcopy(py, None))?.into()
                        }
                        OperationRef::Operation(operation) => {
                            Python::attach(|py| operation.py_deepcopy(py, None))?.into()
                        }
                        OperationRef::StandardGate(gate) => gate.into(),
                        OperationRef::StandardInstruction(instruction) => instruction.into(),
                        OperationRef::Unitary(unitary) => unitary.clone().into(),
                        OperationRef::PauliProductMeasurement(ppm) => ppm.clone().into(),
                    }
                } else {
                    instr.op.clone()
                },
                qubits: qarg_map[instr.qubits],
                clbits: carg_map[instr.clbits],
                params: instr.params.clone(),
                label: instr.label.clone(),
                #[cfg(feature = "cache_pygates")]
                py_op: OnceLock::new(),
            })
        }))?;
        Ok(new_dag)
    }

    #[allow(clippy::too_many_arguments)]
    /// Replace a block of node indices with a new packed operation
    pub fn replace_block(
        &mut self,
        block_ids: &[NodeIndex],
        op: PackedOperation,
        params: SmallVec<[Param; 3]>,
        label: Option<&str>,
        cycle_check: bool,
        qubit_pos_map: &HashMap<Qubit, usize>,
        clbit_pos_map: &HashMap<Clbit, usize>,
    ) -> PyResult<NodeIndex> {
        let mut block_op_names = Vec::with_capacity(block_ids.len());
        let mut block_qargs: HashSet<Qubit> = HashSet::new();
        let mut block_cargs: HashSet<Clbit> = HashSet::new();
        for nd in block_ids {
            let weight = self.dag.node_weight(*nd);
            match weight {
                Some(NodeType::Operation(packed)) => {
                    block_op_names.push(packed.op.name().to_string());
                    block_qargs.extend(self.qargs_interner.get(packed.qubits));
                    block_cargs.extend(self.cargs_interner.get(packed.clbits));
                    // Add classical bits from SwitchCaseOp, if applicable.
                    if let OperationRef::Instruction(op) = packed.op.view() {
                        if op.name() == "switch_case" {
                            Python::attach(|py| -> PyResult<()> {
                                let op_bound = op.instruction.bind(py);
                                let target = op_bound.getattr(intern!(py, "target"))?;
                                if target.cast::<PyClbit>().is_ok() {
                                    let target_clbit: ShareableClbit = target.extract()?;
                                    block_cargs.insert(self.clbits.find(&target_clbit).unwrap());
                                } else if target.is_instance_of::<PyClassicalRegister>() {
                                    block_cargs.extend(self.clbits.map_objects(
                                        target.extract::<Vec<ShareableClbit>>()?.into_iter(),
                                    )?);
                                } else {
                                    block_cargs.extend(
                                        self.clbits.map_objects(
                                            node_resources(&target)?
                                                .clbits
                                                .extract::<Vec<ShareableClbit>>(py)?
                                                .into_iter(),
                                        )?,
                                    );
                                }
                                Ok(())
                            })?;
                        }
                    }
                }
                Some(_) => {
                    return Err(DAGCircuitError::new_err(
                        "Nodes in 'node_block' must be of type 'DAGOpNode'.",
                    ));
                }
                None => {
                    return Err(DAGCircuitError::new_err(
                        "Node in 'node_block' not found in DAG.",
                    ));
                }
            }
        }

        let mut block_qargs: Vec<Qubit> = block_qargs
            .into_iter()
            .filter(|q| qubit_pos_map.contains_key(q))
            .collect();
        block_qargs.sort_by_key(|q| qubit_pos_map[q]);

        let mut block_cargs: Vec<Clbit> = block_cargs
            .into_iter()
            .filter(|c| clbit_pos_map.contains_key(c))
            .collect();
        block_cargs.sort_by_key(|c| clbit_pos_map[c]);

        if op.num_qubits() as usize != block_qargs.len() {
            return Err(DAGCircuitError::new_err(format!(
                "Number of qubits in the replacement operation ({}) is not equal to the number of qubits in the block ({})!",
                op.num_qubits(),
                block_qargs.len()
            )));
        }

        let op_name = op.name().to_string();
        let qubits = self.qargs_interner.insert_owned(block_qargs);
        let clbits = self.cargs_interner.insert_owned(block_cargs);
        let weight = NodeType::Operation(PackedInstruction {
            op,
            qubits,
            clbits,
            params: (!params.is_empty()).then(|| Box::new(params)),
            label: label.map(|label| Box::new(label.to_string())),
            #[cfg(feature = "cache_pygates")]
            py_op: OnceLock::new(),
        });

        let new_node = self
            .dag
            .contract_nodes(block_ids.iter().copied(), weight, cycle_check)
            .map_err(|e| match e {
                ContractError::DAGWouldCycle => DAGCircuitError::new_err(
                    "Replacing the specified node block would introduce a cycle",
                ),
            })?;

        self.increment_op(op_name.as_str());
        for name in block_op_names {
            self.decrement_op(name.as_str());
        }
        Ok(new_node)
    }

    pub fn compose(
        &mut self,
        other: &DAGCircuit,
        qubits: Option<&[ShareableQubit]>,
        clbits: Option<&[ShareableClbit]>,
        inline_captures: bool,
    ) -> PyResult<()> {
        if other.qubits.len() > self.qubits.len() || other.clbits.len() > self.clbits.len() {
            return Err(DAGCircuitError::new_err(
                "Trying to compose with another DAGCircuit which has more 'in' edges.",
            ));
        }

        // Number of qubits and clbits must match number in circuit or None
        let identity_qubit_map: HashMap<ShareableQubit, ShareableQubit> = other
            .qubits
            .objects()
            .iter()
            .cloned()
            .zip(self.qubits.objects().iter().cloned())
            .collect();
        let identity_clbit_map: HashMap<ShareableClbit, ShareableClbit> = other
            .clbits
            .objects()
            .iter()
            .cloned()
            .zip(self.clbits.objects().iter().cloned())
            .collect();

        let qubit_map = match qubits {
            None => identity_qubit_map.clone(),
            Some(qubits) => {
                if qubits.len() != other.qubits.len() {
                    return Err(DAGCircuitError::new_err(concat!(
                        "Number of items in qubits parameter does not",
                        " match number of qubits in the circuit."
                    )));
                }
                let other_qubits = other.qubits.objects();
                other_qubits
                    .iter()
                    .cloned()
                    .zip(qubits.iter().cloned())
                    .collect()
            }
        };

        let clbit_map = match clbits {
            None => identity_clbit_map.clone(),
            Some(clbits) => {
                if clbits.len() != other.clbits.len() {
                    return Err(DAGCircuitError::new_err(concat!(
                        "Number of items in clbits parameter does not",
                        " match number of clbits in the circuit."
                    )));
                }
                let other_clbits = other.clbits.objects();
                other_clbits
                    .iter()
                    .cloned()
                    .zip(clbits.iter().cloned())
                    .collect()
            }
        };

        self.global_phase = add_global_phase(&self.global_phase, &other.global_phase)?;

        // This is all the handling we need for realtime variables, if there's no remapping. They:
        //
        // * get added to the DAG and then operations involving them get appended on normally.
        // * get inlined onto an existing variable, then operations get appended normally.
        // * there's a clash or a failed inlining, and we just raise an error.
        //
        // Notably if there's no remapping, there's no need to recurse into control-flow or to do any
        // Var rewriting during the Expr visits.
        for var in other.vars_stretches.iter_vars(VarType::Input) {
            self.add_var(var.clone(), VarType::Input)?;
        }
        if inline_captures {
            for var in other.vars_stretches.iter_vars(VarType::Capture) {
                if self.vars_stretches.vars().find(var).is_none() {
                    let expr::Var::Standalone { name, .. } = var else {
                        panic!("var capture not standalone");
                    };
                    return Err(DAGCircuitError::new_err(format!(
                        "Variable '{name}' to be inlined is not in the base DAG. If you wanted it to be automatically added, use `inline_captures=False`."
                    )));
                }
            }
            for stretch in other.vars_stretches.iter_stretches(StretchType::Capture) {
                if self.vars_stretches.stretches().find(stretch).is_none() {
                    return Err(DAGCircuitError::new_err(format!(
                        "Stretch '{}' to be inlined is not in the base DAG. If you wanted it to be automatically added, use `inline_captures=False`.",
                        stretch.name
                    )));
                }
            }
        } else {
            for var in other.vars_stretches.iter_vars(VarType::Capture) {
                self.add_var(var.clone(), VarType::Capture)?;
            }
            for stretch in other.vars_stretches.iter_stretches(StretchType::Capture) {
                self.vars_stretches
                    .add_stretch(stretch.clone(), StretchType::Capture)
                    .map_err(DAGCircuitError::new_err)?;
            }
        }
        for var in other.vars_stretches.iter_vars(VarType::Declare) {
            self.add_var(var.clone(), VarType::Declare)?;
        }
        for stretch in other.vars_stretches.iter_stretches(StretchType::Declare) {
            self.vars_stretches
                .add_stretch(stretch.clone(), StretchType::Declare)
                .map_err(DAGCircuitError::new_err)?;
        }
        let build_var_mapper = |cregs: &RegisterData<ClassicalRegister>| -> VariableMapper {
            let mut edge_map = HashMap::new();
            if clbit_map.is_empty() {
                // try to ido a 1-1 mapping in order
                for (a, b) in identity_clbit_map.iter() {
                    edge_map.insert(a.clone(), b.clone());
                }
            } else {
                for (a, b) in clbit_map.iter() {
                    edge_map.insert(a.clone(), b.clone());
                }
            };
            VariableMapper::new(
                cregs.registers().to_vec(),
                edge_map,
                HashMap::default(),
                None,
            )
        };
        let mut variable_mapper: Option<VariableMapper> = None;

        for node in other.topological_nodes()? {
            match &other.dag[node] {
                NodeType::QubitIn(q) => {
                    let bit = other.qubits.get(*q).unwrap();
                    let m_wire = &qubit_map[bit];
                    let wire_in_dag = self.qubits.find(m_wire);
                    if wire_in_dag.is_none()
                        || (self.qubit_io_map.len() - 1 < wire_in_dag.unwrap().index())
                    {
                        return Err(DAGCircuitError::new_err(format!(
                            "wire {m_wire:?} not in self",
                        )));
                    }
                }
                NodeType::ClbitIn(c) => {
                    let bit = other.clbits.get(*c).unwrap();
                    let m_wire = &clbit_map[bit];
                    let wire_in_dag = self.clbits.find(m_wire);
                    if wire_in_dag.is_none()
                        || self.clbit_io_map.len() - 1 < wire_in_dag.unwrap().index()
                    {
                        return Err(DAGCircuitError::new_err(format!(
                            "wire {m_wire:?} not in self",
                        )));
                    }
                }
                NodeType::Operation(inst) => {
                    let qubits = other
                        .qubits
                        .map_indices(other.qargs_interner.get(inst.qubits));
                    let mapped_qargs = qubits
                        .into_iter()
                        .map(|bit| self.qubits.find(&qubit_map[bit]).unwrap())
                        .collect::<Vec<Qubit>>();
                    let clbits = other
                        .clbits
                        .map_indices(other.cargs_interner.get(inst.clbits));
                    let mapped_cargs = clbits
                        .into_iter()
                        .map(|bit| self.clbits.find(&clbit_map[bit]).unwrap())
                        .collect::<Vec<Clbit>>();

                    let instr = if inst.op.control_flow() {
                        let OperationRef::Instruction(op) = inst.op.view() else {
                            unreachable!("All control_flow ops should be PyInstruction");
                        };
                        let py_op = Python::attach(|py| -> PyResult<Py<PyAny>> {
                            let py_op = op.instruction.bind(py);
                            let py_op = py_op.call_method0(intern!(py, "to_mutable"))?;
                            if py_op.is_instance(imports::IF_ELSE_OP.get_bound(py))?
                                || py_op.is_instance(imports::WHILE_LOOP_OP.get_bound(py))?
                            {
                                if let Ok(condition) = py_op
                                    .getattr(intern!(py, "condition"))
                                    .and_then(|c| c.extract())
                                {
                                    match variable_mapper {
                                        Some(ref variable_mapper) => {
                                            let condition = variable_mapper.map_condition(
                                                &condition,
                                                true,
                                                reject_new_register,
                                            )?;
                                            py_op.setattr(intern!(py, "condition"), condition)?;
                                        }
                                        None => {
                                            let var_mapper = build_var_mapper(&self.cregs);
                                            let condition = var_mapper.map_condition(
                                                &condition,
                                                true,
                                                reject_new_register,
                                            )?;
                                            py_op.setattr(intern!(py, "condition"), condition)?;
                                            variable_mapper = Some(var_mapper);
                                        }
                                    }
                                }
                            } else if py_op.is_instance(imports::SWITCH_CASE_OP.get_bound(py))? {
                                match variable_mapper {
                                    Some(ref variable_mapper) => {
                                        py_op.setattr(
                                            intern!(py, "target"),
                                            variable_mapper.map_target(
                                                &py_op.getattr(intern!(py, "target"))?.extract()?,
                                                reject_new_register,
                                            )?,
                                        )?;
                                    }
                                    None => {
                                        let var_mapper = build_var_mapper(&self.cregs);
                                        py_op.setattr(
                                            intern!(py, "target"),
                                            var_mapper.map_target(
                                                &py_op.getattr(intern!(py, "target"))?.extract()?,
                                                reject_new_register,
                                            )?,
                                        )?;
                                        variable_mapper = Some(var_mapper);
                                    }
                                }
                            }
                            Ok(py_op.unbind())
                        })?;
                        PackedInstruction {
                            op: PackedOperation::from_instruction(
                                PyInstruction {
                                    qubits: op.qubits,
                                    clbits: op.clbits,
                                    params: op.params,
                                    op_name: op.op_name.clone(),
                                    control_flow: op.control_flow,
                                    instruction: py_op,
                                }
                                .into(),
                            ),
                            qubits: self.qargs_interner.insert_owned(mapped_qargs),
                            clbits: self.cargs_interner.insert_owned(mapped_cargs),
                            params: inst.params.clone(),
                            label: inst.label.clone(),
                            #[cfg(feature = "cache_pygates")]
                            py_op: OnceLock::new(),
                        }
                    } else {
                        PackedInstruction {
                            op: inst.op.clone(),
                            qubits: self.qargs_interner.insert_owned(mapped_qargs),
                            clbits: self.cargs_interner.insert_owned(mapped_cargs),
                            params: inst.params.clone(),
                            label: inst.label.clone(),
                            #[cfg(feature = "cache_pygates")]
                            py_op: inst.py_op.clone(),
                        }
                    };
                    self.push_back(instr)?;
                }
                // If its a Var wire, we already checked that it exists in the destination.
                NodeType::VarIn(_)
                | NodeType::VarOut(_)
                | NodeType::QubitOut(_)
                | NodeType::ClbitOut(_) => (),
            }
        }
        Ok(())
    }

    /// Substitute an operation in a node with a new one. The wire counts must match and the same
    /// argument order will be used.
    pub fn substitute_op(
        &mut self,
        node_index: NodeIndex,
        new_op: PackedOperation,
        params: SmallVec<[Param; 3]>,
        label: Option<&str>,
    ) -> PyResult<()> {
        let old_packed = self.dag[node_index].unwrap_operation();
        let op_name = old_packed.op.name().to_string();

        if old_packed.op.num_qubits() != new_op.num_qubits()
            || old_packed.op.num_clbits() != new_op.num_clbits()
        {
            return Err(DAGCircuitError::new_err(format!(
                "Cannot replace node of width ({} qubits, {} clbits) with operation of mismatched width ({} qubits, {} clbits)",
                old_packed.op.num_qubits(),
                old_packed.op.num_clbits(),
                new_op.num_qubits(),
                new_op.num_clbits()
            )));
        }
        let new_op_name = new_op.name().to_string();
        let new_weight = NodeType::Operation(PackedInstruction {
            op: new_op,
            qubits: old_packed.qubits,
            clbits: old_packed.clbits,
            params: (!params.is_empty()).then(|| params.into()),
            label: label.map(|label| Box::new(label.to_string())),
            #[cfg(feature = "cache_pygates")]
            py_op: OnceLock::new(),
        });
        if let Some(weight) = self.dag.node_weight_mut(node_index) {
            *weight = new_weight;
        }

        // Update self.op_names
        self.decrement_op(op_name.as_str());
        self.increment_op(new_op_name.as_str());
        Ok(())
    }

    /// Substitute a give node in the dag with a new operation from python
    pub fn substitute_node_with_py_op(
        &mut self,
        node_index: NodeIndex,
        op: &Bound<PyAny>,
    ) -> PyResult<()> {
        // Extract information from node that is going to be replaced
        let old_packed = self.dag[node_index].unwrap_operation();
        let op_name = old_packed.op.name().to_string();
        // Extract information from new op
        let new_op = op.extract::<OperationFromPython>()?;
        let current_wires: HashSet<Wire> =
            self.dag.edges(node_index).map(|e| *e.weight()).collect();
        let mut new_wires: HashSet<Wire> = self
            .qargs_interner
            .get(old_packed.qubits)
            .iter()
            .map(|x| Wire::Qubit(*x))
            .chain(
                self.cargs_interner
                    .get(old_packed.clbits)
                    .iter()
                    .map(|x| Wire::Clbit(*x)),
            )
            .collect();
        let (additional_clbits, additional_vars) =
            Python::attach(|py| self.additional_wires(py, new_op.operation.view()))?;
        new_wires.extend(additional_clbits.iter().map(|x| Wire::Clbit(*x)));
        new_wires.extend(additional_vars.iter().map(|x| Wire::Var(*x)));

        if old_packed.op.num_qubits() != new_op.operation.num_qubits()
            || old_packed.op.num_clbits() != new_op.operation.num_clbits()
        {
            return Err(DAGCircuitError::new_err(format!(
                "Cannot replace node of width ({} qubits, {} clbits) with operation of mismatched width ({} qubits, {} clbits)",
                old_packed.op.num_qubits(),
                old_packed.op.num_clbits(),
                new_op.operation.num_qubits(),
                new_op.operation.num_clbits()
            )));
        }

        #[cfg(feature = "cache_pygates")]
        let py_op_cache = Some(op.clone().unbind());

        let label = new_op.label.clone();
        if new_wires != current_wires {
            // The new wires must be a non-strict subset of the current wires; if they add new
            // wires, we'd not know where to cut the existing wire to insert the new dependency.
            return Err(DAGCircuitError::new_err(format!(
                "New operation '{:?}' does not span the same wires as the old node '{:?}'. New wires: {:?}, old_wires: {:?}.",
                op.str(),
                old_packed.op.view(),
                new_wires,
                current_wires
            )));
        }
        let new_op_name = new_op.operation.name().to_string();
        let new_weight = NodeType::Operation(PackedInstruction {
            op: new_op.operation,
            qubits: old_packed.qubits,
            clbits: old_packed.clbits,
            params: (!new_op.params.is_empty()).then(|| new_op.params.into()),
            label,
            #[cfg(feature = "cache_pygates")]
            py_op: py_op_cache.map(OnceLock::from).unwrap_or_default(),
        });
        if let Some(weight) = self.dag.node_weight_mut(node_index) {
            *weight = new_weight;
        }

        // Update self.op_names
        self.decrement_op(op_name.as_str());
        self.increment_op(new_op_name.as_str());
        Ok(())
    }

    /// Returns version of the DAGCircuit optimized for efficient addition
    /// of multiple new instructions to the [DAGCircuit].
    pub fn into_builder(self) -> DAGCircuitBuilder {
        DAGCircuitBuilder::new(self)
    }

    // Returns an immutable reference to 'name', if it exists
    pub fn get_name(&self) -> Option<&String> {
        self.name.as_ref()
    }

    // Returns an immutable reference to 'metadata'
    pub fn get_metadata(&self) -> Option<&Py<PyAny>> {
        self.metadata.as_ref()
    }

<<<<<<< HEAD
    // Adds `num_vars` var wires in bulk
    fn add_var_wires(&mut self, num_vars: usize) -> PyResult<()> {
        for var_idx in 0..num_vars {
            self.add_wire(Wire::Var(Var::new(var_idx)))?;
        }
        Ok(())
=======
    /// Returns an iterator over the unique successors of the given node
    pub fn successors(&self, node: NodeIndex) -> impl Iterator<Item = NodeIndex> {
        self.dag.neighbors_directed(node, Outgoing).unique()
    }

    /// Returns an iterator over the unique predecessors of the given node
    pub fn predecessors(&self, node: NodeIndex) -> impl Iterator<Item = NodeIndex> {
        self.dag.neighbors_directed(node, Incoming).unique()
>>>>>>> c17a7220
    }
}

pub struct DAGCircuitBuilder {
    dag: DAGCircuit,
    last_clbits: Vec<Option<NodeIndex>>,
    last_qubits: Vec<Option<NodeIndex>>,
    last_vars: Vec<Option<NodeIndex>>,
}

impl DAGCircuitBuilder {
    /// Creates a new instance of [DAGCircuitBuilder] which allows instructions to
    /// be added continuously into the [DAGCircuit].
    pub fn new(dag: DAGCircuit) -> DAGCircuitBuilder {
        let num_qubits = dag.num_qubits();
        let num_clbits = dag.num_clbits();
        let num_vars = dag.num_vars();
        Self {
            dag,
            last_qubits: vec![None; num_qubits],
            last_clbits: vec![None; num_clbits],
            last_vars: vec![None; num_vars],
        }
    }

    /// Finishes up the changes by re-connecting all of the output nodes back to the last
    /// recorded nodes.
    pub fn build(mut self) -> DAGCircuit {
        // Re-connects all of the output nodes with their respective last nodes.
        // Add the output_nodes back to qargs
        for (qubit, node) in self
            .last_qubits
            .into_iter()
            .enumerate()
            .filter_map(|(qubit, node)| node.map(|node| (qubit, node)))
        {
            let output_node = self.dag.qubit_io_map[qubit][1];
            self.dag
                .dag
                .add_edge(node, output_node, Wire::Qubit(Qubit(qubit as u32)));
        }

        // Add the output_nodes back to cargs
        for (clbit, node) in self
            .last_clbits
            .into_iter()
            .enumerate()
            .filter_map(|(clbit, node)| node.map(|node| (clbit, node)))
        {
            let output_node = self.dag.clbit_io_map[clbit][1];
            self.dag
                .dag
                .add_edge(node, output_node, Wire::Clbit(Clbit(clbit as u32)));
        }

        // Add the output_nodes back to vars
        for (var, node) in self
            .last_vars
            .into_iter()
            .enumerate()
            .filter_map(|(var, node)| node.map(|node| (var, node)))
        {
            let output_node = self.dag.var_io_map[var][1];
            self.dag
                .dag
                .add_edge(node, output_node, Wire::Var(Var(var as u32)));
        }
        self.dag
    }

    /// Applies a new operation to the back of the circuit. This variant works with non-owned bit indices.
    pub fn apply_operation_back(
        &mut self,
        op: PackedOperation,
        qubits: &[Qubit],
        clbits: &[Clbit],
        params: Option<SmallVec<[Param; 3]>>,
        label: Option<String>,
        #[cfg(feature = "cache_pygates")] py_op: Option<Py<PyAny>>,
    ) -> PyResult<NodeIndex> {
        let instruction = self.pack_instruction(
            op,
            qubits,
            clbits,
            params,
            label,
            #[cfg(feature = "cache_pygates")]
            py_op,
        );
        self.push_back(instruction)
    }

    /// Pushes a valid [PackedInstruction] to the back ot the circuit.
    pub fn push_back(&mut self, instr: PackedInstruction) -> PyResult<NodeIndex> {
        let (all_cbits, vars) = self.dag.get_classical_resources(&instr)?;

        // Increment the operation count
        self.dag.increment_op(instr.op.name());

        let qubits_id = instr.qubits;
        let new_node = self.dag.dag.add_node(NodeType::Operation(instr));

        // Check all the qubits in this instruction.
        for qubit in self.dag.qargs_interner.get(qubits_id) {
            // Retrieve each qubit's last node
            let qubit_last_node = *self.last_qubits[qubit.index()].get_or_insert_with(|| {
                // If the qubit is not in the last nodes collection, the edge between the output node and its predecessor.
                // Then, store the predecessor's NodeIndex in the last nodes collection.
                let output_node = self.dag.qubit_io_map[qubit.index()][1];
                let (edge_id, predecessor_node) = self
                    .dag
                    .dag
                    .edges_directed(output_node, Incoming)
                    .next()
                    .map(|edge| (edge.id(), edge.source()))
                    .unwrap();
                self.dag.dag.remove_edge(edge_id);
                predecessor_node
            });
            self.last_qubits[qubit.index()] = Some(new_node);
            self.dag
                .dag
                .add_edge(qubit_last_node, new_node, Wire::Qubit(*qubit));
        }

        // Check all the clbits in this instruction.
        for clbit in all_cbits {
            let clbit_last_node = *self.last_clbits[clbit.index()].get_or_insert_with(|| {
                // If the qubit is not in the last nodes collection, the edge between the output node and its predecessor.
                // Then, store the predecessor's NodeIndex in the last nodes collection.
                let output_node = self.dag.clbit_io_map[clbit.index()][1];
                let (edge_id, predecessor_node) = self
                    .dag
                    .dag
                    .edges_directed(output_node, Incoming)
                    .next()
                    .map(|edge| (edge.id(), edge.source()))
                    .unwrap();
                self.dag.dag.remove_edge(edge_id);
                predecessor_node
            });
            self.last_clbits[clbit.index()] = Some(new_node);
            self.dag
                .dag
                .add_edge(clbit_last_node, new_node, Wire::Clbit(clbit));
        }

        // If available, check all the vars in this instruction
        for var in vars.iter().flatten() {
            let var_last_node = *self.last_vars[var.index()].get_or_insert_with(|| {
                // If the var is not in the last nodes collection, the edge between the output node and its predecessor.
                // Then, store the predecessor's NodeIndex in the last nodes collection.
                let output_node = self.dag.var_io_map.get(var.index()).unwrap()[1];
                let (edge_id, predecessor_node) = self
                    .dag
                    .dag
                    .edges_directed(output_node, Incoming)
                    .next()
                    .map(|edge| (edge.id(), edge.source()))
                    .unwrap();
                self.dag.dag.remove_edge(edge_id);
                predecessor_node
            });

            // Because `DAGCircuit::additional_wires` can return repeated instances of vars,
            // we need to make sure to skip those to avoid cycles.
            self.last_vars[var.index()] = Some(new_node);
            if var_last_node == new_node {
                continue;
            }
            self.dag
                .dag
                .add_edge(var_last_node, new_node, Wire::Var(*var));
        }
        Ok(new_node)
    }

    /// Packs a [PackedOperation] into a valid [PackedInstruction] within the circuit.
    #[inline]
    pub fn pack_instruction(
        &mut self,
        op: PackedOperation,
        qubits: &[Qubit],
        clbits: &[Clbit],
        params: Option<SmallVec<[Param; 3]>>,
        label: Option<String>,
        #[cfg(feature = "cache_pygates")] py_op: Option<Py<PyAny>>,
    ) -> PackedInstruction {
        #[cfg(feature = "cache_pygates")]
        let py_op = if let Some(py_op) = py_op {
            py_op.into()
        } else {
            OnceLock::new()
        };
        let qubits = if !qubits.is_empty() {
            self.insert_qargs(qubits)
        } else {
            self.dag.qargs_interner.get_default()
        };
        let clbits = if !clbits.is_empty() {
            self.insert_cargs(clbits)
        } else {
            self.dag.cargs_interner.get_default()
        };
        PackedInstruction {
            op,
            qubits,
            clbits,
            params: params.map(Box::new),
            label: label.map(|label| label.into()),
            #[cfg(feature = "cache_pygates")]
            py_op,
        }
    }

    /// Returns an immutable view to the qubit interner
    pub fn qargs_interner(&self) -> &Interner<[Qubit]> {
        &self.dag.qargs_interner
    }

    /// Returns an immutable view to the clbit interner
    pub fn cargs_interner(&self) -> &Interner<[Clbit]> {
        &self.dag.cargs_interner
    }

    /// Packs qargs into the circuit.
    pub fn insert_qargs(&mut self, qargs: &[Qubit]) -> Interned<[Qubit]> {
        self.dag.qargs_interner.insert(qargs)
    }

    /// Packs qargs into the circuit.
    pub fn insert_cargs(&mut self, cargs: &[Clbit]) -> Interned<[Clbit]> {
        self.dag.cargs_interner.insert(cargs)
    }

    /// Adds a new value to the global phase of the inner [DAGCircuit].
    pub fn add_global_phase(&mut self, param: &Param) -> PyResult<()> {
        self.dag.add_global_phase(param)
    }
}

impl ::std::ops::Index<NodeIndex> for DAGCircuit {
    type Output = NodeType;

    fn index(&self, index: NodeIndex) -> &Self::Output {
        self.dag.index(index)
    }
}

/// Add to global phase. Global phase can only be Float or ParameterExpression so this
/// does not handle the full possibility of parameter values.
/// TODO replace/merge this with add_param/radd_param
pub(crate) fn add_global_phase(phase: &Param, other: &Param) -> PyResult<Param> {
    Ok(match [phase, other] {
        [Param::Float(a), Param::Float(b)] => Param::Float(a + b),
        [Param::Float(a), Param::ParameterExpression(b)] => {
            Param::ParameterExpression(Arc::new(b.add(&ParameterExpression::from_f64(*a)).unwrap()))
        }
        [Param::ParameterExpression(a), Param::Float(b)] => {
            Param::ParameterExpression(Arc::new(a.add(&ParameterExpression::from_f64(*b)).unwrap()))
        }
        [Param::ParameterExpression(a), Param::ParameterExpression(b)] => {
            Param::ParameterExpression(Arc::new(a.add(b).expect("Name conflict in add.")))
        }
        _ => panic!("Invalid global phase"),
    })
}

type SortKeyType<'a> = (&'a [Qubit], &'a [Clbit]);

#[cfg(all(test, not(miri)))]
mod test {
    use crate::bit::{ClassicalRegister, QuantumRegister};
    use crate::dag_circuit::{DAGCircuit, Wire};
    use crate::operations::{StandardGate, StandardInstruction};
    use crate::packed_instruction::{PackedInstruction, PackedOperation};
    use crate::{Clbit, Qubit};
    use hashbrown::HashSet;
    use pyo3::prelude::*;
    use rustworkx_core::petgraph::prelude::*;
    use rustworkx_core::petgraph::visit::IntoEdgeReferences;

    fn new_dag(qubits: u32, clbits: u32) -> DAGCircuit {
        let qreg = QuantumRegister::new_owning("q".to_owned(), qubits);
        let creg = ClassicalRegister::new_owning("c".to_owned(), clbits);
        let mut dag = DAGCircuit::new();
        dag.add_qreg(qreg).unwrap();
        dag.add_creg(creg).unwrap();
        dag
    }

    macro_rules! cx_gate {
        ($dag:expr, $q0:expr, $q1:expr) => {
            PackedInstruction::from_standard_gate(
                StandardGate::CX,
                None,
                $dag.qargs_interner
                    .insert_owned(vec![Qubit($q0), Qubit($q1)]),
            )
        };
    }

    macro_rules! measure {
        ($dag:expr, $qarg:expr, $carg:expr) => {{
            let qubits = $dag.qargs_interner.insert_owned(vec![Qubit($qarg)]);
            let clbits = $dag.cargs_interner.insert_owned(vec![Clbit($qarg)]);
            PackedInstruction {
                op: PackedOperation::from_standard_instruction(StandardInstruction::Measure),
                qubits,
                clbits,
                params: None,
                label: None,
                #[cfg(feature = "cache_pygates")]
                py_op: Default::default(),
            }
        }};
    }

    #[test]
    fn test_push_back() -> PyResult<()> {
        let mut dag = new_dag(2, 2);

        // IO nodes.
        let [q0_in_node, q0_out_node] = dag.qubit_io_map[0];
        let [q1_in_node, q1_out_node] = dag.qubit_io_map[1];
        let [c0_in_node, c0_out_node] = dag.clbit_io_map[0];
        let [c1_in_node, c1_out_node] = dag.clbit_io_map[1];

        // Add a CX to the otherwise empty circuit.
        let cx = cx_gate!(dag, 0, 1);
        let cx_node = dag.push_back(cx)?;
        assert!(matches!(dag.op_names.get("cx"), Some(1)));

        let expected_wires = HashSet::from_iter([
            // q0In => CX => q0Out
            (q0_in_node, cx_node, Wire::Qubit(Qubit(0))),
            (cx_node, q0_out_node, Wire::Qubit(Qubit(0))),
            // q1In => CX => q1Out
            (q1_in_node, cx_node, Wire::Qubit(Qubit(1))),
            (cx_node, q1_out_node, Wire::Qubit(Qubit(1))),
            // No clbits used, so in goes straight to out.
            (c0_in_node, c0_out_node, Wire::Clbit(Clbit(0))),
            (c1_in_node, c1_out_node, Wire::Clbit(Clbit(1))),
        ]);

        let actual_wires: HashSet<_> = dag
            .dag
            .edge_references()
            .map(|e| (e.source(), e.target(), *e.weight()))
            .collect();

        assert_eq!(actual_wires, expected_wires, "unexpected DAG structure");

        // Add measures after CX.
        let measure_q0 = measure!(dag, 0, 0);
        let measure_q0_node = dag.push_back(measure_q0)?;

        let measure_q1 = measure!(dag, 1, 1);
        let measure_q1_node = dag.push_back(measure_q1)?;

        let expected_wires = HashSet::from_iter([
            // q0In -> CX -> M -> q0Out
            (q0_in_node, cx_node, Wire::Qubit(Qubit(0))),
            (cx_node, measure_q0_node, Wire::Qubit(Qubit(0))),
            (measure_q0_node, q0_out_node, Wire::Qubit(Qubit(0))),
            // q1In -> CX -> M -> q1Out
            (q1_in_node, cx_node, Wire::Qubit(Qubit(1))),
            (cx_node, measure_q1_node, Wire::Qubit(Qubit(1))),
            (measure_q1_node, q1_out_node, Wire::Qubit(Qubit(1))),
            // c0In -> M -> c0Out
            (c0_in_node, measure_q0_node, Wire::Clbit(Clbit(0))),
            (measure_q0_node, c0_out_node, Wire::Clbit(Clbit(0))),
            // c1In -> M -> c1Out
            (c1_in_node, measure_q1_node, Wire::Clbit(Clbit(1))),
            (measure_q1_node, c1_out_node, Wire::Clbit(Clbit(1))),
        ]);

        let actual_wires: HashSet<_> = dag
            .dag
            .edge_references()
            .map(|e| (e.source(), e.target(), *e.weight()))
            .collect();

        assert_eq!(actual_wires, expected_wires, "unexpected DAG structure");
        Ok(())
    }

    #[test]
    fn test_push_front() -> PyResult<()> {
        let mut dag = new_dag(2, 2);

        // IO nodes.
        let [q0_in_node, q0_out_node] = dag.qubit_io_map[0];
        let [q1_in_node, q1_out_node] = dag.qubit_io_map[1];
        let [c0_in_node, c0_out_node] = dag.clbit_io_map[0];
        let [c1_in_node, c1_out_node] = dag.clbit_io_map[1];

        // Add measures first (we'll add something before them afterwards).
        let measure_q0 = measure!(dag, 0, 0);
        let measure_q0_node = dag.push_back(measure_q0)?;

        let measure_q1 = measure!(dag, 1, 1);
        let measure_q1_node = dag.push_back(measure_q1)?;

        let expected_wires = HashSet::from_iter([
            // q0In => M => q0Out
            (q0_in_node, measure_q0_node, Wire::Qubit(Qubit(0))),
            (measure_q0_node, q0_out_node, Wire::Qubit(Qubit(0))),
            // q1In => M => q1Out
            (q1_in_node, measure_q1_node, Wire::Qubit(Qubit(1))),
            (measure_q1_node, q1_out_node, Wire::Qubit(Qubit(1))),
            // c0In -> M -> c0Out
            (c0_in_node, measure_q0_node, Wire::Clbit(Clbit(0))),
            (measure_q0_node, c0_out_node, Wire::Clbit(Clbit(0))),
            // c1In -> M -> c1Out
            (c1_in_node, measure_q1_node, Wire::Clbit(Clbit(1))),
            (measure_q1_node, c1_out_node, Wire::Clbit(Clbit(1))),
        ]);

        let actual_wires: HashSet<_> = dag
            .dag
            .edge_references()
            .map(|e| (e.source(), e.target(), *e.weight()))
            .collect();

        assert_eq!(actual_wires, expected_wires);

        // Add a CX before the measures.
        let cx = cx_gate!(dag, 0, 1);
        let cx_node = dag.push_front(cx)?;
        assert!(matches!(dag.op_names.get("cx"), Some(1)));

        let expected_wires = HashSet::from_iter([
            // q0In -> CX -> M -> q0Out
            (q0_in_node, cx_node, Wire::Qubit(Qubit(0))),
            (cx_node, measure_q0_node, Wire::Qubit(Qubit(0))),
            (measure_q0_node, q0_out_node, Wire::Qubit(Qubit(0))),
            // q1In -> CX -> M -> q1Out
            (q1_in_node, cx_node, Wire::Qubit(Qubit(1))),
            (cx_node, measure_q1_node, Wire::Qubit(Qubit(1))),
            (measure_q1_node, q1_out_node, Wire::Qubit(Qubit(1))),
            // c0In -> M -> c0Out
            (c0_in_node, measure_q0_node, Wire::Clbit(Clbit(0))),
            (measure_q0_node, c0_out_node, Wire::Clbit(Clbit(0))),
            // c1In -> M -> c1Out
            (c1_in_node, measure_q1_node, Wire::Clbit(Clbit(1))),
            (measure_q1_node, c1_out_node, Wire::Clbit(Clbit(1))),
        ]);

        let actual_wires: HashSet<_> = dag
            .dag
            .edge_references()
            .map(|e| (e.source(), e.target(), *e.weight()))
            .collect();

        assert_eq!(actual_wires, expected_wires, "unexpected DAG structure");
        Ok(())
    }

    #[test]
    fn test_physical_empty_like() -> PyResult<()> {
        let mut dag = DAGCircuit::new();
        let qr = QuantumRegister::new_owning("virtual".to_owned(), 5);
        let cr = ClassicalRegister::new_owning("classical".to_owned(), 5);
        dag.name = Some("my dag".to_owned());
        dag.add_creg(cr.clone())?;
        dag.add_qreg(qr)?;
        dag.apply_operation_back(
            StandardGate::H.into(),
            &[Qubit(0)],
            &[],
            None,
            None,
            #[cfg(feature = "cache_pygates")]
            None,
        )?;
        dag.apply_operation_back(
            StandardGate::CX.into(),
            &[Qubit(0), Qubit(1)],
            &[],
            None,
            None,
            #[cfg(feature = "cache_pygates")]
            None,
        )?;
        let empty = dag.physical_empty_like_with_capacity(10, 0, 0)?;
        assert_eq!(empty.name.as_deref(), Some("my dag"));
        assert_eq!(
            empty
                .qregs()
                .iter()
                .map(|reg| (reg.name(), reg.len()))
                .collect::<Vec<_>>(),
            vec![("q", 10)]
        );
        assert_eq!(empty.cregs(), &[cr]);
        assert_eq!(empty.num_ops(), 0);
        Ok(())
    }
}<|MERGE_RESOLUTION|>--- conflicted
+++ resolved
@@ -7419,14 +7419,13 @@
         self.metadata.as_ref()
     }
 
-<<<<<<< HEAD
     // Adds `num_vars` var wires in bulk
     fn add_var_wires(&mut self, num_vars: usize) -> PyResult<()> {
         for var_idx in 0..num_vars {
             self.add_wire(Wire::Var(Var::new(var_idx)))?;
         }
         Ok(())
-=======
+    }
     /// Returns an iterator over the unique successors of the given node
     pub fn successors(&self, node: NodeIndex) -> impl Iterator<Item = NodeIndex> {
         self.dag.neighbors_directed(node, Outgoing).unique()
@@ -7435,7 +7434,6 @@
     /// Returns an iterator over the unique predecessors of the given node
     pub fn predecessors(&self, node: NodeIndex) -> impl Iterator<Item = NodeIndex> {
         self.dag.neighbors_directed(node, Incoming).unique()
->>>>>>> c17a7220
     }
 }
 
