// This code is part of Qiskit.
//
// (C) Copyright IBM 2024
//
// This code is licensed under the Apache License, Version 2.0. You may
// obtain a copy of this license in the LICENSE.txt file in the root directory
// of this source tree or at http://www.apache.org/licenses/LICENSE-2.0.
//
// Any modifications or derivative works of this code must retain this
// copyright notice, and modified files need to carry a notice indicating
// that they have been altered from the originals.

use std::hash::Hash;

use ahash::RandomState;
use approx::relative_eq;
use smallvec::SmallVec;

use crate::bit::{
    BitLocations, ClassicalRegister, PyClassicalRegister, PyClbit, PyQubit, QuantumRegister,
    Register, ShareableClbit, ShareableQubit,
};
use crate::bit_locator::BitLocator;
use crate::circuit_data::CircuitData;
use crate::circuit_instruction::{CircuitInstruction, OperationFromPython};
use crate::classical::expr;
use crate::converters::QuantumCircuitData;
use crate::dag_node::{DAGInNode, DAGNode, DAGOpNode, DAGOutNode};
use crate::dot_utils::build_dot;
use crate::error::DAGCircuitError;
use crate::interner::{Interned, InternedMap, Interner};
use crate::object_registry::ObjectRegistry;
use crate::operations::{ArrayType, Operation, OperationRef, Param, PyInstruction, StandardGate};
use crate::packed_instruction::{PackedInstruction, PackedOperation};
use crate::register_data::RegisterData;
use crate::rustworkx_core_vnext::isomorphism;
use crate::slice::PySequenceIndex;
use crate::{imports, Clbit, Qubit, Stretch, TupleLikeArg, Var};

use hashbrown::{HashMap, HashSet};
use indexmap::IndexMap;
use itertools::Itertools;

use pyo3::exceptions::{
    PyDeprecationWarning, PyIndexError, PyRuntimeError, PyTypeError, PyValueError,
};
use pyo3::intern;
use pyo3::prelude::*;
use pyo3::IntoPyObjectExt;

use pyo3::types::{
    IntoPyDict, PyDict, PyInt, PyIterator, PyList, PySet, PyString, PyTuple, PyType,
};

use rustworkx_core::dag_algo::layers;
use rustworkx_core::err::ContractError;
use rustworkx_core::graph_ext::ContractNodesDirected;
use rustworkx_core::petgraph;
use rustworkx_core::petgraph::prelude::StableDiGraph;
use rustworkx_core::petgraph::prelude::*;
use rustworkx_core::petgraph::stable_graph::{EdgeReference, NodeIndex};
use rustworkx_core::petgraph::unionfind::UnionFind;
use rustworkx_core::petgraph::visit::{
    EdgeIndexable, IntoEdgeReferences, IntoNodeReferences, NodeFiltered, NodeIndexable,
};
use rustworkx_core::petgraph::Incoming;
use rustworkx_core::traversal::{
    ancestors as core_ancestors, bfs_predecessors as core_bfs_predecessors,
    bfs_successors as core_bfs_successors, descendants as core_descendants,
};

use std::cmp::Ordering;
use std::collections::{BTreeMap, VecDeque};
use std::convert::Infallible;
use std::f64::consts::PI;

#[cfg(feature = "cache_pygates")]
use std::sync::OnceLock;

static CONTROL_FLOW_OP_NAMES: [&str; 4] = ["for_loop", "while_loop", "if_else", "switch_case"];
static SEMANTIC_EQ_SYMMETRIC: [&str; 4] = ["barrier", "swap", "break_loop", "continue_loop"];

#[derive(Clone, Debug)]
pub enum NodeType {
    QubitIn(Qubit),
    QubitOut(Qubit),
    ClbitIn(Clbit),
    ClbitOut(Clbit),
    VarIn(Var),
    VarOut(Var),
    Operation(PackedInstruction),
}

impl NodeType {
    /// Unwraps this node as an operation and returns a reference to
    /// the contained [PackedInstruction].
    ///
    /// Panics if this is not an operation node.
    pub fn unwrap_operation(&self) -> &PackedInstruction {
        match self {
            NodeType::Operation(instr) => instr,
            _ => panic!("Node is not an operation!"),
        }
    }
}

#[derive(Hash, Eq, PartialEq, Clone, Copy, Debug)]
pub enum Wire {
    Qubit(Qubit),
    Clbit(Clbit),
    Var(Var),
}
impl From<Qubit> for Wire {
    fn from(wire: Qubit) -> Self {
        Self::Qubit(wire)
    }
}
impl From<Clbit> for Wire {
    fn from(wire: Clbit) -> Self {
        Self::Clbit(wire)
    }
}
impl From<Var> for Wire {
    fn from(wire: Var) -> Self {
        Self::Var(wire)
    }
}

impl Wire {
    fn to_pickle(self, py: Python) -> PyResult<PyObject> {
        match self {
            Self::Qubit(bit) => (0, bit.0.into_py_any(py)?),
            Self::Clbit(bit) => (1, bit.0.into_py_any(py)?),
            Self::Var(var) => (2, var.0.into_py_any(py)?),
        }
        .into_py_any(py)
    }

    fn from_pickle(b: &Bound<PyAny>) -> PyResult<Self> {
        let tuple: Bound<PyTuple> = b.extract()?;
        let wire_type: usize = tuple.get_item(0)?.extract()?;
        if wire_type == 0 {
            Ok(Self::Qubit(Qubit(tuple.get_item(1)?.extract()?)))
        } else if wire_type == 1 {
            Ok(Self::Clbit(Clbit(tuple.get_item(1)?.extract()?)))
        } else if wire_type == 2 {
            Ok(Self::Var(Var(tuple.get_item(1)?.extract()?)))
        } else {
            Err(PyTypeError::new_err("Invalid wire type"))
        }
    }
}

/// Quantum circuit as a directed acyclic graph.
///
/// There are 3 types of nodes in the graph: inputs, outputs, and operations.
/// The nodes are connected by directed edges that correspond to qubits and
/// bits.
#[pyclass(module = "qiskit._accelerate.circuit")]
#[derive(Clone, Debug)]
pub struct DAGCircuit {
    /// Circuit name.  Generally, this corresponds to the name
    /// of the QuantumCircuit from which the DAG was generated.
    #[pyo3(get, set)]
    name: Option<String>,
    /// Circuit metadata
    #[pyo3(get, set)]
    metadata: Option<PyObject>,

    dag: StableDiGraph<NodeType, Wire>,

    qregs: RegisterData<QuantumRegister>,
    cregs: RegisterData<ClassicalRegister>,

    /// The cache used to intern instruction qargs.
    qargs_interner: Interner<[Qubit]>,
    /// The cache used to intern instruction cargs.
    cargs_interner: Interner<[Clbit]>,
    /// Qubits registered in the circuit.
    qubits: ObjectRegistry<Qubit, ShareableQubit>,
    /// Clbits registered in the circuit.
    clbits: ObjectRegistry<Clbit, ShareableClbit>,
    /// Variables registered in the circuit.
    vars: ObjectRegistry<Var, expr::Var>,
    /// Stretches registered in the circuit.
    stretches: ObjectRegistry<Stretch, expr::Stretch>,
    /// Global phase.
    global_phase: Param,
    /// Duration.
    duration: Option<PyObject>,
    /// Unit of duration.
    unit: String,

    // Note: these are tracked separately from `qubits` and `clbits`
    // because it's not yet clear if the Rust concept of a native Qubit
    // and Clbit should correspond directly to the numerical Python
    // index that users see in the Python API.
    /// The index locations of bits, and their positions within
    /// registers.
    qubit_locations: BitLocator<ShareableQubit, QuantumRegister>,
    clbit_locations: BitLocator<ShareableClbit, ClassicalRegister>,

    /// Map from qubit to input and output nodes of the graph.
    qubit_io_map: Vec<[NodeIndex; 2]>,

    /// Map from clbit to input and output nodes of the graph.
    clbit_io_map: Vec<[NodeIndex; 2]>,

    /// Map from var to input and output nodes of the graph.
    var_io_map: Vec<[NodeIndex; 2]>,

    /// Operation kind to count
    op_names: IndexMap<String, usize, RandomState>,

    /// Identifiers, in order of their addition to the DAG.
    identifier_info: IndexMap<String, DAGIdentifierInfo, RandomState>,

    vars_input: HashSet<Var>,
    vars_capture: HashSet<Var>,
    vars_declare: HashSet<Var>,

    stretches_capture: HashSet<Stretch>,
    stretches_declare: Vec<Stretch>,
}

#[derive(Clone, Debug)]
struct PyLegacyResources {
    clbits: Py<PyTuple>,
    cregs: Py<PyTuple>,
}

fn condition_resources(condition: &Bound<PyAny>) -> PyResult<PyLegacyResources> {
    let res = imports::CONTROL_FLOW_CONDITION_RESOURCES
        .get_bound(condition.py())
        .call1((condition,))?;
    Ok(PyLegacyResources {
        clbits: res.getattr("clbits")?.downcast_into_exact()?.unbind(),
        cregs: res.getattr("cregs")?.downcast_into_exact()?.unbind(),
    })
}

fn node_resources(node: &Bound<PyAny>) -> PyResult<PyLegacyResources> {
    let res = imports::CONTROL_FLOW_NODE_RESOURCES
        .get_bound(node.py())
        .call1((node,))?;
    Ok(PyLegacyResources {
        clbits: res.getattr("clbits")?.downcast_into_exact()?.unbind(),
        cregs: res.getattr("cregs")?.downcast_into_exact()?.unbind(),
    })
}

#[derive(IntoPyObject)]
struct PyVariableMapper {
    mapper: Py<PyAny>,
}

impl PyVariableMapper {
    fn new(
        py: Python,
        target_cregs: Bound<PyAny>,
        bit_map: Option<Bound<PyDict>>,
        var_map: Option<Bound<PyDict>>,
        add_register: Option<Py<PyAny>>,
    ) -> PyResult<Self> {
        let kwargs: HashMap<&str, Option<Py<PyAny>>> =
            HashMap::from_iter([("add_register", add_register)]);
        Ok(PyVariableMapper {
            mapper: imports::VARIABLE_MAPPER
                .get_bound(py)
                .call(
                    (target_cregs, bit_map, var_map),
                    Some(&kwargs.into_py_dict(py)?),
                )?
                .unbind(),
        })
    }

    fn map_condition<'py>(
        &self,
        condition: &Bound<'py, PyAny>,
        allow_reorder: bool,
    ) -> PyResult<Bound<'py, PyAny>> {
        let py = condition.py();
        let kwargs: HashMap<&str, bool> = HashMap::from_iter([("allow_reorder", allow_reorder)]);
        self.mapper.bind(py).call_method(
            intern!(py, "map_condition"),
            (condition,),
            Some(&kwargs.into_py_dict(py)?),
        )
    }

    fn map_target<'py>(&self, target: &Bound<'py, PyAny>) -> PyResult<Bound<'py, PyAny>> {
        let py = target.py();
        self.mapper
            .bind(py)
            .call_method1(intern!(py, "map_target"), (target,))
    }
}

#[pyfunction]
fn reject_new_register(reg: &Bound<PyAny>) -> PyResult<()> {
    Err(DAGCircuitError::new_err(format!(
        "No register with '{:?}' to map this expression onto.",
        reg.getattr("bits")?
    )))
}

#[pyclass(name = "BitLocations", module = "qiskit._accelerate.circuit", sequence)]
#[derive(Clone, Debug)]
pub struct PyBitLocations {
    #[pyo3(get)]
    pub index: usize,
    #[pyo3(get)]
    pub registers: Py<PyList>,
}

#[pymethods]
impl PyBitLocations {
    #[new]
    /// Creates a new instance of [PyBitLocations]
    pub fn new(index: usize, registers: Py<PyList>) -> Self {
        Self { index, registers }
    }

    fn __eq__(slf: Bound<Self>, other: Bound<PyAny>) -> PyResult<bool> {
        let borrowed = slf.borrow();
        if let Ok(other) = other.downcast::<Self>() {
            let other_borrowed = other.borrow();
            Ok(borrowed.index == other_borrowed.index
                && slf.getattr("registers")?.eq(other.getattr("registers")?)?)
        } else if let Ok(other) = other.downcast::<PyTuple>() {
            Ok(slf.getattr("index")?.eq(other.get_item(0)?)?
                && slf.getattr("registers")?.eq(other.get_item(1)?)?)
        } else {
            Ok(false)
        }
    }

    fn __iter__(slf: Bound<Self>) -> PyResult<Bound<PyIterator>> {
        (slf.getattr("index")?, slf.getattr("registers")?)
            .into_bound_py_any(slf.py())?
            .try_iter()
    }

    fn __repr__(slf: Bound<Self>) -> PyResult<String> {
        Ok(format!(
            "{}(index={} registers={})",
            slf.get_type().name()?,
            slf.getattr("index")?.repr()?,
            slf.getattr("registers")?.repr()?
        ))
    }

    fn __getnewargs__(slf: Bound<Self>) -> PyResult<(Bound<PyAny>, Bound<PyAny>)> {
        Ok((slf.getattr("index")?, slf.getattr("registers")?))
    }

    fn __getitem__(&self, py: Python, index: PySequenceIndex<'_>) -> PyResult<PyObject> {
        let getter = |index: usize| -> PyResult<PyObject> {
            match index {
                0 => self.index.into_py_any(py),
                1 => Ok(self.registers.clone_ref(py).into_any()),
                _ => Err(PyIndexError::new_err("index out of range")),
            }
        };
        if let Ok(index) = index.with_len(2) {
            match index {
                crate::slice::SequenceIndex::Int(index) => getter(index),
                _ => PyTuple::new(py, index.iter().map(|idx| getter(idx).unwrap()))
                    .map(|obj| obj.into_any().unbind()),
            }
        } else {
            Err(PyIndexError::new_err("index out of range"))
        }
    }

    #[staticmethod]
    fn __len__() -> usize {
        2
    }
}

#[derive(Copy, Clone, Debug)]
enum DAGVarType {
    Input = 0,
    Capture = 1,
    Declare = 2,
}

#[derive(Clone, Debug)]
struct DAGVarInfo {
    var: Var,
    type_: DAGVarType,
    in_node: NodeIndex,
    out_node: NodeIndex,
}

impl DAGVarInfo {
    fn to_pickle(&self, py: Python) -> PyResult<PyObject> {
        (
            self.var.0,
            self.type_ as u8,
            self.in_node.index(),
            self.out_node.index(),
        )
            .into_py_any(py)
    }

    fn from_pickle(ob: &Bound<PyAny>) -> PyResult<Self> {
        let val_tuple = ob.downcast::<PyTuple>()?;
        Ok(DAGVarInfo {
            var: Var(val_tuple.get_item(0)?.extract()?),
            type_: match val_tuple.get_item(1)?.extract::<u8>()? {
                0 => DAGVarType::Input,
                1 => DAGVarType::Capture,
                2 => DAGVarType::Declare,
                _ => return Err(PyValueError::new_err("Invalid var type")),
            },
            in_node: NodeIndex::new(val_tuple.get_item(2)?.extract()?),
            out_node: NodeIndex::new(val_tuple.get_item(3)?.extract()?),
        })
    }
}

#[derive(Copy, Clone, Debug)]
enum DAGStretchType {
    Capture = 0,
    Declare = 1,
}

#[derive(Clone, Debug)]
struct DAGStretchInfo {
    stretch: Stretch,
    type_: DAGStretchType,
}

impl DAGStretchInfo {
    fn to_pickle(&self, py: Python) -> PyResult<PyObject> {
        (self.stretch.0, self.type_ as u8).into_py_any(py)
    }

    fn from_pickle(ob: &Bound<PyAny>) -> PyResult<Self> {
        let val_tuple = ob.downcast::<PyTuple>()?;
        Ok(DAGStretchInfo {
            stretch: Stretch(val_tuple.get_item(0)?.extract()?),
            type_: match val_tuple.get_item(1)?.extract::<u8>()? {
                0 => DAGStretchType::Capture,
                1 => DAGStretchType::Declare,
                _ => return Err(PyValueError::new_err("Invalid stretch type")),
            },
        })
    }
}

#[derive(Clone, Debug)]
enum DAGIdentifierInfo {
    Stretch(DAGStretchInfo),
    Var(DAGVarInfo),
}

impl DAGIdentifierInfo {
    fn to_pickle(&self, py: Python) -> PyResult<PyObject> {
        match self {
            DAGIdentifierInfo::Stretch(info) => (0, info.to_pickle(py)?).into_py_any(py),
            DAGIdentifierInfo::Var(info) => (1, info.to_pickle(py)?).into_py_any(py),
        }
    }

    fn from_pickle(ob: &Bound<PyAny>) -> PyResult<Self> {
        let val_tuple = ob.downcast::<PyTuple>()?;
        match val_tuple.get_item(0)?.extract::<u8>()? {
            0 => Ok(DAGIdentifierInfo::Stretch(DAGStretchInfo::from_pickle(
                &val_tuple.get_item(1)?,
            )?)),
            1 => Ok(DAGIdentifierInfo::Var(DAGVarInfo::from_pickle(
                &val_tuple.get_item(1)?,
            )?)),
            _ => Err(PyValueError::new_err("Invalid identifier info type")),
        }
    }
}

#[pymethods]
impl DAGCircuit {
    #[new]
    pub fn py_new(py: Python) -> PyResult<Self> {
        let mut out = Self::new()?;
        out.metadata = Some(PyDict::new(py).unbind().into());
        Ok(out)
    }

    /// Returns the dict containing the QuantumRegisters in the circuit
    #[getter]
    fn get_qregs(&self, py: Python) -> &Py<PyDict> {
        self.qregs.cached(py)
    }

    /// Returns a dict mapping Clbit instances to tuple comprised of 0) the
    /// corresponding index in circuit.clbits and 1) a list of
    /// Register-int pairs for each Register containing the Bit and its index
    /// within that register.
    #[getter("_qubit_indices")]
    pub fn get_qubit_locations(&self, py: Python) -> &Py<PyDict> {
        self.qubit_locations.cached(py)
    }

    /// Returns the dict containing the QuantumRegisters in the circuit
    #[getter]
    fn get_cregs(&self, py: Python) -> &Py<PyDict> {
        self.cregs.cached(py)
    }

    /// Returns a dict mapping Clbit instances to tuple comprised of 0) the
    /// corresponding index in circuit.clbits and 1) a list of
    /// Register-int pairs for each Register containing the Bit and its index
    /// within that register.
    #[getter("_clbit_indices")]
    pub fn get_clbit_locations(&self, py: Python) -> &Py<PyDict> {
        self.clbit_locations.cached(py)
    }

    /// Returns the total duration of the circuit, set by a scheduling transpiler pass. Its unit is
    /// specified by :attr:`.unit`
    ///
    /// DEPRECATED since Qiskit 1.3.0 and will be removed in Qiskit 3.0.0
    #[getter("duration")]
    fn get_duration(&self, py: Python) -> PyResult<Option<Py<PyAny>>> {
        imports::WARNINGS_WARN.get_bound(py).call1((
            intern!(
                py,
                concat!(
                    "The property ``qiskit.dagcircuit.dagcircuit.DAGCircuit.duration`` is ",
                    "deprecated as of Qiskit 1.3.0. It will be removed in Qiskit 3.0.0.",
                )
            ),
            py.get_type::<PyDeprecationWarning>(),
            1,
        ))?;
        self.get_internal_duration(py)
    }

    /// Returns the total duration of the circuit for internal use (no deprecation warning).
    ///
    /// To be removed with get_duration.
    #[getter("_duration")]
    fn get_internal_duration(&self, py: Python) -> PyResult<Option<Py<PyAny>>> {
        Ok(self.duration.as_ref().map(|x| x.clone_ref(py)))
    }

    /// Sets the total duration of the circuit, set by a scheduling transpiler pass. Its unit is
    /// specified by :attr:`.unit`
    ///
    /// DEPRECATED since Qiskit 1.3.0 and will be removed in Qiskit 3.0.0
    #[setter("duration")]
    fn set_duration(&mut self, py: Python, duration: Option<PyObject>) -> PyResult<()> {
        imports::WARNINGS_WARN.get_bound(py).call1((
            intern!(
                py,
                concat!(
                    "The property ``qiskit.dagcircuit.dagcircuit.DAGCircuit.duration`` is ",
                    "deprecated as of Qiskit 1.3.0. It will be removed in Qiskit 3.0.0.",
                )
            ),
            py.get_type::<PyDeprecationWarning>(),
            1,
        ))?;
        self.set_internal_duration(duration);
        Ok(())
    }

    /// Sets the total duration of the circuit for internal use (no deprecation warning).
    ///
    /// To be removed with set_duration.
    #[setter("_duration")]
    fn set_internal_duration(&mut self, duration: Option<PyObject>) {
        self.duration = duration
    }

    /// Returns the unit that duration is specified in.
    ///
    /// DEPRECATED since Qiskit 1.3.0 and will be removed in Qiskit 3.0.0
    #[getter]
    fn get_unit(&self, py: Python) -> PyResult<String> {
        imports::WARNINGS_WARN.get_bound(py).call1((
            intern!(
                py,
                concat!(
                    "The property ``qiskit.dagcircuit.dagcircuit.DAGCircuit.unit`` is ",
                    "deprecated as of Qiskit 1.3.0. It will be removed in Qiskit 3.0.0.",
                )
            ),
            py.get_type::<PyDeprecationWarning>(),
            1,
        ))?;
        self.get_internal_unit()
    }

    /// Returns the unit that duration is specified in for internal use (no deprecation warning).
    ///
    /// To be removed with get_unit.
    #[getter("_unit")]
    fn get_internal_unit(&self) -> PyResult<String> {
        Ok(self.unit.clone())
    }

    /// Sets the unit that duration is specified in.
    ///
    /// DEPRECATED since Qiskit 1.3.0 and will be removed in Qiskit 3.0.0
    #[setter("unit")]
    fn set_unit(&mut self, py: Python, unit: String) -> PyResult<()> {
        imports::WARNINGS_WARN.get_bound(py).call1((
            intern!(
                py,
                concat!(
                    "The property ``qiskit.dagcircuit.dagcircuit.DAGCircuit.unit`` is ",
                    "deprecated as of Qiskit 1.3.0. It will be removed in Qiskit 3.0.0.",
                )
            ),
            py.get_type::<PyDeprecationWarning>(),
            1,
        ))?;
        self.set_internal_unit(unit);
        Ok(())
    }

    /// Sets the unit that duration is specified in for internal use (no deprecation warning).
    ///
    /// To be removed with set_unit.
    #[setter("_unit")]
    fn set_internal_unit(&mut self, unit: String) {
        self.unit = unit
    }

    #[getter]
    fn input_map(&self, py: Python) -> PyResult<Py<PyDict>> {
        let out_dict = PyDict::new(py);
        for (qubit, indices) in self
            .qubit_io_map
            .iter()
            .enumerate()
            .map(|(idx, indices)| (Qubit::new(idx), indices))
        {
            out_dict.set_item(
                self.qubits.get(qubit).unwrap(),
                self.get_node(py, indices[0])?,
            )?;
        }
        for (clbit, indices) in self
            .clbit_io_map
            .iter()
            .enumerate()
            .map(|(idx, indices)| (Clbit::new(idx), indices))
        {
            out_dict.set_item(
                self.clbits.get(clbit).unwrap(),
                self.get_node(py, indices[0])?,
            )?;
        }
        for (var, indices) in self
            .var_io_map
            .iter()
            .enumerate()
            .map(|(idx, indices)| (Var::new(idx), indices))
        {
            out_dict.set_item(
                self.vars.get(var).unwrap().clone().into_pyobject(py)?,
                self.get_node(py, indices[0])?,
            )?;
        }
        Ok(out_dict.unbind())
    }

    #[getter]
    fn output_map(&self, py: Python) -> PyResult<Py<PyDict>> {
        let out_dict = PyDict::new(py);
        for (qubit, indices) in self
            .qubit_io_map
            .iter()
            .enumerate()
            .map(|(idx, indices)| (Qubit::new(idx), indices))
        {
            out_dict.set_item(
                self.qubits.get(qubit).unwrap(),
                self.get_node(py, indices[1])?,
            )?;
        }
        for (clbit, indices) in self
            .clbit_io_map
            .iter()
            .enumerate()
            .map(|(idx, indices)| (Clbit::new(idx), indices))
        {
            out_dict.set_item(
                self.clbits.get(clbit).unwrap(),
                self.get_node(py, indices[1])?,
            )?;
        }
        for (var, indices) in self
            .var_io_map
            .iter()
            .enumerate()
            .map(|(idx, indices)| (Var::new(idx), indices))
        {
            out_dict.set_item(
                self.vars.get(var).unwrap().clone().into_pyobject(py)?,
                self.get_node(py, indices[1])?,
            )?;
        }
        Ok(out_dict.unbind())
    }

    fn __getstate__(&self, py: Python) -> PyResult<Py<PyDict>> {
        let out_dict = PyDict::new(py);
        out_dict.set_item("name", self.name.clone())?;
        out_dict.set_item("metadata", self.metadata.as_ref().map(|x| x.clone_ref(py)))?;
        out_dict.set_item("qregs", self.qregs.cached(py))?;
        out_dict.set_item("cregs", self.cregs.cached(py))?;
        out_dict.set_item("global_phase", self.global_phase.clone())?;
        out_dict.set_item(
            "qubit_io_map",
            self.qubit_io_map
                .iter()
                .enumerate()
                .map(|(k, v)| (k, [v[0].index(), v[1].index()]))
                .into_py_dict(py)?,
        )?;
        out_dict.set_item(
            "clbit_io_map",
            self.clbit_io_map
                .iter()
                .enumerate()
                .map(|(k, v)| (k, [v[0].index(), v[1].index()]))
                .into_py_dict(py)?,
        )?;
        out_dict.set_item(
            "var_io_map",
            self.var_io_map
                .iter()
                .enumerate()
                .map(|(k, v)| (k, [v[0].index(), v[1].index()]))
                .into_py_dict(py)?,
        )?;
        out_dict.set_item("op_name", self.op_names.clone())?;
        out_dict.set_item(
            "identifier_info",
            self.identifier_info
                .iter()
                .map(|(k, v)| (k, v.clone().to_pickle(py).unwrap()))
                .into_py_dict(py)?,
        )?;
        out_dict.set_item("qubits", self.qubits.objects())?;
        out_dict.set_item("clbits", self.clbits.objects())?;
        out_dict.set_item("vars", self.vars.objects().clone())?;
        out_dict.set_item("stretches", self.stretches.objects().clone())?;
        let mut nodes: Vec<PyObject> = Vec::with_capacity(self.dag.node_count());
        for node_idx in self.dag.node_indices() {
            let node_data = self.get_node(py, node_idx)?;
            nodes.push((node_idx.index(), node_data).into_py_any(py)?);
        }
        out_dict.set_item("nodes", nodes)?;
        out_dict.set_item(
            "nodes_removed",
            self.dag.node_count() != self.dag.node_bound(),
        )?;
        let mut edges: Vec<PyObject> = Vec::with_capacity(self.dag.edge_bound());
        // edges are saved with none (deleted edges) instead of their index to save space
        for i in 0..self.dag.edge_bound() {
            let idx = EdgeIndex::new(i);
            let edge = match self.dag.edge_weight(idx) {
                Some(edge_w) => {
                    let endpoints = self.dag.edge_endpoints(idx).unwrap();
                    (
                        endpoints.0.index(),
                        endpoints.1.index(),
                        edge_w.to_pickle(py)?,
                    )
                        .into_py_any(py)?
                }
                None => py.None(),
            };
            edges.push(edge);
        }
        out_dict.set_item("edges", edges)?;
        Ok(out_dict.unbind())
    }

    fn __setstate__(&mut self, py: Python, state: PyObject) -> PyResult<()> {
        let dict_state = state.downcast_bound::<PyDict>(py)?;
        self.name = dict_state.get_item("name")?.unwrap().extract()?;
        self.metadata = dict_state.get_item("metadata")?.unwrap().extract()?;
        self.qregs =
            RegisterData::from_mapping(dict_state.get_item("qregs")?.unwrap().extract::<IndexMap<
                String,
                QuantumRegister,
                ::ahash::RandomState,
            >>()?);
        self.cregs =
            RegisterData::from_mapping(dict_state.get_item("cregs")?.unwrap().extract::<IndexMap<
                String,
                ClassicalRegister,
                ::ahash::RandomState,
            >>()?);
        self.global_phase = dict_state.get_item("global_phase")?.unwrap().extract()?;
        self.op_names = dict_state.get_item("op_name")?.unwrap().extract()?;
        let binding = dict_state.get_item("identifier_info")?.unwrap();
        let identifier_info_raw = binding.downcast::<PyDict>().unwrap();
        self.identifier_info =
            IndexMap::with_capacity_and_hasher(identifier_info_raw.len(), RandomState::default());
        for (key, value) in identifier_info_raw.iter() {
            let name = key.extract()?;
            let info = DAGIdentifierInfo::from_pickle(&value)?;
            match &info {
                DAGIdentifierInfo::Stretch(info) => match info.type_ {
                    DAGStretchType::Capture => {
                        self.stretches_capture.insert(info.stretch);
                    }
                    DAGStretchType::Declare => {
                        self.stretches_declare.push(info.stretch);
                    }
                },
                DAGIdentifierInfo::Var(info) => match info.type_ {
                    DAGVarType::Input => {
                        self.vars_input.insert(info.var);
                    }
                    DAGVarType::Capture => {
                        self.vars_capture.insert(info.var);
                    }
                    DAGVarType::Declare => {
                        self.vars_declare.insert(info.var);
                    }
                },
            }
            self.identifier_info.insert(name, info);
        }
        let binding = dict_state.get_item("qubits")?.unwrap();
        let qubits_raw = binding.extract::<Vec<ShareableQubit>>()?;
        for bit in qubits_raw.into_iter() {
            self.qubits.add(bit, false)?;
        }
        let binding = dict_state.get_item("clbits")?.unwrap();
        let clbits_raw = binding.extract::<Vec<ShareableClbit>>()?;
        for bit in clbits_raw.into_iter() {
            self.clbits.add(bit, false)?;
        }
        let binding = dict_state.get_item("vars")?.unwrap();
        let vars_raw = binding.downcast::<PyList>()?;
        for v in vars_raw.iter() {
            self.vars.add(v.extract()?, false)?;
        }
        let binding = dict_state.get_item("stretches")?.unwrap();
        let stretches_raw = binding.downcast::<PyList>()?;
        for s in stretches_raw.iter() {
            self.stretches.add(s.extract()?, false)?;
        }
        let binding = dict_state.get_item("qubit_io_map")?.unwrap();
        let qubit_index_map_raw = binding.downcast::<PyDict>().unwrap();
        self.qubit_io_map = Vec::with_capacity(qubit_index_map_raw.len());
        for (_k, v) in qubit_index_map_raw.iter() {
            let indices: [usize; 2] = v.extract()?;
            self.qubit_io_map
                .push([NodeIndex::new(indices[0]), NodeIndex::new(indices[1])]);
        }
        let binding = dict_state.get_item("clbit_io_map")?.unwrap();
        let clbit_index_map_raw = binding.downcast::<PyDict>().unwrap();
        self.clbit_io_map = Vec::with_capacity(clbit_index_map_raw.len());
        for (_k, v) in clbit_index_map_raw.iter() {
            let indices: [usize; 2] = v.extract()?;
            self.clbit_io_map
                .push([NodeIndex::new(indices[0]), NodeIndex::new(indices[1])]);
        }
        let binding = dict_state.get_item("var_io_map")?.unwrap();
        let var_index_map_raw = binding.downcast::<PyDict>().unwrap();
        self.var_io_map = Vec::with_capacity(var_index_map_raw.len());
        for (_k, v) in var_index_map_raw.iter() {
            let indices: [usize; 2] = v.extract()?;
            self.var_io_map
                .push([NodeIndex::new(indices[0]), NodeIndex::new(indices[1])]);
        }
        // Rebuild Graph preserving index holes:
        let binding = dict_state.get_item("nodes")?.unwrap();
        let nodes_lst = binding.downcast::<PyList>()?;
        let binding = dict_state.get_item("edges")?.unwrap();
        let edges_lst = binding.downcast::<PyList>()?;
        let node_removed: bool = dict_state.get_item("nodes_removed")?.unwrap().extract()?;
        self.dag = StableDiGraph::default();
        if !node_removed {
            for item in nodes_lst.iter() {
                let node_w = item.downcast::<PyTuple>().unwrap().get_item(1).unwrap();
                let weight = self.pack_into(py, &node_w)?;
                self.dag.add_node(weight);
            }
        } else if nodes_lst.len() == 1 {
            // graph has only one node, handle logic here to save one if in the loop later
            let binding = nodes_lst.get_item(0).unwrap();
            let item = binding.downcast::<PyTuple>().unwrap();
            let node_idx: usize = item.get_item(0).unwrap().extract().unwrap();
            let node_w = item.get_item(1).unwrap();

            for _i in 0..node_idx {
                self.dag.add_node(NodeType::QubitIn(Qubit(u32::MAX)));
            }
            let weight = self.pack_into(py, &node_w)?;
            self.dag.add_node(weight);
            for i in 0..node_idx {
                self.dag.remove_node(NodeIndex::new(i));
            }
        } else {
            let binding = nodes_lst.get_item(nodes_lst.len() - 1).unwrap();
            let last_item = binding.downcast::<PyTuple>().unwrap();

            // list of temporary nodes that will be removed later to re-create holes
            let node_bound_1: usize = last_item.get_item(0).unwrap().extract().unwrap();
            let mut tmp_nodes: Vec<NodeIndex> =
                Vec::with_capacity(node_bound_1 + 1 - nodes_lst.len());

            for item in nodes_lst {
                let item = item.downcast::<PyTuple>().unwrap();
                let next_index: usize = item.get_item(0).unwrap().extract().unwrap();
                let weight: PyObject = item.get_item(1).unwrap().extract().unwrap();
                while next_index > self.dag.node_bound() {
                    // node does not exist
                    let tmp_node = self.dag.add_node(NodeType::QubitIn(Qubit(u32::MAX)));
                    tmp_nodes.push(tmp_node);
                }
                // add node to the graph, and update the next available node index
                let weight = self.pack_into(py, weight.bind(py))?;
                self.dag.add_node(weight);
            }
            // Remove any temporary nodes we added
            for tmp_node in tmp_nodes {
                self.dag.remove_node(tmp_node);
            }
        }

        // to ensure O(1) on edge deletion, use a temporary node to store missing edges
        let tmp_node = self.dag.add_node(NodeType::QubitIn(Qubit(u32::MAX)));

        for item in edges_lst {
            if item.is_none() {
                // add a temporary edge that will be deleted later to re-create the hole
                self.dag
                    .add_edge(tmp_node, tmp_node, Wire::Qubit(Qubit(u32::MAX)));
            } else {
                let triple = item.downcast::<PyTuple>().unwrap();
                let edge_p: usize = triple.get_item(0).unwrap().extract().unwrap();
                let edge_c: usize = triple.get_item(1).unwrap().extract().unwrap();
                let edge_w = Wire::from_pickle(&triple.get_item(2).unwrap())?;
                self.dag
                    .add_edge(NodeIndex::new(edge_p), NodeIndex::new(edge_c), edge_w);
            }
        }
        self.dag.remove_node(tmp_node);
        self.qubit_locations = BitLocator::with_capacity(self.qubits.len());
        for (index, qubit) in self.qubits.objects().iter().enumerate() {
            let registers = self
                .qregs
                .registers()
                .iter()
                .filter_map(|x| x.index_of(qubit).map(|y| (x.clone(), y)));
            self.qubit_locations
                .insert(qubit.clone(), BitLocations::new(index as u32, registers));
        }
        self.clbit_locations = BitLocator::with_capacity(self.clbits.len());
        for (index, clbit) in self.clbits.objects().iter().enumerate() {
            let registers = self
                .cregs
                .registers()
                .iter()
                .filter_map(|x| x.index_of(clbit).map(|y| (x.clone(), y)));
            self.clbit_locations
                .insert(clbit.clone(), BitLocations::new(index as u32, registers));
        }
        Ok(())
    }

    /// Returns the current sequence of registered :class:`.Qubit` instances as a list.
    ///
    /// .. warning::
    ///
    ///     Do not modify this list yourself.  It will invalidate the :class:`DAGCircuit` data
    ///     structures.
    ///
    /// Returns:
    ///     list(:class:`.Qubit`): The current sequence of registered qubits.
    #[getter(qubits)]
    pub fn py_qubits(&self, py: Python<'_>) -> Py<PyList> {
        self.qubits.cached(py).clone_ref(py)
    }

    /// Returns the current sequence of registered :class:`.Clbit`
    /// instances as a list.
    ///
    /// .. warning::
    ///
    ///     Do not modify this list yourself.  It will invalidate the :class:`DAGCircuit` data
    ///     structures.
    ///
    /// Returns:
    ///     list(:class:`.Clbit`): The current sequence of registered clbits.
    #[getter(clbits)]
    pub fn py_clbits(&self, py: Python<'_>) -> Py<PyList> {
        self.clbits.cached(py).clone_ref(py)
    }

    /// Return a list of the wires in order.
    #[getter]
    fn get_wires(&self, py: Python<'_>) -> PyResult<Py<PyList>> {
        let wires: Bound<PyList> = PyList::new(py, self.qubits.objects().iter())?;

        for clbit in self.clbits.objects().iter() {
            wires.append(clbit)?
        }

        let out_list = PyList::new(py, wires)?;
        for var in self.vars.objects() {
            out_list.append(var.clone().into_py_any(py)?)?;
        }
        Ok(out_list.unbind())
    }

    /// Returns the number of nodes in the dag.
    #[getter]
    fn get_node_counter(&self) -> usize {
        self.dag.node_count()
    }

    /// Return the global phase of the circuit.
    #[getter]
    pub fn get_global_phase(&self) -> Param {
        self.global_phase.clone()
    }

    /// Set the global phase of the circuit.
    ///
    /// Args:
    ///     angle (float, :class:`.ParameterExpression`): The phase angle.
    #[setter]
    pub fn set_global_phase(&mut self, angle: Param) -> PyResult<()> {
        match angle {
            Param::Float(angle) => {
                self.global_phase = Param::Float(angle.rem_euclid(2. * PI));
            }
            Param::ParameterExpression(angle) => {
                self.global_phase = Param::ParameterExpression(angle);
            }
            Param::Obj(_) => return Err(PyTypeError::new_err("Invalid type for global phase")),
        }
        Ok(())
    }

    /// Remove all operation nodes with the given name.
    fn remove_all_ops_named(&mut self, opname: &str) {
        let mut to_remove = Vec::new();
        for (id, weight) in self.dag.node_references() {
            if let NodeType::Operation(packed) = &weight {
                if opname == packed.op.name() {
                    to_remove.push(id);
                }
            }
        }
        for node in to_remove {
            self.remove_op_node(node);
        }
    }

    /// Add individual qubit wires.
    fn add_qubits(&mut self, qubits: Vec<Bound<PyAny>>) -> PyResult<()> {
        for bit in qubits.into_iter() {
            let Ok(bit) = bit.extract::<ShareableQubit>() else {
                return Err(DAGCircuitError::new_err("not a Qubit instance."));
            };
            if self.qubits.find(&bit).is_some() {
                return Err(DAGCircuitError::new_err(format!(
                    "duplicate qubits {bit:?}"
                )));
            }
            self.add_qubit_unchecked(bit)?;
        }
        Ok(())
    }

    /// Add individual qubit wires.
    fn add_clbits(&mut self, clbits: Vec<Bound<'_, PyAny>>) -> PyResult<()> {
        for bit in clbits.into_iter() {
            let Ok(bit) = bit.extract::<ShareableClbit>() else {
                return Err(DAGCircuitError::new_err("not a Clbit instance."));
            };
            if self.clbits.find(&bit).is_some() {
                return Err(DAGCircuitError::new_err(format!(
                    "duplicate clbits {bit:?}"
                )));
            }
            self.add_clbit_unchecked(bit)?;
        }
        Ok(())
    }

    /// Add all wires in a quantum register.
    pub fn add_qreg(&mut self, qreg: QuantumRegister) -> PyResult<()> {
        self.qregs
            .add_register(qreg.clone(), true)
            .map_err(|_| DAGCircuitError::new_err(format!("duplicate register {}", qreg.name())))?;

        for (index, bit) in qreg.bits().enumerate() {
            if self.qubits.find(&bit).is_none() {
                self.add_qubit_unchecked(bit.clone())?;
            }
            let locations: &mut BitLocations<QuantumRegister> =
                self.qubit_locations.get_mut(&bit).unwrap();
            locations.add_register(qreg.clone(), index);
        }
        Ok(())
    }

    /// Add all wires in a classical register.
    pub fn add_creg(&mut self, creg: ClassicalRegister) -> PyResult<()> {
        self.cregs
            .add_register(creg.clone(), true)
            .map_err(|_| DAGCircuitError::new_err(format!("duplicate register {}", creg.name())))?;

        for (index, bit) in creg.bits().enumerate() {
            if self.clbits.find(&bit).is_none() {
                self.add_clbit_unchecked(bit.clone())?;
            }
            let locations: &mut BitLocations<ClassicalRegister> =
                self.clbit_locations.get_mut(&bit).unwrap();
            locations.add_register(creg.clone(), index);
        }
        Ok(())
    }

    /// Finds locations in the circuit, by mapping the Qubit and Clbit to positional index
    /// BitLocations is defined as: BitLocations = namedtuple("BitLocations", ("index", "registers"))
    ///
    /// Args:
    ///     bit (Bit): The bit to locate.
    ///
    /// Returns:
    ///     namedtuple(int, List[Tuple(Register, int)]): A 2-tuple. The first element (``index``)
    ///         contains the index at which the ``Bit`` can be found (in either
    ///         :obj:`~DAGCircuit.qubits`, :obj:`~DAGCircuit.clbits`, depending on its
    ///         type). The second element (``registers``) is a list of ``(register, index)``
    ///         pairs with an entry for each :obj:`~Register` in the circuit which contains the
    ///         :obj:`~Bit` (and the index in the :obj:`~Register` at which it can be found).
    ///
    ///   Raises:
    ///     DAGCircuitError: If the supplied :obj:`~Bit` was of an unknown type.
    ///     DAGCircuitError: If the supplied :obj:`~Bit` could not be found on the circuit.
    fn find_bit<'py>(
        &self,
        py: Python<'py>,
        bit: &Bound<'py, PyAny>,
    ) -> PyResult<Bound<'py, PyBitLocations>> {
        if let Ok(qubit) = bit.extract::<ShareableQubit>() {
            self.qubit_locations
                .get(&qubit)
                .map(|location| location.clone().into_pyobject(py))
                .transpose()?
                .ok_or_else(|| {
                    DAGCircuitError::new_err(format!(
                        "Could not locate provided bit: {bit}. Has it been added to the DAGCircuit?"
                    ))
                })
        } else if let Ok(clbit) = bit.extract::<ShareableClbit>() {
            self.clbit_locations
                .get(&clbit)
                .map(|location| location.clone().into_pyobject(py))
                .transpose()?
                .ok_or_else(|| {
                    DAGCircuitError::new_err(format!(
                        "Could not locate provided bit: {bit}. Has it been added to the DAGCircuit?"
                    ))
                })
        } else {
            Err(DAGCircuitError::new_err(format!(
                "Could not locate bit of unknown type: {}",
                bit.get_type()
            )))
        }
    }

    /// Remove classical bits from the circuit. All bits MUST be idle.
    /// Any registers with references to at least one of the specified bits will
    /// also be removed.
    ///
    /// .. warning::
    ///     This method is rather slow, since it must iterate over the entire
    ///     DAG to fix-up bit indices.
    ///
    /// Args:
    ///     clbits (List[Clbit]): The bits to remove.
    ///
    /// Raises:
    ///     DAGCircuitError: a clbit is not a :obj:`.Clbit`, is not in the circuit,
    ///         or is not idle.
    #[pyo3(name = "remove_clbits", signature = (*clbits))]
    fn py_remove_clbits(&mut self, clbits: Vec<ShareableClbit>) -> PyResult<()> {
        let bit_iter = match self.clbits.map_objects(clbits.iter().cloned()) {
            Ok(bit_iter) => bit_iter,
            Err(_) => {
                return Err(DAGCircuitError::new_err(format!(
                    "clbits not in circuit: {clbits:?}"
                )))
            }
        };
        self.remove_clbits(bit_iter)
    }

    /// Remove classical registers from the circuit, leaving underlying bits
    /// in place.
    ///
    /// Raises:
    ///     DAGCircuitError: a creg is not a ClassicalRegister, or is not in
    ///     the circuit.
    #[pyo3(name = "remove_cregs", signature = (*cregs))]
    fn py_remove_cregs(&mut self, cregs: Vec<ClassicalRegister>) -> PyResult<()> {
        self.remove_cregs(cregs)
    }

    /// Remove quantum bits from the circuit. All bits MUST be idle.
    /// Any registers with references to at least one of the specified bits will
    /// also be removed.
    ///
    /// .. warning::
    ///     This method is rather slow, since it must iterate over the entire
    ///     DAG to fix-up bit indices.
    ///
    /// Args:
    ///     qubits (List[~qiskit.circuit.Qubit]): The bits to remove.
    ///
    /// Raises:
    ///     DAGCircuitError: a qubit is not a :obj:`~.circuit.Qubit`, is not in the circuit,
    ///         or is not idle.
    #[pyo3(name = "remove_qubits", signature = (*qubits))]
    pub fn py_remove_qubits(&mut self, qubits: Vec<ShareableQubit>) -> PyResult<()> {
        let bit_iter = match self.qubits.map_objects(qubits.iter().cloned()) {
            Ok(bit_iter) => bit_iter,
            Err(_) => {
                return Err(DAGCircuitError::new_err(format!(
                    "qubits not in circuit: {qubits:?}"
                )))
            }
        };
        self.remove_qubits(bit_iter)
    }

    /// Remove quantum registers from the circuit, leaving underlying bits
    /// in place.
    ///
    /// Raises:
    ///     DAGCircuitError: a qreg is not a QuantumRegister, or is not in
    ///     the circuit.
    #[pyo3(name = "remove_qregs", signature = (*qregs))]
    fn py_remove_qregs(&mut self, qregs: Vec<QuantumRegister>) -> PyResult<()> {
        // let self_bound_cregs = self.cregs.bind(py);
        let mut valid_regs: Vec<QuantumRegister> = Vec::new();
        for qregs in qregs.into_iter() {
            if let Some(reg) = self.qregs.get(qregs.name()) {
                if reg != &qregs {
                    return Err(DAGCircuitError::new_err(format!(
                        "creg not in circuit: {reg:?}"
                    )));
                }
                valid_regs.push(qregs);
            } else {
                return Err(DAGCircuitError::new_err(format!(
                    "creg not in circuit: {qregs:?}"
                )));
            }
        }

        // Use an iterator that will remove the registers from the circuit as it iterates.
        let valid_names = valid_regs.iter().map(|reg| {
            for (index, bit) in reg.bits().enumerate() {
                let bit_position = self.qubit_locations.get_mut(&bit).unwrap();
                bit_position.remove_register(reg, index);
            }
            reg.name().to_string()
        });
        self.qregs.remove_registers(valid_names);
        Ok(())
    }

    /// Verify that the condition is valid.
    ///
    /// Args:
    ///     name (string): used for error reporting
    ///     condition (tuple or None): a condition tuple (ClassicalRegister, int) or (Clbit, bool)
    ///
    /// Raises:
    ///     DAGCircuitError: if conditioning on an invalid register
    fn _check_condition(&self, py: Python, name: &str, condition: &Bound<PyAny>) -> PyResult<()> {
        if condition.is_none() {
            return Ok(());
        }

        let resources = condition_resources(condition)?;
        for reg in resources.cregs.bind(py) {
            if !self
                .cregs
                .contains_key(reg.getattr(intern!(py, "name"))?.to_string().as_str())
            {
                return Err(DAGCircuitError::new_err(format!(
                    "invalid creg in condition for {name}"
                )));
            }
        }

        for bit in resources.clbits.bind(py) {
            let bit: ShareableClbit = bit.extract()?;
            if self.clbits.find(&bit).is_none() {
                return Err(DAGCircuitError::new_err(format!(
                    "invalid clbits in condition for {name}"
                )));
            }
        }

        Ok(())
    }

    /// Return a copy of self with the same structure but empty.
    ///
    /// That structure includes:
    ///     * name and other metadata
    ///     * global phase
    ///     * duration
    ///     * all the qubits and clbits, including the registers.
    ///
    /// Returns:
    ///     DAGCircuit: An empty copy of self.
    #[pyo3(signature = (*, vars_mode="alike"))]
    pub fn copy_empty_like(&self, vars_mode: &str) -> PyResult<Self> {
        let mut target_dag = DAGCircuit::with_capacity(
            self.num_qubits(),
            self.num_clbits(),
            Some(self.num_vars()),
            None,
            None,
            Some(self.num_stretches()),
        )?;
        target_dag.name.clone_from(&self.name);
        target_dag.global_phase = self.global_phase.clone();
        target_dag.duration.clone_from(&self.duration);
        target_dag.unit.clone_from(&self.unit);
        target_dag.metadata.clone_from(&self.metadata);
        target_dag.qargs_interner = self.qargs_interner.clone();
        target_dag.cargs_interner = self.cargs_interner.clone();

        for bit in self.qubits.objects() {
            target_dag.add_qubit_unchecked(bit.clone())?;
        }
        for bit in self.clbits.objects() {
            target_dag.add_clbit_unchecked(bit.clone())?;
        }
        for reg in self.qregs.registers() {
            target_dag.add_qreg(reg.clone())?;
        }
        for reg in self.cregs.registers() {
            target_dag.add_creg(reg.clone())?;
        }
        if vars_mode == "alike" {
            for info in self.identifier_info.values() {
                match info {
                    DAGIdentifierInfo::Stretch(DAGStretchInfo { stretch, type_ }) => {
                        let stretch = self.stretches.get(*stretch).unwrap().clone();
                        match type_ {
                            DAGStretchType::Capture => {
                                target_dag.add_captured_stretch(stretch)?;
                            }
                            DAGStretchType::Declare => {
                                target_dag.add_declared_stretch(stretch)?;
                            }
                        }
                    }
                    DAGIdentifierInfo::Var(DAGVarInfo { var, type_, .. }) => {
                        let var = self.vars.get(*var).unwrap().clone();
                        target_dag.add_var(var, *type_)?;
                    }
                }
            }
        } else if vars_mode == "captures" {
            for info in self.identifier_info.values() {
                match info {
                    DAGIdentifierInfo::Stretch(DAGStretchInfo { stretch, .. }) => {
                        let stretch = self.stretches.get(*stretch).unwrap().clone();
                        target_dag.add_captured_stretch(stretch)?;
                    }
                    DAGIdentifierInfo::Var(DAGVarInfo { var, .. }) => {
                        let var = self.vars.get(*var).unwrap().clone();
                        target_dag.add_var(var, DAGVarType::Capture)?;
                    }
                }
            }
        } else if vars_mode != "drop" {
            return Err(PyValueError::new_err(format!(
                "unknown vars_mode: '{vars_mode}'"
            )));
        }

        Ok(target_dag)
    }

    #[pyo3(signature=(node, check=false))]
    fn _apply_op_node_back(
        &mut self,
        py: Python,
        node: &Bound<PyAny>,
        check: bool,
    ) -> PyResult<()> {
        if let NodeType::Operation(inst) = self.pack_into(py, node)? {
            if check {
                self.check_op_addition(&inst)?;
            }

            self.push_back(inst)?;
            Ok(())
        } else {
            Err(PyTypeError::new_err("Invalid node type input"))
        }
    }

    /// Apply an operation to the output of the circuit.
    ///
    /// Args:
    ///     op (qiskit.circuit.Operation): the operation associated with the DAG node
    ///     qargs (tuple[~qiskit.circuit.Qubit]): qubits that op will be applied to
    ///     cargs (tuple[Clbit]): cbits that op will be applied to
    ///     check (bool): If ``True`` (default), this function will enforce that the
    ///         :class:`.DAGCircuit` data-structure invariants are maintained (all ``qargs`` are
    ///         :class:`~.circuit.Qubit`\\ s, all are in the DAG, etc).  If ``False``, the caller *must*
    ///         uphold these invariants itself, but the cost of several checks will be skipped.
    ///         This is most useful when building a new DAG from a source of known-good nodes.
    /// Returns:
    ///     DAGOpNode: the node for the op that was added to the dag
    ///
    /// Raises:
    ///     DAGCircuitError: if a leaf node is connected to multiple outputs
    #[pyo3(name = "apply_operation_back", signature = (op, qargs=None, cargs=None, *, check=true))]
    pub fn py_apply_operation_back(
        &mut self,
        py: Python,
        op: Bound<PyAny>,
        qargs: Option<TupleLikeArg>,
        cargs: Option<TupleLikeArg>,
        check: bool,
    ) -> PyResult<Py<PyAny>> {
        let py_op = op.extract::<OperationFromPython>()?;
        let qargs = qargs
            .map(|q| q.value.extract::<Vec<ShareableQubit>>())
            .transpose()?;
        let cargs = cargs
            .map(|c| c.value.extract::<Vec<ShareableClbit>>())
            .transpose()?;
        let node = {
            let qubits_id = self.qargs_interner.insert_owned(
                self.qubits
                    .map_objects(qargs.into_iter().flatten())?
                    .collect(),
            );
            let clbits_id = self.cargs_interner.insert_owned(
                self.clbits
                    .map_objects(cargs.into_iter().flatten())?
                    .collect(),
            );
            let instr = PackedInstruction {
                op: py_op.operation,
                qubits: qubits_id,
                clbits: clbits_id,
                params: (!py_op.params.is_empty()).then(|| Box::new(py_op.params)),
                label: py_op.label,
                #[cfg(feature = "cache_pygates")]
                py_op: op.unbind().into(),
            };

            if check {
                self.check_op_addition(&instr)?;
            }
            self.push_back(instr)?
        };

        self.get_node(py, node)
    }

    /// Apply an operation to the input of the circuit.
    ///
    /// Args:
    ///     op (qiskit.circuit.Operation): the operation associated with the DAG node
    ///     qargs (tuple[~qiskit.circuit.Qubit]): qubits that op will be applied to
    ///     cargs (tuple[Clbit]): cbits that op will be applied to
    ///     check (bool): If ``True`` (default), this function will enforce that the
    ///         :class:`.DAGCircuit` data-structure invariants are maintained (all ``qargs`` are
    ///         :class:`~.circuit.Qubit`\\ s, all are in the DAG, etc).  If ``False``, the caller *must*
    ///         uphold these invariants itself, but the cost of several checks will be skipped.
    ///         This is most useful when building a new DAG from a source of known-good nodes.
    /// Returns:
    ///     DAGOpNode: the node for the op that was added to the dag
    ///
    /// Raises:
    ///     DAGCircuitError: if initial nodes connected to multiple out edges
    #[pyo3(name = "apply_operation_front", signature = (op, qargs=None, cargs=None, *, check=true))]
    fn py_apply_operation_front(
        &mut self,
        py: Python,
        op: Bound<PyAny>,
        qargs: Option<TupleLikeArg>,
        cargs: Option<TupleLikeArg>,
        check: bool,
    ) -> PyResult<Py<PyAny>> {
        let py_op = op.extract::<OperationFromPython>()?;
        let qargs = qargs
            .map(|q| q.value.extract::<Vec<ShareableQubit>>())
            .transpose()?;
        let cargs = cargs
            .map(|c| c.value.extract::<Vec<ShareableClbit>>())
            .transpose()?;
        let node = {
            let qubits_id = self.qargs_interner.insert_owned(
                self.qubits
                    .map_objects(qargs.into_iter().flatten())?
                    .collect(),
            );
            let clbits_id = self.cargs_interner.insert_owned(
                self.clbits
                    .map_objects(cargs.into_iter().flatten())?
                    .collect(),
            );
            let instr = PackedInstruction {
                op: py_op.operation,
                qubits: qubits_id,
                clbits: clbits_id,
                params: (!py_op.params.is_empty()).then(|| Box::new(py_op.params)),
                label: py_op.label,
                #[cfg(feature = "cache_pygates")]
                py_op: op.unbind().into(),
            };

            if check {
                self.check_op_addition(&instr)?;
            }
            self.push_front(instr)?
        };

        self.get_node(py, node)
    }

    /// Compose the ``other`` circuit onto the output of this circuit.
    ///
    /// A subset of input wires of ``other`` are mapped
    /// to a subset of output wires of this circuit.
    ///
    /// ``other`` can be narrower or of equal width to ``self``.
    ///
    /// Args:
    ///     other (DAGCircuit): circuit to compose with self
    ///     qubits (list[~qiskit.circuit.Qubit|int]): qubits of self to compose onto.
    ///     clbits (list[Clbit|int]): clbits of self to compose onto.
    ///     front (bool): If True, front composition will be performed (not implemented yet)
    ///     inplace (bool): If True, modify the object. Otherwise return composed circuit.
    ///     inline_captures (bool): If ``True``, variables marked as "captures" in the ``other`` DAG
    ///         will be inlined onto existing uses of those same variables in ``self``.  If ``False``,
    ///         all variables in ``other`` are required to be distinct from ``self``, and they will
    ///         be added to ``self``.
    ///
    /// ..
    ///     Note: unlike `QuantumCircuit.compose`, there's no `var_remap` argument here.  That's
    ///     because the `DAGCircuit` inner-block structure isn't set up well to allow the recursion,
    ///     and `DAGCircuit.compose` is generally only used to rebuild a DAG from layers within
    ///     itself than to join unrelated circuits.  While there's no strong motivating use-case
    ///     (unlike the `QuantumCircuit` equivalent), it's safer and more performant to not provide
    ///     the option.
    ///
    /// Returns:
    ///    DAGCircuit: the composed dag (returns None if inplace==True).
    ///
    /// Raises:
    ///     DAGCircuitError: if ``other`` is wider or there are duplicate edge mappings.
    #[allow(clippy::too_many_arguments)]
    #[pyo3(name="compose", signature = (other, qubits=None, clbits=None, front=false, inplace=true, *, inline_captures=false))]
    fn py_compose(
        &mut self,
        py: Python,
        other: &DAGCircuit,
        qubits: Option<Bound<PyList>>,
        clbits: Option<Bound<PyList>>,
        front: bool,
        inplace: bool,
        inline_captures: bool,
    ) -> PyResult<Option<PyObject>> {
        if front {
            return Err(DAGCircuitError::new_err(
                "Front composition not supported yet.",
            ));
        }

        if other.qubits.len() > self.qubits.len() || other.clbits.len() > self.clbits.len() {
            return Err(DAGCircuitError::new_err(
                "Trying to compose with another DAGCircuit which has more 'in' edges.",
            ));
        }

        let qubits = qubits
            .map(|qubits| {
                qubits
                    .iter()
                    .map(|q| -> PyResult<ShareableQubit> {
                        if q.is_instance_of::<PyInt>() {
                            Ok(self.qubits.get(Qubit::new(q.extract()?)).unwrap().clone())
                        } else {
                            q.extract::<ShareableQubit>()
                        }
                    })
                    .collect::<PyResult<Vec<ShareableQubit>>>()
            })
            .transpose()?;

        let clbits = clbits
            .map(|clbits| {
                clbits
                    .iter()
                    .map(|c| -> PyResult<ShareableClbit> {
                        if c.is_instance_of::<PyInt>() {
                            Ok(self.clbits.get(Clbit::new(c.extract()?)).unwrap().clone())
                        } else {
                            c.extract::<ShareableClbit>()
                        }
                    })
                    .collect::<PyResult<Vec<ShareableClbit>>>()
            })
            .transpose()?;

        // Compose
        if inplace {
            self.compose(other, qubits.as_deref(), clbits.as_deref(), inline_captures)?;
            Ok(None)
        } else {
            let mut dag = self.clone();
            dag.compose(other, qubits.as_deref(), clbits.as_deref(), inline_captures)?;
            let out_obj = dag.into_py_any(py)?;
            Ok(Some(out_obj))
        }
    }

    /// Reverse the operations in the ``self`` circuit.
    ///
    /// Returns:
    ///     DAGCircuit: the reversed dag.
    fn reverse_ops<'py>(slf: PyRef<'py, Self>, py: Python<'py>) -> PyResult<Bound<'py, PyAny>> {
        let qc = imports::DAG_TO_CIRCUIT.get_bound(py).call1((slf,))?;
        let reversed = qc.call_method0("reverse_ops")?;
        imports::CIRCUIT_TO_DAG.get_bound(py).call1((reversed,))
    }

    /// Return idle wires.
    ///
    /// Args:
    ///     ignore (list(str)): List of node names to ignore. Default: []
    ///
    /// Yields:
    ///     Bit: Bit in idle wire.
    ///
    /// Raises:
    ///     DAGCircuitError: If the DAG is invalid
    #[pyo3(signature=(ignore=None))]
    fn idle_wires(&self, py: Python, ignore: Option<&Bound<PyList>>) -> PyResult<Py<PyIterator>> {
        let mut result: Vec<PyObject> = Vec::new();
        let wires = (0..self.qubit_io_map.len())
            .map(|idx| Wire::Qubit(Qubit::new(idx)))
            .chain((0..self.clbit_io_map.len()).map(|idx| Wire::Clbit(Clbit::new(idx))))
            .chain((0..self.var_io_map.len()).map(|idx| Wire::Var(Var::new(idx))));
        match ignore {
            Some(ignore) => {
                // Convert the list to a Rust set.
                let ignore_set = ignore
                    .into_iter()
                    .map(|s| s.extract())
                    .collect::<PyResult<HashSet<String>>>()?;
                for wire in wires {
                    let nodes_found = self.nodes_on_wire(wire, true).into_iter().any(|node| {
                        let weight = self.dag.node_weight(node).unwrap();
                        if let NodeType::Operation(packed) = weight {
                            !ignore_set.contains(packed.op.name())
                        } else {
                            false
                        }
                    });

                    if !nodes_found {
                        result.push(match wire {
                            Wire::Qubit(qubit) => {
                                self.qubits.get(qubit).unwrap().into_py_any(py)?
                            }
                            Wire::Clbit(clbit) => {
                                self.clbits.get(clbit).unwrap().into_py_any(py)?
                            }
                            Wire::Var(var) => {
                                self.vars.get(var).unwrap().clone().into_py_any(py)?
                            }
                        });
                    }
                }
            }
            None => {
                for wire in wires {
                    if self.is_wire_idle(wire) {
                        result.push(match wire {
                            Wire::Qubit(qubit) => {
                                self.qubits.get(qubit).unwrap().into_py_any(py)?
                            }
                            Wire::Clbit(clbit) => {
                                self.clbits.get(clbit).unwrap().into_py_any(py)?
                            }
                            Wire::Var(var) => {
                                self.vars.get(var).unwrap().clone().into_py_any(py)?
                            }
                        });
                    }
                }
            }
        }
        Ok(PyTuple::new(py, result)?.into_any().try_iter()?.unbind())
    }

    /// Return the number of operations.  If there is control flow present, this count may only
    /// be an estimate, as the complete control-flow path cannot be statically known.
    ///
    /// Args:
    ///     recurse: if ``True``, then recurse into control-flow operations.  For loops with
    ///         known-length iterators are counted unrolled.  If-else blocks sum both of the two
    ///         branches.  While loops are counted as if the loop body runs once only.  Defaults to
    ///         ``False`` and raises :class:`.DAGCircuitError` if any control flow is present, to
    ///         avoid silently returning a mostly meaningless number.
    ///
    /// Returns:
    ///     int: the circuit size
    ///
    /// Raises:
    ///     DAGCircuitError: if an unknown :class:`.ControlFlowOp` is present in a call with
    ///         ``recurse=True``, or any control flow is present in a non-recursive call.
    #[pyo3(signature= (*, recurse=false))]
    fn size(&self, py: Python, recurse: bool) -> PyResult<usize> {
        let mut length = self.num_ops();
        if !self.has_control_flow() {
            return Ok(length);
        }
        if !recurse {
            return Err(DAGCircuitError::new_err(concat!(
                "Size with control flow is ambiguous.",
                " You may use `recurse=True` to get a result",
                " but see this method's documentation for the meaning of this."
            )));
        }

        // Handle recursively.
        let circuit_to_dag = imports::CIRCUIT_TO_DAG.get_bound(py);
        for node in self.dag.node_weights() {
            let NodeType::Operation(node) = node else {
                continue;
            };
            if !node.op.control_flow() {
                continue;
            }
            let OperationRef::Instruction(inst) = node.op.view() else {
                panic!("control flow op must be an instruction");
            };
            let inst_bound = inst.instruction.bind(py);
            if inst_bound.is_instance(imports::FOR_LOOP_OP.get_bound(py))? {
                let blocks = inst_bound.getattr("blocks")?;
                let block_zero = blocks.get_item(0)?;
                let inner_dag: &DAGCircuit = &circuit_to_dag.call1((block_zero,))?.extract()?;
                length += node.params_view().len() * inner_dag.size(py, true)?
            } else if inst_bound.is_instance(imports::WHILE_LOOP_OP.get_bound(py))? {
                let blocks = inst_bound.getattr("blocks")?;
                let block_zero = blocks.get_item(0)?;
                let inner_dag: &DAGCircuit = &circuit_to_dag.call1((block_zero,))?.extract()?;
                length += inner_dag.size(py, true)?
            } else if inst_bound.is_instance(imports::IF_ELSE_OP.get_bound(py))?
                || inst_bound.is_instance(imports::SWITCH_CASE_OP.get_bound(py))?
            {
                let blocks = inst_bound.getattr("blocks")?;
                for block in blocks.try_iter()? {
                    let inner_dag: &DAGCircuit = &circuit_to_dag.call1((block?,))?.extract()?;
                    length += inner_dag.size(py, true)?;
                }
            } else {
                continue;
            }
            // We don't count a control-flow node itself!
            length -= 1;
        }
        Ok(length)
    }

    /// Return the circuit depth.  If there is control flow present, this count may only be an
    /// estimate, as the complete control-flow path cannot be statically known.
    ///
    /// Args:
    ///     recurse: if ``True``, then recurse into control-flow operations.  For loops
    ///         with known-length iterators are counted as if the loop had been manually unrolled
    ///         (*i.e.* with each iteration of the loop body written out explicitly).
    ///         If-else blocks take the longer case of the two branches.  While loops are counted as
    ///         if the loop body runs once only.  Defaults to ``False`` and raises
    ///         :class:`.DAGCircuitError` if any control flow is present, to avoid silently
    ///         returning a nonsensical number.
    ///
    /// Returns:
    ///     int: the circuit depth
    ///
    /// Raises:
    ///     DAGCircuitError: if not a directed acyclic graph
    ///     DAGCircuitError: if unknown control flow is present in a recursive call, or any control
    ///         flow is present in a non-recursive call.
    #[pyo3(signature= (*, recurse=false))]
    fn depth(&self, py: Python, recurse: bool) -> PyResult<usize> {
        if self.qubits.is_empty() && self.clbits.is_empty() && self.num_vars() == 0 {
            return Ok(0);
        }
        if !self.has_control_flow() {
            let weight_fn = |_| -> Result<usize, Infallible> { Ok(1) };
            return match rustworkx_core::dag_algo::longest_path(&self.dag, weight_fn).unwrap() {
                Some(res) => Ok(res.1 - 1),
                None => Err(DAGCircuitError::new_err("not a DAG")),
            };
        }
        if !recurse {
            return Err(DAGCircuitError::new_err(concat!(
                "Depth with control flow is ambiguous.",
                " You may use `recurse=True` to get a result",
                " but see this method's documentation for the meaning of this."
            )));
        }

        // Handle recursively.
        let circuit_to_dag = imports::CIRCUIT_TO_DAG.get_bound(py);
        let mut node_lookup: HashMap<NodeIndex, usize> = HashMap::new();
        for (node_index, node) in self.dag.node_references() {
            let NodeType::Operation(node) = node else {
                continue;
            };
            if !node.op.control_flow() {
                continue;
            }
            let OperationRef::Instruction(inst) = node.op.view() else {
                panic!("control flow op must be an instruction")
            };
            let inst_bound = inst.instruction.bind(py);
            let weight = if inst_bound.is_instance(imports::FOR_LOOP_OP.get_bound(py))? {
                node.params_view().len()
            } else {
                1
            };
            if weight == 0 {
                node_lookup.insert(node_index, 0);
            } else {
                let blocks = inst_bound.getattr("blocks")?;
                let mut block_weights: Vec<usize> = Vec::with_capacity(blocks.len()?);
                for block in blocks.try_iter()? {
                    let inner_dag: &DAGCircuit = &circuit_to_dag.call1((block?,))?.extract()?;
                    block_weights.push(inner_dag.depth(py, true)?);
                }
                node_lookup.insert(node_index, weight * block_weights.iter().max().unwrap());
            }
        }

        let weight_fn = |edge: EdgeReference<'_, Wire>| -> Result<usize, Infallible> {
            Ok(*node_lookup.get(&edge.target()).unwrap_or(&1))
        };
        match rustworkx_core::dag_algo::longest_path(&self.dag, weight_fn).unwrap() {
            Some(res) => Ok(res.1 - 1),
            None => Err(DAGCircuitError::new_err("not a DAG")),
        }
    }

    /// Return the total number of qubits + clbits used by the circuit.
    /// This function formerly returned the number of qubits by the calculation
    /// return len(self._wires) - self.num_clbits()
    /// but was changed by issue #2564 to return number of qubits + clbits
    /// with the new function DAGCircuit.num_qubits replacing the former
    /// semantic of DAGCircuit.width().
    pub fn width(&self) -> usize {
        self.qubits.len() + self.clbits.len() + self.num_vars()
    }

    /// Return the total number of qubits used by the circuit.
    /// num_qubits() replaces former use of width().
    /// DAGCircuit.width() now returns qubits + clbits for
    /// consistency with Circuit.width() [qiskit-terra #2564].
    pub fn num_qubits(&self) -> usize {
        self.qubits.len()
    }

    /// Return the total number of classical bits used by the circuit.
    pub fn num_clbits(&self) -> usize {
        self.clbits.len()
    }

    /// Get the number of op nodes in the DAG.
    #[inline]
    pub fn num_ops(&self) -> usize {
        self.dag.node_count() - 2 * self.width()
    }

    /// Compute how many components the circuit can decompose into.
    fn num_tensor_factors(&self) -> usize {
        // This function was forked from rustworkx's
        // number_weekly_connected_components() function as of 0.15.0:
        // https://github.com/Qiskit/rustworkx/blob/0.15.0/src/connectivity/mod.rs#L215-L235

        let mut weak_components = self.dag.node_count();
        let mut vertex_sets = UnionFind::new(self.dag.node_bound());
        for edge in self.dag.edge_references() {
            let (a, b) = (edge.source(), edge.target());
            // union the two vertices of the edge
            if vertex_sets.union(a.index(), b.index()) {
                weak_components -= 1
            };
        }
        weak_components
    }

    fn __eq__(&self, py: Python, other: &DAGCircuit) -> PyResult<bool> {
        // Try to convert to float, but in case of unbound ParameterExpressions
        // a TypeError will be raise, fallback to normal equality in those
        // cases.
        let phase_is_close = |self_phase: f64, other_phase: f64| -> bool {
            ((self_phase - other_phase + PI).rem_euclid(2. * PI) - PI).abs() <= 1.0e-10
        };
        let normalize_param = |param: &Param| {
            if let Param::ParameterExpression(ob) = param {
                ob.bind(py)
                    .call_method0(intern!(py, "numeric"))
                    .ok()
                    .map(|ob| ob.extract::<Param>())
                    .unwrap_or_else(|| Ok(param.clone()))
            } else {
                Ok(param.clone())
            }
        };

        let phase_eq = match [
            normalize_param(&self.global_phase)?,
            normalize_param(&other.global_phase)?,
        ] {
            [Param::Float(self_phase), Param::Float(other_phase)] => {
                Ok(phase_is_close(self_phase, other_phase))
            }
            _ => self.global_phase.eq(py, &other.global_phase),
        }?;
        if !phase_eq {
            return Ok(false);
        }

        // We don't do any semantic equivalence between Var nodes, as things stand; DAGs can only be
        // equal in our mind if they use the exact same UUID vars.
        if self.vars_input.len() != other.vars_input.len()
            || self.vars_capture.len() != other.vars_capture.len()
            || self.vars_declare.len() != other.vars_declare.len()
        {
            return Ok(false);
        }

        if self.stretches_capture.len() != other.stretches_capture.len()
            || self.stretches_declare.len() != other.stretches_declare.len()
        {
            return Ok(false);
        }

        let var_eq = |our_vars: &HashSet<Var>, their_vars: &HashSet<Var>| -> PyResult<bool> {
            for our_var in our_vars {
                let our_var = self.vars.get(*our_var).unwrap();
                let Some(their_var) = other.vars.find(our_var) else {
                    // The var isn't registered at all.
                    return Ok(false);
                };
                if !their_vars.contains(&their_var) {
                    // It's registered, but not as the right kind (e.g. not a capture).
                    return Ok(false);
                }
            }
            Ok(true)
        };

        if !var_eq(&self.vars_input, &other.vars_input)?
            || !var_eq(&self.vars_capture, &other.vars_capture)?
            || !var_eq(&self.vars_declare, &other.vars_declare)?
        {
            return Ok(false);
        }

        for our_stretch in self.stretches_capture.iter() {
            let our_stretch = self.stretches.get(*our_stretch).unwrap();
            let Some(their_stretch) = other.stretches.find(our_stretch) else {
                // The stretch isn't registered at all.
                return Ok(false);
            };
            if !other.stretches_capture.contains(&their_stretch) {
                // It's registered, but not as a capture.
                return Ok(false);
            }
        }

        // Declared stretches must match exact order.
        for (our_stretch, their_stretch) in
            self.stretches_declare.iter().zip(&other.stretches_declare)
        {
            if self.stretches.get(*our_stretch) != other.stretches.get(*their_stretch) {
                return Ok(false);
            }
        }

        let self_bit_indices = {
            let indices = self
                .qubits
                .objects()
                .into_pyobject(py)?
                .try_iter()?
                .chain(self.clbits.objects().into_pyobject(py)?.try_iter()?)
                .enumerate()
                .map(|(idx, bit)| -> PyResult<_> { Ok((bit?, idx)) });
            indices.collect::<PyResult<Vec<_>>>()?.into_py_dict(py)?
        };

        let other_bit_indices = {
            let indices = other
                .qubits
                .objects()
                .into_pyobject(py)?
                .try_iter()?
                .chain(
                    other
                        .clbits
                        .objects()
                        .clone()
                        .into_pyobject(py)?
                        .try_iter()?,
                )
                .enumerate()
                .map(|(idx, bit)| -> PyResult<_> { Ok((bit?, idx)) });
            indices.collect::<PyResult<Vec<_>>>()?.into_py_dict(py)?
        };

        // Check if qregs are the same.
        let self_qregs = self.qregs.registers();
        let other_qregs = &other.qregs;
        if self_qregs.len() != other_qregs.len() {
            return Ok(false);
        }
        for (regname, self_bits) in self_qregs.iter().map(|reg| (reg.name(), reg)) {
            let self_bits: Vec<ShareableQubit> = self_bits.bits().collect();
            let other_bits: Vec<ShareableQubit> = match other_qregs.get(regname) {
                Some(bits) => bits.bits().collect(),
                None => return Ok(false),
            };
            if !self
                .qubits
                .map_objects(self_bits)?
                .eq(other.qubits.map_objects(other_bits)?)
            {
                return Ok(false);
            }
        }

        // Check if cregs are the same.
        let self_cregs = self.cregs.registers();
        let other_cregs = &other.cregs;
        if self_cregs.len() != other_cregs.len() {
            return Ok(false);
        }

        for (regname, self_bits) in self_cregs.iter().map(|reg| (reg.name(), reg)) {
            let self_bits: Vec<ShareableClbit> = self_bits.bits().collect();
            let other_bits: Vec<ShareableClbit> = match other_cregs.get(regname) {
                Some(bits) => bits.bits().collect(),
                None => return Ok(false),
            };
            if !self
                .clbits
                .map_objects(self_bits)?
                .eq(other.clbits.map_objects(other_bits)?)
            {
                return Ok(false);
            }
        }

        // Check for VF2 isomorphic match.
        let condition_op_check = imports::CONDITION_OP_CHECK.get_bound(py);
        let switch_case_op_check = imports::SWITCH_CASE_OP_CHECK.get_bound(py);
        let for_loop_op_check = imports::FOR_LOOP_OP_CHECK.get_bound(py);
        let box_op_check = imports::BOX_OP_CHECK.get_bound(py);
        let node_match = |n1: &NodeType, n2: &NodeType| -> PyResult<bool> {
            match [n1, n2] {
                [NodeType::Operation(inst1), NodeType::Operation(inst2)] => {
                    if inst1.op.name() != inst2.op.name() {
                        return Ok(false);
                    }
                    let check_args = || -> bool {
                        let node1_qargs = self.qargs_interner.get(inst1.qubits);
                        let node2_qargs = other.qargs_interner.get(inst2.qubits);
                        let node1_cargs = self.cargs_interner.get(inst1.clbits);
                        let node2_cargs = other.cargs_interner.get(inst2.clbits);
                        if SEMANTIC_EQ_SYMMETRIC.contains(&inst1.op.name()) {
                            let node1_qargs =
                                node1_qargs.iter().copied().collect::<HashSet<Qubit>>();
                            let node2_qargs =
                                node2_qargs.iter().copied().collect::<HashSet<Qubit>>();
                            let node1_cargs =
                                node1_cargs.iter().copied().collect::<HashSet<Clbit>>();
                            let node2_cargs =
                                node2_cargs.iter().copied().collect::<HashSet<Clbit>>();
                            if node1_qargs != node2_qargs || node1_cargs != node2_cargs {
                                return false;
                            }
                        } else if node1_qargs != node2_qargs || node1_cargs != node2_cargs {
                            return false;
                        }
                        true
                    };
                    match [inst1.op.view(), inst2.op.view()] {
                        [OperationRef::StandardGate(_), OperationRef::StandardGate(_)]
                        | [OperationRef::StandardInstruction(_), OperationRef::StandardInstruction(_)] => {
                            Ok(inst1.py_op_eq(py, inst2)?
                                && check_args()
                                && inst1
                                    .params_view()
                                    .iter()
                                    .zip(inst2.params_view().iter())
                                    .all(|(a, b)| a.is_close(py, b, 1e-10).unwrap()))
                        }
                        [OperationRef::Instruction(op1), OperationRef::Instruction(op2)] => {
                            if op1.control_flow() && op2.control_flow() {
                                let n1 = self.unpack_into(py, NodeIndex::new(0), n1)?;
                                let n2 = other.unpack_into(py, NodeIndex::new(0), n2)?;
                                let name = op1.name();
                                if name == "if_else" || name == "while_loop" {
                                    condition_op_check
                                        .call1((n1, n2, &self_bit_indices, &other_bit_indices))?
                                        .extract()
                                } else if name == "switch_case" {
                                    switch_case_op_check
                                        .call1((n1, n2, &self_bit_indices, &other_bit_indices))?
                                        .extract()
                                } else if name == "for_loop" {
                                    for_loop_op_check
                                        .call1((n1, n2, &self_bit_indices, &other_bit_indices))?
                                        .extract()
                                } else if name == "box" {
                                    box_op_check
                                        .call1((n1, n2, &self_bit_indices, &other_bit_indices))?
                                        .extract()
                                } else {
                                    Err(PyRuntimeError::new_err(format!(
                                        "unhandled control-flow operation: {name}"
                                    )))
                                }
                            } else {
                                Ok(inst1.py_op_eq(py, inst2)? && check_args())
                            }
                        }
                        [OperationRef::Gate(_op1), OperationRef::Gate(_op2)] => {
                            Ok(inst1.py_op_eq(py, inst2)? && check_args())
                        }
                        [OperationRef::Operation(_op1), OperationRef::Operation(_op2)] => {
                            Ok(inst1.py_op_eq(py, inst2)? && check_args())
                        }
                        // Handle the edge case where we end up with a Python object and a standard
                        // gate/instruction.
                        // This typically only happens if we have a ControlledGate in Python
                        // and we have mutable state set.
                        [OperationRef::StandardGate(_), OperationRef::Gate(_)]
                        | [OperationRef::Gate(_), OperationRef::StandardGate(_)]
                        | [OperationRef::StandardInstruction(_), OperationRef::Instruction(_)]
                        | [OperationRef::Instruction(_), OperationRef::StandardInstruction(_)] => {
                            Ok(inst1.py_op_eq(py, inst2)? && check_args())
                        }
                        [OperationRef::Unitary(op_a), OperationRef::Unitary(op_b)] => {
                            match [&op_a.array, &op_b.array] {
                                [ArrayType::NDArray(a), ArrayType::NDArray(b)] => {
                                    Ok(relative_eq!(a, b, max_relative = 1e-5, epsilon = 1e-8))
                                }
                                [ArrayType::OneQ(a), ArrayType::NDArray(b)]
                                | [ArrayType::NDArray(b), ArrayType::OneQ(a)] => {
                                    if b.shape()[0] == 2 {
                                        for i in 0..2 {
                                            for j in 0..2 {
                                                if !relative_eq!(
                                                    b[[i, j]],
                                                    a[(i, j)],
                                                    max_relative = 1e-5,
                                                    epsilon = 1e-8
                                                ) {
                                                    return Ok(false);
                                                }
                                            }
                                        }
                                        Ok(true)
                                    } else {
                                        Ok(false)
                                    }
                                }
                                [ArrayType::TwoQ(a), ArrayType::NDArray(b)]
                                | [ArrayType::NDArray(b), ArrayType::TwoQ(a)] => {
                                    if b.shape()[0] == 4 {
                                        for i in 0..4 {
                                            for j in 0..4 {
                                                if !relative_eq!(
                                                    b[[i, j]],
                                                    a[(i, j)],
                                                    max_relative = 1e-5,
                                                    epsilon = 1e-8
                                                ) {
                                                    return Ok(false);
                                                }
                                            }
                                        }
                                        Ok(true)
                                    } else {
                                        Ok(false)
                                    }
                                }
                                [ArrayType::OneQ(a), ArrayType::OneQ(b)] => {
                                    Ok(relative_eq!(a, b, max_relative = 1e-5, epsilon = 1e-8))
                                }
                                [ArrayType::TwoQ(a), ArrayType::TwoQ(b)] => {
                                    Ok(relative_eq!(a, b, max_relative = 1e-5, epsilon = 1e-8))
                                }
                                _ => Ok(false),
                            }
                        }
                        _ => Ok(false),
                    }
                }
                [NodeType::QubitIn(bit1), NodeType::QubitIn(bit2)] => Ok(bit1 == bit2),
                [NodeType::ClbitIn(bit1), NodeType::ClbitIn(bit2)] => Ok(bit1 == bit2),
                [NodeType::QubitOut(bit1), NodeType::QubitOut(bit2)] => Ok(bit1 == bit2),
                [NodeType::ClbitOut(bit1), NodeType::ClbitOut(bit2)] => Ok(bit1 == bit2),
                [NodeType::VarIn(var1), NodeType::VarIn(var2)]
                | [NodeType::VarOut(var1), NodeType::VarOut(var2)] => {
                    Ok(self.vars.get(*var1).unwrap() == other.vars.get(*var2).unwrap())
                }
                _ => Ok(false),
            }
        };

        isomorphism::vf2::is_isomorphic(
            &self.dag,
            &other.dag,
            node_match,
            isomorphism::vf2::NoSemanticMatch,
            true,
            Ordering::Equal,
            true,
            None,
        )
        .map_err(|e| match e {
            isomorphism::vf2::IsIsomorphicError::NodeMatcherErr(e) => e,
            _ => {
                unreachable!()
            }
        })
    }

    /// Yield nodes in topological order.
    ///
    /// Args:
    ///     key (Callable): A callable which will take a DAGNode object and
    ///         return a string sort key. If not specified the bit qargs and
    ///         cargs of a node will be used for sorting.
    ///
    /// Returns:
    ///     generator(DAGOpNode, DAGInNode, or DAGOutNode): node in topological order
    #[pyo3(name = "topological_nodes", signature=(key=None))]
    fn py_topological_nodes(
        &self,
        py: Python,
        key: Option<Bound<PyAny>>,
    ) -> PyResult<Py<PyIterator>> {
        let nodes: PyResult<Vec<_>> = if let Some(key) = key {
            self.topological_key_sort(py, &key)?
                .map(|node| self.get_node(py, node))
                .collect()
        } else {
            // Good path, using interner IDs.
            self.topological_nodes()?
                .map(|n| self.get_node(py, n))
                .collect()
        };

        Ok(PyTuple::new(py, nodes?)?
            .into_any()
            .try_iter()
            .unwrap()
            .unbind())
    }

    /// Yield op nodes in topological order.
    ///
    /// Allowed to pass in specific key to break ties in top order
    ///
    /// Args:
    ///     key (Callable): A callable which will take a DAGNode object and
    ///         return a string sort key. If not specified the qargs and
    ///         cargs of a node will be used for sorting.
    ///
    /// Returns:
    ///     generator(DAGOpNode): op node in topological order
    #[pyo3(name = "topological_op_nodes", signature=(key=None))]
    fn py_topological_op_nodes(
        &self,
        py: Python,
        key: Option<Bound<PyAny>>,
    ) -> PyResult<Py<PyIterator>> {
        let nodes: PyResult<Vec<_>> = if let Some(key) = key {
            self.topological_key_sort(py, &key)?
                .filter_map(|node| match self.dag.node_weight(node) {
                    Some(NodeType::Operation(_)) => Some(self.get_node(py, node)),
                    _ => None,
                })
                .collect()
        } else {
            // Good path, using interner IDs.
            self.topological_op_nodes()?
                .map(|n| self.get_node(py, n))
                .collect()
        };

        Ok(PyTuple::new(py, nodes?)?
            .into_any()
            .try_iter()
            .unwrap()
            .unbind())
    }

    /// Replace a block of nodes with a single node.
    ///
    /// This is used to consolidate a block of DAGOpNodes into a single
    /// operation. A typical example is a block of gates being consolidated
    /// into a single ``UnitaryGate`` representing the unitary matrix of the
    /// block.
    ///
    /// Args:
    ///     node_block (List[DAGNode]): A list of dag nodes that represents the
    ///         node block to be replaced
    ///     op (qiskit.circuit.Operation): The operation to replace the
    ///         block with
    ///     wire_pos_map (Dict[Bit, int]): The dictionary mapping the bits to their positions in the
    ///         output ``qargs`` or ``cargs``. This is necessary to reconstruct the arg order over
    ///         multiple gates in the combined single op node.  If a :class:`.Bit` is not in the
    ///         dictionary, it will not be added to the args; this can be useful when dealing with
    ///         control-flow operations that have inherent bits in their ``condition`` or ``target``
    ///         fields.
    ///     cycle_check (bool): When set to True this method will check that
    ///         replacing the provided ``node_block`` with a single node
    ///         would introduce a cycle (which would invalidate the
    ///         ``DAGCircuit``) and will raise a ``DAGCircuitError`` if a cycle
    ///         would be introduced. This checking comes with a run time
    ///         penalty. If you can guarantee that your input ``node_block`` is
    ///         a contiguous block and won't introduce a cycle when it's
    ///         contracted to a single node, this can be set to ``False`` to
    ///         improve the runtime performance of this method.
    ///
    /// Raises:
    ///     DAGCircuitError: if ``cycle_check`` is set to ``True`` and replacing
    ///         the specified block introduces a cycle or if ``node_block`` is
    ///         empty.
    ///
    /// Returns:
    ///     DAGOpNode: The op node that replaces the block.
    #[pyo3(signature = (node_block, op, wire_pos_map, cycle_check=true))]
    fn replace_block_with_op(
        &mut self,
        py: Python,
        node_block: Vec<PyRef<DAGNode>>,
        op: Bound<PyAny>,
        wire_pos_map: &Bound<PyDict>,
        cycle_check: bool,
    ) -> PyResult<Py<PyAny>> {
        // If node block is empty return early
        if node_block.is_empty() {
            return Err(DAGCircuitError::new_err(
                "Can't replace an empty 'node_block'",
            ));
        }

        let mut qubit_pos_map: HashMap<Qubit, usize> = HashMap::new();
        let mut clbit_pos_map: HashMap<Clbit, usize> = HashMap::new();
        for (bit, index) in wire_pos_map.iter() {
            if bit.downcast::<PyQubit>().is_ok() {
                qubit_pos_map.insert(
                    self.qubits.find(&bit.extract::<ShareableQubit>()?).unwrap(),
                    index.extract()?,
                );
            } else if bit.downcast::<PyClbit>().is_ok() {
                clbit_pos_map.insert(
                    self.clbits.find(&bit.extract::<ShareableClbit>()?).unwrap(),
                    index.extract()?,
                );
            } else {
                return Err(DAGCircuitError::new_err(
                    "Wire map keys must be Qubit or Clbit instances.",
                ));
            }
        }

        let block_ids: Vec<_> = node_block.iter().map(|n| n.node.unwrap()).collect();
        let py_op = op.extract::<OperationFromPython>()?;

        let new_node = self.replace_block(
            &block_ids,
            py_op.operation,
            py_op.params,
            py_op.label.as_ref().map(|v| v.as_str()),
            cycle_check,
            &qubit_pos_map,
            &clbit_pos_map,
        )?;
        self.get_node(py, new_node)
    }

    /// Replace one node with dag.
    ///
    /// Args:
    ///     node (DAGOpNode): node to substitute
    ///     input_dag (DAGCircuit): circuit that will substitute the node
    ///     wires (list[Bit] | Dict[Bit, Bit]): gives an order for (qu)bits
    ///         in the input circuit. If a list, then the bits refer to those in the ``input_dag``,
    ///         and the order gets matched to the node wires by qargs first, then cargs, then
    ///         conditions.  If a dictionary, then a mapping of bits in the ``input_dag`` to those
    ///         that the ``node`` acts on.
    ///     propagate_condition (bool): DEPRECATED a legacy option that used
    ///         to control the behavior of handling control flow. It has no
    ///         effect anymore, left it for backwards compatibility. Will be
    ///         removed in Qiskit 3.0.
    ///
    /// Returns:
    ///     dict: maps node IDs from `input_dag` to their new node incarnations in `self`.
    ///
    /// Raises:
    ///     DAGCircuitError: if met with unexpected predecessor/successors
    #[pyo3(name = "substitute_node_with_dag", signature = (node, input_dag, wires=None, propagate_condition=None))]
    pub fn py_substitute_node_with_dag(
        &mut self,
        py: Python,
        node: &Bound<PyAny>,
        input_dag: &DAGCircuit,
        wires: Option<Bound<PyAny>>,
        propagate_condition: Option<bool>,
    ) -> PyResult<Py<PyDict>> {
        if propagate_condition.is_some() {
            imports::WARNINGS_WARN.get_bound(py).call1((
                intern!(
                    py,
                    concat!(
                        "The propagate_condition argument is deprecated as of Qiskit 2.0.0.",
                        "It has no effect anymore and will be removed in Qiskit 3.0.0.",
                    )
                ),
                py.get_type::<PyDeprecationWarning>(),
                2,
            ))?;
        }
        let (node_index, bound_node) = match node.downcast::<DAGOpNode>() {
            Ok(bound_node) => (bound_node.borrow().as_ref().node.unwrap(), bound_node),
            Err(_) => return Err(DAGCircuitError::new_err("expected node DAGOpNode")),
        };

        let node = match &self.dag[node_index] {
            NodeType::Operation(op) => op.clone(),
            _ => return Err(DAGCircuitError::new_err("expected node")),
        };

        type WireMapsTuple = (HashMap<Qubit, Qubit>, HashMap<Clbit, Clbit>, Py<PyDict>);

        let build_wire_map = |wires: &Bound<PyList>| -> PyResult<WireMapsTuple> {
            let qargs_list = imports::BUILTIN_LIST
                .get_bound(py)
                .call1((bound_node.borrow().get_qargs(py),))?;
            let qargs_list = qargs_list.downcast::<PyList>().unwrap();
            let cargs_list = imports::BUILTIN_LIST
                .get_bound(py)
                .call1((bound_node.borrow().get_cargs(py),))?;
            let cargs_list = cargs_list.downcast::<PyList>().unwrap();
            let cargs_set = imports::BUILTIN_SET.get_bound(py).call1((cargs_list,))?;
            let cargs_set = cargs_set.downcast::<PySet>().unwrap();
            if self.may_have_additional_wires(&node) {
                let (add_cargs, _add_vars) =
                    Python::with_gil(|py| self.additional_wires(py, node.op.view()))?;
                for wire in add_cargs.iter() {
                    let clbit = self.clbits.get(*wire).unwrap();
                    if !cargs_set.contains(clbit)? {
                        cargs_list.append(clbit)?;
                    }
                }
            }
            let qargs_len = qargs_list.len();
            let cargs_len = cargs_list.len();

            if qargs_len + cargs_len != wires.len() {
                return Err(DAGCircuitError::new_err(format!(
                    "bit mapping invalid: expected {}, got {}",
                    qargs_len + cargs_len,
                    wires.len()
                )));
            }
            let mut qubit_wire_map = HashMap::new();
            let mut clbit_wire_map = HashMap::new();
            let var_map = PyDict::new(py);
            for (index, wire) in wires.iter().enumerate() {
                if wire.downcast::<PyQubit>().is_ok() {
                    if index >= qargs_len {
                        unreachable!()
                    }
                    let input_qubit: Qubit = input_dag
                        .qubits
                        .find(&wire.extract::<ShareableQubit>()?)
                        .unwrap();
                    let self_qubit: Qubit = self
                        .qubits
                        .find(&qargs_list.get_item(index)?.extract::<ShareableQubit>()?)
                        .unwrap();
                    qubit_wire_map.insert(input_qubit, self_qubit);
                } else if wire.downcast::<PyClbit>().is_ok() {
                    if index < qargs_len {
                        unreachable!()
                    }
                    clbit_wire_map.insert(
                        input_dag
                            .clbits
                            .find(&wire.extract::<ShareableClbit>()?)
                            .unwrap(),
                        self.clbits
                            .find(
                                &cargs_list
                                    .get_item(index - qargs_len)?
                                    .extract::<ShareableClbit>()?,
                            )
                            .unwrap(),
                    );
                } else {
                    return Err(DAGCircuitError::new_err(
                        "`Var` nodes cannot be remapped during substitution",
                    ));
                }
            }
            Ok((qubit_wire_map, clbit_wire_map, var_map.unbind()))
        };

        let (qubit_wire_map, clbit_wire_map, var_map): (
            HashMap<Qubit, Qubit>,
            HashMap<Clbit, Clbit>,
            Py<PyDict>,
        ) = match wires {
            Some(wires) => match wires.downcast::<PyDict>() {
                Ok(bound_wires) => {
                    let mut qubit_wire_map = HashMap::new();
                    let mut clbit_wire_map = HashMap::new();
                    let var_map = PyDict::new(py);
                    for (source_wire, target_wire) in bound_wires.iter() {
                        if source_wire.downcast::<PyQubit>().is_ok() {
                            qubit_wire_map.insert(
                                input_dag
                                    .qubits
                                    .find(&source_wire.extract::<ShareableQubit>()?)
                                    .unwrap(),
                                self.qubits
                                    .find(&target_wire.extract::<ShareableQubit>()?)
                                    .unwrap(),
                            );
                        } else if source_wire.downcast::<PyClbit>().is_ok() {
                            clbit_wire_map.insert(
                                input_dag
                                    .clbits
                                    .find(&source_wire.extract::<ShareableClbit>()?)
                                    .unwrap(),
                                self.clbits
                                    .find(&target_wire.extract::<ShareableClbit>()?)
                                    .unwrap(),
                            );
                        } else {
                            var_map.set_item(source_wire, target_wire)?;
                        }
                    }
                    (qubit_wire_map, clbit_wire_map, var_map.unbind())
                }
                Err(_) => {
                    let wires: Bound<PyList> = match wires.downcast::<PyList>() {
                        Ok(bound_list) => bound_list.clone(),
                        // If someone passes a sequence instead of an exact list (tuple is
                        // occasionally used) cast that to a list and then use it.
                        Err(_) => {
                            let raw_wires = imports::BUILTIN_LIST.get_bound(py).call1((wires,))?;
                            raw_wires.extract()?
                        }
                    };
                    build_wire_map(&wires)?
                }
            },
            None => {
                let raw_wires = input_dag.get_wires(py);
                let binding = raw_wires?;
                let wires = binding.bind(py);
                build_wire_map(wires)?
            }
        };

        let input_dag_var_set: HashSet<&expr::Var> = input_dag.vars.objects().iter().collect();

        let node_vars = if self.may_have_additional_wires(&node) {
            let (_additional_clbits, additional_vars) =
                Python::with_gil(|py| self.additional_wires(py, node.op.view()))?;
            let var_set: HashSet<&expr::Var> = additional_vars
                .into_iter()
                .map(|v| self.vars.get(v).unwrap())
                .collect();
            if input_dag_var_set.difference(&var_set).count() > 0 {
                return Err(DAGCircuitError::new_err(format!(
                    "Cannot replace a node with a DAG with more variables. Variables in node: {:?}. Variables in dag: {:?}",
                    &var_set, &input_dag_var_set,
                )));
            }
            var_set
        } else {
            HashSet::default()
        };
        let bound_var_map = var_map.bind(py);
        for var in input_dag_var_set.iter() {
            bound_var_map.set_item((*var).clone(), (*var).clone())?;
        }

        for contracted_var in node_vars.difference(&input_dag_var_set) {
            let pred = self
                .dag
                .edges_directed(node_index, Incoming)
                .find(|edge| {
                    if let Wire::Var(var) = edge.weight() {
                        *contracted_var == self.vars.get(*var).unwrap()
                    } else {
                        false
                    }
                })
                .unwrap();
            let succ = self
                .dag
                .edges_directed(node_index, Outgoing)
                .find(|edge| {
                    if let Wire::Var(var) = edge.weight() {
                        *contracted_var == self.vars.get(*var).unwrap()
                    } else {
                        false
                    }
                })
                .unwrap();
            self.dag.add_edge(
                pred.source(),
                succ.target(),
                Wire::Var(self.vars.find(contracted_var).unwrap()),
            );
        }

        // Now that we don't need these, we've got to drop them since they hold
        // references to variables owned by the DAG, which we'll need to mutate
        // when perform the substitution.
        drop(input_dag_var_set);
        drop(node_vars);

        let new_input_dag: Option<DAGCircuit> = None;
        // It doesn't make sense to try and propagate a condition from a control-flow op; a
        // replacement for the control-flow op should implement the operation completely.
        let node_map = self.substitute_node_with_subgraph(
            py,
            node_index,
            input_dag,
            &qubit_wire_map,
            &clbit_wire_map,
            &var_map,
        )?;
        self.global_phase = add_global_phase(&self.global_phase, &input_dag.global_phase)?;

        let wire_map_dict = PyDict::new(py);
        for (source, target) in clbit_wire_map.iter() {
            let source_bit = match new_input_dag {
                Some(ref in_dag) => in_dag.clbits.get(*source),
                None => input_dag.clbits.get(*source),
            };
            let target_bit = self.clbits.get(*target);
            wire_map_dict.set_item(source_bit, target_bit)?;
        }
        let bound_var_map = var_map.bind(py);

        // Note: creating this list to hold new registers created by the mapper is a temporary
        // measure until qiskit.expr is ported to Rust. It is necessary because we cannot easily
        // have Python call back to DAGCircuit::add_creg while we're currently borrowing
        // the DAGCircuit.
        let new_registers = PyList::empty(py);
        let add_new_register = new_registers.getattr("append")?.unbind();
        let flush_new_registers = |dag: &mut DAGCircuit| -> PyResult<()> {
            for reg in &new_registers {
                dag.add_creg(reg.extract()?)?;
            }
            new_registers.del_slice(0, new_registers.len())?;
            Ok(())
        };

        let variable_mapper = PyVariableMapper::new(
            py,
            self.cregs.registers().to_vec().into_bound_py_any(py)?,
            Some(wire_map_dict),
            Some(bound_var_map.clone()),
            Some(add_new_register),
        )?;

        for (old_node_index, new_node_index) in node_map.iter() {
            let old_node = match new_input_dag {
                Some(ref in_dag) => &in_dag.dag[*old_node_index],
                None => &input_dag.dag[*old_node_index],
            };
            if let NodeType::Operation(old_inst) = old_node {
                if let OperationRef::Instruction(old_op) = old_inst.op.view() {
                    if old_op.name() == "switch_case" {
                        let raw_target = old_op.instruction.getattr(py, "target")?;
                        let target = raw_target.bind(py);
                        let kwargs = PyDict::new(py);
                        kwargs.set_item(
                            "label",
                            old_inst
                                .label
                                .as_ref()
                                .map(|x| PyString::new(py, x.as_str())),
                        )?;

                        let new_op = imports::SWITCH_CASE_OP.get_bound(py).call(
                            (
                                variable_mapper.map_target(target)?,
                                old_op.instruction.call_method0(py, "cases_specifier")?,
                            ),
                            Some(&kwargs),
                        )?;
                        flush_new_registers(self)?;

                        if let NodeType::Operation(ref mut new_inst) =
                            &mut self.dag[*new_node_index]
                        {
                            new_inst.op = PyInstruction {
                                qubits: old_op.num_qubits(),
                                clbits: old_op.num_clbits(),
                                params: old_op.num_params(),
                                control_flow: old_op.control_flow(),
                                op_name: old_op.name().to_string(),
                                instruction: new_op.clone().unbind(),
                            }
                            .into();
                            #[cfg(feature = "cache_pygates")]
                            {
                                new_inst.py_op = new_op.unbind().into();
                            }
                        }
                    } else if old_inst.op.control_flow() {
                        if let Ok(condition) =
                            old_op.instruction.getattr(py, intern!(py, "condition"))
                        {
                            if old_inst.op.name() != "switch_case" {
                                let new_condition: Option<PyObject> = variable_mapper
                                    .map_condition(condition.bind(py), false)?
                                    .extract()?;
                                flush_new_registers(self)?;

                                if let NodeType::Operation(ref mut new_inst) =
                                    &mut self.dag[*new_node_index]
                                {
                                    #[cfg(feature = "cache_pygates")]
                                    {
                                        new_inst.py_op.take();
                                    }
                                    match new_inst.op.view() {
                                        OperationRef::Instruction(py_inst) => {
                                            py_inst.instruction.setattr(
                                                py,
                                                "condition",
                                                new_condition,
                                            )?;
                                        }
                                        _ => panic!("Instruction mismatch"),
                                    }
                                }
                            }
                        }
                    }
                }
            }
        }
        let out_dict = PyDict::new(py);
        for (old_index, new_index) in node_map {
            out_dict.set_item(old_index.index(), self.get_node(py, new_index)?)?;
        }
        Ok(out_dict.unbind())
    }

    /// Replace a DAGOpNode with a single operation. qargs, cargs and
    /// conditions for the new operation will be inferred from the node to be
    /// replaced. The new operation will be checked to match the shape of the
    /// replaced operation.
    ///
    /// Args:
    ///     node (DAGOpNode): Node to be replaced
    ///     op (qiskit.circuit.Operation): The :class:`qiskit.circuit.Operation`
    ///         instance to be added to the DAG
    ///     inplace (bool): Optional, default False. If True, existing DAG node
    ///         will be modified to include op. Otherwise, a new DAG node will
    ///         be used.
    ///     propagate_condition (bool): DEPRECATED a legacy option that used
    ///         to control the behavior of handling control flow. It has no
    ///         effect anymore, left it for backwards compatibility. Will be
    ///         removed in Qiskit 3.0.
    ///
    ///
    /// Returns:
    ///     DAGOpNode: the new node containing the added operation.
    ///
    /// Raises:
    ///     DAGCircuitError: If replacement operation was incompatible with
    ///     location of target node.
    #[pyo3(name = "substitute_node", signature = (node, op, inplace=false, propagate_condition=None))]
    pub fn py_substitute_node(
        &mut self,
        py: Python,
        node: &Bound<PyAny>,
        op: &Bound<PyAny>,
        inplace: bool,
        propagate_condition: Option<bool>,
    ) -> PyResult<Py<PyAny>> {
        if propagate_condition.is_some() {
            imports::WARNINGS_WARN.get_bound(py).call1((
                intern!(
                    py,
                    concat!(
                        "The propagate_condition argument is deprecated as of Qiskit 2.0.0.",
                        "It has no effect anymore and will be removed in Qiskit 3.0.0.",
                    )
                ),
                py.get_type::<PyDeprecationWarning>(),
                2,
            ))?;
        }
        let mut node: PyRefMut<DAGOpNode> = match node.downcast() {
            Ok(node) => node.borrow_mut(),
            Err(_) => return Err(DAGCircuitError::new_err("Only DAGOpNodes can be replaced.")),
        };
        let py = op.py();
        let node_index = node.as_ref().node.unwrap();
        self.substitute_node_with_py_op(node_index, op)?;
        if inplace {
            let new_weight = self.dag[node_index].unwrap_operation();
            let temp: OperationFromPython = op.extract()?;
            node.instruction.operation = temp.operation;
            node.instruction.params = new_weight.params_view().iter().cloned().collect();
            node.instruction.label.clone_from(&new_weight.label);
            #[cfg(feature = "cache_pygates")]
            {
                node.instruction.py_op = new_weight.py_op.clone();
            }
            node.into_py_any(py)
        } else {
            self.get_node(py, node_index)
        }
    }

    /// Decompose the circuit into sets of qubits with no gates connecting them.
    ///
    /// Args:
    ///     remove_idle_qubits (bool): Flag denoting whether to remove idle qubits from
    ///         the separated circuits. If ``False``, each output circuit will contain the
    ///         same number of qubits as ``self``.
    ///
    /// Returns:
    ///     List[DAGCircuit]: The circuits resulting from separating ``self`` into sets
    ///         of disconnected qubits
    ///
    /// Each :class:`~.DAGCircuit` instance returned by this method will contain the same number of
    /// clbits as ``self``. The global phase information in ``self`` will not be maintained
    /// in the subcircuits returned by this method.
    #[pyo3(signature = (remove_idle_qubits=false, *, vars_mode="alike"))]
    fn separable_circuits(
        &self,
        py: Python,
        remove_idle_qubits: bool,
        vars_mode: &str,
    ) -> PyResult<Py<PyList>> {
        let connected_components = rustworkx_core::connectivity::connected_components(&self.dag);
        let dags = PyList::empty(py);

        for comp_nodes in connected_components.iter() {
            let mut new_dag = self.copy_empty_like(vars_mode)?;
            new_dag.global_phase = Param::Float(0.);

            // A map from nodes in the this DAGCircuit to nodes in the new dag. Used for adding edges
            let mut node_map: HashMap<NodeIndex, NodeIndex> =
                HashMap::with_capacity(comp_nodes.len());

            // Adding the nodes to the new dag
            let mut non_classical = false;
            for node in comp_nodes {
                match self.dag.node_weight(*node) {
                    Some(w) => match w {
                        NodeType::ClbitIn(b) => {
                            let clbit_in = new_dag.clbit_io_map[b.index()][0];
                            node_map.insert(*node, clbit_in);
                        }
                        NodeType::ClbitOut(b) => {
                            let clbit_out = new_dag.clbit_io_map[b.index()][1];
                            node_map.insert(*node, clbit_out);
                        }
                        NodeType::QubitIn(q) => {
                            let qbit_in = new_dag.qubit_io_map[q.index()][0];
                            node_map.insert(*node, qbit_in);
                            non_classical = true;
                        }
                        NodeType::QubitOut(q) => {
                            let qbit_out = new_dag.qubit_io_map[q.index()][1];
                            node_map.insert(*node, qbit_out);
                            non_classical = true;
                        }
                        NodeType::VarIn(v) => {
                            let var_in = new_dag.var_io_map[v.index()][0];
                            node_map.insert(*node, var_in);
                        }
                        NodeType::VarOut(v) => {
                            let var_out = new_dag.var_io_map[v.index()][1];
                            node_map.insert(*node, var_out);
                        }
                        NodeType::Operation(pi) => {
                            let new_node = new_dag.dag.add_node(NodeType::Operation(pi.clone()));
                            new_dag.increment_op(pi.op.name());
                            node_map.insert(*node, new_node);
                            non_classical = true;
                        }
                    },
                    None => panic!("DAG node without payload!"),
                }
            }
            if !non_classical {
                continue;
            }
            let node_filter = |node: NodeIndex| -> bool { node_map.contains_key(&node) };

            let filtered = NodeFiltered(&self.dag, node_filter);

            // Remove the edges added by copy_empty_like (as idle wires) to avoid duplication
            new_dag.dag.clear_edges();
            for edge in filtered.edge_references() {
                let new_source = node_map[&edge.source()];
                let new_target = node_map[&edge.target()];
                new_dag.dag.add_edge(new_source, new_target, *edge.weight());
            }
            // Add back any edges for idle wires
            for (qubit, [in_node, out_node]) in new_dag
                .qubit_io_map
                .iter()
                .enumerate()
                .map(|(idx, indices)| (Qubit::new(idx), indices))
            {
                if new_dag.dag.edges(*in_node).next().is_none() {
                    new_dag
                        .dag
                        .add_edge(*in_node, *out_node, Wire::Qubit(qubit));
                }
            }
            for (clbit, [in_node, out_node]) in new_dag
                .clbit_io_map
                .iter()
                .enumerate()
                .map(|(idx, indices)| (Clbit::new(idx), indices))
            {
                if new_dag.dag.edges(*in_node).next().is_none() {
                    new_dag
                        .dag
                        .add_edge(*in_node, *out_node, Wire::Clbit(clbit));
                }
            }
            for (var_index, &[in_node, out_node]) in new_dag.var_io_map.iter().enumerate() {
                if new_dag.dag.edges(in_node).next().is_none() {
                    new_dag
                        .dag
                        .add_edge(in_node, out_node, Wire::Var(Var::new(var_index)));
                }
            }
            if remove_idle_qubits {
                let idle_wires: Vec<Bound<PyAny>> = new_dag
                    .idle_wires(py, None)?
                    .into_bound(py)
                    .map(|q| q.unwrap())
                    .filter(|e| e.downcast::<PyQubit>().is_ok())
                    .collect();

                let qubits = PyTuple::new(py, idle_wires)?;
                let bit_iter = match self
                    .qubits
                    .map_objects(qubits.iter().map(|x| x.extract().unwrap()))
                {
                    Ok(bit_iter) => bit_iter,
                    Err(_) => {
                        return Err(DAGCircuitError::new_err(format!(
                            "qubits not in circuit: {qubits:?}"
                        )))
                    }
                };
                new_dag.remove_qubits(bit_iter)?; // TODO: this does not really work, some issue with remove_qubits itself
            }

            dags.append(pyo3::Py::new(py, new_dag)?)?;
        }

        Ok(dags.unbind())
    }

    /// Swap connected nodes e.g. due to commutation.
    ///
    /// Args:
    ///     node1 (OpNode): predecessor node
    ///     node2 (OpNode): successor node
    ///
    /// Raises:
    ///     DAGCircuitError: if either node is not an OpNode or nodes are not connected
    fn swap_nodes(&mut self, node1: &DAGNode, node2: &DAGNode) -> PyResult<()> {
        let node1 = node1.node.unwrap();
        let node2 = node2.node.unwrap();

        // Check that both nodes correspond to operations
        if !matches!(self.dag.node_weight(node1).unwrap(), NodeType::Operation(_))
            || !matches!(self.dag.node_weight(node2).unwrap(), NodeType::Operation(_))
        {
            return Err(DAGCircuitError::new_err(
                "Nodes to swap are not both DAGOpNodes",
            ));
        }

        // Gather all wires connecting node1 and node2.
        // This functionality was extracted from rustworkx's 'get_edge_data'
        let wires: Vec<Wire> = self
            .dag
            .edges(node1)
            .filter(|edge| edge.target() == node2)
            .map(|edge| *edge.weight())
            .collect();

        if wires.is_empty() {
            return Err(DAGCircuitError::new_err(
                "Attempt to swap unconnected nodes",
            ));
        };

        // Closure that finds the first parent/child node connected to a reference node by given wire
        // and returns relevant edge information depending on the specified direction:
        //  - Incoming -> parent -> outputs (parent_edge_id, parent_source_node_id)
        //  - Outgoing -> child -> outputs (child_edge_id, child_target_node_id)
        // This functionality was inspired in rustworkx's 'find_predecessors_by_edge' and 'find_successors_by_edge'.
        let directed_edge_for_wire = |node: NodeIndex, direction: Direction, wire: Wire| {
            for edge in self.dag.edges_directed(node, direction) {
                if wire == *edge.weight() {
                    match direction {
                        Incoming => return Some((edge.id(), edge.source())),
                        Outgoing => return Some((edge.id(), edge.target())),
                    }
                }
            }
            None
        };

        // Vector that contains a tuple of (wire, edge_info, parent_info, child_info) per wire in wires
        let relevant_edges = wires
            .iter()
            .rev()
            .map(|&wire| {
                (
                    wire,
                    directed_edge_for_wire(node1, Outgoing, wire).unwrap(),
                    directed_edge_for_wire(node1, Incoming, wire).unwrap(),
                    directed_edge_for_wire(node2, Outgoing, wire).unwrap(),
                )
            })
            .collect::<Vec<_>>();

        // Iterate over relevant edges and modify self.dag
        for (wire, (node1_to_node2, _), (parent_to_node1, parent), (node2_to_child, child)) in
            relevant_edges
        {
            self.dag.remove_edge(parent_to_node1);
            self.dag.add_edge(parent, node2, wire);
            self.dag.remove_edge(node1_to_node2);
            self.dag.add_edge(node2, node1, wire);
            self.dag.remove_edge(node2_to_child);
            self.dag.add_edge(node1, child, wire);
        }
        Ok(())
    }

    /// Get the node in the dag.
    ///
    /// Args:
    ///     node_id(int): Node identifier.
    ///
    /// Returns:
    ///     node: the node.
    fn node(&self, py: Python, node_id: isize) -> PyResult<Py<PyAny>> {
        self.get_node(py, NodeIndex::new(node_id as usize))
    }

    /// Iterator for node values.
    ///
    /// Yield:
    ///     node: the node.
    fn nodes(&self, py: Python) -> PyResult<Py<PyIterator>> {
        let result: PyResult<Vec<_>> = self
            .dag
            .node_references()
            .map(|(node, weight)| self.unpack_into(py, node, weight))
            .collect();
        let tup = PyTuple::new(py, result?)?;
        Ok(tup.into_any().try_iter().unwrap().unbind())
    }

    /// Iterator for edge values with source and destination node.
    ///
    /// This works by returning the outgoing edges from the specified nodes. If
    /// no nodes are specified all edges from the graph are returned.
    ///
    /// Args:
    ///     nodes(DAGOpNode, DAGInNode, or DAGOutNode|list(DAGOpNode, DAGInNode, or DAGOutNode):
    ///         Either a list of nodes or a single input node. If none is specified,
    ///         all edges are returned from the graph.
    ///
    /// Yield:
    ///     edge: the edge as a tuple with the format
    ///         (source node, destination node, edge wire)
    #[pyo3(signature=(nodes=None))]
    fn edges(&self, py: Python, nodes: Option<Bound<PyAny>>) -> PyResult<Py<PyIterator>> {
        let get_node_index = |obj: &Bound<PyAny>| -> PyResult<NodeIndex> {
            Ok(obj.downcast::<DAGNode>()?.borrow().node.unwrap())
        };

        let actual_nodes: Vec<_> = match nodes {
            None => self.dag.node_indices().collect(),
            Some(nodes) => {
                let mut out = Vec::new();
                if let Ok(node) = get_node_index(&nodes) {
                    out.push(node);
                } else {
                    for node in nodes.try_iter()? {
                        out.push(get_node_index(&node?)?);
                    }
                }
                out
            }
        };

        let mut edges = Vec::new();
        for node in actual_nodes {
            for edge in self.dag.edges_directed(node, Outgoing) {
                edges.push((
                    self.get_node(py, edge.source())?,
                    self.get_node(py, edge.target())?,
                    match edge.weight() {
                        Wire::Qubit(qubit) => {
                            self.qubits.get(*qubit).unwrap().into_bound_py_any(py)?
                        }
                        Wire::Clbit(clbit) => {
                            self.clbits.get(*clbit).unwrap().into_bound_py_any(py)?
                        }
                        Wire::Var(var) => {
                            self.vars.get(*var).unwrap().clone().into_bound_py_any(py)?
                        }
                    },
                ))
            }
        }

        Ok(PyTuple::new(py, edges)?
            .into_any()
            .try_iter()
            .unwrap()
            .unbind())
    }

    /// Get the list of "op" nodes in the dag.
    ///
    /// Args:
    ///     op (Type): :class:`qiskit.circuit.Operation` subclass op nodes to
    ///         return. If None, return all op nodes.
    ///     include_directives (bool): include `barrier`, `snapshot` etc.
    ///
    /// Returns:
    ///     list[DAGOpNode]: the list of dag nodes containing the given op.
    #[pyo3(name= "op_nodes", signature=(op=None, include_directives=true))]
    fn py_op_nodes(
        &self,
        py: Python,
        op: Option<&Bound<PyType>>,
        include_directives: bool,
    ) -> PyResult<Vec<Py<PyAny>>> {
        let mut nodes = Vec::new();
        let filter_is_nonstandard = if let Some(op) = op {
            op.getattr(intern!(py, "_standard_gate")).ok().is_none()
        } else {
            true
        };
        for (node, weight) in self.dag.node_references() {
            if let NodeType::Operation(packed) = &weight {
                if !include_directives && packed.op.directive() {
                    continue;
                }
                if let Some(op_type) = op {
                    // This middle catch is to avoid Python-space operation creation for most uses of
                    // `op`; we're usually just looking for control-flow ops, and standard gates
                    // aren't control-flow ops.
                    if !(filter_is_nonstandard && packed.op.try_standard_gate().is_some())
                        && packed.op.py_op_is_instance(op_type)?
                    {
                        nodes.push(self.unpack_into(py, node, weight)?);
                    }
                } else {
                    nodes.push(self.unpack_into(py, node, weight)?);
                }
            }
        }
        Ok(nodes)
    }

    /// Get a list of "op" nodes in the dag that contain control flow instructions.
    ///
    /// Returns:
    ///     list[DAGOpNode]: The list of dag nodes containing control flow ops.
    fn control_flow_op_nodes(&self, py: Python) -> PyResult<Vec<Py<PyAny>>> {
        if !self.has_control_flow() {
            return Ok(vec![]);
        }
        self.dag
            .node_references()
            .filter_map(|(node_index, node_type)| match node_type {
                NodeType::Operation(ref node) => {
                    if node.op.control_flow() {
                        Some(self.unpack_into(py, node_index, node_type))
                    } else {
                        None
                    }
                }
                _ => None,
            })
            .collect()
    }

    /// Get the list of gate nodes in the dag.
    ///
    /// Returns:
    ///     list[DAGOpNode]: the list of DAGOpNodes that represent gates.
    fn gate_nodes(&self, py: Python) -> PyResult<Vec<Py<PyAny>>> {
        self.dag
            .node_references()
            .filter_map(|(node, weight)| match weight {
                NodeType::Operation(ref packed) => match packed.op.view() {
                    OperationRef::Gate(_) | OperationRef::StandardGate(_) => {
                        Some(self.unpack_into(py, node, weight))
                    }
                    _ => None,
                },
                _ => None,
            })
            .collect()
    }

    /// Get the set of "op" nodes with the given name.
    #[pyo3(signature = (*names))]
    fn named_nodes(&self, py: Python<'_>, names: &Bound<PyTuple>) -> PyResult<Vec<Py<PyAny>>> {
        let mut names_set: HashSet<String> = HashSet::with_capacity(names.len());
        for name_obj in names.iter() {
            names_set.insert(name_obj.extract::<String>()?);
        }
        let mut result: Vec<Py<PyAny>> = Vec::new();
        for (id, weight) in self.dag.node_references() {
            if let NodeType::Operation(ref packed) = weight {
                if names_set.contains(packed.op.name()) {
                    result.push(self.unpack_into(py, id, weight)?);
                }
            }
        }
        Ok(result)
    }

    /// Get list of 2 qubit operations. Ignore directives like snapshot and barrier.
    #[pyo3(name = "two_qubit_ops")]
    pub fn py_two_qubit_ops(&self, py: Python) -> PyResult<Vec<Py<PyAny>>> {
        self.two_qubit_ops()
            .map(|(index, _)| self.unpack_into(py, index, &self.dag[index]))
            .collect()
    }

    /// Get list of 3+ qubit operations. Ignore directives like snapshot and barrier.
    fn multi_qubit_ops(&self, py: Python) -> PyResult<Vec<Py<PyAny>>> {
        let mut nodes = Vec::new();
        for (node, weight) in self.dag.node_references() {
            if let NodeType::Operation(ref packed) = weight {
                if packed.op.directive() {
                    continue;
                }

                let qargs = self.qargs_interner.get(packed.qubits);
                if qargs.len() >= 3 {
                    nodes.push(self.unpack_into(py, node, weight)?);
                }
            }
        }
        Ok(nodes)
    }

    /// Returns the longest path in the dag as a list of DAGOpNodes, DAGInNodes, and DAGOutNodes.
    fn longest_path(&self, py: Python) -> PyResult<Vec<PyObject>> {
        let weight_fn = |_| -> Result<usize, Infallible> { Ok(1) };
        match rustworkx_core::dag_algo::longest_path(&self.dag, weight_fn).unwrap() {
            Some(res) => res.0,
            None => return Err(DAGCircuitError::new_err("not a DAG")),
        }
        .into_iter()
        .map(|node_index| self.get_node(py, node_index))
        .collect()
    }

    /// Returns iterator of the successors of a node as DAGOpNodes and DAGOutNodes."""
    fn successors(&self, py: Python, node: &DAGNode) -> PyResult<Py<PyIterator>> {
        let successors: PyResult<Vec<_>> = self
            .dag
            .neighbors_directed(node.node.unwrap(), Outgoing)
            .unique()
            .map(|i| self.get_node(py, i))
            .collect();
        Ok(PyTuple::new(py, successors?)?
            .into_any()
            .try_iter()
            .unwrap()
            .unbind())
    }

    /// Returns iterator of the predecessors of a node as DAGOpNodes and DAGInNodes.
    fn predecessors(&self, py: Python, node: &DAGNode) -> PyResult<Py<PyIterator>> {
        let predecessors: PyResult<Vec<_>> = self
            .dag
            .neighbors_directed(node.node.unwrap(), Incoming)
            .unique()
            .map(|i| self.get_node(py, i))
            .collect();
        Ok(PyTuple::new(py, predecessors?)?
            .into_any()
            .try_iter()
            .unwrap()
            .unbind())
    }

    /// Returns iterator of "op" successors of a node in the dag.
    fn op_successors(&self, py: Python, node: &DAGNode) -> PyResult<Py<PyIterator>> {
        let predecessors: PyResult<Vec<_>> = self
            .dag
            .neighbors_directed(node.node.unwrap(), Outgoing)
            .unique()
            .filter_map(|i| match self.dag[i] {
                NodeType::Operation(_) => Some(self.get_node(py, i)),
                _ => None,
            })
            .collect();
        Ok(PyTuple::new(py, predecessors?)?
            .into_any()
            .try_iter()
            .unwrap()
            .unbind())
    }

    /// Returns the iterator of "op" predecessors of a node in the dag.
    fn op_predecessors(&self, py: Python, node: &DAGNode) -> PyResult<Py<PyIterator>> {
        let predecessors: PyResult<Vec<_>> = self
            .dag
            .neighbors_directed(node.node.unwrap(), Incoming)
            .unique()
            .filter_map(|i| match self.dag[i] {
                NodeType::Operation(_) => Some(self.get_node(py, i)),
                _ => None,
            })
            .collect();
        Ok(PyTuple::new(py, predecessors?)?
            .into_any()
            .try_iter()
            .unwrap()
            .unbind())
    }

    /// Checks if a second node is in the successors of node.
    fn is_successor(&self, node: &DAGNode, node_succ: &DAGNode) -> bool {
        self.dag
            .find_edge(node.node.unwrap(), node_succ.node.unwrap())
            .is_some()
    }

    /// Checks if a second node is in the predecessors of node.
    fn is_predecessor(&self, node: &DAGNode, node_pred: &DAGNode) -> bool {
        self.dag
            .find_edge(node_pred.node.unwrap(), node.node.unwrap())
            .is_some()
    }

    /// Returns iterator of the predecessors of a node that are
    /// connected by a quantum edge as DAGOpNodes and DAGInNodes.
    #[pyo3(name = "quantum_predecessors")]
    fn py_quantum_predecessors(&self, py: Python, node: &DAGNode) -> PyResult<Py<PyIterator>> {
        let predecessors: PyResult<Vec<_>> = self
            .quantum_predecessors(node.node.unwrap())
            .map(|i| self.get_node(py, i))
            .collect();
        Ok(PyTuple::new(py, predecessors?)?
            .into_any()
            .try_iter()
            .unwrap()
            .unbind())
    }

    /// Returns iterator of the successors of a node that are
    /// connected by a quantum edge as DAGOpNodes and DAGOutNodes.
    #[pyo3(name = "quantum_successors")]
    fn py_quantum_successors(&self, py: Python, node: &DAGNode) -> PyResult<Py<PyIterator>> {
        let successors: PyResult<Vec<_>> = self
            .quantum_successors(node.node.unwrap())
            .map(|i| self.get_node(py, i))
            .collect();
        Ok(PyTuple::new(py, successors?)?
            .into_any()
            .try_iter()
            .unwrap()
            .unbind())
    }

    /// Returns iterator of the predecessors of a node that are
    /// connected by a classical edge as DAGOpNodes and DAGInNodes.
    fn classical_predecessors(&self, py: Python, node: &DAGNode) -> PyResult<Py<PyIterator>> {
        let edges = self.dag.edges_directed(node.node.unwrap(), Incoming);
        let filtered = edges.filter_map(|e| match e.weight() {
            Wire::Qubit(_) => None,
            _ => Some(e.source()),
        });
        let predecessors: PyResult<Vec<_>> =
            filtered.unique().map(|i| self.get_node(py, i)).collect();
        Ok(PyTuple::new(py, predecessors?)?
            .into_any()
            .try_iter()
            .unwrap()
            .unbind())
    }

    /// Returns set of the ancestors of a node as DAGOpNodes and DAGInNodes.
    #[pyo3(name = "ancestors")]
    fn py_ancestors(&self, py: Python, node: &DAGNode) -> PyResult<Py<PySet>> {
        let ancestors: PyResult<Vec<PyObject>> = self
            .ancestors(node.node.unwrap())
            .map(|node| self.get_node(py, node))
            .collect();
        Ok(PySet::new(py, &ancestors?)?.unbind())
    }

    /// Returns set of the descendants of a node as DAGOpNodes and DAGOutNodes.
    #[pyo3(name = "descendants")]
    fn py_descendants(&self, py: Python, node: &DAGNode) -> PyResult<Py<PySet>> {
        let descendants: PyResult<Vec<PyObject>> = self
            .descendants(node.node.unwrap())
            .map(|node| self.get_node(py, node))
            .collect();
        Ok(PySet::new(py, &descendants?)?.unbind())
    }

    /// Returns an iterator of tuples of (DAGNode, [DAGNodes]) where the DAGNode is the current node
    /// and [DAGNode] is its successors in  BFS order.
    #[pyo3(name = "bfs_successors")]
    fn py_bfs_successors(&self, py: Python, node: &DAGNode) -> PyResult<Py<PyIterator>> {
        let successor_index: PyResult<Vec<(PyObject, Vec<PyObject>)>> = self
            .bfs_successors(node.node.unwrap())
            .map(|(node, nodes)| -> PyResult<(PyObject, Vec<PyObject>)> {
                Ok((
                    self.get_node(py, node)?,
                    nodes
                        .iter()
                        .map(|sub_node| self.get_node(py, *sub_node))
                        .collect::<PyResult<Vec<_>>>()?,
                ))
            })
            .collect();
        Ok(PyList::new(py, successor_index?)?
            .into_any()
            .try_iter()?
            .unbind())
    }

    /// Returns iterator of the successors of a node that are
    /// connected by a classical edge as DAGOpNodes and DAGOutNodes.
    fn classical_successors(&self, py: Python, node: &DAGNode) -> PyResult<Py<PyIterator>> {
        let edges = self.dag.edges_directed(node.node.unwrap(), Outgoing);
        let filtered = edges.filter_map(|e| match e.weight() {
            Wire::Qubit(_) => None,
            _ => Some(e.target()),
        });
        let predecessors: PyResult<Vec<_>> =
            filtered.unique().map(|i| self.get_node(py, i)).collect();
        Ok(PyTuple::new(py, predecessors?)?
            .into_any()
            .try_iter()
            .unwrap()
            .unbind())
    }

    /// Remove an operation node n.
    ///
    /// Add edges from predecessors to successors.
    #[pyo3(name = "remove_op_node")]
    fn py_remove_op_node(&mut self, node: &Bound<PyAny>) -> PyResult<()> {
        let node: PyRef<DAGOpNode> = match node.downcast::<DAGOpNode>() {
            Ok(node) => node.borrow(),
            Err(_) => return Err(DAGCircuitError::new_err("Node not an DAGOpNode")),
        };
        let index = node.as_ref().node.unwrap();
        if self.dag.node_weight(index).is_none() {
            return Err(DAGCircuitError::new_err("Node not in DAG"));
        }
        self.remove_op_node(index);
        Ok(())
    }

    /// Remove all of the ancestor operation nodes of node.
    fn remove_ancestors_of(&mut self, node: &DAGNode) -> PyResult<()> {
        let ancestors: Vec<_> = core_ancestors(&self.dag, node.node.unwrap())
            .filter(|next| {
                next != &node.node.unwrap()
                    && matches!(self.dag.node_weight(*next), Some(NodeType::Operation(_)))
            })
            .collect();
        for a in ancestors {
            self.dag.remove_node(a);
        }
        Ok(())
    }

    /// Remove all of the descendant operation nodes of node.
    fn remove_descendants_of(&mut self, node: &DAGNode) -> PyResult<()> {
        let descendants: Vec<_> = core_descendants(&self.dag, node.node.unwrap())
            .filter(|next| {
                next != &node.node.unwrap()
                    && matches!(self.dag.node_weight(*next), Some(NodeType::Operation(_)))
            })
            .collect();
        for d in descendants {
            self.dag.remove_node(d);
        }
        Ok(())
    }

    /// Remove all of the non-ancestors operation nodes of node.
    fn remove_nonancestors_of(&mut self, node: &DAGNode) -> PyResult<()> {
        let ancestors: HashSet<_> = core_ancestors(&self.dag, node.node.unwrap())
            .filter(|next| {
                next != &node.node.unwrap()
                    && matches!(self.dag.node_weight(*next), Some(NodeType::Operation(_)))
            })
            .collect();
        let non_ancestors: Vec<_> = self
            .dag
            .node_indices()
            .filter(|node_id| !ancestors.contains(node_id))
            .collect();
        for na in non_ancestors {
            self.dag.remove_node(na);
        }
        Ok(())
    }

    /// Remove all of the non-descendants operation nodes of node.
    fn remove_nondescendants_of(&mut self, node: &DAGNode) -> PyResult<()> {
        let descendants: HashSet<_> = core_descendants(&self.dag, node.node.unwrap())
            .filter(|next| {
                next != &node.node.unwrap()
                    && matches!(self.dag.node_weight(*next), Some(NodeType::Operation(_)))
            })
            .collect();
        let non_descendants: Vec<_> = self
            .dag
            .node_indices()
            .filter(|node_id| !descendants.contains(node_id))
            .collect();
        for nd in non_descendants {
            self.dag.remove_node(nd);
        }
        Ok(())
    }

    /// Return a list of op nodes in the first layer of this dag.
    #[pyo3(name = "front_layer")]
    fn py_front_layer(&self, py: Python) -> PyResult<Py<PyList>> {
        let native_front_layer = self.front_layer();
        let front_layer_list = PyList::empty(py);
        for node in native_front_layer {
            front_layer_list.append(self.get_node(py, node)?)?;
        }
        Ok(front_layer_list.into())
    }

    /// Yield a shallow view on a layer of this DAGCircuit for all d layers of this circuit.
    ///
    /// A layer is a circuit whose gates act on disjoint qubits, i.e.,
    /// a layer has depth 1. The total number of layers equals the
    /// circuit depth d. The layers are indexed from 0 to d-1 with the
    /// earliest layer at index 0. The layers are constructed using a
    /// greedy algorithm. Each returned layer is a dict containing
    /// {"graph": circuit graph, "partition": list of qubit lists}.
    ///
    /// The returned layer contains new (but semantically equivalent) DAGOpNodes, DAGInNodes,
    /// and DAGOutNodes. These are not the same as nodes of the original dag, but are equivalent
    /// via DAGNode.semantic_eq(node1, node2).
    ///
    /// TODO: Gates that use the same cbits will end up in different
    /// layers as this is currently implemented. This may not be
    /// the desired behavior.
    #[pyo3(signature = (*, vars_mode="captures"))]
    fn layers(&self, py: Python, vars_mode: &str) -> PyResult<Py<PyIterator>> {
        let layer_list = PyList::empty(py);
        let mut graph_layers = self.multigraph_layers();
        if graph_layers.next().is_none() {
            return Ok(PyIterator::from_object(&layer_list)?.into());
        }

        for graph_layer in graph_layers {
            let layer_dict = PyDict::new(py);
            // Sort to make sure they are in the order they were added to the original DAG
            // It has to be done by node_id as graph_layer is just a list of nodes
            // with no implied topology
            // Drawing tools rely on _node_id to infer order of node creation
            // so we need this to be preserved by layers()
            // Get the op nodes from the layer, removing any input and output nodes.
            let mut op_nodes: Vec<(&PackedInstruction, &NodeIndex)> = graph_layer
                .iter()
                .filter_map(|node| self.dag.node_weight(*node).map(|dag_node| (dag_node, node)))
                .filter_map(|(node, index)| match node {
                    NodeType::Operation(oper) => Some((oper, index)),
                    _ => None,
                })
                .collect();
            op_nodes.sort_by_key(|(_, node_index)| **node_index);

            if op_nodes.is_empty() {
                return Ok(PyIterator::from_object(&layer_list)?.into());
            }

            let mut new_layer = self.copy_empty_like(vars_mode)?;

            new_layer.extend(op_nodes.iter().map(|(inst, _)| (*inst).clone()))?;

            let support_iter = new_layer.op_nodes(false).map(|(_, instruction)| {
                PyTuple::new(
                    py,
                    new_layer
                        .qubits
                        .map_indices(new_layer.qargs_interner.get(instruction.qubits)),
                )
                .unwrap()
            });
            let support_list = PyList::empty(py);
            for support_qarg in support_iter {
                support_list.append(support_qarg)?;
            }
            layer_dict.set_item("graph", new_layer)?;
            layer_dict.set_item("partition", support_list)?;
            layer_list.append(layer_dict)?;
        }
        Ok(layer_list.into_any().try_iter()?.into())
    }

    /// Yield a layer for all gates of this circuit.
    ///
    /// A serial layer is a circuit with one gate. The layers have the
    /// same structure as in layers().
    #[pyo3(signature = (*, vars_mode="captures"))]
    fn serial_layers(&self, py: Python, vars_mode: &str) -> PyResult<Py<PyIterator>> {
        let layer_list = PyList::empty(py);
        for next_node in self.topological_op_nodes()? {
            let retrieved_node: &PackedInstruction = match self.dag.node_weight(next_node) {
                Some(NodeType::Operation(node)) => node,
                _ => unreachable!("A non-operation node was obtained from topological_op_nodes."),
            };
            let mut new_layer = self.copy_empty_like(vars_mode)?;

            // Save the support of the operation we add to the layer
            let support_list = PyList::empty(py);
            let qubits = PyTuple::new(
                py,
                self.qargs_interner
                    .get(retrieved_node.qubits)
                    .iter()
                    .map(|qubit| self.qubits.get(*qubit)),
            )?
            .unbind();
            new_layer.push_back(retrieved_node.clone())?;

            if !retrieved_node.op.directive() {
                support_list.append(qubits)?;
            }

            let layer_dict = [
                ("graph", new_layer.into_py_any(py)?),
                ("partition", support_list.into_any().unbind()),
            ]
            .into_py_dict(py)?;
            layer_list.append(layer_dict)?;
        }

        Ok(layer_list.into_any().try_iter()?.into())
    }

    /// Yield layers of the multigraph.
    #[pyo3(name = "multigraph_layers")]
    fn py_multigraph_layers(&self, py: Python) -> PyResult<Py<PyIterator>> {
        let graph_layers = self.multigraph_layers().map(|layer| -> Vec<PyObject> {
            layer
                .into_iter()
                .filter_map(|index| self.get_node(py, index).ok())
                .collect()
        });
        let list: Bound<PyList> = PyList::new(py, graph_layers.collect::<Vec<Vec<PyObject>>>())?;
        Ok(PyIterator::from_object(&list)?.unbind())
    }

    /// Return a set of non-conditional runs of "op" nodes with the given names.
    ///
    /// For example, "... h q[0]; cx q[0],q[1]; cx q[0],q[1]; h q[1]; .."
    /// would produce the tuple of cx nodes as an element of the set returned
    /// from a call to collect_runs(["cx"]). If instead the cx nodes were
    /// "cx q[0],q[1]; cx q[1],q[0];", the method would still return the
    /// pair in a tuple. The namelist can contain names that are not
    /// in the circuit's basis.
    ///
    /// Nodes must have only one successor to continue the run.
    #[pyo3(name = "collect_runs")]
    fn py_collect_runs(&self, py: Python, namelist: &Bound<PyList>) -> PyResult<Py<PySet>> {
        let mut name_list_set = HashSet::with_capacity(namelist.len());
        for name in namelist.iter() {
            name_list_set.insert(name.extract::<String>()?);
        }

        let out_set = PySet::empty(py)?;

        for run in self.collect_runs(name_list_set) {
            let run_tuple = PyTuple::new(
                py,
                run.into_iter()
                    .map(|node_index| self.get_node(py, node_index).unwrap()),
            )?;
            out_set.add(run_tuple)?;
        }
        Ok(out_set.unbind())
    }

    /// Return a set of non-conditional runs of 1q "op" nodes.
    #[pyo3(name = "collect_1q_runs")]
    fn py_collect_1q_runs(&self, py: Python) -> PyResult<Py<PyList>> {
        match self.collect_1q_runs() {
            Some(runs) => {
                let runs_iter = runs.map(|node_indices| {
                    PyList::new(
                        py,
                        node_indices
                            .into_iter()
                            .map(|node_index| self.get_node(py, node_index).unwrap()),
                    )
                    .unwrap()
                    .unbind()
                });
                let out_list = PyList::empty(py);
                for run_list in runs_iter {
                    out_list.append(run_list)?;
                }
                Ok(out_list.unbind())
            }
            None => Err(PyRuntimeError::new_err(
                "Invalid DAGCircuit, cycle encountered",
            )),
        }
    }

    /// Return a set of non-conditional runs of 2q "op" nodes.
    #[pyo3(name = "collect_2q_runs")]
    fn py_collect_2q_runs(&self, py: Python) -> PyResult<Py<PyList>> {
        match self.collect_2q_runs() {
            Some(runs) => {
                let runs_iter = runs.into_iter().map(|node_indices| {
                    PyList::new(
                        py,
                        node_indices
                            .into_iter()
                            .map(|node_index| self.get_node(py, node_index).unwrap()),
                    )
                    .unwrap()
                    .unbind()
                });
                let out_list = PyList::empty(py);
                for run_list in runs_iter {
                    out_list.append(run_list)?;
                }
                Ok(out_list.unbind())
            }
            None => Err(PyRuntimeError::new_err(
                "Invalid DAGCircuit, cycle encountered",
            )),
        }
    }

    /// Iterator for nodes that affect a given wire.
    ///
    /// Args:
    ///     wire (Bit): the wire to be looked at.
    ///     only_ops (bool): True if only the ops nodes are wanted;
    ///                 otherwise, all nodes are returned.
    /// Yield:
    ///      Iterator: the successive nodes on the given wire
    ///
    /// Raises:
    ///     DAGCircuitError: if the given wire doesn't exist in the DAG
    #[pyo3(name = "nodes_on_wire", signature = (wire, only_ops=false))]
    fn py_nodes_on_wire(
        &self,
        py: Python,
        wire: &Bound<PyAny>,
        only_ops: bool,
    ) -> PyResult<Py<PyIterator>> {
        let wire = if wire.downcast::<PyQubit>().is_ok() {
            let wire = wire.extract::<ShareableQubit>()?;
            self.qubits.find(&wire).map(Wire::Qubit)
        } else if wire.downcast::<PyClbit>().is_ok() {
            let wire = wire.extract::<ShareableClbit>()?;
            self.clbits.find(&wire).map(Wire::Clbit)
        } else {
            let wire = wire.extract::<expr::Var>()?;
            self.vars.find(&wire).map(Wire::Var)
        }
        .ok_or_else(|| {
            DAGCircuitError::new_err(format!(
                "The given wire {wire:?} is not present in the circuit"
            ))
        })?;

        let nodes = self
            .nodes_on_wire(wire, only_ops)
            .into_iter()
            .map(|n| self.get_node(py, n))
            .collect::<PyResult<Vec<_>>>()?;
        Ok(PyTuple::new(py, nodes)?.into_any().try_iter()?.unbind())
    }

    /// Count the occurrences of operation names.
    ///
    /// Args:
    ///     recurse: if ``True`` (default), then recurse into control-flow operations.  In all
    ///         cases, this counts only the number of times the operation appears in any possible
    ///         block; both branches of if-elses are counted, and for- and while-loop blocks are
    ///         only counted once.
    ///
    /// Returns:
    ///     Mapping[str, int]: a mapping of operation names to the number of times it appears.
    #[pyo3(name = "count_ops", signature = (*, recurse=true))]
    fn py_count_ops(&self, py: Python, recurse: bool) -> PyResult<PyObject> {
        self.count_ops(py, recurse)?.into_py_any(py)
    }

    /// Count the occurrences of operation names on the longest path.
    ///
    /// Returns a dictionary of counts keyed on the operation name.
    fn count_ops_longest_path(&self) -> PyResult<HashMap<&str, usize>> {
        if self.dag.node_count() == 0 {
            return Ok(HashMap::new());
        }
        let weight_fn = |_| -> Result<usize, Infallible> { Ok(1) };
        let longest_path =
            match rustworkx_core::dag_algo::longest_path(&self.dag, weight_fn).unwrap() {
                Some(res) => res.0,
                None => return Err(DAGCircuitError::new_err("not a DAG")),
            };
        // Allocate for worst case where all operations are unique
        let mut op_counts: HashMap<&str, usize> = HashMap::with_capacity(longest_path.len() - 2);
        for node_index in &longest_path[1..longest_path.len() - 1] {
            if let NodeType::Operation(ref packed) = self.dag[*node_index] {
                let name = packed.op.name();
                op_counts
                    .entry(name)
                    .and_modify(|count| *count += 1)
                    .or_insert(1);
            }
        }
        Ok(op_counts)
    }

    /// Returns causal cone of a qubit.
    ///
    /// A qubit's causal cone is the set of qubits that can influence the output of that
    /// qubit through interactions, whether through multi-qubit gates or operations. Knowing
    /// the causal cone of a qubit can be useful when debugging faulty circuits, as it can
    /// help identify which wire(s) may be causing the problem.
    ///
    /// This method does not consider any classical data dependency in the ``DAGCircuit``,
    /// classical bit wires are ignored for the purposes of building the causal cone.
    ///
    /// Args:
    ///     qubit (~qiskit.circuit.Qubit): The output qubit for which we want to find the causal cone.
    ///
    /// Returns:
    ///     Set[~qiskit.circuit.Qubit]: The set of qubits whose interactions affect ``qubit``.
    fn quantum_causal_cone(&self, py: Python, qubit: &Bound<PyAny>) -> PyResult<Py<PySet>> {
        // Retrieve the output node from the qubit
        let qubit_nat: ShareableQubit = qubit.extract()?;
        let output_qubit = self.qubits.find(&qubit_nat).ok_or_else(|| {
            DAGCircuitError::new_err(format!(
                "The given qubit {qubit:?} is not present in the circuit"
            ))
        })?;
        let output_node_index = self
            .qubit_io_map
            .get(output_qubit.index())
            .map(|x| x[1])
            .ok_or_else(|| {
                DAGCircuitError::new_err(format!(
                    "The given qubit {qubit:?} is not present in qubit_output_map"
                ))
            })?;

        let mut qubits_in_cone: HashSet<&Qubit> = HashSet::from([&output_qubit]);
        let mut queue: VecDeque<NodeIndex> = self.quantum_predecessors(output_node_index).collect();

        // The processed_non_directive_nodes stores the set of processed non-directive nodes.
        // This is an optimization to avoid considering the same non-directive node multiple
        // times when reached from different paths.
        // The directive nodes (such as barriers or measures) are trickier since when processing
        // them we only add their predecessors that intersect qubits_in_cone. Hence, directive
        // nodes have to be considered multiple times.
        let mut processed_non_directive_nodes: HashSet<NodeIndex> = HashSet::new();

        while !queue.is_empty() {
            let cur_index = queue.pop_front().unwrap();

            if let NodeType::Operation(packed) = self.dag.node_weight(cur_index).unwrap() {
                if !packed.op.directive() {
                    // If the operation is not a directive (in particular not a barrier nor a measure),
                    // we do not do anything if it was already processed. Otherwise, we add its qubits
                    // to qubits_in_cone, and append its predecessors to queue.
                    if processed_non_directive_nodes.contains(&cur_index) {
                        continue;
                    }
                    qubits_in_cone.extend(self.qargs_interner.get(packed.qubits));
                    processed_non_directive_nodes.insert(cur_index);

                    for pred_index in self.quantum_predecessors(cur_index) {
                        if let NodeType::Operation(_pred_packed) =
                            self.dag.node_weight(pred_index).unwrap()
                        {
                            queue.push_back(pred_index);
                        }
                    }
                } else {
                    // Directives (such as barriers and measures) may be defined over all the qubits,
                    // yet not all of these qubits should be considered in the causal cone. So we
                    // only add those predecessors that have qubits in common with qubits_in_cone.
                    for pred_index in self.quantum_predecessors(cur_index) {
                        if let NodeType::Operation(pred_packed) =
                            self.dag.node_weight(pred_index).unwrap()
                        {
                            if self
                                .qargs_interner
                                .get(pred_packed.qubits)
                                .iter()
                                .any(|x| qubits_in_cone.contains(x))
                            {
                                queue.push_back(pred_index);
                            }
                        }
                    }
                }
            }
        }

        let qubits_in_cone_vec: Vec<_> = qubits_in_cone.iter().map(|&&qubit| qubit).collect();
        let elements = self.qubits.map_indices(&qubits_in_cone_vec);
        Ok(PySet::new(py, elements)?.unbind())
    }

    /// Return a dictionary of circuit properties.
    fn properties(&self, py: Python) -> PyResult<HashMap<&str, PyObject>> {
        Ok(HashMap::from_iter([
            ("size", self.size(py, false)?.into_py_any(py)?),
            ("depth", self.depth(py, false)?.into_py_any(py)?),
            ("width", self.width().into_py_any(py)?),
            ("qubits", self.num_qubits().into_py_any(py)?),
            ("bits", self.num_clbits().into_py_any(py)?),
            ("factors", self.num_tensor_factors().into_py_any(py)?),
            ("operations", self.py_count_ops(py, true)?),
        ]))
    }

    /// Draws the dag circuit.
    ///
    /// This function needs `Graphviz <https://www.graphviz.org/>`_ to be
    /// installed. Graphviz is not a python package and can't be pip installed
    /// (the ``graphviz`` package on PyPI is a Python interface library for
    /// Graphviz and does not actually install Graphviz). You can refer to
    /// `the Graphviz documentation <https://www.graphviz.org/download/>`__ on
    /// how to install it.
    ///
    /// Args:
    ///     scale (float): scaling factor
    ///     filename (str): file path to save image to (format inferred from name)
    ///     style (str):
    ///         'plain': B&W graph;
    ///         'color' (default): color input/output/op nodes
    ///
    /// Returns:
    ///     Ipython.display.Image: if in Jupyter notebook and not saving to file,
    ///     otherwise None.
    #[pyo3(signature=(scale=0.7, filename=None, style="color"))]
    fn draw<'py>(
        slf: PyRef<'py, Self>,
        py: Python<'py>,
        scale: f64,
        filename: Option<&str>,
        style: &str,
    ) -> PyResult<Bound<'py, PyAny>> {
        let module = PyModule::import(py, "qiskit.visualization.dag_visualization")?;
        module.call_method1("dag_drawer", (slf, scale, filename, style))
    }

    #[pyo3(signature=(graph_attrs=None, node_attrs=None, edge_attrs=None))]
    fn _to_dot<'py>(
        &self,
        py: Python<'py>,
        graph_attrs: Option<BTreeMap<String, String>>,
        node_attrs: Option<PyObject>,
        edge_attrs: Option<PyObject>,
    ) -> PyResult<Bound<'py, PyString>> {
        let mut buffer = Vec::<u8>::new();
        build_dot(py, self, &mut buffer, graph_attrs, node_attrs, edge_attrs)?;
        Ok(PyString::new(py, std::str::from_utf8(&buffer)?))
    }

    /// Add an input variable to the circuit.
    ///
    /// Args:
    ///     var: the variable to add.
    fn add_input_var(&mut self, var: expr::Var) -> PyResult<()> {
        if !self.vars_capture.is_empty() || !self.stretches_capture.is_empty() {
            return Err(DAGCircuitError::new_err(
                "cannot add inputs to a circuit with captures",
            ));
        }
        self.add_var(var, DAGVarType::Input)?;
        Ok(())
    }

    /// Add a captured variable to the circuit.
    ///
    /// Args:
    ///     var: the variable to add.
    fn add_captured_var(&mut self, var: expr::Var) -> PyResult<()> {
        if !self.vars_input.is_empty() {
            return Err(DAGCircuitError::new_err(
                "cannot add captures to a circuit with inputs",
            ));
        }
        self.add_var(var, DAGVarType::Capture)?;
        Ok(())
    }

    /// Add a captured stretch to the circuit.
    ///
    /// Args:
    ///     stretch: the stretch to add.
    fn add_captured_stretch(&mut self, var: expr::Stretch) -> PyResult<()> {
        if !self.vars_input.is_empty() {
            return Err(DAGCircuitError::new_err(
                "cannot add captures to a circuit with inputs",
            ));
        }
        let name: String = var.name.clone();
        match self.identifier_info.get(&name) {
            Some(DAGIdentifierInfo::Stretch(info))
                if &var == self.stretches.get(info.stretch).unwrap() =>
            {
                return Err(DAGCircuitError::new_err("already present in the circuit"));
            }
            Some(_) => {
                return Err(DAGCircuitError::new_err(
                    "cannot add stretch as its name shadows an existing identifier",
                ));
            }
            _ => {}
        }
        let stretch_idx = self.stretches.add(var, true)?;
        self.stretches_capture.insert(stretch_idx);
        self.identifier_info.insert(
            name,
            DAGIdentifierInfo::Stretch(DAGStretchInfo {
                stretch: stretch_idx,
                type_: DAGStretchType::Capture,
            }),
        );
        Ok(())
    }

    /// Add a declared local variable to the circuit.
    ///
    /// Args:
    ///     var: the variable to add.
    fn add_declared_var(&mut self, var: expr::Var) -> PyResult<()> {
        self.add_var(var, DAGVarType::Declare)?;
        Ok(())
    }

    /// Add a declared stretch to the circuit.
    ///
    /// Args:
    ///     var: the stretch to add.
    fn add_declared_stretch(&mut self, var: expr::Stretch) -> PyResult<()> {
        let name = var.name.clone();
        match self.identifier_info.get(&name) {
            Some(DAGIdentifierInfo::Stretch(info))
                if &var == self.stretches.get(info.stretch).unwrap() =>
            {
                return Err(DAGCircuitError::new_err("already present in the circuit"));
            }
            Some(_) => {
                return Err(DAGCircuitError::new_err(
                    "cannot add stretch as its name shadows an existing identifier",
                ));
            }
            _ => {}
        }
        let stretch_idx = self.stretches.add(var, true)?;
        self.stretches_declare.push(stretch_idx);
        self.identifier_info.insert(
            name,
            DAGIdentifierInfo::Stretch(DAGStretchInfo {
                stretch: stretch_idx,
                type_: DAGStretchType::Declare,
            }),
        );
        Ok(())
    }

    /// Total number of classical variables tracked by the circuit.
    #[getter]
    fn num_vars(&self) -> usize {
        self.num_input_vars() + self.num_captured_vars() + self.num_declared_vars()
    }

    /// Number of input classical variables tracked by the circuit.
    #[getter]
    fn num_input_vars(&self) -> usize {
        self.vars_input.len()
    }

    /// Number of captured classical variables tracked by the circuit.
    #[getter]
    fn num_captured_vars(&self) -> usize {
        self.vars_capture.len()
    }

    /// Number of declared local classical variables tracked by the circuit.
    #[getter]
    fn num_declared_vars(&self) -> usize {
        self.vars_declare.len()
    }

    /// Total number of stretches tracked by the circuit.
    #[getter]
    fn num_stretches(&self) -> usize {
        self.num_captured_stretches() + self.num_declared_stretches()
    }

    /// Number of captured stretches tracked by the circuit.
    #[getter]
    fn num_captured_stretches(&self) -> usize {
        self.stretches_capture.len()
    }

    /// Number of declared local stretches tracked by the circuit.
    #[getter]
    fn num_declared_stretches(&self) -> usize {
        self.stretches_declare.len()
    }

    /// Is this realtime variable in the DAG?
    ///
    /// Args:
    ///     var: the variable or name to check.
    fn has_var(&self, var: &Bound<PyAny>) -> PyResult<bool> {
        if let Ok(name) = var.extract::<String>() {
            Ok(matches!(
                self.identifier_info.get(&name),
                Some(DAGIdentifierInfo::Var(_))
            ))
        } else {
            let var = var.extract::<expr::Var>()?;
            let expr::Var::Standalone { name, .. } = &var else {
                return Ok(false);
            };
            if let Some(DAGIdentifierInfo::Var(info)) = self.identifier_info.get(name) {
                return Ok(&var == self.vars.get(info.var).unwrap());
            }
            Ok(false)
        }
    }

    /// Is this stretch in the DAG?
    ///
    /// Args:
    ///     var: the stretch or name to check.
    fn has_stretch(&self, var: &Bound<PyAny>) -> PyResult<bool> {
        if let Ok(name) = var.extract::<String>() {
            Ok(matches!(
                self.identifier_info.get(&name),
                Some(DAGIdentifierInfo::Stretch(_))
            ))
        } else {
            let stretch = var.extract::<expr::Stretch>()?;
            if let Some(DAGIdentifierInfo::Stretch(info)) = self.identifier_info.get(&stretch.name)
            {
                return Ok(&stretch == self.stretches.get(info.stretch).unwrap());
            }
            Ok(false)
        }
    }

    /// Is this identifier in the DAG?
    ///
    /// Args:
    ///     var: the identifier or name to check.
    fn has_identifier(&self, var: &Bound<PyAny>) -> PyResult<bool> {
        if let Ok(name) = var.extract::<String>() {
            Ok(matches!(
                self.identifier_info.get(&name),
                Some(DAGIdentifierInfo::Var(_) | DAGIdentifierInfo::Stretch(_))
            ))
        } else if let Ok(var) = var.extract::<expr::Var>() {
            let expr::Var::Standalone { name, .. } = &var else {
                return Ok(false);
            };
            if let Some(DAGIdentifierInfo::Var(info)) = self.identifier_info.get(name) {
                return Ok(&var == self.vars.get(info.var).unwrap());
            }
            Ok(false)
        } else if let Ok(stretch) = var.extract::<expr::Stretch>() {
            if let Some(DAGIdentifierInfo::Stretch(info)) = self.identifier_info.get(&stretch.name)
            {
                return Ok(&stretch == self.stretches.get(info.stretch).unwrap());
            }
            Ok(false)
        } else {
            Err(PyValueError::new_err(
                "identifier must be a name or expression kind Var or Stretch",
            ))
        }
    }

    /// Iterable over the input classical variables tracked by the circuit.
    fn iter_input_vars(&self, py: Python) -> PyResult<Py<PyIterator>> {
        let result = PySet::new(
            py,
            self.input_vars()
                .map(|v| v.clone().into_py_any(py).unwrap()),
        )?;
        Ok(result.into_any().try_iter()?.unbind())
    }

    /// Iterable over the captured classical variables tracked by the circuit.
    fn iter_captured_vars(&self, py: Python) -> PyResult<Py<PyIterator>> {
        let result = PySet::new(
            py,
            self.captured_vars()
                .map(|v| v.clone().into_py_any(py).unwrap()),
        )?;
        Ok(result.into_any().try_iter()?.unbind())
    }

    /// Iterable over the captured stretches tracked by the circuit.
    fn iter_captured_stretches(&self, py: Python) -> PyResult<Py<PyIterator>> {
        let result = PySet::new(
            py,
            self.captured_stretches()
                .map(|v| v.clone().into_py_any(py).unwrap()),
        )?;
        Ok(result.into_any().try_iter()?.unbind())
    }

    /// Iterable over all captured identifiers tracked by the circuit.
    fn iter_captures(&self, py: Python) -> PyResult<Py<PyIterator>> {
        let out_set = PySet::empty(py)?;
        for var in self.captured_vars() {
            out_set.add(var.clone())?;
        }
        for stretch in self.captured_stretches() {
            out_set.add(stretch.clone())?;
        }
        Ok(out_set.into_any().try_iter()?.unbind())
    }

    /// Iterable over the declared classical variables tracked by the circuit.
    fn iter_declared_vars(&self, py: Python) -> PyResult<Py<PyIterator>> {
        let result = PySet::new(
            py,
            self.declared_vars()
                .map(|v| v.clone().into_py_any(py).unwrap()),
        )?;
        Ok(result.into_any().try_iter()?.unbind())
    }

    /// Iterable over the declared stretches tracked by the circuit.
    fn iter_declared_stretches(&self, py: Python) -> PyResult<Py<PyIterator>> {
        let result = PyList::new(
            py,
            self.declared_stretches()
                .map(|v| v.clone().into_py_any(py).unwrap()),
        )?;
        Ok(result.into_any().try_iter()?.unbind())
    }

    /// Iterable over all the classical variables tracked by the circuit.
    fn iter_vars(&self, py: Python) -> PyResult<Py<PyIterator>> {
        let out_set = PySet::empty(py)?;
        for var in self.vars.objects() {
            out_set.add(var.clone())?;
        }
        Ok(out_set.into_any().try_iter()?.unbind())
    }

    /// Iterable over all the stretches tracked by the circuit.
    fn iter_stretches(&self, py: Python) -> PyResult<Py<PyIterator>> {
        let out_set = PySet::empty(py)?;
        for stretch in self.stretches.objects() {
            out_set.add(stretch.clone())?;
        }
        Ok(out_set.into_any().try_iter()?.unbind())
    }

    fn _has_edge(&self, source: usize, target: usize) -> bool {
        self.dag
            .contains_edge(NodeIndex::new(source), NodeIndex::new(target))
    }

    fn _is_dag(&self) -> bool {
        rustworkx_core::petgraph::algo::toposort(&self.dag, None).is_ok()
    }

    fn _in_edges(&self, py: Python, node_index: usize) -> Vec<Py<PyTuple>> {
        self.dag
            .edges_directed(NodeIndex::new(node_index), Incoming)
            .map(|wire| {
                (
                    wire.source().index(),
                    wire.target().index(),
                    match wire.weight() {
                        Wire::Qubit(qubit) => {
                            self.qubits.get(*qubit).into_bound_py_any(py).unwrap()
                        }
                        Wire::Clbit(clbit) => {
                            self.clbits.get(*clbit).into_bound_py_any(py).unwrap()
                        }
                        Wire::Var(var) => {
                            self.vars.get(*var).cloned().into_bound_py_any(py).unwrap()
                        }
                    },
                )
                    .into_pyobject(py)
                    .unwrap()
                    .unbind()
            })
            .collect()
    }

    fn _out_edges(&self, py: Python, node_index: usize) -> Vec<Py<PyTuple>> {
        self.dag
            .edges_directed(NodeIndex::new(node_index), Outgoing)
            .map(|wire| {
                (
                    wire.source().index(),
                    wire.target().index(),
                    match wire.weight() {
                        Wire::Qubit(qubit) => {
                            self.qubits.get(*qubit).into_bound_py_any(py).unwrap()
                        }
                        Wire::Clbit(clbit) => {
                            self.clbits.get(*clbit).into_bound_py_any(py).unwrap()
                        }
                        Wire::Var(var) => {
                            self.vars.get(*var).cloned().into_bound_py_any(py).unwrap()
                        }
                    },
                )
                    .into_pyobject(py)
                    .unwrap()
                    .unbind()
            })
            .collect()
    }

    fn _in_wires(&self, py: Python, node_index: usize) -> Vec<PyObject> {
        self.dag
            .edges_directed(NodeIndex::new(node_index), Incoming)
            .map(|wire| match wire.weight() {
                Wire::Qubit(qubit) => self.qubits.get(*qubit).into_py_any(py).unwrap(),
                Wire::Clbit(clbit) => self.clbits.get(*clbit).into_py_any(py).unwrap(),
                Wire::Var(var) => self.vars.get(*var).cloned().into_py_any(py).unwrap(),
            })
            .collect()
    }

    fn _out_wires(&self, py: Python, node_index: usize) -> Vec<PyObject> {
        self.dag
            .edges_directed(NodeIndex::new(node_index), Outgoing)
            .map(|wire| match wire.weight() {
                Wire::Qubit(qubit) => self.qubits.get(*qubit).into_py_any(py).unwrap(),
                Wire::Clbit(clbit) => self.clbits.get(*clbit).into_py_any(py).unwrap(),
                Wire::Var(var) => self.vars.get(*var).cloned().into_py_any(py).unwrap(),
            })
            .collect()
    }

    fn _find_successors_by_edge(
        &self,
        py: Python,
        node_index: usize,
        edge_checker: &Bound<PyAny>,
    ) -> PyResult<Vec<PyObject>> {
        let mut result = Vec::new();
        for e in self
            .dag
            .edges_directed(NodeIndex::new(node_index), Outgoing)
            .unique_by(|e| e.id())
        {
            let weight = match e.weight() {
                Wire::Qubit(qubit) => self.qubits.get(*qubit).into_py_any(py)?,
                Wire::Clbit(clbit) => self.clbits.get(*clbit).into_py_any(py)?,
                Wire::Var(var) => self.vars.get(*var).cloned().into_py_any(py)?,
            };
            if edge_checker.call1((weight,))?.extract::<bool>()? {
                result.push(self.get_node(py, e.target())?);
            }
        }
        Ok(result)
    }

    fn _edges(&self, py: Python) -> PyResult<Vec<PyObject>> {
        self.dag
            .edge_indices()
            .map(|index| {
                let wire = self.dag.edge_weight(index).unwrap();
                match wire {
                    Wire::Qubit(qubit) => self.qubits.get(*qubit).into_py_any(py),
                    Wire::Clbit(clbit) => self.clbits.get(*clbit).into_py_any(py),
                    Wire::Var(var) => self.vars.get(*var).cloned().into_py_any(py),
                }
            })
            .collect()
    }
}

impl DAGCircuit {
    pub fn new() -> PyResult<Self> {
        Ok(DAGCircuit {
            name: None,
            metadata: None,
            dag: StableDiGraph::default(),
            qregs: RegisterData::new(),
            cregs: RegisterData::new(),
            qargs_interner: Interner::new(),
            cargs_interner: Interner::new(),
            qubits: ObjectRegistry::new(),
            clbits: ObjectRegistry::new(),
            vars: ObjectRegistry::new(),
            stretches: ObjectRegistry::new(),
            global_phase: Param::Float(0.),
            duration: None,
            unit: "dt".to_string(),
            qubit_locations: BitLocator::new(),
            clbit_locations: BitLocator::new(),
            qubit_io_map: Vec::new(),
            clbit_io_map: Vec::new(),
            var_io_map: Vec::new(),
            op_names: IndexMap::default(),
            identifier_info: IndexMap::default(),
            vars_input: HashSet::new(),
            vars_capture: HashSet::new(),
            vars_declare: HashSet::new(),
            stretches_capture: HashSet::new(),
            stretches_declare: Vec::new(),
        })
    }

    /// Returns an immutable view of the [QuantumRegister] instances in the circuit.
    #[inline(always)]
    pub fn qregs(&self) -> &[QuantumRegister] {
        self.qregs.registers()
    }

    /// Returns an immutable view of the [ClassicalRegister] instances in the circuit.
    #[inline(always)]
    pub fn cregs(&self) -> &[ClassicalRegister] {
        self.cregs.registers()
    }

    /// Returns an immutable view of the [QuantumRegister] data struct in the circuit.
    #[inline(always)]
    pub fn qregs_data(&self) -> &RegisterData<QuantumRegister> {
        &self.qregs
    }

    /// Returns an immutable view of the [ClassicalRegister] data struct in the circuit.
    #[inline(always)]
    pub fn cregs_data(&self) -> &RegisterData<ClassicalRegister> {
        &self.cregs
    }

    /// Returns an immutable view of the qubit locations of the [DAGCircuit]
    #[inline(always)]
    pub fn qubit_locations(&self) -> &BitLocator<ShareableQubit, QuantumRegister> {
        &self.qubit_locations
    }

    /// Returns an immutable view of the clbit locations of the [DAGCircuit]
    #[inline(always)]
    pub fn clbit_locations(&self) -> &BitLocator<ShareableClbit, ClassicalRegister> {
        &self.clbit_locations
    }

    /// Returns an immutable view of the qubit io map
    #[inline(always)]
    pub fn qubit_io_map(&self) -> &[[NodeIndex; 2]] {
        &self.qubit_io_map
    }

    /// Returns an immutable view of the clbit io map
    #[inline(always)]
    pub fn clbit_io_map(&self) -> &[[NodeIndex; 2]] {
        &self.clbit_io_map
    }

    /// Returns an immutable view of the inner StableGraph managed by the circuit.
    #[inline(always)]
    pub fn dag(&self) -> &StableDiGraph<NodeType, Wire> {
        &self.dag
    }

    /// Returns an immutable view of the Interner used for Qargs
    #[inline(always)]
    pub fn qargs_interner(&self) -> &Interner<[Qubit]> {
        &self.qargs_interner
    }

    /// Returns an immutable view of the Interner used for Cargs
    #[inline(always)]
    pub fn cargs_interner(&self) -> &Interner<[Clbit]> {
        &self.cargs_interner
    }

    /// Returns an immutable view of the Global Phase `Param` of the circuit
    #[inline(always)]
    pub fn global_phase(&self) -> &Param {
        &self.global_phase
    }

    /// Returns an immutable view of the Qubits registered in the circuit
    #[inline(always)]
    pub fn qubits(&self) -> &ObjectRegistry<Qubit, ShareableQubit> {
        &self.qubits
    }

    /// Returns an immutable view of the Classical bits registered in the circuit
    #[inline(always)]
    pub fn clbits(&self) -> &ObjectRegistry<Clbit, ShareableClbit> {
        &self.clbits
    }

    /// Returns an immutable view of the Variable wires registered in the circuit
    #[inline(always)]
    pub fn vars(&self) -> &ObjectRegistry<Var, expr::Var> {
        &self.vars
    }

    /// Returns an iterator over the input variables used by the circuit.
    pub fn input_vars(&self) -> impl ExactSizeIterator<Item = &expr::Var> {
        self.vars_input.iter().map(|v| self.vars.get(*v).unwrap())
    }

    /// Returns an iterator over the variables captured by the circuit.
    pub fn captured_vars(&self) -> impl ExactSizeIterator<Item = &expr::Var> {
        self.vars_capture.iter().map(|v| self.vars.get(*v).unwrap())
    }

    /// Returns an iterator over the variables declared within the circuit.
    pub fn declared_vars(&self) -> impl ExactSizeIterator<Item = &expr::Var> {
        self.vars_declare.iter().map(|v| self.vars.get(*v).unwrap())
    }

    /// Returns an iterator over the stretches captured by the circuit.
    pub fn captured_stretches(&self) -> impl ExactSizeIterator<Item = &expr::Stretch> {
        self.stretches_capture
            .iter()
            .map(|v| self.stretches.get(*v).unwrap())
    }

    /// Returns an iterator over the stretches declared within the circuit.
    pub fn declared_stretches(&self) -> impl ExactSizeIterator<Item = &expr::Stretch> {
        self.stretches_declare
            .iter()
            .map(|v| self.stretches.get(*v).unwrap())
    }

    pub fn remove_qubits<T: IntoIterator<Item = Qubit>>(&mut self, qubits: T) -> PyResult<()> {
        let qubits: HashSet<Qubit> = qubits.into_iter().collect();

        let mut busy_bits = Vec::new();
        for bit in qubits.iter() {
            if !self.is_wire_idle(Wire::Qubit(*bit)) {
                busy_bits.push(self.qubits.get(*bit).unwrap());
            }
        }

        if !busy_bits.is_empty() {
            return Err(DAGCircuitError::new_err(format!(
                "qubits not idle: {busy_bits:?}"
            )));
        }

        // Remove any references to bits.
        let mut qregs_to_remove = Vec::new();
        for qreg in self.qregs.registers() {
            for bit in qreg.bits() {
                if qubits.contains(&self.qubits.find(&bit).unwrap()) {
                    qregs_to_remove.push(qreg.clone());
                    break;
                }
            }
        }
        self.remove_qregs(qregs_to_remove)?;

        // Remove DAG in/out nodes etc.
        for bit in qubits.iter() {
            self.remove_idle_wire(Wire::Qubit(*bit))?;
        }

        // Copy the current qubit mapping so we can use it while remapping
        // wires used on edges and in operation qargs.
        let old_qubits = self.qubits.clone();

        // Remove the qubit indices, which will invalidate our mapping of Qubit to
        // Python bits throughout the entire DAG.
        self.qubits.remove_indices(qubits.clone())?;

        // Update input/output maps to use new Qubits.
        let io_mapping: HashMap<Qubit, [NodeIndex; 2]> = self
            .qubit_io_map
            .drain(..)
            .enumerate()
            .filter_map(|(k, v)| {
                let qubit = Qubit::new(k);
                if qubits.contains(&qubit) {
                    None
                } else {
                    Some((self.qubits.find(old_qubits.get(qubit).unwrap()).unwrap(), v))
                }
            })
            .collect();

        self.qubit_io_map = (0..io_mapping.len())
            .map(|idx| {
                let qubit = Qubit::new(idx);
                io_mapping[&qubit]
            })
            .collect();

        // Update edges to use the new Qubits.
        for edge_weight in self.dag.edge_weights_mut() {
            if let Wire::Qubit(b) = edge_weight {
                *b = self.qubits.find(old_qubits.get(*b).unwrap()).unwrap();
            }
        }

        // Update operation qargs to use the new Qubits.
        for node_weight in self.dag.node_weights_mut() {
            match node_weight {
                NodeType::Operation(op) => {
                    let qargs = self.qargs_interner.get(op.qubits);
                    let qarg_bits = old_qubits.map_indices(qargs).cloned();
                    op.qubits = self
                        .qargs_interner
                        .insert_owned(self.qubits.map_objects(qarg_bits)?.collect());
                }
                NodeType::QubitIn(q) | NodeType::QubitOut(q) => {
                    *q = self.qubits.find(old_qubits.get(*q).unwrap()).unwrap();
                }
                _ => (),
            }
        }

        // Update bit locations.
        for (i, bit) in self.qubits.objects().iter().enumerate() {
            let raw_loc = self.qubit_locations.get_mut(bit).unwrap();
            raw_loc.index = i as u32;
        }
        Ok(())
    }

    /// Remove the specified quantum registers
    fn remove_qregs<T: IntoIterator<Item = QuantumRegister>>(&mut self, qregs: T) -> PyResult<()> {
        // let self_bound_cregs = self.cregs.bind(py);
        let mut valid_regs: Vec<QuantumRegister> = Vec::new();
        for qregs in qregs.into_iter() {
            if let Some(reg) = self.qregs.get(qregs.name()) {
                if reg != &qregs {
                    return Err(DAGCircuitError::new_err(format!(
                        "creg not in circuit: {reg:?}"
                    )));
                }
                valid_regs.push(qregs);
            } else {
                return Err(DAGCircuitError::new_err(format!(
                    "creg not in circuit: {qregs:?}"
                )));
            }
        }

        // Use an iterator that will remove the registers from the circuit as it iterates.
        let valid_names = valid_regs.iter().map(|reg| {
            for (index, bit) in reg.bits().enumerate() {
                let bit_position = self.qubit_locations.get_mut(&bit).unwrap();
                bit_position.remove_register(reg, index);
            }
            reg.name().to_string()
        });
        self.qregs.remove_registers(valid_names);
        Ok(())
    }

    /// Remove the given clbits in the cirucit
    ///
    /// This will reorder all the bits in the circuit.
    pub fn remove_clbits<T: IntoIterator<Item = Clbit>>(&mut self, clbits: T) -> PyResult<()> {
        let clbits: HashSet<Clbit> = clbits.into_iter().collect();
        let mut busy_bits = Vec::new();
        for bit in clbits.iter() {
            if !self.is_wire_idle(Wire::Clbit(*bit)) {
                busy_bits.push(self.clbits.get(*bit).unwrap());
            }
        }

        if !busy_bits.is_empty() {
            return Err(DAGCircuitError::new_err(format!(
                "clbits not idle: {busy_bits:?}"
            )));
        }

        // Remove any references to bits.
        let mut cregs_to_remove = Vec::new();
        for creg in self.cregs.registers() {
            for bit in creg.bits() {
                if clbits.contains(&self.clbits.find(&bit).unwrap()) {
                    cregs_to_remove.push(creg.clone());
                    break;
                }
            }
        }
        self.remove_cregs(cregs_to_remove)?;

        // Remove DAG in/out nodes etc.
        for bit in clbits.iter() {
            self.remove_idle_wire(Wire::Clbit(*bit))?;
        }

        // Copy the current clbit mapping so we can use it while remapping
        // wires used on edges and in operation cargs.
        let old_clbits = self.clbits.clone();

        // Remove the clbit indices, which will invalidate our mapping of Clbit to
        // Python bits throughout the entire DAG.
        self.clbits.remove_indices(clbits.clone())?;

        // Update input/output maps to use new Clbits.
        let io_mapping: HashMap<Clbit, [NodeIndex; 2]> = self
            .clbit_io_map
            .drain(..)
            .enumerate()
            .filter_map(|(k, v)| {
                let clbit = Clbit::new(k);
                if clbits.contains(&clbit) {
                    None
                } else {
                    Some((
                        self.clbits
                            .find(old_clbits.get(Clbit::new(k)).unwrap())
                            .unwrap(),
                        v,
                    ))
                }
            })
            .collect();

        self.clbit_io_map = (0..io_mapping.len())
            .map(|idx| {
                let clbit = Clbit::new(idx);
                io_mapping[&clbit]
            })
            .collect();

        // Update edges to use the new Clbits.
        for edge_weight in self.dag.edge_weights_mut() {
            if let Wire::Clbit(c) = edge_weight {
                *c = self.clbits.find(old_clbits.get(*c).unwrap()).unwrap();
            }
        }

        // Update operation cargs to use the new Clbits.
        for node_weight in self.dag.node_weights_mut() {
            match node_weight {
                NodeType::Operation(op) => {
                    let cargs = self.cargs_interner.get(op.clbits);
                    let carg_bits = old_clbits.map_indices(cargs).cloned();
                    op.clbits = self
                        .cargs_interner
                        .insert_owned(self.clbits.map_objects(carg_bits)?.collect());
                }
                NodeType::ClbitIn(c) | NodeType::ClbitOut(c) => {
                    *c = self.clbits.find(old_clbits.get(*c).unwrap()).unwrap();
                }
                _ => (),
            }
        }

        // Update bit locations.
        for (i, bit) in self.clbits.objects().iter().enumerate() {
            let raw_loc = self.clbit_locations.get_mut(bit).unwrap();
            raw_loc.index = i as u32;
        }
        Ok(())
    }

    /// Remove the specified classical registers
    pub fn remove_cregs<T: IntoIterator<Item = ClassicalRegister>>(
        &mut self,
        cregs: T,
    ) -> PyResult<()> {
        let mut valid_regs: Vec<ClassicalRegister> = Vec::new();
        for creg in cregs {
            if let Some(reg) = self.cregs.get(creg.name()) {
                if reg != &creg {
                    return Err(DAGCircuitError::new_err(format!(
                        "creg not in circuit: {reg:?}"
                    )));
                }
                valid_regs.push(creg);
            } else {
                return Err(DAGCircuitError::new_err(format!(
                    "creg not in circuit: {creg:?}"
                )));
            }
        }

        // Use an iterator that will remove the registers from the circuit as it iterates.
        let valid_names = valid_regs.iter().map(|reg| {
            for (index, bit) in reg.bits().enumerate() {
                let bit_position = self.clbit_locations.get_mut(&bit).unwrap();
                bit_position.remove_register(reg, index);
            }
            reg.name().to_string()
        });
        self.cregs.remove_registers(valid_names);
        Ok(())
    }

    /// Merge the `qargs` in a different [Interner] into this DAG, remapping the qubits.
    ///
    /// This is useful for simplifying the direct mapping of [PackedInstruction]s from one DAG to
    /// another, like in substitution methods, or rebuilding a new DAG out of a lot of smaller ones.
    /// See [Interner::merge_map_slice] for more information on the mapping function.
    ///
    /// The input [InternedMap] is cleared of its previous entries by this method, and then we
    /// re-use the allocation.
    pub fn merge_qargs_using(
        &mut self,
        other: &Interner<[Qubit]>,
        map_fn: impl FnMut(&Qubit) -> Option<Qubit>,
        map: &mut InternedMap<[Qubit]>,
    ) {
        // 4 is an arbitrary guess for the amount of stack space to allocate for mapping the
        // `qargs`, but it doesn't matter if it's too short because it'll safely spill to the heap.
        self.qargs_interner
            .merge_map_slice_using::<4>(other, map_fn, map);
    }

    /// Merge the `qargs` in a different [Interner] into this DAG, remapping the qubits.
    ///
    /// This is useful for simplifying the direct mapping of [PackedInstruction]s from one DAG to
    /// another, like in substitution methods, or rebuilding a new DAG out of a lot of smaller ones.
    /// See [Interner::merge_map_slice] for more information on the mapping function.
    pub fn merge_qargs(
        &mut self,
        other: &Interner<[Qubit]>,
        map_fn: impl FnMut(&Qubit) -> Option<Qubit>,
    ) -> InternedMap<[Qubit]> {
        let mut out = InternedMap::new();
        self.merge_qargs_using(other, map_fn, &mut out);
        out
    }

    /// Merge the `cargs` in a different [Interner] into this DAG, remapping the clbits.
    ///
    /// This is useful for simplifying the direct mapping of [PackedInstruction]s from one DAG to
    /// another, like in substitution methods, or rebuilding a new DAG out of a lot of smaller ones.
    /// See [Interner::merge_map_slice] for more information on the mapping function.
    ///
    /// The input [InternedMap] is cleared of its previous entries by this method, and then we
    /// re-use the allocation.
    pub fn merge_cargs_using(
        &mut self,
        other: &Interner<[Clbit]>,
        map_fn: impl FnMut(&Clbit) -> Option<Clbit>,
        map: &mut InternedMap<[Clbit]>,
    ) {
        // 4 is an arbitrary guess for the amount of stack space to allocate for mapping the
        // `cargs`, but it doesn't matter if it's too short because it'll safely spill to the heap.
        self.cargs_interner
            .merge_map_slice_using::<4>(other, map_fn, map);
    }

    /// Merge the `cargs` in a different [Interner] into this DAG, remapping the clbits.
    ///
    /// This is useful for simplifying the direct mapping of [PackedInstruction]s from one DAG to
    /// another, like in substitution methods, or rebuilding a new DAG out of a lot of smaller ones.
    /// See [Interner::merge_map_slice] for more information on the mapping function.
    pub fn merge_cargs(
        &mut self,
        other: &Interner<[Clbit]>,
        map_fn: impl FnMut(&Clbit) -> Option<Clbit>,
    ) -> InternedMap<[Clbit]> {
        let mut out = InternedMap::new();
        self.merge_cargs_using(other, map_fn, &mut out);
        out
    }

    /// Return an iterator of gate runs with non-conditional op nodes of given names
    pub fn collect_runs(
        &self,
        namelist: HashSet<String>,
    ) -> impl Iterator<Item = Vec<NodeIndex>> + '_ {
        let filter_fn = move |node_index: NodeIndex| -> Result<bool, Infallible> {
            let node = &self.dag[node_index];
            match node {
                NodeType::Operation(inst) => Ok(namelist.contains(inst.op.name())),
                _ => Ok(false),
            }
        };

        match rustworkx_core::dag_algo::collect_runs(&self.dag, filter_fn) {
            Some(iter) => iter.map(|result| result.unwrap()),
            None => panic!("invalid DAG: cycle(s) detected!"),
        }
    }

    /// Return a set of non-conditional runs of 1q "op" nodes.
    pub fn collect_1q_runs(&self) -> Option<impl Iterator<Item = Vec<NodeIndex>> + '_> {
        let filter_fn = move |node_index: NodeIndex| -> Result<bool, Infallible> {
            let node = &self.dag[node_index];
            match node {
                NodeType::Operation(inst) => Ok(inst.op.num_qubits() == 1
                    && inst.op.num_clbits() == 0
                    && !inst.is_parameterized()
                    && (inst.op.try_standard_gate().is_some()
                        || inst.op.matrix(inst.params_view()).is_some())),
                _ => Ok(false),
            }
        };
        rustworkx_core::dag_algo::collect_runs(&self.dag, filter_fn)
            .map(|node_iter| node_iter.map(|x| x.unwrap()))
    }

    /// Return a set of non-conditional runs of 2q "op" nodes.
    pub fn collect_2q_runs(&self) -> Option<Vec<Vec<NodeIndex>>> {
        let filter_fn = move |node_index: NodeIndex| -> Result<Option<bool>, Infallible> {
            let node = &self.dag[node_index];
            match node {
                NodeType::Operation(inst) => match inst.op.view() {
                    OperationRef::StandardGate(gate) => {
                        Ok(Some(gate.num_qubits() <= 2 && !inst.is_parameterized()))
                    }
                    OperationRef::Gate(gate) => {
                        Ok(Some(gate.num_qubits() <= 2 && !inst.is_parameterized()))
                    }
                    OperationRef::Unitary(gate) => Ok(Some(gate.num_qubits() <= 2)),
                    _ => Ok(Some(false)),
                },
                _ => Ok(None),
            }
        };

        let color_fn = move |edge_index: EdgeIndex| -> Result<Option<usize>, Infallible> {
            let wire = self.dag.edge_weight(edge_index).unwrap();
            match wire {
                Wire::Qubit(index) => Ok(Some(index.index())),
                _ => Ok(None),
            }
        };
        rustworkx_core::dag_algo::collect_bicolor_runs(&self.dag, filter_fn, color_fn).unwrap()
    }

    fn increment_op(&mut self, op: &str) {
        match self.op_names.get_mut(op) {
            Some(count) => {
                *count += 1;
            }
            None => {
                self.op_names.insert(op.to_string(), 1);
            }
        }
    }

    fn decrement_op(&mut self, op: &str) {
        match self.op_names.get_mut(op) {
            Some(count) => {
                if *count > 1 {
                    *count -= 1;
                } else {
                    self.op_names.swap_remove(op);
                }
            }
            None => panic!("Cannot decrement something not added!"),
        }
    }

    pub fn quantum_predecessors(&self, node: NodeIndex) -> impl Iterator<Item = NodeIndex> + '_ {
        self.dag
            .edges_directed(node, Incoming)
            .filter_map(|e| match e.weight() {
                Wire::Qubit(_) => Some(e.source()),
                _ => None,
            })
            .unique()
    }

    pub fn quantum_successors(&self, node: NodeIndex) -> impl Iterator<Item = NodeIndex> + '_ {
        self.dag
            .edges_directed(node, Outgoing)
            .filter_map(|e| match e.weight() {
                Wire::Qubit(_) => Some(e.target()),
                _ => None,
            })
            .unique()
    }

    /// Apply a [PackedInstruction] to the back of the circuit.
    ///
    /// The provided `instr` MUST be valid for this DAG, e.g. its
    /// bits, registers, vars, and interner IDs must be valid in
    /// this DAG.
    ///
    /// This is mostly used to apply operations from one DAG to
    /// another that was created from the first via
    /// [DAGCircuit::copy_empty_like].
    pub fn push_back(&mut self, instr: PackedInstruction) -> PyResult<NodeIndex> {
        let (all_cbits, vars) = self.get_classical_resources(&instr)?;

        // Increment the operation count
        self.increment_op(instr.op.name());

        let qubits_id = instr.qubits;
        let new_node = self.dag.add_node(NodeType::Operation(instr));

        // Put the new node in-between the previously "last" nodes on each wire
        // and the output map.
        let output_nodes: HashSet<NodeIndex> = self
            .qargs_interner
            .get(qubits_id)
            .iter()
            .map(|q| self.qubit_io_map.get(q.index()).map(|x| x[1]).unwrap())
            .chain(
                all_cbits
                    .iter()
                    .map(|c| self.clbit_io_map.get(c.index()).map(|x| x[1]).unwrap()),
            )
            .chain(
                vars.iter()
                    .flatten()
                    .map(|v| self.var_io_map.get(v.index()).map(|x| x[1]).unwrap()),
            )
            .collect();

        for output_node in output_nodes {
            let last_edges: Vec<_> = self
                .dag
                .edges_directed(output_node, Incoming)
                .map(|e| (e.source(), e.id(), *e.weight()))
                .collect();
            for (source, old_edge, weight) in last_edges.into_iter() {
                self.dag.add_edge(source, new_node, weight);
                self.dag.add_edge(new_node, output_node, weight);
                self.dag.remove_edge(old_edge);
            }
        }

        Ok(new_node)
    }

    fn get_classical_resources(
        &self,
        instr: &PackedInstruction,
    ) -> PyResult<(Vec<Clbit>, Option<Vec<Var>>)> {
        let (all_clbits, vars): (Vec<Clbit>, Option<Vec<Var>>) = {
            if self.may_have_additional_wires(instr) {
                let mut clbits: HashSet<Clbit> =
                    HashSet::from_iter(self.cargs_interner.get(instr.clbits).iter().copied());
                let (additional_clbits, additional_vars) =
                    Python::with_gil(|py| self.additional_wires(py, instr.op.view()))?;
                for clbit in additional_clbits {
                    clbits.insert(clbit);
                }
                (clbits.into_iter().collect(), Some(additional_vars))
            } else {
                (self.cargs_interner.get(instr.clbits).to_vec(), None)
            }
        };
        Ok((all_clbits, vars))
    }

    /// Apply a [PackedInstruction] to the front of the circuit.
    ///
    /// The provided `instr` MUST be valid for this DAG, e.g. its
    /// bits, registers, vars, and interner IDs must be valid in
    /// this DAG.
    ///
    /// This is mostly used to apply operations from one DAG to
    /// another that was created from the first via
    /// [DAGCircuit::copy_empty_like].
    fn push_front(&mut self, inst: PackedInstruction) -> PyResult<NodeIndex> {
        let op_name = inst.op.name();
        let (all_cbits, vars): (Vec<Clbit>, Option<Vec<Var>>) = {
            if self.may_have_additional_wires(&inst) {
                let mut clbits: HashSet<Clbit> =
                    HashSet::from_iter(self.cargs_interner.get(inst.clbits).iter().copied());
                let (additional_clbits, additional_vars) =
                    Python::with_gil(|py| self.additional_wires(py, inst.op.view()))?;
                for clbit in additional_clbits {
                    clbits.insert(clbit);
                }
                (clbits.into_iter().collect(), Some(additional_vars))
            } else {
                (self.cargs_interner.get(inst.clbits).to_vec(), None)
            }
        };

        self.increment_op(op_name);

        let qubits_id = inst.qubits;
        let new_node = self.dag.add_node(NodeType::Operation(inst));

        // Put the new node in-between the input map and the previously
        // "first" nodes on each wire.
        let mut input_nodes: Vec<NodeIndex> = self
            .qargs_interner
            .get(qubits_id)
            .iter()
            .map(|q| self.qubit_io_map[q.index()][0])
            .chain(all_cbits.iter().map(|c| self.clbit_io_map[c.index()][0]))
            .collect();
        if let Some(vars) = vars {
            for var in vars {
                input_nodes.push(self.var_io_map[var.index()][0]);
            }
        }

        for input_node in input_nodes {
            let first_edges: Vec<_> = self
                .dag
                .edges_directed(input_node, Outgoing)
                .map(|e| (e.target(), e.id(), *e.weight()))
                .collect();
            for (target, old_edge, weight) in first_edges.into_iter() {
                self.dag.add_edge(input_node, new_node, weight);
                self.dag.add_edge(new_node, target, weight);
                self.dag.remove_edge(old_edge);
            }
        }

        Ok(new_node)
    }

    /// Apply a [PackedOperation] to the back of the circuit.
    pub fn apply_operation_back(
        &mut self,
        op: PackedOperation,
        qargs: &[Qubit],
        cargs: &[Clbit],
        params: Option<SmallVec<[Param; 3]>>,
        label: Option<String>,
        #[cfg(feature = "cache_pygates")] py_op: Option<PyObject>,
    ) -> PyResult<NodeIndex> {
        self.inner_apply_op(
            op,
            qargs,
            cargs,
            params,
            label,
            #[cfg(feature = "cache_pygates")]
            py_op,
            false,
        )
    }

    /// Apply a [PackedOperation] to the front of the circuit.
    pub fn apply_operation_front(
        &mut self,
        op: PackedOperation,
        qargs: &[Qubit],
        cargs: &[Clbit],
        params: Option<SmallVec<[Param; 3]>>,
        label: Option<String>,
        #[cfg(feature = "cache_pygates")] py_op: Option<PyObject>,
    ) -> PyResult<NodeIndex> {
        self.inner_apply_op(
            op,
            qargs,
            cargs,
            params,
            label,
            #[cfg(feature = "cache_pygates")]
            py_op,
            true,
        )
    }

    #[inline]
    #[allow(clippy::too_many_arguments)]
    fn inner_apply_op(
        &mut self,
        op: PackedOperation,
        qargs: &[Qubit],
        cargs: &[Clbit],
        params: Option<SmallVec<[Param; 3]>>,
        label: Option<String>,
        #[cfg(feature = "cache_pygates")] py_op: Option<PyObject>,
        front: bool,
    ) -> PyResult<NodeIndex> {
        // Check that all qargs are within an acceptable range
        qargs.iter().try_for_each(|qarg| {
            if qarg.index() >= self.num_qubits() {
                return Err(PyValueError::new_err(format!(
                    "Qubit index {} is out of range. This DAGCircuit currently has only {} qubits.",
                    qarg.0,
                    self.num_qubits()
                )));
            }
            Ok(())
        })?;

        // Check that all cargs are within an acceptable range
        cargs.iter().try_for_each(|carg| {
            if carg.index() >= self.num_clbits() {
                return Err(PyValueError::new_err(format!(
                    "Clbit index {} is out of range. This DAGCircuit currently has only {} clbits.",
                    carg.0,
                    self.num_clbits()
                )));
            }
            Ok(())
        })?;

        #[cfg(feature = "cache_pygates")]
        let py_op = if let Some(py_op) = py_op {
            py_op.into()
        } else {
            OnceLock::new()
        };
        let packed_instruction = PackedInstruction {
            op,
            qubits: self.qargs_interner.insert(qargs),
            clbits: self.cargs_interner.insert(cargs),
            params: params.map(Box::new),
            label: label.map(Box::new),
            #[cfg(feature = "cache_pygates")]
            py_op,
        };

        if front {
            self.push_front(packed_instruction)
        } else {
            self.push_back(packed_instruction)
        }
    }

    fn sort_key(&self, node: NodeIndex) -> SortKeyType {
        match &self.dag[node] {
            NodeType::Operation(packed) => (
                self.qargs_interner.get(packed.qubits),
                self.cargs_interner.get(packed.clbits),
            ),
            NodeType::QubitIn(q) => (std::slice::from_ref(q), &[Clbit(u32::MAX)]),
            NodeType::QubitOut(_q) => (&[Qubit(u32::MAX)], &[Clbit(u32::MAX)]),
            NodeType::ClbitIn(c) => (&[Qubit(u32::MAX)], std::slice::from_ref(c)),
            NodeType::ClbitOut(_c) => (&[Qubit(u32::MAX)], &[Clbit(u32::MAX)]),
            _ => (&[], &[]),
        }
    }

    fn topological_nodes(&self) -> PyResult<impl Iterator<Item = NodeIndex>> {
        let key = |node: NodeIndex| -> Result<SortKeyType, Infallible> { Ok(self.sort_key(node)) };
        let nodes =
            rustworkx_core::dag_algo::lexicographical_topological_sort(&self.dag, key, false, None)
                .map_err(|e| match e {
                    rustworkx_core::dag_algo::TopologicalSortError::CycleOrBadInitialState => {
                        PyValueError::new_err(format!("{e}"))
                    }
                    rustworkx_core::dag_algo::TopologicalSortError::KeyError(_) => {
                        unreachable!()
                    }
                })?;
        Ok(nodes.into_iter())
    }

    pub fn topological_op_nodes(&self) -> PyResult<impl Iterator<Item = NodeIndex> + '_> {
        Ok(self.topological_nodes()?.filter(|node: &NodeIndex| {
            matches!(self.dag.node_weight(*node), Some(NodeType::Operation(_)))
        }))
    }

    fn topological_key_sort(
        &self,
        py: Python,
        key: &Bound<PyAny>,
    ) -> PyResult<impl Iterator<Item = NodeIndex>> {
        // This path (user provided key func) is not ideal, since we no longer
        // use a string key after moving to Rust, in favor of using a tuple
        // of the qargs and cargs interner IDs of the node.
        let key = |node: NodeIndex| -> PyResult<String> {
            let node = self.get_node(py, node)?;
            key.call1((node,))?.extract()
        };
        Ok(
            rustworkx_core::dag_algo::lexicographical_topological_sort(&self.dag, key, false, None)
                .map_err(|e| match e {
                    rustworkx_core::dag_algo::TopologicalSortError::CycleOrBadInitialState => {
                        PyValueError::new_err(format!("{e}"))
                    }
                    rustworkx_core::dag_algo::TopologicalSortError::KeyError(ref e) => {
                        e.clone_ref(py)
                    }
                })?
                .into_iter(),
        )
    }

    #[inline]
    fn has_control_flow(&self) -> bool {
        CONTROL_FLOW_OP_NAMES
            .iter()
            .any(|x| self.op_names.contains_key(&x.to_string()))
    }

    /// Is the given [Wire] idle?
    ///
    /// # Panics
    ///
    /// If the [Wire] isn't in the [DAGCircuit].
    pub fn is_wire_idle(&self, wire: Wire) -> bool {
        let [input_node, output_node] = match wire {
            Wire::Qubit(qubit) => self.qubit_io_map[qubit.index()],
            Wire::Clbit(clbit) => self.clbit_io_map[clbit.index()],
            Wire::Var(var) => self.var_io_map[var.index()],
        };
        self.dag
            .neighbors_directed(input_node, Outgoing)
            .next()
<<<<<<< HEAD
            .ok_or_else(|| {
                DAGCircuitError::new_err(format!(
                    "Invalid dagcircuit input node {input_node:?} has no output"
                ))
            })?;

        Ok(child == output_node)
=======
            .expect("input node must at least be connected to output")
            == output_node
>>>>>>> 8140c8ae
    }

    fn may_have_additional_wires(&self, instr: &PackedInstruction) -> bool {
        let OperationRef::Instruction(inst) = instr.op.view() else {
            return false;
        };
        inst.control_flow() || inst.op_name == "store"
    }

    fn additional_wires(&self, py: Python, op: OperationRef) -> PyResult<(Vec<Clbit>, Vec<Var>)> {
        let wires_from_expr = |node: &expr::Expr| -> PyResult<(Vec<Clbit>, Vec<Var>)> {
            let mut clbits = Vec::new();
            let mut vars: Vec<Var> = Vec::new();
            for var in node.vars() {
                match var {
                    expr::Var::Bit { bit } => {
                        clbits.push(self.clbits.find(bit).unwrap());
                    }
                    expr::Var::Register { register, .. } => {
                        for bit in register.bits() {
                            clbits.push(self.clbits.find(&bit).unwrap());
                        }
                    }
                    expr::Var::Standalone { .. } => vars.push(self.vars.find(var).unwrap()),
                }
            }
            Ok((clbits, vars))
        };

        let mut clbits = Vec::new();
        let mut vars = Vec::new();

        if let OperationRef::Instruction(inst) = op {
            let op = inst.instruction.bind(py);
            if inst.control_flow() {
                // The `condition` field might not exist, for example if this a `for` loop, and
                // that's not an exceptional state for us.
                if let Ok(condition) = op.getattr(intern!(py, "condition")) {
                    if !condition.is_none() {
                        if let Ok(condition) = condition.extract::<expr::Expr>() {
                            let (expr_clbits, expr_vars) = wires_from_expr(&condition)?;
                            for bit in expr_clbits {
                                clbits.push(bit);
                            }
                            for var in expr_vars {
                                vars.push(var);
                            }
                        }
                    }
                }

                // TODO: this is the Python-side `ControlFlowOp.iter_captured_vars` which iterates
                //   over vars in all blocks of the op. This needs to be ported to Rust when control
                //   flow is ported.
                for var in op.call_method0("iter_captured_vars")?.try_iter()? {
                    vars.push(self.vars.find(&var?.extract()?).unwrap())
                }
                if op.is_instance(imports::SWITCH_CASE_OP.get_bound(py))? {
                    let target = op.getattr(intern!(py, "target"))?;
                    if target.downcast::<PyClbit>().is_ok() {
                        let target_clbit: ShareableClbit = target.extract()?;
                        clbits.push(self.clbits.find(&target_clbit).unwrap());
                    } else if target.is_instance_of::<PyClassicalRegister>() {
                        for bit in target.try_iter()? {
                            let clbit: ShareableClbit = bit?.extract()?;
                            clbits.push(self.clbits.find(&clbit).unwrap());
                        }
                    } else {
                        let (expr_clbits, expr_vars) = wires_from_expr(&target.extract()?)?;
                        for bit in expr_clbits {
                            clbits.push(bit);
                        }
                        for var in expr_vars {
                            vars.push(var);
                        }
                    }
                }
            } else if op.is_instance(imports::STORE_OP.get_bound(py))? {
                let (expr_clbits, expr_vars) = wires_from_expr(&op.getattr("lvalue")?.extract()?)?;
                for bit in expr_clbits {
                    clbits.push(bit);
                }
                for var in expr_vars {
                    vars.push(var);
                }
                let (expr_clbits, expr_vars) = wires_from_expr(&op.getattr("rvalue")?.extract()?)?;
                for bit in expr_clbits {
                    clbits.push(bit);
                }
                for var in expr_vars {
                    vars.push(var);
                }
            }
        }
        Ok((clbits, vars))
    }

    /// Add a qubit or bit to the circuit.
    ///
    /// Args:
    ///     wire: the wire to be added
    ///
    ///     This adds a pair of in and out nodes connected by an edge.
    ///
    /// Returns:
    ///     The input and output node indices of the added wire, respectively.
    ///
    /// Raises:
    ///     DAGCircuitError: if trying to add duplicate wire
    fn add_wire(&mut self, wire: Wire) -> PyResult<(NodeIndex, NodeIndex)> {
        let (in_node, out_node) = match wire {
            Wire::Qubit(qubit) => {
                if qubit.index() < self.qubit_io_map.len() {
                    return Err(DAGCircuitError::new_err("qubit wire already exists!"));
                }
                let in_node = self.dag.add_node(NodeType::QubitIn(qubit));
                let out_node = self.dag.add_node(NodeType::QubitOut(qubit));
                self.qubit_io_map.push([in_node, out_node]);
                (in_node, out_node)
            }
            Wire::Clbit(clbit) => {
                if clbit.index() < self.clbit_io_map.len() {
                    return Err(DAGCircuitError::new_err("classical wire already exists!"));
                }
                let in_node = self.dag.add_node(NodeType::ClbitIn(clbit));
                let out_node = self.dag.add_node(NodeType::ClbitOut(clbit));
                self.clbit_io_map.push([in_node, out_node]);
                (in_node, out_node)
            }
            Wire::Var(var) => {
                if var.index() < self.var_io_map.len() {
                    return Err(DAGCircuitError::new_err("var wire already exists!"));
                }
                let in_node = self.dag.add_node(NodeType::VarIn(var));
                let out_node = self.dag.add_node(NodeType::VarOut(var));
                self.var_io_map.push([in_node, out_node]);
                (in_node, out_node)
            }
        };
        self.dag.add_edge(in_node, out_node, wire);
        Ok((in_node, out_node))
    }

    /// Get the nodes on the given wire.
    ///
    /// Note: result is empty if the wire is not in the DAG.
    pub fn nodes_on_wire(&self, wire: Wire, only_ops: bool) -> Vec<NodeIndex> {
        let mut nodes = Vec::new();
        let mut current_node = match wire {
            Wire::Qubit(qubit) => self.qubit_io_map.get(qubit.index()).map(|x| x[0]),
            Wire::Clbit(clbit) => self.clbit_io_map.get(clbit.index()).map(|x| x[0]),
            Wire::Var(var) => self.var_io_map.get(var.index()).map(|x| x[0]),
        };

        while let Some(node) = current_node {
            if only_ops {
                let node_weight = self.dag.node_weight(node).unwrap();
                if let NodeType::Operation(_) = node_weight {
                    nodes.push(node);
                }
            } else {
                nodes.push(node);
            }

            let edges = self.dag.edges_directed(node, Outgoing);
            current_node = edges
                .into_iter()
                .find_map(|edge| (*edge.weight() == wire).then_some(edge.target()));
        }
        nodes
    }

    fn remove_idle_wire(&mut self, wire: Wire) -> PyResult<()> {
        let [in_node, out_node] = match wire {
            Wire::Qubit(qubit) => self.qubit_io_map[qubit.index()],
            Wire::Clbit(clbit) => self.clbit_io_map[clbit.index()],
            Wire::Var(var) => self.var_io_map[var.index()],
        };
        self.dag.remove_node(in_node);
        self.dag.remove_node(out_node);
        Ok(())
    }

    pub fn add_qubit_unchecked(&mut self, bit: ShareableQubit) -> PyResult<Qubit> {
        let qubit = self.qubits.add(bit.clone(), false)?;
        self.qubit_locations
            .insert(bit, BitLocations::new((self.qubits.len() - 1) as u32, []));
        self.add_wire(Wire::Qubit(qubit))?;
        Ok(qubit)
    }

    pub fn add_clbit_unchecked(&mut self, bit: ShareableClbit) -> PyResult<Clbit> {
        let clbit = self.clbits.add(bit.clone(), false)?;
        self.clbit_locations
            .insert(bit, BitLocations::new((self.clbits.len() - 1) as u32, []));
        self.add_wire(Wire::Clbit(clbit))?;
        Ok(clbit)
    }

    pub fn get_node(&self, py: Python, node: NodeIndex) -> PyResult<Py<PyAny>> {
        self.unpack_into(py, node, self.dag.node_weight(node).unwrap())
    }

    /// Remove an operation node n.
    ///
    /// Add edges from predecessors to successors.
    ///
    /// # Returns
    ///
    /// The removed [PackedInstruction] is returned
    pub fn remove_op_node(&mut self, index: NodeIndex) -> PackedInstruction {
        let mut edge_list: Vec<(NodeIndex, NodeIndex, Wire)> = Vec::new();
        for (source, in_weight) in self
            .dag
            .edges_directed(index, Incoming)
            .map(|x| (x.source(), *x.weight()))
        {
            for (target, out_weight) in self
                .dag
                .edges_directed(index, Outgoing)
                .map(|x| (x.target(), *x.weight()))
            {
                if in_weight == out_weight {
                    edge_list.push((source, target, in_weight));
                }
            }
        }
        for (source, target, weight) in edge_list {
            self.dag.add_edge(source, target, weight);
        }

        match self.dag.remove_node(index) {
            Some(NodeType::Operation(packed)) => {
                let op_name = packed.op.name();
                self.decrement_op(op_name);
                packed
            }
            _ => panic!("Must be called with valid operation node!"),
        }
    }

    /// Returns an iterator of the ancestors indices of a node.
    pub fn ancestors(&self, node: NodeIndex) -> impl Iterator<Item = NodeIndex> + '_ {
        core_ancestors(&self.dag, node).filter(move |next| next != &node)
    }

    /// Returns an iterator of the descendants of a node as DAGOpNodes and DAGOutNodes.
    pub fn descendants(&self, node: NodeIndex) -> impl Iterator<Item = NodeIndex> + '_ {
        core_descendants(&self.dag, node).filter(move |next| next != &node)
    }

    /// Returns an iterator of tuples of (DAGNode, [DAGNodes]) where the DAGNode is the current node
    /// and [DAGNode] is its successors in  BFS order.
    pub fn bfs_successors(
        &self,
        node: NodeIndex,
    ) -> impl Iterator<Item = (NodeIndex, Vec<NodeIndex>)> + '_ {
        core_bfs_successors(&self.dag, node).filter(move |(_, others)| !others.is_empty())
    }

    /// Returns an iterator of tuples of (DAGNode, [DAGNodes]) where the DAGNode is the current node
    /// and [DAGNode] is its predecessors in BFS order.
    pub fn bfs_predecessors(
        &self,
        node: NodeIndex,
    ) -> impl Iterator<Item = (NodeIndex, Vec<NodeIndex>)> + '_ {
        core_bfs_predecessors(&self.dag, node).filter(move |(_, others)| !others.is_empty())
    }

    fn pack_into(&mut self, py: Python, b: &Bound<PyAny>) -> Result<NodeType, PyErr> {
        Ok(if let Ok(in_node) = b.downcast::<DAGInNode>() {
            let in_node = in_node.borrow();
            let wire = in_node.wire.bind(py);
            if let Ok(qubit) = wire.extract::<ShareableQubit>() {
                NodeType::QubitIn(self.qubits.find(&qubit).unwrap())
            } else if let Ok(clbit) = wire.extract::<ShareableClbit>() {
                NodeType::ClbitIn(self.clbits.find(&clbit).unwrap())
            } else {
                let var = wire.extract::<expr::Var>()?;
                NodeType::VarIn(self.vars.find(&var).unwrap())
            }
        } else if let Ok(out_node) = b.downcast::<DAGOutNode>() {
            let out_node = out_node.borrow();
            let wire = out_node.wire.bind(py);
            if let Ok(qubit) = wire.extract::<ShareableQubit>() {
                NodeType::QubitOut(self.qubits.find(&qubit).unwrap())
            } else if let Ok(clbit) = wire.extract::<ShareableClbit>() {
                NodeType::ClbitOut(self.clbits.find(&clbit).unwrap())
            } else {
                let var = wire.extract::<expr::Var>()?;
                NodeType::VarOut(self.vars.find(&var).unwrap())
            }
        } else if let Ok(op_node) = b.downcast::<DAGOpNode>() {
            let op_node = op_node.borrow();
            let qubits = self.qargs_interner.insert_owned(
                self.qubits
                    .map_objects(
                        op_node
                            .instruction
                            .qubits
                            .extract::<Vec<ShareableQubit>>(py)?
                            .into_iter(),
                    )?
                    .collect(),
            );
            let clbits = self.cargs_interner.insert_owned(
                self.clbits
                    .map_objects(
                        op_node
                            .instruction
                            .clbits
                            .extract::<Vec<ShareableClbit>>(py)?
                            .into_iter(),
                    )?
                    .collect(),
            );
            let params = (!op_node.instruction.params.is_empty())
                .then(|| Box::new(op_node.instruction.params.clone()));
            let inst = PackedInstruction {
                op: op_node.instruction.operation.clone(),
                qubits,
                clbits,
                params,
                label: op_node.instruction.label.clone(),
                #[cfg(feature = "cache_pygates")]
                py_op: op_node.instruction.py_op.clone(),
            };
            NodeType::Operation(inst)
        } else {
            return Err(PyTypeError::new_err("Invalid type for DAGNode"));
        })
    }

    fn unpack_into(&self, py: Python, id: NodeIndex, weight: &NodeType) -> PyResult<Py<PyAny>> {
        let dag_node = match weight {
            NodeType::QubitIn(qubit) => Py::new(
                py,
                DAGInNode::new(id, self.qubits.get(*qubit).unwrap().into_py_any(py)?),
            )?
            .into_any(),
            NodeType::QubitOut(qubit) => Py::new(
                py,
                DAGOutNode::new(id, self.qubits.get(*qubit).unwrap().into_py_any(py)?),
            )?
            .into_any(),
            NodeType::ClbitIn(clbit) => Py::new(
                py,
                DAGInNode::new(id, self.clbits.get(*clbit).unwrap().into_py_any(py)?),
            )?
            .into_any(),
            NodeType::ClbitOut(clbit) => Py::new(
                py,
                DAGOutNode::new(id, self.clbits.get(*clbit).unwrap().into_py_any(py)?),
            )?
            .into_any(),
            NodeType::Operation(packed) => {
                let qubits = self.qargs_interner.get(packed.qubits);
                let clbits = self.cargs_interner.get(packed.clbits);
                Py::new(
                    py,
                    (
                        DAGOpNode {
                            instruction: CircuitInstruction {
                                operation: packed.op.clone(),
                                qubits: PyTuple::new(py, self.qubits.map_indices(qubits))?.unbind(),
                                clbits: PyTuple::new(py, self.clbits.map_indices(clbits))?.unbind(),
                                params: packed.params_view().iter().cloned().collect(),
                                label: packed.label.clone(),
                                #[cfg(feature = "cache_pygates")]
                                py_op: packed.py_op.clone(),
                            },
                        },
                        DAGNode { node: Some(id) },
                    ),
                )?
                .into_any()
            }
            NodeType::VarIn(var) => Py::new(
                py,
                DAGInNode::new(id, self.vars.get(*var).unwrap().clone().into_py_any(py)?),
            )?
            .into_any(),
            NodeType::VarOut(var) => Py::new(
                py,
                DAGOutNode::new(id, self.vars.get(*var).unwrap().clone().into_py_any(py)?),
            )?
            .into_any(),
        };
        Ok(dag_node)
    }

    /// An iterator of the DAG indices and corresponding `PackedInstruction` references for
    /// the `NodeType::Operation` variants stored in the DAG.
    ///
    /// See also [op_node_indices], which provides only the indices.
    pub fn op_nodes(
        &self,
        include_directives: bool,
    ) -> impl Iterator<Item = (NodeIndex, &PackedInstruction)> + '_ {
        self.dag
            .node_references()
            .filter_map(move |(node_index, node_type)| match node_type {
                NodeType::Operation(ref node) => {
                    (include_directives || !node.op.directive()).then_some((node_index, node))
                }
                _ => None,
            })
    }

    /// An iterator of the DAG indices corresponding to `NodeType::Operation` variants.
    ///
    /// See also [op_nodes], which also provides a reference to the contained `PackedInstruction`.
    pub fn op_node_indices(
        &self,
        include_directives: bool,
    ) -> impl Iterator<Item = NodeIndex> + '_ {
        self.op_nodes(include_directives).map(|(index, _)| index)
    }

    /// Return an iterator of 2 qubit operations. Ignore directives like snapshot and barrier.
    pub fn two_qubit_ops(&self) -> impl Iterator<Item = (NodeIndex, &PackedInstruction)> + '_ {
        self.op_nodes(false)
            .filter(|(_, instruction)| self.qargs_interner.get(instruction.qubits).len() == 2)
    }

    // Filter any nodes that don't match a given predicate function
    pub fn filter_op_nodes<F>(&mut self, mut predicate: F)
    where
        F: FnMut(&PackedInstruction) -> bool,
    {
        let remove_indices = self
            .op_nodes(true)
            .filter_map(|(index, instruction)| (!predicate(instruction)).then_some(index))
            .collect::<Vec<_>>();
        for node in remove_indices {
            self.remove_op_node(node);
        }
    }

    /// Returns an iterator over a list layers of the `DAGCircuit``.
    pub fn multigraph_layers(&self) -> impl Iterator<Item = Vec<NodeIndex>> + '_ {
        let mut first_layer: Vec<_> = self.qubit_io_map.iter().map(|x| x[0]).collect();
        first_layer.extend(self.clbit_io_map.iter().map(|x| x[0]));
        first_layer.extend(self.var_io_map.iter().map(|x| x[0]));
        // A DAG is by definition acyclical, therefore unwrapping the layer should never fail.
        layers(&self.dag, first_layer).map(|layer| match layer {
            Ok(layer) => layer,
            Err(_) => unreachable!("Not a DAG."),
        })
    }

    /// Returns an iterator over the first layer of the `DAGCircuit``.
    pub fn front_layer(&self) -> impl Iterator<Item = NodeIndex> + '_ {
        let mut graph_layers = self.multigraph_layers();
        graph_layers.next();
        graph_layers
            .next()
            .into_iter()
            .flatten()
            .filter(|node| matches!(self.dag.node_weight(*node).unwrap(), NodeType::Operation(_)))
    }

    fn substitute_node_with_subgraph(
        &mut self,
        py: Python,
        node: NodeIndex,
        other: &DAGCircuit,
        qubit_map: &HashMap<Qubit, Qubit>,
        clbit_map: &HashMap<Clbit, Clbit>,
        var_map: &Py<PyDict>,
    ) -> PyResult<IndexMap<NodeIndex, NodeIndex, RandomState>> {
        if self.dag.node_weight(node).is_none() {
            return Err(PyIndexError::new_err(format!(
                "Specified node {} is not in this graph",
                node.index()
            )));
        }

        // Add wire from pred to succ if no ops on mapped wire on ``other``
        for (in_dag_wire, self_wire) in qubit_map.iter() {
            let [input_node, out_node] = other.qubit_io_map[in_dag_wire.index()];
            if other.dag.find_edge(input_node, out_node).is_some() {
                let pred = self
                    .dag
                    .edges_directed(node, Incoming)
                    .find(|edge| {
                        if let Wire::Qubit(bit) = edge.weight() {
                            bit == self_wire
                        } else {
                            false
                        }
                    })
                    .unwrap();
                let succ = self
                    .dag
                    .edges_directed(node, Outgoing)
                    .find(|edge| {
                        if let Wire::Qubit(bit) = edge.weight() {
                            bit == self_wire
                        } else {
                            false
                        }
                    })
                    .unwrap();
                self.dag
                    .add_edge(pred.source(), succ.target(), Wire::Qubit(*self_wire));
            }
        }
        for (in_dag_wire, self_wire) in clbit_map.iter() {
            let [input_node, out_node] = other.clbit_io_map[in_dag_wire.index()];
            if other.dag.find_edge(input_node, out_node).is_some() {
                let pred = self
                    .dag
                    .edges_directed(node, Incoming)
                    .find(|edge| {
                        if let Wire::Clbit(bit) = edge.weight() {
                            bit == self_wire
                        } else {
                            false
                        }
                    })
                    .unwrap();
                let succ = self
                    .dag
                    .edges_directed(node, Outgoing)
                    .find(|edge| {
                        if let Wire::Clbit(bit) = edge.weight() {
                            bit == self_wire
                        } else {
                            false
                        }
                    })
                    .unwrap();
                self.dag
                    .add_edge(pred.source(), succ.target(), Wire::Clbit(*self_wire));
            }
        }

        let bound_var_map = var_map.bind(py);
        let node_filter = |node: NodeIndex| -> bool {
            match other.dag[node] {
                NodeType::Operation(_) => !other
                    .dag
                    .edges_directed(node, petgraph::Direction::Outgoing)
                    .any(|edge| match edge.weight() {
                        Wire::Qubit(qubit) => !qubit_map.contains_key(qubit),
                        Wire::Clbit(clbit) => !clbit_map.contains_key(clbit),
                        Wire::Var(var) => !bound_var_map
                            .contains(other.vars.get(*var).cloned())
                            .unwrap(),
                    }),
                _ => false,
            }
        };
        let reverse_qubit_map: HashMap<Qubit, Qubit> =
            qubit_map.iter().map(|(x, y)| (*y, *x)).collect();
        let reverse_clbit_map: HashMap<Clbit, Clbit> =
            clbit_map.iter().map(|(x, y)| (*y, *x)).collect();
        let reverse_var_map = PyDict::new(py);
        for (k, v) in bound_var_map.iter() {
            reverse_var_map.set_item(v, k)?;
        }
        // Copy nodes from other to self
        let mut out_map: IndexMap<NodeIndex, NodeIndex, RandomState> =
            IndexMap::with_capacity_and_hasher(other.dag.node_count(), RandomState::default());
        for old_index in other.dag.node_indices() {
            if !node_filter(old_index) {
                continue;
            }
            let mut new_node = other.dag[old_index].clone();
            if let NodeType::Operation(ref mut new_inst) = new_node {
                let new_qubit_indices: Vec<Qubit> = other
                    .qargs_interner
                    .get(new_inst.qubits)
                    .iter()
                    .map(|old_qubit| qubit_map[old_qubit])
                    .collect();
                let new_clbit_indices: Vec<Clbit> = other
                    .cargs_interner
                    .get(new_inst.clbits)
                    .iter()
                    .map(|old_clbit| clbit_map[old_clbit])
                    .collect();
                new_inst.qubits = self.qargs_interner.insert_owned(new_qubit_indices);
                new_inst.clbits = self.cargs_interner.insert_owned(new_clbit_indices);
                self.increment_op(new_inst.op.name());
            }
            let new_index = self.dag.add_node(new_node);
            out_map.insert(old_index, new_index);
        }
        // If no nodes are copied bail here since there is nothing left
        // to do.
        if out_map.is_empty() {
            match self.dag.remove_node(node) {
                Some(NodeType::Operation(packed)) => {
                    let op_name = packed.op.name();
                    self.decrement_op(op_name);
                }
                _ => unreachable!("Must be called with valid operation node!"),
            }
            // Return a new empty map to clear allocation from out_map
            return Ok(IndexMap::default());
        }
        // Copy edges from other to self
        for edge in other.dag.edge_references().filter(|edge| {
            out_map.contains_key(&edge.target()) && out_map.contains_key(&edge.source())
        }) {
            self.dag.add_edge(
                out_map[&edge.source()],
                out_map[&edge.target()],
                match edge.weight() {
                    Wire::Qubit(qubit) => Wire::Qubit(qubit_map[qubit]),
                    Wire::Clbit(clbit) => Wire::Clbit(clbit_map[clbit]),
                    Wire::Var(var) => Wire::Var(
                        self.vars
                            .find(
                                &bound_var_map
                                    .get_item(other.vars.get(*var).unwrap().clone())?
                                    .unwrap()
                                    .extract()?,
                            )
                            .unwrap(),
                    ),
                },
            );
        }
        // Add edges to/from node to nodes in other
        let edges: Vec<(NodeIndex, NodeIndex, Wire)> = self
            .dag
            .edges_directed(node, Incoming)
            .map(|x| (x.source(), x.target(), *x.weight()))
            .collect();
        for (source, _target, weight) in edges {
            let wire_input_id = match weight {
                Wire::Qubit(qubit) => other
                    .qubit_io_map
                    .get(reverse_qubit_map[&qubit].index())
                    .map(|x| x[0]),
                Wire::Clbit(clbit) => other
                    .clbit_io_map
                    .get(reverse_clbit_map[&clbit].index())
                    .map(|x| x[0]),
                Wire::Var(var) => {
                    let index = other
                        .vars
                        .find(
                            &reverse_var_map
                                .get_item(self.vars.get(var).unwrap().clone())?
                                .unwrap()
                                .extract()?,
                        )
                        .unwrap()
                        .index();
                    other.var_io_map.get(index).map(|x| x[0])
                }
            };
            let old_index =
                wire_input_id.and_then(|x| other.dag.neighbors_directed(x, Outgoing).next());
            let target_out = match old_index {
                Some(old_index) => match out_map.get(&old_index) {
                    Some(new_index) => *new_index,
                    None => {
                        // If the index isn't in the node map we've already added the edges as
                        // part of the idle wire handling at the top of this method so just
                        // move on.
                        continue;
                    }
                },
                None => continue,
            };
            self.dag.add_edge(source, target_out, weight);
        }
        let edges: Vec<(NodeIndex, NodeIndex, Wire)> = self
            .dag
            .edges_directed(node, Outgoing)
            .map(|x| (x.source(), x.target(), *x.weight()))
            .collect();
        for (_source, target, weight) in edges {
            let wire_output_id = match weight {
                Wire::Qubit(qubit) => other
                    .qubit_io_map
                    .get(reverse_qubit_map[&qubit].index())
                    .map(|x| x[1]),
                Wire::Clbit(clbit) => other
                    .clbit_io_map
                    .get(reverse_clbit_map[&clbit].index())
                    .map(|x| x[1]),
                Wire::Var(var) => {
                    let index = other
                        .vars
                        .find(
                            &reverse_var_map
                                .get_item(self.vars.get(var).unwrap().clone())?
                                .unwrap()
                                .extract()?,
                        )
                        .unwrap()
                        .index();
                    other.var_io_map.get(index).map(|x| x[1])
                }
            };
            let old_index =
                wire_output_id.and_then(|x| other.dag.neighbors_directed(x, Incoming).next());
            let source_out = match old_index {
                Some(old_index) => match out_map.get(&old_index) {
                    Some(new_index) => *new_index,
                    None => {
                        // If the index isn't in the node map we've already added the edges as
                        // part of the idle wire handling at the top of this method so just
                        // move on.
                        continue;
                    }
                },
                None => continue,
            };
            self.dag.add_edge(source_out, target, weight);
        }
        // Remove node
        if let NodeType::Operation(inst) = &self.dag[node] {
            self.decrement_op(inst.op.name().to_string().as_str());
        }
        self.dag.remove_node(node);
        Ok(out_map)
    }

    /// Retrieve a variable given its unique [Var] key within the DAG.
    ///
    /// The provided [Var] must be from this [DAGCircuit].
    pub fn get_var(&self, var: Var) -> Option<&expr::Var> {
        self.vars.get(var)
    }

    fn add_var(&mut self, var: expr::Var, type_: DAGVarType) -> PyResult<Var> {
        // The setup of the initial graph structure between an "in" and an "out" node is the same as
        // the bit-related `_add_wire`, but this logically needs to do different bookkeeping around
        // tracking the properties
        let name = {
            let expr::Var::Standalone { name, .. } = &var else {
                return Err(DAGCircuitError::new_err(
                    "cannot add variables that wrap `Clbit` or `ClassicalRegister` instances",
                ));
            };
            name.clone()
        };
        match self.identifier_info.get(&name) {
            Some(DAGIdentifierInfo::Var(info)) if Some(&var) == self.vars.get(info.var) => {
                return Err(DAGCircuitError::new_err("already present in the circuit"));
            }
            Some(_) => {
                return Err(DAGCircuitError::new_err(
                    "cannot add var as its name shadows an existing identifier",
                ));
            }
            _ => {}
        }

        let var_idx = self.vars.add(var, true)?;
        let (in_index, out_index) = self.add_wire(Wire::Var(var_idx))?;
        match type_ {
            DAGVarType::Input => &mut self.vars_input,
            DAGVarType::Capture => &mut self.vars_capture,
            DAGVarType::Declare => &mut self.vars_declare,
        }
        .insert(var_idx);
        self.identifier_info.insert(
            name,
            DAGIdentifierInfo::Var(DAGVarInfo {
                var: var_idx,
                type_,
                in_node: in_index,
                out_node: out_index,
            }),
        );
        Ok(var_idx)
    }

    fn check_op_addition(&self, inst: &PackedInstruction) -> PyResult<()> {
        for b in self.qargs_interner.get(inst.qubits) {
            if self.qubit_io_map.len() - 1 < b.index() {
                return Err(DAGCircuitError::new_err(format!(
                    "qubit {:?} not found in output map",
                    self.qubits.get(*b).unwrap()
                )));
            }
        }

        for b in self.cargs_interner.get(inst.clbits) {
            if !self.clbit_io_map.len() - 1 < b.index() {
                return Err(DAGCircuitError::new_err(format!(
                    "clbit {:?} not found in output map",
                    self.clbits.get(*b).unwrap()
                )));
            }
        }

        if self.may_have_additional_wires(inst) {
            let (clbits, vars) = Python::with_gil(|py| self.additional_wires(py, inst.op.view()))?;
            for b in clbits {
                if !self.clbit_io_map.len() - 1 < b.index() {
                    return Err(DAGCircuitError::new_err(format!(
                        "clbit {:?} not found in output map",
                        self.clbits.get(b).unwrap()
                    )));
                }
            }
            for v in vars {
                if !self.var_io_map.len() - 1 < v.index() {
                    return Err(DAGCircuitError::new_err(format!(
                        "var {v:?} not found in output map"
                    )));
                }
            }
        }
        Ok(())
    }

    /// Alternative constructor, builds a DAGCircuit with a fixed capacity.
    ///
    /// # Arguments:
    /// - `py`: Python GIL token
    /// - `num_qubits`: Number of qubits in the circuit
    /// - `num_clbits`: Number of classical bits in the circuit.
    /// - `num_vars`: (Optional) number of variables in the circuit.
    /// - `num_ops`: (Optional) number of operations in the circuit.
    /// - `num_edges`: (Optional) If known, number of edges in the circuit.
    pub fn with_capacity(
        num_qubits: usize,
        num_clbits: usize,
        num_vars: Option<usize>,
        num_ops: Option<usize>,
        num_edges: Option<usize>,
        num_stretches: Option<usize>,
    ) -> PyResult<Self> {
        let num_ops: usize = num_ops.unwrap_or_default();
        let num_vars = num_vars.unwrap_or_default();
        let num_stretches = num_stretches.unwrap_or_default();
        let num_edges = num_edges.unwrap_or(
            num_qubits +    // 1 edge between the input node and the output node or 1st op node.
            num_clbits +    // 1 edge between the input node and the output node or 1st op node.
            num_vars +      // 1 edge between the input node and the output node or 1st op node.
            num_ops, // In Average there will be 3 edges (2 qubits and 1 clbit, or 3 qubits) per op_node.
        );

        let num_nodes = num_qubits * 2 + // One input + One output node per qubit
            num_clbits * 2 +    // One input + One output node per clbit
            num_vars * 2 +  // One input + output node per variable
            num_ops;

        Ok(Self {
            name: None,
            metadata: None,
            dag: StableDiGraph::with_capacity(num_nodes, num_edges),
            qregs: RegisterData::new(),
            cregs: RegisterData::new(),
            qargs_interner: Interner::with_capacity(num_qubits),
            cargs_interner: Interner::with_capacity(num_clbits),
            qubits: ObjectRegistry::with_capacity(num_qubits),
            clbits: ObjectRegistry::with_capacity(num_clbits),
            vars: ObjectRegistry::with_capacity(num_vars),
            stretches: ObjectRegistry::with_capacity(num_stretches),
            global_phase: Param::Float(0.),
            duration: None,
            unit: "dt".to_string(),
            qubit_locations: BitLocator::with_capacity(num_qubits),
            clbit_locations: BitLocator::with_capacity(num_clbits),
            qubit_io_map: Vec::with_capacity(num_qubits),
            clbit_io_map: Vec::with_capacity(num_clbits),
            var_io_map: Vec::with_capacity(num_vars),
            op_names: IndexMap::default(),
            identifier_info: IndexMap::with_capacity_and_hasher(
                num_vars + num_stretches,
                RandomState::default(),
            ),
            vars_input: HashSet::new(),
            vars_capture: HashSet::new(),
            vars_declare: HashSet::new(),
            stretches_capture: HashSet::new(),
            stretches_declare: Vec::new(),
        })
    }

    /// Get qargs from an intern index
    pub fn get_qargs(&self, index: Interned<[Qubit]>) -> &[Qubit] {
        self.qargs_interner.get(index)
    }

    /// Get cargs from an intern index
    pub fn get_cargs(&self, index: Interned<[Clbit]>) -> &[Clbit] {
        self.cargs_interner.get(index)
    }

    /// Insert a new 1q standard gate on incoming qubit
    pub fn insert_1q_on_incoming_qubit(
        &mut self,
        new_gate: (StandardGate, &[f64]),
        old_index: NodeIndex,
    ) {
        self.increment_op(new_gate.0.name());
        let old_node = &self.dag[old_index];
        let inst = if let NodeType::Operation(old_node) = old_node {
            PackedInstruction {
                op: new_gate.0.into(),
                qubits: old_node.qubits,
                clbits: old_node.clbits,
                params: (!new_gate.1.is_empty())
                    .then(|| Box::new(new_gate.1.iter().map(|x| Param::Float(*x)).collect())),
                label: None,
                #[cfg(feature = "cache_pygates")]
                py_op: OnceLock::new(),
            }
        } else {
            panic!("This method only works if provided index is an op node");
        };
        let new_index = self.dag.add_node(NodeType::Operation(inst));
        let (parent_index, edge_index, weight) = self
            .dag
            .edges_directed(old_index, Incoming)
            .map(|edge| (edge.source(), edge.id(), *edge.weight()))
            .next()
            .unwrap();
        self.dag.add_edge(parent_index, new_index, weight);
        self.dag.add_edge(new_index, old_index, weight);
        self.dag.remove_edge(edge_index);
    }

    /// Remove a sequence of 1 qubit nodes from the dag
    /// This must only be called if all the nodes operate
    /// on a single qubit with no other wires in or out of any nodes
    pub fn remove_1q_sequence(&mut self, sequence: &[NodeIndex]) {
        let (parent_index, weight) = self
            .dag
            .edges_directed(*sequence.first().unwrap(), Incoming)
            .map(|edge| (edge.source(), *edge.weight()))
            .next()
            .unwrap();
        let child_index = self
            .dag
            .edges_directed(*sequence.last().unwrap(), Outgoing)
            .map(|edge| edge.target())
            .next()
            .unwrap();
        self.dag.add_edge(parent_index, child_index, weight);
        for node in sequence {
            match self.dag.remove_node(*node) {
                Some(NodeType::Operation(packed)) => {
                    let op_name = packed.op.name();
                    self.decrement_op(op_name);
                }
                _ => panic!("Must be called with valid operation node!"),
            }
        }
    }

    /// Replace a node with individual operations from a provided callback
    /// function on each qubit of that node.
    #[allow(unused_variables)]
    pub fn replace_node_with_1q_ops<F>(
        &mut self,
        py: Python, // Unused if cache_pygates isn't enabled
        node: NodeIndex,
        insert: F,
    ) -> PyResult<()>
    where
        F: Fn(Wire) -> (PackedOperation, SmallVec<[Param; 3]>),
    {
        let mut edge_list: Vec<(NodeIndex, NodeIndex, Wire)> = Vec::with_capacity(2);
        for (source, in_weight) in self
            .dag
            .edges_directed(node, Incoming)
            .map(|x| (x.source(), *x.weight()))
        {
            for (target, out_weight) in self
                .dag
                .edges_directed(node, Outgoing)
                .map(|x| (x.target(), *x.weight()))
            {
                if in_weight == out_weight {
                    edge_list.push((source, target, in_weight));
                }
            }
        }
        for (source, target, weight) in edge_list {
            let (new_op, params) = insert(weight);
            self.increment_op(new_op.name());
            let qubits = if let Wire::Qubit(qubit) = weight {
                vec![qubit]
            } else {
                panic!("This method only works if the gate being replaced has no classical incident wires")
            };
            #[cfg(feature = "cache_pygates")]
            let py_op = match new_op.view() {
                OperationRef::StandardGate(_)
                | OperationRef::StandardInstruction(_)
                | OperationRef::Unitary(_) => OnceLock::new(),
                OperationRef::Gate(gate) => OnceLock::from(gate.gate.clone_ref(py)),
                OperationRef::Instruction(instruction) => {
                    OnceLock::from(instruction.instruction.clone_ref(py))
                }
                OperationRef::Operation(op) => OnceLock::from(op.operation.clone_ref(py)),
            };
            let inst = PackedInstruction {
                op: new_op,
                qubits: self.qargs_interner.insert_owned(qubits),
                clbits: self.cargs_interner.get_default(),
                params: (!params.is_empty()).then(|| Box::new(params)),
                label: None,
                #[cfg(feature = "cache_pygates")]
                py_op,
            };
            let new_index = self.dag.add_node(NodeType::Operation(inst));
            self.dag.add_edge(source, new_index, weight);
            self.dag.add_edge(new_index, target, weight);
        }

        match self.dag.remove_node(node) {
            Some(NodeType::Operation(packed)) => {
                let op_name = packed.op.name();
                self.decrement_op(op_name);
            }
            _ => panic!("Must be called with valid operation node"),
        }
        Ok(())
    }

    pub fn add_global_phase(&mut self, value: &Param) -> PyResult<()> {
        match value {
            Param::Obj(_) => {
                return Err(PyTypeError::new_err(
                    "Invalid parameter type, only float and parameter expression are supported",
                ))
            }
            _ => self.set_global_phase(add_global_phase(&self.global_phase, value)?)?,
        }
        Ok(())
    }

    /// Return the op name counts in the circuit
    ///
    /// Args:
    ///     py: The python token necessary for control flow recursion
    ///     recurse: Whether to recurse into control flow ops or not
    pub fn count_ops(
        &self,
        py: Python,
        recurse: bool,
    ) -> PyResult<IndexMap<String, usize, RandomState>> {
        if !recurse || !self.has_control_flow() {
            Ok(self.op_names.clone())
        } else {
            fn inner(
                py: Python,
                dag: &DAGCircuit,
                counts: &mut IndexMap<String, usize, RandomState>,
            ) -> PyResult<()> {
                for (key, value) in dag.op_names.iter() {
                    counts
                        .entry(key.clone())
                        .and_modify(|count| *count += value)
                        .or_insert(*value);
                }
                let circuit_to_dag = imports::CIRCUIT_TO_DAG.get_bound(py);
                for node in dag.dag.node_weights() {
                    let NodeType::Operation(node) = node else {
                        continue;
                    };
                    if !node.op.control_flow() {
                        continue;
                    }
                    let OperationRef::Instruction(inst) = node.op.view() else {
                        panic!("control flow op must be an instruction")
                    };
                    let blocks = inst.instruction.bind(py).getattr("blocks")?;
                    for block in blocks.try_iter()? {
                        let inner_dag: &DAGCircuit = &circuit_to_dag.call1((block?,))?.extract()?;
                        inner(py, inner_dag, counts)?;
                    }
                }
                Ok(())
            }
            let mut counts =
                IndexMap::with_capacity_and_hasher(self.op_names.len(), RandomState::default());
            inner(py, self, &mut counts)?;
            Ok(counts)
        }
    }

    /// Get an immutable reference to the op counts for this DAGCircuit
    ///
    /// This differs from count_ops() in that it doesn't handle control flow recursion at all
    /// and it returns a reference instead of an owned copy. If you don't need to work with
    /// control flow or ownership of the counts this is a more efficient alternative to
    /// `DAGCircuit::count_ops(py, false)`
    pub fn get_op_counts(&self) -> &IndexMap<String, usize, RandomState> {
        &self.op_names
    }

    /// Extends the DAG with valid instances of [PackedInstruction].
    pub fn extend<I>(&mut self, iter: I) -> PyResult<Vec<NodeIndex>>
    where
        I: IntoIterator<Item = PackedInstruction>,
    {
        self.try_extend(
            iter.into_iter()
                .map(|inst| -> Result<PackedInstruction, Infallible> { Ok(inst) }),
        )
    }

    /// Extends the DAG with valid instances of [PackedInstruction], where the iterator produces the
    /// results in a fallible manner.
    pub fn try_extend<I, E>(&mut self, iter: I) -> PyResult<Vec<NodeIndex>>
    where
        I: IntoIterator<Item = Result<PackedInstruction, E>>,
        PyErr: From<E>,
    {
        let mut new_nodes = Vec::new();
        let mut replacement_dag = DAGCircuit::new()?;
        std::mem::swap(self, &mut replacement_dag);
        let mut dag_builder = replacement_dag.into_builder();
        for inst in iter {
            new_nodes.push(dag_builder.push_back(inst?)?);
        }
        *self = dag_builder.build();
        Ok(new_nodes)
    }

    /// Alternative constructor to build an instance of [DAGCircuit] from a `QuantumCircuit`.
    pub(crate) fn from_circuit(
        py: Python,
        qc: QuantumCircuitData,
        copy_op: bool,
        qubit_order: Option<Vec<Bound<PyAny>>>,
        clbit_order: Option<Vec<Bound<PyAny>>>,
    ) -> PyResult<DAGCircuit> {
        // Extract necessary attributes
        let qc_data = qc.data;
        let num_qubits = qc_data.num_qubits();
        let num_clbits = qc_data.num_clbits();
        let num_ops = qc_data.__len__();
        let num_vars = qc.declared_vars.len() + qc.input_vars.len() + qc.captured_vars.len();
        let num_stretches = qc.declared_stretches.len() + qc.captured_stretches.len();

        // Build DAGCircuit with capacity
        let mut new_dag = DAGCircuit::with_capacity(
            num_qubits,
            num_clbits,
            Some(num_vars),
            Some(num_ops),
            None,
            Some(num_stretches),
        )?;

        // Assign other necessary data
        new_dag.name = qc.name;

        // Avoid manually acquiring the GIL.
        new_dag.global_phase = match qc_data.global_phase() {
            Param::ParameterExpression(exp) => Param::ParameterExpression(exp.clone_ref(py)),
            Param::Float(float) => Param::Float(*float),
            _ => unreachable!("Incorrect parameter assigned for global phase"),
        };

        new_dag.metadata = qc.metadata.map(|meta| meta.unbind());

        // Add the qubits depending on order, and produce the qargs map.
        let qarg_map = if let Some(qubit_ordering) = qubit_order {
            let mut ordered_vec = Vec::from_iter((0..num_qubits as u32).map(Qubit));
            qubit_ordering
                .into_iter()
                .try_for_each(|qubit| -> PyResult<()> {
                    let qubit_nat: ShareableQubit = qubit.extract()?;
                    if new_dag.qubits.find(&qubit_nat).is_some() {
                        return Err(DAGCircuitError::new_err(format!(
                            "duplicate qubits {}",
                            &qubit
                        )));
                    }
                    let qubit_index = qc_data.qubits().find(&qubit_nat).unwrap();
                    ordered_vec[qubit_index.index()] = new_dag.add_qubit_unchecked(qubit_nat)?;
                    Ok(())
                })?;
            // The `Vec::get` use is because an arbitrary interner might contain old references to
            // bit instances beyond `num_qubits`, such as if it's from a DAG that had wires removed.
            new_dag.merge_qargs(qc_data.qargs_interner(), |bit| {
                ordered_vec.get(bit.index()).copied()
            })
        } else {
            qc_data
                .qubits()
                .objects()
                .iter()
                .try_for_each(|qubit| -> PyResult<_> {
                    new_dag.add_qubit_unchecked(qubit.clone())?;
                    Ok(())
                })?;
            new_dag.merge_qargs(qc_data.qargs_interner(), |bit| Some(*bit))
        };

        // Add the clbits depending on order, and produce the cargs map.
        let carg_map = if let Some(clbit_ordering) = clbit_order {
            let mut ordered_vec = Vec::from_iter((0..num_clbits as u32).map(Clbit));
            clbit_ordering
                .into_iter()
                .try_for_each(|clbit| -> PyResult<()> {
                    let clbit_nat: ShareableClbit = clbit.extract()?;
                    if new_dag.clbits.find(&clbit_nat).is_some() {
                        return Err(DAGCircuitError::new_err(format!(
                            "duplicate clbits {}",
                            &clbit
                        )));
                    };
                    let clbit_index = qc_data.clbits().find(&clbit_nat).unwrap();
                    ordered_vec[clbit_index.index()] = new_dag.add_clbit_unchecked(clbit_nat)?;
                    Ok(())
                })?;
            // The `Vec::get` use is because an arbitrary interner might contain old references to
            // bit instances beyond `num_clbits`, such as if it's from a DAG that had wires removed.
            new_dag.merge_cargs(qc_data.cargs_interner(), |bit| {
                ordered_vec.get(bit.index()).copied()
            })
        } else {
            qc_data
                .clbits()
                .objects()
                .iter()
                .try_for_each(|clbit| -> PyResult<()> {
                    new_dag.add_clbit_unchecked(clbit.clone())?;
                    Ok(())
                })?;
            new_dag.merge_cargs(qc_data.cargs_interner(), |bit| Some(*bit))
        };

        // Add all of the new vars.
        for var in qc.declared_vars {
            new_dag.add_var(var, DAGVarType::Declare)?;
        }

        for var in qc.input_vars {
            new_dag.add_var(var, DAGVarType::Input)?;
        }

        for var in qc.captured_vars {
            new_dag.add_var(var, DAGVarType::Capture)?;
        }

        for stretch in qc.captured_stretches {
            new_dag.add_captured_stretch(stretch)?;
        }

        for stretch in qc.declared_stretches {
            new_dag.add_declared_stretch(stretch)?;
        }

        // Add all the registers
        for qreg in qc_data.qregs() {
            new_dag.add_qreg(qreg.clone())?;
        }

        for creg in qc_data.cregs() {
            new_dag.add_creg(creg.clone())?;
        }

        // After bits and registers are added, copy bitlocations
        new_dag.qubit_locations = qc_data.qubit_indices().clone();
        new_dag.clbit_locations = qc_data.clbit_indices().clone();

        new_dag.try_extend(qc_data.iter().map(|instr| -> PyResult<PackedInstruction> {
            Ok(PackedInstruction {
                op: if copy_op {
                    instr.op.py_deepcopy(py, None)?
                } else {
                    instr.op.clone()
                },
                qubits: qarg_map[instr.qubits],
                clbits: carg_map[instr.clbits],
                params: instr.params.clone(),
                label: instr.label.clone(),
                #[cfg(feature = "cache_pygates")]
                py_op: OnceLock::new(),
            })
        }))?;
        Ok(new_dag)
    }

    /// Builds a [DAGCircuit] based on an instance of [CircuitData].
    pub fn from_circuit_data(
        py: Python,
        circuit_data: CircuitData,
        copy_op: bool,
    ) -> PyResult<Self> {
        let circ = QuantumCircuitData {
            data: circuit_data,
            name: None,
            metadata: None,
            input_vars: Vec::new(),
            captured_vars: Vec::new(),
            declared_vars: Vec::new(),
            captured_stretches: Vec::new(),
            declared_stretches: Vec::new(),
        };
        Self::from_circuit(py, circ, copy_op, None, None)
    }

    #[allow(clippy::too_many_arguments)]
    /// Replace a block of node indices with a new packed operation
    pub fn replace_block(
        &mut self,
        block_ids: &[NodeIndex],
        op: PackedOperation,
        params: SmallVec<[Param; 3]>,
        label: Option<&str>,
        cycle_check: bool,
        qubit_pos_map: &HashMap<Qubit, usize>,
        clbit_pos_map: &HashMap<Clbit, usize>,
    ) -> PyResult<NodeIndex> {
        let mut block_op_names = Vec::with_capacity(block_ids.len());
        let mut block_qargs: HashSet<Qubit> = HashSet::new();
        let mut block_cargs: HashSet<Clbit> = HashSet::new();
        for nd in block_ids {
            let weight = self.dag.node_weight(*nd);
            match weight {
                Some(NodeType::Operation(packed)) => {
                    block_op_names.push(packed.op.name().to_string());
                    block_qargs.extend(self.qargs_interner.get(packed.qubits));
                    block_cargs.extend(self.cargs_interner.get(packed.clbits));
                    // Add classical bits from SwitchCaseOp, if applicable.
                    if let OperationRef::Instruction(op) = packed.op.view() {
                        if op.name() == "switch_case" {
                            Python::with_gil(|py| -> PyResult<()> {
                                let op_bound = op.instruction.bind(py);
                                let target = op_bound.getattr(intern!(py, "target"))?;
                                if target.downcast::<PyClbit>().is_ok() {
                                    let target_clbit: ShareableClbit = target.extract()?;
                                    block_cargs.insert(self.clbits.find(&target_clbit).unwrap());
                                } else if target.is_instance_of::<PyClassicalRegister>() {
                                    block_cargs.extend(self.clbits.map_objects(
                                        target.extract::<Vec<ShareableClbit>>()?.into_iter(),
                                    )?);
                                } else {
                                    block_cargs.extend(
                                        self.clbits.map_objects(
                                            node_resources(&target)?
                                                .clbits
                                                .extract::<Vec<ShareableClbit>>(py)?
                                                .into_iter(),
                                        )?,
                                    );
                                }
                                Ok(())
                            })?;
                        }
                    }
                }
                Some(_) => {
                    return Err(DAGCircuitError::new_err(
                        "Nodes in 'node_block' must be of type 'DAGOpNode'.",
                    ))
                }
                None => {
                    return Err(DAGCircuitError::new_err(
                        "Node in 'node_block' not found in DAG.",
                    ))
                }
            }
        }

        let mut block_qargs: Vec<Qubit> = block_qargs
            .into_iter()
            .filter(|q| qubit_pos_map.contains_key(q))
            .collect();
        block_qargs.sort_by_key(|q| qubit_pos_map[q]);

        let mut block_cargs: Vec<Clbit> = block_cargs
            .into_iter()
            .filter(|c| clbit_pos_map.contains_key(c))
            .collect();
        block_cargs.sort_by_key(|c| clbit_pos_map[c]);

        if op.num_qubits() as usize != block_qargs.len() {
            return Err(DAGCircuitError::new_err(format!(
                "Number of qubits in the replacement operation ({}) is not equal to the number of qubits in the block ({})!", op.num_qubits(), block_qargs.len()
            )));
        }

        let op_name = op.name().to_string();
        let qubits = self.qargs_interner.insert_owned(block_qargs);
        let clbits = self.cargs_interner.insert_owned(block_cargs);
        let weight = NodeType::Operation(PackedInstruction {
            op,
            qubits,
            clbits,
            params: (!params.is_empty()).then(|| Box::new(params)),
            label: label.map(|label| Box::new(label.to_string())),
            #[cfg(feature = "cache_pygates")]
            py_op: OnceLock::new(),
        });

        let new_node = self
            .dag
            .contract_nodes(block_ids.iter().copied(), weight, cycle_check)
            .map_err(|e| match e {
                ContractError::DAGWouldCycle => DAGCircuitError::new_err(
                    "Replacing the specified node block would introduce a cycle",
                ),
            })?;

        self.increment_op(op_name.as_str());
        for name in block_op_names {
            self.decrement_op(name.as_str());
        }
        Ok(new_node)
    }

    pub fn compose(
        &mut self,
        other: &DAGCircuit,
        qubits: Option<&[ShareableQubit]>,
        clbits: Option<&[ShareableClbit]>,
        inline_captures: bool,
    ) -> PyResult<()> {
        if other.qubits.len() > self.qubits.len() || other.clbits.len() > self.clbits.len() {
            return Err(DAGCircuitError::new_err(
                "Trying to compose with another DAGCircuit which has more 'in' edges.",
            ));
        }

        // Number of qubits and clbits must match number in circuit or None
        let identity_qubit_map: HashMap<ShareableQubit, ShareableQubit> = other
            .qubits
            .objects()
            .iter()
            .cloned()
            .zip(self.qubits.objects().iter().cloned())
            .collect();
        let identity_clbit_map: HashMap<ShareableClbit, ShareableClbit> = other
            .clbits
            .objects()
            .iter()
            .cloned()
            .zip(self.clbits.objects().iter().cloned())
            .collect();

        let qubit_map = match qubits {
            None => identity_qubit_map.clone(),
            Some(qubits) => {
                if qubits.len() != other.qubits.len() {
                    return Err(DAGCircuitError::new_err(concat!(
                        "Number of items in qubits parameter does not",
                        " match number of qubits in the circuit."
                    )));
                }
                let other_qubits = other.qubits.objects();
                other_qubits
                    .iter()
                    .cloned()
                    .zip(qubits.iter().cloned())
                    .collect()
            }
        };

        let clbit_map = match clbits {
            None => identity_clbit_map.clone(),
            Some(clbits) => {
                if clbits.len() != other.clbits.len() {
                    return Err(DAGCircuitError::new_err(concat!(
                        "Number of items in clbits parameter does not",
                        " match number of clbits in the circuit."
                    )));
                }
                let other_clbits = other.clbits.objects();
                other_clbits
                    .iter()
                    .cloned()
                    .zip(clbits.iter().cloned())
                    .collect()
            }
        };

        self.global_phase = add_global_phase(&self.global_phase, &other.global_phase)?;

        // This is all the handling we need for realtime variables, if there's no remapping. They:
        //
        // * get added to the DAG and then operations involving them get appended on normally.
        // * get inlined onto an existing variable, then operations get appended normally.
        // * there's a clash or a failed inlining, and we just raise an error.
        //
        // Notably if there's no remapping, there's no need to recurse into control-flow or to do any
        // Var rewriting during the Expr visits.
        for var in &other.vars_input {
            self.add_input_var(other.vars.get(*var).unwrap().clone())?;
        }
        if inline_captures {
            for var in other
                .vars_capture
                .iter()
                .map(|v| other.vars.get(*v).unwrap())
            {
                if self.vars.find(var).is_none() {
                    let expr::Var::Standalone { name, .. } = var else {
                        panic!("var capture not standalone");
                    };
                    return Err(DAGCircuitError::new_err(format!(
                        "Variable '{name}' to be inlined is not in the base DAG. If you wanted it to be automatically added, use `inline_captures=False`."
                    )));
                }
            }
            for stretch in other
                .stretches_capture
                .iter()
                .map(|v| other.stretches.get(*v).unwrap())
            {
                if self.stretches.find(stretch).is_none() {
                    return Err(DAGCircuitError::new_err(format!(
                        "Stretch '{}' to be inlined is not in the base DAG. If you wanted it to be automatically added, use `inline_captures=False`.",
                        stretch.name
                    )));
                }
            }
        } else {
            for var in &other.vars_capture {
                self.add_captured_var(other.vars.get(*var).unwrap().clone())?;
            }
            for stretch in &other.stretches_capture {
                self.add_captured_stretch(other.stretches.get(*stretch).unwrap().clone())?;
            }
        }
        for var in &other.vars_declare {
            self.add_declared_var(other.vars.get(*var).unwrap().clone())?;
        }
        for stretch in &other.stretches_declare {
            self.add_declared_stretch(other.stretches.get(*stretch).unwrap().clone())?;
        }
        let build_var_mapper =
            |cregs: &RegisterData<ClassicalRegister>| -> PyResult<PyVariableMapper> {
                Python::with_gil(|py| {
                    let edge_map = if qubit_map.is_empty() && clbit_map.is_empty() {
                        // try to ido a 1-1 mapping in order
                        let out_dict = PyDict::new(py);
                        for (a, b) in identity_qubit_map.iter() {
                            out_dict.set_item(a.into_py_any(py)?, b.into_pyobject(py)?)?;
                        }
                        for (a, b) in identity_clbit_map.iter() {
                            out_dict.set_item(a.into_py_any(py)?, b.into_pyobject(py)?)?;
                        }
                        out_dict
                    } else {
                        let out_dict = PyDict::new(py);
                        for (a, b) in qubit_map.iter() {
                            out_dict.set_item(a.into_py_any(py)?, b.into_pyobject(py)?)?;
                        }
                        for (a, b) in clbit_map.iter() {
                            out_dict.set_item(a.into_py_any(py)?, b.into_pyobject(py)?)?;
                        }
                        out_dict
                    };

                    PyVariableMapper::new(
                        py,
                        PyList::new(py, cregs.registers())?.into_any(),
                        Some(edge_map),
                        None,
                        Some(wrap_pyfunction!(reject_new_register, py)?.into_py_any(py)?),
                    )
                })
            };
        let mut variable_mapper: Option<PyVariableMapper> = None;

        for node in other.topological_nodes()? {
            match &other.dag[node] {
                NodeType::QubitIn(q) => {
                    let bit = other.qubits.get(*q).unwrap();
                    let m_wire = &qubit_map[bit];
                    let wire_in_dag = self.qubits.find(m_wire);
                    if wire_in_dag.is_none()
                        || (self.qubit_io_map.len() - 1 < wire_in_dag.unwrap().index())
                    {
                        return Err(DAGCircuitError::new_err(format!(
                            "wire {m_wire:?} not in self",
                        )));
                    }
                }
                NodeType::ClbitIn(c) => {
                    let bit = other.clbits.get(*c).unwrap();
                    let m_wire = &clbit_map[bit];
                    let wire_in_dag = self.clbits.find(m_wire);
                    if wire_in_dag.is_none()
                        || self.clbit_io_map.len() - 1 < wire_in_dag.unwrap().index()
                    {
                        return Err(DAGCircuitError::new_err(format!(
                            "wire {m_wire:?} not in self",
                        )));
                    }
                }
                NodeType::Operation(inst) => {
                    let qubits = other
                        .qubits
                        .map_indices(other.qargs_interner.get(inst.qubits));
                    let mapped_qargs = qubits
                        .into_iter()
                        .map(|bit| self.qubits.find(&qubit_map[bit]).unwrap())
                        .collect::<Vec<Qubit>>();
                    let clbits = other
                        .clbits
                        .map_indices(other.cargs_interner.get(inst.clbits));
                    let mapped_cargs = clbits
                        .into_iter()
                        .map(|bit| self.clbits.find(&clbit_map[bit]).unwrap())
                        .collect::<Vec<Clbit>>();

                    let instr = if inst.op.control_flow() {
                        let OperationRef::Instruction(op) = inst.op.view() else {
                            unreachable!("All control_flow ops should be PyInstruction");
                        };
                        Python::with_gil(|py| -> PyResult<PackedInstruction> {
                            let py_op = op.instruction.bind(py);
                            let py_op = py_op.call_method0(intern!(py, "to_mutable"))?;
                            if py_op.is_instance(imports::IF_ELSE_OP.get_bound(py))?
                                || py_op.is_instance(imports::WHILE_LOOP_OP.get_bound(py))?
                            {
                                if let Ok(condition) = py_op.getattr(intern!(py, "condition")) {
                                    match variable_mapper {
                                        Some(ref variable_mapper) => {
                                            let condition =
                                                variable_mapper.map_condition(&condition, true)?;
                                            py_op.setattr(intern!(py, "condition"), condition)?;
                                        }
                                        None => {
                                            let var_mapper = build_var_mapper(&self.cregs)?;
                                            let condition =
                                                var_mapper.map_condition(&condition, true)?;
                                            py_op.setattr(intern!(py, "condition"), condition)?;
                                            variable_mapper = Some(var_mapper);
                                        }
                                    }
                                }
                            } else if py_op.is_instance(imports::SWITCH_CASE_OP.get_bound(py))? {
                                match variable_mapper {
                                    Some(ref variable_mapper) => {
                                        py_op.setattr(
                                            intern!(py, "target"),
                                            variable_mapper.map_target(
                                                &py_op.getattr(intern!(py, "target"))?,
                                            )?,
                                        )?;
                                    }
                                    None => {
                                        let var_mapper = build_var_mapper(&self.cregs)?;
                                        py_op.setattr(
                                            intern!(py, "target"),
                                            var_mapper.map_target(
                                                &py_op.getattr(intern!(py, "target"))?,
                                            )?,
                                        )?;
                                        variable_mapper = Some(var_mapper);
                                    }
                                }
                            }
                            Ok(PackedInstruction {
                                op: PackedOperation::from_instruction(
                                    PyInstruction {
                                        qubits: op.qubits,
                                        clbits: op.clbits,
                                        params: op.params,
                                        op_name: op.op_name.clone(),
                                        control_flow: op.control_flow,
                                        instruction: py_op.unbind(),
                                    }
                                    .into(),
                                ),
                                qubits: self.qargs_interner.insert_owned(mapped_qargs),
                                clbits: self.cargs_interner.insert_owned(mapped_cargs),
                                params: inst.params.clone(),
                                label: inst.label.clone(),
                                #[cfg(feature = "cache_pygates")]
                                py_op: OnceLock::new(),
                            })
                        })?
                    } else {
                        PackedInstruction {
                            op: inst.op.clone(),
                            qubits: self.qargs_interner.insert_owned(mapped_qargs),
                            clbits: self.cargs_interner.insert_owned(mapped_cargs),
                            params: inst.params.clone(),
                            label: inst.label.clone(),
                            #[cfg(feature = "cache_pygates")]
                            py_op: inst.py_op.clone(),
                        }
                    };
                    self.push_back(instr)?;
                }
                // If its a Var wire, we already checked that it exists in the destination.
                NodeType::VarIn(_)
                | NodeType::VarOut(_)
                | NodeType::QubitOut(_)
                | NodeType::ClbitOut(_) => (),
            }
        }
        Ok(())
    }

    /// Substitute an operation in a node with a new one. The wire counts must match and the same
    /// argument order will be used.
    pub fn substitute_op(
        &mut self,
        node_index: NodeIndex,
        new_op: PackedOperation,
        params: SmallVec<[Param; 3]>,
        label: Option<&str>,
    ) -> PyResult<()> {
        let old_packed = self.dag[node_index].unwrap_operation();
        let op_name = old_packed.op.name().to_string();

        if old_packed.op.num_qubits() != new_op.num_qubits()
            || old_packed.op.num_clbits() != new_op.num_clbits()
        {
            return Err(DAGCircuitError::new_err(
                format!(
                    "Cannot replace node of width ({} qubits, {} clbits) with operation of mismatched width ({} qubits, {} clbits)",
                    old_packed.op.num_qubits(), old_packed.op.num_clbits(), new_op.num_qubits(), new_op.num_clbits()
                )));
        }
        let new_op_name = new_op.name().to_string();
        let new_weight = NodeType::Operation(PackedInstruction {
            op: new_op,
            qubits: old_packed.qubits,
            clbits: old_packed.clbits,
            params: (!params.is_empty()).then(|| params.into()),
            label: label.map(|label| Box::new(label.to_string())),
            #[cfg(feature = "cache_pygates")]
            py_op: OnceLock::new(),
        });
        if let Some(weight) = self.dag.node_weight_mut(node_index) {
            *weight = new_weight;
        }

        // Update self.op_names
        self.decrement_op(op_name.as_str());
        self.increment_op(new_op_name.as_str());
        Ok(())
    }

    /// Substitute a give node in the dag with a new operation from python
    pub fn substitute_node_with_py_op(
        &mut self,
        node_index: NodeIndex,
        op: &Bound<PyAny>,
    ) -> PyResult<()> {
        // Extract information from node that is going to be replaced
        let old_packed = self.dag[node_index].unwrap_operation();
        let op_name = old_packed.op.name().to_string();
        // Extract information from new op
        let new_op = op.extract::<OperationFromPython>()?;
        let current_wires: HashSet<Wire> =
            self.dag.edges(node_index).map(|e| *e.weight()).collect();
        let mut new_wires: HashSet<Wire> = self
            .qargs_interner
            .get(old_packed.qubits)
            .iter()
            .map(|x| Wire::Qubit(*x))
            .chain(
                self.cargs_interner
                    .get(old_packed.clbits)
                    .iter()
                    .map(|x| Wire::Clbit(*x)),
            )
            .collect();
        let (additional_clbits, additional_vars) =
            Python::with_gil(|py| self.additional_wires(py, new_op.operation.view()))?;
        new_wires.extend(additional_clbits.iter().map(|x| Wire::Clbit(*x)));
        new_wires.extend(additional_vars.iter().map(|x| Wire::Var(*x)));

        if old_packed.op.num_qubits() != new_op.operation.num_qubits()
            || old_packed.op.num_clbits() != new_op.operation.num_clbits()
        {
            return Err(DAGCircuitError::new_err(
                format!(
                    "Cannot replace node of width ({} qubits, {} clbits) with operation of mismatched width ({} qubits, {} clbits)",
                    old_packed.op.num_qubits(), old_packed.op.num_clbits(), new_op.operation.num_qubits(), new_op.operation.num_clbits()
                )));
        }

        #[cfg(feature = "cache_pygates")]
        let py_op_cache = Some(op.clone().unbind());

        let label = new_op.label.clone();
        if new_wires != current_wires {
            // The new wires must be a non-strict subset of the current wires; if they add new
            // wires, we'd not know where to cut the existing wire to insert the new dependency.
            return Err(DAGCircuitError::new_err(format!(
                "New operation '{:?}' does not span the same wires as the old node '{:?}'. New wires: {:?}, old_wires: {:?}.", op.str(), old_packed.op.view(), new_wires, current_wires
            )));
        }
        let new_op_name = new_op.operation.name().to_string();
        let new_weight = NodeType::Operation(PackedInstruction {
            op: new_op.operation,
            qubits: old_packed.qubits,
            clbits: old_packed.clbits,
            params: (!new_op.params.is_empty()).then(|| new_op.params.into()),
            label,
            #[cfg(feature = "cache_pygates")]
            py_op: py_op_cache.map(OnceLock::from).unwrap_or_default(),
        });
        if let Some(weight) = self.dag.node_weight_mut(node_index) {
            *weight = new_weight;
        }

        // Update self.op_names
        self.decrement_op(op_name.as_str());
        self.increment_op(new_op_name.as_str());
        Ok(())
    }

    /// Returns version of the DAGCircuit optimized for efficient addition
    /// of multiple new instructions to the [DAGCircuit].
    pub fn into_builder(self) -> DAGCircuitBuilder {
        DAGCircuitBuilder::new(self)
    }
}

pub struct DAGCircuitBuilder {
    dag: DAGCircuit,
    last_clbits: Vec<Option<NodeIndex>>,
    last_qubits: Vec<Option<NodeIndex>>,
    last_vars: Vec<Option<NodeIndex>>,
}

impl DAGCircuitBuilder {
    /// Creates a new instance of [DAGCircuitBuilder] which allows instructions to
    /// be added continuously into the [DAGCircuit].
    pub fn new(dag: DAGCircuit) -> DAGCircuitBuilder {
        let num_qubits = dag.num_qubits();
        let num_clbits = dag.num_clbits();
        let num_vars = dag.num_vars();
        Self {
            dag,
            last_qubits: vec![None; num_qubits],
            last_clbits: vec![None; num_clbits],
            last_vars: vec![None; num_vars],
        }
    }

    /// Finishes up the changes by re-connecting all of the output nodes back to the last
    /// recorded nodes.
    pub fn build(mut self) -> DAGCircuit {
        // Re-connects all of the output nodes with their respective last nodes.
        // Add the output_nodes back to qargs
        for (qubit, node) in self
            .last_qubits
            .into_iter()
            .enumerate()
            .filter_map(|(qubit, node)| node.map(|node| (qubit, node)))
        {
            let output_node = self.dag.qubit_io_map[qubit][1];
            self.dag
                .dag
                .add_edge(node, output_node, Wire::Qubit(Qubit(qubit as u32)));
        }

        // Add the output_nodes back to cargs
        for (clbit, node) in self
            .last_clbits
            .into_iter()
            .enumerate()
            .filter_map(|(clbit, node)| node.map(|node| (clbit, node)))
        {
            let output_node = self.dag.clbit_io_map[clbit][1];
            self.dag
                .dag
                .add_edge(node, output_node, Wire::Clbit(Clbit(clbit as u32)));
        }

        // Add the output_nodes back to vars
        for (var, node) in self
            .last_vars
            .into_iter()
            .enumerate()
            .filter_map(|(var, node)| node.map(|node| (var, node)))
        {
            let output_node = self.dag.var_io_map[var][1];
            self.dag
                .dag
                .add_edge(node, output_node, Wire::Var(Var(var as u32)));
        }
        self.dag
    }

    /// Applies a new operation to the back of the circuit. This variant works with non-owned bit indices.
    pub fn apply_operation_back(
        &mut self,
        op: PackedOperation,
        qubits: &[Qubit],
        clbits: &[Clbit],
        params: Option<SmallVec<[Param; 3]>>,
        label: Option<String>,
        #[cfg(feature = "cache_pygates")] py_op: Option<PyObject>,
    ) -> PyResult<NodeIndex> {
        let instruction = self.pack_instruction(
            op,
            qubits,
            clbits,
            params,
            label,
            #[cfg(feature = "cache_pygates")]
            py_op,
        );
        self.push_back(instruction)
    }

    /// Pushes a valid [PackedInstruction] to the back ot the circuit.
    pub fn push_back(&mut self, instr: PackedInstruction) -> PyResult<NodeIndex> {
        let (all_cbits, vars) = self.dag.get_classical_resources(&instr)?;

        // Increment the operation count
        self.dag.increment_op(instr.op.name());

        let qubits_id = instr.qubits;
        let new_node = self.dag.dag.add_node(NodeType::Operation(instr));

        // Check all the qubits in this instruction.
        for qubit in self.dag.qargs_interner.get(qubits_id) {
            // Retrieve each qubit's last node
            let qubit_last_node = *self.last_qubits[qubit.index()].get_or_insert_with(|| {
                // If the qubit is not in the last nodes collection, the edge between the output node and its predecessor.
                // Then, store the predecessor's NodeIndex in the last nodes collection.
                let output_node = self.dag.qubit_io_map[qubit.index()][1];
                let (edge_id, predecessor_node) = self
                    .dag
                    .dag
                    .edges_directed(output_node, Incoming)
                    .next()
                    .map(|edge| (edge.id(), edge.source()))
                    .unwrap();
                self.dag.dag.remove_edge(edge_id);
                predecessor_node
            });
            self.last_qubits[qubit.index()] = Some(new_node);
            self.dag
                .dag
                .add_edge(qubit_last_node, new_node, Wire::Qubit(*qubit));
        }

        // Check all the clbits in this instruction.
        for clbit in all_cbits {
            let clbit_last_node = *self.last_clbits[clbit.index()].get_or_insert_with(|| {
                // If the qubit is not in the last nodes collection, the edge between the output node and its predecessor.
                // Then, store the predecessor's NodeIndex in the last nodes collection.
                let output_node = self.dag.clbit_io_map[clbit.index()][1];
                let (edge_id, predecessor_node) = self
                    .dag
                    .dag
                    .edges_directed(output_node, Incoming)
                    .next()
                    .map(|edge| (edge.id(), edge.source()))
                    .unwrap();
                self.dag.dag.remove_edge(edge_id);
                predecessor_node
            });
            self.last_clbits[clbit.index()] = Some(new_node);
            self.dag
                .dag
                .add_edge(clbit_last_node, new_node, Wire::Clbit(clbit));
        }

        // If available, check all the vars in this instruction
        for var in vars.iter().flatten() {
            let var_last_node = *self.last_vars[var.index()].get_or_insert_with(|| {
                // If the var is not in the last nodes collection, the edge between the output node and its predecessor.
                // Then, store the predecessor's NodeIndex in the last nodes collection.
                let output_node = self.dag.var_io_map.get(var.index()).unwrap()[1];
                let (edge_id, predecessor_node) = self
                    .dag
                    .dag
                    .edges_directed(output_node, Incoming)
                    .next()
                    .map(|edge| (edge.id(), edge.source()))
                    .unwrap();
                self.dag.dag.remove_edge(edge_id);
                predecessor_node
            });

            // Because `DAGCircuit::additional_wires` can return repeated instances of vars,
            // we need to make sure to skip those to avoid cycles.
            self.last_vars[var.index()] = Some(new_node);
            if var_last_node == new_node {
                continue;
            }
            self.dag
                .dag
                .add_edge(var_last_node, new_node, Wire::Var(*var));
        }
        Ok(new_node)
    }

    /// Packs a [PackedOperation] into a valid [PackedInstruction] within the circuit.
    #[inline]
    pub fn pack_instruction(
        &mut self,
        op: PackedOperation,
        qubits: &[Qubit],
        clbits: &[Clbit],
        params: Option<SmallVec<[Param; 3]>>,
        label: Option<String>,
        #[cfg(feature = "cache_pygates")] py_op: Option<PyObject>,
    ) -> PackedInstruction {
        #[cfg(feature = "cache_pygates")]
        let py_op = if let Some(py_op) = py_op {
            py_op.into()
        } else {
            OnceLock::new()
        };
        let qubits = if !qubits.is_empty() {
            self.insert_qargs(qubits)
        } else {
            self.dag.qargs_interner.get_default()
        };
        let clbits = if !clbits.is_empty() {
            self.insert_cargs(clbits)
        } else {
            self.dag.cargs_interner.get_default()
        };
        PackedInstruction {
            op,
            qubits,
            clbits,
            params: params.map(Box::new),
            label: label.map(|label| label.into()),
            #[cfg(feature = "cache_pygates")]
            py_op,
        }
    }

    /// Returns an immutable view to the qubit interner
    pub fn qargs_interner(&self) -> &Interner<[Qubit]> {
        &self.dag.qargs_interner
    }

    /// Returns an immutable view to the clbit interner
    pub fn cargs_interner(&self) -> &Interner<[Clbit]> {
        &self.dag.cargs_interner
    }

    /// Packs qargs into the circuit.
    pub fn insert_qargs(&mut self, qargs: &[Qubit]) -> Interned<[Qubit]> {
        self.dag.qargs_interner.insert(qargs)
    }

    /// Packs qargs into the circuit.
    pub fn insert_cargs(&mut self, cargs: &[Clbit]) -> Interned<[Clbit]> {
        self.dag.cargs_interner.insert(cargs)
    }

    /// Adds a new value to the global phase of the inner [DAGCircuit].
    pub fn add_global_phase(&mut self, param: &Param) -> PyResult<()> {
        self.dag.add_global_phase(param)
    }
}

impl ::std::ops::Index<NodeIndex> for DAGCircuit {
    type Output = NodeType;

    fn index(&self, index: NodeIndex) -> &Self::Output {
        self.dag.index(index)
    }
}

/// Add to global phase. Global phase can only be Float or ParameterExpression so this
/// does not handle the full possibility of parameter values.
pub(crate) fn add_global_phase(phase: &Param, other: &Param) -> PyResult<Param> {
    Ok(match [phase, other] {
        [Param::Float(a), Param::Float(b)] => Param::Float(a + b),
        [Param::Float(a), Param::ParameterExpression(b)] => {
            Param::ParameterExpression(Python::with_gil(|py| -> PyResult<PyObject> {
                b.clone_ref(py)
                    .call_method1(py, intern!(py, "__radd__"), (*a,))
            })?)
        }
        [Param::ParameterExpression(a), Param::Float(b)] => {
            Param::ParameterExpression(Python::with_gil(|py| -> PyResult<PyObject> {
                a.clone_ref(py)
                    .call_method1(py, intern!(py, "__add__"), (*b,))
            })?)
        }
        [Param::ParameterExpression(a), Param::ParameterExpression(b)] => {
            Param::ParameterExpression(Python::with_gil(|py| -> PyResult<PyObject> {
                a.clone_ref(py)
                    .call_method1(py, intern!(py, "__add__"), (b,))
            })?)
        }
        _ => panic!("Invalid global phase"),
    })
}

type SortKeyType<'a> = (&'a [Qubit], &'a [Clbit]);

#[cfg(all(test, not(miri)))]
mod test {
    use crate::bit::{ClassicalRegister, QuantumRegister};
    use crate::dag_circuit::{DAGCircuit, Wire};
    use crate::operations::{StandardGate, StandardInstruction};
    use crate::packed_instruction::{PackedInstruction, PackedOperation};
    use crate::{Clbit, Qubit};
    use hashbrown::HashSet;
    use pyo3::prelude::*;
    use rustworkx_core::petgraph::prelude::*;
    use rustworkx_core::petgraph::visit::IntoEdgeReferences;

    fn new_dag(qubits: u32, clbits: u32) -> DAGCircuit {
        let qreg = QuantumRegister::new_owning("q".to_owned(), qubits);
        let creg = ClassicalRegister::new_owning("c".to_owned(), clbits);
        let mut dag = DAGCircuit::new().unwrap();
        dag.add_qreg(qreg).unwrap();
        dag.add_creg(creg).unwrap();
        dag
    }

    macro_rules! cx_gate {
        ($dag:expr, $q0:expr, $q1:expr) => {
            PackedInstruction::from_standard_gate(
                StandardGate::CX,
                None,
                $dag.qargs_interner
                    .insert_owned(vec![Qubit($q0), Qubit($q1)]),
            )
        };
    }

    macro_rules! measure {
        ($dag:expr, $qarg:expr, $carg:expr) => {{
            let qubits = $dag.qargs_interner.insert_owned(vec![Qubit($qarg)]);
            let clbits = $dag.cargs_interner.insert_owned(vec![Clbit($qarg)]);
            PackedInstruction {
                op: PackedOperation::from_standard_instruction(StandardInstruction::Measure),
                qubits,
                clbits,
                params: None,
                label: None,
                #[cfg(feature = "cache_pygates")]
                py_op: Default::default(),
            }
        }};
    }

    #[test]
    fn test_push_back() -> PyResult<()> {
        let mut dag = new_dag(2, 2);

        // IO nodes.
        let [q0_in_node, q0_out_node] = dag.qubit_io_map[0];
        let [q1_in_node, q1_out_node] = dag.qubit_io_map[1];
        let [c0_in_node, c0_out_node] = dag.clbit_io_map[0];
        let [c1_in_node, c1_out_node] = dag.clbit_io_map[1];

        // Add a CX to the otherwise empty circuit.
        let cx = cx_gate!(dag, 0, 1);
        let cx_node = dag.push_back(cx)?;
        assert!(matches!(dag.op_names.get("cx"), Some(1)));

        let expected_wires = HashSet::from_iter([
            // q0In => CX => q0Out
            (q0_in_node, cx_node, Wire::Qubit(Qubit(0))),
            (cx_node, q0_out_node, Wire::Qubit(Qubit(0))),
            // q1In => CX => q1Out
            (q1_in_node, cx_node, Wire::Qubit(Qubit(1))),
            (cx_node, q1_out_node, Wire::Qubit(Qubit(1))),
            // No clbits used, so in goes straight to out.
            (c0_in_node, c0_out_node, Wire::Clbit(Clbit(0))),
            (c1_in_node, c1_out_node, Wire::Clbit(Clbit(1))),
        ]);

        let actual_wires: HashSet<_> = dag
            .dag
            .edge_references()
            .map(|e| (e.source(), e.target(), *e.weight()))
            .collect();

        assert_eq!(actual_wires, expected_wires, "unexpected DAG structure");

        // Add measures after CX.
        let measure_q0 = measure!(dag, 0, 0);
        let measure_q0_node = dag.push_back(measure_q0)?;

        let measure_q1 = measure!(dag, 1, 1);
        let measure_q1_node = dag.push_back(measure_q1)?;

        let expected_wires = HashSet::from_iter([
            // q0In -> CX -> M -> q0Out
            (q0_in_node, cx_node, Wire::Qubit(Qubit(0))),
            (cx_node, measure_q0_node, Wire::Qubit(Qubit(0))),
            (measure_q0_node, q0_out_node, Wire::Qubit(Qubit(0))),
            // q1In -> CX -> M -> q1Out
            (q1_in_node, cx_node, Wire::Qubit(Qubit(1))),
            (cx_node, measure_q1_node, Wire::Qubit(Qubit(1))),
            (measure_q1_node, q1_out_node, Wire::Qubit(Qubit(1))),
            // c0In -> M -> c0Out
            (c0_in_node, measure_q0_node, Wire::Clbit(Clbit(0))),
            (measure_q0_node, c0_out_node, Wire::Clbit(Clbit(0))),
            // c1In -> M -> c1Out
            (c1_in_node, measure_q1_node, Wire::Clbit(Clbit(1))),
            (measure_q1_node, c1_out_node, Wire::Clbit(Clbit(1))),
        ]);

        let actual_wires: HashSet<_> = dag
            .dag
            .edge_references()
            .map(|e| (e.source(), e.target(), *e.weight()))
            .collect();

        assert_eq!(actual_wires, expected_wires, "unexpected DAG structure");
        Ok(())
    }

    #[test]
    fn test_push_front() -> PyResult<()> {
        let mut dag = new_dag(2, 2);

        // IO nodes.
        let [q0_in_node, q0_out_node] = dag.qubit_io_map[0];
        let [q1_in_node, q1_out_node] = dag.qubit_io_map[1];
        let [c0_in_node, c0_out_node] = dag.clbit_io_map[0];
        let [c1_in_node, c1_out_node] = dag.clbit_io_map[1];

        // Add measures first (we'll add something before them afterwards).
        let measure_q0 = measure!(dag, 0, 0);
        let measure_q0_node = dag.push_back(measure_q0)?;

        let measure_q1 = measure!(dag, 1, 1);
        let measure_q1_node = dag.push_back(measure_q1)?;

        let expected_wires = HashSet::from_iter([
            // q0In => M => q0Out
            (q0_in_node, measure_q0_node, Wire::Qubit(Qubit(0))),
            (measure_q0_node, q0_out_node, Wire::Qubit(Qubit(0))),
            // q1In => M => q1Out
            (q1_in_node, measure_q1_node, Wire::Qubit(Qubit(1))),
            (measure_q1_node, q1_out_node, Wire::Qubit(Qubit(1))),
            // c0In -> M -> c0Out
            (c0_in_node, measure_q0_node, Wire::Clbit(Clbit(0))),
            (measure_q0_node, c0_out_node, Wire::Clbit(Clbit(0))),
            // c1In -> M -> c1Out
            (c1_in_node, measure_q1_node, Wire::Clbit(Clbit(1))),
            (measure_q1_node, c1_out_node, Wire::Clbit(Clbit(1))),
        ]);

        let actual_wires: HashSet<_> = dag
            .dag
            .edge_references()
            .map(|e| (e.source(), e.target(), *e.weight()))
            .collect();

        assert_eq!(actual_wires, expected_wires);

        // Add a CX before the measures.
        let cx = cx_gate!(dag, 0, 1);
        let cx_node = dag.push_front(cx)?;
        assert!(matches!(dag.op_names.get("cx"), Some(1)));

        let expected_wires = HashSet::from_iter([
            // q0In -> CX -> M -> q0Out
            (q0_in_node, cx_node, Wire::Qubit(Qubit(0))),
            (cx_node, measure_q0_node, Wire::Qubit(Qubit(0))),
            (measure_q0_node, q0_out_node, Wire::Qubit(Qubit(0))),
            // q1In -> CX -> M -> q1Out
            (q1_in_node, cx_node, Wire::Qubit(Qubit(1))),
            (cx_node, measure_q1_node, Wire::Qubit(Qubit(1))),
            (measure_q1_node, q1_out_node, Wire::Qubit(Qubit(1))),
            // c0In -> M -> c0Out
            (c0_in_node, measure_q0_node, Wire::Clbit(Clbit(0))),
            (measure_q0_node, c0_out_node, Wire::Clbit(Clbit(0))),
            // c1In -> M -> c1Out
            (c1_in_node, measure_q1_node, Wire::Clbit(Clbit(1))),
            (measure_q1_node, c1_out_node, Wire::Clbit(Clbit(1))),
        ]);

        let actual_wires: HashSet<_> = dag
            .dag
            .edge_references()
            .map(|e| (e.source(), e.target(), *e.weight()))
            .collect();

        assert_eq!(actual_wires, expected_wires, "unexpected DAG structure");
        Ok(())
    }
}<|MERGE_RESOLUTION|>--- conflicted
+++ resolved
@@ -5374,18 +5374,8 @@
         self.dag
             .neighbors_directed(input_node, Outgoing)
             .next()
-<<<<<<< HEAD
-            .ok_or_else(|| {
-                DAGCircuitError::new_err(format!(
-                    "Invalid dagcircuit input node {input_node:?} has no output"
-                ))
-            })?;
-
-        Ok(child == output_node)
-=======
             .expect("input node must at least be connected to output")
             == output_node
->>>>>>> 8140c8ae
     }
 
     fn may_have_additional_wires(&self, instr: &PackedInstruction) -> bool {
