--- conflicted
+++ resolved
@@ -166,15 +166,9 @@
     /// Clbits registered in the circuit.
     clbits: ObjectRegistry<Clbit, ShareableClbit>,
     /// Variables registered in the circuit.
-<<<<<<< HEAD
     vars: ObjectRegistry<Var, expr::Var>,
     /// Stretches registered in the circuit.
     stretches: ObjectRegistry<Stretch, expr::Stretch>,
-=======
-    vars: ObjectRegistry<Var, PyObjectAsKey>,
-    /// Stretches registered in the circuit.
-    stretches: ObjectRegistry<Stretch, PyObjectAsKey>,
->>>>>>> 4931879c
     /// Global phase.
     global_phase: Param,
     /// Duration.
@@ -203,7 +197,6 @@
     /// Operation kind to count
     op_names: IndexMap<String, usize, RandomState>,
 
-<<<<<<< HEAD
     /// Identifiers, in order of their addition to the DAG.
     identifier_info: IndexMap<String, DAGIdentifierInfo, RandomState>,
 
@@ -213,12 +206,6 @@
 
     stretches_capture: HashSet<Stretch>,
     stretches_declare: Vec<Stretch>,
-=======
-    identifier_info: HashMap<String, DAGIdentifierInfo>,
-
-    vars_by_type: VarsByType,
-    stretches_by_type: StretchesByType,
->>>>>>> 4931879c
 }
 
 #[derive(Clone, Debug)]
@@ -399,8 +386,6 @@
     out_node: NodeIndex,
 }
 
-<<<<<<< HEAD
-=======
 impl DAGVarInfo {
     fn to_pickle(&self, py: Python) -> PyResult<PyObject> {
         (
@@ -480,8 +465,6 @@
     }
 }
 
-/// A container struct for the Vars in a dag grouped by their types
->>>>>>> 4931879c
 #[derive(Clone, Debug)]
 struct DAGStretchInfo {
     stretch: Stretch,
@@ -575,45 +558,6 @@
             )),
             1 => Ok(DAGIdentifierInfo::Var(val_tuple.get_item(1)?.extract()?)),
             _ => Err(PyValueError::new_err("Invalid identifier info type")),
-        }
-    }
-}
-
-/// A container struct for the Stretches in a dag grouped by their types
-#[derive(Clone, Debug)]
-struct StretchesByType {
-    capture: OnceLock<Py<PySet>>,
-    declare: OnceLock<Py<PyList>>,
-}
-
-impl<'py> StretchesByType {
-    fn new() -> Self {
-        Self {
-            capture: OnceLock::new(),
-            declare: OnceLock::new(),
-        }
-    }
-
-    fn get_capture(&'py self, py: Python<'py>) -> &'py Bound<'py, PySet> {
-        self.capture
-            .get_or_init(|| PySet::empty(py).unwrap().unbind())
-            .bind(py)
-    }
-
-    fn get_declare(&'py self, py: Python<'py>) -> &'py Bound<'py, PyList> {
-        self.declare
-            .get_or_init(|| PyList::empty(py).unbind())
-            .bind(py)
-    }
-
-    fn get_all(&'py self, py: Python<'py>) -> (&'py Bound<'py, PySet>, &'py Bound<'py, PyList>) {
-        (self.get_capture(py), self.get_declare(py))
-    }
-
-    fn from_all(input: (Py<PySet>, Py<PyList>), py: Python) -> Self {
-        Self {
-            capture: OnceLock::from(input.0.clone_ref(py)),
-            declare: OnceLock::from(input.1.clone_ref(py)),
         }
     }
 }
@@ -883,25 +827,13 @@
             "identifier_info",
             self.identifier_info
                 .iter()
-<<<<<<< HEAD
-                .map(|(k, v)| (k, v.clone().into_py_any(py).unwrap()))
+                .map(|(k, v)| (k, v.clone().to_pickle(py).unwrap()))
                 .into_py_dict(py)?,
         )?;
         out_dict.set_item("qubits", self.qubits.objects())?;
         out_dict.set_item("clbits", self.clbits.objects())?;
         out_dict.set_item("vars", self.vars.objects().clone())?;
         out_dict.set_item("stretches", self.stretches.objects().clone())?;
-=======
-                .map(|(k, v)| (k, v.clone().to_pickle(py).unwrap()))
-                .into_py_dict(py)?,
-        )?;
-        out_dict.set_item("vars_by_type", self.vars_by_type.get_all(py))?;
-        out_dict.set_item("stretches_by_type", self.stretches_by_type.get_all(py))?;
-        out_dict.set_item("qubits", self.qubits.objects())?;
-        out_dict.set_item("clbits", self.clbits.objects())?;
-        out_dict.set_item("vars", self.vars.objects())?;
-        out_dict.set_item("stretches", self.stretches.objects())?;
->>>>>>> 4931879c
         let mut nodes: Vec<PyObject> = Vec::with_capacity(self.dag.node_count());
         for node_idx in self.dag.node_indices() {
             let node_data = self.get_node(py, node_idx)?;
@@ -952,7 +884,6 @@
         );
         self.global_phase = dict_state.get_item("global_phase")?.unwrap().extract()?;
         self.op_names = dict_state.get_item("op_name")?.unwrap().extract()?;
-<<<<<<< HEAD
         let binding = dict_state.get_item("identifier_info")?.unwrap();
         let identifier_info_raw = binding.downcast::<PyDict>().unwrap();
         self.identifier_info =
@@ -982,23 +913,6 @@
                 },
             }
             self.identifier_info.insert(name, info);
-=======
-        self.vars_by_type =
-            VarsByType::from_all(dict_state.get_item("vars_by_type")?.unwrap().extract()?, py);
-        self.stretches_by_type = StretchesByType::from_all(
-            dict_state
-                .get_item("stretches_by_type")?
-                .unwrap()
-                .extract()?,
-            py,
-        );
-        let binding = dict_state.get_item("identifier_info")?.unwrap();
-        let identifier_info_raw = binding.downcast::<PyDict>().unwrap();
-        self.identifier_info = HashMap::with_capacity(identifier_info_raw.len());
-        for (key, value) in identifier_info_raw.iter() {
-            self.identifier_info
-                .insert(key.extract()?, DAGIdentifierInfo::from_pickle(&value)?);
->>>>>>> 4931879c
         }
         let binding = dict_state.get_item("qubits")?.unwrap();
         let qubits_raw = binding.extract::<Vec<ShareableQubit>>()?;
@@ -1013,20 +927,12 @@
         let binding = dict_state.get_item("vars")?.unwrap();
         let vars_raw = binding.downcast::<PyList>()?;
         for v in vars_raw.iter() {
-<<<<<<< HEAD
             self.vars.add(v.extract()?, false)?;
-=======
-            self.vars.add(PyObjectAsKey::new(&v), false)?;
->>>>>>> 4931879c
         }
         let binding = dict_state.get_item("stretches")?.unwrap();
         let stretches_raw = binding.downcast::<PyList>()?;
         for s in stretches_raw.iter() {
-<<<<<<< HEAD
             self.stretches.add(s.extract()?, false)?;
-=======
-            self.stretches.add(PyObjectAsKey::new(&s), false)?;
->>>>>>> 4931879c
         }
         let binding = dict_state.get_item("qubit_io_map")?.unwrap();
         let qubit_index_map_raw = binding.downcast::<PyDict>().unwrap();
@@ -1749,14 +1655,10 @@
             py,
             self.num_qubits(),
             self.num_clbits(),
-            Some(self.num_vars(py)),
+            Some(self.num_vars()),
             None,
             None,
-<<<<<<< HEAD
             Some(self.num_stretches()),
-=======
-            Some(self.num_stretches(py)),
->>>>>>> 4931879c
         )?;
         target_dag.name = self.name.as_ref().map(|n| n.clone_ref(py));
         target_dag.global_phase = self.global_phase.clone();
@@ -1779,7 +1681,6 @@
             target_dag.add_creg(reg.clone())?;
         }
         if vars_mode == "alike" {
-<<<<<<< HEAD
             for info in self.identifier_info.values() {
                 match info {
                     DAGIdentifierInfo::Stretch(DAGStretchInfo { stretch, type_ }) => {
@@ -1811,38 +1712,6 @@
                         target_dag.add_var(var, DAGVarType::Capture)?;
                     }
                 }
-=======
-            for var in self.vars_by_type.get_input(py).iter() {
-                target_dag.add_var(py, &var, DAGVarType::Input)?;
-            }
-            for var in self.vars_by_type.get_capture(py).iter() {
-                target_dag.add_var(py, &var, DAGVarType::Capture)?;
-            }
-            for var in self.vars_by_type.get_declare(py).iter() {
-                target_dag.add_var(py, &var, DAGVarType::Declare)?;
-            }
-            for stretch in self.stretches_by_type.get_capture(py).iter() {
-                target_dag.add_captured_stretch(py, &stretch)?;
-            }
-            for stretch in self.stretches_by_type.get_declare(py).iter() {
-                target_dag.add_declared_stretch(py, &stretch)?;
-            }
-        } else if vars_mode == "captures" {
-            for var in self.vars_by_type.get_input(py).iter() {
-                target_dag.add_var(py, &var, DAGVarType::Capture)?;
-            }
-            for var in self.vars_by_type.get_capture(py).iter() {
-                target_dag.add_var(py, &var, DAGVarType::Capture)?;
-            }
-            for var in self.vars_by_type.get_declare(py).iter() {
-                target_dag.add_var(py, &var, DAGVarType::Capture)?;
-            }
-            for stretch in self.stretches_by_type.get_capture(py).iter() {
-                target_dag.add_captured_stretch(py, &stretch)?;
-            }
-            for stretch in self.stretches_by_type.get_declare(py).iter() {
-                target_dag.add_captured_stretch(py, &stretch)?;
->>>>>>> 4931879c
             }
         } else if vars_mode != "drop" {
             return Err(PyValueError::new_err(format!(
@@ -2083,171 +1952,6 @@
             .transpose()?;
 
         // Compose
-<<<<<<< HEAD
-        let mut dag: PyRefMut<DAGCircuit> = if inplace {
-            slf
-        } else {
-            Py::new(py, slf.clone())?.into_bound(py).borrow_mut()
-        };
-
-        dag.global_phase = add_global_phase(&dag.global_phase, &other.global_phase)?;
-
-        // This is all the handling we need for realtime variables, if there's no remapping. They:
-        //
-        // * get added to the DAG and then operations involving them get appended on normally.
-        // * get inlined onto an existing variable, then operations get appended normally.
-        // * there's a clash or a failed inlining, and we just raise an error.
-        //
-        // Notably if there's no remapping, there's no need to recurse into control-flow or to do any
-        // Var rewriting during the Expr visits.
-        for var in other.iter_input_vars(py)?.bind(py) {
-            dag.add_input_var(var?.extract()?)?;
-        }
-        if inline_captures {
-            for var in other.iter_captures(py)?.bind(py) {
-                let var = var?;
-                if !dag.has_identifier(&var)? {
-                    return Err(DAGCircuitError::new_err(format!("Variable '{}' to be inlined is not in the base DAG. If you wanted it to be automatically added, use `inline_captures=False`.", var)));
-                }
-            }
-        } else {
-            for var in other.iter_captured_vars(py)?.bind(py) {
-                dag.add_captured_var(var?.extract()?)?;
-            }
-            for stretch in other.iter_captured_stretches(py)?.bind(py) {
-                dag.add_captured_stretch(stretch?.extract()?)?;
-            }
-        }
-        for var in other.iter_declared_vars(py)?.bind(py) {
-            dag.add_declared_var(var?.extract()?)?;
-        }
-        for var in other.iter_declared_stretches(py)?.bind(py) {
-            dag.add_declared_stretch(var?.extract()?)?;
-        }
-
-        let variable_mapper = PyVariableMapper::new(
-            py,
-            dag.cregs.registers().to_vec().into_bound_py_any(py)?,
-            Some(edge_map.clone()),
-            None,
-            Some(wrap_pyfunction!(reject_new_register, py)?.into_py_any(py)?),
-        )?;
-
-        for node in other.topological_nodes()? {
-            match &other.dag[node] {
-                NodeType::QubitIn(q) => {
-                    let bit = other.qubits.get(*q).unwrap();
-                    let m_wire = edge_map
-                        .get_item(bit)?
-                        .map(|py_bit| py_bit.extract::<ShareableQubit>())
-                        .transpose()?
-                        .unwrap_or_else(|| bit.clone());
-                    let wire_in_dag = dag.qubits.find(&m_wire);
-
-                    if wire_in_dag.is_none()
-                        || (dag.qubit_io_map.len() - 1 < wire_in_dag.unwrap().index())
-                    {
-                        return Err(DAGCircuitError::new_err(format!(
-                            "wire {:?} not in self",
-                            m_wire,
-                        )));
-                    }
-                    // TODO: Python code has check here if node.wire is in other._wires. Why?
-                }
-                NodeType::ClbitIn(c) => {
-                    let bit = other.clbits.get(*c).unwrap();
-                    let m_wire = edge_map
-                        .get_item(bit)?
-                        .map(|py_bit| py_bit.extract::<ShareableClbit>())
-                        .transpose()?
-                        .unwrap_or_else(|| bit.clone());
-                    let wire_in_dag = dag.clbits.find(&m_wire);
-                    if wire_in_dag.is_none()
-                        || dag.clbit_io_map.len() - 1 < wire_in_dag.unwrap().index()
-                    {
-                        return Err(DAGCircuitError::new_err(format!(
-                            "wire {:?} not in self",
-                            m_wire,
-                        )));
-                    }
-                    // TODO: Python code has check here if node.wire is in other._wires. Why?
-                }
-                NodeType::Operation(op) => {
-                    let m_qargs = {
-                        let qubits = other
-                            .qubits
-                            .map_indices(other.qargs_interner.get(op.qubits));
-                        let mut mapped = Vec::with_capacity(qubits.len());
-                        for bit in qubits {
-                            mapped.push(
-                                edge_map
-                                    .get_item(bit)?
-                                    .map(|bit| bit.extract())
-                                    .transpose()?
-                                    .unwrap_or_else(|| bit.clone()),
-                            );
-                        }
-                        PyTuple::new(py, mapped)
-                    };
-                    let m_cargs = {
-                        let clbits = other
-                            .clbits
-                            .map_indices(other.cargs_interner.get(op.clbits));
-                        let mut mapped = Vec::with_capacity(clbits.len());
-                        for bit in clbits {
-                            mapped.push(
-                                edge_map
-                                    .get_item(bit)?
-                                    .map(|bit| bit.extract())
-                                    .transpose()?
-                                    .unwrap_or_else(|| bit.clone()),
-                            );
-                        }
-                        PyTuple::new(py, mapped)
-                    };
-
-                    // We explicitly create a mutable py_op here since we might
-                    // update the condition.
-                    let mut py_op = op.unpack_py_op(py)?.into_bound(py);
-                    if py_op.getattr(intern!(py, "mutable"))?.extract::<bool>()? {
-                        py_op = py_op.call_method0(intern!(py, "to_mutable"))?;
-                    }
-
-                    if op.op.control_flow() {
-                        if py_op.is_instance(imports::IF_ELSE_OP.get_bound(py))?
-                            || py_op.is_instance(imports::WHILE_LOOP_OP.get_bound(py))?
-                        {
-                            if let Ok(condition) = py_op.getattr(intern!(py, "condition")) {
-                                let condition = variable_mapper.map_condition(&condition, true)?;
-                                py_op.setattr(intern!(py, "condition"), condition)?;
-                            }
-                        } else if py_op.is_instance(imports::SWITCH_CASE_OP.get_bound(py))? {
-                            py_op.setattr(
-                                intern!(py, "target"),
-                                variable_mapper
-                                    .map_target(&py_op.getattr(intern!(py, "target"))?)?,
-                            )?;
-                        };
-                    }
-
-                    dag.py_apply_operation_back(
-                        py,
-                        py_op,
-                        Some(TupleLikeArg { value: m_qargs? }),
-                        Some(TupleLikeArg { value: m_cargs? }),
-                        false,
-                    )?;
-                }
-                // If its a Var wire, we already checked that it exists in the destination.
-                NodeType::VarIn(_)
-                | NodeType::VarOut(_)
-                | NodeType::QubitOut(_)
-                | NodeType::ClbitOut(_) => (),
-            }
-        }
-
-        if !inplace {
-=======
         if inplace {
             self.compose(
                 py,
@@ -2266,7 +1970,6 @@
                 clbits.as_deref(),
                 inline_captures,
             )?;
->>>>>>> 4931879c
             let out_obj = dag.into_py_any(py)?;
             Ok(Some(out_obj))
         }
@@ -2443,11 +2146,7 @@
     ///         flow is present in a non-recursive call.
     #[pyo3(signature= (*, recurse=false))]
     fn depth(&self, py: Python, recurse: bool) -> PyResult<usize> {
-<<<<<<< HEAD
         if self.qubits.is_empty() && self.clbits.is_empty() && self.num_vars() == 0 {
-=======
-        if self.qubits.is_empty() && self.clbits.is_empty() && self.num_vars(py) == 0 {
->>>>>>> 4931879c
             return Ok(0);
         }
         if !self.has_control_flow() {
@@ -2512,13 +2211,8 @@
     /// but was changed by issue #2564 to return number of qubits + clbits
     /// with the new function DAGCircuit.num_qubits replacing the former
     /// semantic of DAGCircuit.width().
-<<<<<<< HEAD
     fn width(&self) -> usize {
         self.qubits.len() + self.clbits.len() + self.num_vars()
-=======
-    fn width(&self, py: Python) -> usize {
-        self.qubits.len() + self.clbits.len() + self.num_vars(py)
->>>>>>> 4931879c
     }
 
     /// Return the total number of qubits used by the circuit.
@@ -2593,22 +2287,12 @@
             return Ok(false);
         }
 
-<<<<<<< HEAD
         if self.stretches_capture.len() != other.stretches_capture.len()
             || self.stretches_declare.len() != other.stretches_declare.len()
-=======
-        // Note that `captured_stretches` is a set and thus order of captured stretches
-        // does not influence equality.
-        if !self
-            .stretches_by_type
-            .get_capture(py)
-            .eq(other.stretches_by_type.get_capture(py))?
->>>>>>> 4931879c
         {
             return Ok(false);
         }
 
-<<<<<<< HEAD
         let var_eq = |our_vars: &HashSet<Var>, their_vars: &HashSet<Var>| -> PyResult<bool> {
             for our_var in our_vars {
                 let our_var = self.vars.get(*our_var).unwrap();
@@ -2650,14 +2334,6 @@
             if self.stretches.get(*our_stretch) != other.stretches.get(*their_stretch) {
                 return Ok(false);
             }
-=======
-        if !self
-            .stretches_by_type
-            .get_declare(py)
-            .eq(other.stretches_by_type.get_declare(py))?
-        {
-            return Ok(false);
->>>>>>> 4931879c
         }
 
         let self_bit_indices = {
@@ -4692,15 +4368,8 @@
     ///
     /// Args:
     ///     var: the variable to add.
-<<<<<<< HEAD
     fn add_input_var(&mut self, var: expr::Var) -> PyResult<()> {
         if !self.vars_capture.is_empty() || !self.stretches_capture.is_empty() {
-=======
-    fn add_input_var(&mut self, py: Python, var: &Bound<PyAny>) -> PyResult<()> {
-        if !self.vars_by_type.get_capture(py).is_empty()
-            || !self.stretches_by_type.get_capture(py).is_empty()
-        {
->>>>>>> 4931879c
             return Err(DAGCircuitError::new_err(
                 "cannot add inputs to a circuit with captures",
             ));
@@ -4733,17 +4402,11 @@
                 "cannot add captures to a circuit with inputs",
             ));
         }
-<<<<<<< HEAD
         let name: String = var.name.clone();
         match self.identifier_info.get(&name) {
             Some(DAGIdentifierInfo::Stretch(info))
                 if &var == self.stretches.get(info.stretch).unwrap() =>
             {
-=======
-        let name: String = var.getattr("name")?.extract::<String>()?;
-        match self.identifier_info.get(&name) {
-            Some(DAGIdentifierInfo::Stretch(info)) if var.eq(&info.stretch)? => {
->>>>>>> 4931879c
                 return Err(DAGCircuitError::new_err("already present in the circuit"));
             }
             Some(_) => {
@@ -4753,23 +4416,12 @@
             }
             _ => {}
         }
-<<<<<<< HEAD
         let stretch_idx = self.stretches.add(var, true)?;
         self.stretches_capture.insert(stretch_idx);
         self.identifier_info.insert(
             name,
             DAGIdentifierInfo::Stretch(DAGStretchInfo {
                 stretch: stretch_idx,
-=======
-        self.stretches.add(var.into(), true)?;
-        self.stretches_by_type
-            .get_capture(py)
-            .add(var.clone().unbind())?;
-        self.identifier_info.insert(
-            name,
-            DAGIdentifierInfo::Stretch(DAGStretchInfo {
-                stretch: var.clone().unbind(),
->>>>>>> 4931879c
                 type_: DAGStretchType::Capture,
             }),
         );
@@ -4788,21 +4440,13 @@
     /// Add a declared stretch to the circuit.
     ///
     /// Args:
-<<<<<<< HEAD
-    ///     stretch: the stretch to add.
+    ///     var: the stretch to add.
     fn add_declared_stretch(&mut self, var: expr::Stretch) -> PyResult<()> {
         let name = var.name.clone();
         match self.identifier_info.get(&name) {
             Some(DAGIdentifierInfo::Stretch(info))
                 if &var == self.stretches.get(info.stretch).unwrap() =>
             {
-=======
-    ///     var: the stretch to add.
-    fn add_declared_stretch(&mut self, py: Python, var: &Bound<PyAny>) -> PyResult<()> {
-        let name: String = var.getattr("name")?.extract::<String>()?;
-        match self.identifier_info.get(&name) {
-            Some(DAGIdentifierInfo::Stretch(info)) if var.eq(&info.stretch)? => {
->>>>>>> 4931879c
                 return Err(DAGCircuitError::new_err("already present in the circuit"));
             }
             Some(_) => {
@@ -4812,23 +4456,12 @@
             }
             _ => {}
         }
-<<<<<<< HEAD
         let stretch_idx = self.stretches.add(var, true)?;
         self.stretches_declare.push(stretch_idx);
         self.identifier_info.insert(
             name,
             DAGIdentifierInfo::Stretch(DAGStretchInfo {
                 stretch: stretch_idx,
-=======
-        self.stretches.add(var.into(), true)?;
-        self.stretches_by_type
-            .get_declare(py)
-            .append(var.clone().unbind())?;
-        self.identifier_info.insert(
-            name,
-            DAGIdentifierInfo::Stretch(DAGStretchInfo {
-                stretch: var.clone().unbind(),
->>>>>>> 4931879c
                 type_: DAGStretchType::Declare,
             }),
         );
@@ -4837,13 +4470,8 @@
 
     /// Total number of classical variables tracked by the circuit.
     #[getter]
-<<<<<<< HEAD
     fn num_vars(&self) -> usize {
         self.num_input_vars() + self.num_captured_vars() + self.num_declared_vars()
-=======
-    fn num_vars(&self, py: Python) -> usize {
-        self.num_input_vars(py) + self.num_captured_vars(py) + self.num_declared_vars(py)
->>>>>>> 4931879c
     }
 
     /// Number of input classical variables tracked by the circuit.
@@ -4882,30 +4510,11 @@
         self.stretches_declare.len()
     }
 
-    /// Total number of stretches tracked by the circuit.
-    #[getter]
-    fn num_stretches(&self, py: Python) -> usize {
-        self.num_captured_stretches(py) + self.num_declared_stretches(py)
-    }
-
-    /// Number of captured stretches tracked by the circuit.
-    #[getter]
-    fn num_captured_stretches(&self, py: Python) -> usize {
-        self.stretches_by_type.get_capture(py).len()
-    }
-
-    /// Number of declared local stretches tracked by the circuit.
-    #[getter]
-    fn num_declared_stretches(&self, py: Python) -> usize {
-        self.stretches_by_type.get_declare(py).len()
-    }
-
     /// Is this realtime variable in the DAG?
     ///
     /// Args:
     ///     var: the variable or name to check.
     fn has_var(&self, var: &Bound<PyAny>) -> PyResult<bool> {
-<<<<<<< HEAD
         if let Ok(name) = var.extract::<String>() {
             Ok(matches!(
                 self.identifier_info.get(&name),
@@ -4918,20 +4527,6 @@
             };
             if let Some(DAGIdentifierInfo::Var(info)) = self.identifier_info.get(name) {
                 return Ok(&var == self.vars.get(info.var).unwrap());
-=======
-        match var.extract::<String>() {
-            Ok(name) => Ok(matches!(
-                self.identifier_info.get(&name),
-                Some(DAGIdentifierInfo::Var(_))
-            )),
-            Err(_) => {
-                let raw_name = var.getattr("name")?;
-                let var_name: String = raw_name.extract()?;
-                if let Some(DAGIdentifierInfo::Var(info)) = self.identifier_info.get(&var_name) {
-                    return Ok(var.is(&info.var));
-                }
-                Ok(false)
->>>>>>> 4931879c
             }
             Ok(false)
         }
@@ -4940,9 +4535,8 @@
     /// Is this stretch in the DAG?
     ///
     /// Args:
-<<<<<<< HEAD
-    ///     stretch: the stretch or name to check.
-    fn has_stretch(&self, stretch: &Bound<PyAny>) -> PyResult<bool> {
+    ///     var: the stretch or name to check.
+    fn has_stretch(&self, var: &Bound<PyAny>) -> PyResult<bool> {
         if let Ok(name) = stretch.extract::<String>() {
             Ok(matches!(
                 self.identifier_info.get(&name),
@@ -4953,23 +4547,6 @@
             if let Some(DAGIdentifierInfo::Stretch(info)) = self.identifier_info.get(&stretch.name)
             {
                 return Ok(&stretch == self.stretches.get(info.stretch).unwrap());
-=======
-    ///     var: the stretch or name to check.
-    fn has_stretch(&self, var: &Bound<PyAny>) -> PyResult<bool> {
-        match var.extract::<String>() {
-            Ok(name) => Ok(matches!(
-                self.identifier_info.get(&name),
-                Some(DAGIdentifierInfo::Stretch(_))
-            )),
-            Err(_) => {
-                let raw_name = var.getattr("name")?;
-                let var_name: String = raw_name.extract()?;
-                if let Some(DAGIdentifierInfo::Stretch(info)) = self.identifier_info.get(&var_name)
-                {
-                    return Ok(var.is(&info.stretch));
-                }
-                Ok(false)
->>>>>>> 4931879c
             }
             Ok(false)
         }
@@ -5030,7 +4607,6 @@
 
     /// Iterable over the captured stretches tracked by the circuit.
     fn iter_captured_stretches(&self, py: Python) -> PyResult<Py<PyIterator>> {
-<<<<<<< HEAD
         let result = PySet::new(
             py,
             self.stretches_capture.iter().map(|v| {
@@ -5043,15 +4619,6 @@
             }),
         )?;
         Ok(result.into_any().try_iter()?.unbind())
-=======
-        Ok(self
-            .stretches_by_type
-            .get_capture(py)
-            .clone()
-            .into_any()
-            .try_iter()?
-            .unbind())
->>>>>>> 4931879c
     }
 
     /// Iterable over all captured identifiers tracked by the circuit.
@@ -5060,13 +4627,8 @@
         for var in &self.vars_capture {
             out_set.add(self.vars.get(*var).unwrap().clone())?;
         }
-<<<<<<< HEAD
         for stretch in &self.stretches_capture {
             out_set.add(self.stretches.get(*stretch).unwrap().clone())?;
-=======
-        for stretch in self.stretches_by_type.get_capture(py).iter() {
-            out_set.add(stretch)?;
->>>>>>> 4931879c
         }
         Ok(out_set.into_any().try_iter()?.unbind())
     }
@@ -5084,7 +4646,6 @@
 
     /// Iterable over the declared stretches tracked by the circuit.
     fn iter_declared_stretches(&self, py: Python) -> PyResult<Py<PyIterator>> {
-<<<<<<< HEAD
         let result = PyList::new(
             py,
             self.stretches_declare.iter().map(|v| {
@@ -5097,15 +4658,6 @@
             }),
         )?;
         Ok(result.into_any().try_iter()?.unbind())
-=======
-        Ok(self
-            .stretches_by_type
-            .get_declare(py)
-            .clone()
-            .into_any()
-            .try_iter()?
-            .unbind())
->>>>>>> 4931879c
     }
 
     /// Iterable over all the classical variables tracked by the circuit.
@@ -5120,17 +4672,8 @@
     /// Iterable over all the stretches tracked by the circuit.
     fn iter_stretches(&self, py: Python) -> PyResult<Py<PyIterator>> {
         let out_set = PySet::empty(py)?;
-<<<<<<< HEAD
         for stretch in self.stretches.objects() {
             out_set.add(stretch.clone())?;
-=======
-        let (captures, declares) = self.stretches_by_type.get_all(py);
-        for s in captures.iter() {
-            out_set.add(s)?;
-        }
-        for s in declares.iter() {
-            out_set.add(s)?;
->>>>>>> 4931879c
         }
         Ok(out_set.into_any().try_iter()?.unbind())
     }
@@ -5280,18 +4823,12 @@
             clbit_io_map: Vec::new(),
             var_io_map: Vec::new(),
             op_names: IndexMap::default(),
-<<<<<<< HEAD
             identifier_info: IndexMap::default(),
             vars_input: HashSet::new(),
             vars_capture: HashSet::new(),
             vars_declare: HashSet::new(),
             stretches_capture: HashSet::new(),
             stretches_declare: Vec::new(),
-=======
-            identifier_info: HashMap::new(),
-            vars_by_type: VarsByType::new(),
-            stretches_by_type: StretchesByType::new(),
->>>>>>> 4931879c
         })
     }
 
@@ -6647,7 +6184,6 @@
         // The setup of the initial graph structure between an "in" and an "out" node is the same as
         // the bit-related `_add_wire`, but this logically needs to do different bookkeeping around
         // tracking the properties
-<<<<<<< HEAD
         let name = {
             let expr::Var::Standalone { name, .. } = &var else {
                 return Err(DAGCircuitError::new_err(
@@ -6658,16 +6194,6 @@
         };
         match self.identifier_info.get(&name) {
             Some(DAGIdentifierInfo::Var(info)) if Some(&var) == self.vars.get(info.var) => {
-=======
-        if !var.getattr("standalone")?.extract::<bool>()? {
-            return Err(DAGCircuitError::new_err(
-                "cannot add variables that wrap `Clbit` or `ClassicalRegister` instances",
-            ));
-        }
-        let var_name: String = var.getattr("name")?.extract::<String>()?;
-        match self.identifier_info.get(&var_name) {
-            Some(DAGIdentifierInfo::Var(info)) if var.eq(&info.var)? => {
->>>>>>> 4931879c
                 return Err(DAGCircuitError::new_err("already present in the circuit"));
             }
             Some(_) => {
@@ -6681,7 +6207,6 @@
         let var_idx = self.vars.add(var, true)?;
         let (in_index, out_index) = self.add_wire(Wire::Var(var_idx))?;
         match type_ {
-<<<<<<< HEAD
             DAGVarType::Input => &mut self.vars_input,
             DAGVarType::Capture => &mut self.vars_capture,
             DAGVarType::Declare => &mut self.vars_declare,
@@ -6691,17 +6216,6 @@
             name,
             DAGIdentifierInfo::Var(DAGVarInfo {
                 var: var_idx,
-=======
-            DAGVarType::Input => self.vars_by_type.get_input(py),
-            DAGVarType::Capture => self.vars_by_type.get_capture(py),
-            DAGVarType::Declare => self.vars_by_type.get_declare(py),
-        }
-        .add(var.clone().unbind())?;
-        self.identifier_info.insert(
-            var_name,
-            DAGIdentifierInfo::Var(DAGVarInfo {
-                var: var.clone().unbind(),
->>>>>>> 4931879c
                 type_,
                 in_node: in_index,
                 out_node: out_index,
@@ -6806,7 +6320,6 @@
             clbit_io_map: Vec::with_capacity(num_clbits),
             var_io_map: Vec::with_capacity(num_vars),
             op_names: IndexMap::default(),
-<<<<<<< HEAD
             identifier_info: IndexMap::with_capacity_and_hasher(
                 num_vars + num_stretches,
                 RandomState::default(),
@@ -6816,11 +6329,6 @@
             vars_declare: HashSet::new(),
             stretches_capture: HashSet::new(),
             stretches_declare: Vec::new(),
-=======
-            identifier_info: HashMap::with_capacity(num_vars + num_stretches),
-            vars_by_type: VarsByType::new(),
-            stretches_by_type: StretchesByType::new(),
->>>>>>> 4931879c
         })
     }
 
@@ -7317,21 +6825,12 @@
             new_dag.add_var(var, DAGVarType::Capture)?;
         }
 
-<<<<<<< HEAD
         for stretch in qc.captured_stretches {
             new_dag.add_captured_stretch(stretch)?;
         }
 
         for stretch in qc.declared_stretches {
             new_dag.add_declared_stretch(stretch)?;
-=======
-        for stretch in &qc.captured_stretches {
-            new_dag.add_captured_stretch(py, stretch)?;
-        }
-
-        for stretch in &qc.declared_stretches {
-            new_dag.add_declared_stretch(py, stretch)?;
->>>>>>> 4931879c
         }
 
         // Add all the registers
