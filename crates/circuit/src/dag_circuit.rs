--- conflicted
+++ resolved
@@ -6599,7 +6599,6 @@
     where
         I: IntoIterator<Item = PackedInstruction>,
     {
-<<<<<<< HEAD
         let mut new_nodes = Vec::new();
         let mut dag_concat = self.as_concat(py);
         for inst in iter {
@@ -6607,143 +6606,6 @@
         }
         dag_concat.end(py);
         new_nodes
-=======
-        // Create HashSets to keep track of each bit/var's last node
-        let mut qubit_last_nodes: HashMap<Qubit, NodeIndex> = HashMap::default();
-        let mut clbit_last_nodes: HashMap<Clbit, NodeIndex> = HashMap::default();
-        // TODO: Refactor once Vars are in rust
-        // Dict [ Var: (int, VarWeight)]
-        let vars_last_nodes: Bound<PyDict> = PyDict::new_bound(py);
-
-        // Consume into iterator to obtain size hint
-        let iter = iter.into_iter();
-        // Store new nodes to return
-        let mut new_nodes = Vec::with_capacity(iter.size_hint().1.unwrap_or_default());
-        for instr in iter {
-            let op_name = instr.op.name();
-            let (all_cbits, vars): (Vec<Clbit>, Option<Vec<PyObject>>) = {
-                if self.may_have_additional_wires(py, &instr) {
-                    let mut clbits: HashSet<Clbit> =
-                        HashSet::from_iter(self.cargs_interner.get(instr.clbits).iter().copied());
-                    let (additional_clbits, additional_vars) =
-                        self.additional_wires(py, instr.op.view(), instr.condition())?;
-                    for clbit in additional_clbits {
-                        clbits.insert(clbit);
-                    }
-                    (clbits.into_iter().collect(), Some(additional_vars))
-                } else {
-                    (self.cargs_interner.get(instr.clbits).to_vec(), None)
-                }
-            };
-
-            // Increment the operation count
-            self.increment_op(op_name);
-
-            // Get the correct qubit indices
-            let qubits_id = instr.qubits;
-
-            // Insert op-node to graph.
-            let new_node = self.dag.add_node(NodeType::Operation(instr));
-            new_nodes.push(new_node);
-
-            // Check all the qubits in this instruction.
-            for qubit in self.qargs_interner.get(qubits_id) {
-                // Retrieve each qubit's last node
-                let qubit_last_node = *qubit_last_nodes.entry(*qubit).or_insert_with(|| {
-                    // If the qubit is not in the last nodes collection, the edge between the output node and its predecessor.
-                    // Then, store the predecessor's NodeIndex in the last nodes collection.
-                    let output_node = self.qubit_io_map[qubit.index()][1];
-                    let (edge_id, predecessor_node) = self
-                        .dag
-                        .edges_directed(output_node, Incoming)
-                        .next()
-                        .map(|edge| (edge.id(), edge.source()))
-                        .unwrap();
-                    self.dag.remove_edge(edge_id);
-                    predecessor_node
-                });
-                qubit_last_nodes
-                    .entry(*qubit)
-                    .and_modify(|val| *val = new_node);
-                self.dag
-                    .add_edge(qubit_last_node, new_node, Wire::Qubit(*qubit));
-            }
-
-            // Check all the clbits in this instruction.
-            for clbit in all_cbits {
-                let clbit_last_node = *clbit_last_nodes.entry(clbit).or_insert_with(|| {
-                    // If the qubit is not in the last nodes collection, the edge between the output node and its predecessor.
-                    // Then, store the predecessor's NodeIndex in the last nodes collection.
-                    let output_node = self.clbit_io_map[clbit.index()][1];
-                    let (edge_id, predecessor_node) = self
-                        .dag
-                        .edges_directed(output_node, Incoming)
-                        .next()
-                        .map(|edge| (edge.id(), edge.source()))
-                        .unwrap();
-                    self.dag.remove_edge(edge_id);
-                    predecessor_node
-                });
-                clbit_last_nodes
-                    .entry(clbit)
-                    .and_modify(|val| *val = new_node);
-                self.dag
-                    .add_edge(clbit_last_node, new_node, Wire::Clbit(clbit));
-            }
-
-            // If available, check all the vars in this instruction
-            for var in vars.iter().flatten() {
-                let var_last_node = if let Some(result) = vars_last_nodes.get_item(var)? {
-                    let node: usize = result.extract()?;
-                    vars_last_nodes.del_item(var)?;
-                    NodeIndex::new(node)
-                } else {
-                    // If the var is not in the last nodes collection, the edge between the output node and its predecessor.
-                    // Then, store the predecessor's NodeIndex in the last nodes collection.
-                    let output_node = self.var_output_map.get(py, var).unwrap();
-                    let (edge_id, predecessor_node) = self
-                        .dag
-                        .edges_directed(output_node, Incoming)
-                        .next()
-                        .map(|edge| (edge.id(), edge.source()))
-                        .unwrap();
-                    self.dag.remove_edge(edge_id);
-                    predecessor_node
-                };
-
-                // Because `DAGCircuit::additional_wires` can return repeated instances of vars,
-                // we need to make sure to skip those to avoid cycles.
-                vars_last_nodes.set_item(var, new_node.index())?;
-                if var_last_node == new_node {
-                    continue;
-                }
-                self.dag
-                    .add_edge(var_last_node, new_node, Wire::Var(var.clone_ref(py)));
-            }
-        }
-
-        // Add the output_nodes back to qargs
-        for (qubit, node) in qubit_last_nodes {
-            let output_node = self.qubit_io_map[qubit.index()][1];
-            self.dag.add_edge(node, output_node, Wire::Qubit(qubit));
-        }
-
-        // Add the output_nodes back to cargs
-        for (clbit, node) in clbit_last_nodes {
-            let output_node = self.clbit_io_map[clbit.index()][1];
-            self.dag.add_edge(node, output_node, Wire::Clbit(clbit));
-        }
-
-        // Add the output_nodes back to vars
-        for item in vars_last_nodes.items() {
-            let (var, node): (PyObject, usize) = item.extract()?;
-            let output_node = self.var_output_map.get(py, &var).unwrap();
-            self.dag
-                .add_edge(NodeIndex::new(node), output_node, Wire::Var(var));
-        }
-
-        Ok(new_nodes)
->>>>>>> 50f29657
     }
 
     /// Alternative constructor to build an instance of [DAGCircuit] from a `QuantumCircuit`.
