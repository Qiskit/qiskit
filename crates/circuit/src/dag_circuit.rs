// This code is part of Qiskit.
//
// (C) Copyright IBM 2024
//
// This code is licensed under the Apache License, Version 2.0. You may
// obtain a copy of this license in the LICENSE.txt file in the root directory
// of this source tree or at http://www.apache.org/licenses/LICENSE-2.0.
//
// Any modifications or derivative works of this code must retain this
// copyright notice, and modified files need to carry a notice indicating
// that they have been altered from the originals.

use std::cmp::Ordering;
use std::hash::Hash;
use std::sync::Arc;

use ahash::RandomState;
use approx::relative_eq;
use smallvec::SmallVec;

use crate::bit::{
    BitLocations, ClassicalRegister, PyClassicalRegister, PyClbit, PyQubit, QuantumRegister,
    Register, ShareableClbit, ShareableQubit,
};
use crate::bit_locator::BitLocator;
use crate::circuit_data::CircuitData;
use crate::circuit_instruction::{CircuitInstruction, OperationFromPython};
use crate::classical::expr;
use crate::converters::QuantumCircuitData;
use crate::dag_node::{DAGInNode, DAGNode, DAGOpNode, DAGOutNode};
use crate::dot_utils::build_dot;
use crate::error::DAGCircuitError;
use crate::interner::{Interned, InternedMap, Interner};
use crate::object_registry::ObjectRegistry;
use crate::operations::{
    ArrayType, Operation, OperationRef, Param, PyInstruction, PythonOperation, StandardGate,
};
use crate::packed_instruction::{PackedInstruction, PackedOperation};
use crate::parameter::parameter_expression::ParameterExpression;
use crate::register_data::RegisterData;
use crate::slice::PySequenceIndex;
use crate::var_stretch_container::{StretchType, VarStretchContainer, VarType};
use crate::variable_mapper::VariableMapper;
use crate::{Clbit, Qubit, Stretch, TupleLikeArg, Var, VarsMode, imports, vf2};

use hashbrown::{HashMap, HashSet};
use indexmap::{IndexMap, IndexSet};
use itertools::{EitherOrBoth, Itertools};

use pyo3::IntoPyObjectExt;
use pyo3::exceptions::{
    PyDeprecationWarning, PyIndexError, PyRuntimeError, PyTypeError, PyValueError,
};
use pyo3::intern;
use pyo3::prelude::*;

use pyo3::types::{
    IntoPyDict, PyDict, PyInt, PyIterator, PyList, PySet, PyString, PyTuple, PyType,
};

use rustworkx_core::dag_algo::layers;
use rustworkx_core::err::ContractError;
use rustworkx_core::graph_ext::ContractNodesDirected;
use rustworkx_core::petgraph;
use rustworkx_core::petgraph::Incoming;
use rustworkx_core::petgraph::prelude::StableDiGraph;
use rustworkx_core::petgraph::prelude::*;
use rustworkx_core::petgraph::stable_graph::{EdgeReference, IndexType};
use rustworkx_core::petgraph::unionfind::UnionFind;
use rustworkx_core::petgraph::visit::{
    EdgeIndexable, IntoEdgeReferences, IntoNodeReferences, NodeFiltered, NodeIndexable,
};
use rustworkx_core::traversal::{
    ancestors as core_ancestors, bfs_predecessors as core_bfs_predecessors,
    bfs_successors as core_bfs_successors, descendants as core_descendants,
};

use std::collections::{BTreeMap, VecDeque};
use std::convert::Infallible;
use std::f64::consts::PI;
#[cfg(feature = "cache_pygates")]
use std::sync::OnceLock;

static CONTROL_FLOW_OP_NAMES: [&str; 5] =
    ["for_loop", "while_loop", "if_else", "switch_case", "box"];
static SEMANTIC_EQ_SYMMETRIC: [&str; 4] = ["barrier", "swap", "break_loop", "continue_loop"];

pub use rustworkx_core::petgraph::stable_graph::NodeIndex;

#[derive(Clone, Debug)]
pub enum NodeType {
    QubitIn(Qubit),
    QubitOut(Qubit),
    ClbitIn(Clbit),
    ClbitOut(Clbit),
    VarIn(Var),
    VarOut(Var),
    Operation(PackedInstruction),
}

impl NodeType {
    /// Unwraps this node as an operation and returns a reference to
    /// the contained [PackedInstruction].
    ///
    /// Panics if this is not an operation node.
    pub fn unwrap_operation(&self) -> &PackedInstruction {
        match self {
            NodeType::Operation(instr) => instr,
            _ => panic!("Node is not an operation!"),
        }
    }

    /// Are these two nodes equal, using the given closure to compare [PackedInstruction] variants.
    pub fn equal_with<F, E>(&self, other: &Self, cmp: F) -> Result<bool, E>
    where
        F: FnOnce(&PackedInstruction, &PackedInstruction) -> Result<bool, E>,
    {
        match (self, other) {
            (Self::QubitIn(left), Self::QubitIn(right)) => Ok(left == right),
            (Self::QubitOut(left), Self::QubitOut(right)) => Ok(left == right),
            (Self::ClbitIn(left), Self::ClbitIn(right)) => Ok(left == right),
            (Self::ClbitOut(left), Self::ClbitOut(right)) => Ok(left == right),
            (Self::VarIn(left), Self::VarIn(right)) => Ok(left == right),
            (Self::VarOut(left), Self::VarOut(right)) => Ok(left == right),
            (Self::Operation(left), Self::Operation(right)) => cmp(left, right),
            _ => Ok(false),
        }
    }
}

#[derive(Hash, Eq, PartialEq, Clone, Copy, Debug)]
pub enum Wire {
    Qubit(Qubit),
    Clbit(Clbit),
    Var(Var),
}
impl From<Qubit> for Wire {
    fn from(wire: Qubit) -> Self {
        Self::Qubit(wire)
    }
}
impl From<Clbit> for Wire {
    fn from(wire: Clbit) -> Self {
        Self::Clbit(wire)
    }
}
impl From<Var> for Wire {
    fn from(wire: Var) -> Self {
        Self::Var(wire)
    }
}

impl Wire {
    fn to_pickle(self, py: Python) -> PyResult<Py<PyAny>> {
        match self {
            Self::Qubit(bit) => (0, bit.0.into_py_any(py)?),
            Self::Clbit(bit) => (1, bit.0.into_py_any(py)?),
            Self::Var(var) => (2, var.0.into_py_any(py)?),
        }
        .into_py_any(py)
    }

    fn from_pickle(b: &Bound<PyAny>) -> PyResult<Self> {
        let tuple: Bound<PyTuple> = b.extract()?;
        let wire_type: usize = tuple.get_item(0)?.extract()?;
        if wire_type == 0 {
            Ok(Self::Qubit(Qubit(tuple.get_item(1)?.extract()?)))
        } else if wire_type == 1 {
            Ok(Self::Clbit(Clbit(tuple.get_item(1)?.extract()?)))
        } else if wire_type == 2 {
            Ok(Self::Var(Var(tuple.get_item(1)?.extract()?)))
        } else {
            Err(PyTypeError::new_err("Invalid wire type"))
        }
    }
}

/// Quantum circuit as a directed acyclic graph.
///
/// There are 3 types of nodes in the graph: inputs, outputs, and operations.
/// The nodes are connected by directed edges that correspond to qubits and
/// bits.
#[pyclass(module = "qiskit._accelerate.circuit")]
#[derive(Clone, Debug)]
pub struct DAGCircuit {
    /// Circuit name.  Generally, this corresponds to the name
    /// of the QuantumCircuit from which the DAG was generated.
    #[pyo3(get, set)]
    pub name: Option<String>,
    /// Circuit metadata
    #[pyo3(get, set)]
    pub metadata: Option<Py<PyAny>>,

    dag: StableDiGraph<NodeType, Wire>,

    qregs: RegisterData<QuantumRegister>,
    cregs: RegisterData<ClassicalRegister>,

    /// The cache used to intern instruction qargs.
    qargs_interner: Interner<[Qubit]>,
    /// The cache used to intern instruction cargs.
    cargs_interner: Interner<[Clbit]>,
    /// Qubits registered in the circuit.
    qubits: ObjectRegistry<Qubit, ShareableQubit>,
    /// Clbits registered in the circuit.
    clbits: ObjectRegistry<Clbit, ShareableClbit>,
    // Variables and stretches registered in the DAGCircuit
    vars_stretches: VarStretchContainer,
    /// Global phase.
    global_phase: Param,
    /// Duration.
    duration: Option<Py<PyAny>>,
    /// Unit of duration.
    unit: String,

    // Note: these are tracked separately from `qubits` and `clbits`
    // because it's not yet clear if the Rust concept of a native Qubit
    // and Clbit should correspond directly to the numerical Python
    // index that users see in the Python API.
    /// The index locations of bits, and their positions within
    /// registers.
    qubit_locations: BitLocator<ShareableQubit, QuantumRegister>,
    clbit_locations: BitLocator<ShareableClbit, ClassicalRegister>,

    /// Map from qubit to input and output nodes of the graph.
    qubit_io_map: Vec<[NodeIndex; 2]>,

    /// Map from clbit to input and output nodes of the graph.
    clbit_io_map: Vec<[NodeIndex; 2]>,

    /// Map from var to input and output nodes of the graph.
    var_io_map: Vec<[NodeIndex; 2]>,

    /// Operation kind to count
    op_names: IndexMap<String, usize, RandomState>,
}

#[derive(Clone, Debug)]
struct PyLegacyResources {
    clbits: Py<PyTuple>,
    cregs: Py<PyTuple>,
}

fn condition_resources(condition: &Bound<PyAny>) -> PyResult<PyLegacyResources> {
    let res = imports::CONTROL_FLOW_CONDITION_RESOURCES
        .get_bound(condition.py())
        .call1((condition,))?;
    Ok(PyLegacyResources {
        clbits: res.getattr("clbits")?.cast_into_exact()?.unbind(),
        cregs: res.getattr("cregs")?.cast_into_exact()?.unbind(),
    })
}

fn node_resources(node: &Bound<PyAny>) -> PyResult<PyLegacyResources> {
    let res = imports::CONTROL_FLOW_NODE_RESOURCES
        .get_bound(node.py())
        .call1((node,))?;
    Ok(PyLegacyResources {
        clbits: res.getattr("clbits")?.cast_into_exact()?.unbind(),
        cregs: res.getattr("cregs")?.cast_into_exact()?.unbind(),
    })
}

fn reject_new_register(reg: &ClassicalRegister) -> PyResult<()> {
    Err(DAGCircuitError::new_err(format!(
        "No register with '{:?}' to map this expression onto.",
        reg.bits().collect_vec()
    )))
}

#[pyclass(name = "BitLocations", module = "qiskit._accelerate.circuit", sequence)]
#[derive(Clone, Debug)]
pub struct PyBitLocations {
    #[pyo3(get)]
    pub index: usize,
    #[pyo3(get)]
    pub registers: Py<PyList>,
}

#[pymethods]
impl PyBitLocations {
    #[new]
    /// Creates a new instance of [PyBitLocations]
    pub fn new(index: usize, registers: Py<PyList>) -> Self {
        Self { index, registers }
    }

    fn __eq__(slf: Bound<Self>, other: Bound<PyAny>) -> PyResult<bool> {
        let borrowed = slf.borrow();
        if let Ok(other) = other.cast::<Self>() {
            let other_borrowed = other.borrow();
            Ok(borrowed.index == other_borrowed.index
                && slf.getattr("registers")?.eq(other.getattr("registers")?)?)
        } else if let Ok(other) = other.cast::<PyTuple>() {
            Ok(slf.getattr("index")?.eq(other.get_item(0)?)?
                && slf.getattr("registers")?.eq(other.get_item(1)?)?)
        } else {
            Ok(false)
        }
    }

    fn __iter__(slf: Bound<Self>) -> PyResult<Bound<PyIterator>> {
        (slf.getattr("index")?, slf.getattr("registers")?)
            .into_bound_py_any(slf.py())?
            .try_iter()
    }

    fn __repr__(slf: Bound<Self>) -> PyResult<String> {
        Ok(format!(
            "{}(index={} registers={})",
            slf.get_type().name()?,
            slf.getattr("index")?.repr()?,
            slf.getattr("registers")?.repr()?
        ))
    }

    fn __getnewargs__(slf: Bound<Self>) -> PyResult<(Bound<PyAny>, Bound<PyAny>)> {
        Ok((slf.getattr("index")?, slf.getattr("registers")?))
    }

    fn __getitem__(&self, py: Python, index: PySequenceIndex<'_>) -> PyResult<Py<PyAny>> {
        let getter = |index: usize| -> PyResult<Py<PyAny>> {
            match index {
                0 => self.index.into_py_any(py),
                1 => Ok(self.registers.clone_ref(py).into_any()),
                _ => Err(PyIndexError::new_err("index out of range")),
            }
        };
        if let Ok(index) = index.with_len(2) {
            match index {
                crate::slice::SequenceIndex::Int(index) => getter(index),
                _ => PyTuple::new(py, index.iter().map(|idx| getter(idx).unwrap()))
                    .map(|obj| obj.into_any().unbind()),
            }
        } else {
            Err(PyIndexError::new_err("index out of range"))
        }
    }

    #[staticmethod]
    fn __len__() -> usize {
        2
    }
}

<<<<<<< HEAD
=======
#[derive(Copy, Clone, Debug, PartialEq, Eq)]
pub enum DAGVarType {
    Input = 0,
    Capture = 1,
    Declare = 2,
}

impl From<CircuitVarType> for DAGVarType {
    fn from(value: CircuitVarType) -> Self {
        match value {
            CircuitVarType::Input => DAGVarType::Input,
            CircuitVarType::Capture => DAGVarType::Capture,
            CircuitVarType::Declare => DAGVarType::Declare,
        }
    }
}

#[derive(Clone, Debug, PartialEq, Eq)]
pub struct DAGVarInfo {
    var: Var,
    type_: DAGVarType,
    in_node: NodeIndex,
    out_node: NodeIndex,
}

impl DAGVarInfo {
    fn to_pickle(&self, py: Python) -> PyResult<Py<PyAny>> {
        (
            self.var.0,
            self.type_ as u8,
            self.in_node.index(),
            self.out_node.index(),
        )
            .into_py_any(py)
    }

    fn from_pickle(ob: &Bound<PyAny>) -> PyResult<Self> {
        let val_tuple = ob.cast::<PyTuple>()?;
        Ok(DAGVarInfo {
            var: Var(val_tuple.get_item(0)?.extract()?),
            type_: match val_tuple.get_item(1)?.extract::<u8>()? {
                0 => DAGVarType::Input,
                1 => DAGVarType::Capture,
                2 => DAGVarType::Declare,
                _ => return Err(PyValueError::new_err("Invalid var type")),
            },
            in_node: NodeIndex::new(val_tuple.get_item(2)?.extract()?),
            out_node: NodeIndex::new(val_tuple.get_item(3)?.extract()?),
        })
    }

    #[inline(always)]
    pub fn get_var(&self) -> Var {
        self.var
    }

    #[inline(always)]
    pub fn get_type(&self) -> DAGVarType {
        self.type_
    }
}

#[derive(Copy, Clone, Debug, PartialEq, Eq)]
pub enum DAGStretchType {
    Capture = 0,
    Declare = 1,
}

impl From<CircuitStretchType> for DAGStretchType {
    fn from(value: CircuitStretchType) -> Self {
        match value {
            CircuitStretchType::Capture => DAGStretchType::Capture,
            CircuitStretchType::Declare => DAGStretchType::Declare,
        }
    }
}

#[derive(Clone, Debug, PartialEq, Eq)]
pub struct DAGStretchInfo {
    stretch: Stretch,
    type_: DAGStretchType,
}

impl DAGStretchInfo {
    fn to_pickle(&self, py: Python) -> PyResult<Py<PyAny>> {
        (self.stretch.0, self.type_ as u8).into_py_any(py)
    }

    fn from_pickle(ob: &Bound<PyAny>) -> PyResult<Self> {
        let val_tuple = ob.cast::<PyTuple>()?;
        Ok(DAGStretchInfo {
            stretch: Stretch(val_tuple.get_item(0)?.extract()?),
            type_: match val_tuple.get_item(1)?.extract::<u8>()? {
                0 => DAGStretchType::Capture,
                1 => DAGStretchType::Declare,
                _ => return Err(PyValueError::new_err("Invalid stretch type")),
            },
        })
    }

    #[inline(always)]
    pub fn get_stretch(&self) -> Stretch {
        self.stretch
    }

    #[inline(always)]
    pub fn get_type(&self) -> DAGStretchType {
        self.type_
    }
}

#[derive(Clone, Debug, PartialEq, Eq)]
pub enum DAGIdentifierInfo {
    Stretch(DAGStretchInfo),
    Var(DAGVarInfo),
}

impl DAGIdentifierInfo {
    fn to_pickle(&self, py: Python) -> PyResult<Py<PyAny>> {
        match self {
            DAGIdentifierInfo::Stretch(info) => (0, info.to_pickle(py)?).into_py_any(py),
            DAGIdentifierInfo::Var(info) => (1, info.to_pickle(py)?).into_py_any(py),
        }
    }

    fn from_pickle(ob: &Bound<PyAny>) -> PyResult<Self> {
        let val_tuple = ob.cast::<PyTuple>()?;
        match val_tuple.get_item(0)?.extract::<u8>()? {
            0 => Ok(DAGIdentifierInfo::Stretch(DAGStretchInfo::from_pickle(
                &val_tuple.get_item(1)?,
            )?)),
            1 => Ok(DAGIdentifierInfo::Var(DAGVarInfo::from_pickle(
                &val_tuple.get_item(1)?,
            )?)),
            _ => Err(PyValueError::new_err("Invalid identifier info type")),
        }
    }
}

>>>>>>> 562b45a7
#[pymethods]
impl DAGCircuit {
    #[new]
    pub fn py_new(py: Python) -> PyResult<Self> {
        let mut out = Self::new();
        out.metadata = Some(PyDict::new(py).unbind().into());
        Ok(out)
    }

    /// Returns the dict containing the QuantumRegisters in the circuit
    #[getter]
    fn get_qregs(&self, py: Python) -> &Py<PyDict> {
        self.qregs.cached(py)
    }

    /// Returns a dict mapping Qubit instances to tuple comprised of 0) the
    /// corresponding index in circuit.qubits and 1) a list of
    /// Register-int pairs for each Register containing the Bit and its index
    /// within that register.
    #[getter("_qubit_indices")]
    pub fn get_qubit_locations(&self, py: Python) -> &Py<PyDict> {
        self.qubit_locations.cached(py)
    }

    /// Returns the dict containing the ClassicalRegisters in the circuit
    #[getter]
    fn get_cregs(&self, py: Python) -> &Py<PyDict> {
        self.cregs.cached(py)
    }

    /// Returns a dict mapping Clbit instances to tuple comprised of 0) the
    /// corresponding index in circuit.clbits and 1) a list of
    /// Register-int pairs for each Register containing the Bit and its index
    /// within that register.
    #[getter("_clbit_indices")]
    pub fn get_clbit_locations(&self, py: Python) -> &Py<PyDict> {
        self.clbit_locations.cached(py)
    }

    /// Returns the total duration of the circuit, set by a scheduling transpiler pass. Its unit is
    /// specified by :attr:`.unit`
    ///
    /// DEPRECATED since Qiskit 1.3.0 and will be removed in Qiskit 3.0.0
    #[getter("duration")]
    fn get_duration(&self, py: Python) -> PyResult<Option<Py<PyAny>>> {
        imports::WARNINGS_WARN.get_bound(py).call1((
            intern!(
                py,
                concat!(
                    "The property ``qiskit.dagcircuit.dagcircuit.DAGCircuit.duration`` is ",
                    "deprecated as of Qiskit 1.3.0. It will be removed in Qiskit 3.0.0.",
                )
            ),
            py.get_type::<PyDeprecationWarning>(),
            1,
        ))?;
        self.get_internal_duration(py)
    }

    /// Returns the total duration of the circuit for internal use (no deprecation warning).
    ///
    /// To be removed with get_duration.
    #[getter("_duration")]
    fn get_internal_duration(&self, py: Python) -> PyResult<Option<Py<PyAny>>> {
        Ok(self.duration.as_ref().map(|x| x.clone_ref(py)))
    }

    /// Sets the total duration of the circuit, set by a scheduling transpiler pass. Its unit is
    /// specified by :attr:`.unit`
    ///
    /// DEPRECATED since Qiskit 1.3.0 and will be removed in Qiskit 3.0.0
    #[setter("duration")]
    fn set_duration(&mut self, py: Python, duration: Option<Py<PyAny>>) -> PyResult<()> {
        imports::WARNINGS_WARN.get_bound(py).call1((
            intern!(
                py,
                concat!(
                    "The property ``qiskit.dagcircuit.dagcircuit.DAGCircuit.duration`` is ",
                    "deprecated as of Qiskit 1.3.0. It will be removed in Qiskit 3.0.0.",
                )
            ),
            py.get_type::<PyDeprecationWarning>(),
            1,
        ))?;
        self.set_internal_duration(duration);
        Ok(())
    }

    /// Sets the total duration of the circuit for internal use (no deprecation warning).
    ///
    /// To be removed with set_duration.
    #[setter("_duration")]
    fn set_internal_duration(&mut self, duration: Option<Py<PyAny>>) {
        self.duration = duration
    }

    /// Returns the unit that duration is specified in.
    ///
    /// DEPRECATED since Qiskit 1.3.0 and will be removed in Qiskit 3.0.0
    #[getter]
    fn get_unit(&self, py: Python) -> PyResult<String> {
        imports::WARNINGS_WARN.get_bound(py).call1((
            intern!(
                py,
                concat!(
                    "The property ``qiskit.dagcircuit.dagcircuit.DAGCircuit.unit`` is ",
                    "deprecated as of Qiskit 1.3.0. It will be removed in Qiskit 3.0.0.",
                )
            ),
            py.get_type::<PyDeprecationWarning>(),
            1,
        ))?;
        self.get_internal_unit()
    }

    /// Returns the unit that duration is specified in for internal use (no deprecation warning).
    ///
    /// To be removed with get_unit.
    #[getter("_unit")]
    fn get_internal_unit(&self) -> PyResult<String> {
        Ok(self.unit.clone())
    }

    /// Sets the unit that duration is specified in.
    ///
    /// DEPRECATED since Qiskit 1.3.0 and will be removed in Qiskit 3.0.0
    #[setter("unit")]
    fn set_unit(&mut self, py: Python, unit: String) -> PyResult<()> {
        imports::WARNINGS_WARN.get_bound(py).call1((
            intern!(
                py,
                concat!(
                    "The property ``qiskit.dagcircuit.dagcircuit.DAGCircuit.unit`` is ",
                    "deprecated as of Qiskit 1.3.0. It will be removed in Qiskit 3.0.0.",
                )
            ),
            py.get_type::<PyDeprecationWarning>(),
            1,
        ))?;
        self.set_internal_unit(unit);
        Ok(())
    }

    /// Sets the unit that duration is specified in for internal use (no deprecation warning).
    ///
    /// To be removed with set_unit.
    #[setter("_unit")]
    fn set_internal_unit(&mut self, unit: String) {
        self.unit = unit
    }

    #[getter]
    fn input_map(&self, py: Python) -> PyResult<Py<PyDict>> {
        let out_dict = PyDict::new(py);
        for (qubit, indices) in self
            .qubit_io_map
            .iter()
            .enumerate()
            .map(|(idx, indices)| (Qubit::new(idx), indices))
        {
            out_dict.set_item(
                self.qubits.get(qubit).unwrap(),
                self.get_node(py, indices[0])?,
            )?;
        }
        for (clbit, indices) in self
            .clbit_io_map
            .iter()
            .enumerate()
            .map(|(idx, indices)| (Clbit::new(idx), indices))
        {
            out_dict.set_item(
                self.clbits.get(clbit).unwrap(),
                self.get_node(py, indices[0])?,
            )?;
        }
        for (var, indices) in self
            .var_io_map
            .iter()
            .enumerate()
            .map(|(idx, indices)| (Var::new(idx), indices))
        {
            out_dict.set_item(
                self.vars_stretches
                    .vars()
                    .get(var)
                    .unwrap()
                    .clone()
                    .into_pyobject(py)?,
                self.get_node(py, indices[0])?,
            )?;
        }
        Ok(out_dict.unbind())
    }

    #[getter]
    fn output_map(&self, py: Python) -> PyResult<Py<PyDict>> {
        let out_dict = PyDict::new(py);
        for (qubit, indices) in self
            .qubit_io_map
            .iter()
            .enumerate()
            .map(|(idx, indices)| (Qubit::new(idx), indices))
        {
            out_dict.set_item(
                self.qubits.get(qubit).unwrap(),
                self.get_node(py, indices[1])?,
            )?;
        }
        for (clbit, indices) in self
            .clbit_io_map
            .iter()
            .enumerate()
            .map(|(idx, indices)| (Clbit::new(idx), indices))
        {
            out_dict.set_item(
                self.clbits.get(clbit).unwrap(),
                self.get_node(py, indices[1])?,
            )?;
        }
        for (var, indices) in self
            .var_io_map
            .iter()
            .enumerate()
            .map(|(idx, indices)| (Var::new(idx), indices))
        {
            out_dict.set_item(
                self.vars_stretches
                    .vars()
                    .get(var)
                    .unwrap()
                    .clone()
                    .into_pyobject(py)?,
                self.get_node(py, indices[1])?,
            )?;
        }
        Ok(out_dict.unbind())
    }

    fn __getstate__(&self, py: Python) -> PyResult<Py<PyDict>> {
        let out_dict = PyDict::new(py);
        out_dict.set_item("name", self.name.clone())?;
        out_dict.set_item("metadata", self.metadata.as_ref().map(|x| x.clone_ref(py)))?;
        out_dict.set_item("qregs", self.qregs.cached(py))?;
        out_dict.set_item("cregs", self.cregs.cached(py))?;
        out_dict.set_item("global_phase", self.global_phase.clone())?;
        out_dict.set_item(
            "qubit_io_map",
            self.qubit_io_map
                .iter()
                .enumerate()
                .map(|(k, v)| (k, [v[0].index(), v[1].index()]))
                .into_py_dict(py)?,
        )?;
        out_dict.set_item(
            "clbit_io_map",
            self.clbit_io_map
                .iter()
                .enumerate()
                .map(|(k, v)| (k, [v[0].index(), v[1].index()]))
                .into_py_dict(py)?,
        )?;
        out_dict.set_item(
            "var_io_map",
            self.var_io_map
                .iter()
                .enumerate()
                .map(|(k, v)| (k, [v[0].index(), v[1].index()]))
                .into_py_dict(py)?,
        )?;
        out_dict.set_item("op_name", self.op_names.clone())?;
        out_dict.set_item("qubits", self.qubits.objects())?;
        out_dict.set_item("clbits", self.clbits.objects())?;
        let vars_stretches_state = self.vars_stretches.to_pickle(py);
        out_dict.set_item("identifier_info", vars_stretches_state.0)?;
        out_dict.set_item("vars", vars_stretches_state.1)?;
        out_dict.set_item("stretches", vars_stretches_state.2)?;
        let mut nodes: Vec<Py<PyAny>> = Vec::with_capacity(self.dag.node_count());
        for node_idx in self.dag.node_indices() {
            let node_data = self.get_node(py, node_idx)?;
            nodes.push((node_idx.index(), node_data).into_py_any(py)?);
        }
        out_dict.set_item("nodes", nodes)?;
        out_dict.set_item(
            "nodes_removed",
            self.dag.node_count() != self.dag.node_bound(),
        )?;
        let mut edges: Vec<Py<PyAny>> = Vec::with_capacity(self.dag.edge_bound());
        // edges are saved with none (deleted edges) instead of their index to save space
        for i in 0..self.dag.edge_bound() {
            let idx = EdgeIndex::new(i);
            let edge = match self.dag.edge_weight(idx) {
                Some(edge_w) => {
                    let endpoints = self.dag.edge_endpoints(idx).unwrap();
                    (
                        endpoints.0.index(),
                        endpoints.1.index(),
                        edge_w.to_pickle(py)?,
                    )
                        .into_py_any(py)?
                }
                None => py.None(),
            };
            edges.push(edge);
        }
        out_dict.set_item("edges", edges)?;
        Ok(out_dict.unbind())
    }

    fn __setstate__(&mut self, py: Python, state: Py<PyAny>) -> PyResult<()> {
        let dict_state = state.cast_bound::<PyDict>(py)?;
        self.name = dict_state.get_item("name")?.unwrap().extract()?;
        self.metadata = dict_state.get_item("metadata")?.unwrap().extract()?;
        self.qregs =
            RegisterData::from_mapping(dict_state.get_item("qregs")?.unwrap().extract::<IndexMap<
                String,
                QuantumRegister,
                ::ahash::RandomState,
            >>()?);
        self.cregs =
            RegisterData::from_mapping(dict_state.get_item("cregs")?.unwrap().extract::<IndexMap<
                String,
                ClassicalRegister,
                ::ahash::RandomState,
            >>()?);
        self.global_phase = dict_state.get_item("global_phase")?.unwrap().extract()?;
        self.op_names = dict_state.get_item("op_name")?.unwrap().extract()?;
<<<<<<< HEAD

=======
        let binding = dict_state.get_item("identifier_info")?.unwrap();
        let identifier_info_raw = binding.cast::<PyDict>().unwrap();
        self.identifier_info =
            IndexMap::with_capacity_and_hasher(identifier_info_raw.len(), RandomState::default());
        for (key, value) in identifier_info_raw.iter() {
            let name = key.extract()?;
            let info = DAGIdentifierInfo::from_pickle(&value)?;
            match &info {
                DAGIdentifierInfo::Stretch(info) => match info.type_ {
                    DAGStretchType::Capture => {
                        self.stretches_capture.insert(info.stretch);
                    }
                    DAGStretchType::Declare => {
                        self.stretches_declare.push(info.stretch);
                    }
                },
                DAGIdentifierInfo::Var(info) => match info.type_ {
                    DAGVarType::Input => {
                        self.vars_input.insert(info.var);
                    }
                    DAGVarType::Capture => {
                        self.vars_capture.insert(info.var);
                    }
                    DAGVarType::Declare => {
                        self.vars_declare.insert(info.var);
                    }
                },
            }
            self.identifier_info.insert(name, info);
        }
>>>>>>> 562b45a7
        let binding = dict_state.get_item("qubits")?.unwrap();
        let qubits_raw = binding.extract::<Vec<ShareableQubit>>()?;
        for bit in qubits_raw.into_iter() {
            self.qubits.add(bit, false)?;
        }
        let binding = dict_state.get_item("clbits")?.unwrap();
        let clbits_raw = binding.extract::<Vec<ShareableClbit>>()?;
        for bit in clbits_raw.into_iter() {
            self.clbits.add(bit, false)?;
        }

        let binding = dict_state.get_item("identifier_info")?.unwrap();
        let identifier_info = binding.extract::<Vec<(String, Py<PyAny>)>>()?;
        let binding = dict_state.get_item("vars")?.unwrap();
<<<<<<< HEAD
        let vars_raw = binding.extract::<Vec<expr::Var>>()?;
        let binding = dict_state.get_item("stretches")?.unwrap();
        let stretches_raw = binding.extract::<Vec<expr::Stretch>>()?;

        self.vars_stretches =
            VarStretchContainer::from_pickle(py, (identifier_info, vars_raw, stretches_raw))?;

=======
        let vars_raw = binding.cast::<PyList>()?;
        for v in vars_raw.iter() {
            self.vars.add(v.extract()?, false)?;
        }
        let binding = dict_state.get_item("stretches")?.unwrap();
        let stretches_raw = binding.cast::<PyList>()?;
        for s in stretches_raw.iter() {
            self.stretches.add(s.extract()?, false)?;
        }
>>>>>>> 562b45a7
        let binding = dict_state.get_item("qubit_io_map")?.unwrap();
        let qubit_index_map_raw = binding.cast::<PyDict>().unwrap();
        self.qubit_io_map = Vec::with_capacity(qubit_index_map_raw.len());
        for (_k, v) in qubit_index_map_raw.iter() {
            let indices: [usize; 2] = v.extract()?;
            self.qubit_io_map
                .push([NodeIndex::new(indices[0]), NodeIndex::new(indices[1])]);
        }
        let binding = dict_state.get_item("clbit_io_map")?.unwrap();
        let clbit_index_map_raw = binding.cast::<PyDict>().unwrap();
        self.clbit_io_map = Vec::with_capacity(clbit_index_map_raw.len());
        for (_k, v) in clbit_index_map_raw.iter() {
            let indices: [usize; 2] = v.extract()?;
            self.clbit_io_map
                .push([NodeIndex::new(indices[0]), NodeIndex::new(indices[1])]);
        }
        let binding = dict_state.get_item("var_io_map")?.unwrap();
        let var_index_map_raw = binding.cast::<PyDict>().unwrap();
        self.var_io_map = Vec::with_capacity(var_index_map_raw.len());
        for (_k, v) in var_index_map_raw.iter() {
            let indices: [usize; 2] = v.extract()?;
            self.var_io_map
                .push([NodeIndex::new(indices[0]), NodeIndex::new(indices[1])]);
        }
        // Rebuild Graph preserving index holes:
        let binding = dict_state.get_item("nodes")?.unwrap();
        let nodes_lst = binding.cast::<PyList>()?;
        let binding = dict_state.get_item("edges")?.unwrap();
        let edges_lst = binding.cast::<PyList>()?;
        let node_removed: bool = dict_state.get_item("nodes_removed")?.unwrap().extract()?;
        self.dag = StableDiGraph::default();
        if !node_removed {
            for item in nodes_lst.iter() {
                let node_w = item.cast::<PyTuple>().unwrap().get_item(1).unwrap();
                let weight = self.pack_into(py, &node_w)?;
                self.dag.add_node(weight);
            }
        } else if nodes_lst.len() == 1 {
            // graph has only one node, handle logic here to save one if in the loop later
            let binding = nodes_lst.get_item(0).unwrap();
            let item = binding.cast::<PyTuple>().unwrap();
            let node_idx: usize = item.get_item(0).unwrap().extract().unwrap();
            let node_w = item.get_item(1).unwrap();

            for _i in 0..node_idx {
                self.dag.add_node(NodeType::QubitIn(Qubit(u32::MAX)));
            }
            let weight = self.pack_into(py, &node_w)?;
            self.dag.add_node(weight);
            for i in 0..node_idx {
                self.dag.remove_node(NodeIndex::new(i));
            }
        } else {
            let binding = nodes_lst.get_item(nodes_lst.len() - 1).unwrap();
            let last_item = binding.cast::<PyTuple>().unwrap();

            // list of temporary nodes that will be removed later to re-create holes
            let node_bound_1: usize = last_item.get_item(0).unwrap().extract().unwrap();
            let mut tmp_nodes: Vec<NodeIndex> =
                Vec::with_capacity(node_bound_1 + 1 - nodes_lst.len());

            for item in nodes_lst {
                let item = item.cast::<PyTuple>().unwrap();
                let next_index: usize = item.get_item(0).unwrap().extract().unwrap();
                let weight: Py<PyAny> = item.get_item(1).unwrap().extract().unwrap();
                while next_index > self.dag.node_bound() {
                    // node does not exist
                    let tmp_node = self.dag.add_node(NodeType::QubitIn(Qubit(u32::MAX)));
                    tmp_nodes.push(tmp_node);
                }
                // add node to the graph, and update the next available node index
                let weight = self.pack_into(py, weight.bind(py))?;
                self.dag.add_node(weight);
            }
            // Remove any temporary nodes we added
            for tmp_node in tmp_nodes {
                self.dag.remove_node(tmp_node);
            }
        }

        // to ensure O(1) on edge deletion, use a temporary node to store missing edges
        let tmp_node = self.dag.add_node(NodeType::QubitIn(Qubit(u32::MAX)));

        for item in edges_lst {
            if item.is_none() {
                // add a temporary edge that will be deleted later to re-create the hole
                self.dag
                    .add_edge(tmp_node, tmp_node, Wire::Qubit(Qubit(u32::MAX)));
            } else {
                let triple = item.cast::<PyTuple>().unwrap();
                let edge_p: usize = triple.get_item(0).unwrap().extract().unwrap();
                let edge_c: usize = triple.get_item(1).unwrap().extract().unwrap();
                let edge_w = Wire::from_pickle(&triple.get_item(2).unwrap())?;
                self.dag
                    .add_edge(NodeIndex::new(edge_p), NodeIndex::new(edge_c), edge_w);
            }
        }
        self.dag.remove_node(tmp_node);
        self.qubit_locations = BitLocator::with_capacity(self.qubits.len());
        for (index, qubit) in self.qubits.objects().iter().enumerate() {
            let registers = self
                .qregs
                .registers()
                .iter()
                .filter_map(|x| x.index_of(qubit).map(|y| (x.clone(), y)));
            self.qubit_locations
                .insert(qubit.clone(), BitLocations::new(index as u32, registers));
        }
        self.clbit_locations = BitLocator::with_capacity(self.clbits.len());
        for (index, clbit) in self.clbits.objects().iter().enumerate() {
            let registers = self
                .cregs
                .registers()
                .iter()
                .filter_map(|x| x.index_of(clbit).map(|y| (x.clone(), y)));
            self.clbit_locations
                .insert(clbit.clone(), BitLocations::new(index as u32, registers));
        }
        Ok(())
    }

    pub fn __copy__(&self) -> Self {
        self.clone()
    }

    pub fn __deepcopy__<'py>(
        &self,
        py: Python<'py>,
        memo: Option<&Bound<'py, PyDict>>,
    ) -> PyResult<Self> {
        let mut out = self.clone();
        let deepcopy = imports::DEEPCOPY.get_bound(py);
        // We only need to pass the deep-copying nature on to places where we store Python objects.
        out.metadata = out
            .metadata
            .map(|dict| deepcopy.call1((dict, memo)).map(|ob| ob.unbind()))
            .transpose()?;
        out.duration = out
            .duration
            .map(|dict| deepcopy.call1((dict, memo)).map(|ob| ob.unbind()))
            .transpose()?;
        for node in out.dag.node_weights_mut() {
            if let NodeType::Operation(inst) = node {
                inst.py_deepcopy_inplace(py, memo)?;
            };
        }
        Ok(out)
    }

    /// Returns the current sequence of registered :class:`.Qubit` instances as a list.
    ///
    /// .. warning::
    ///
    ///     Do not modify this list yourself.  It will invalidate the :class:`DAGCircuit` data
    ///     structures.
    ///
    /// Returns:
    ///     list(:class:`.Qubit`): The current sequence of registered qubits.
    #[getter(qubits)]
    pub fn py_qubits(&self, py: Python<'_>) -> Py<PyList> {
        self.qubits.cached(py).clone_ref(py)
    }

    /// Returns the current sequence of registered :class:`.Clbit`
    /// instances as a list.
    ///
    /// .. warning::
    ///
    ///     Do not modify this list yourself.  It will invalidate the :class:`DAGCircuit` data
    ///     structures.
    ///
    /// Returns:
    ///     list(:class:`.Clbit`): The current sequence of registered clbits.
    #[getter(clbits)]
    pub fn py_clbits(&self, py: Python<'_>) -> Py<PyList> {
        self.clbits.cached(py).clone_ref(py)
    }

    /// Return a list of the wires in order.
    #[getter]
    fn get_wires(&self, py: Python<'_>) -> PyResult<Py<PyList>> {
        let wires: Bound<PyList> = PyList::new(py, self.qubits.objects().iter())?;

        for clbit in self.clbits.objects().iter() {
            wires.append(clbit)?
        }

        let out_list = PyList::new(py, wires)?;
        for var in self.vars_stretches.vars().objects() {
            out_list.append(var.clone().into_py_any(py)?)?;
        }
        Ok(out_list.unbind())
    }

    /// Returns the number of nodes in the dag.
    #[getter]
    fn get_node_counter(&self) -> usize {
        self.dag.node_count()
    }

    /// Return the global phase of the circuit.
    #[getter]
    pub fn get_global_phase(&self) -> Param {
        self.global_phase.clone()
    }

    /// Set the global phase of the circuit.
    ///
    /// Args:
    ///     angle (float, :class:`.ParameterExpression`): The phase angle.
    #[setter]
    pub fn set_global_phase(&mut self, angle: Param) -> PyResult<()> {
        match angle {
            Param::Float(angle) => {
                self.global_phase = Param::Float(angle.rem_euclid(2. * PI));
            }
            Param::ParameterExpression(angle) => {
                self.global_phase = Param::ParameterExpression(angle);
            }
            Param::Obj(_) => return Err(PyTypeError::new_err("Invalid type for global phase")),
        }
        Ok(())
    }

    /// Remove all operation nodes with the given name.
    fn remove_all_ops_named(&mut self, opname: &str) {
        let mut to_remove = Vec::new();
        for (id, weight) in self.dag.node_references() {
            if let NodeType::Operation(packed) = &weight {
                if opname == packed.op.name() {
                    to_remove.push(id);
                }
            }
        }
        for node in to_remove {
            self.remove_op_node(node);
        }
    }

    /// Add individual qubit wires.
    fn add_qubits(&mut self, qubits: Vec<Bound<PyAny>>) -> PyResult<()> {
        for bit in qubits.into_iter() {
            let Ok(bit) = bit.extract::<ShareableQubit>() else {
                return Err(DAGCircuitError::new_err("not a Qubit instance."));
            };
            if self.qubits.find(&bit).is_some() {
                return Err(DAGCircuitError::new_err(format!(
                    "duplicate qubits {bit:?}"
                )));
            }
            self.add_qubit_unchecked(bit)?;
        }
        Ok(())
    }

    /// Add individual clbit wires.
    fn add_clbits(&mut self, clbits: Vec<Bound<'_, PyAny>>) -> PyResult<()> {
        for bit in clbits.into_iter() {
            let Ok(bit) = bit.extract::<ShareableClbit>() else {
                return Err(DAGCircuitError::new_err("not a Clbit instance."));
            };
            if self.clbits.find(&bit).is_some() {
                return Err(DAGCircuitError::new_err(format!(
                    "duplicate clbits {bit:?}"
                )));
            }
            self.add_clbit_unchecked(bit)?;
        }
        Ok(())
    }

    /// Add all wires in a quantum register.
    pub fn add_qreg(&mut self, qreg: QuantumRegister) -> PyResult<()> {
        self.qregs
            .add_register(qreg.clone(), true)
            .map_err(|_| DAGCircuitError::new_err(format!("duplicate register {}", qreg.name())))?;

        for (index, bit) in qreg.bits().enumerate() {
            if self.qubits.find(&bit).is_none() {
                self.add_qubit_unchecked(bit.clone())?;
            }
            let locations: &mut BitLocations<QuantumRegister> =
                self.qubit_locations.get_mut(&bit).unwrap();
            locations.add_register(qreg.clone(), index);
        }
        Ok(())
    }

    /// Add all wires in a classical register.
    pub fn add_creg(&mut self, creg: ClassicalRegister) -> PyResult<()> {
        self.cregs
            .add_register(creg.clone(), true)
            .map_err(|_| DAGCircuitError::new_err(format!("duplicate register {}", creg.name())))?;

        for (index, bit) in creg.bits().enumerate() {
            if self.clbits.find(&bit).is_none() {
                self.add_clbit_unchecked(bit.clone())?;
            }
            let locations: &mut BitLocations<ClassicalRegister> =
                self.clbit_locations.get_mut(&bit).unwrap();
            locations.add_register(creg.clone(), index);
        }
        Ok(())
    }

    /// Finds locations in the circuit, by mapping the Qubit and Clbit to positional index
    /// BitLocations is defined as: BitLocations = namedtuple("BitLocations", ("index", "registers"))
    ///
    /// Args:
    ///     bit (Bit): The bit to locate.
    ///
    /// Returns:
    ///     namedtuple(int, List[Tuple(Register, int)]): A 2-tuple. The first element (``index``)
    ///         contains the index at which the ``Bit`` can be found (in either
    ///         :obj:`~DAGCircuit.qubits`, :obj:`~DAGCircuit.clbits`, depending on its
    ///         type). The second element (``registers``) is a list of ``(register, index)``
    ///         pairs with an entry for each :obj:`~Register` in the circuit which contains the
    ///         :obj:`~Bit` (and the index in the :obj:`~Register` at which it can be found).
    ///
    ///   Raises:
    ///     DAGCircuitError: If the supplied :obj:`~Bit` was of an unknown type.
    ///     DAGCircuitError: If the supplied :obj:`~Bit` could not be found on the circuit.
    fn find_bit<'py>(
        &self,
        py: Python<'py>,
        bit: &Bound<'py, PyAny>,
    ) -> PyResult<Bound<'py, PyBitLocations>> {
        if let Ok(qubit) = bit.extract::<ShareableQubit>() {
            self.qubit_locations
                .get(&qubit)
                .map(|location| location.clone().into_pyobject(py))
                .transpose()?
                .ok_or_else(|| {
                    DAGCircuitError::new_err(format!(
                        "Could not locate provided bit: {bit}. Has it been added to the DAGCircuit?"
                    ))
                })
        } else if let Ok(clbit) = bit.extract::<ShareableClbit>() {
            self.clbit_locations
                .get(&clbit)
                .map(|location| location.clone().into_pyobject(py))
                .transpose()?
                .ok_or_else(|| {
                    DAGCircuitError::new_err(format!(
                        "Could not locate provided bit: {bit}. Has it been added to the DAGCircuit?"
                    ))
                })
        } else {
            Err(DAGCircuitError::new_err(format!(
                "Could not locate bit of unknown type: {}",
                bit.get_type()
            )))
        }
    }

    /// Remove classical bits from the circuit. All bits MUST be idle.
    /// Any registers with references to at least one of the specified bits will
    /// also be removed.
    ///
    /// .. warning::
    ///     This method is rather slow, since it must iterate over the entire
    ///     DAG to fix-up bit indices.
    ///
    /// Args:
    ///     clbits (List[Clbit]): The bits to remove.
    ///
    /// Raises:
    ///     DAGCircuitError: a clbit is not a :obj:`.Clbit`, is not in the circuit,
    ///         or is not idle.
    #[pyo3(name = "remove_clbits", signature = (*clbits))]
    fn py_remove_clbits(&mut self, clbits: Vec<ShareableClbit>) -> PyResult<()> {
        let bit_iter = match self.clbits.map_objects(clbits.iter().cloned()) {
            Ok(bit_iter) => bit_iter,
            Err(_) => {
                return Err(DAGCircuitError::new_err(format!(
                    "clbits not in circuit: {clbits:?}"
                )));
            }
        };
        self.remove_clbits(bit_iter)
    }

    /// Remove classical registers from the circuit, leaving underlying bits
    /// in place.
    ///
    /// Raises:
    ///     DAGCircuitError: a creg is not a ClassicalRegister, or is not in
    ///     the circuit.
    #[pyo3(name = "remove_cregs", signature = (*cregs))]
    fn py_remove_cregs(&mut self, cregs: Vec<ClassicalRegister>) -> PyResult<()> {
        self.remove_cregs(cregs)
    }

    /// Remove quantum bits from the circuit. All bits MUST be idle.
    /// Any registers with references to at least one of the specified bits will
    /// also be removed.
    ///
    /// .. warning::
    ///     This method is rather slow, since it must iterate over the entire
    ///     DAG to fix-up bit indices.
    ///
    /// Args:
    ///     qubits (List[~qiskit.circuit.Qubit]): The bits to remove.
    ///
    /// Raises:
    ///     DAGCircuitError: a qubit is not a :obj:`~.circuit.Qubit`, is not in the circuit,
    ///         or is not idle.
    #[pyo3(name = "remove_qubits", signature = (*qubits))]
    pub fn py_remove_qubits(&mut self, qubits: Vec<ShareableQubit>) -> PyResult<()> {
        let bit_iter = match self.qubits.map_objects(qubits.iter().cloned()) {
            Ok(bit_iter) => bit_iter,
            Err(_) => {
                return Err(DAGCircuitError::new_err(format!(
                    "qubits not in circuit: {qubits:?}"
                )));
            }
        };
        self.remove_qubits(bit_iter)
    }

    /// Remove quantum registers from the circuit, leaving underlying bits
    /// in place.
    ///
    /// Raises:
    ///     DAGCircuitError: a qreg is not a QuantumRegister, or is not in
    ///     the circuit.
    #[pyo3(name = "remove_qregs", signature = (*qregs))]
    fn py_remove_qregs(&mut self, qregs: Vec<QuantumRegister>) -> PyResult<()> {
        // let self_bound_cregs = self.cregs.bind(py);
        let mut valid_regs: Vec<QuantumRegister> = Vec::new();
        for qregs in qregs.into_iter() {
            if let Some(reg) = self.qregs.get(qregs.name()) {
                if reg != &qregs {
                    return Err(DAGCircuitError::new_err(format!(
                        "creg not in circuit: {reg:?}"
                    )));
                }
                valid_regs.push(qregs);
            } else {
                return Err(DAGCircuitError::new_err(format!(
                    "creg not in circuit: {qregs:?}"
                )));
            }
        }

        // Use an iterator that will remove the registers from the circuit as it iterates.
        let valid_names = valid_regs.iter().map(|reg| {
            for (index, bit) in reg.bits().enumerate() {
                let bit_position = self.qubit_locations.get_mut(&bit).unwrap();
                bit_position.remove_register(reg, index);
            }
            reg.name().to_string()
        });
        self.qregs.remove_registers(valid_names);
        Ok(())
    }

    /// Verify that the condition is valid.
    ///
    /// Args:
    ///     name (string): used for error reporting
    ///     condition (tuple or None): a condition tuple (ClassicalRegister, int) or (Clbit, bool)
    ///
    /// Raises:
    ///     DAGCircuitError: if conditioning on an invalid register
    fn _check_condition(&self, py: Python, name: &str, condition: &Bound<PyAny>) -> PyResult<()> {
        if condition.is_none() {
            return Ok(());
        }

        let resources = condition_resources(condition)?;
        for reg in resources.cregs.bind(py) {
            if !self
                .cregs
                .contains_key(reg.getattr(intern!(py, "name"))?.to_string().as_str())
            {
                return Err(DAGCircuitError::new_err(format!(
                    "invalid creg in condition for {name}"
                )));
            }
        }

        for bit in resources.clbits.bind(py) {
            let bit: ShareableClbit = bit.extract()?;
            if self.clbits.find(&bit).is_none() {
                return Err(DAGCircuitError::new_err(format!(
                    "invalid clbits in condition for {name}"
                )));
            }
        }

        Ok(())
    }

    /// Return a copy of self with the same structure but empty.
    ///
    /// That structure includes:
    ///     * name and other metadata
    ///     * global phase
    ///     * duration
    ///     * all the qubits and clbits, including the registers.
    ///
    /// Returns:
    ///     DAGCircuit: An empty copy of self.
    #[pyo3(signature = (*, vars_mode=VarsMode::Alike))]
    pub fn copy_empty_like(&self, vars_mode: VarsMode) -> PyResult<Self> {
        self.copy_empty_like_with_capacity(0, 0, vars_mode)
    }

    /// Put ``self`` into the canonical physical form, with the given number of qubits.
    ///
    /// This acts in place, and does not need to traverse the DAG.  It is intended for use when the
    /// DAG is known to already represent a physical circuit, and we just need to assert that it is
    /// canonical physical form.
    ///
    /// This erases any information about virtual qubits in the :class:`DAGCircuit`; if using this
    /// yourself, you may need to ensure you have created and stored a suitable :class:`.Layout`.
    /// Effectively, this applies the "trivial" layout mapping virtual qubit 0 to physical qubit 0,
    /// and so on.
    ///
    /// Args:
    ///     num_qubits: if given, the total number of physical qubits in the output; it must be at
    ///         least as large as the number of qubits in the DAG.  If not given, the number of
    ///         qubits is unchanged.
    #[pyo3(name = "make_physical", signature = (num_qubits=None))]
    pub fn py_make_physical(&mut self, num_qubits: Option<u32>) -> PyResult<()> {
        let num_qubits = match num_qubits {
            Some(num_qubits) => {
                if (num_qubits as usize) < self.num_qubits() {
                    return Err(PyValueError::new_err(format!(
                        "cannot have fewer physical qubits ({}) than virtual ({})",
                        num_qubits,
                        self.num_qubits()
                    )));
                }
                num_qubits as usize
            }
            None => self.num_qubits(),
        };
        self.make_physical(num_qubits);
        Ok(())
    }

    #[pyo3(signature=(node, check=false))]
    fn _apply_op_node_back(
        &mut self,
        py: Python,
        node: &Bound<PyAny>,
        check: bool,
    ) -> PyResult<()> {
        if let NodeType::Operation(inst) = self.pack_into(py, node)? {
            if check {
                self.check_op_addition(&inst)?;
            }

            self.push_back(inst)?;
            Ok(())
        } else {
            Err(PyTypeError::new_err("Invalid node type input"))
        }
    }

    /// Apply an operation to the output of the circuit.
    ///
    /// Args:
    ///     op (qiskit.circuit.Operation): the operation associated with the DAG node
    ///     qargs (tuple[~qiskit.circuit.Qubit]): qubits that op will be applied to
    ///     cargs (tuple[Clbit]): cbits that op will be applied to
    ///     check (bool): If ``True`` (default), this function will enforce that the
    ///         :class:`.DAGCircuit` data-structure invariants are maintained (all ``qargs`` are
    ///         :class:`~.circuit.Qubit`\\ s, all are in the DAG, etc).  If ``False``, the caller *must*
    ///         uphold these invariants itself, but the cost of several checks will be skipped.
    ///         This is most useful when building a new DAG from a source of known-good nodes.
    /// Returns:
    ///     DAGOpNode: the node for the op that was added to the dag
    ///
    /// Raises:
    ///     DAGCircuitError: if a leaf node is connected to multiple outputs
    #[pyo3(name = "apply_operation_back", signature = (op, qargs=None, cargs=None, *, check=true))]
    pub fn py_apply_operation_back(
        &mut self,
        py: Python,
        op: Bound<PyAny>,
        qargs: Option<TupleLikeArg>,
        cargs: Option<TupleLikeArg>,
        check: bool,
    ) -> PyResult<Py<PyAny>> {
        let py_op = op.extract::<OperationFromPython>()?;
        let qargs = qargs
            .map(|q| q.value.extract::<Vec<ShareableQubit>>())
            .transpose()?;
        let cargs = cargs
            .map(|c| c.value.extract::<Vec<ShareableClbit>>())
            .transpose()?;
        let node = {
            let qubits_id = self.qargs_interner.insert_owned(
                self.qubits
                    .map_objects(qargs.into_iter().flatten())?
                    .collect(),
            );
            let clbits_id = self.cargs_interner.insert_owned(
                self.clbits
                    .map_objects(cargs.into_iter().flatten())?
                    .collect(),
            );
            let instr = PackedInstruction {
                op: py_op.operation,
                qubits: qubits_id,
                clbits: clbits_id,
                params: (!py_op.params.is_empty()).then(|| Box::new(py_op.params)),
                label: py_op.label,
                #[cfg(feature = "cache_pygates")]
                py_op: op.unbind().into(),
            };

            if check {
                self.check_op_addition(&instr)?;
            }
            self.push_back(instr)?
        };

        self.get_node(py, node)
    }

    /// Apply an operation to the input of the circuit.
    ///
    /// Args:
    ///     op (qiskit.circuit.Operation): the operation associated with the DAG node
    ///     qargs (tuple[~qiskit.circuit.Qubit]): qubits that op will be applied to
    ///     cargs (tuple[Clbit]): cbits that op will be applied to
    ///     check (bool): If ``True`` (default), this function will enforce that the
    ///         :class:`.DAGCircuit` data-structure invariants are maintained (all ``qargs`` are
    ///         :class:`~.circuit.Qubit`\\ s, all are in the DAG, etc).  If ``False``, the caller *must*
    ///         uphold these invariants itself, but the cost of several checks will be skipped.
    ///         This is most useful when building a new DAG from a source of known-good nodes.
    /// Returns:
    ///     DAGOpNode: the node for the op that was added to the dag
    ///
    /// Raises:
    ///     DAGCircuitError: if initial nodes connected to multiple out edges
    #[pyo3(name = "apply_operation_front", signature = (op, qargs=None, cargs=None, *, check=true))]
    fn py_apply_operation_front(
        &mut self,
        py: Python,
        op: Bound<PyAny>,
        qargs: Option<TupleLikeArg>,
        cargs: Option<TupleLikeArg>,
        check: bool,
    ) -> PyResult<Py<PyAny>> {
        let py_op = op.extract::<OperationFromPython>()?;
        let qargs = qargs
            .map(|q| q.value.extract::<Vec<ShareableQubit>>())
            .transpose()?;
        let cargs = cargs
            .map(|c| c.value.extract::<Vec<ShareableClbit>>())
            .transpose()?;
        let node = {
            let qubits_id = self.qargs_interner.insert_owned(
                self.qubits
                    .map_objects(qargs.into_iter().flatten())?
                    .collect(),
            );
            let clbits_id = self.cargs_interner.insert_owned(
                self.clbits
                    .map_objects(cargs.into_iter().flatten())?
                    .collect(),
            );
            let instr = PackedInstruction {
                op: py_op.operation,
                qubits: qubits_id,
                clbits: clbits_id,
                params: (!py_op.params.is_empty()).then(|| Box::new(py_op.params)),
                label: py_op.label,
                #[cfg(feature = "cache_pygates")]
                py_op: op.unbind().into(),
            };

            if check {
                self.check_op_addition(&instr)?;
            }
            self.push_front(instr)?
        };

        self.get_node(py, node)
    }

    /// Compose the ``other`` circuit onto the output of this circuit.
    ///
    /// A subset of input wires of ``other`` are mapped
    /// to a subset of output wires of this circuit.
    ///
    /// ``other`` can be narrower or of equal width to ``self``.
    ///
    /// Args:
    ///     other (DAGCircuit): circuit to compose with self
    ///     qubits (list[~qiskit.circuit.Qubit|int]): qubits of self to compose onto.
    ///     clbits (list[Clbit|int]): clbits of self to compose onto.
    ///     front (bool): If True, front composition will be performed (not implemented yet)
    ///     inplace (bool): If True, modify the object. Otherwise return composed circuit.
    ///     inline_captures (bool): If ``True``, variables marked as "captures" in the ``other`` DAG
    ///         will be inlined onto existing uses of those same variables in ``self``.  If ``False``,
    ///         all variables in ``other`` are required to be distinct from ``self``, and they will
    ///         be added to ``self``.
    ///
    /// ..
    ///     Note: unlike `QuantumCircuit.compose`, there's no `var_remap` argument here.  That's
    ///     because the `DAGCircuit` inner-block structure isn't set up well to allow the recursion,
    ///     and `DAGCircuit.compose` is generally only used to rebuild a DAG from layers within
    ///     itself than to join unrelated circuits.  While there's no strong motivating use-case
    ///     (unlike the `QuantumCircuit` equivalent), it's safer and more performant to not provide
    ///     the option.
    ///
    /// Returns:
    ///    DAGCircuit: the composed dag (returns None if inplace==True).
    ///
    /// Raises:
    ///     DAGCircuitError: if ``other`` is wider or there are duplicate edge mappings.
    #[allow(clippy::too_many_arguments)]
    #[pyo3(name="compose", signature = (other, qubits=None, clbits=None, front=false, inplace=true, *, inline_captures=false))]
    fn py_compose(
        &mut self,
        py: Python,
        other: &DAGCircuit,
        qubits: Option<Bound<PyList>>,
        clbits: Option<Bound<PyList>>,
        front: bool,
        inplace: bool,
        inline_captures: bool,
    ) -> PyResult<Option<Py<PyAny>>> {
        if front {
            return Err(DAGCircuitError::new_err(
                "Front composition not supported yet.",
            ));
        }

        if other.qubits.len() > self.qubits.len() || other.clbits.len() > self.clbits.len() {
            return Err(DAGCircuitError::new_err(
                "Trying to compose with another DAGCircuit which has more 'in' edges.",
            ));
        }

        let qubits = qubits
            .map(|qubits| {
                qubits
                    .iter()
                    .map(|q| -> PyResult<ShareableQubit> {
                        if q.is_instance_of::<PyInt>() {
                            Ok(self.qubits.get(Qubit::new(q.extract()?)).unwrap().clone())
                        } else {
                            q.extract::<ShareableQubit>().map_err(Into::into)
                        }
                    })
                    .collect::<PyResult<Vec<ShareableQubit>>>()
            })
            .transpose()?;

        let clbits = clbits
            .map(|clbits| {
                clbits
                    .iter()
                    .map(|c| -> PyResult<ShareableClbit> {
                        if c.is_instance_of::<PyInt>() {
                            Ok(self.clbits.get(Clbit::new(c.extract()?)).unwrap().clone())
                        } else {
                            c.extract::<ShareableClbit>().map_err(Into::into)
                        }
                    })
                    .collect::<PyResult<Vec<ShareableClbit>>>()
            })
            .transpose()?;

        // Compose
        if inplace {
            self.compose(other, qubits.as_deref(), clbits.as_deref(), inline_captures)?;
            Ok(None)
        } else {
            let mut dag = self.clone();
            dag.compose(other, qubits.as_deref(), clbits.as_deref(), inline_captures)?;
            let out_obj = dag.into_py_any(py)?;
            Ok(Some(out_obj))
        }
    }

    /// Reverse the operations in the ``self`` circuit.
    ///
    /// Returns:
    ///     DAGCircuit: the reversed dag.
    fn reverse_ops<'py>(slf: PyRef<'py, Self>, py: Python<'py>) -> PyResult<Bound<'py, PyAny>> {
        let qc = imports::DAG_TO_CIRCUIT.get_bound(py).call1((slf,))?;
        let reversed = qc.call_method0("reverse_ops")?;
        imports::CIRCUIT_TO_DAG.get_bound(py).call1((reversed,))
    }

    /// Return idle wires.
    ///
    /// Args:
    ///     ignore (list(str)): List of node names to ignore. Default: []
    ///
    /// Yields:
    ///     Bit: Bit in idle wire.
    ///
    /// Raises:
    ///     DAGCircuitError: If the DAG is invalid
    #[pyo3(signature=(ignore=None))]
    fn idle_wires(&self, py: Python, ignore: Option<&Bound<PyList>>) -> PyResult<Py<PyIterator>> {
        let mut result: Vec<Py<PyAny>> = Vec::new();
        let wires = (0..self.qubit_io_map.len())
            .map(|idx| Wire::Qubit(Qubit::new(idx)))
            .chain((0..self.clbit_io_map.len()).map(|idx| Wire::Clbit(Clbit::new(idx))))
            .chain((0..self.var_io_map.len()).map(|idx| Wire::Var(Var::new(idx))));
        match ignore {
            Some(ignore) => {
                // Convert the list to a Rust set.
                let ignore_set = ignore
                    .into_iter()
                    .map(|s| s.extract())
                    .collect::<PyResult<HashSet<String>>>()?;
                for wire in wires {
                    let nodes_found = self.nodes_on_wire(wire, true).into_iter().any(|node| {
                        let weight = self.dag.node_weight(node).unwrap();
                        if let NodeType::Operation(packed) = weight {
                            !ignore_set.contains(packed.op.name())
                        } else {
                            false
                        }
                    });

                    if !nodes_found {
                        result.push(match wire {
                            Wire::Qubit(qubit) => {
                                self.qubits.get(qubit).unwrap().into_py_any(py)?
                            }
                            Wire::Clbit(clbit) => {
                                self.clbits.get(clbit).unwrap().into_py_any(py)?
                            }
                            Wire::Var(var) => self
                                .vars_stretches
                                .vars()
                                .get(var)
                                .unwrap()
                                .clone()
                                .into_py_any(py)?,
                        });
                    }
                }
            }
            None => {
                for wire in wires {
                    if self.is_wire_idle(wire) {
                        result.push(match wire {
                            Wire::Qubit(qubit) => {
                                self.qubits.get(qubit).unwrap().into_py_any(py)?
                            }
                            Wire::Clbit(clbit) => {
                                self.clbits.get(clbit).unwrap().into_py_any(py)?
                            }
                            Wire::Var(var) => self
                                .vars_stretches
                                .vars()
                                .get(var)
                                .unwrap()
                                .clone()
                                .into_py_any(py)?,
                        });
                    }
                }
            }
        }
        Ok(PyTuple::new(py, result)?.into_any().try_iter()?.unbind())
    }

    /// Return `true` if there are no operation nodes in the graph.
    fn is_empty(&self) -> bool {
        self.dag.node_count() == 2 * (self.qubits.len() + self.clbits.len() + self.vars.len())
    }

    /// Return the number of operations.  If there is control flow present, this count may only
    /// be an estimate, as the complete control-flow path cannot be statically known.
    ///
    /// Args:
    ///     recurse: if ``True``, then recurse into control-flow operations.  For loops with
    ///         known-length iterators are counted unrolled.  If-else blocks sum both of the two
    ///         branches.  While loops are counted as if the loop body runs once only.  Defaults to
    ///         ``False`` and raises :class:`.DAGCircuitError` if any control flow is present, to
    ///         avoid silently returning a mostly meaningless number.
    ///
    /// Returns:
    ///     int: the circuit size
    ///
    /// Raises:
    ///     DAGCircuitError: if an unknown :class:`.ControlFlowOp` is present in a call with
    ///         ``recurse=True``, or any control flow is present in a non-recursive call.
    #[pyo3(signature= (*, recurse=false))]
    pub fn size(&self, recurse: bool) -> PyResult<usize> {
        let mut length = self.num_ops();
        if !self.has_control_flow() {
            return Ok(length);
        }
        if !recurse {
            return Err(DAGCircuitError::new_err(concat!(
                "Size with control flow is ambiguous.",
                " You may use `recurse=True` to get a result",
                " but see this method's documentation for the meaning of this."
            )));
        }
        Python::attach(|py| -> PyResult<()> {
            // Handle recursively.
            let circuit_to_dag = imports::CIRCUIT_TO_DAG.get_bound(py);
            for node in self.dag.node_weights() {
                let NodeType::Operation(node) = node else {
                    continue;
                };
                if !node.op.control_flow() {
                    continue;
                }
                let OperationRef::Instruction(inst) = node.op.view() else {
                    panic!("control flow op must be an instruction");
                };
                let inst_bound = inst.instruction.bind(py);
                if inst_bound.is_instance(imports::FOR_LOOP_OP.get_bound(py))? {
                    let blocks = inst_bound.getattr("blocks")?;
                    let block_zero = blocks.get_item(0)?;
                    let inner_dag: &DAGCircuit = &circuit_to_dag.call1((block_zero,))?.extract()?;
                    length += node.params_view().len() * inner_dag.size(true)?
                } else if inst_bound.is_instance(imports::WHILE_LOOP_OP.get_bound(py))? {
                    let blocks = inst_bound.getattr("blocks")?;
                    let block_zero = blocks.get_item(0)?;
                    let inner_dag: &DAGCircuit = &circuit_to_dag.call1((block_zero,))?.extract()?;
                    length += inner_dag.size(true)?
                } else if inst_bound.is_instance(imports::IF_ELSE_OP.get_bound(py))?
                    || inst_bound.is_instance(imports::SWITCH_CASE_OP.get_bound(py))?
                {
                    let blocks = inst_bound.getattr("blocks")?;
                    for block in blocks.try_iter()? {
                        let inner_dag: &DAGCircuit = &circuit_to_dag.call1((block?,))?.extract()?;
                        length += inner_dag.size(true)?;
                    }
                } else {
                    continue;
                }
                // We don't count a control-flow node itself!
                length -= 1;
            }
            Ok(())
        })?;
        Ok(length)
    }

    /// Return the circuit depth.  If there is control flow present, this count may only be an
    /// estimate, as the complete control-flow path cannot be statically known.
    ///
    /// Args:
    ///     recurse: if ``True``, then recurse into control-flow operations.  For loops
    ///         with known-length iterators are counted as if the loop had been manually unrolled
    ///         (*i.e.* with each iteration of the loop body written out explicitly).
    ///         If-else blocks take the longer case of the two branches.  While loops are counted as
    ///         if the loop body runs once only.  Defaults to ``False`` and raises
    ///         :class:`.DAGCircuitError` if any control flow is present, to avoid silently
    ///         returning a nonsensical number.
    ///
    /// Returns:
    ///     int: the circuit depth
    ///
    /// Raises:
    ///     DAGCircuitError: if not a directed acyclic graph
    ///     DAGCircuitError: if unknown control flow is present in a recursive call, or any control
    ///         flow is present in a non-recursive call.
    #[pyo3(signature= (*, recurse=false))]
    pub fn depth(&self, recurse: bool) -> PyResult<usize> {
        if self.qubits.is_empty() && self.clbits.is_empty() && self.num_vars() == 0 {
            return Ok(0);
        }
        if !self.has_control_flow() {
            let weight_fn = |_| -> Result<usize, Infallible> { Ok(1) };
            return match rustworkx_core::dag_algo::longest_path(&self.dag, weight_fn).unwrap() {
                Some(res) => Ok(res.1 - 1),
                None => Err(DAGCircuitError::new_err("not a DAG")),
            };
        }
        if !recurse {
            return Err(DAGCircuitError::new_err(concat!(
                "Depth with control flow is ambiguous.",
                " You may use `recurse=True` to get a result",
                " but see this method's documentation for the meaning of this."
            )));
        }
        let node_lookup = Python::attach(|py| -> PyResult<HashMap<NodeIndex, usize>> {
            // Handle recursively.
            let circuit_to_dag = imports::CIRCUIT_TO_DAG.get_bound(py);
            let mut node_lookup: HashMap<NodeIndex, usize> = HashMap::new();
            for (node_index, node) in self.dag.node_references() {
                let NodeType::Operation(node) = node else {
                    continue;
                };
                if !node.op.control_flow() {
                    continue;
                }
                let OperationRef::Instruction(inst) = node.op.view() else {
                    panic!("control flow op must be an instruction")
                };
                let inst_bound = inst.instruction.bind(py);
                let weight = if inst_bound.is_instance(imports::FOR_LOOP_OP.get_bound(py))? {
                    node.params_view().len()
                } else {
                    1
                };
                if weight == 0 {
                    node_lookup.insert(node_index, 0);
                } else {
                    let blocks = inst_bound.getattr("blocks")?;
                    let mut block_weights: Vec<usize> = Vec::with_capacity(blocks.len()?);
                    for block in blocks.try_iter()? {
                        let inner_dag: &DAGCircuit = &circuit_to_dag.call1((block?,))?.extract()?;
                        block_weights.push(inner_dag.depth(true)?);
                    }
                    node_lookup.insert(node_index, weight * block_weights.iter().max().unwrap());
                }
            }
            Ok(node_lookup)
        })?;
        let weight_fn = |edge: EdgeReference<'_, Wire>| -> Result<usize, Infallible> {
            Ok(*node_lookup.get(&edge.target()).unwrap_or(&1))
        };
        match rustworkx_core::dag_algo::longest_path(&self.dag, weight_fn).unwrap() {
            Some(res) => Ok(res.1 - 1),
            None => Err(DAGCircuitError::new_err("not a DAG")),
        }
    }

    /// Return the total number of qubits + clbits used by the circuit.
    /// This function formerly returned the number of qubits by the calculation
    /// return len(self._wires) - self.num_clbits()
    /// but was changed by issue #2564 to return number of qubits + clbits
    /// with the new function DAGCircuit.num_qubits replacing the former
    /// semantic of DAGCircuit.width().
    pub fn width(&self) -> usize {
        self.qubits.len() + self.clbits.len() + self.num_vars()
    }

    /// Return the total number of qubits used by the circuit.
    /// num_qubits() replaces former use of width().
    /// DAGCircuit.width() now returns qubits + clbits for
    /// consistency with Circuit.width() [qiskit-terra #2564].
    pub fn num_qubits(&self) -> usize {
        self.qubits.len()
    }

    /// Return the total number of classical bits used by the circuit.
    pub fn num_clbits(&self) -> usize {
        self.clbits.len()
    }

    /// Get the number of op nodes in the DAG.
    #[inline]
    pub fn num_ops(&self) -> usize {
        self.dag.node_count() - 2 * self.width()
    }

    /// Compute how many components the circuit can decompose into.
    fn num_tensor_factors(&self) -> usize {
        // This function was forked from rustworkx's
        // number_weekly_connected_components() function as of 0.15.0:
        // https://github.com/Qiskit/rustworkx/blob/0.15.0/src/connectivity/mod.rs#L215-L235

        let mut weak_components = self.dag.node_count();
        let mut vertex_sets = UnionFind::new(self.dag.node_bound());
        for edge in self.dag.edge_references() {
            let (a, b) = (edge.source(), edge.target());
            // union the two vertices of the edge
            if vertex_sets.union(a.index(), b.index()) {
                weak_components -= 1
            };
        }
        weak_components
    }

    fn __eq__(&self, py: Python, other: &DAGCircuit) -> PyResult<bool> {
        // Try to convert to float, but in case of unbound ParameterExpressions
        // a TypeError will be raise, fallback to normal equality in those
        // cases.
        let phase_is_close = |self_phase: f64, other_phase: f64| -> bool {
            ((self_phase - other_phase + PI).rem_euclid(2. * PI) - PI).abs() <= 1.0e-10
        };
        let normalize_param = |param: &Param| {
            if let Param::ParameterExpression(ob) = param {
                // try casting ParameterExpression to Param, prioritizing Float
                Param::from_expr(ob.as_ref().clone(), true)
            } else {
                Ok(param.clone())
            }
        };

        let phase_eq = match [
            normalize_param(&self.global_phase)?,
            normalize_param(&other.global_phase)?,
        ] {
            [Param::Float(self_phase), Param::Float(other_phase)] => {
                Ok(phase_is_close(self_phase, other_phase))
            }
            _ => self.global_phase.eq(&other.global_phase),
        }?;
        if !phase_eq {
            return Ok(false);
        }

        if self.vars_stretches != other.vars_stretches {
            return Ok(false);
        }

        let self_bit_indices = {
            let indices = self
                .qubits
                .objects()
                .into_pyobject(py)?
                .try_iter()?
                .chain(self.clbits.objects().into_pyobject(py)?.try_iter()?)
                .enumerate()
                .map(|(idx, bit)| -> PyResult<_> { Ok((bit?, idx)) });
            indices.collect::<PyResult<Vec<_>>>()?.into_py_dict(py)?
        };

        let other_bit_indices = {
            let indices = other
                .qubits
                .objects()
                .into_pyobject(py)?
                .try_iter()?
                .chain(
                    other
                        .clbits
                        .objects()
                        .clone()
                        .into_pyobject(py)?
                        .try_iter()?,
                )
                .enumerate()
                .map(|(idx, bit)| -> PyResult<_> { Ok((bit?, idx)) });
            indices.collect::<PyResult<Vec<_>>>()?.into_py_dict(py)?
        };

        // Check if qregs are the same.
        let self_qregs = self.qregs.registers();
        let other_qregs = &other.qregs;
        if self_qregs.len() != other_qregs.len() {
            return Ok(false);
        }
        for (regname, self_bits) in self_qregs.iter().map(|reg| (reg.name(), reg)) {
            let self_bits: Vec<ShareableQubit> = self_bits.bits().collect();
            let other_bits: Vec<ShareableQubit> = match other_qregs.get(regname) {
                Some(bits) => bits.bits().collect(),
                None => return Ok(false),
            };
            if !self
                .qubits
                .map_objects(self_bits)?
                .eq(other.qubits.map_objects(other_bits)?)
            {
                return Ok(false);
            }
        }

        // Check if cregs are the same.
        let self_cregs = self.cregs.registers();
        let other_cregs = &other.cregs;
        if self_cregs.len() != other_cregs.len() {
            return Ok(false);
        }

        for (regname, self_bits) in self_cregs.iter().map(|reg| (reg.name(), reg)) {
            let self_bits: Vec<ShareableClbit> = self_bits.bits().collect();
            let other_bits: Vec<ShareableClbit> = match other_cregs.get(regname) {
                Some(bits) => bits.bits().collect(),
                None => return Ok(false),
            };
            if !self
                .clbits
                .map_objects(self_bits)?
                .eq(other.clbits.map_objects(other_bits)?)
            {
                return Ok(false);
            }
        }

        // Check for VF2 isomorphic match.
        let condition_op_check = imports::CONDITION_OP_CHECK.get_bound(py);
        let switch_case_op_check = imports::SWITCH_CASE_OP_CHECK.get_bound(py);
        let for_loop_op_check = imports::FOR_LOOP_OP_CHECK.get_bound(py);
        let box_op_check = imports::BOX_OP_CHECK.get_bound(py);
        let node_match = |n1: &NodeType, n2: &NodeType| -> PyResult<bool> {
            match [n1, n2] {
                [NodeType::Operation(inst1), NodeType::Operation(inst2)] => {
                    if inst1.op.name() != inst2.op.name() {
                        return Ok(false);
                    }
                    let check_args = || -> bool {
                        let node1_qargs = self.qargs_interner.get(inst1.qubits);
                        let node2_qargs = other.qargs_interner.get(inst2.qubits);
                        let node1_cargs = self.cargs_interner.get(inst1.clbits);
                        let node2_cargs = other.cargs_interner.get(inst2.clbits);
                        if SEMANTIC_EQ_SYMMETRIC.contains(&inst1.op.name()) {
                            let node1_qargs =
                                node1_qargs.iter().copied().collect::<HashSet<Qubit>>();
                            let node2_qargs =
                                node2_qargs.iter().copied().collect::<HashSet<Qubit>>();
                            let node1_cargs =
                                node1_cargs.iter().copied().collect::<HashSet<Clbit>>();
                            let node2_cargs =
                                node2_cargs.iter().copied().collect::<HashSet<Clbit>>();
                            if node1_qargs != node2_qargs || node1_cargs != node2_cargs {
                                return false;
                            }
                        } else if node1_qargs != node2_qargs || node1_cargs != node2_cargs {
                            return false;
                        }
                        true
                    };
                    match [inst1.op.view(), inst2.op.view()] {
                        [OperationRef::StandardGate(_), OperationRef::StandardGate(_)]
                        | [
                            OperationRef::StandardInstruction(_),
                            OperationRef::StandardInstruction(_),
                        ] => Ok(inst1.py_op_eq(py, inst2)?
                            && check_args()
                            && inst1
                                .params_view()
                                .iter()
                                .zip(inst2.params_view().iter())
                                .all(|(a, b)| a.is_close(b, 1e-10).unwrap())),
                        [
                            OperationRef::Instruction(op1),
                            OperationRef::Instruction(op2),
                        ] => {
                            if op1.control_flow() && op2.control_flow() {
                                let n1 = self.unpack_into(py, NodeIndex::new(0), n1)?;
                                let n2 = other.unpack_into(py, NodeIndex::new(0), n2)?;
                                let name = op1.name();
                                if name == "if_else" || name == "while_loop" {
                                    condition_op_check
                                        .call1((n1, n2, &self_bit_indices, &other_bit_indices))?
                                        .extract()
                                } else if name == "switch_case" {
                                    switch_case_op_check
                                        .call1((n1, n2, &self_bit_indices, &other_bit_indices))?
                                        .extract()
                                } else if name == "for_loop" {
                                    for_loop_op_check
                                        .call1((n1, n2, &self_bit_indices, &other_bit_indices))?
                                        .extract()
                                } else if name == "box" {
                                    box_op_check
                                        .call1((n1, n2, &self_bit_indices, &other_bit_indices))?
                                        .extract()
                                } else {
                                    Err(PyRuntimeError::new_err(format!(
                                        "unhandled control-flow operation: {name}"
                                    )))
                                }
                            } else {
                                Ok(inst1.py_op_eq(py, inst2)? && check_args())
                            }
                        }
                        [OperationRef::Gate(_op1), OperationRef::Gate(_op2)] => {
                            Ok(inst1.py_op_eq(py, inst2)? && check_args())
                        }
                        [OperationRef::Operation(_op1), OperationRef::Operation(_op2)] => {
                            Ok(inst1.py_op_eq(py, inst2)? && check_args())
                        }
                        // Handle the edge case where we end up with a Python object and a standard
                        // gate/instruction.
                        // This typically only happens if we have a ControlledGate in Python
                        // and we have mutable state set.
                        [OperationRef::StandardGate(_), OperationRef::Gate(_)]
                        | [OperationRef::Gate(_), OperationRef::StandardGate(_)]
                        | [
                            OperationRef::StandardInstruction(_),
                            OperationRef::Instruction(_),
                        ]
                        | [
                            OperationRef::Instruction(_),
                            OperationRef::StandardInstruction(_),
                        ] => Ok(inst1.py_op_eq(py, inst2)? && check_args()),
                        [OperationRef::Unitary(op_a), OperationRef::Unitary(op_b)] => {
                            match [&op_a.array, &op_b.array] {
                                [ArrayType::NDArray(a), ArrayType::NDArray(b)] => {
                                    Ok(relative_eq!(a, b, max_relative = 1e-5, epsilon = 1e-8))
                                }
                                [ArrayType::OneQ(a), ArrayType::NDArray(b)]
                                | [ArrayType::NDArray(b), ArrayType::OneQ(a)] => {
                                    if b.shape()[0] == 2 {
                                        for i in 0..2 {
                                            for j in 0..2 {
                                                if !relative_eq!(
                                                    b[[i, j]],
                                                    a[(i, j)],
                                                    max_relative = 1e-5,
                                                    epsilon = 1e-8
                                                ) {
                                                    return Ok(false);
                                                }
                                            }
                                        }
                                        Ok(true)
                                    } else {
                                        Ok(false)
                                    }
                                }
                                [ArrayType::TwoQ(a), ArrayType::NDArray(b)]
                                | [ArrayType::NDArray(b), ArrayType::TwoQ(a)] => {
                                    if b.shape()[0] == 4 {
                                        for i in 0..4 {
                                            for j in 0..4 {
                                                if !relative_eq!(
                                                    b[[i, j]],
                                                    a[(i, j)],
                                                    max_relative = 1e-5,
                                                    epsilon = 1e-8
                                                ) {
                                                    return Ok(false);
                                                }
                                            }
                                        }
                                        Ok(true)
                                    } else {
                                        Ok(false)
                                    }
                                }
                                [ArrayType::OneQ(a), ArrayType::OneQ(b)] => {
                                    Ok(relative_eq!(a, b, max_relative = 1e-5, epsilon = 1e-8))
                                }
                                [ArrayType::TwoQ(a), ArrayType::TwoQ(b)] => {
                                    Ok(relative_eq!(a, b, max_relative = 1e-5, epsilon = 1e-8))
                                }
                                _ => Ok(false),
                            }
                        }
                        [
                            OperationRef::PauliProductMeasurement(op_a),
                            OperationRef::PauliProductMeasurement(op_b),
                        ] => Ok(op_a == op_b),
                        _ => Ok(false),
                    }
                }
                [NodeType::QubitIn(bit1), NodeType::QubitIn(bit2)] => Ok(bit1 == bit2),
                [NodeType::ClbitIn(bit1), NodeType::ClbitIn(bit2)] => Ok(bit1 == bit2),
                [NodeType::QubitOut(bit1), NodeType::QubitOut(bit2)] => Ok(bit1 == bit2),
                [NodeType::ClbitOut(bit1), NodeType::ClbitOut(bit2)] => Ok(bit1 == bit2),
                [NodeType::VarIn(var1), NodeType::VarIn(var2)]
                | [NodeType::VarOut(var1), NodeType::VarOut(var2)] => {
                    Ok(self.vars_stretches.vars().get(*var1).unwrap()
                        == other.vars_stretches.vars().get(*var2).unwrap())
                }
                _ => Ok(false),
            }
        };
        let node_match = |n1: &NodeType, n2: &NodeType| -> PyResult<Option<()>> {
            node_match(n1, n2).map(|ok| ok.then_some(()))
        };

        vf2::is_isomorphic_with_semantics(
            &self.dag,
            &other.dag,
            (node_match, vf2::NoSemantics::new()),
            true,
            vf2::Problem::Exact,
            None,
        )
        .map_err(|e| match e {
            vf2::IsIsomorphicError::NodeMatcher(e) => e,
            vf2::IsIsomorphicError::EdgeMatcher(_) => unreachable!(),
        })
    }

    /// Are these two DAGs structurally equal?
    ///
    /// This function returns true iff the graph structures are precisely the same as each other,
    /// including the valid node indices, edge orders, and so on.  This is a much stricter check
    /// than graph equivalence, and is mostly useful for testing if two :class:`DAGCircuit`
    /// instances have been constructed and manipulated in the exact same ways.  For example, this
    /// method can be used to test whether a sequence of manipulations of a DAG is deterministic.
    ///
    /// This method does not consider tracking metadata such as :attr:`metadata` or :attr:`name`,
    /// but does consider many low-level implementation details of the internal representation, many
    /// of which do not change the semantics of the circuit.
    ///
    /// This method should, in general, be much faster than graph-equivalence checks, but will
    /// return ``False`` in many more situations.  This method should never return ``True`` when a
    /// graph-equivalence check would return ``False``.
    ///
    /// .. note::
    ///
    ///     This currently does not handle control flow, because of technical limitations in the
    ///     internal representation of control flow, and will return `false` if any control-flow
    ///     operation is present, even if they are individually equal.
    ///
    /// .. seealso::
    ///     The ``==`` operator
    ///         :class:`DAGCircuit` implements :func:`~object.__eq__` between itself and other
    ///         :class:`DAGCircuit` instances (this same method also powers
    ///         :class:`.QuantumCircuit`'s equality check).  This implements a semantic
    ///         data-flow equality check, which is less sensitive to the order operations were
    ///         defined.  This is typically what a user cares about with respect to equality.
    fn structurally_equal(&self, other: &DAGCircuit) -> PyResult<bool> {
        if self.qubits != other.qubits {
            return Ok(false);
        }
        if self.clbits != other.clbits {
            return Ok(false);
        }
        if !self
            .vars_stretches
            .structurally_equal(&other.vars_stretches)
        {
            return Ok(false);
        }
        if self.qregs != other.qregs {
            return Ok(false);
        }
        if self.cregs != other.cregs {
            return Ok(false);
        }
        // This is a stricter check than `Param::eq`, since we don't allow equality between explicit
        // floats and Python-object representations of the same float.
        let param_eq = |left: &Param, right: &Param| -> PyResult<bool> {
            match (left, right) {
                (Param::Float(a), Param::Float(b)) => Ok(a.total_cmp(b) == Ordering::Equal),
                (Param::ParameterExpression(a), Param::ParameterExpression(b)) => Ok(a.eq(b)),
                (Param::Obj(a), Param::Obj(b)) => Python::attach(|py| a.bind(py).eq(b.bind(py))),
                _ => Ok(false),
            }
        };
        if !param_eq(&self.global_phase, &other.global_phase)? {
            return Ok(false);
        }
        // This is stricter than `PackedInstruction::py_op_eq` because it doesn't allow equality
        // between `StandardGate` and Python versions of that.  Additionally, it short-circuits out
        // of control-flow, rather than recursing through while we currently don't have a clean
        // representation of DAG-like structured control flow.
        let inst_eq = |from_self: &PackedInstruction,
                       from_other: &PackedInstruction|
         -> PyResult<bool> {
            if self.qargs_interner.get(from_self.qubits)
                != other.qargs_interner.get(from_other.qubits)
            {
                return Ok(false);
            }
            if self.cargs_interner.get(from_self.clbits)
                != other.cargs_interner.get(from_other.clbits)
            {
                return Ok(false);
            }
            match (from_self.params.as_ref(), from_other.params.as_ref()) {
                (None, None) => (),
                (Some(_), None) | (None, Some(_)) => return Ok(false),
                (Some(left), Some(right)) => {
                    if left.len() != right.len() {
                        return Ok(false);
                    }
                    for (left, right) in left.iter().zip(right.iter()) {
                        if !param_eq(left, right)? {
                            return Ok(false);
                        }
                    }
                }
            }
            match (from_self.op.view(), from_other.op.view()) {
                (OperationRef::StandardGate(left), OperationRef::StandardGate(right)) => {
                    Ok(left == right)
                }
                (
                    OperationRef::StandardInstruction(left),
                    OperationRef::StandardInstruction(right),
                ) => Ok(left == right),
                (OperationRef::Unitary(left), OperationRef::Unitary(right)) => Ok(left == right),
                (OperationRef::Gate(left), OperationRef::Gate(right)) => {
                    Python::attach(|py| left.gate.bind(py).eq(&right.gate))
                }
                (OperationRef::Instruction(left), OperationRef::Instruction(right)) => {
                    Python::attach(|py| left.instruction.bind(py).eq(&right.instruction))
                }
                (OperationRef::Operation(left), OperationRef::Operation(right)) => {
                    Python::attach(|py| left.operation.bind(py).eq(&right.operation))
                }
                _ => Ok(false),
            }
        };
        // We use this helper because the default impl of `PartialEq` doesn't check the source and
        // target, since it usually doesn't make sense to compare references between graphs.  It
        // makes sense for us, because we're checking that the graphs are structurally identical.
        let edgeref_eq = |left: EdgeReference<'_, Wire>, right: EdgeReference<'_, Wire>| -> bool {
            left.source() == right.source()
                && left.target() == right.target()
                && left.id() == right.id()
                && left.weight() == right.weight()
        };

        // Now the meat of the actual comparison.  This is deliberately non-topological and
        // index-sensitive - that's exactly what we're testing for.
        if self.dag.node_count() != other.dag.node_count()
            || self.dag.edge_count() != other.dag.edge_count()
        {
            return Ok(false);
        }
        for (self_index, other_index) in self.dag.node_indices().zip(other.dag.node_indices()) {
            // The `NodeIndex` values should be the same for both; for the example of two DAGs that
            // have undergone a deterministic compilation pipeline, this means that they've seen the
            // same sequence of additions, removals and substitutions (or at least a comparable
            // sequence), which they should have.
            if self_index != other_index {
                return Ok(false);
            }
            if !self.dag[self_index].equal_with(&other.dag[other_index], inst_eq)? {
                return Ok(false);
            }
            for pair in self
                .dag
                .edges_directed(self_index, Direction::Incoming)
                .zip_longest(other.dag.edges_directed(other_index, Direction::Incoming))
            {
                match pair {
                    EitherOrBoth::Both(left, right) if edgeref_eq(left, right) => (),
                    _ => return Ok(false),
                }
            }
            for pair in self
                .dag
                .edges_directed(self_index, Direction::Outgoing)
                .zip_longest(other.dag.edges_directed(other_index, Direction::Outgoing))
            {
                match pair {
                    EitherOrBoth::Both(left, right) if edgeref_eq(left, right) => (),
                    _ => return Ok(false),
                }
            }
        }
        Ok(true)
    }

    /// Yield nodes in topological order.
    ///
    /// Args:
    ///     key (Callable): A callable which will take a DAGNode object and
    ///         return a string sort key. If not specified the bit qargs and
    ///         cargs of a node will be used for sorting.
    ///
    /// Returns:
    ///     generator(DAGOpNode, DAGInNode, or DAGOutNode): node in topological order
    #[pyo3(name = "topological_nodes", signature=(key=None))]
    fn py_topological_nodes(
        &self,
        py: Python,
        key: Option<Bound<PyAny>>,
    ) -> PyResult<Py<PyIterator>> {
        let nodes: PyResult<Vec<_>> = if let Some(key) = key {
            self.topological_key_sort(py, &key)?
                .map(|node| self.get_node(py, node))
                .collect()
        } else {
            // Good path, using interner IDs.
            self.topological_nodes()?
                .map(|n| self.get_node(py, n))
                .collect()
        };

        Ok(PyTuple::new(py, nodes?)?
            .into_any()
            .try_iter()
            .unwrap()
            .unbind())
    }

    /// Yield op nodes in topological order.
    ///
    /// Allowed to pass in specific key to break ties in top order
    ///
    /// Args:
    ///     key (Callable): A callable which will take a DAGNode object and
    ///         return a string sort key. If not specified the qargs and
    ///         cargs of a node will be used for sorting.
    ///
    /// Returns:
    ///     generator(DAGOpNode): op node in topological order
    #[pyo3(name = "topological_op_nodes", signature=(key=None))]
    fn py_topological_op_nodes(
        &self,
        py: Python,
        key: Option<Bound<PyAny>>,
    ) -> PyResult<Py<PyIterator>> {
        let nodes: PyResult<Vec<_>> = if let Some(key) = key {
            self.topological_key_sort(py, &key)?
                .filter_map(|node| match self.dag.node_weight(node) {
                    Some(NodeType::Operation(_)) => Some(self.get_node(py, node)),
                    _ => None,
                })
                .collect()
        } else {
            // Good path, using interner IDs.
            self.topological_op_nodes()?
                .map(|n| self.get_node(py, n))
                .collect()
        };

        Ok(PyTuple::new(py, nodes?)?
            .into_any()
            .try_iter()
            .unwrap()
            .unbind())
    }

    /// Replace a block of nodes with a single node.
    ///
    /// This is used to consolidate a block of DAGOpNodes into a single
    /// operation. A typical example is a block of gates being consolidated
    /// into a single ``UnitaryGate`` representing the unitary matrix of the
    /// block.
    ///
    /// Args:
    ///     node_block (List[DAGNode]): A list of dag nodes that represents the
    ///         node block to be replaced
    ///     op (qiskit.circuit.Operation): The operation to replace the
    ///         block with
    ///     wire_pos_map (Dict[Bit, int]): The dictionary mapping the bits to their positions in the
    ///         output ``qargs`` or ``cargs``. This is necessary to reconstruct the arg order over
    ///         multiple gates in the combined single op node.  If a :class:`.Bit` is not in the
    ///         dictionary, it will not be added to the args; this can be useful when dealing with
    ///         control-flow operations that have inherent bits in their ``condition`` or ``target``
    ///         fields.
    ///     cycle_check (bool): When set to True this method will check that
    ///         replacing the provided ``node_block`` with a single node
    ///         would introduce a cycle (which would invalidate the
    ///         ``DAGCircuit``) and will raise a ``DAGCircuitError`` if a cycle
    ///         would be introduced. This checking comes with a run time
    ///         penalty. If you can guarantee that your input ``node_block`` is
    ///         a contiguous block and won't introduce a cycle when it's
    ///         contracted to a single node, this can be set to ``False`` to
    ///         improve the runtime performance of this method.
    ///
    /// Raises:
    ///     DAGCircuitError: if ``cycle_check`` is set to ``True`` and replacing
    ///         the specified block introduces a cycle or if ``node_block`` is
    ///         empty.
    ///
    /// Returns:
    ///     DAGOpNode: The op node that replaces the block.
    #[pyo3(signature = (node_block, op, wire_pos_map, cycle_check=true))]
    fn replace_block_with_op(
        &mut self,
        py: Python,
        node_block: Vec<PyRef<DAGNode>>,
        op: Bound<PyAny>,
        wire_pos_map: &Bound<PyDict>,
        cycle_check: bool,
    ) -> PyResult<Py<PyAny>> {
        // If node block is empty return early
        if node_block.is_empty() {
            return Err(DAGCircuitError::new_err(
                "Can't replace an empty 'node_block'",
            ));
        }

        let mut qubit_pos_map: HashMap<Qubit, usize> = HashMap::new();
        let mut clbit_pos_map: HashMap<Clbit, usize> = HashMap::new();
        for (bit, index) in wire_pos_map.iter() {
            if bit.cast::<PyQubit>().is_ok() {
                qubit_pos_map.insert(
                    self.qubits.find(&bit.extract::<ShareableQubit>()?).unwrap(),
                    index.extract()?,
                );
            } else if bit.cast::<PyClbit>().is_ok() {
                clbit_pos_map.insert(
                    self.clbits.find(&bit.extract::<ShareableClbit>()?).unwrap(),
                    index.extract()?,
                );
            } else {
                return Err(DAGCircuitError::new_err(
                    "Wire map keys must be Qubit or Clbit instances.",
                ));
            }
        }

        let block_ids: Vec<_> = node_block.iter().map(|n| n.node.unwrap()).collect();
        let py_op = op.extract::<OperationFromPython>()?;

        let new_node = self.replace_block(
            &block_ids,
            py_op.operation,
            py_op.params,
            py_op.label.as_ref().map(|v| v.as_str()),
            cycle_check,
            &qubit_pos_map,
            &clbit_pos_map,
        )?;
        self.get_node(py, new_node)
    }

    /// Replace one node with dag.
    ///
    /// Args:
    ///     node (DAGOpNode): node to substitute
    ///     input_dag (DAGCircuit): circuit that will substitute the node
    ///     wires (list[Bit] | Dict[Bit, Bit]): gives an order for (qu)bits
    ///         in the input circuit. If a list, then the bits refer to those in the ``input_dag``,
    ///         and the order gets matched to the node wires by qargs first, then cargs, then
    ///         conditions.  If a dictionary, then a mapping of bits in the ``input_dag`` to those
    ///         that the ``node`` acts on.
    ///     propagate_condition (bool): DEPRECATED a legacy option that used
    ///         to control the behavior of handling control flow. It has no
    ///         effect anymore, left it for backwards compatibility. Will be
    ///         removed in Qiskit 3.0.
    ///
    /// Returns:
    ///     dict: maps node IDs from `input_dag` to their new node incarnations in `self`.
    ///
    /// Raises:
    ///     DAGCircuitError: if met with unexpected predecessor/successors
    #[pyo3(name = "substitute_node_with_dag", signature = (node, input_dag, wires=None, propagate_condition=None))]
    pub fn py_substitute_node_with_dag(
        &mut self,
        py: Python,
        node: &Bound<PyAny>,
        input_dag: &DAGCircuit,
        wires: Option<Bound<PyAny>>,
        propagate_condition: Option<bool>,
    ) -> PyResult<Py<PyDict>> {
        if propagate_condition.is_some() {
            imports::WARNINGS_WARN.get_bound(py).call1((
                intern!(
                    py,
                    concat!(
                        "The propagate_condition argument is deprecated as of Qiskit 2.0.0.",
                        "It has no effect anymore and will be removed in Qiskit 3.0.0.",
                    )
                ),
                py.get_type::<PyDeprecationWarning>(),
                2,
            ))?;
        }
        let node_index = match node.cast::<DAGOpNode>() {
            Ok(bound_node) => bound_node.borrow().as_ref().node.unwrap(),
            Err(_) => return Err(DAGCircuitError::new_err("expected node DAGOpNode")),
        };

        let node = match &self.dag[node_index] {
            NodeType::Operation(op) => op.clone(),
            _ => return Err(DAGCircuitError::new_err("expected node")),
        };

        type WireMapsTuple = (
            HashMap<Qubit, Qubit>,
            HashMap<Clbit, Clbit>,
            HashMap<expr::Var, expr::Var>,
        );

        let build_wire_map = |wires: &Bound<PyList>| -> PyResult<WireMapsTuple> {
            let qargs_list: Vec<&ShareableQubit> = self
                .qubits
                .map_indices(self.qargs_interner.get(node.qubits))
                .collect();
            let mut cargs_list: Vec<&ShareableClbit> = self
                .clbits
                .map_indices(self.cargs_interner.get(node.clbits))
                .collect();
            let cargs_set: HashSet<&ShareableClbit> =
                HashSet::from_iter(cargs_list.iter().cloned());
            if self.may_have_additional_wires(node.op.view()) {
                let (add_cargs, _add_vars) =
                    Python::attach(|py| self.additional_wires(py, node.op.view()))?;
                for wire in add_cargs {
                    let clbit = self.clbits.get(wire).unwrap();
                    if !cargs_set.contains(clbit) {
                        cargs_list.push(clbit);
                    }
                }
            }
            let qargs_len = qargs_list.len();
            let cargs_len = cargs_list.len();

            if qargs_len + cargs_len != wires.len() {
                return Err(DAGCircuitError::new_err(format!(
                    "bit mapping invalid: expected {}, got {}",
                    qargs_len + cargs_len,
                    wires.len()
                )));
            }
            let mut qubit_wire_map = HashMap::new();
            let mut clbit_wire_map = HashMap::new();
            let var_map = HashMap::new();
            for (index, wire) in wires.iter().enumerate() {
                if wire.cast::<PyQubit>().is_ok() {
                    if index >= qargs_len {
                        unreachable!()
                    }
                    let input_qubit: Qubit = input_dag
                        .qubits
                        .find(&wire.extract::<ShareableQubit>()?)
                        .unwrap();
                    let self_qubit: Qubit = self.qubits.find(qargs_list[index]).unwrap();
                    qubit_wire_map.insert(input_qubit, self_qubit);
                } else if wire.cast::<PyClbit>().is_ok() {
                    if index < qargs_len {
                        unreachable!()
                    }
                    clbit_wire_map.insert(
                        input_dag
                            .clbits
                            .find(&wire.extract::<ShareableClbit>()?)
                            .unwrap(),
                        self.clbits.find(cargs_list[index - qargs_len]).unwrap(),
                    );
                } else {
                    return Err(DAGCircuitError::new_err(
                        "`Var` nodes cannot be remapped during substitution",
                    ));
                }
            }
            Ok((qubit_wire_map, clbit_wire_map, var_map))
        };

        let (qubit_wire_map, clbit_wire_map, mut var_map): (
            HashMap<Qubit, Qubit>,
            HashMap<Clbit, Clbit>,
            HashMap<expr::Var, expr::Var>,
        ) = match wires {
            Some(wires) => match wires.cast::<PyDict>() {
                Ok(bound_wires) => {
                    let mut qubit_wire_map = HashMap::new();
                    let mut clbit_wire_map = HashMap::new();
                    let mut var_map = HashMap::new();
                    for (source_wire, target_wire) in bound_wires.iter() {
                        if source_wire.cast::<PyQubit>().is_ok() {
                            qubit_wire_map.insert(
                                input_dag
                                    .qubits
                                    .find(&source_wire.extract::<ShareableQubit>()?)
                                    .unwrap(),
                                self.qubits
                                    .find(&target_wire.extract::<ShareableQubit>()?)
                                    .unwrap(),
                            );
                        } else if source_wire.cast::<PyClbit>().is_ok() {
                            clbit_wire_map.insert(
                                input_dag
                                    .clbits
                                    .find(&source_wire.extract::<ShareableClbit>()?)
                                    .unwrap(),
                                self.clbits
                                    .find(&target_wire.extract::<ShareableClbit>()?)
                                    .unwrap(),
                            );
                        } else {
                            var_map.insert(source_wire.extract()?, target_wire.extract()?);
                        }
                    }
                    (qubit_wire_map, clbit_wire_map, var_map)
                }
                Err(_) => {
                    let wires: Bound<PyList> = match wires.cast::<PyList>() {
                        Ok(bound_list) => bound_list.clone(),
                        // If someone passes a sequence instead of an exact list (tuple is
                        // occasionally used) cast that to a list and then use it.
                        Err(_) => {
                            let raw_wires = imports::BUILTIN_LIST.get_bound(py).call1((wires,))?;
                            raw_wires.extract()?
                        }
                    };
                    build_wire_map(&wires)?
                }
            },
            None => {
                let raw_wires = input_dag.get_wires(py);
                let binding = raw_wires?;
                let wires = binding.bind(py);
                build_wire_map(wires)?
            }
        };

        let input_dag_var_set: HashSet<&expr::Var> =
            input_dag.vars_stretches.vars().objects().iter().collect();

        let node_vars = if self.may_have_additional_wires(node.op.view()) {
            let (_additional_clbits, additional_vars) =
                self.additional_wires(py, node.op.view())?;
            let var_set: HashSet<&expr::Var> = additional_vars
                .into_iter()
                .map(|v| self.vars_stretches.vars().get(v).unwrap())
                .collect();
            if input_dag_var_set.difference(&var_set).count() > 0 {
                return Err(DAGCircuitError::new_err(format!(
                    "Cannot replace a node with a DAG with more variables. Variables in node: {:?}. Variables in dag: {:?}",
                    &var_set, &input_dag_var_set,
                )));
            }
            var_set
        } else {
            HashSet::default()
        };
        for contracted_var in node_vars.difference(&input_dag_var_set) {
            let pred = self
                .dag
                .edges_directed(node_index, Incoming)
                .find(|edge| {
                    if let Wire::Var(var) = edge.weight() {
                        *contracted_var == self.vars_stretches.vars().get(*var).unwrap()
                    } else {
                        false
                    }
                })
                .unwrap();
            let succ = self
                .dag
                .edges_directed(node_index, Outgoing)
                .find(|edge| {
                    if let Wire::Var(var) = edge.weight() {
                        *contracted_var == self.vars_stretches.vars().get(*var).unwrap()
                    } else {
                        false
                    }
                })
                .unwrap();
            self.dag.add_edge(
                pred.source(),
                succ.target(),
                Wire::Var(self.vars_stretches.vars().find(contracted_var).unwrap()),
            );
        }

        for var in input_dag_var_set {
            var_map.insert(var.clone(), var.clone());
        }

        // Now that we don't need these, we've got to drop them since they hold
        // references to variables owned by the DAG, which we'll need to mutate
        // when perform the substitution.
        drop(node_vars);

        // It doesn't make sense to try and propagate a condition from a control-flow op; a
        // replacement for the control-flow op should implement the operation completely.
        let node_map = self.substitute_node_with_dag(
            node_index,
            input_dag,
            Some(&qubit_wire_map),
            Some(&clbit_wire_map),
            Some(&var_map),
        )?;

        let out_dict = PyDict::new(py);
        for (old_index, new_index) in node_map {
            out_dict.set_item(old_index.index(), self.get_node(py, new_index)?)?;
        }
        Ok(out_dict.unbind())
    }

    /// Replace a DAGOpNode with a single operation. qargs, cargs and
    /// conditions for the new operation will be inferred from the node to be
    /// replaced. The new operation will be checked to match the shape of the
    /// replaced operation.
    ///
    /// Args:
    ///     node (DAGOpNode): Node to be replaced
    ///     op (qiskit.circuit.Operation): The :class:`qiskit.circuit.Operation`
    ///         instance to be added to the DAG
    ///     inplace (bool): Optional, default False. If True, existing DAG node
    ///         will be modified to include op. Otherwise, a new DAG node will
    ///         be used.
    ///     propagate_condition (bool): DEPRECATED a legacy option that used
    ///         to control the behavior of handling control flow. It has no
    ///         effect anymore, left it for backwards compatibility. Will be
    ///         removed in Qiskit 3.0.
    ///
    ///
    /// Returns:
    ///     DAGOpNode: the new node containing the added operation.
    ///
    /// Raises:
    ///     DAGCircuitError: If replacement operation was incompatible with
    ///     location of target node.
    #[pyo3(name = "substitute_node", signature = (node, op, inplace=false, propagate_condition=None))]
    pub fn py_substitute_node(
        &mut self,
        py: Python,
        node: &Bound<PyAny>,
        op: &Bound<PyAny>,
        inplace: bool,
        propagate_condition: Option<bool>,
    ) -> PyResult<Py<PyAny>> {
        if propagate_condition.is_some() {
            imports::WARNINGS_WARN.get_bound(py).call1((
                intern!(
                    py,
                    concat!(
                        "The propagate_condition argument is deprecated as of Qiskit 2.0.0.",
                        "It has no effect anymore and will be removed in Qiskit 3.0.0.",
                    )
                ),
                py.get_type::<PyDeprecationWarning>(),
                2,
            ))?;
        }
        let mut node: PyRefMut<DAGOpNode> = match node.cast() {
            Ok(node) => node.borrow_mut(),
            Err(_) => return Err(DAGCircuitError::new_err("Only DAGOpNodes can be replaced.")),
        };
        let py = op.py();
        let node_index = node.as_ref().node.unwrap();
        self.substitute_node_with_py_op(node_index, op)?;
        if inplace {
            let new_weight = self.dag[node_index].unwrap_operation();
            let temp: OperationFromPython = op.extract()?;
            node.instruction.operation = temp.operation;
            node.instruction.params = new_weight.params_view().iter().cloned().collect();
            node.instruction.label.clone_from(&new_weight.label);
            #[cfg(feature = "cache_pygates")]
            {
                node.instruction.py_op = new_weight.py_op.clone();
            }
            node.into_py_any(py)
        } else {
            self.get_node(py, node_index)
        }
    }

    /// Decompose the circuit into sets of qubits with no gates connecting them.
    ///
    /// Args:
    ///     remove_idle_qubits (bool): Flag denoting whether to remove idle qubits from
    ///         the separated circuits. If ``False``, each output circuit will contain the
    ///         same number of qubits as ``self``.
    ///
    /// Returns:
    ///     List[DAGCircuit]: The circuits resulting from separating ``self`` into sets
    ///         of disconnected qubits
    ///
    /// Each :class:`~.DAGCircuit` instance returned by this method will contain the same number of
    /// clbits as ``self``. The global phase information in ``self`` will not be maintained
    /// in the subcircuits returned by this method.
    #[pyo3(signature = (remove_idle_qubits=false, *, vars_mode=VarsMode::Alike))]
    fn separable_circuits(
        &self,
        py: Python,
        remove_idle_qubits: bool,
        vars_mode: VarsMode,
    ) -> PyResult<Py<PyList>> {
        let connected_components = rustworkx_core::connectivity::connected_components(&self.dag);
        let dags = PyList::empty(py);

        for comp_nodes in connected_components.iter() {
            let mut new_dag = self.copy_empty_like(vars_mode)?;
            new_dag.global_phase = Param::Float(0.);

            // A map from nodes in the this DAGCircuit to nodes in the new dag. Used for adding edges
            let mut node_map: HashMap<NodeIndex, NodeIndex> =
                HashMap::with_capacity(comp_nodes.len());

            // Adding the nodes to the new dag
            let mut non_classical = false;
            for node in comp_nodes {
                match self.dag.node_weight(*node) {
                    Some(w) => match w {
                        NodeType::ClbitIn(b) => {
                            let clbit_in = new_dag.clbit_io_map[b.index()][0];
                            node_map.insert(*node, clbit_in);
                        }
                        NodeType::ClbitOut(b) => {
                            let clbit_out = new_dag.clbit_io_map[b.index()][1];
                            node_map.insert(*node, clbit_out);
                        }
                        NodeType::QubitIn(q) => {
                            let qbit_in = new_dag.qubit_io_map[q.index()][0];
                            node_map.insert(*node, qbit_in);
                            non_classical = true;
                        }
                        NodeType::QubitOut(q) => {
                            let qbit_out = new_dag.qubit_io_map[q.index()][1];
                            node_map.insert(*node, qbit_out);
                            non_classical = true;
                        }
                        NodeType::VarIn(v) => {
                            let var_in = new_dag.var_io_map[v.index()][0];
                            node_map.insert(*node, var_in);
                        }
                        NodeType::VarOut(v) => {
                            let var_out = new_dag.var_io_map[v.index()][1];
                            node_map.insert(*node, var_out);
                        }
                        NodeType::Operation(pi) => {
                            let new_node = new_dag.dag.add_node(NodeType::Operation(pi.clone()));
                            new_dag.increment_op(pi.op.name());
                            node_map.insert(*node, new_node);
                            non_classical = true;
                        }
                    },
                    None => panic!("DAG node without payload!"),
                }
            }
            if !non_classical {
                continue;
            }
            let node_filter = |node: NodeIndex| -> bool { node_map.contains_key(&node) };

            let filtered = NodeFiltered(&self.dag, node_filter);

            // Remove the edges added by copy_empty_like (as idle wires) to avoid duplication
            new_dag.dag.clear_edges();
            for edge in filtered.edge_references() {
                let new_source = node_map[&edge.source()];
                let new_target = node_map[&edge.target()];
                new_dag.dag.add_edge(new_source, new_target, *edge.weight());
            }
            // Add back any edges for idle wires
            for (qubit, [in_node, out_node]) in new_dag
                .qubit_io_map
                .iter()
                .enumerate()
                .map(|(idx, indices)| (Qubit::new(idx), indices))
            {
                if new_dag.dag.edges(*in_node).next().is_none() {
                    new_dag
                        .dag
                        .add_edge(*in_node, *out_node, Wire::Qubit(qubit));
                }
            }
            for (clbit, [in_node, out_node]) in new_dag
                .clbit_io_map
                .iter()
                .enumerate()
                .map(|(idx, indices)| (Clbit::new(idx), indices))
            {
                if new_dag.dag.edges(*in_node).next().is_none() {
                    new_dag
                        .dag
                        .add_edge(*in_node, *out_node, Wire::Clbit(clbit));
                }
            }
            for (var_index, &[in_node, out_node]) in new_dag.var_io_map.iter().enumerate() {
                if new_dag.dag.edges(in_node).next().is_none() {
                    new_dag
                        .dag
                        .add_edge(in_node, out_node, Wire::Var(Var::new(var_index)));
                }
            }
            if remove_idle_qubits {
                let idle_wires: Vec<Bound<PyAny>> = new_dag
                    .idle_wires(py, None)?
                    .into_bound(py)
                    .map(|q| q.unwrap())
                    .filter(|e| e.cast::<PyQubit>().is_ok())
                    .collect();

                let qubits = PyTuple::new(py, idle_wires)?;
                let bit_iter = match self
                    .qubits
                    .map_objects(qubits.iter().map(|x| x.extract().unwrap()))
                {
                    Ok(bit_iter) => bit_iter,
                    Err(_) => {
                        return Err(DAGCircuitError::new_err(format!(
                            "qubits not in circuit: {qubits:?}"
                        )));
                    }
                };
                new_dag.remove_qubits(bit_iter)?; // TODO: this does not really work, some issue with remove_qubits itself
            }

            dags.append(pyo3::Py::new(py, new_dag)?)?;
        }

        Ok(dags.unbind())
    }

    /// Swap connected nodes e.g. due to commutation.
    ///
    /// Args:
    ///     node1 (OpNode): predecessor node
    ///     node2 (OpNode): successor node
    ///
    /// Raises:
    ///     DAGCircuitError: if either node is not an OpNode or nodes are not connected
    fn swap_nodes(&mut self, node1: &DAGNode, node2: &DAGNode) -> PyResult<()> {
        let node1 = node1.node.unwrap();
        let node2 = node2.node.unwrap();

        // Check that both nodes correspond to operations
        if !matches!(self.dag.node_weight(node1).unwrap(), NodeType::Operation(_))
            || !matches!(self.dag.node_weight(node2).unwrap(), NodeType::Operation(_))
        {
            return Err(DAGCircuitError::new_err(
                "Nodes to swap are not both DAGOpNodes",
            ));
        }

        // Gather all wires connecting node1 and node2.
        // This functionality was extracted from rustworkx's 'get_edge_data'
        let wires: Vec<Wire> = self
            .dag
            .edges(node1)
            .filter(|edge| edge.target() == node2)
            .map(|edge| *edge.weight())
            .collect();

        if wires.is_empty() {
            return Err(DAGCircuitError::new_err(
                "Attempt to swap unconnected nodes",
            ));
        };

        // Closure that finds the first parent/child node connected to a reference node by given wire
        // and returns relevant edge information depending on the specified direction:
        //  - Incoming -> parent -> outputs (parent_edge_id, parent_source_node_id)
        //  - Outgoing -> child -> outputs (child_edge_id, child_target_node_id)
        // This functionality was inspired in rustworkx's 'find_predecessors_by_edge' and 'find_successors_by_edge'.
        let directed_edge_for_wire = |node: NodeIndex, direction: Direction, wire: Wire| {
            for edge in self.dag.edges_directed(node, direction) {
                if wire == *edge.weight() {
                    match direction {
                        Incoming => return Some((edge.id(), edge.source())),
                        Outgoing => return Some((edge.id(), edge.target())),
                    }
                }
            }
            None
        };

        // Vector that contains a tuple of (wire, edge_info, parent_info, child_info) per wire in wires
        let relevant_edges = wires
            .iter()
            .rev()
            .map(|&wire| {
                (
                    wire,
                    directed_edge_for_wire(node1, Outgoing, wire).unwrap(),
                    directed_edge_for_wire(node1, Incoming, wire).unwrap(),
                    directed_edge_for_wire(node2, Outgoing, wire).unwrap(),
                )
            })
            .collect::<Vec<_>>();

        // Iterate over relevant edges and modify self.dag
        for (wire, (node1_to_node2, _), (parent_to_node1, parent), (node2_to_child, child)) in
            relevant_edges
        {
            self.dag.remove_edge(parent_to_node1);
            self.dag.add_edge(parent, node2, wire);
            self.dag.remove_edge(node1_to_node2);
            self.dag.add_edge(node2, node1, wire);
            self.dag.remove_edge(node2_to_child);
            self.dag.add_edge(node1, child, wire);
        }
        Ok(())
    }

    /// Get the node in the dag.
    ///
    /// Args:
    ///     node_id(int): Node identifier.
    ///
    /// Returns:
    ///     node: the node.
    fn node(&self, py: Python, node_id: isize) -> PyResult<Py<PyAny>> {
        self.get_node(py, NodeIndex::new(node_id as usize))
    }

    /// Iterator for node values.
    ///
    /// Yield:
    ///     node: the node.
    fn nodes(&self, py: Python) -> PyResult<Py<PyIterator>> {
        let result: PyResult<Vec<_>> = self
            .dag
            .node_references()
            .map(|(node, weight)| self.unpack_into(py, node, weight))
            .collect();
        let tup = PyTuple::new(py, result?)?;
        Ok(tup.into_any().try_iter().unwrap().unbind())
    }

    /// Iterator for edge values with source and destination node.
    ///
    /// This works by returning the outgoing edges from the specified nodes. If
    /// no nodes are specified all edges from the graph are returned.
    ///
    /// Args:
    ///     nodes(DAGOpNode, DAGInNode, or DAGOutNode|list(DAGOpNode, DAGInNode, or DAGOutNode):
    ///         Either a list of nodes or a single input node. If none is specified,
    ///         all edges are returned from the graph.
    ///
    /// Yield:
    ///     edge: the edge as a tuple with the format
    ///         (source node, destination node, edge wire)
    #[pyo3(signature=(nodes=None))]
    fn edges(&self, py: Python, nodes: Option<Bound<PyAny>>) -> PyResult<Py<PyIterator>> {
        let get_node_index = |obj: &Bound<PyAny>| -> PyResult<NodeIndex> {
            Ok(obj.cast::<DAGNode>()?.borrow().node.unwrap())
        };

        let actual_nodes: Vec<_> = match nodes {
            None => self.dag.node_indices().collect(),
            Some(nodes) => {
                let mut out = Vec::new();
                if let Ok(node) = get_node_index(&nodes) {
                    out.push(node);
                } else {
                    for node in nodes.try_iter()? {
                        out.push(get_node_index(&node?)?);
                    }
                }
                out
            }
        };

        let mut edges = Vec::new();
        for node in actual_nodes {
            for edge in self.dag.edges_directed(node, Outgoing) {
                edges.push((
                    self.get_node(py, edge.source())?,
                    self.get_node(py, edge.target())?,
                    match edge.weight() {
                        Wire::Qubit(qubit) => {
                            self.qubits.get(*qubit).unwrap().into_bound_py_any(py)?
                        }
                        Wire::Clbit(clbit) => {
                            self.clbits.get(*clbit).unwrap().into_bound_py_any(py)?
                        }
                        Wire::Var(var) => self
                            .vars_stretches
                            .vars()
                            .get(*var)
                            .unwrap()
                            .clone()
                            .into_bound_py_any(py)?,
                    },
                ))
            }
        }

        Ok(PyTuple::new(py, edges)?
            .into_any()
            .try_iter()
            .unwrap()
            .unbind())
    }

    /// Get the list of "op" nodes in the dag.
    ///
    /// Args:
    ///     op (Type): :class:`qiskit.circuit.Operation` subclass op nodes to
    ///         return. If None, return all op nodes.
    ///     include_directives (bool): include `barrier`, `snapshot` etc.
    ///
    /// Returns:
    ///     list[DAGOpNode]: the list of dag nodes containing the given op.
    #[pyo3(name= "op_nodes", signature=(op=None, include_directives=true))]
    fn py_op_nodes(
        &self,
        py: Python,
        op: Option<&Bound<PyType>>,
        include_directives: bool,
    ) -> PyResult<Vec<Py<PyAny>>> {
        let mut nodes = Vec::new();
        let filter_is_nonstandard = if let Some(op) = op {
            op.getattr(intern!(py, "_standard_gate")).ok().is_none()
        } else {
            true
        };
        for (node, weight) in self.dag.node_references() {
            if let NodeType::Operation(packed) = &weight {
                if !include_directives && packed.op.directive() {
                    continue;
                }
                if let Some(op_type) = op {
                    // This middle catch is to avoid Python-space operation creation for most uses of
                    // `op`; we're usually just looking for control-flow ops, and standard gates
                    // aren't control-flow ops.
                    if !(filter_is_nonstandard && packed.op.try_standard_gate().is_some())
                        && packed.op.py_op_is_instance(op_type)?
                    {
                        nodes.push(self.unpack_into(py, node, weight)?);
                    }
                } else {
                    nodes.push(self.unpack_into(py, node, weight)?);
                }
            }
        }
        Ok(nodes)
    }

    /// Get a list of "op" nodes in the dag that contain control flow instructions.
    ///
    /// Returns:
    ///     list[DAGOpNode]: The list of dag nodes containing control flow ops.
    fn control_flow_op_nodes(&self, py: Python) -> PyResult<Vec<Py<PyAny>>> {
        if !self.has_control_flow() {
            return Ok(vec![]);
        }
        self.dag
            .node_references()
            .filter_map(|(node_index, node_type)| match node_type {
                NodeType::Operation(node) => {
                    if node.op.control_flow() {
                        Some(self.unpack_into(py, node_index, node_type))
                    } else {
                        None
                    }
                }
                _ => None,
            })
            .collect()
    }

    /// Get the list of gate nodes in the dag.
    ///
    /// Returns:
    ///     list[DAGOpNode]: the list of DAGOpNodes that represent gates.
    fn gate_nodes(&self, py: Python) -> PyResult<Vec<Py<PyAny>>> {
        self.dag
            .node_references()
            .filter_map(|(node, weight)| match weight {
                NodeType::Operation(packed) => match packed.op.view() {
                    OperationRef::Gate(_) | OperationRef::StandardGate(_) => {
                        Some(self.unpack_into(py, node, weight))
                    }
                    _ => None,
                },
                _ => None,
            })
            .collect()
    }

    /// Get the set of "op" nodes with the given name.
    #[pyo3(signature = (*names))]
    fn named_nodes(&self, py: Python<'_>, names: &Bound<PyTuple>) -> PyResult<Vec<Py<PyAny>>> {
        let mut names_set: HashSet<String> = HashSet::with_capacity(names.len());
        for name_obj in names.iter() {
            names_set.insert(name_obj.extract::<String>()?);
        }
        let mut result: Vec<Py<PyAny>> = Vec::new();
        for (id, weight) in self.dag.node_references() {
            if let NodeType::Operation(packed) = weight {
                if names_set.contains(packed.op.name()) {
                    result.push(self.unpack_into(py, id, weight)?);
                }
            }
        }
        Ok(result)
    }

    /// Get list of 2 qubit operations. Ignore directives like snapshot and barrier.
    #[pyo3(name = "two_qubit_ops")]
    pub fn py_two_qubit_ops(&self, py: Python) -> PyResult<Vec<Py<PyAny>>> {
        self.two_qubit_ops()
            .map(|(index, _)| self.unpack_into(py, index, &self.dag[index]))
            .collect()
    }

    /// Get list of 3+ qubit operations. Ignore directives like snapshot and barrier.
    fn multi_qubit_ops(&self, py: Python) -> PyResult<Vec<Py<PyAny>>> {
        let mut nodes = Vec::new();
        for (node, weight) in self.dag.node_references() {
            if let NodeType::Operation(packed) = weight {
                if packed.op.directive() {
                    continue;
                }

                let qargs = self.qargs_interner.get(packed.qubits);
                if qargs.len() >= 3 {
                    nodes.push(self.unpack_into(py, node, weight)?);
                }
            }
        }
        Ok(nodes)
    }

    /// Returns the longest path in the dag as a list of DAGOpNodes, DAGInNodes, and DAGOutNodes.
    fn longest_path(&self, py: Python) -> PyResult<Vec<Py<PyAny>>> {
        let weight_fn = |_| -> Result<usize, Infallible> { Ok(1) };
        match rustworkx_core::dag_algo::longest_path(&self.dag, weight_fn).unwrap() {
            Some(res) => res.0,
            None => return Err(DAGCircuitError::new_err("not a DAG")),
        }
        .into_iter()
        .map(|node_index| self.get_node(py, node_index))
        .collect()
    }

    /// Returns iterator of the successors of a node as :class:`.DAGOpNode`\ s and
    /// :class:`.DAGOutNode`\ s.
    fn successors(&self, py: Python, node: &DAGNode) -> PyResult<Py<PyIterator>> {
        let successors: PyResult<Vec<_>> = self
            .dag
            .neighbors_directed(node.node.unwrap(), Outgoing)
            .unique()
            .map(|i| self.get_node(py, i))
            .collect();
        Ok(PyTuple::new(py, successors?)?
            .into_any()
            .try_iter()
            .unwrap()
            .unbind())
    }

    /// Returns iterator of the predecessors of a node as :class:`.DAGOpNode`\ s and
    /// :class:`.DAGInNode`\ s.
    fn predecessors(&self, py: Python, node: &DAGNode) -> PyResult<Py<PyIterator>> {
        let predecessors: PyResult<Vec<_>> = self
            .dag
            .neighbors_directed(node.node.unwrap(), Incoming)
            .unique()
            .map(|i| self.get_node(py, i))
            .collect();
        Ok(PyTuple::new(py, predecessors?)?
            .into_any()
            .try_iter()
            .unwrap()
            .unbind())
    }

    /// Returns iterator of "op" successors of a node in the dag.
    fn op_successors(&self, py: Python, node: &DAGNode) -> PyResult<Py<PyIterator>> {
        let predecessors: PyResult<Vec<_>> = self
            .dag
            .neighbors_directed(node.node.unwrap(), Outgoing)
            .unique()
            .filter_map(|i| match self.dag[i] {
                NodeType::Operation(_) => Some(self.get_node(py, i)),
                _ => None,
            })
            .collect();
        Ok(PyTuple::new(py, predecessors?)?
            .into_any()
            .try_iter()
            .unwrap()
            .unbind())
    }

    /// Returns the iterator of "op" predecessors of a node in the dag.
    fn op_predecessors(&self, py: Python, node: &DAGNode) -> PyResult<Py<PyIterator>> {
        let predecessors: PyResult<Vec<_>> = self
            .dag
            .neighbors_directed(node.node.unwrap(), Incoming)
            .unique()
            .filter_map(|i| match self.dag[i] {
                NodeType::Operation(_) => Some(self.get_node(py, i)),
                _ => None,
            })
            .collect();
        Ok(PyTuple::new(py, predecessors?)?
            .into_any()
            .try_iter()
            .unwrap()
            .unbind())
    }

    /// Checks if a second node is in the successors of node.
    fn is_successor(&self, node: &DAGNode, node_succ: &DAGNode) -> bool {
        self.dag
            .find_edge(node.node.unwrap(), node_succ.node.unwrap())
            .is_some()
    }

    /// Checks if a second node is in the predecessors of node.
    fn is_predecessor(&self, node: &DAGNode, node_pred: &DAGNode) -> bool {
        self.dag
            .find_edge(node_pred.node.unwrap(), node.node.unwrap())
            .is_some()
    }

    /// Returns iterator of the predecessors of a node that are
    /// connected by a quantum edge as DAGOpNodes and DAGInNodes.
    #[pyo3(name = "quantum_predecessors")]
    fn py_quantum_predecessors(&self, py: Python, node: &DAGNode) -> PyResult<Py<PyIterator>> {
        let predecessors: PyResult<Vec<_>> = self
            .quantum_predecessors(node.node.unwrap())
            .map(|i| self.get_node(py, i))
            .collect();
        Ok(PyTuple::new(py, predecessors?)?
            .into_any()
            .try_iter()
            .unwrap()
            .unbind())
    }

    /// Returns iterator of the successors of a node that are
    /// connected by a quantum edge as DAGOpNodes and DAGOutNodes.
    #[pyo3(name = "quantum_successors")]
    fn py_quantum_successors(&self, py: Python, node: &DAGNode) -> PyResult<Py<PyIterator>> {
        let successors: PyResult<Vec<_>> = self
            .quantum_successors(node.node.unwrap())
            .map(|i| self.get_node(py, i))
            .collect();
        Ok(PyTuple::new(py, successors?)?
            .into_any()
            .try_iter()
            .unwrap()
            .unbind())
    }

    /// Returns iterator of the predecessors of a node that are
    /// connected by a classical edge as DAGOpNodes and DAGInNodes.
    fn classical_predecessors(&self, py: Python, node: &DAGNode) -> PyResult<Py<PyIterator>> {
        let edges = self.dag.edges_directed(node.node.unwrap(), Incoming);
        let filtered = edges.filter_map(|e| match e.weight() {
            Wire::Qubit(_) => None,
            _ => Some(e.source()),
        });
        let predecessors: PyResult<Vec<_>> =
            filtered.unique().map(|i| self.get_node(py, i)).collect();
        Ok(PyTuple::new(py, predecessors?)?
            .into_any()
            .try_iter()
            .unwrap()
            .unbind())
    }

    /// Returns set of the ancestors of a node as :class:`.DAGOpNode`\ s and :class:`.DAGInNode`\ s.
    ///
    /// The ancestors are the set of all nodes that can reach the target node. Whereas the
    /// :meth:`.DAGCircuit.predecessors` only contains the immediate predecessors, the ancestors
    /// recursively contain the predecessors of each predecessor.
    #[pyo3(name = "ancestors")]
    fn py_ancestors(&self, py: Python, node: &DAGNode) -> PyResult<Py<PySet>> {
        let ancestors: PyResult<Vec<Py<PyAny>>> = self
            .ancestors(node.node.unwrap())
            .map(|node| self.get_node(py, node))
            .collect();
        Ok(PySet::new(py, &ancestors?)?.unbind())
    }

    /// Returns set of the descendants of a node as :class:`.DAGOpNode`\ s and :class:`.DAGOutNode`\ s.
    ///
    /// The descendants are the set of all nodes that can be reached from the target node. In
    /// comparison, :meth:`.DAGCircuit.successors` is an iterator over the immediate successors,
    /// whereas this method contains all the successors' succesors.
    #[pyo3(name = "descendants")]
    fn py_descendants(&self, py: Python, node: &DAGNode) -> PyResult<Py<PySet>> {
        let descendants: PyResult<Vec<Py<PyAny>>> = self
            .descendants(node.node.unwrap())
            .map(|node| self.get_node(py, node))
            .collect();
        Ok(PySet::new(py, &descendants?)?.unbind())
    }

    /// Returns an iterator of tuples of ``(DAGNode, [DAGNodes])`` where the ``DAGNode`` is the
    /// current node and ``[DAGNodes]`` is a list of the successors in BFS order.
    #[pyo3(name = "bfs_successors")]
    fn py_bfs_successors(&self, py: Python, node: &DAGNode) -> PyResult<Py<PyIterator>> {
        type PyIteratorVec = Vec<(Py<PyAny>, Vec<Py<PyAny>>)>;

        let successor_index: PyResult<PyIteratorVec> = self
            .bfs_successors(node.node.unwrap())
            .map(|(node, nodes)| -> PyResult<(Py<PyAny>, Vec<Py<PyAny>>)> {
                Ok((
                    self.get_node(py, node)?,
                    nodes
                        .iter()
                        .map(|sub_node| self.get_node(py, *sub_node))
                        .collect::<PyResult<Vec<_>>>()?,
                ))
            })
            .collect();
        Ok(PyList::new(py, successor_index?)?
            .into_any()
            .try_iter()?
            .unbind())
    }

    /// Returns iterator of the successors of a node that are
    /// connected by a classical edge as DAGOpNodes and DAGOutNodes.
    fn classical_successors(&self, py: Python, node: &DAGNode) -> PyResult<Py<PyIterator>> {
        let edges = self.dag.edges_directed(node.node.unwrap(), Outgoing);
        let filtered = edges.filter_map(|e| match e.weight() {
            Wire::Qubit(_) => None,
            _ => Some(e.target()),
        });
        let predecessors: PyResult<Vec<_>> =
            filtered.unique().map(|i| self.get_node(py, i)).collect();
        Ok(PyTuple::new(py, predecessors?)?
            .into_any()
            .try_iter()
            .unwrap()
            .unbind())
    }

    /// Remove an operation node n.
    ///
    /// Add edges from predecessors to successors.
    #[pyo3(name = "remove_op_node")]
    fn py_remove_op_node(&mut self, node: &Bound<PyAny>) -> PyResult<()> {
        let node: PyRef<DAGOpNode> = match node.cast::<DAGOpNode>() {
            Ok(node) => node.borrow(),
            Err(_) => return Err(DAGCircuitError::new_err("Node not an DAGOpNode")),
        };
        let index = node.as_ref().node.unwrap();
        if self.dag.node_weight(index).is_none() {
            return Err(DAGCircuitError::new_err("Node not in DAG"));
        }
        self.remove_op_node(index);
        Ok(())
    }

    /// Remove all of the ancestor operation nodes of node.
    fn remove_ancestors_of(&mut self, node: &DAGNode) {
        let ancestors: Vec<_> = core_ancestors(&self.dag, node.node.unwrap())
            .filter(|next| {
                next != &node.node.unwrap()
                    && matches!(self.dag.node_weight(*next), Some(NodeType::Operation(_)))
            })
            .collect();
        for a in ancestors {
            self.dag.remove_node(a);
        }
    }

    /// Remove all of the descendant operation nodes of node.
    fn remove_descendants_of(&mut self, node: &DAGNode) {
        let descendants: Vec<_> = core_descendants(&self.dag, node.node.unwrap())
            .filter(|next| {
                next != &node.node.unwrap()
                    && matches!(self.dag.node_weight(*next), Some(NodeType::Operation(_)))
            })
            .collect();
        for d in descendants {
            self.dag.remove_node(d);
        }
    }

    /// Remove all of the non-ancestors operation nodes of node.
    fn remove_nonancestors_of(&mut self, node: &DAGNode) {
        let ancestors: HashSet<_> = core_ancestors(&self.dag, node.node.unwrap())
            .filter(|next| {
                next != &node.node.unwrap()
                    && matches!(self.dag.node_weight(*next), Some(NodeType::Operation(_)))
            })
            .collect();
        let non_ancestors: Vec<_> = self
            .dag
            .node_indices()
            .filter(|node_id| !ancestors.contains(node_id))
            .collect();
        for na in non_ancestors {
            self.dag.remove_node(na);
        }
    }

    /// Remove all of the non-descendants operation nodes of node.
    fn remove_nondescendants_of(&mut self, node: &DAGNode) {
        let descendants: HashSet<_> = core_descendants(&self.dag, node.node.unwrap())
            .filter(|next| {
                next != &node.node.unwrap()
                    && matches!(self.dag.node_weight(*next), Some(NodeType::Operation(_)))
            })
            .collect();
        let non_descendants: Vec<_> = self
            .dag
            .node_indices()
            .filter(|node_id| !descendants.contains(node_id))
            .collect();
        for nd in non_descendants {
            self.dag.remove_node(nd);
        }
    }

    /// Return a list of op nodes in the first layer of this dag.
    #[pyo3(name = "front_layer")]
    fn py_front_layer(&self, py: Python) -> PyResult<Py<PyList>> {
        let native_front_layer = self.front_layer();
        let front_layer_list = PyList::empty(py);
        for node in native_front_layer {
            front_layer_list.append(self.get_node(py, node)?)?;
        }
        Ok(front_layer_list.into())
    }

    /// Yield a shallow view on a layer of this DAGCircuit for all d layers of this circuit.
    ///
    /// A layer is a circuit whose gates act on disjoint qubits, i.e.,
    /// a layer has depth 1. The total number of layers equals the
    /// circuit depth d. The layers are indexed from 0 to d-1 with the
    /// earliest layer at index 0. The layers are constructed using a
    /// greedy algorithm. Each returned layer is a dict containing
    /// {"graph": circuit graph, "partition": list of qubit lists}.
    ///
    /// The returned layer contains new (but semantically equivalent) DAGOpNodes, DAGInNodes,
    /// and DAGOutNodes. These are not the same as nodes of the original dag, but are equivalent
    /// via DAGNode.semantic_eq(node1, node2).
    ///
    /// TODO: Gates that use the same cbits will end up in different
    /// layers as this is currently implemented. This may not be
    /// the desired behavior.
    #[pyo3(signature = (*, vars_mode=VarsMode::Captures))]
    fn layers(&self, py: Python, vars_mode: VarsMode) -> PyResult<Py<PyIterator>> {
        let layer_list = PyList::empty(py);
        let mut graph_layers = self.multigraph_layers();
        if graph_layers.next().is_none() {
            return Ok(PyIterator::from_object(&layer_list)?.into());
        }

        for graph_layer in graph_layers {
            let layer_dict = PyDict::new(py);
            // Sort to make sure they are in the order they were added to the original DAG
            // It has to be done by node_id as graph_layer is just a list of nodes
            // with no implied topology
            // Drawing tools rely on _node_id to infer order of node creation
            // so we need this to be preserved by layers()
            // Get the op nodes from the layer, removing any input and output nodes.
            let mut op_nodes: Vec<(&PackedInstruction, &NodeIndex)> = graph_layer
                .iter()
                .filter_map(|node| self.dag.node_weight(*node).map(|dag_node| (dag_node, node)))
                .filter_map(|(node, index)| match node {
                    NodeType::Operation(oper) => Some((oper, index)),
                    _ => None,
                })
                .collect();
            op_nodes.sort_by_key(|(_, node_index)| **node_index);

            if op_nodes.is_empty() {
                return Ok(PyIterator::from_object(&layer_list)?.into());
            }

            let mut new_layer = self.copy_empty_like(vars_mode)?;

            new_layer.extend(op_nodes.iter().map(|(inst, _)| (*inst).clone()))?;

            let support_iter = new_layer.op_nodes(false).map(|(_, instruction)| {
                PyTuple::new(
                    py,
                    new_layer
                        .qubits
                        .map_indices(new_layer.qargs_interner.get(instruction.qubits)),
                )
                .unwrap()
            });
            let support_list = PyList::empty(py);
            for support_qarg in support_iter {
                support_list.append(support_qarg)?;
            }
            layer_dict.set_item("graph", new_layer)?;
            layer_dict.set_item("partition", support_list)?;
            layer_list.append(layer_dict)?;
        }
        Ok(layer_list.into_any().try_iter()?.into())
    }

    /// Yield a layer for all gates of this circuit.
    ///
    /// A serial layer is a circuit with one gate. The layers have the
    /// same structure as in layers().
    #[pyo3(signature = (*, vars_mode=VarsMode::Captures))]
    fn serial_layers(&self, py: Python, vars_mode: VarsMode) -> PyResult<Py<PyIterator>> {
        let layer_list = PyList::empty(py);
        for next_node in self.topological_op_nodes()? {
            let retrieved_node: &PackedInstruction = match self.dag.node_weight(next_node) {
                Some(NodeType::Operation(node)) => node,
                _ => unreachable!("A non-operation node was obtained from topological_op_nodes."),
            };
            let mut new_layer = self.copy_empty_like(vars_mode)?;

            // Save the support of the operation we add to the layer
            let support_list = PyList::empty(py);
            let qubits = PyTuple::new(
                py,
                self.qargs_interner
                    .get(retrieved_node.qubits)
                    .iter()
                    .map(|qubit| self.qubits.get(*qubit)),
            )?
            .unbind();
            new_layer.push_back(retrieved_node.clone())?;

            if !retrieved_node.op.directive() {
                support_list.append(qubits)?;
            }

            let layer_dict = [
                ("graph", new_layer.into_py_any(py)?),
                ("partition", support_list.into_any().unbind()),
            ]
            .into_py_dict(py)?;
            layer_list.append(layer_dict)?;
        }

        Ok(layer_list.into_any().try_iter()?.into())
    }

    /// Yield layers of the multigraph.
    #[pyo3(name = "multigraph_layers")]
    fn py_multigraph_layers(&self, py: Python) -> PyResult<Py<PyIterator>> {
        let graph_layers = self.multigraph_layers().map(|layer| -> Vec<Py<PyAny>> {
            layer
                .into_iter()
                .filter_map(|index| self.get_node(py, index).ok())
                .collect()
        });
        let list: Bound<PyList> = PyList::new(py, graph_layers.collect::<Vec<Vec<Py<PyAny>>>>())?;
        Ok(PyIterator::from_object(&list)?.unbind())
    }

    /// Return a set of non-conditional runs of "op" nodes with the given names.
    ///
    /// For example, "... h q[0]; cx q[0],q[1]; cx q[0],q[1]; h q[1]; .."
    /// would produce the tuple of cx nodes as an element of the set returned
    /// from a call to collect_runs(["cx"]). If instead the cx nodes were
    /// "cx q[0],q[1]; cx q[1],q[0];", the method would still return the
    /// pair in a tuple. The namelist can contain names that are not
    /// in the circuit's basis.
    ///
    /// Nodes must have only one successor to continue the run.
    #[pyo3(name = "collect_runs")]
    fn py_collect_runs(&self, py: Python, namelist: &Bound<PyList>) -> PyResult<Py<PySet>> {
        let mut name_list_set = HashSet::with_capacity(namelist.len());
        for name in namelist.iter() {
            name_list_set.insert(name.extract::<String>()?);
        }

        let out_set = PySet::empty(py)?;

        for run in self.collect_runs(name_list_set) {
            let run_tuple = PyTuple::new(
                py,
                run.into_iter()
                    .map(|node_index| self.get_node(py, node_index).unwrap()),
            )?;
            out_set.add(run_tuple)?;
        }
        Ok(out_set.unbind())
    }

    /// Return a set of non-conditional runs of 1q "op" nodes.
    #[pyo3(name = "collect_1q_runs")]
    fn py_collect_1q_runs(&self, py: Python) -> PyResult<Py<PyList>> {
        match self.collect_1q_runs() {
            Some(runs) => {
                let runs_iter = runs.map(|node_indices| {
                    PyList::new(
                        py,
                        node_indices
                            .into_iter()
                            .map(|node_index| self.get_node(py, node_index).unwrap()),
                    )
                    .unwrap()
                    .unbind()
                });
                let out_list = PyList::empty(py);
                for run_list in runs_iter {
                    out_list.append(run_list)?;
                }
                Ok(out_list.unbind())
            }
            None => Err(PyRuntimeError::new_err(
                "Invalid DAGCircuit, cycle encountered",
            )),
        }
    }

    /// Return a set of non-conditional runs of 2q "op" nodes.
    #[pyo3(name = "collect_2q_runs")]
    fn py_collect_2q_runs(&self, py: Python) -> PyResult<Py<PyList>> {
        match self.collect_2q_runs() {
            Some(runs) => {
                let runs_iter = runs.into_iter().map(|node_indices| {
                    PyList::new(
                        py,
                        node_indices
                            .into_iter()
                            .map(|node_index| self.get_node(py, node_index).unwrap()),
                    )
                    .unwrap()
                    .unbind()
                });
                let out_list = PyList::empty(py);
                for run_list in runs_iter {
                    out_list.append(run_list)?;
                }
                Ok(out_list.unbind())
            }
            None => Err(PyRuntimeError::new_err(
                "Invalid DAGCircuit, cycle encountered",
            )),
        }
    }

    /// Iterator for nodes that affect a given wire.
    ///
    /// Args:
    ///     wire (Bit): the wire to be looked at.
    ///     only_ops (bool): True if only the ops nodes are wanted;
    ///                 otherwise, all nodes are returned.
    /// Yield:
    ///      Iterator: the successive nodes on the given wire
    ///
    /// Raises:
    ///     DAGCircuitError: if the given wire doesn't exist in the DAG
    #[pyo3(name = "nodes_on_wire", signature = (wire, only_ops=false))]
    fn py_nodes_on_wire(
        &self,
        py: Python,
        wire: &Bound<PyAny>,
        only_ops: bool,
    ) -> PyResult<Py<PyIterator>> {
        let wire = if wire.cast::<PyQubit>().is_ok() {
            let wire = wire.extract::<ShareableQubit>()?;
            self.qubits.find(&wire).map(Wire::Qubit)
        } else if wire.cast::<PyClbit>().is_ok() {
            let wire = wire.extract::<ShareableClbit>()?;
            self.clbits.find(&wire).map(Wire::Clbit)
        } else {
            let wire = wire.extract::<expr::Var>()?;
            self.vars_stretches.vars().find(&wire).map(Wire::Var)
        }
        .ok_or_else(|| {
            DAGCircuitError::new_err(format!(
                "The given wire {wire:?} is not present in the circuit"
            ))
        })?;

        let nodes = self
            .nodes_on_wire(wire, only_ops)
            .into_iter()
            .map(|n| self.get_node(py, n))
            .collect::<PyResult<Vec<_>>>()?;
        Ok(PyTuple::new(py, nodes)?.into_any().try_iter()?.unbind())
    }

    /// Count the occurrences of operation names.
    ///
    /// Args:
    ///     recurse: if ``True`` (default), then recurse into control-flow operations.  In all
    ///         cases, this counts only the number of times the operation appears in any possible
    ///         block; both branches of if-elses are counted, and for- and while-loop blocks are
    ///         only counted once.
    ///
    /// Returns:
    ///     Mapping[str, int]: a mapping of operation names to the number of times it appears.
    #[pyo3(name = "count_ops", signature = (*, recurse=true))]
    fn py_count_ops(&self, py: Python, recurse: bool) -> PyResult<Py<PyAny>> {
        self.count_ops(py, recurse)?.into_py_any(py)
    }

    /// Count the occurrences of operation names on the longest path.
    ///
    /// Returns a dictionary of counts keyed on the operation name.
    fn count_ops_longest_path(&self) -> PyResult<HashMap<&str, usize>> {
        if self.dag.node_count() == 0 {
            return Ok(HashMap::new());
        }
        let weight_fn = |_| -> Result<usize, Infallible> { Ok(1) };
        let longest_path =
            match rustworkx_core::dag_algo::longest_path(&self.dag, weight_fn).unwrap() {
                Some(res) => res.0,
                None => return Err(DAGCircuitError::new_err("not a DAG")),
            };
        // Allocate for worst case where all operations are unique
        let mut op_counts: HashMap<&str, usize> = HashMap::with_capacity(longest_path.len() - 2);
        for node_index in &longest_path[1..longest_path.len() - 1] {
            if let NodeType::Operation(ref packed) = self.dag[*node_index] {
                let name = packed.op.name();
                op_counts
                    .entry(name)
                    .and_modify(|count| *count += 1)
                    .or_insert(1);
            }
        }
        Ok(op_counts)
    }

    /// Returns causal cone of a qubit.
    ///
    /// A qubit's causal cone is the set of qubits that can influence the output of that
    /// qubit through interactions, whether through multi-qubit gates or operations. Knowing
    /// the causal cone of a qubit can be useful when debugging faulty circuits, as it can
    /// help identify which wire(s) may be causing the problem.
    ///
    /// This method does not consider any classical data dependency in the ``DAGCircuit``,
    /// classical bit wires are ignored for the purposes of building the causal cone.
    ///
    /// Args:
    ///     qubit (~qiskit.circuit.Qubit): The output qubit for which we want to find the causal cone.
    ///
    /// Returns:
    ///     Set[~qiskit.circuit.Qubit]: The set of qubits whose interactions affect ``qubit``.
    fn quantum_causal_cone(&self, py: Python, qubit: &Bound<PyAny>) -> PyResult<Py<PySet>> {
        // Retrieve the output node from the qubit
        let qubit_nat: ShareableQubit = qubit.extract()?;
        let output_qubit = self.qubits.find(&qubit_nat).ok_or_else(|| {
            DAGCircuitError::new_err(format!(
                "The given qubit {qubit:?} is not present in the circuit"
            ))
        })?;
        let output_node_index = self
            .qubit_io_map
            .get(output_qubit.index())
            .map(|x| x[1])
            .ok_or_else(|| {
                DAGCircuitError::new_err(format!(
                    "The given qubit {qubit:?} is not present in qubit_output_map"
                ))
            })?;

        let mut qubits_in_cone: HashSet<&Qubit> = HashSet::from([&output_qubit]);
        let mut queue: VecDeque<NodeIndex> = self.quantum_predecessors(output_node_index).collect();

        // The processed_non_directive_nodes stores the set of processed non-directive nodes.
        // This is an optimization to avoid considering the same non-directive node multiple
        // times when reached from different paths.
        // The directive nodes (such as barriers or measures) are trickier since when processing
        // them we only add their predecessors that intersect qubits_in_cone. Hence, directive
        // nodes have to be considered multiple times.
        let mut processed_non_directive_nodes: HashSet<NodeIndex> = HashSet::new();

        while !queue.is_empty() {
            let cur_index = queue.pop_front().unwrap();

            if let NodeType::Operation(packed) = self.dag.node_weight(cur_index).unwrap() {
                if !packed.op.directive() {
                    // If the operation is not a directive (in particular not a barrier nor a measure),
                    // we do not do anything if it was already processed. Otherwise, we add its qubits
                    // to qubits_in_cone, and append its predecessors to queue.
                    if processed_non_directive_nodes.contains(&cur_index) {
                        continue;
                    }
                    qubits_in_cone.extend(self.qargs_interner.get(packed.qubits));
                    processed_non_directive_nodes.insert(cur_index);

                    for pred_index in self.quantum_predecessors(cur_index) {
                        if let NodeType::Operation(_pred_packed) =
                            self.dag.node_weight(pred_index).unwrap()
                        {
                            queue.push_back(pred_index);
                        }
                    }
                } else {
                    // Directives (such as barriers and measures) may be defined over all the qubits,
                    // yet not all of these qubits should be considered in the causal cone. So we
                    // only add those predecessors that have qubits in common with qubits_in_cone.
                    for pred_index in self.quantum_predecessors(cur_index) {
                        if let NodeType::Operation(pred_packed) =
                            self.dag.node_weight(pred_index).unwrap()
                        {
                            if self
                                .qargs_interner
                                .get(pred_packed.qubits)
                                .iter()
                                .any(|x| qubits_in_cone.contains(x))
                            {
                                queue.push_back(pred_index);
                            }
                        }
                    }
                }
            }
        }

        let qubits_in_cone_vec: Vec<_> = qubits_in_cone.iter().map(|&&qubit| qubit).collect();
        let elements = self.qubits.map_indices(&qubits_in_cone_vec);
        Ok(PySet::new(py, elements)?.unbind())
    }

    /// Return a dictionary of circuit properties.
    fn properties(&self, py: Python) -> PyResult<HashMap<&str, Py<PyAny>>> {
        Ok(HashMap::from_iter([
            ("size", self.size(false)?.into_py_any(py)?),
            ("depth", self.depth(false)?.into_py_any(py)?),
            ("width", self.width().into_py_any(py)?),
            ("qubits", self.num_qubits().into_py_any(py)?),
            ("bits", self.num_clbits().into_py_any(py)?),
            ("factors", self.num_tensor_factors().into_py_any(py)?),
            ("operations", self.py_count_ops(py, true)?),
        ]))
    }

    /// Draws the dag circuit.
    ///
    /// This function needs `Graphviz <https://www.graphviz.org/>`_ to be
    /// installed. Graphviz is not a python package and can't be pip installed
    /// (the ``graphviz`` package on PyPI is a Python interface library for
    /// Graphviz and does not actually install Graphviz). You can refer to
    /// `the Graphviz documentation <https://www.graphviz.org/download/>`__ on
    /// how to install it.
    ///
    /// Args:
    ///     scale (float): scaling factor
    ///     filename (str): file path to save image to (format inferred from name)
    ///     style (str):
    ///         'plain': B&W graph;
    ///         'color' (default): color input/output/op nodes
    ///
    /// Returns:
    ///     Ipython.display.Image: if in Jupyter notebook and not saving to file,
    ///     otherwise None.
    #[pyo3(signature=(scale=0.7, filename=None, style="color"))]
    fn draw<'py>(
        slf: PyRef<'py, Self>,
        py: Python<'py>,
        scale: f64,
        filename: Option<&str>,
        style: &str,
    ) -> PyResult<Bound<'py, PyAny>> {
        let module = PyModule::import(py, "qiskit.visualization.dag_visualization")?;
        module.call_method1("dag_drawer", (slf, scale, filename, style))
    }

    #[pyo3(signature=(graph_attrs=None, node_attrs=None, edge_attrs=None))]
    fn _to_dot<'py>(
        &self,
        py: Python<'py>,
        graph_attrs: Option<BTreeMap<String, String>>,
        node_attrs: Option<Py<PyAny>>,
        edge_attrs: Option<Py<PyAny>>,
    ) -> PyResult<Bound<'py, PyString>> {
        let mut buffer = Vec::<u8>::new();
        build_dot(py, self, &mut buffer, graph_attrs, node_attrs, edge_attrs)?;
        Ok(PyString::new(py, std::str::from_utf8(&buffer)?))
    }

    /// Add an input variable to the circuit.
    ///
    /// Args:
    ///     var: the variable to add.
    #[pyo3(name = "add_input_var")]
    fn py_add_input_var(&mut self, var: expr::Var) -> PyResult<()> {
        self.add_var(var, VarType::Input)?;
        Ok(())
    }

    /// Add a captured variable to the circuit.
    ///
    /// Args:
    ///     var: the variable to add.
    #[pyo3(name = "add_captured_var")]
    fn py_add_captured_var(&mut self, var: expr::Var) -> PyResult<()> {
        self.add_var(var, VarType::Capture)?;
        Ok(())
    }

    /// Add a captured stretch to the circuit.
    ///
    /// Args:
    ///     stretch: the stretch to add.
    #[pyo3(name = "add_captured_stretch")]
    fn py_add_captured_stretch(&mut self, stretch: expr::Stretch) -> PyResult<()> {
        self.vars_stretches
            .add_stretch(stretch, StretchType::Capture)
            .map_or_else(|e| Err(DAGCircuitError::new_err(e)), |_| Ok(()))
    }

    /// Add a declared local variable to the circuit.
    ///
    /// Args:
    ///     var: the variable to add.
    #[pyo3(name = "add_declared_var")]
    fn py_add_declared_var(&mut self, var: expr::Var) -> PyResult<()> {
        self.add_var(var, VarType::Declare)?;
        Ok(())
    }

    /// Add a declared stretch to the circuit.
    ///
    /// Args:
    ///     stretch: the stretch to add.
    #[pyo3(name = "add_declared_stretch")]
    fn py_add_declared_stretch(&mut self, stretch: expr::Stretch) -> PyResult<()> {
        self.vars_stretches
            .add_stretch(stretch, StretchType::Declare)
            .map_or_else(|e| Err(DAGCircuitError::new_err(e)), |_| Ok(()))
    }

    /// Total number of classical variables tracked by the circuit.
    #[getter]
    fn num_vars(&self) -> usize {
        self.num_input_vars() + self.num_captured_vars() + self.num_declared_vars()
    }

    /// Number of input classical variables tracked by the circuit.
    #[getter]
    fn num_input_vars(&self) -> usize {
        self.vars_stretches.num_vars(VarType::Input)
    }

    /// Number of captured classical variables tracked by the circuit.
    #[getter]
    fn num_captured_vars(&self) -> usize {
        self.vars_stretches.num_vars(VarType::Capture)
    }

    /// Number of declared local classical variables tracked by the circuit.
    #[getter]
    fn num_declared_vars(&self) -> usize {
        self.vars_stretches.num_vars(VarType::Declare)
    }

    /// Total number of stretches tracked by the circuit.
    #[getter]
    pub fn num_stretches(&self) -> usize {
        self.num_captured_stretches() + self.num_declared_stretches()
    }

    /// Number of captured stretches tracked by the circuit.
    #[getter]
    fn num_captured_stretches(&self) -> usize {
        self.vars_stretches.num_stretches(StretchType::Capture)
    }

    /// Number of declared local stretches tracked by the circuit.
    #[getter]
    fn num_declared_stretches(&self) -> usize {
        self.vars_stretches.num_stretches(StretchType::Declare)
    }

    /// Is this realtime variable in the DAG?
    ///
    /// Args:
    ///     var: the variable or name to check.
    #[pyo3(name = "has_var")]
    fn py_has_var(&self, var: &Bound<PyAny>) -> PyResult<bool> {
        if let Ok(name) = var.extract::<String>() {
            Ok(self.vars_stretches.has_var(&name))
        } else {
            let var = var.extract::<expr::Var>()?;
            Ok(self.vars_stretches.vars().contains(&var))
        }
    }

    /// Is this stretch in the DAG?
    ///
    /// Args:
    ///     var: the stretch or name to check.
    #[pyo3(name = "has_stretch")]
    fn py_has_stretch(&self, stretch: &Bound<PyAny>) -> PyResult<bool> {
        if let Ok(name) = stretch.extract::<String>() {
            Ok(self.vars_stretches.has_stretch(&name))
        } else {
            let stretch = stretch.extract::<expr::Stretch>()?;
            Ok(self.vars_stretches.stretches().contains(&stretch))
        }
    }

    /// Is this identifier in the DAG?
    ///
    /// Args:
    ///     var: the identifier or name to check.
    #[pyo3(name = "has_identifier")]
    fn py_has_identifier(&self, var: &Bound<PyAny>) -> PyResult<bool> {
        if let Ok(name) = var.extract::<String>() {
            Ok(self.vars_stretches.has_identifier(&name))
        } else if let Ok(var) = var.extract::<expr::Var>() {
            if let expr::Var::Standalone { .. } = var {
                return Ok(false);
            };
            Ok(self.vars_stretches.vars().contains(&var))
        } else if let Ok(stretch) = var.extract::<expr::Stretch>() {
            Ok(self.vars_stretches.stretches().contains(&stretch))
        } else {
            Err(PyValueError::new_err(
                "identifier must be a name or expression kind Var or Stretch",
            ))
        }
    }

    /// Iterable over the input classical variables tracked by the circuit.
    fn iter_input_vars(&self, py: Python) -> PyResult<Py<PyIterator>> {
        let result = PySet::new(
            py,
            self.input_vars()
                .map(|v| v.clone().into_py_any(py).unwrap()),
        )?;
        Ok(result.into_any().try_iter()?.unbind())
    }

    /// Iterable over the captured classical variables tracked by the circuit.
    fn iter_captured_vars(&self, py: Python) -> PyResult<Py<PyIterator>> {
        let result = PySet::new(
            py,
            self.captured_vars()
                .map(|v| v.clone().into_py_any(py).unwrap()),
        )?;
        Ok(result.into_any().try_iter()?.unbind())
    }

    /// Iterable over the captured stretches tracked by the circuit.
    fn iter_captured_stretches(&self, py: Python) -> PyResult<Py<PyIterator>> {
        let result = PySet::new(
            py,
            self.captured_stretches()
                .map(|v| v.clone().into_py_any(py).unwrap()),
        )?;
        Ok(result.into_any().try_iter()?.unbind())
    }

    /// Iterable over all captured identifiers tracked by the circuit.
    fn iter_captures(&self, py: Python) -> PyResult<Py<PyIterator>> {
        let out_set = PySet::empty(py)?;
        for var in self.captured_vars() {
            out_set.add(var.clone())?;
        }
        for stretch in self.captured_stretches() {
            out_set.add(stretch.clone())?;
        }
        Ok(out_set.into_any().try_iter()?.unbind())
    }

    /// Iterable over the declared classical variables tracked by the circuit.
    fn iter_declared_vars(&self, py: Python) -> PyResult<Py<PyIterator>> {
        let result = PySet::new(
            py,
            self.declared_vars()
                .map(|v| v.clone().into_py_any(py).unwrap()),
        )?;
        Ok(result.into_any().try_iter()?.unbind())
    }

    /// Iterable over the declared stretches tracked by the circuit.
    fn iter_declared_stretches(&self, py: Python) -> PyResult<Py<PyIterator>> {
        let result = PyList::new(
            py,
            self.declared_stretches()
                .map(|v| v.clone().into_py_any(py).unwrap()),
        )?;
        Ok(result.into_any().try_iter()?.unbind())
    }

    /// Iterable over all the classical variables tracked by the circuit.
    fn iter_vars(&self, py: Python) -> PyResult<Py<PyIterator>> {
        let out_set = PySet::empty(py)?;
        for var in self.vars_stretches.vars().objects() {
            out_set.add(var.clone())?;
        }
        Ok(out_set.into_any().try_iter()?.unbind())
    }

    /// Iterable over all the stretches tracked by the circuit.
    fn iter_stretches(&self, py: Python) -> PyResult<Py<PyIterator>> {
        let out_set = PySet::empty(py)?;
        for stretch in self.vars_stretches.stretches().objects() {
            out_set.add(stretch.clone())?;
        }
        Ok(out_set.into_any().try_iter()?.unbind())
    }

    fn _has_edge(&self, source: usize, target: usize) -> bool {
        self.dag
            .contains_edge(NodeIndex::new(source), NodeIndex::new(target))
    }

    fn _is_dag(&self) -> bool {
        rustworkx_core::petgraph::algo::toposort(&self.dag, None).is_ok()
    }

    fn _in_edges(&self, py: Python, node_index: usize) -> Vec<Py<PyTuple>> {
        self.dag
            .edges_directed(NodeIndex::new(node_index), Incoming)
            .map(|wire| {
                (
                    wire.source().index(),
                    wire.target().index(),
                    match wire.weight() {
                        Wire::Qubit(qubit) => {
                            self.qubits.get(*qubit).into_bound_py_any(py).unwrap()
                        }
                        Wire::Clbit(clbit) => {
                            self.clbits.get(*clbit).into_bound_py_any(py).unwrap()
                        }
                        Wire::Var(var) => self
                            .vars_stretches
                            .vars()
                            .get(*var)
                            .cloned()
                            .into_bound_py_any(py)
                            .unwrap(),
                    },
                )
                    .into_pyobject(py)
                    .unwrap()
                    .unbind()
            })
            .collect()
    }

    fn _out_edges(&self, py: Python, node_index: usize) -> Vec<Py<PyTuple>> {
        self.dag
            .edges_directed(NodeIndex::new(node_index), Outgoing)
            .map(|wire| {
                (
                    wire.source().index(),
                    wire.target().index(),
                    match wire.weight() {
                        Wire::Qubit(qubit) => {
                            self.qubits.get(*qubit).into_bound_py_any(py).unwrap()
                        }
                        Wire::Clbit(clbit) => {
                            self.clbits.get(*clbit).into_bound_py_any(py).unwrap()
                        }
                        Wire::Var(var) => self
                            .vars_stretches
                            .vars()
                            .get(*var)
                            .cloned()
                            .into_bound_py_any(py)
                            .unwrap(),
                    },
                )
                    .into_pyobject(py)
                    .unwrap()
                    .unbind()
            })
            .collect()
    }

    fn _in_wires(&self, py: Python, node_index: usize) -> Vec<Py<PyAny>> {
        self.dag
            .edges_directed(NodeIndex::new(node_index), Incoming)
            .map(|wire| match wire.weight() {
                Wire::Qubit(qubit) => self.qubits.get(*qubit).into_py_any(py).unwrap(),
                Wire::Clbit(clbit) => self.clbits.get(*clbit).into_py_any(py).unwrap(),
                Wire::Var(var) => self
                    .vars_stretches
                    .vars()
                    .get(*var)
                    .cloned()
                    .into_py_any(py)
                    .unwrap(),
            })
            .collect()
    }

    fn _out_wires(&self, py: Python, node_index: usize) -> Vec<Py<PyAny>> {
        self.dag
            .edges_directed(NodeIndex::new(node_index), Outgoing)
            .map(|wire| match wire.weight() {
                Wire::Qubit(qubit) => self.qubits.get(*qubit).into_py_any(py).unwrap(),
                Wire::Clbit(clbit) => self.clbits.get(*clbit).into_py_any(py).unwrap(),
                Wire::Var(var) => self
                    .vars_stretches
                    .vars()
                    .get(*var)
                    .cloned()
                    .into_py_any(py)
                    .unwrap(),
            })
            .collect()
    }

    fn _find_successors_by_edge(
        &self,
        py: Python,
        node_index: usize,
        edge_checker: &Bound<PyAny>,
    ) -> PyResult<Vec<Py<PyAny>>> {
        let mut result = Vec::new();
        for e in self
            .dag
            .edges_directed(NodeIndex::new(node_index), Outgoing)
            .unique_by(|e| e.id())
        {
            let weight = match e.weight() {
                Wire::Qubit(qubit) => self.qubits.get(*qubit).into_py_any(py)?,
                Wire::Clbit(clbit) => self.clbits.get(*clbit).into_py_any(py)?,
                Wire::Var(var) => self
                    .vars_stretches
                    .vars()
                    .get(*var)
                    .cloned()
                    .into_py_any(py)?,
            };
            if edge_checker.call1((weight,))?.extract::<bool>()? {
                result.push(self.get_node(py, e.target())?);
            }
        }
        Ok(result)
    }

    fn _edges(&self, py: Python) -> PyResult<Vec<Py<PyAny>>> {
        self.dag
            .edge_indices()
            .map(|index| {
                let wire = self.dag.edge_weight(index).unwrap();
                match wire {
                    Wire::Qubit(qubit) => self.qubits.get(*qubit).into_py_any(py),
                    Wire::Clbit(clbit) => self.clbits.get(*clbit).into_py_any(py),
                    Wire::Var(var) => self
                        .vars_stretches
                        .vars()
                        .get(*var)
                        .cloned()
                        .into_py_any(py),
                }
            })
            .collect()
    }
}

impl<'a> DAGCircuit {
    /// Return an iterator of gate runs with op nodes that match a specified filter function
    pub fn collect_runs_by<F: Fn(&PackedInstruction) -> bool + 'a>(
        &'a self,
        filter: F,
    ) -> impl Iterator<Item = Vec<NodeIndex>> + 'a {
        let filter_fn = move |node_index: NodeIndex| -> Result<bool, Infallible> {
            let node = &self.dag[node_index];
            match node {
                NodeType::Operation(inst) => Ok(filter(inst)),
                _ => Ok(false),
            }
        };

        match rustworkx_core::dag_algo::collect_runs(&self.dag, filter_fn) {
            Some(iter) => iter.map(|result| result.unwrap()),
            None => panic!("Invalid DAG cycle(s) detected"),
        }
    }
}

impl Default for DAGCircuit {
    fn default() -> Self {
        Self::new()
    }
}

impl DAGCircuit {
    pub fn new() -> Self {
        DAGCircuit {
            name: None,
            metadata: None,
            dag: StableDiGraph::default(),
            qregs: RegisterData::new(),
            cregs: RegisterData::new(),
            qargs_interner: Interner::new(),
            cargs_interner: Interner::new(),
            qubits: ObjectRegistry::new(),
            clbits: ObjectRegistry::new(),
            global_phase: Param::Float(0.),
            duration: None,
            unit: "dt".to_string(),
            qubit_locations: BitLocator::new(),
            clbit_locations: BitLocator::new(),
            vars_stretches: VarStretchContainer::new(),
            qubit_io_map: Vec::new(),
            clbit_io_map: Vec::new(),
            var_io_map: Vec::new(),
            op_names: IndexMap::default(),
        }
    }

    /// Create an empty DAG, but with all the same qubit data, classical data and metadata
    /// (including global phase).
    ///
    /// This method clones both the `qargs_interner` and `cargs_interner` of `self`;
    /// `Interned<[Qubit]>` and `Interned<[Clbit]>` keys from `self` are valid in the output DAG.
    pub fn copy_empty_like_with_same_capacity(&self, vars_mode: VarsMode) -> PyResult<Self> {
        self.copy_empty_like_with_capacity(
            self.dag.node_count().saturating_sub(2 * self.width()),
            self.dag.edge_count(),
            vars_mode,
        )
    }

    /// Create an empty DAG, but with all the same qubit data, classical data and metadata
    /// (including global phase).
    ///
    /// This method clones both the `qargs_interner` and `cargs_interner` of `self`;
    /// `Interned<[Qubit]>` and `Interned<[Clbit]>` keys from `self` are valid in the output DAG.
    pub fn copy_empty_like_with_capacity(
        &self,
        num_ops: usize,
        num_edges: usize,
        vars_mode: VarsMode,
    ) -> PyResult<Self> {
        let mut out = self.qubitless_empty_like_with_capacity(
            self.num_qubits(),
            num_ops,
            num_edges,
            vars_mode,
        )?;
        for bit in self.qubits.objects() {
            out.add_qubit_unchecked(bit.clone())?;
        }
        for reg in self.qregs.registers() {
            out.add_qreg(reg.clone())?;
        }
        // `copy_empty_like` has historically made a strong assumption that the exact same qargs
        // will be used in the output.  Some Qiskit functions rely on this undocumented behaviour.
        out.qargs_interner.clone_from(&self.qargs_interner);
        Ok(out)
    }

    /// Create an empty DAG with the canonical "physical" register of the correct length, with all
    /// classical data and metadata retained.
    ///
    /// This is similar to [copy_empty_like_with_capacity] with [VarsMode::Alike], and copies the
    /// same things over (global phase, metadata, etc) it does, except for replacing the qubits.
    ///
    /// This method clones the `cargs_interner` of `self`; `Interned<[Clbit]>` keys from `self` are
    /// valid in the output DAG.  The `qargs_interner` is empty.
    ///
    /// This method is intended for use by passes that are converting a virtual DAG to a physical
    /// one.
    pub fn physical_empty_like_with_capacity(
        &self,
        num_qubits: usize,
        num_ops: usize,
        num_edges: usize,
    ) -> PyResult<Self> {
        let mut out = self.qubitless_empty_like_with_capacity(
            num_qubits,
            num_ops,
            num_edges,
            VarsMode::Alike,
        )?;
        out.add_qreg(QuantumRegister::new_owning("q", num_qubits as u32))?;
        Ok(out)
    }

    /// Create an empty DAG without any qubits, but with all the same classical data and metadata
    /// (including global phase).
    ///
    /// This is the base of all the `copy_empty_like` methods.
    ///
    /// This method clones the `cargs_interner` of `self`; `Interned<[Clbit]>` keys from `self` are
    /// valid in the output DAG.  The `qargs_interner` is empty.
    ///
    /// The graph will always have sufficient capacity to store the in and out nodes of the
    /// classical data.  `num_qubits` and `num_ops` together form the _additional_ capacity the
    /// graph will have preallocated to expand into.  `num_edges` should be the total number of
    /// edges expected because of the additional of op nodes; the minimal set of edges joining the
    /// wire in nodes to the out nodes is automatically accounted for.
    ///
    /// The resulting DAG has _no_ qubits.  The `num_qubits` argument is for defining how many
    /// qubits are expected to be added later.
    fn qubitless_empty_like_with_capacity(
        &self,
        num_qubits: usize,
        num_ops: usize,
        num_edges: usize,
        vars_mode: VarsMode,
    ) -> PyResult<Self> {
        let (num_vars, num_stretches) = match vars_mode {
            VarsMode::Drop => (0, 0),
            _ => (self.num_vars(), self.num_stretches()),
        };
        let mut target_dag = Self::with_capacity(
            num_qubits,
            self.num_clbits(),
            Some(num_vars),
            Some(num_ops),
            Some(num_edges),
            Some(num_stretches),
        );
        target_dag.name.clone_from(&self.name);
        target_dag.global_phase = self.global_phase.clone();
        target_dag.duration.clone_from(&self.duration);
        target_dag.unit.clone_from(&self.unit);
        target_dag.metadata.clone_from(&self.metadata);
        // We strongly expect the cargs to be copied over verbatim.  We don't know about qargs, so
        // we leave that with its default capacity.
        target_dag.cargs_interner = self.cargs_interner.clone();

        for bit in self.clbits.objects() {
            target_dag.add_clbit_unchecked(bit.clone())?;
        }
        for reg in self.cregs.registers() {
            target_dag.add_creg(reg.clone())?;
        }
        match vars_mode {
            VarsMode::Alike => {
                target_dag.vars_stretches = self.vars_stretches.clone();
            }
            VarsMode::Captures => {
                target_dag.vars_stretches = self
                    .vars_stretches
                    .clone_as_captures()
                    .map_err(DAGCircuitError::new_err)?;
            }
            VarsMode::Drop => {}
        };
        target_dag.add_var_wires(target_dag.vars_stretches.vars().len())?;

        Ok(target_dag)
    }

    /// Modify `self` to mark its qubits as physical.
    ///
    /// This deletes the information about the virtual registers, and replaces it with the single
    /// (implicitly) physical register.  This method does not need to traverse the DAG, other than
    /// to add any ancilla in/out nodes.
    ///
    /// The qubit indices all stay the same; effectively, this is the application of the "trivial"
    /// layout.  If the incoming DAG is supposed to be considered physical, this method can be used
    /// to ensure it is in the canonical physical form.
    ///
    /// # Panics
    ///
    /// If `num_qubits` is less than the number of qubits in the DAG already.
    pub fn make_physical(&mut self, num_qubits: usize) {
        // If this method needs updating, `CircuitData::make_physical` probably does too.
        assert!(
            num_qubits >= self.num_qubits(),
            "number of qubits {num_qubits} too small for DAG"
        );
        let num_virtuals = self.num_qubits() as u32;
        let num_qubits: u32 = num_qubits
            .try_into()
            .expect("number of qubits must fit in a u32");
        // The strategy here is just to modify the qubit and quantum register objects entirely
        // inplace; we maintain all relative indices, so we don't need to modify any interner keys.
        let register = QuantumRegister::new_owning("q", num_qubits);
        let mut registry = ObjectRegistry::with_capacity(num_qubits as usize);
        let mut locator = BitLocator::with_capacity(num_qubits as usize);
        for (index, bit) in register.iter().enumerate() {
            registry
                .add(bit.clone(), false)
                .expect("no duplicates, and in-bounds check already performed");
            locator.insert(
                bit,
                BitLocations::new(index as u32, [(register.clone(), index)]),
            );
        }
        let mut register_data = RegisterData::with_capacity(1);
        register_data
            .add_register(register, false)
            .expect("infallible when 'strict=false'");
        for qubit in num_virtuals..num_qubits {
            self.add_wire(Wire::Qubit(Qubit(qubit)))
                .expect("this qubit has the next sequential index");
        }
        self.qubits = registry;
        self.qregs = register_data;
        self.qubit_locations = locator;
    }

    /// Returns an immutable view of the [QuantumRegister] instances in the circuit.
    #[inline(always)]
    pub fn qregs(&self) -> &[QuantumRegister] {
        self.qregs.registers()
    }

    /// Returns an immutable view of the [ClassicalRegister] instances in the circuit.
    #[inline(always)]
    pub fn cregs(&self) -> &[ClassicalRegister] {
        self.cregs.registers()
    }

    /// Returns an immutable view of the [QuantumRegister] data struct in the circuit.
    #[inline(always)]
    pub fn qregs_data(&self) -> &RegisterData<QuantumRegister> {
        &self.qregs
    }

    /// Returns an immutable view of the [ClassicalRegister] data struct in the circuit.
    #[inline(always)]
    pub fn cregs_data(&self) -> &RegisterData<ClassicalRegister> {
        &self.cregs
    }

    /// Returns an immutable view of the qubit locations of the [DAGCircuit]
    #[inline(always)]
    pub fn qubit_locations(&self) -> &BitLocator<ShareableQubit, QuantumRegister> {
        &self.qubit_locations
    }

    /// Returns an immutable view of the clbit locations of the [DAGCircuit]
    #[inline(always)]
    pub fn clbit_locations(&self) -> &BitLocator<ShareableClbit, ClassicalRegister> {
        &self.clbit_locations
    }

    /// Returns an immutable view of the qubit io map
    #[inline(always)]
    pub fn qubit_io_map(&self) -> &[[NodeIndex; 2]] {
        &self.qubit_io_map
    }

    /// Returns an immutable view of the clbit io map
    #[inline(always)]
    pub fn clbit_io_map(&self) -> &[[NodeIndex; 2]] {
        &self.clbit_io_map
    }

    /// Returns an immutable view of the inner StableGraph managed by the circuit.
    #[inline(always)]
    pub fn dag(&self) -> &StableDiGraph<NodeType, Wire> {
        &self.dag
    }

    /// Returns an immutable view of the Interner used for Qargs
    #[inline(always)]
    pub fn qargs_interner(&self) -> &Interner<[Qubit]> {
        &self.qargs_interner
    }

    /// Returns an immutable view of the Interner used for Cargs
    #[inline(always)]
    pub fn cargs_interner(&self) -> &Interner<[Clbit]> {
        &self.cargs_interner
    }

    /// Returns an immutable view of the Global Phase `Param` of the circuit
    #[inline(always)]
    pub fn global_phase(&self) -> &Param {
        &self.global_phase
    }

    /// Returns an immutable view of the Qubits registered in the circuit
    #[inline(always)]
    pub fn qubits(&self) -> &ObjectRegistry<Qubit, ShareableQubit> {
        &self.qubits
    }

    /// Returns an immutable view of the Classical bits registered in the circuit
    #[inline(always)]
    pub fn clbits(&self) -> &ObjectRegistry<Clbit, ShareableClbit> {
        &self.clbits
    }

    /// Returns an immutable view of the Variable wires registered in the circuit
    #[inline(always)]
    pub fn vars(&self) -> &ObjectRegistry<Var, expr::Var> {
        self.vars_stretches.vars()
    }

    /// Returns an iterator over the input variables used by the circuit.
    pub fn input_vars(&self) -> impl ExactSizeIterator<Item = &expr::Var> {
        self.vars_stretches.iter_vars(VarType::Input)
    }

    /// Returns an iterator over the variables captured by the circuit.
    pub fn captured_vars(&self) -> impl ExactSizeIterator<Item = &expr::Var> {
        self.vars_stretches.iter_vars(VarType::Capture)
    }

    /// Returns an iterator over the variables declared within the circuit.
    pub fn declared_vars(&self) -> impl ExactSizeIterator<Item = &expr::Var> {
        self.vars_stretches.iter_vars(VarType::Declare)
    }

    /// Returns an iterator over the stretches captured by the circuit.
    pub fn captured_stretches(&self) -> impl ExactSizeIterator<Item = &expr::Stretch> {
        self.vars_stretches.iter_stretches(StretchType::Capture)
    }

    /// Returns an iterator over the stretches declared within the circuit.
    pub fn declared_stretches(&self) -> impl ExactSizeIterator<Item = &expr::Stretch> {
        self.vars_stretches.iter_stretches(StretchType::Declare)
    }

    pub fn remove_qubits<T: IntoIterator<Item = Qubit>>(&mut self, qubits: T) -> PyResult<()> {
        let qubits: HashSet<Qubit> = qubits.into_iter().collect();

        let mut busy_bits = Vec::new();
        for bit in qubits.iter() {
            if !self.is_wire_idle(Wire::Qubit(*bit)) {
                busy_bits.push(self.qubits.get(*bit).unwrap());
            }
        }

        if !busy_bits.is_empty() {
            return Err(DAGCircuitError::new_err(format!(
                "qubits not idle: {busy_bits:?}"
            )));
        }

        // Remove any references to bits.
        let mut qregs_to_remove = Vec::new();
        for qreg in self.qregs.registers() {
            for bit in qreg.bits() {
                if qubits.contains(&self.qubits.find(&bit).unwrap()) {
                    qregs_to_remove.push(qreg.clone());
                    break;
                }
            }
        }
        self.remove_qregs(qregs_to_remove)?;

        // Remove DAG in/out nodes etc.
        for bit in qubits.iter() {
            self.remove_idle_wire(Wire::Qubit(*bit));
        }

        // Copy the current qubit mapping so we can use it while remapping
        // wires used on edges and in operation qargs.
        let old_qubits = self.qubits.clone();

        // Remove the qubit indices, which will invalidate our mapping of Qubit to
        // Python bits throughout the entire DAG.
        self.qubits.remove_indices(qubits.clone())?;

        // Update input/output maps to use new Qubits.
        let io_mapping: HashMap<Qubit, [NodeIndex; 2]> = self
            .qubit_io_map
            .drain(..)
            .enumerate()
            .filter_map(|(k, v)| {
                let qubit = Qubit::new(k);
                if qubits.contains(&qubit) {
                    None
                } else {
                    Some((self.qubits.find(old_qubits.get(qubit).unwrap()).unwrap(), v))
                }
            })
            .collect();

        self.qubit_io_map = (0..io_mapping.len())
            .map(|idx| {
                let qubit = Qubit::new(idx);
                io_mapping[&qubit]
            })
            .collect();

        // Update edges to use the new Qubits.
        for edge_weight in self.dag.edge_weights_mut() {
            if let Wire::Qubit(b) = edge_weight {
                *b = self.qubits.find(old_qubits.get(*b).unwrap()).unwrap();
            }
        }

        // Update operation qargs to use the new Qubits.
        for node_weight in self.dag.node_weights_mut() {
            match node_weight {
                NodeType::Operation(op) => {
                    let qargs = self.qargs_interner.get(op.qubits);
                    let qarg_bits = old_qubits.map_indices(qargs).cloned();
                    op.qubits = self
                        .qargs_interner
                        .insert_owned(self.qubits.map_objects(qarg_bits)?.collect());
                }
                NodeType::QubitIn(q) | NodeType::QubitOut(q) => {
                    *q = self.qubits.find(old_qubits.get(*q).unwrap()).unwrap();
                }
                _ => (),
            }
        }

        // Update bit locations.
        for (i, bit) in self.qubits.objects().iter().enumerate() {
            let raw_loc = self.qubit_locations.get_mut(bit).unwrap();
            raw_loc.index = i as u32;
        }
        Ok(())
    }

    /// Remove the specified quantum registers
    fn remove_qregs<T: IntoIterator<Item = QuantumRegister>>(&mut self, qregs: T) -> PyResult<()> {
        // let self_bound_cregs = self.cregs.bind(py);
        let mut valid_regs: Vec<QuantumRegister> = Vec::new();
        for qregs in qregs.into_iter() {
            if let Some(reg) = self.qregs.get(qregs.name()) {
                if reg != &qregs {
                    return Err(DAGCircuitError::new_err(format!(
                        "creg not in circuit: {reg:?}"
                    )));
                }
                valid_regs.push(qregs);
            } else {
                return Err(DAGCircuitError::new_err(format!(
                    "creg not in circuit: {qregs:?}"
                )));
            }
        }

        // Use an iterator that will remove the registers from the circuit as it iterates.
        let valid_names = valid_regs.iter().map(|reg| {
            for (index, bit) in reg.bits().enumerate() {
                let bit_position = self.qubit_locations.get_mut(&bit).unwrap();
                bit_position.remove_register(reg, index);
            }
            reg.name().to_string()
        });
        self.qregs.remove_registers(valid_names);
        Ok(())
    }

    /// Remove the given clbits in the cirucit
    ///
    /// This will reorder all the bits in the circuit.
    pub fn remove_clbits<T: IntoIterator<Item = Clbit>>(&mut self, clbits: T) -> PyResult<()> {
        let clbits: HashSet<Clbit> = clbits.into_iter().collect();
        let mut busy_bits = Vec::new();
        for bit in clbits.iter() {
            if !self.is_wire_idle(Wire::Clbit(*bit)) {
                busy_bits.push(self.clbits.get(*bit).unwrap());
            }
        }

        if !busy_bits.is_empty() {
            return Err(DAGCircuitError::new_err(format!(
                "clbits not idle: {busy_bits:?}"
            )));
        }

        // Remove any references to bits.
        let mut cregs_to_remove = Vec::new();
        for creg in self.cregs.registers() {
            for bit in creg.bits() {
                if clbits.contains(&self.clbits.find(&bit).unwrap()) {
                    cregs_to_remove.push(creg.clone());
                    break;
                }
            }
        }
        self.remove_cregs(cregs_to_remove)?;

        // Remove DAG in/out nodes etc.
        for bit in clbits.iter() {
            self.remove_idle_wire(Wire::Clbit(*bit));
        }

        // Copy the current clbit mapping so we can use it while remapping
        // wires used on edges and in operation cargs.
        let old_clbits = self.clbits.clone();

        // Remove the clbit indices, which will invalidate our mapping of Clbit to
        // Python bits throughout the entire DAG.
        self.clbits.remove_indices(clbits.clone())?;

        // Update input/output maps to use new Clbits.
        let io_mapping: HashMap<Clbit, [NodeIndex; 2]> = self
            .clbit_io_map
            .drain(..)
            .enumerate()
            .filter_map(|(k, v)| {
                let clbit = Clbit::new(k);
                if clbits.contains(&clbit) {
                    None
                } else {
                    Some((
                        self.clbits
                            .find(old_clbits.get(Clbit::new(k)).unwrap())
                            .unwrap(),
                        v,
                    ))
                }
            })
            .collect();

        self.clbit_io_map = (0..io_mapping.len())
            .map(|idx| {
                let clbit = Clbit::new(idx);
                io_mapping[&clbit]
            })
            .collect();

        // Update edges to use the new Clbits.
        for edge_weight in self.dag.edge_weights_mut() {
            if let Wire::Clbit(c) = edge_weight {
                *c = self.clbits.find(old_clbits.get(*c).unwrap()).unwrap();
            }
        }

        // Update operation cargs to use the new Clbits.
        for node_weight in self.dag.node_weights_mut() {
            match node_weight {
                NodeType::Operation(op) => {
                    let cargs = self.cargs_interner.get(op.clbits);
                    let carg_bits = old_clbits.map_indices(cargs).cloned();
                    op.clbits = self
                        .cargs_interner
                        .insert_owned(self.clbits.map_objects(carg_bits)?.collect());
                }
                NodeType::ClbitIn(c) | NodeType::ClbitOut(c) => {
                    *c = self.clbits.find(old_clbits.get(*c).unwrap()).unwrap();
                }
                _ => (),
            }
        }

        // Update bit locations.
        for (i, bit) in self.clbits.objects().iter().enumerate() {
            let raw_loc = self.clbit_locations.get_mut(bit).unwrap();
            raw_loc.index = i as u32;
        }
        Ok(())
    }

    /// Remove the specified classical registers
    pub fn remove_cregs<T: IntoIterator<Item = ClassicalRegister>>(
        &mut self,
        cregs: T,
    ) -> PyResult<()> {
        let mut valid_regs: Vec<ClassicalRegister> = Vec::new();
        for creg in cregs {
            if let Some(reg) = self.cregs.get(creg.name()) {
                if reg != &creg {
                    return Err(DAGCircuitError::new_err(format!(
                        "creg not in circuit: {reg:?}"
                    )));
                }
                valid_regs.push(creg);
            } else {
                return Err(DAGCircuitError::new_err(format!(
                    "creg not in circuit: {creg:?}"
                )));
            }
        }

        // Use an iterator that will remove the registers from the circuit as it iterates.
        let valid_names = valid_regs.iter().map(|reg| {
            for (index, bit) in reg.bits().enumerate() {
                let bit_position = self.clbit_locations.get_mut(&bit).unwrap();
                bit_position.remove_register(reg, index);
            }
            reg.name().to_string()
        });
        self.cregs.remove_registers(valid_names);
        Ok(())
    }

    /// Permute the qubit indices used by instructions.
    ///
    /// This does not modify the order of the [ShareableQubit]s, so "qubit 0" will still point to
    /// the same [ShareableQubit] object.  It only rewrites the relative qubit indices that any
    /// given qubit acts upon.
    ///
    /// `map_fn` must implement a permutation.  It is called many times on the same qubit without
    /// caching; if the computation is expensive, consider using a function that indexes into a
    /// slice.
    ///
    /// This is useful in situations where we're applying an initial layout.
    ///
    /// This takes time (individually) proportional to the number of qubits, the number of edges in
    /// the graph, and the sum of the lengths of all distinct qargs.
    ///
    /// # Panics
    ///
    /// If `map_fn` returns an out-of-bounds qubit, or maps two different qubits to the same index.
    pub fn reindex_qargs(&mut self, mut map_fn: impl FnMut(Qubit) -> Qubit) {
        // The Python-space spiritual successors of this code (the `ApplyLayout` pass, e.g.) used to
        // have to rebuild the whole DAG including reinferring the wire structure.  That is a
        // foolproof way of doing things, but recalculates and reallocates more than necessary.  We
        // can leave the graph structure unchanged, provided we change the labelling of the wires
        // (including the in- and out-nodes), and update the interned copies of all the qargs.

        // Prepare the new in- and out-node structure.  This doubles as the validity check of the
        // input, so we avoid mutating the DAG until it's complete.
        let mut new_io_map = vec![[<NodeIndex as IndexType>::max(); 2]; self.qubit_io_map.len()];
        for (old, [in_, out]) in self.qubit_io_map.iter().enumerate() {
            let new = map_fn(Qubit::new(old));
            assert!(
                new_io_map[new.index()][0] == <NodeIndex as IndexType>::max(),
                "qubit {old} was reindexed to {new:?}, which was already assigned"
            );
            new_io_map[new.index()] = [*in_, *out];
        }

        // From here on, everything should be infallible.
        self.qubit_io_map = new_io_map;
        for (new, [in_, out]) in self.qubit_io_map.iter().enumerate() {
            let new = Qubit::new(new);
            self.dag[*in_] = NodeType::QubitIn(new);
            self.dag[*out] = NodeType::QubitOut(new);
        }
        for wire in self.dag.edge_weights_mut() {
            if let Wire::Qubit(qubit) = *wire {
                *wire = Wire::Qubit(map_fn(qubit));
            }
        }
        self.qargs_interner.map_inplace(|mut qargs| {
            for qubit in qargs.iter_mut() {
                *qubit = map_fn(*qubit)
            }
            qargs
        })
    }

    /// Merge the `qargs` in a different [Interner] into this DAG, remapping the qubits.
    ///
    /// This is useful for simplifying the direct mapping of [PackedInstruction]s from one DAG to
    /// another, like in substitution methods, or rebuilding a new DAG out of a lot of smaller ones.
    /// See [Interner::merge_map_slice] for more information on the mapping function.
    ///
    /// The input [InternedMap] is cleared of its previous entries by this method, and then we
    /// re-use the allocation.
    pub fn merge_qargs_using(
        &mut self,
        other: &Interner<[Qubit]>,
        map_fn: impl FnMut(&Qubit) -> Option<Qubit>,
        map: &mut InternedMap<[Qubit]>,
    ) {
        // 4 is an arbitrary guess for the amount of stack space to allocate for mapping the
        // `qargs`, but it doesn't matter if it's too short because it'll safely spill to the heap.
        self.qargs_interner
            .merge_map_slice_using::<4>(other, map_fn, map);
    }

    /// Merge the `qargs` in a different [Interner] into this DAG, remapping the qubits.
    ///
    /// This is useful for simplifying the direct mapping of [PackedInstruction]s from one DAG to
    /// another, like in substitution methods, or rebuilding a new DAG out of a lot of smaller ones.
    /// See [Interner::merge_map_slice] for more information on the mapping function.
    pub fn merge_qargs(
        &mut self,
        other: &Interner<[Qubit]>,
        map_fn: impl FnMut(&Qubit) -> Option<Qubit>,
    ) -> InternedMap<[Qubit]> {
        let mut out = InternedMap::new();
        self.merge_qargs_using(other, map_fn, &mut out);
        out
    }

    /// Merge the `cargs` in a different [Interner] into this DAG, remapping the clbits.
    ///
    /// This is useful for simplifying the direct mapping of [PackedInstruction]s from one DAG to
    /// another, like in substitution methods, or rebuilding a new DAG out of a lot of smaller ones.
    /// See [Interner::merge_map_slice] for more information on the mapping function.
    ///
    /// The input [InternedMap] is cleared of its previous entries by this method, and then we
    /// re-use the allocation.
    pub fn merge_cargs_using(
        &mut self,
        other: &Interner<[Clbit]>,
        map_fn: impl FnMut(&Clbit) -> Option<Clbit>,
        map: &mut InternedMap<[Clbit]>,
    ) {
        // 4 is an arbitrary guess for the amount of stack space to allocate for mapping the
        // `cargs`, but it doesn't matter if it's too short because it'll safely spill to the heap.
        self.cargs_interner
            .merge_map_slice_using::<4>(other, map_fn, map);
    }

    /// Merge the `cargs` in a different [Interner] into this DAG, remapping the clbits.
    ///
    /// This is useful for simplifying the direct mapping of [PackedInstruction]s from one DAG to
    /// another, like in substitution methods, or rebuilding a new DAG out of a lot of smaller ones.
    /// See [Interner::merge_map_slice] for more information on the mapping function.
    pub fn merge_cargs(
        &mut self,
        other: &Interner<[Clbit]>,
        map_fn: impl FnMut(&Clbit) -> Option<Clbit>,
    ) -> InternedMap<[Clbit]> {
        let mut out = InternedMap::new();
        self.merge_cargs_using(other, map_fn, &mut out);
        out
    }

    /// Return an iterator of gate runs with non-conditional op nodes of given names
    pub fn collect_runs(
        &self,
        namelist: HashSet<String>,
    ) -> impl Iterator<Item = Vec<NodeIndex>> + '_ {
        let filter_fn = move |node_index: NodeIndex| -> Result<bool, Infallible> {
            let node = &self.dag[node_index];
            match node {
                NodeType::Operation(inst) => Ok(namelist.contains(inst.op.name())),
                _ => Ok(false),
            }
        };

        match rustworkx_core::dag_algo::collect_runs(&self.dag, filter_fn) {
            Some(iter) => iter.map(|result| result.unwrap()),
            None => panic!("invalid DAG: cycle(s) detected!"),
        }
    }

    /// Return a set of non-conditional runs of 1q "op" nodes.
    pub fn collect_1q_runs(&self) -> Option<impl Iterator<Item = Vec<NodeIndex>> + '_> {
        let filter_fn = move |node_index: NodeIndex| -> Result<bool, Infallible> {
            let node = &self.dag[node_index];
            match node {
                NodeType::Operation(inst) => Ok(inst.op.num_qubits() == 1
                    && inst.op.num_clbits() == 0
                    && !inst.is_parameterized()
                    && (inst.op.try_standard_gate().is_some()
                        || inst.op.matrix(inst.params_view()).is_some())),
                _ => Ok(false),
            }
        };
        rustworkx_core::dag_algo::collect_runs(&self.dag, filter_fn)
            .map(|node_iter| node_iter.map(|x| x.unwrap()))
    }

    /// Return a set of non-conditional runs of 2q "op" nodes.
    pub fn collect_2q_runs(&self) -> Option<Vec<Vec<NodeIndex>>> {
        let filter_fn = move |node_index: NodeIndex| -> Result<Option<bool>, Infallible> {
            let node = &self.dag[node_index];
            match node {
                NodeType::Operation(inst) => match inst.op.view() {
                    OperationRef::StandardGate(gate) => {
                        Ok(Some(gate.num_qubits() <= 2 && !inst.is_parameterized()))
                    }
                    OperationRef::Gate(gate) => {
                        Ok(Some(gate.num_qubits() <= 2 && !inst.is_parameterized()))
                    }
                    OperationRef::Unitary(gate) => Ok(Some(gate.num_qubits() <= 2)),
                    _ => Ok(Some(false)),
                },
                _ => Ok(None),
            }
        };

        let color_fn = move |edge_index: EdgeIndex| -> Result<Option<usize>, Infallible> {
            let wire = self.dag.edge_weight(edge_index).unwrap();
            match wire {
                Wire::Qubit(index) => Ok(Some(index.index())),
                _ => Ok(None),
            }
        };
        rustworkx_core::dag_algo::collect_bicolor_runs(&self.dag, filter_fn, color_fn).unwrap()
    }

    fn increment_op(&mut self, op: &str) {
        match self.op_names.get_mut(op) {
            Some(count) => {
                *count += 1;
            }
            None => {
                self.op_names.insert(op.to_string(), 1);
            }
        }
    }

    fn decrement_op(&mut self, op: &str) {
        match self.op_names.get_mut(op) {
            Some(count) => {
                if *count > 1 {
                    *count -= 1;
                } else {
                    self.op_names.swap_remove(op);
                }
            }
            None => panic!("Cannot decrement something not added!"),
        }
    }

    pub fn quantum_predecessors(&self, node: NodeIndex) -> impl Iterator<Item = NodeIndex> + '_ {
        self.dag
            .edges_directed(node, Incoming)
            .filter_map(|e| match e.weight() {
                Wire::Qubit(_) => Some(e.source()),
                _ => None,
            })
            .unique()
    }

    pub fn quantum_successors(&self, node: NodeIndex) -> impl Iterator<Item = NodeIndex> + '_ {
        self.dag
            .edges_directed(node, Outgoing)
            .filter_map(|e| match e.weight() {
                Wire::Qubit(_) => Some(e.target()),
                _ => None,
            })
            .unique()
    }

    /// Apply a [PackedInstruction] to the back of the circuit.
    ///
    /// The provided `instr` MUST be valid for this DAG, e.g. its
    /// bits, registers, vars, and interner IDs must be valid in
    /// this DAG.
    ///
    /// This is mostly used to apply operations from one DAG to
    /// another that was created from the first via
    /// [DAGCircuit::copy_empty_like].
    #[inline]
    pub fn push_back(&mut self, instr: PackedInstruction) -> PyResult<NodeIndex> {
        self.push_external(instr, Direction::Outgoing)
    }

    /// Apply a [PackedInstruction] to the front of the circuit.
    ///
    /// The provided `instr` MUST be valid for this DAG, e.g. its
    /// bits, registers, vars, and interner IDs must be valid in
    /// this DAG.
    ///
    /// This is mostly used to apply operations from one DAG to
    /// another that was created from the first via
    /// [DAGCircuit::copy_empty_like].
    #[inline]
    pub fn push_front(&mut self, instr: PackedInstruction) -> PyResult<NodeIndex> {
        self.push_external(instr, Direction::Incoming)
    }

    /// Push a [PackedInstruction] to become an external operation node on the DAG, with the edges
    /// between the instruction and the DAG operations are the given direction, relative to the
    /// DAG.
    ///
    /// Explicitly, [Direction::Outgoing] is equivalent to [push_back], whereas
    /// [Direction::Incoming] is equivalent to [push_front].
    fn push_external(&mut self, instr: PackedInstruction, dir: Direction) -> PyResult<NodeIndex> {
        let (all_cbits, vars) = self.get_classical_resources(&instr)?;

        // Increment the operation count
        self.increment_op(instr.op.name());

        let qubits_id = instr.qubits;
        let new_node = self.dag.add_node(NodeType::Operation(instr));
        let terminus_index = match dir {
            Direction::Incoming => 0, // the "in" nodes
            Direction::Outgoing => 1, // the "out" nodes
        };
        // Put the new node in-between the previously "last" nodes on each wire
        // and the terminal map.
        let termini: IndexSet<NodeIndex, ::ahash::RandomState> = self
            .qargs_interner
            .get(qubits_id)
            .iter()
            .map(|q| self.qubit_io_map[q.index()][terminus_index])
            .chain(
                all_cbits
                    .iter()
                    .map(|c| self.clbit_io_map[c.index()][terminus_index]),
            )
            .chain(
                vars.iter()
                    .flatten()
                    .map(|v| self.var_io_map[v.index()][terminus_index]),
            )
            .collect();

        for terminus in termini {
            let last_edges: Vec<_> = self
                .dag
                .edges_directed(terminus, dir.opposite())
                .map(|e| {
                    (
                        match dir {
                            Direction::Outgoing => e.source(),
                            Direction::Incoming => e.target(),
                        },
                        e.id(),
                        *e.weight(),
                    )
                })
                .collect();
            for (op_node, old_edge, weight) in last_edges.into_iter() {
                match dir {
                    Direction::Outgoing => {
                        self.dag.add_edge(op_node, new_node, weight);
                        self.dag.add_edge(new_node, terminus, weight);
                    }
                    Direction::Incoming => {
                        self.dag.add_edge(terminus, new_node, weight);
                        self.dag.add_edge(new_node, op_node, weight);
                    }
                }
                self.dag.remove_edge(old_edge);
            }
        }

        Ok(new_node)
    }

    fn get_classical_resources(
        &self,
        instr: &PackedInstruction,
    ) -> PyResult<(Vec<Clbit>, Option<Vec<Var>>)> {
        let (all_clbits, vars): (Vec<Clbit>, Option<Vec<Var>>) = {
            if self.may_have_additional_wires(instr.op.view()) {
                let mut clbits: IndexSet<Clbit, ::ahash::RandomState> =
                    IndexSet::from_iter(self.cargs_interner.get(instr.clbits).iter().copied());
                let (additional_clbits, additional_vars) =
                    Python::attach(|py| self.additional_wires(py, instr.op.view()))?;
                for clbit in additional_clbits {
                    clbits.insert(clbit);
                }
                (clbits.into_iter().collect(), Some(additional_vars))
            } else {
                (self.cargs_interner.get(instr.clbits).to_vec(), None)
            }
        };
        Ok((all_clbits, vars))
    }

    /// Apply a [PackedOperation] to the back of the circuit.
    pub fn apply_operation_back(
        &mut self,
        op: PackedOperation,
        qargs: &[Qubit],
        cargs: &[Clbit],
        params: Option<SmallVec<[Param; 3]>>,
        label: Option<String>,
        #[cfg(feature = "cache_pygates")] py_op: Option<Py<PyAny>>,
    ) -> PyResult<NodeIndex> {
        self.inner_apply_op(
            op,
            qargs,
            cargs,
            params,
            label,
            #[cfg(feature = "cache_pygates")]
            py_op,
            false,
        )
    }

    /// Apply a [PackedOperation] to the front of the circuit.
    pub fn apply_operation_front(
        &mut self,
        op: PackedOperation,
        qargs: &[Qubit],
        cargs: &[Clbit],
        params: Option<SmallVec<[Param; 3]>>,
        label: Option<String>,
        #[cfg(feature = "cache_pygates")] py_op: Option<Py<PyAny>>,
    ) -> PyResult<NodeIndex> {
        self.inner_apply_op(
            op,
            qargs,
            cargs,
            params,
            label,
            #[cfg(feature = "cache_pygates")]
            py_op,
            true,
        )
    }

    #[inline]
    #[allow(clippy::too_many_arguments)]
    fn inner_apply_op(
        &mut self,
        op: PackedOperation,
        qargs: &[Qubit],
        cargs: &[Clbit],
        params: Option<SmallVec<[Param; 3]>>,
        label: Option<String>,
        #[cfg(feature = "cache_pygates")] py_op: Option<Py<PyAny>>,
        front: bool,
    ) -> PyResult<NodeIndex> {
        // Check that all qargs are within an acceptable range
        qargs.iter().try_for_each(|qarg| {
            if qarg.index() >= self.num_qubits() {
                return Err(PyValueError::new_err(format!(
                    "Qubit index {} is out of range. This DAGCircuit currently has only {} qubits.",
                    qarg.0,
                    self.num_qubits()
                )));
            }
            Ok(())
        })?;

        // Check that all cargs are within an acceptable range
        cargs.iter().try_for_each(|carg| {
            if carg.index() >= self.num_clbits() {
                return Err(PyValueError::new_err(format!(
                    "Clbit index {} is out of range. This DAGCircuit currently has only {} clbits.",
                    carg.0,
                    self.num_clbits()
                )));
            }
            Ok(())
        })?;

        #[cfg(feature = "cache_pygates")]
        let py_op = if let Some(py_op) = py_op {
            py_op.into()
        } else {
            OnceLock::new()
        };
        let packed_instruction = PackedInstruction {
            op,
            qubits: self.qargs_interner.insert(qargs),
            clbits: self.cargs_interner.insert(cargs),
            params: params.map(Box::new),
            label: label.map(Box::new),
            #[cfg(feature = "cache_pygates")]
            py_op,
        };

        if front {
            self.push_front(packed_instruction)
        } else {
            self.push_back(packed_instruction)
        }
    }

    fn sort_key(&self, node: NodeIndex) -> SortKeyType<'_> {
        match &self.dag[node] {
            NodeType::Operation(packed) => (
                self.qargs_interner.get(packed.qubits),
                self.cargs_interner.get(packed.clbits),
            ),
            NodeType::QubitIn(q) => (std::slice::from_ref(q), &[Clbit(u32::MAX)]),
            NodeType::QubitOut(_q) => (&[Qubit(u32::MAX)], &[Clbit(u32::MAX)]),
            NodeType::ClbitIn(c) => (&[Qubit(u32::MAX)], std::slice::from_ref(c)),
            NodeType::ClbitOut(_c) => (&[Qubit(u32::MAX)], &[Clbit(u32::MAX)]),
            _ => (&[], &[]),
        }
    }

    fn topological_nodes(&self) -> PyResult<impl Iterator<Item = NodeIndex> + use<>> {
        let key = |node: NodeIndex| -> Result<SortKeyType, Infallible> { Ok(self.sort_key(node)) };
        let nodes =
            rustworkx_core::dag_algo::lexicographical_topological_sort(&self.dag, key, false, None)
                .map_err(|e| match e {
                    rustworkx_core::dag_algo::TopologicalSortError::CycleOrBadInitialState => {
                        PyValueError::new_err(format!("{e}"))
                    }
                    rustworkx_core::dag_algo::TopologicalSortError::KeyError(_) => {
                        unreachable!()
                    }
                })?;
        Ok(nodes.into_iter())
    }

    pub fn topological_op_nodes(&self) -> PyResult<impl Iterator<Item = NodeIndex> + '_> {
        Ok(self.topological_nodes()?.filter(|node: &NodeIndex| {
            matches!(self.dag.node_weight(*node), Some(NodeType::Operation(_)))
        }))
    }

    fn topological_key_sort(
        &self,
        py: Python,
        key: &Bound<PyAny>,
    ) -> PyResult<impl Iterator<Item = NodeIndex> + use<>> {
        // This path (user provided key func) is not ideal, since we no longer
        // use a string key after moving to Rust, in favor of using a tuple
        // of the qargs and cargs interner IDs of the node.
        let key = |node: NodeIndex| -> PyResult<String> {
            let node = self.get_node(py, node)?;
            key.call1((node,))?.extract()
        };
        Ok(
            rustworkx_core::dag_algo::lexicographical_topological_sort(&self.dag, key, false, None)
                .map_err(|e| match e {
                    rustworkx_core::dag_algo::TopologicalSortError::CycleOrBadInitialState => {
                        PyValueError::new_err(format!("{e}"))
                    }
                    rustworkx_core::dag_algo::TopologicalSortError::KeyError(ref e) => {
                        e.clone_ref(py)
                    }
                })?
                .into_iter(),
        )
    }

    #[inline]
    pub fn has_control_flow(&self) -> bool {
        CONTROL_FLOW_OP_NAMES
            .iter()
            .any(|x| self.op_names.contains_key(&x.to_string()))
    }

    /// Is the given [Wire] idle?
    ///
    /// # Panics
    ///
    /// If the [Wire] isn't in the [DAGCircuit].
    pub fn is_wire_idle(&self, wire: Wire) -> bool {
        let [input_node, output_node] = match wire {
            Wire::Qubit(qubit) => self.qubit_io_map[qubit.index()],
            Wire::Clbit(clbit) => self.clbit_io_map[clbit.index()],
            Wire::Var(var) => self.var_io_map[var.index()],
        };
        self.dag
            .neighbors_directed(input_node, Outgoing)
            .next()
            .expect("input node must at least be connected to output")
            == output_node
    }

    fn may_have_additional_wires(&self, op: OperationRef) -> bool {
        let OperationRef::Instruction(inst) = op else {
            return false;
        };
        inst.control_flow() || inst.op_name == "store"
    }

    fn additional_wires(&self, py: Python, op: OperationRef) -> PyResult<(Vec<Clbit>, Vec<Var>)> {
        let wires_from_expr = |node: &expr::Expr| -> PyResult<(Vec<Clbit>, Vec<Var>)> {
            let mut clbits = Vec::new();
            let mut vars: Vec<Var> = Vec::new();
            for var in node.vars() {
                match var {
                    expr::Var::Bit { bit } => {
                        clbits.push(self.clbits.find(bit).unwrap());
                    }
                    expr::Var::Register { register, .. } => {
                        for bit in register.bits() {
                            clbits.push(self.clbits.find(&bit).unwrap());
                        }
                    }
                    expr::Var::Standalone { .. } => {
                        vars.push(self.vars_stretches.vars().find(var).unwrap())
                    }
                }
            }
            Ok((clbits, vars))
        };

        let mut clbits = Vec::new();
        let mut vars = Vec::new();

        if let OperationRef::Instruction(inst) = op {
            let op = inst.instruction.bind(py);
            if inst.control_flow() {
                // The `condition` field might not exist, for example if this a `for` loop, and
                // that's not an exceptional state for us.
                if let Ok(condition) = op.getattr(intern!(py, "condition")) {
                    if !condition.is_none() {
                        if let Ok(condition) = condition.extract::<expr::Expr>() {
                            let (expr_clbits, expr_vars) = wires_from_expr(&condition)?;
                            for bit in expr_clbits {
                                clbits.push(bit);
                            }
                            for var in expr_vars {
                                vars.push(var);
                            }
                        }
                    }
                }

                // TODO: this is the Python-side `ControlFlowOp.iter_captured_vars` which iterates
                //   over vars in all blocks of the op. This needs to be ported to Rust when control
                //   flow is ported.
                for var in op.call_method0("iter_captured_vars")?.try_iter()? {
                    vars.push(self.vars_stretches.vars().find(&var?.extract()?).unwrap())
                }
                if op.is_instance(imports::SWITCH_CASE_OP.get_bound(py))? {
                    let target = op.getattr(intern!(py, "target"))?;
                    if target.cast::<PyClbit>().is_ok() {
                        let target_clbit: ShareableClbit = target.extract()?;
                        clbits.push(self.clbits.find(&target_clbit).unwrap());
                    } else if target.is_instance_of::<PyClassicalRegister>() {
                        for bit in target.try_iter()? {
                            let clbit: ShareableClbit = bit?.extract()?;
                            clbits.push(self.clbits.find(&clbit).unwrap());
                        }
                    } else {
                        let (expr_clbits, expr_vars) = wires_from_expr(&target.extract()?)?;
                        for bit in expr_clbits {
                            clbits.push(bit);
                        }
                        for var in expr_vars {
                            vars.push(var);
                        }
                    }
                }
            } else if op.is_instance(imports::STORE_OP.get_bound(py))? {
                let (expr_clbits, expr_vars) = wires_from_expr(&op.getattr("lvalue")?.extract()?)?;
                for bit in expr_clbits {
                    clbits.push(bit);
                }
                for var in expr_vars {
                    vars.push(var);
                }
                let (expr_clbits, expr_vars) = wires_from_expr(&op.getattr("rvalue")?.extract()?)?;
                for bit in expr_clbits {
                    clbits.push(bit);
                }
                for var in expr_vars {
                    vars.push(var);
                }
            }
        }
        Ok((clbits, vars))
    }

    /// Add a qubit or bit to the circuit.
    ///
    /// Args:
    ///     wire: the wire to be added
    ///
    ///     This adds a pair of in and out nodes connected by an edge.
    ///
    /// Returns:
    ///     The input and output node indices of the added wire, respectively.
    ///
    /// Raises:
    ///     DAGCircuitError: if trying to add duplicate wire
    fn add_wire(&mut self, wire: Wire) -> PyResult<(NodeIndex, NodeIndex)> {
        let (in_node, out_node) = match wire {
            Wire::Qubit(qubit) => {
                if qubit.index() < self.qubit_io_map.len() {
                    return Err(DAGCircuitError::new_err("qubit wire already exists!"));
                }
                let in_node = self.dag.add_node(NodeType::QubitIn(qubit));
                let out_node = self.dag.add_node(NodeType::QubitOut(qubit));
                self.qubit_io_map.push([in_node, out_node]);
                (in_node, out_node)
            }
            Wire::Clbit(clbit) => {
                if clbit.index() < self.clbit_io_map.len() {
                    return Err(DAGCircuitError::new_err("classical wire already exists!"));
                }
                let in_node = self.dag.add_node(NodeType::ClbitIn(clbit));
                let out_node = self.dag.add_node(NodeType::ClbitOut(clbit));
                self.clbit_io_map.push([in_node, out_node]);
                (in_node, out_node)
            }
            Wire::Var(var) => {
                if var.index() < self.var_io_map.len() {
                    return Err(DAGCircuitError::new_err("var wire already exists!"));
                }
                let in_node = self.dag.add_node(NodeType::VarIn(var));
                let out_node = self.dag.add_node(NodeType::VarOut(var));
                self.var_io_map.push([in_node, out_node]);
                (in_node, out_node)
            }
        };
        self.dag.add_edge(in_node, out_node, wire);
        Ok((in_node, out_node))
    }

    /// Get the nodes on the given wire.
    ///
    /// Note: result is empty if the wire is not in the DAG.
    pub fn nodes_on_wire(&self, wire: Wire, only_ops: bool) -> Vec<NodeIndex> {
        let mut nodes = Vec::new();
        let mut current_node = match wire {
            Wire::Qubit(qubit) => self.qubit_io_map.get(qubit.index()).map(|x| x[0]),
            Wire::Clbit(clbit) => self.clbit_io_map.get(clbit.index()).map(|x| x[0]),
            Wire::Var(var) => self.var_io_map.get(var.index()).map(|x| x[0]),
        };

        while let Some(node) = current_node {
            if only_ops {
                let node_weight = self.dag.node_weight(node).unwrap();
                if let NodeType::Operation(_) = node_weight {
                    nodes.push(node);
                }
            } else {
                nodes.push(node);
            }

            let edges = self.dag.edges_directed(node, Outgoing);
            current_node = edges
                .into_iter()
                .find_map(|edge| (*edge.weight() == wire).then_some(edge.target()));
        }
        nodes
    }

    fn remove_idle_wire(&mut self, wire: Wire) {
        let [in_node, out_node] = match wire {
            Wire::Qubit(qubit) => self.qubit_io_map[qubit.index()],
            Wire::Clbit(clbit) => self.clbit_io_map[clbit.index()],
            Wire::Var(var) => self.var_io_map[var.index()],
        };
        self.dag.remove_node(in_node);
        self.dag.remove_node(out_node);
    }

    pub fn add_qubit_unchecked(&mut self, bit: ShareableQubit) -> PyResult<Qubit> {
        let qubit = self.qubits.add(bit.clone(), false)?;
        self.qubit_locations
            .insert(bit, BitLocations::new((self.qubits.len() - 1) as u32, []));
        self.add_wire(Wire::Qubit(qubit))?;
        Ok(qubit)
    }

    pub fn add_clbit_unchecked(&mut self, bit: ShareableClbit) -> PyResult<Clbit> {
        let clbit = self.clbits.add(bit.clone(), false)?;
        self.clbit_locations
            .insert(bit, BitLocations::new((self.clbits.len() - 1) as u32, []));
        self.add_wire(Wire::Clbit(clbit))?;
        Ok(clbit)
    }

    pub fn get_node(&self, py: Python, node: NodeIndex) -> PyResult<Py<PyAny>> {
        self.unpack_into(py, node, self.dag.node_weight(node).unwrap())
    }

    /// Remove an operation node n.
    ///
    /// Add edges from predecessors to successors.
    ///
    /// # Returns
    ///
    /// The removed [PackedInstruction] is returned
    pub fn remove_op_node(&mut self, index: NodeIndex) -> PackedInstruction {
        let mut edge_list: Vec<(NodeIndex, NodeIndex, Wire)> = Vec::new();
        for (source, in_weight) in self
            .dag
            .edges_directed(index, Incoming)
            .map(|x| (x.source(), *x.weight()))
        {
            for (target, out_weight) in self
                .dag
                .edges_directed(index, Outgoing)
                .map(|x| (x.target(), *x.weight()))
            {
                if in_weight == out_weight {
                    edge_list.push((source, target, in_weight));
                }
            }
        }
        for (source, target, weight) in edge_list {
            self.dag.add_edge(source, target, weight);
        }

        match self.dag.remove_node(index) {
            Some(NodeType::Operation(packed)) => {
                let op_name = packed.op.name();
                self.decrement_op(op_name);
                packed
            }
            _ => panic!("Must be called with valid operation node!"),
        }
    }

    /// Returns an iterator of the ancestors indices of a node.
    pub fn ancestors(&self, node: NodeIndex) -> impl Iterator<Item = NodeIndex> + '_ {
        core_ancestors(&self.dag, node).filter(move |next| next != &node)
    }

    /// Returns an iterator of the descendants of a node as DAGOpNodes and DAGOutNodes.
    pub fn descendants(&self, node: NodeIndex) -> impl Iterator<Item = NodeIndex> + '_ {
        core_descendants(&self.dag, node).filter(move |next| next != &node)
    }

    /// Returns an iterator of tuples of (DAGNode, [DAGNodes]) where the DAGNode is the current node
    /// and [DAGNode] is its successors in  BFS order.
    pub fn bfs_successors(
        &self,
        node: NodeIndex,
    ) -> impl Iterator<Item = (NodeIndex, Vec<NodeIndex>)> + '_ {
        core_bfs_successors(&self.dag, node).filter(move |(_, others)| !others.is_empty())
    }

    /// Returns an iterator of tuples of (DAGNode, [DAGNodes]) where the DAGNode is the current node
    /// and [DAGNode] is its predecessors in BFS order.
    pub fn bfs_predecessors(
        &self,
        node: NodeIndex,
    ) -> impl Iterator<Item = (NodeIndex, Vec<NodeIndex>)> + '_ {
        core_bfs_predecessors(&self.dag, node).filter(move |(_, others)| !others.is_empty())
    }

    fn pack_into(&mut self, py: Python, b: &Bound<PyAny>) -> Result<NodeType, PyErr> {
        Ok(if let Ok(in_node) = b.cast::<DAGInNode>() {
            let in_node = in_node.borrow();
            let wire = in_node.wire.bind(py);
            if let Ok(qubit) = wire.extract::<ShareableQubit>() {
                NodeType::QubitIn(self.qubits.find(&qubit).unwrap())
            } else if let Ok(clbit) = wire.extract::<ShareableClbit>() {
                NodeType::ClbitIn(self.clbits.find(&clbit).unwrap())
            } else {
                let var = wire.extract::<expr::Var>()?;
                NodeType::VarIn(self.vars_stretches.vars().find(&var).unwrap())
            }
        } else if let Ok(out_node) = b.cast::<DAGOutNode>() {
            let out_node = out_node.borrow();
            let wire = out_node.wire.bind(py);
            if let Ok(qubit) = wire.extract::<ShareableQubit>() {
                NodeType::QubitOut(self.qubits.find(&qubit).unwrap())
            } else if let Ok(clbit) = wire.extract::<ShareableClbit>() {
                NodeType::ClbitOut(self.clbits.find(&clbit).unwrap())
            } else {
                let var = wire.extract::<expr::Var>()?;
                NodeType::VarOut(self.vars_stretches.vars().find(&var).unwrap())
            }
        } else if let Ok(op_node) = b.cast::<DAGOpNode>() {
            let op_node = op_node.borrow();
            let qubits = self.qargs_interner.insert_owned(
                self.qubits
                    .map_objects(
                        op_node
                            .instruction
                            .qubits
                            .extract::<Vec<ShareableQubit>>(py)?
                            .into_iter(),
                    )?
                    .collect(),
            );
            let clbits = self.cargs_interner.insert_owned(
                self.clbits
                    .map_objects(
                        op_node
                            .instruction
                            .clbits
                            .extract::<Vec<ShareableClbit>>(py)?
                            .into_iter(),
                    )?
                    .collect(),
            );
            let params = (!op_node.instruction.params.is_empty())
                .then(|| Box::new(op_node.instruction.params.clone()));
            let inst = PackedInstruction {
                op: op_node.instruction.operation.clone(),
                qubits,
                clbits,
                params,
                label: op_node.instruction.label.clone(),
                #[cfg(feature = "cache_pygates")]
                py_op: op_node.instruction.py_op.clone(),
            };
            NodeType::Operation(inst)
        } else {
            return Err(PyTypeError::new_err("Invalid type for DAGNode"));
        })
    }

    fn unpack_into(&self, py: Python, id: NodeIndex, weight: &NodeType) -> PyResult<Py<PyAny>> {
        let dag_node = match weight {
            NodeType::QubitIn(qubit) => Py::new(
                py,
                DAGInNode::new(id, self.qubits.get(*qubit).unwrap().into_py_any(py)?),
            )?
            .into_any(),
            NodeType::QubitOut(qubit) => Py::new(
                py,
                DAGOutNode::new(id, self.qubits.get(*qubit).unwrap().into_py_any(py)?),
            )?
            .into_any(),
            NodeType::ClbitIn(clbit) => Py::new(
                py,
                DAGInNode::new(id, self.clbits.get(*clbit).unwrap().into_py_any(py)?),
            )?
            .into_any(),
            NodeType::ClbitOut(clbit) => Py::new(
                py,
                DAGOutNode::new(id, self.clbits.get(*clbit).unwrap().into_py_any(py)?),
            )?
            .into_any(),
            NodeType::Operation(packed) => {
                let qubits = self.qargs_interner.get(packed.qubits);
                let clbits = self.cargs_interner.get(packed.clbits);
                Py::new(
                    py,
                    (
                        DAGOpNode {
                            instruction: CircuitInstruction {
                                operation: packed.op.clone(),
                                qubits: PyTuple::new(py, self.qubits.map_indices(qubits))?.unbind(),
                                clbits: PyTuple::new(py, self.clbits.map_indices(clbits))?.unbind(),
                                params: packed.params_view().iter().cloned().collect(),
                                label: packed.label.clone(),
                                #[cfg(feature = "cache_pygates")]
                                py_op: packed.py_op.clone(),
                            },
                        },
                        DAGNode { node: Some(id) },
                    ),
                )?
                .into_any()
            }
            NodeType::VarIn(var) => Py::new(
                py,
                DAGInNode::new(
                    id,
                    self.vars_stretches
                        .vars()
                        .get(*var)
                        .unwrap()
                        .clone()
                        .into_py_any(py)?,
                ),
            )?
            .into_any(),
            NodeType::VarOut(var) => Py::new(
                py,
                DAGOutNode::new(
                    id,
                    self.vars_stretches
                        .vars()
                        .get(*var)
                        .unwrap()
                        .clone()
                        .into_py_any(py)?,
                ),
            )?
            .into_any(),
        };
        Ok(dag_node)
    }

    /// An iterator of the DAG indices and corresponding `PackedInstruction` references for
    /// the `NodeType::Operation` variants stored in the DAG.
    ///
    /// See also [op_node_indices], which provides only the indices.
    pub fn op_nodes(
        &self,
        include_directives: bool,
    ) -> impl Iterator<Item = (NodeIndex, &PackedInstruction)> + '_ {
        self.dag
            .node_references()
            .filter_map(move |(node_index, node_type)| match node_type {
                NodeType::Operation(node) => {
                    (include_directives || !node.op.directive()).then_some((node_index, node))
                }
                _ => None,
            })
    }

    /// An iterator of the DAG indices corresponding to `NodeType::Operation` variants.
    ///
    /// See also [op_nodes], which also provides a reference to the contained `PackedInstruction`.
    pub fn op_node_indices(
        &self,
        include_directives: bool,
    ) -> impl Iterator<Item = NodeIndex> + '_ {
        self.op_nodes(include_directives).map(|(index, _)| index)
    }

    /// Return an iterator of 2 qubit operations. Ignore directives like snapshot and barrier.
    pub fn two_qubit_ops(&self) -> impl Iterator<Item = (NodeIndex, &PackedInstruction)> + '_ {
        self.op_nodes(false)
            .filter(|(_, instruction)| self.qargs_interner.get(instruction.qubits).len() == 2)
    }

    // Filter any nodes that don't match a given predicate function
    pub fn filter_op_nodes<F>(&mut self, mut predicate: F)
    where
        F: FnMut(&PackedInstruction) -> bool,
    {
        let remove_indices = self
            .op_nodes(true)
            .filter_map(|(index, instruction)| (!predicate(instruction)).then_some(index))
            .collect::<Vec<_>>();
        for node in remove_indices {
            self.remove_op_node(node);
        }
    }

    /// Returns an iterator over a list layers of the `DAGCircuit``.
    pub fn multigraph_layers(&self) -> impl Iterator<Item = Vec<NodeIndex>> + '_ {
        let mut first_layer: Vec<_> = self.qubit_io_map.iter().map(|x| x[0]).collect();
        first_layer.extend(self.clbit_io_map.iter().map(|x| x[0]));
        first_layer.extend(self.var_io_map.iter().map(|x| x[0]));
        // A DAG is by definition acyclical, therefore unwrapping the layer should never fail.
        layers(&self.dag, first_layer).map(|layer| match layer {
            Ok(layer) => layer,
            Err(_) => unreachable!("Not a DAG."),
        })
    }

    /// Returns an iterator over the first layer of the `DAGCircuit``.
    pub fn front_layer(&self) -> impl Iterator<Item = NodeIndex> + '_ {
        let mut graph_layers = self.multigraph_layers();
        graph_layers.next();
        graph_layers
            .next()
            .into_iter()
            .flatten()
            .filter(|node| matches!(self.dag.node_weight(*node).unwrap(), NodeType::Operation(_)))
    }

    /// Substitutes a node by a given DAGCircuit and adds the replacement DAG's global phase to the current DAG.
    ///
    /// # Arguments
    ///
    /// * node_index: The node in the DAGCircuit to replace.
    /// * other: The replacement DAGCircuit.
    /// * qubit_map: A mapping from the replacement DAGCircuit qubits to the replaced node's qargs.
    ///   If None, trivial mapping will be used.
    /// * clbit_map: A mapping from the replacement DAGCircuit clbits to the replaced node's clbits.
    ///   If None, trivial mapping will be used.
    /// * var_map: A mapping from the replacement DAGCircuit variables to the replaced node's variables.
    ///   Note: Inferring variable mapping automatically is currently not implemented.
    ///
    /// # Returns
    ///
    /// A mapping of the node indices in the replacement DAGCircuit to their corresponding node indices in the
    /// current DAGCircuit.
    pub fn substitute_node_with_dag(
        &mut self,
        node_index: NodeIndex,
        other: &DAGCircuit,
        qubit_map: Option<&HashMap<Qubit, Qubit>>,
        clbit_map: Option<&HashMap<Clbit, Clbit>>,
        var_map: Option<&HashMap<expr::Var, expr::Var>>,
    ) -> PyResult<IndexMap<NodeIndex, NodeIndex, RandomState>> {
        if self.dag.node_weight(node_index).is_none() {
            return Err(PyIndexError::new_err(format!(
                "Specified node {} is not in this graph",
                node_index.index()
            )));
        }

        let node = match &self.dag[node_index] {
            NodeType::Operation(op) => op.clone(),
            _ => return Err(DAGCircuitError::new_err("expected node")),
        };

        let qubit_map = match qubit_map {
            Some(qubit_map) => qubit_map,
            None => {
                let node_qubits = self.qargs_interner.get(node.qubits);
                let other_qubits = (0..other.num_qubits()).map(Qubit::new);
                if node_qubits.len() != other_qubits.len() {
                    return Err(DAGCircuitError::new_err(format!(
                        "Replacement DAG has {} qubits, expected {}",
                        other_qubits.len(),
                        node_qubits.len()
                    )));
                }
                &HashMap::<Qubit, Qubit>::from_iter(other_qubits.zip(node_qubits.iter().copied()))
            }
        };

        let clbit_map = match clbit_map {
            Some(clbit_map) => clbit_map,
            None => {
                let node_clbits = self.cargs_interner.get(node.clbits);
                let other_clbits = (0..other.num_clbits()).map(Clbit::new);
                if node_clbits.len() != other_clbits.len() {
                    return Err(DAGCircuitError::new_err(format!(
                        "Replacement DAG has {} clbits, expected {}",
                        other_clbits.len(),
                        node_clbits.len()
                    )));
                }
                &HashMap::<Clbit, Clbit>::from_iter(other_clbits.zip(node_clbits.iter().copied()))
            }
        };

        let var_map = match var_map {
            Some(var_map) => var_map,
            None => {
                if self.num_vars() > 0 || other.num_vars() > 0 {
                    unimplemented!(
                        "Inferring variable mapping in substitute_node_with_dag is not implemented yet. Consider using py_substitute_node_with_dag instead."
                    );
                    // TODO: implement once additional_wires becomes Python-free
                }
                &HashMap::<expr::Var, expr::Var>::new()
            }
        };

        let out_map =
            self.substitute_node_with_graph(node_index, other, qubit_map, clbit_map, var_map)?;
        self.global_phase = add_global_phase(&self.global_phase, &other.global_phase)?;

        let mut wire_map_dict = HashMap::new();
        for (source, target) in clbit_map.iter() {
            let source_bit = other.clbits.get(*source);
            let target_bit = self.clbits.get(*target);
            wire_map_dict.insert(source_bit.cloned().unwrap(), target_bit.cloned().unwrap());
        }

        let variable_mapper = VariableMapper::new(
            self.cregs.registers().to_vec(),
            wire_map_dict,
            var_map.clone(),
            None,
        );

        for (old_node_index, new_node_index) in out_map.iter() {
            let old_node = &other.dag[*old_node_index];
            let NodeType::Operation(old_inst) = old_node else {
                continue;
            };
            let OperationRef::Instruction(old_op) = old_inst.op.view() else {
                continue;
            };

            if old_op.name() == "switch_case" {
                Python::attach(|py| -> PyResult<()> {
                    let target = old_op.instruction.bind(py).getattr("target")?.extract()?;
                    let kwargs = PyDict::new(py);
                    kwargs.set_item(
                        "label",
                        old_inst
                            .label
                            .as_ref()
                            .map(|x| PyString::new(py, x.as_str())),
                    )?;

                    let mapped_target = variable_mapper
                        .map_target(&target, |new_reg| self.add_creg(new_reg.clone()))?;
                    let new_op = imports::SWITCH_CASE_OP.get_bound(py).call(
                        (
                            mapped_target,
                            old_op.instruction.call_method0(py, "cases_specifier")?,
                        ),
                        Some(&kwargs),
                    )?;

                    if let NodeType::Operation(new_inst) = &mut self.dag[*new_node_index] {
                        new_inst.op = PyInstruction {
                            qubits: old_op.num_qubits(),
                            clbits: old_op.num_clbits(),
                            params: old_op.num_params(),
                            control_flow: old_op.control_flow(),
                            op_name: old_op.name().to_string(),
                            instruction: new_op.clone().unbind(),
                        }
                        .into();
                        #[cfg(feature = "cache_pygates")]
                        {
                            new_inst.py_op = new_op.unbind().into();
                        }
                    }

                    Ok(())
                })?;
            } else if old_inst.op.control_flow() {
                Python::attach(|py| -> PyResult<()> {
                    if let Ok(condition) = old_op
                        .instruction
                        .bind(py)
                        .getattr(intern!(py, "condition"))
                        .and_then(|c| c.extract())
                    {
                        if old_inst.op.name() != "switch_case" {
                            let new_condition =
                                variable_mapper.map_condition(&condition, false, |new_reg| {
                                    self.add_creg(new_reg.clone())
                                })?;

                            if let NodeType::Operation(new_inst) = &mut self.dag[*new_node_index] {
                                #[cfg(feature = "cache_pygates")]
                                {
                                    new_inst.py_op.take();
                                }
                                match new_inst.op.view() {
                                    OperationRef::Instruction(py_inst) => {
                                        py_inst.instruction.setattr(
                                            py,
                                            "condition",
                                            new_condition,
                                        )?;
                                    }
                                    _ => panic!("Instruction mismatch"),
                                }
                            }
                        }
                    }
                    Ok(())
                })?;
            }
        }

        Ok(out_map)
    }

    fn substitute_node_with_graph(
        &mut self,
        node: NodeIndex,
        other: &DAGCircuit,
        qubit_map: &HashMap<Qubit, Qubit>,
        clbit_map: &HashMap<Clbit, Clbit>,
        var_map: &HashMap<expr::Var, expr::Var>,
    ) -> PyResult<IndexMap<NodeIndex, NodeIndex, RandomState>> {
        if self.dag.node_weight(node).is_none() {
            return Err(PyIndexError::new_err(format!(
                "Specified node {} is not in this graph",
                node.index()
            )));
        }

        // Add wire from pred to succ if no ops on mapped wire on ``other``
        for (in_dag_wire, self_wire) in qubit_map.iter() {
            let [input_node, out_node] = other.qubit_io_map[in_dag_wire.index()];
            if other.dag.find_edge(input_node, out_node).is_some() {
                let pred = self
                    .dag
                    .edges_directed(node, Incoming)
                    .find(|edge| {
                        if let Wire::Qubit(bit) = edge.weight() {
                            bit == self_wire
                        } else {
                            false
                        }
                    })
                    .unwrap();
                let succ = self
                    .dag
                    .edges_directed(node, Outgoing)
                    .find(|edge| {
                        if let Wire::Qubit(bit) = edge.weight() {
                            bit == self_wire
                        } else {
                            false
                        }
                    })
                    .unwrap();
                self.dag
                    .add_edge(pred.source(), succ.target(), Wire::Qubit(*self_wire));
            }
        }
        for (in_dag_wire, self_wire) in clbit_map.iter() {
            let [input_node, out_node] = other.clbit_io_map[in_dag_wire.index()];
            if other.dag.find_edge(input_node, out_node).is_some() {
                let pred = self
                    .dag
                    .edges_directed(node, Incoming)
                    .find(|edge| {
                        if let Wire::Clbit(bit) = edge.weight() {
                            bit == self_wire
                        } else {
                            false
                        }
                    })
                    .unwrap();
                let succ = self
                    .dag
                    .edges_directed(node, Outgoing)
                    .find(|edge| {
                        if let Wire::Clbit(bit) = edge.weight() {
                            bit == self_wire
                        } else {
                            false
                        }
                    })
                    .unwrap();
                self.dag
                    .add_edge(pred.source(), succ.target(), Wire::Clbit(*self_wire));
            }
        }

        let node_filter = |node: NodeIndex| -> bool {
            match other.dag[node] {
                NodeType::Operation(_) => !other
                    .dag
                    .edges_directed(node, petgraph::Direction::Outgoing)
                    .any(|edge| match edge.weight() {
                        Wire::Qubit(qubit) => !qubit_map.contains_key(qubit),
                        Wire::Clbit(clbit) => !clbit_map.contains_key(clbit),
                        Wire::Var(var) => {
                            !var_map.contains_key(other.vars_stretches.vars().get(*var).unwrap())
                        }
                    }),
                _ => false,
            }
        };
        let reverse_qubit_map: HashMap<Qubit, Qubit> =
            qubit_map.iter().map(|(x, y)| (*y, *x)).collect();
        let reverse_clbit_map: HashMap<Clbit, Clbit> =
            clbit_map.iter().map(|(x, y)| (*y, *x)).collect();
        let reverse_var_map: HashMap<&expr::Var, &expr::Var> =
            var_map.iter().map(|(x, y)| (y, x)).collect();
        // Copy nodes from other to self
        let mut out_map: IndexMap<NodeIndex, NodeIndex, RandomState> =
            IndexMap::with_capacity_and_hasher(other.dag.node_count(), RandomState::default());
        for old_index in other.dag.node_indices() {
            if !node_filter(old_index) {
                continue;
            }
            let mut new_node = other.dag[old_index].clone();
            if let NodeType::Operation(ref mut new_inst) = new_node {
                let new_qubit_indices: Vec<Qubit> = other
                    .qargs_interner
                    .get(new_inst.qubits)
                    .iter()
                    .map(|old_qubit| qubit_map[old_qubit])
                    .collect();
                let new_clbit_indices: Vec<Clbit> = other
                    .cargs_interner
                    .get(new_inst.clbits)
                    .iter()
                    .map(|old_clbit| clbit_map[old_clbit])
                    .collect();
                new_inst.qubits = self.qargs_interner.insert_owned(new_qubit_indices);
                new_inst.clbits = self.cargs_interner.insert_owned(new_clbit_indices);
                self.increment_op(new_inst.op.name());
            }
            let new_index = self.dag.add_node(new_node);
            out_map.insert(old_index, new_index);
        }
        // If no nodes are copied bail here since there is nothing left
        // to do.
        if out_map.is_empty() {
            match self.dag.remove_node(node) {
                Some(NodeType::Operation(packed)) => {
                    let op_name = packed.op.name();
                    self.decrement_op(op_name);
                }
                _ => unreachable!("Must be called with valid operation node!"),
            }
            // Return a new empty map to clear allocation from out_map
            return Ok(IndexMap::default());
        }
        // Copy edges from other to self
        for edge in other.dag.edge_references().filter(|edge| {
            out_map.contains_key(&edge.target()) && out_map.contains_key(&edge.source())
        }) {
            self.dag.add_edge(
                out_map[&edge.source()],
                out_map[&edge.target()],
                match edge.weight() {
                    Wire::Qubit(qubit) => Wire::Qubit(qubit_map[qubit]),
                    Wire::Clbit(clbit) => Wire::Clbit(clbit_map[clbit]),
                    Wire::Var(var) => Wire::Var(
                        self.vars_stretches
                            .vars()
                            .find(
                                var_map
                                    .get(other.vars_stretches.vars().get(*var).unwrap())
                                    .unwrap(),
                            )
                            .unwrap(),
                    ),
                },
            );
        }
        // Add edges to/from node to nodes in other
        let edges: Vec<(NodeIndex, NodeIndex, Wire)> = self
            .dag
            .edges_directed(node, Incoming)
            .map(|x| (x.source(), x.target(), *x.weight()))
            .collect();
        for (source, _target, weight) in edges {
            let wire_input_id = match weight {
                Wire::Qubit(qubit) => other
                    .qubit_io_map
                    .get(reverse_qubit_map[&qubit].index())
                    .map(|x| x[0]),
                Wire::Clbit(clbit) => other
                    .clbit_io_map
                    .get(reverse_clbit_map[&clbit].index())
                    .map(|x| x[0]),
                Wire::Var(var) => {
                    let index = other
                        .vars_stretches
                        .vars()
                        .find(reverse_var_map[self.vars_stretches.vars().get(var).unwrap()])
                        .unwrap()
                        .index();
                    other.var_io_map.get(index).map(|x| x[0])
                }
            };
            let old_index =
                wire_input_id.and_then(|x| other.dag.neighbors_directed(x, Outgoing).next());
            let target_out = match old_index {
                Some(old_index) => match out_map.get(&old_index) {
                    Some(new_index) => *new_index,
                    None => {
                        // If the index isn't in the node map we've already added the edges as
                        // part of the idle wire handling at the top of this method so just
                        // move on.
                        continue;
                    }
                },
                None => continue,
            };
            self.dag.add_edge(source, target_out, weight);
        }
        let edges: Vec<(NodeIndex, NodeIndex, Wire)> = self
            .dag
            .edges_directed(node, Outgoing)
            .map(|x| (x.source(), x.target(), *x.weight()))
            .collect();
        for (_source, target, weight) in edges {
            let wire_output_id = match weight {
                Wire::Qubit(qubit) => other
                    .qubit_io_map
                    .get(reverse_qubit_map[&qubit].index())
                    .map(|x| x[1]),
                Wire::Clbit(clbit) => other
                    .clbit_io_map
                    .get(reverse_clbit_map[&clbit].index())
                    .map(|x| x[1]),
                Wire::Var(var) => {
                    let index = other
                        .vars_stretches
                        .vars()
                        .find(reverse_var_map[self.vars_stretches.vars().get(var).unwrap()])
                        .unwrap()
                        .index();
                    other.var_io_map.get(index).map(|x| x[1])
                }
            };
            let old_index =
                wire_output_id.and_then(|x| other.dag.neighbors_directed(x, Incoming).next());
            let source_out = match old_index {
                Some(old_index) => match out_map.get(&old_index) {
                    Some(new_index) => *new_index,
                    None => {
                        // If the index isn't in the node map we've already added the edges as
                        // part of the idle wire handling at the top of this method so just
                        // move on.
                        continue;
                    }
                },
                None => continue,
            };
            self.dag.add_edge(source_out, target, weight);
        }
        // Remove node
        if let NodeType::Operation(inst) = &self.dag[node] {
            self.decrement_op(inst.op.name().to_string().as_str());
        }
        self.dag.remove_node(node);
        Ok(out_map)
    }

    /// Retrieve a variable given its unique [Var] key within the DAG.
    ///
    /// The provided [Var] must be from this [DAGCircuit].
    pub fn get_var(&self, var: Var) -> Option<&expr::Var> {
        self.vars_stretches.vars().get(var)
    }

    /// Retrieve a stretch given its unique [Stretch] key within the DAG.
    ///
    /// The provided [Stretch] must be from this [DAGCircuit].
    pub fn get_stretch(&self, stretch: Stretch) -> Option<&expr::Stretch> {
        self.vars_stretches.stretches().get(stretch)
    }

    /// Returns an immutable view of the vars and stretches in the DAGCircuit
    pub fn get_var_stretch_container(&self) -> &VarStretchContainer {
        &self.vars_stretches
    }

    /// Adds a variable to the DAGCircuit.
    ///
    /// # Arguments:
    ///
    /// * var: the new variable to add.
    /// * var_type: the type the variable should have in the DAGCircuit.
    ///
    /// # Returns:
    ///
    /// The [Var] index of the variable in the DAGCircuit.
    fn add_var(&mut self, var: expr::Var, var_type: VarType) -> PyResult<Var> {
        // The setup of the initial graph structure between an "in" and an "out" node is the same as
        // the bit-related `_add_wire`, but this logically needs to do different bookkeeping around
        // tracking the properties

        let var_idx = self
            .vars_stretches
            .add_var(var, var_type)
            .map_err(DAGCircuitError::new_err)?;
        self.add_wire(Wire::Var(var_idx))?;
        Ok(var_idx)
    }

    fn check_op_addition(&self, inst: &PackedInstruction) -> PyResult<()> {
        for b in self.qargs_interner.get(inst.qubits) {
            if self.qubit_io_map.len() - 1 < b.index() {
                return Err(DAGCircuitError::new_err(format!(
                    "qubit {:?} not found in output map",
                    self.qubits.get(*b).unwrap()
                )));
            }
        }

        for b in self.cargs_interner.get(inst.clbits) {
            if !self.clbit_io_map.len() - 1 < b.index() {
                return Err(DAGCircuitError::new_err(format!(
                    "clbit {:?} not found in output map",
                    self.clbits.get(*b).unwrap()
                )));
            }
        }

        if self.may_have_additional_wires(inst.op.view()) {
            let (clbits, vars) = Python::attach(|py| self.additional_wires(py, inst.op.view()))?;
            for b in clbits {
                if !self.clbit_io_map.len() - 1 < b.index() {
                    return Err(DAGCircuitError::new_err(format!(
                        "clbit {:?} not found in output map",
                        self.clbits.get(b).unwrap()
                    )));
                }
            }
            for v in vars {
                if !self.var_io_map.len() - 1 < v.index() {
                    return Err(DAGCircuitError::new_err(format!(
                        "var {v:?} not found in output map"
                    )));
                }
            }
        }
        Ok(())
    }

    /// Alternative constructor, builds a DAGCircuit with a fixed capacity.
    ///
    /// # Arguments:
    /// - `num_qubits`: Number of qubits in the circuit
    /// - `num_clbits`: Number of classical bits in the circuit.
    /// - `num_vars`: (Optional) number of variables in the circuit.
    /// - `num_ops`: (Optional) number of operations in the circuit.
    /// - `num_edges`: (Optional) number of edges in the circuit.
    /// - `num_stretches`: (Optional) number of stretches in the circuit.
    pub fn with_capacity(
        num_qubits: usize,
        num_clbits: usize,
        num_vars: Option<usize>,
        num_ops: Option<usize>,
        num_edges: Option<usize>,
        num_stretches: Option<usize>,
    ) -> Self {
        let num_ops: usize = num_ops.unwrap_or_default();
        let num_vars = num_vars.unwrap_or_default();
        let num_stretches = num_stretches.unwrap_or_default();
        let num_edges = num_edges.unwrap_or(
            num_qubits +    // 1 edge between the input node and the output node or 1st op node.
            num_clbits +    // 1 edge between the input node and the output node or 1st op node.
            num_vars +      // 1 edge between the input node and the output node or 1st op node.
            num_ops, // In Average there will be 3 edges (2 qubits and 1 clbit, or 3 qubits) per op_node.
        );

        let num_nodes = num_qubits * 2 + // One input + One output node per qubit
            num_clbits * 2 +    // One input + One output node per clbit
            num_vars * 2 +  // One input + output node per variable
            num_ops;

        Self {
            name: None,
            metadata: None,
            dag: StableDiGraph::with_capacity(num_nodes, num_edges),
            qregs: RegisterData::new(),
            cregs: RegisterData::new(),
            qargs_interner: Interner::with_capacity(num_qubits),
            cargs_interner: Interner::with_capacity(num_clbits),
            qubits: ObjectRegistry::with_capacity(num_qubits),
            clbits: ObjectRegistry::with_capacity(num_clbits),
            global_phase: Param::Float(0.),
            duration: None,
            unit: "dt".to_string(),
            qubit_locations: BitLocator::with_capacity(num_qubits),
            clbit_locations: BitLocator::with_capacity(num_clbits),
            qubit_io_map: Vec::with_capacity(num_qubits),
            clbit_io_map: Vec::with_capacity(num_clbits),
            vars_stretches: VarStretchContainer::with_capacity(Some(num_vars), Some(num_stretches)),
            var_io_map: Vec::with_capacity(num_vars),
            op_names: IndexMap::default(),
        }
    }

    /// Get qargs from an intern index
    pub fn get_qargs(&self, index: Interned<[Qubit]>) -> &[Qubit] {
        self.qargs_interner.get(index)
    }

    /// Get cargs from an intern index
    pub fn get_cargs(&self, index: Interned<[Clbit]>) -> &[Clbit] {
        self.cargs_interner.get(index)
    }

    /// Insert a new 1q standard gate on incoming qubit
    pub fn insert_1q_on_incoming_qubit(
        &mut self,
        new_gate: (StandardGate, &[f64]),
        old_index: NodeIndex,
    ) {
        self.increment_op(new_gate.0.name());
        let old_node = &self.dag[old_index];
        let inst = if let NodeType::Operation(old_node) = old_node {
            PackedInstruction {
                op: new_gate.0.into(),
                qubits: old_node.qubits,
                clbits: old_node.clbits,
                params: (!new_gate.1.is_empty())
                    .then(|| Box::new(new_gate.1.iter().map(|x| Param::Float(*x)).collect())),
                label: None,
                #[cfg(feature = "cache_pygates")]
                py_op: OnceLock::new(),
            }
        } else {
            panic!("This method only works if provided index is an op node");
        };
        let new_index = self.dag.add_node(NodeType::Operation(inst));
        let (parent_index, edge_index, weight) = self
            .dag
            .edges_directed(old_index, Incoming)
            .map(|edge| (edge.source(), edge.id(), *edge.weight()))
            .next()
            .unwrap();
        self.dag.add_edge(parent_index, new_index, weight);
        self.dag.add_edge(new_index, old_index, weight);
        self.dag.remove_edge(edge_index);
    }

    /// Remove a sequence of 1 qubit nodes from the dag
    /// This must only be called if all the nodes operate
    /// on a single qubit with no other wires in or out of any nodes
    pub fn remove_1q_sequence(&mut self, sequence: &[NodeIndex]) {
        let (parent_index, weight) = self
            .dag
            .edges_directed(*sequence.first().unwrap(), Incoming)
            .map(|edge| (edge.source(), *edge.weight()))
            .next()
            .unwrap();
        let child_index = self
            .dag
            .edges_directed(*sequence.last().unwrap(), Outgoing)
            .map(|edge| edge.target())
            .next()
            .unwrap();
        self.dag.add_edge(parent_index, child_index, weight);
        for node in sequence {
            match self.dag.remove_node(*node) {
                Some(NodeType::Operation(packed)) => {
                    let op_name = packed.op.name();
                    self.decrement_op(op_name);
                }
                _ => panic!("Must be called with valid operation node!"),
            }
        }
    }

    /// Replace a node with individual operations from a provided callback
    /// function on each qubit of that node.
    pub fn replace_node_with_1q_ops<F>(&mut self, node: NodeIndex, insert: F)
    where
        F: Fn(Wire) -> (PackedOperation, SmallVec<[Param; 3]>),
    {
        let mut edge_list: Vec<(NodeIndex, NodeIndex, Wire)> = Vec::with_capacity(2);
        for (source, in_weight) in self
            .dag
            .edges_directed(node, Incoming)
            .map(|x| (x.source(), *x.weight()))
        {
            for (target, out_weight) in self
                .dag
                .edges_directed(node, Outgoing)
                .map(|x| (x.target(), *x.weight()))
            {
                if in_weight == out_weight {
                    edge_list.push((source, target, in_weight));
                }
            }
        }
        for (source, target, weight) in edge_list {
            let (new_op, params) = insert(weight);
            self.increment_op(new_op.name());
            let qubits = if let Wire::Qubit(qubit) = weight {
                vec![qubit]
            } else {
                panic!(
                    "This method only works if the gate being replaced has no classical incident wires"
                )
            };
            let inst = PackedInstruction {
                op: new_op,
                qubits: self.qargs_interner.insert_owned(qubits),
                clbits: self.cargs_interner.get_default(),
                params: (!params.is_empty()).then(|| Box::new(params)),
                label: None,
                #[cfg(feature = "cache_pygates")]
                py_op: OnceLock::new(),
            };
            let new_index = self.dag.add_node(NodeType::Operation(inst));
            self.dag.add_edge(source, new_index, weight);
            self.dag.add_edge(new_index, target, weight);
        }

        match self.dag.remove_node(node) {
            Some(NodeType::Operation(packed)) => {
                let op_name = packed.op.name();
                self.decrement_op(op_name);
            }
            _ => panic!("Must be called with valid operation node"),
        }
    }

    pub fn add_global_phase(&mut self, value: &Param) -> PyResult<()> {
        match value {
            Param::Obj(_) => {
                return Err(PyTypeError::new_err(
                    "Invalid parameter type, only float and parameter expression are supported",
                ));
            }
            _ => self.set_global_phase(add_global_phase(&self.global_phase, value)?)?,
        }
        Ok(())
    }

    /// Return the op name counts in the circuit
    ///
    /// Args:
    ///     py: The python token necessary for control flow recursion
    ///     recurse: Whether to recurse into control flow ops or not
    pub fn count_ops(
        &self,
        py: Python,
        recurse: bool,
    ) -> PyResult<IndexMap<String, usize, RandomState>> {
        if !recurse || !self.has_control_flow() {
            Ok(self.op_names.clone())
        } else {
            fn inner(
                py: Python,
                dag: &DAGCircuit,
                counts: &mut IndexMap<String, usize, RandomState>,
            ) -> PyResult<()> {
                for (key, value) in dag.op_names.iter() {
                    counts
                        .entry(key.clone())
                        .and_modify(|count| *count += value)
                        .or_insert(*value);
                }
                let circuit_to_dag = imports::CIRCUIT_TO_DAG.get_bound(py);
                for node in dag.dag.node_weights() {
                    let NodeType::Operation(node) = node else {
                        continue;
                    };
                    if !node.op.control_flow() {
                        continue;
                    }
                    let OperationRef::Instruction(inst) = node.op.view() else {
                        panic!("control flow op must be an instruction")
                    };
                    let blocks = inst.instruction.bind(py).getattr("blocks")?;
                    for block in blocks.try_iter()? {
                        let inner_dag: &DAGCircuit = &circuit_to_dag.call1((block?,))?.extract()?;
                        inner(py, inner_dag, counts)?;
                    }
                }
                Ok(())
            }
            let mut counts =
                IndexMap::with_capacity_and_hasher(self.op_names.len(), RandomState::default());
            inner(py, self, &mut counts)?;
            Ok(counts)
        }
    }

    /// Get an immutable reference to the op counts for this DAGCircuit
    ///
    /// This differs from count_ops() in that it doesn't handle control flow recursion at all
    /// and it returns a reference instead of an owned copy. If you don't need to work with
    /// control flow or ownership of the counts this is a more efficient alternative to
    /// `DAGCircuit::count_ops(py, false)`
    pub fn get_op_counts(&self) -> &IndexMap<String, usize, RandomState> {
        &self.op_names
    }

    /// Extends the DAG with valid instances of [PackedInstruction].
    pub fn extend<I>(&mut self, iter: I) -> PyResult<Vec<NodeIndex>>
    where
        I: IntoIterator<Item = PackedInstruction>,
    {
        self.try_extend(
            iter.into_iter()
                .map(|inst| -> Result<PackedInstruction, Infallible> { Ok(inst) }),
        )
    }

    /// Extends the DAG with valid instances of [PackedInstruction], where the iterator produces the
    /// results in a fallible manner.
    pub fn try_extend<I, E>(&mut self, iter: I) -> PyResult<Vec<NodeIndex>>
    where
        I: IntoIterator<Item = Result<PackedInstruction, E>>,
        PyErr: From<E>,
    {
        let mut new_nodes = Vec::new();
        let mut replacement_dag = DAGCircuit::new();
        std::mem::swap(self, &mut replacement_dag);
        let mut dag_builder = replacement_dag.into_builder();
        for inst in iter {
            new_nodes.push(dag_builder.push_back(inst?)?);
        }
        *self = dag_builder.build();
        Ok(new_nodes)
    }

    /// Alternative constructor to build an instance of [DAGCircuit] from a `QuantumCircuit`.
    pub fn from_circuit(
        qc: QuantumCircuitData,
        copy_op: bool,
        qubit_order: Option<Vec<ShareableQubit>>,
        clbit_order: Option<Vec<ShareableClbit>>,
    ) -> PyResult<DAGCircuit> {
        // Extract necessary attributes
        let qc_data = qc.data;
        Self::from_circuit_data(
            &qc_data,
            copy_op,
            qc.name,
            qc.metadata.map(|x| x.unbind()),
            qubit_order,
            clbit_order,
        )
    }

    /// Builds a [DAGCircuit] based on an instance of [CircuitData].
    pub fn from_circuit_data(
        qc_data: &CircuitData,
        copy_op: bool,
        name: Option<String>,
        metadata: Option<Py<PyAny>>,
        qubit_order: Option<Vec<ShareableQubit>>,
        clbit_order: Option<Vec<ShareableClbit>>,
    ) -> PyResult<Self> {
        let num_qubits = qc_data.num_qubits();
        let num_clbits = qc_data.num_clbits();
        let num_ops = qc_data.__len__();
        let num_vars =
            qc_data.num_declared_vars() + qc_data.num_input_vars() + qc_data.num_captured_vars();
        let num_stretches = qc_data.num_declared_stretches() + qc_data.num_captured_stretches();

        // Build DAGCircuit with capacity
        let mut new_dag = DAGCircuit::with_capacity(
            num_qubits,
            num_clbits,
            Some(num_vars),
            Some(num_ops),
            None,
            Some(num_stretches),
        );

        // Assign other necessary data
        new_dag.name = name;

        // Avoid manually acquiring the GIL.
        new_dag.global_phase = match qc_data.global_phase() {
            // The clone here implicitly requires the gil while ParameterExpression is defined in
            // Python.
            Param::ParameterExpression(exp) => Param::ParameterExpression(exp.clone()),
            Param::Float(float) => Param::Float(*float),
            _ => unreachable!("Incorrect parameter assigned for global phase"),
        };

        new_dag.metadata = metadata;

        // Add the qubits depending on order, and produce the qargs map.
        let qarg_map = if let Some(qubit_ordering) = qubit_order {
            let mut ordered_vec = Vec::from_iter((0..num_qubits as u32).map(Qubit));
            qubit_ordering
                .into_iter()
                .try_for_each(|qubit| -> PyResult<()> {
                    if new_dag.qubits.find(&qubit).is_some() {
                        return Err(DAGCircuitError::new_err(format!(
                            "duplicate qubits {:?}",
                            &qubit
                        )));
                    }
                    let qubit_index = qc_data.qubits().find(&qubit).unwrap();
                    ordered_vec[qubit_index.index()] = new_dag.add_qubit_unchecked(qubit)?;
                    Ok(())
                })?;
            // The `Vec::get` use is because an arbitrary interner might contain old references to
            // bit instances beyond `num_qubits`, such as if it's from a DAG that had wires removed.
            new_dag.merge_qargs(qc_data.qargs_interner(), |bit| {
                ordered_vec.get(bit.index()).copied()
            })
        } else {
            qc_data
                .qubits()
                .objects()
                .iter()
                .try_for_each(|qubit| -> PyResult<_> {
                    new_dag.add_qubit_unchecked(qubit.clone())?;
                    Ok(())
                })?;
            new_dag.merge_qargs(qc_data.qargs_interner(), |bit| Some(*bit))
        };

        // Add the clbits depending on order, and produce the cargs map.
        let carg_map = if let Some(clbit_ordering) = clbit_order {
            let mut ordered_vec = Vec::from_iter((0..num_clbits as u32).map(Clbit));
            clbit_ordering
                .into_iter()
                .try_for_each(|clbit| -> PyResult<()> {
                    if new_dag.clbits.find(&clbit).is_some() {
                        return Err(DAGCircuitError::new_err(format!(
                            "duplicate clbits {:?}",
                            &clbit
                        )));
                    };
                    let clbit_index = qc_data.clbits().find(&clbit).unwrap();
                    ordered_vec[clbit_index.index()] = new_dag.add_clbit_unchecked(clbit)?;
                    Ok(())
                })?;
            // The `Vec::get` use is because an arbitrary interner might contain old references to
            // bit instances beyond `num_clbits`, such as if it's from a DAG that had wires removed.
            new_dag.merge_cargs(qc_data.cargs_interner(), |bit| {
                ordered_vec.get(bit.index()).copied()
            })
        } else {
            qc_data
                .clbits()
                .objects()
                .iter()
                .try_for_each(|clbit| -> PyResult<()> {
                    new_dag.add_clbit_unchecked(clbit.clone())?;
                    Ok(())
                })?;
            new_dag.merge_cargs(qc_data.cargs_interner(), |bit| Some(*bit))
        };

        new_dag.vars_stretches = qc_data.get_var_stretch_container().clone();
        new_dag.add_var_wires(new_dag.vars_stretches.vars().len())?;

        // Add all the registers
        for qreg in qc_data.qregs() {
            new_dag.add_qreg(qreg.clone())?;
        }

        for creg in qc_data.cregs() {
            new_dag.add_creg(creg.clone())?;
        }

        // After bits and registers are added, copy bitlocations
        new_dag.qubit_locations = qc_data.qubit_indices().clone();
        new_dag.clbit_locations = qc_data.clbit_indices().clone();

        new_dag.try_extend(qc_data.iter().map(|instr| -> PyResult<PackedInstruction> {
            Ok(PackedInstruction {
                op: if copy_op {
                    match instr.op.view() {
                        OperationRef::Gate(gate) => {
                            Python::attach(|py| gate.py_deepcopy(py, None))?.into()
                        }
                        OperationRef::Instruction(instruction) => {
                            Python::attach(|py| instruction.py_deepcopy(py, None))?.into()
                        }
                        OperationRef::Operation(operation) => {
                            Python::attach(|py| operation.py_deepcopy(py, None))?.into()
                        }
                        OperationRef::StandardGate(gate) => gate.into(),
                        OperationRef::StandardInstruction(instruction) => instruction.into(),
                        OperationRef::Unitary(unitary) => unitary.clone().into(),
                        OperationRef::PauliProductMeasurement(ppm) => ppm.clone().into(),
                    }
                } else {
                    instr.op.clone()
                },
                qubits: qarg_map[instr.qubits],
                clbits: carg_map[instr.clbits],
                params: instr.params.clone(),
                label: instr.label.clone(),
                #[cfg(feature = "cache_pygates")]
                py_op: OnceLock::new(),
            })
        }))?;
        Ok(new_dag)
    }

    #[allow(clippy::too_many_arguments)]
    /// Replace a block of node indices with a new packed operation
    pub fn replace_block(
        &mut self,
        block_ids: &[NodeIndex],
        op: PackedOperation,
        params: SmallVec<[Param; 3]>,
        label: Option<&str>,
        cycle_check: bool,
        qubit_pos_map: &HashMap<Qubit, usize>,
        clbit_pos_map: &HashMap<Clbit, usize>,
    ) -> PyResult<NodeIndex> {
        let mut block_op_names = Vec::with_capacity(block_ids.len());
        let mut block_qargs: HashSet<Qubit> = HashSet::new();
        let mut block_cargs: HashSet<Clbit> = HashSet::new();
        for nd in block_ids {
            let weight = self.dag.node_weight(*nd);
            match weight {
                Some(NodeType::Operation(packed)) => {
                    block_op_names.push(packed.op.name().to_string());
                    block_qargs.extend(self.qargs_interner.get(packed.qubits));
                    block_cargs.extend(self.cargs_interner.get(packed.clbits));
                    // Add classical bits from SwitchCaseOp, if applicable.
                    if let OperationRef::Instruction(op) = packed.op.view() {
                        if op.name() == "switch_case" {
                            Python::attach(|py| -> PyResult<()> {
                                let op_bound = op.instruction.bind(py);
                                let target = op_bound.getattr(intern!(py, "target"))?;
                                if target.cast::<PyClbit>().is_ok() {
                                    let target_clbit: ShareableClbit = target.extract()?;
                                    block_cargs.insert(self.clbits.find(&target_clbit).unwrap());
                                } else if target.is_instance_of::<PyClassicalRegister>() {
                                    block_cargs.extend(self.clbits.map_objects(
                                        target.extract::<Vec<ShareableClbit>>()?.into_iter(),
                                    )?);
                                } else {
                                    block_cargs.extend(
                                        self.clbits.map_objects(
                                            node_resources(&target)?
                                                .clbits
                                                .extract::<Vec<ShareableClbit>>(py)?
                                                .into_iter(),
                                        )?,
                                    );
                                }
                                Ok(())
                            })?;
                        }
                    }
                }
                Some(_) => {
                    return Err(DAGCircuitError::new_err(
                        "Nodes in 'node_block' must be of type 'DAGOpNode'.",
                    ));
                }
                None => {
                    return Err(DAGCircuitError::new_err(
                        "Node in 'node_block' not found in DAG.",
                    ));
                }
            }
        }

        let mut block_qargs: Vec<Qubit> = block_qargs
            .into_iter()
            .filter(|q| qubit_pos_map.contains_key(q))
            .collect();
        block_qargs.sort_by_key(|q| qubit_pos_map[q]);

        let mut block_cargs: Vec<Clbit> = block_cargs
            .into_iter()
            .filter(|c| clbit_pos_map.contains_key(c))
            .collect();
        block_cargs.sort_by_key(|c| clbit_pos_map[c]);

        if op.num_qubits() as usize != block_qargs.len() {
            return Err(DAGCircuitError::new_err(format!(
                "Number of qubits in the replacement operation ({}) is not equal to the number of qubits in the block ({})!",
                op.num_qubits(),
                block_qargs.len()
            )));
        }

        let op_name = op.name().to_string();
        let qubits = self.qargs_interner.insert_owned(block_qargs);
        let clbits = self.cargs_interner.insert_owned(block_cargs);
        let weight = NodeType::Operation(PackedInstruction {
            op,
            qubits,
            clbits,
            params: (!params.is_empty()).then(|| Box::new(params)),
            label: label.map(|label| Box::new(label.to_string())),
            #[cfg(feature = "cache_pygates")]
            py_op: OnceLock::new(),
        });

        let new_node = self
            .dag
            .contract_nodes(block_ids.iter().copied(), weight, cycle_check)
            .map_err(|e| match e {
                ContractError::DAGWouldCycle => DAGCircuitError::new_err(
                    "Replacing the specified node block would introduce a cycle",
                ),
            })?;

        self.increment_op(op_name.as_str());
        for name in block_op_names {
            self.decrement_op(name.as_str());
        }
        Ok(new_node)
    }

    pub fn compose(
        &mut self,
        other: &DAGCircuit,
        qubits: Option<&[ShareableQubit]>,
        clbits: Option<&[ShareableClbit]>,
        inline_captures: bool,
    ) -> PyResult<()> {
        if other.qubits.len() > self.qubits.len() || other.clbits.len() > self.clbits.len() {
            return Err(DAGCircuitError::new_err(
                "Trying to compose with another DAGCircuit which has more 'in' edges.",
            ));
        }

        // Number of qubits and clbits must match number in circuit or None
        let identity_qubit_map: HashMap<ShareableQubit, ShareableQubit> = other
            .qubits
            .objects()
            .iter()
            .cloned()
            .zip(self.qubits.objects().iter().cloned())
            .collect();
        let identity_clbit_map: HashMap<ShareableClbit, ShareableClbit> = other
            .clbits
            .objects()
            .iter()
            .cloned()
            .zip(self.clbits.objects().iter().cloned())
            .collect();

        let qubit_map = match qubits {
            None => identity_qubit_map.clone(),
            Some(qubits) => {
                if qubits.len() != other.qubits.len() {
                    return Err(DAGCircuitError::new_err(concat!(
                        "Number of items in qubits parameter does not",
                        " match number of qubits in the circuit."
                    )));
                }
                let other_qubits = other.qubits.objects();
                other_qubits
                    .iter()
                    .cloned()
                    .zip(qubits.iter().cloned())
                    .collect()
            }
        };

        let clbit_map = match clbits {
            None => identity_clbit_map.clone(),
            Some(clbits) => {
                if clbits.len() != other.clbits.len() {
                    return Err(DAGCircuitError::new_err(concat!(
                        "Number of items in clbits parameter does not",
                        " match number of clbits in the circuit."
                    )));
                }
                let other_clbits = other.clbits.objects();
                other_clbits
                    .iter()
                    .cloned()
                    .zip(clbits.iter().cloned())
                    .collect()
            }
        };

        self.global_phase = add_global_phase(&self.global_phase, &other.global_phase)?;

        // This is all the handling we need for realtime variables, if there's no remapping. They:
        //
        // * get added to the DAG and then operations involving them get appended on normally.
        // * get inlined onto an existing variable, then operations get appended normally.
        // * there's a clash or a failed inlining, and we just raise an error.
        //
        // Notably if there's no remapping, there's no need to recurse into control-flow or to do any
        // Var rewriting during the Expr visits.
        for var in other.vars_stretches.iter_vars(VarType::Input) {
            self.add_var(var.clone(), VarType::Input)?;
        }
        if inline_captures {
            for var in other.vars_stretches.iter_vars(VarType::Capture) {
                if self.vars_stretches.vars().find(var).is_none() {
                    let expr::Var::Standalone { name, .. } = var else {
                        panic!("var capture not standalone");
                    };
                    return Err(DAGCircuitError::new_err(format!(
                        "Variable '{name}' to be inlined is not in the base DAG. If you wanted it to be automatically added, use `inline_captures=False`."
                    )));
                }
            }
            for stretch in other.vars_stretches.iter_stretches(StretchType::Capture) {
                if self.vars_stretches.stretches().find(stretch).is_none() {
                    return Err(DAGCircuitError::new_err(format!(
                        "Stretch '{}' to be inlined is not in the base DAG. If you wanted it to be automatically added, use `inline_captures=False`.",
                        stretch.name
                    )));
                }
            }
        } else {
            for var in other.vars_stretches.iter_vars(VarType::Capture) {
                self.add_var(var.clone(), VarType::Capture)?;
            }
            for stretch in other.vars_stretches.iter_stretches(StretchType::Capture) {
                self.vars_stretches
                    .add_stretch(stretch.clone(), StretchType::Capture)
                    .map_err(DAGCircuitError::new_err)?;
            }
        }
        for var in other.vars_stretches.iter_vars(VarType::Declare) {
            self.add_var(var.clone(), VarType::Declare)?;
        }
        for stretch in other.vars_stretches.iter_stretches(StretchType::Declare) {
            self.vars_stretches
                .add_stretch(stretch.clone(), StretchType::Declare)
                .map_err(DAGCircuitError::new_err)?;
        }
        let build_var_mapper = |cregs: &RegisterData<ClassicalRegister>| -> VariableMapper {
            let mut edge_map = HashMap::new();
            if clbit_map.is_empty() {
                // try to ido a 1-1 mapping in order
                for (a, b) in identity_clbit_map.iter() {
                    edge_map.insert(a.clone(), b.clone());
                }
            } else {
                for (a, b) in clbit_map.iter() {
                    edge_map.insert(a.clone(), b.clone());
                }
            };
            VariableMapper::new(
                cregs.registers().to_vec(),
                edge_map,
                HashMap::default(),
                None,
            )
        };
        let mut variable_mapper: Option<VariableMapper> = None;

        for node in other.topological_nodes()? {
            match &other.dag[node] {
                NodeType::QubitIn(q) => {
                    let bit = other.qubits.get(*q).unwrap();
                    let m_wire = &qubit_map[bit];
                    let wire_in_dag = self.qubits.find(m_wire);
                    if wire_in_dag.is_none()
                        || (self.qubit_io_map.len() - 1 < wire_in_dag.unwrap().index())
                    {
                        return Err(DAGCircuitError::new_err(format!(
                            "wire {m_wire:?} not in self",
                        )));
                    }
                }
                NodeType::ClbitIn(c) => {
                    let bit = other.clbits.get(*c).unwrap();
                    let m_wire = &clbit_map[bit];
                    let wire_in_dag = self.clbits.find(m_wire);
                    if wire_in_dag.is_none()
                        || self.clbit_io_map.len() - 1 < wire_in_dag.unwrap().index()
                    {
                        return Err(DAGCircuitError::new_err(format!(
                            "wire {m_wire:?} not in self",
                        )));
                    }
                }
                NodeType::Operation(inst) => {
                    let qubits = other
                        .qubits
                        .map_indices(other.qargs_interner.get(inst.qubits));
                    let mapped_qargs = qubits
                        .into_iter()
                        .map(|bit| self.qubits.find(&qubit_map[bit]).unwrap())
                        .collect::<Vec<Qubit>>();
                    let clbits = other
                        .clbits
                        .map_indices(other.cargs_interner.get(inst.clbits));
                    let mapped_cargs = clbits
                        .into_iter()
                        .map(|bit| self.clbits.find(&clbit_map[bit]).unwrap())
                        .collect::<Vec<Clbit>>();

                    let instr = if inst.op.control_flow() {
                        let OperationRef::Instruction(op) = inst.op.view() else {
                            unreachable!("All control_flow ops should be PyInstruction");
                        };
                        let py_op = Python::attach(|py| -> PyResult<Py<PyAny>> {
                            let py_op = op.instruction.bind(py);
                            let py_op = py_op.call_method0(intern!(py, "to_mutable"))?;
                            if py_op.is_instance(imports::IF_ELSE_OP.get_bound(py))?
                                || py_op.is_instance(imports::WHILE_LOOP_OP.get_bound(py))?
                            {
                                if let Ok(condition) = py_op
                                    .getattr(intern!(py, "condition"))
                                    .and_then(|c| c.extract())
                                {
                                    match variable_mapper {
                                        Some(ref variable_mapper) => {
                                            let condition = variable_mapper.map_condition(
                                                &condition,
                                                true,
                                                reject_new_register,
                                            )?;
                                            py_op.setattr(intern!(py, "condition"), condition)?;
                                        }
                                        None => {
                                            let var_mapper = build_var_mapper(&self.cregs);
                                            let condition = var_mapper.map_condition(
                                                &condition,
                                                true,
                                                reject_new_register,
                                            )?;
                                            py_op.setattr(intern!(py, "condition"), condition)?;
                                            variable_mapper = Some(var_mapper);
                                        }
                                    }
                                }
                            } else if py_op.is_instance(imports::SWITCH_CASE_OP.get_bound(py))? {
                                match variable_mapper {
                                    Some(ref variable_mapper) => {
                                        py_op.setattr(
                                            intern!(py, "target"),
                                            variable_mapper.map_target(
                                                &py_op.getattr(intern!(py, "target"))?.extract()?,
                                                reject_new_register,
                                            )?,
                                        )?;
                                    }
                                    None => {
                                        let var_mapper = build_var_mapper(&self.cregs);
                                        py_op.setattr(
                                            intern!(py, "target"),
                                            var_mapper.map_target(
                                                &py_op.getattr(intern!(py, "target"))?.extract()?,
                                                reject_new_register,
                                            )?,
                                        )?;
                                        variable_mapper = Some(var_mapper);
                                    }
                                }
                            }
                            Ok(py_op.unbind())
                        })?;
                        PackedInstruction {
                            op: PackedOperation::from_instruction(
                                PyInstruction {
                                    qubits: op.qubits,
                                    clbits: op.clbits,
                                    params: op.params,
                                    op_name: op.op_name.clone(),
                                    control_flow: op.control_flow,
                                    instruction: py_op,
                                }
                                .into(),
                            ),
                            qubits: self.qargs_interner.insert_owned(mapped_qargs),
                            clbits: self.cargs_interner.insert_owned(mapped_cargs),
                            params: inst.params.clone(),
                            label: inst.label.clone(),
                            #[cfg(feature = "cache_pygates")]
                            py_op: OnceLock::new(),
                        }
                    } else {
                        PackedInstruction {
                            op: inst.op.clone(),
                            qubits: self.qargs_interner.insert_owned(mapped_qargs),
                            clbits: self.cargs_interner.insert_owned(mapped_cargs),
                            params: inst.params.clone(),
                            label: inst.label.clone(),
                            #[cfg(feature = "cache_pygates")]
                            py_op: inst.py_op.clone(),
                        }
                    };
                    self.push_back(instr)?;
                }
                // If its a Var wire, we already checked that it exists in the destination.
                NodeType::VarIn(_)
                | NodeType::VarOut(_)
                | NodeType::QubitOut(_)
                | NodeType::ClbitOut(_) => (),
            }
        }
        Ok(())
    }

    /// Substitute an operation in a node with a new one. The wire counts must match and the same
    /// argument order will be used.
    pub fn substitute_op(
        &mut self,
        node_index: NodeIndex,
        new_op: PackedOperation,
        params: SmallVec<[Param; 3]>,
        label: Option<&str>,
    ) -> PyResult<()> {
        let old_packed = self.dag[node_index].unwrap_operation();
        let op_name = old_packed.op.name().to_string();

        if old_packed.op.num_qubits() != new_op.num_qubits()
            || old_packed.op.num_clbits() != new_op.num_clbits()
        {
            return Err(DAGCircuitError::new_err(format!(
                "Cannot replace node of width ({} qubits, {} clbits) with operation of mismatched width ({} qubits, {} clbits)",
                old_packed.op.num_qubits(),
                old_packed.op.num_clbits(),
                new_op.num_qubits(),
                new_op.num_clbits()
            )));
        }
        let new_op_name = new_op.name().to_string();
        let new_weight = NodeType::Operation(PackedInstruction {
            op: new_op,
            qubits: old_packed.qubits,
            clbits: old_packed.clbits,
            params: (!params.is_empty()).then(|| params.into()),
            label: label.map(|label| Box::new(label.to_string())),
            #[cfg(feature = "cache_pygates")]
            py_op: OnceLock::new(),
        });
        if let Some(weight) = self.dag.node_weight_mut(node_index) {
            *weight = new_weight;
        }

        // Update self.op_names
        self.decrement_op(op_name.as_str());
        self.increment_op(new_op_name.as_str());
        Ok(())
    }

    /// Substitute a give node in the dag with a new operation from python
    pub fn substitute_node_with_py_op(
        &mut self,
        node_index: NodeIndex,
        op: &Bound<PyAny>,
    ) -> PyResult<()> {
        // Extract information from node that is going to be replaced
        let old_packed = self.dag[node_index].unwrap_operation();
        let op_name = old_packed.op.name().to_string();
        // Extract information from new op
        let new_op = op.extract::<OperationFromPython>()?;
        let current_wires: HashSet<Wire> =
            self.dag.edges(node_index).map(|e| *e.weight()).collect();
        let mut new_wires: HashSet<Wire> = self
            .qargs_interner
            .get(old_packed.qubits)
            .iter()
            .map(|x| Wire::Qubit(*x))
            .chain(
                self.cargs_interner
                    .get(old_packed.clbits)
                    .iter()
                    .map(|x| Wire::Clbit(*x)),
            )
            .collect();
        let (additional_clbits, additional_vars) =
            Python::attach(|py| self.additional_wires(py, new_op.operation.view()))?;
        new_wires.extend(additional_clbits.iter().map(|x| Wire::Clbit(*x)));
        new_wires.extend(additional_vars.iter().map(|x| Wire::Var(*x)));

        if old_packed.op.num_qubits() != new_op.operation.num_qubits()
            || old_packed.op.num_clbits() != new_op.operation.num_clbits()
        {
            return Err(DAGCircuitError::new_err(format!(
                "Cannot replace node of width ({} qubits, {} clbits) with operation of mismatched width ({} qubits, {} clbits)",
                old_packed.op.num_qubits(),
                old_packed.op.num_clbits(),
                new_op.operation.num_qubits(),
                new_op.operation.num_clbits()
            )));
        }

        #[cfg(feature = "cache_pygates")]
        let py_op_cache = Some(op.clone().unbind());

        let label = new_op.label.clone();
        if new_wires != current_wires {
            // The new wires must be a non-strict subset of the current wires; if they add new
            // wires, we'd not know where to cut the existing wire to insert the new dependency.
            return Err(DAGCircuitError::new_err(format!(
                "New operation '{:?}' does not span the same wires as the old node '{:?}'. New wires: {:?}, old_wires: {:?}.",
                op.str(),
                old_packed.op.view(),
                new_wires,
                current_wires
            )));
        }
        let new_op_name = new_op.operation.name().to_string();
        let new_weight = NodeType::Operation(PackedInstruction {
            op: new_op.operation,
            qubits: old_packed.qubits,
            clbits: old_packed.clbits,
            params: (!new_op.params.is_empty()).then(|| new_op.params.into()),
            label,
            #[cfg(feature = "cache_pygates")]
            py_op: py_op_cache.map(OnceLock::from).unwrap_or_default(),
        });
        if let Some(weight) = self.dag.node_weight_mut(node_index) {
            *weight = new_weight;
        }

        // Update self.op_names
        self.decrement_op(op_name.as_str());
        self.increment_op(new_op_name.as_str());
        Ok(())
    }

    /// Returns version of the DAGCircuit optimized for efficient addition
    /// of multiple new instructions to the [DAGCircuit].
    pub fn into_builder(self) -> DAGCircuitBuilder {
        DAGCircuitBuilder::new(self)
    }

    // Returns an immutable reference to 'name', if it exists
    pub fn get_name(&self) -> Option<&String> {
        self.name.as_ref()
    }

    // Returns an immutable reference to 'metadata'
    pub fn get_metadata(&self) -> Option<&Py<PyAny>> {
        self.metadata.as_ref()
    }

    // Adds `num_vars` var wires in bulk
    fn add_var_wires(&mut self, num_vars: usize) -> PyResult<()> {
        for var_idx in 0..num_vars {
            self.add_wire(Wire::Var(Var::new(var_idx)))?;
        }
        Ok(())
    }
}

pub struct DAGCircuitBuilder {
    dag: DAGCircuit,
    last_clbits: Vec<Option<NodeIndex>>,
    last_qubits: Vec<Option<NodeIndex>>,
    last_vars: Vec<Option<NodeIndex>>,
}

impl DAGCircuitBuilder {
    /// Creates a new instance of [DAGCircuitBuilder] which allows instructions to
    /// be added continuously into the [DAGCircuit].
    pub fn new(dag: DAGCircuit) -> DAGCircuitBuilder {
        let num_qubits = dag.num_qubits();
        let num_clbits = dag.num_clbits();
        let num_vars = dag.num_vars();
        Self {
            dag,
            last_qubits: vec![None; num_qubits],
            last_clbits: vec![None; num_clbits],
            last_vars: vec![None; num_vars],
        }
    }

    /// Finishes up the changes by re-connecting all of the output nodes back to the last
    /// recorded nodes.
    pub fn build(mut self) -> DAGCircuit {
        // Re-connects all of the output nodes with their respective last nodes.
        // Add the output_nodes back to qargs
        for (qubit, node) in self
            .last_qubits
            .into_iter()
            .enumerate()
            .filter_map(|(qubit, node)| node.map(|node| (qubit, node)))
        {
            let output_node = self.dag.qubit_io_map[qubit][1];
            self.dag
                .dag
                .add_edge(node, output_node, Wire::Qubit(Qubit(qubit as u32)));
        }

        // Add the output_nodes back to cargs
        for (clbit, node) in self
            .last_clbits
            .into_iter()
            .enumerate()
            .filter_map(|(clbit, node)| node.map(|node| (clbit, node)))
        {
            let output_node = self.dag.clbit_io_map[clbit][1];
            self.dag
                .dag
                .add_edge(node, output_node, Wire::Clbit(Clbit(clbit as u32)));
        }

        // Add the output_nodes back to vars
        for (var, node) in self
            .last_vars
            .into_iter()
            .enumerate()
            .filter_map(|(var, node)| node.map(|node| (var, node)))
        {
            let output_node = self.dag.var_io_map[var][1];
            self.dag
                .dag
                .add_edge(node, output_node, Wire::Var(Var(var as u32)));
        }
        self.dag
    }

    /// Applies a new operation to the back of the circuit. This variant works with non-owned bit indices.
    pub fn apply_operation_back(
        &mut self,
        op: PackedOperation,
        qubits: &[Qubit],
        clbits: &[Clbit],
        params: Option<SmallVec<[Param; 3]>>,
        label: Option<String>,
        #[cfg(feature = "cache_pygates")] py_op: Option<Py<PyAny>>,
    ) -> PyResult<NodeIndex> {
        let instruction = self.pack_instruction(
            op,
            qubits,
            clbits,
            params,
            label,
            #[cfg(feature = "cache_pygates")]
            py_op,
        );
        self.push_back(instruction)
    }

    /// Pushes a valid [PackedInstruction] to the back ot the circuit.
    pub fn push_back(&mut self, instr: PackedInstruction) -> PyResult<NodeIndex> {
        let (all_cbits, vars) = self.dag.get_classical_resources(&instr)?;

        // Increment the operation count
        self.dag.increment_op(instr.op.name());

        let qubits_id = instr.qubits;
        let new_node = self.dag.dag.add_node(NodeType::Operation(instr));

        // Check all the qubits in this instruction.
        for qubit in self.dag.qargs_interner.get(qubits_id) {
            // Retrieve each qubit's last node
            let qubit_last_node = *self.last_qubits[qubit.index()].get_or_insert_with(|| {
                // If the qubit is not in the last nodes collection, the edge between the output node and its predecessor.
                // Then, store the predecessor's NodeIndex in the last nodes collection.
                let output_node = self.dag.qubit_io_map[qubit.index()][1];
                let (edge_id, predecessor_node) = self
                    .dag
                    .dag
                    .edges_directed(output_node, Incoming)
                    .next()
                    .map(|edge| (edge.id(), edge.source()))
                    .unwrap();
                self.dag.dag.remove_edge(edge_id);
                predecessor_node
            });
            self.last_qubits[qubit.index()] = Some(new_node);
            self.dag
                .dag
                .add_edge(qubit_last_node, new_node, Wire::Qubit(*qubit));
        }

        // Check all the clbits in this instruction.
        for clbit in all_cbits {
            let clbit_last_node = *self.last_clbits[clbit.index()].get_or_insert_with(|| {
                // If the qubit is not in the last nodes collection, the edge between the output node and its predecessor.
                // Then, store the predecessor's NodeIndex in the last nodes collection.
                let output_node = self.dag.clbit_io_map[clbit.index()][1];
                let (edge_id, predecessor_node) = self
                    .dag
                    .dag
                    .edges_directed(output_node, Incoming)
                    .next()
                    .map(|edge| (edge.id(), edge.source()))
                    .unwrap();
                self.dag.dag.remove_edge(edge_id);
                predecessor_node
            });
            self.last_clbits[clbit.index()] = Some(new_node);
            self.dag
                .dag
                .add_edge(clbit_last_node, new_node, Wire::Clbit(clbit));
        }

        // If available, check all the vars in this instruction
        for var in vars.iter().flatten() {
            let var_last_node = *self.last_vars[var.index()].get_or_insert_with(|| {
                // If the var is not in the last nodes collection, the edge between the output node and its predecessor.
                // Then, store the predecessor's NodeIndex in the last nodes collection.
                let output_node = self.dag.var_io_map.get(var.index()).unwrap()[1];
                let (edge_id, predecessor_node) = self
                    .dag
                    .dag
                    .edges_directed(output_node, Incoming)
                    .next()
                    .map(|edge| (edge.id(), edge.source()))
                    .unwrap();
                self.dag.dag.remove_edge(edge_id);
                predecessor_node
            });

            // Because `DAGCircuit::additional_wires` can return repeated instances of vars,
            // we need to make sure to skip those to avoid cycles.
            self.last_vars[var.index()] = Some(new_node);
            if var_last_node == new_node {
                continue;
            }
            self.dag
                .dag
                .add_edge(var_last_node, new_node, Wire::Var(*var));
        }
        Ok(new_node)
    }

    /// Packs a [PackedOperation] into a valid [PackedInstruction] within the circuit.
    #[inline]
    pub fn pack_instruction(
        &mut self,
        op: PackedOperation,
        qubits: &[Qubit],
        clbits: &[Clbit],
        params: Option<SmallVec<[Param; 3]>>,
        label: Option<String>,
        #[cfg(feature = "cache_pygates")] py_op: Option<Py<PyAny>>,
    ) -> PackedInstruction {
        #[cfg(feature = "cache_pygates")]
        let py_op = if let Some(py_op) = py_op {
            py_op.into()
        } else {
            OnceLock::new()
        };
        let qubits = if !qubits.is_empty() {
            self.insert_qargs(qubits)
        } else {
            self.dag.qargs_interner.get_default()
        };
        let clbits = if !clbits.is_empty() {
            self.insert_cargs(clbits)
        } else {
            self.dag.cargs_interner.get_default()
        };
        PackedInstruction {
            op,
            qubits,
            clbits,
            params: params.map(Box::new),
            label: label.map(|label| label.into()),
            #[cfg(feature = "cache_pygates")]
            py_op,
        }
    }

    /// Returns an immutable view to the qubit interner
    pub fn qargs_interner(&self) -> &Interner<[Qubit]> {
        &self.dag.qargs_interner
    }

    /// Returns an immutable view to the clbit interner
    pub fn cargs_interner(&self) -> &Interner<[Clbit]> {
        &self.dag.cargs_interner
    }

    /// Packs qargs into the circuit.
    pub fn insert_qargs(&mut self, qargs: &[Qubit]) -> Interned<[Qubit]> {
        self.dag.qargs_interner.insert(qargs)
    }

    /// Packs qargs into the circuit.
    pub fn insert_cargs(&mut self, cargs: &[Clbit]) -> Interned<[Clbit]> {
        self.dag.cargs_interner.insert(cargs)
    }

    /// Adds a new value to the global phase of the inner [DAGCircuit].
    pub fn add_global_phase(&mut self, param: &Param) -> PyResult<()> {
        self.dag.add_global_phase(param)
    }
}

impl ::std::ops::Index<NodeIndex> for DAGCircuit {
    type Output = NodeType;

    fn index(&self, index: NodeIndex) -> &Self::Output {
        self.dag.index(index)
    }
}

/// Add to global phase. Global phase can only be Float or ParameterExpression so this
/// does not handle the full possibility of parameter values.
/// TODO replace/merge this with add_param/radd_param
pub(crate) fn add_global_phase(phase: &Param, other: &Param) -> PyResult<Param> {
    Ok(match [phase, other] {
        [Param::Float(a), Param::Float(b)] => Param::Float(a + b),
        [Param::Float(a), Param::ParameterExpression(b)] => {
            Param::ParameterExpression(Arc::new(b.add(&ParameterExpression::from_f64(*a)).unwrap()))
        }
        [Param::ParameterExpression(a), Param::Float(b)] => {
            Param::ParameterExpression(Arc::new(a.add(&ParameterExpression::from_f64(*b)).unwrap()))
        }
        [Param::ParameterExpression(a), Param::ParameterExpression(b)] => {
            Param::ParameterExpression(Arc::new(a.add(b).expect("Name conflict in add.")))
        }
        _ => panic!("Invalid global phase"),
    })
}

type SortKeyType<'a> = (&'a [Qubit], &'a [Clbit]);

#[cfg(all(test, not(miri)))]
mod test {
    use crate::bit::{ClassicalRegister, QuantumRegister};
    use crate::dag_circuit::{DAGCircuit, Wire};
    use crate::operations::{StandardGate, StandardInstruction};
    use crate::packed_instruction::{PackedInstruction, PackedOperation};
    use crate::{Clbit, Qubit};
    use hashbrown::HashSet;
    use pyo3::prelude::*;
    use rustworkx_core::petgraph::prelude::*;
    use rustworkx_core::petgraph::visit::IntoEdgeReferences;

    fn new_dag(qubits: u32, clbits: u32) -> DAGCircuit {
        let qreg = QuantumRegister::new_owning("q".to_owned(), qubits);
        let creg = ClassicalRegister::new_owning("c".to_owned(), clbits);
        let mut dag = DAGCircuit::new();
        dag.add_qreg(qreg).unwrap();
        dag.add_creg(creg).unwrap();
        dag
    }

    macro_rules! cx_gate {
        ($dag:expr, $q0:expr, $q1:expr) => {
            PackedInstruction::from_standard_gate(
                StandardGate::CX,
                None,
                $dag.qargs_interner
                    .insert_owned(vec![Qubit($q0), Qubit($q1)]),
            )
        };
    }

    macro_rules! measure {
        ($dag:expr, $qarg:expr, $carg:expr) => {{
            let qubits = $dag.qargs_interner.insert_owned(vec![Qubit($qarg)]);
            let clbits = $dag.cargs_interner.insert_owned(vec![Clbit($qarg)]);
            PackedInstruction {
                op: PackedOperation::from_standard_instruction(StandardInstruction::Measure),
                qubits,
                clbits,
                params: None,
                label: None,
                #[cfg(feature = "cache_pygates")]
                py_op: Default::default(),
            }
        }};
    }

    #[test]
    fn test_push_back() -> PyResult<()> {
        let mut dag = new_dag(2, 2);

        // IO nodes.
        let [q0_in_node, q0_out_node] = dag.qubit_io_map[0];
        let [q1_in_node, q1_out_node] = dag.qubit_io_map[1];
        let [c0_in_node, c0_out_node] = dag.clbit_io_map[0];
        let [c1_in_node, c1_out_node] = dag.clbit_io_map[1];

        // Add a CX to the otherwise empty circuit.
        let cx = cx_gate!(dag, 0, 1);
        let cx_node = dag.push_back(cx)?;
        assert!(matches!(dag.op_names.get("cx"), Some(1)));

        let expected_wires = HashSet::from_iter([
            // q0In => CX => q0Out
            (q0_in_node, cx_node, Wire::Qubit(Qubit(0))),
            (cx_node, q0_out_node, Wire::Qubit(Qubit(0))),
            // q1In => CX => q1Out
            (q1_in_node, cx_node, Wire::Qubit(Qubit(1))),
            (cx_node, q1_out_node, Wire::Qubit(Qubit(1))),
            // No clbits used, so in goes straight to out.
            (c0_in_node, c0_out_node, Wire::Clbit(Clbit(0))),
            (c1_in_node, c1_out_node, Wire::Clbit(Clbit(1))),
        ]);

        let actual_wires: HashSet<_> = dag
            .dag
            .edge_references()
            .map(|e| (e.source(), e.target(), *e.weight()))
            .collect();

        assert_eq!(actual_wires, expected_wires, "unexpected DAG structure");

        // Add measures after CX.
        let measure_q0 = measure!(dag, 0, 0);
        let measure_q0_node = dag.push_back(measure_q0)?;

        let measure_q1 = measure!(dag, 1, 1);
        let measure_q1_node = dag.push_back(measure_q1)?;

        let expected_wires = HashSet::from_iter([
            // q0In -> CX -> M -> q0Out
            (q0_in_node, cx_node, Wire::Qubit(Qubit(0))),
            (cx_node, measure_q0_node, Wire::Qubit(Qubit(0))),
            (measure_q0_node, q0_out_node, Wire::Qubit(Qubit(0))),
            // q1In -> CX -> M -> q1Out
            (q1_in_node, cx_node, Wire::Qubit(Qubit(1))),
            (cx_node, measure_q1_node, Wire::Qubit(Qubit(1))),
            (measure_q1_node, q1_out_node, Wire::Qubit(Qubit(1))),
            // c0In -> M -> c0Out
            (c0_in_node, measure_q0_node, Wire::Clbit(Clbit(0))),
            (measure_q0_node, c0_out_node, Wire::Clbit(Clbit(0))),
            // c1In -> M -> c1Out
            (c1_in_node, measure_q1_node, Wire::Clbit(Clbit(1))),
            (measure_q1_node, c1_out_node, Wire::Clbit(Clbit(1))),
        ]);

        let actual_wires: HashSet<_> = dag
            .dag
            .edge_references()
            .map(|e| (e.source(), e.target(), *e.weight()))
            .collect();

        assert_eq!(actual_wires, expected_wires, "unexpected DAG structure");
        Ok(())
    }

    #[test]
    fn test_push_front() -> PyResult<()> {
        let mut dag = new_dag(2, 2);

        // IO nodes.
        let [q0_in_node, q0_out_node] = dag.qubit_io_map[0];
        let [q1_in_node, q1_out_node] = dag.qubit_io_map[1];
        let [c0_in_node, c0_out_node] = dag.clbit_io_map[0];
        let [c1_in_node, c1_out_node] = dag.clbit_io_map[1];

        // Add measures first (we'll add something before them afterwards).
        let measure_q0 = measure!(dag, 0, 0);
        let measure_q0_node = dag.push_back(measure_q0)?;

        let measure_q1 = measure!(dag, 1, 1);
        let measure_q1_node = dag.push_back(measure_q1)?;

        let expected_wires = HashSet::from_iter([
            // q0In => M => q0Out
            (q0_in_node, measure_q0_node, Wire::Qubit(Qubit(0))),
            (measure_q0_node, q0_out_node, Wire::Qubit(Qubit(0))),
            // q1In => M => q1Out
            (q1_in_node, measure_q1_node, Wire::Qubit(Qubit(1))),
            (measure_q1_node, q1_out_node, Wire::Qubit(Qubit(1))),
            // c0In -> M -> c0Out
            (c0_in_node, measure_q0_node, Wire::Clbit(Clbit(0))),
            (measure_q0_node, c0_out_node, Wire::Clbit(Clbit(0))),
            // c1In -> M -> c1Out
            (c1_in_node, measure_q1_node, Wire::Clbit(Clbit(1))),
            (measure_q1_node, c1_out_node, Wire::Clbit(Clbit(1))),
        ]);

        let actual_wires: HashSet<_> = dag
            .dag
            .edge_references()
            .map(|e| (e.source(), e.target(), *e.weight()))
            .collect();

        assert_eq!(actual_wires, expected_wires);

        // Add a CX before the measures.
        let cx = cx_gate!(dag, 0, 1);
        let cx_node = dag.push_front(cx)?;
        assert!(matches!(dag.op_names.get("cx"), Some(1)));

        let expected_wires = HashSet::from_iter([
            // q0In -> CX -> M -> q0Out
            (q0_in_node, cx_node, Wire::Qubit(Qubit(0))),
            (cx_node, measure_q0_node, Wire::Qubit(Qubit(0))),
            (measure_q0_node, q0_out_node, Wire::Qubit(Qubit(0))),
            // q1In -> CX -> M -> q1Out
            (q1_in_node, cx_node, Wire::Qubit(Qubit(1))),
            (cx_node, measure_q1_node, Wire::Qubit(Qubit(1))),
            (measure_q1_node, q1_out_node, Wire::Qubit(Qubit(1))),
            // c0In -> M -> c0Out
            (c0_in_node, measure_q0_node, Wire::Clbit(Clbit(0))),
            (measure_q0_node, c0_out_node, Wire::Clbit(Clbit(0))),
            // c1In -> M -> c1Out
            (c1_in_node, measure_q1_node, Wire::Clbit(Clbit(1))),
            (measure_q1_node, c1_out_node, Wire::Clbit(Clbit(1))),
        ]);

        let actual_wires: HashSet<_> = dag
            .dag
            .edge_references()
            .map(|e| (e.source(), e.target(), *e.weight()))
            .collect();

        assert_eq!(actual_wires, expected_wires, "unexpected DAG structure");
        Ok(())
    }

    #[test]
    fn test_physical_empty_like() -> PyResult<()> {
        let mut dag = DAGCircuit::new();
        let qr = QuantumRegister::new_owning("virtual".to_owned(), 5);
        let cr = ClassicalRegister::new_owning("classical".to_owned(), 5);
        dag.name = Some("my dag".to_owned());
        dag.add_creg(cr.clone())?;
        dag.add_qreg(qr)?;
        dag.apply_operation_back(
            StandardGate::H.into(),
            &[Qubit(0)],
            &[],
            None,
            None,
            #[cfg(feature = "cache_pygates")]
            None,
        )?;
        dag.apply_operation_back(
            StandardGate::CX.into(),
            &[Qubit(0), Qubit(1)],
            &[],
            None,
            None,
            #[cfg(feature = "cache_pygates")]
            None,
        )?;
        let empty = dag.physical_empty_like_with_capacity(10, 0, 0)?;
        assert_eq!(empty.name.as_deref(), Some("my dag"));
        assert_eq!(
            empty
                .qregs()
                .iter()
                .map(|reg| (reg.name(), reg.len()))
                .collect::<Vec<_>>(),
            vec![("q", 10)]
        );
        assert_eq!(empty.cregs(), &[cr]);
        assert_eq!(empty.num_ops(), 0);
        Ok(())
    }
}<|MERGE_RESOLUTION|>--- conflicted
+++ resolved
@@ -343,148 +343,6 @@
     }
 }
 
-<<<<<<< HEAD
-=======
-#[derive(Copy, Clone, Debug, PartialEq, Eq)]
-pub enum DAGVarType {
-    Input = 0,
-    Capture = 1,
-    Declare = 2,
-}
-
-impl From<CircuitVarType> for DAGVarType {
-    fn from(value: CircuitVarType) -> Self {
-        match value {
-            CircuitVarType::Input => DAGVarType::Input,
-            CircuitVarType::Capture => DAGVarType::Capture,
-            CircuitVarType::Declare => DAGVarType::Declare,
-        }
-    }
-}
-
-#[derive(Clone, Debug, PartialEq, Eq)]
-pub struct DAGVarInfo {
-    var: Var,
-    type_: DAGVarType,
-    in_node: NodeIndex,
-    out_node: NodeIndex,
-}
-
-impl DAGVarInfo {
-    fn to_pickle(&self, py: Python) -> PyResult<Py<PyAny>> {
-        (
-            self.var.0,
-            self.type_ as u8,
-            self.in_node.index(),
-            self.out_node.index(),
-        )
-            .into_py_any(py)
-    }
-
-    fn from_pickle(ob: &Bound<PyAny>) -> PyResult<Self> {
-        let val_tuple = ob.cast::<PyTuple>()?;
-        Ok(DAGVarInfo {
-            var: Var(val_tuple.get_item(0)?.extract()?),
-            type_: match val_tuple.get_item(1)?.extract::<u8>()? {
-                0 => DAGVarType::Input,
-                1 => DAGVarType::Capture,
-                2 => DAGVarType::Declare,
-                _ => return Err(PyValueError::new_err("Invalid var type")),
-            },
-            in_node: NodeIndex::new(val_tuple.get_item(2)?.extract()?),
-            out_node: NodeIndex::new(val_tuple.get_item(3)?.extract()?),
-        })
-    }
-
-    #[inline(always)]
-    pub fn get_var(&self) -> Var {
-        self.var
-    }
-
-    #[inline(always)]
-    pub fn get_type(&self) -> DAGVarType {
-        self.type_
-    }
-}
-
-#[derive(Copy, Clone, Debug, PartialEq, Eq)]
-pub enum DAGStretchType {
-    Capture = 0,
-    Declare = 1,
-}
-
-impl From<CircuitStretchType> for DAGStretchType {
-    fn from(value: CircuitStretchType) -> Self {
-        match value {
-            CircuitStretchType::Capture => DAGStretchType::Capture,
-            CircuitStretchType::Declare => DAGStretchType::Declare,
-        }
-    }
-}
-
-#[derive(Clone, Debug, PartialEq, Eq)]
-pub struct DAGStretchInfo {
-    stretch: Stretch,
-    type_: DAGStretchType,
-}
-
-impl DAGStretchInfo {
-    fn to_pickle(&self, py: Python) -> PyResult<Py<PyAny>> {
-        (self.stretch.0, self.type_ as u8).into_py_any(py)
-    }
-
-    fn from_pickle(ob: &Bound<PyAny>) -> PyResult<Self> {
-        let val_tuple = ob.cast::<PyTuple>()?;
-        Ok(DAGStretchInfo {
-            stretch: Stretch(val_tuple.get_item(0)?.extract()?),
-            type_: match val_tuple.get_item(1)?.extract::<u8>()? {
-                0 => DAGStretchType::Capture,
-                1 => DAGStretchType::Declare,
-                _ => return Err(PyValueError::new_err("Invalid stretch type")),
-            },
-        })
-    }
-
-    #[inline(always)]
-    pub fn get_stretch(&self) -> Stretch {
-        self.stretch
-    }
-
-    #[inline(always)]
-    pub fn get_type(&self) -> DAGStretchType {
-        self.type_
-    }
-}
-
-#[derive(Clone, Debug, PartialEq, Eq)]
-pub enum DAGIdentifierInfo {
-    Stretch(DAGStretchInfo),
-    Var(DAGVarInfo),
-}
-
-impl DAGIdentifierInfo {
-    fn to_pickle(&self, py: Python) -> PyResult<Py<PyAny>> {
-        match self {
-            DAGIdentifierInfo::Stretch(info) => (0, info.to_pickle(py)?).into_py_any(py),
-            DAGIdentifierInfo::Var(info) => (1, info.to_pickle(py)?).into_py_any(py),
-        }
-    }
-
-    fn from_pickle(ob: &Bound<PyAny>) -> PyResult<Self> {
-        let val_tuple = ob.cast::<PyTuple>()?;
-        match val_tuple.get_item(0)?.extract::<u8>()? {
-            0 => Ok(DAGIdentifierInfo::Stretch(DAGStretchInfo::from_pickle(
-                &val_tuple.get_item(1)?,
-            )?)),
-            1 => Ok(DAGIdentifierInfo::Var(DAGVarInfo::from_pickle(
-                &val_tuple.get_item(1)?,
-            )?)),
-            _ => Err(PyValueError::new_err("Invalid identifier info type")),
-        }
-    }
-}
-
->>>>>>> 562b45a7
 #[pymethods]
 impl DAGCircuit {
     #[new]
@@ -812,40 +670,6 @@
             >>()?);
         self.global_phase = dict_state.get_item("global_phase")?.unwrap().extract()?;
         self.op_names = dict_state.get_item("op_name")?.unwrap().extract()?;
-<<<<<<< HEAD
-
-=======
-        let binding = dict_state.get_item("identifier_info")?.unwrap();
-        let identifier_info_raw = binding.cast::<PyDict>().unwrap();
-        self.identifier_info =
-            IndexMap::with_capacity_and_hasher(identifier_info_raw.len(), RandomState::default());
-        for (key, value) in identifier_info_raw.iter() {
-            let name = key.extract()?;
-            let info = DAGIdentifierInfo::from_pickle(&value)?;
-            match &info {
-                DAGIdentifierInfo::Stretch(info) => match info.type_ {
-                    DAGStretchType::Capture => {
-                        self.stretches_capture.insert(info.stretch);
-                    }
-                    DAGStretchType::Declare => {
-                        self.stretches_declare.push(info.stretch);
-                    }
-                },
-                DAGIdentifierInfo::Var(info) => match info.type_ {
-                    DAGVarType::Input => {
-                        self.vars_input.insert(info.var);
-                    }
-                    DAGVarType::Capture => {
-                        self.vars_capture.insert(info.var);
-                    }
-                    DAGVarType::Declare => {
-                        self.vars_declare.insert(info.var);
-                    }
-                },
-            }
-            self.identifier_info.insert(name, info);
-        }
->>>>>>> 562b45a7
         let binding = dict_state.get_item("qubits")?.unwrap();
         let qubits_raw = binding.extract::<Vec<ShareableQubit>>()?;
         for bit in qubits_raw.into_iter() {
@@ -860,7 +684,6 @@
         let binding = dict_state.get_item("identifier_info")?.unwrap();
         let identifier_info = binding.extract::<Vec<(String, Py<PyAny>)>>()?;
         let binding = dict_state.get_item("vars")?.unwrap();
-<<<<<<< HEAD
         let vars_raw = binding.extract::<Vec<expr::Var>>()?;
         let binding = dict_state.get_item("stretches")?.unwrap();
         let stretches_raw = binding.extract::<Vec<expr::Stretch>>()?;
@@ -868,17 +691,6 @@
         self.vars_stretches =
             VarStretchContainer::from_pickle(py, (identifier_info, vars_raw, stretches_raw))?;
 
-=======
-        let vars_raw = binding.cast::<PyList>()?;
-        for v in vars_raw.iter() {
-            self.vars.add(v.extract()?, false)?;
-        }
-        let binding = dict_state.get_item("stretches")?.unwrap();
-        let stretches_raw = binding.cast::<PyList>()?;
-        for s in stretches_raw.iter() {
-            self.stretches.add(s.extract()?, false)?;
-        }
->>>>>>> 562b45a7
         let binding = dict_state.get_item("qubit_io_map")?.unwrap();
         let qubit_index_map_raw = binding.cast::<PyDict>().unwrap();
         self.qubit_io_map = Vec::with_capacity(qubit_index_map_raw.len());
@@ -1752,7 +1564,8 @@
 
     /// Return `true` if there are no operation nodes in the graph.
     fn is_empty(&self) -> bool {
-        self.dag.node_count() == 2 * (self.qubits.len() + self.clbits.len() + self.vars.len())
+        self.dag.node_count()
+            == 2 * (self.qubits.len() + self.clbits.len() + self.vars_stretches.total_vars())
     }
 
     /// Return the number of operations.  If there is control flow present, this count may only
