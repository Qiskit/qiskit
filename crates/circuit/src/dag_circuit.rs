--- conflicted
+++ resolved
@@ -22,13 +22,8 @@
 use crate::dot_utils::build_dot;
 use crate::error::DAGCircuitError;
 use crate::imports;
-<<<<<<< HEAD
-use crate::interner::{Index, IndexedInterner, Interner};
+use crate::interner::{Interned, Interner};
 use crate::operations::{Operation, OperationRef, Param, PyInstruction, StandardGate};
-=======
-use crate::interner::Interner;
-use crate::operations::{Operation, OperationRef, Param, PyInstruction};
->>>>>>> 7b2d50cb
 use crate::packed_instruction::PackedInstruction;
 use crate::rustworkx_core_vnext::isomorphism;
 use crate::{BitType, Clbit, Qubit, TupleLikeArg};
@@ -6167,9 +6162,14 @@
         }
         Ok(())
     }
-    /// Get qargs/qubits from an intern index
-    pub fn get_qubits(&self, index: Index) -> &[Qubit] {
-        self.qargs_cache.intern(index)
+    /// Get qargs from an intern index
+    pub fn get_qargs(&self, index: Interned<[Qubit]>) -> &[Qubit] {
+        self.qargs_interner.get(index)
+    }
+
+    /// Get cargs from an intern index
+    pub fn get_cargs(&self, index: Interned<[Clbit]>) -> &[Clbit] {
+        self.cargs_interner.get(index)
     }
 
     /// Insert a new 1q standard gate on incoming qubit
@@ -6274,7 +6274,7 @@
                 }
                 None => PyTuple::empty_bound(py),
             };
-            let qargs = self.qargs_cache.intern(instruction.qubits);
+            let qargs = self.qargs_interner.get(instruction.qubits);
             let qubits = PyTuple::new_bound(py, qargs.iter().map(|x| x.0));
             self.calibrations[instruction.op.name()]
                 .bind(py)
