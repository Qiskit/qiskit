--- conflicted
+++ resolved
@@ -2849,7 +2849,7 @@
             &block_ids,
             py_op.operation,
             py_op.params,
-            py_op.extra_attrs,
+            py_op.label.as_ref().map(|v| v.as_str()),
             cycle_check,
             &qubit_pos_map,
             &clbit_pos_map,
@@ -6215,13 +6215,8 @@
                 op: new_op,
                 qubits: self.qargs_interner.insert_owned(qubits),
                 clbits: self.cargs_interner.get_default(),
-<<<<<<< HEAD
-                params: (!new_op.params.is_empty()).then(|| Box::new(new_op.params)),
-                label: new_op.label,
-=======
                 params: (!params.is_empty()).then(|| Box::new(params)),
-                extra_attrs: ExtraInstructionAttributes::default(),
->>>>>>> 8a7803e2
+                label: None,
                 #[cfg(feature = "cache_pygates")]
                 py_op,
             };
@@ -6693,7 +6688,7 @@
         block_ids: &[NodeIndex],
         op: PackedOperation,
         params: SmallVec<[Param; 3]>,
-        extra_attrs: ExtraInstructionAttributes,
+        label: Option<&str>,
         cycle_check: bool,
         qubit_pos_map: &HashMap<Qubit, usize>,
         clbit_pos_map: &HashMap<Clbit, usize>,
@@ -6708,25 +6703,6 @@
                     block_op_names.push(packed.op.name().to_string());
                     block_qargs.extend(self.qargs_interner.get(packed.qubits));
                     block_cargs.extend(self.cargs_interner.get(packed.clbits));
-
-<<<<<<< HEAD
-=======
-                    if let Some(condition) = packed.condition() {
-                        Python::with_gil(|py| -> PyResult<()> {
-                            block_cargs.extend(
-                                self.clbits.map_bits(
-                                    self.control_flow_module
-                                        .condition_resources(condition.bind(py))?
-                                        .clbits
-                                        .bind(py),
-                                )?,
-                            );
-                            Ok(())
-                        })?;
-                        continue;
-                    }
-
->>>>>>> 8a7803e2
                     // Add classical bits from SwitchCaseOp, if applicable.
                     if let OperationRef::Instruction(op) = packed.op.view() {
                         if op.name() == "switch_case" {
@@ -6795,13 +6771,8 @@
             op,
             qubits,
             clbits,
-<<<<<<< HEAD
-            params: (!py_op.params.is_empty()).then(|| Box::new(py_op.params)),
-            label: py_op.label,
-=======
             params: (!params.is_empty()).then(|| Box::new(params)),
-            extra_attrs,
->>>>>>> 8a7803e2
+            label: label.map(|label| Box::new(label.to_string())),
             #[cfg(feature = "cache_pygates")]
             py_op: OnceLock::new(),
         });
@@ -6829,7 +6800,7 @@
         node_index: NodeIndex,
         new_op: PackedOperation,
         params: SmallVec<[Param; 3]>,
-        extra_attrs: ExtraInstructionAttributes,
+        label: Option<&str>,
     ) -> PyResult<()> {
         let old_packed = self.dag[node_index].unwrap_operation();
         let op_name = old_packed.op.name().to_string();
@@ -6849,7 +6820,7 @@
             qubits: old_packed.qubits,
             clbits: old_packed.clbits,
             params: (!params.is_empty()).then(|| params.into()),
-            extra_attrs,
+            label: label.map(|label| Box::new(label.to_string())),
             #[cfg(feature = "cache_pygates")]
             py_op: OnceLock::new(),
         });
