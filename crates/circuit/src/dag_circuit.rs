--- conflicted
+++ resolved
@@ -3103,10 +3103,7 @@
     ///         to control the behavior of handling control flow. It has no
     ///         effect anymore, left it for backwards compatibility. Will be
     ///         removed in Qiskit 3.0.
-<<<<<<< HEAD
-=======
-    ///
->>>>>>> 2b2c9b1b
+    ///
     ///
     /// Returns:
     ///     DAGOpNode: the new node containing the added operation.
