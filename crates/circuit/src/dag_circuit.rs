--- conflicted
+++ resolved
@@ -340,148 +340,6 @@
     }
 }
 
-<<<<<<< HEAD
-=======
-#[derive(Copy, Clone, Debug, PartialEq, Eq)]
-pub enum DAGVarType {
-    Input = 0,
-    Capture = 1,
-    Declare = 2,
-}
-
-impl From<CircuitVarType> for DAGVarType {
-    fn from(value: CircuitVarType) -> Self {
-        match value {
-            CircuitVarType::Input => DAGVarType::Input,
-            CircuitVarType::Capture => DAGVarType::Capture,
-            CircuitVarType::Declare => DAGVarType::Declare,
-        }
-    }
-}
-
-#[derive(Clone, Debug, PartialEq, Eq)]
-pub struct DAGVarInfo {
-    var: Var,
-    type_: DAGVarType,
-    in_node: NodeIndex,
-    out_node: NodeIndex,
-}
-
-impl DAGVarInfo {
-    fn to_pickle(&self, py: Python) -> PyResult<PyObject> {
-        (
-            self.var.0,
-            self.type_ as u8,
-            self.in_node.index(),
-            self.out_node.index(),
-        )
-            .into_py_any(py)
-    }
-
-    fn from_pickle(ob: &Bound<PyAny>) -> PyResult<Self> {
-        let val_tuple = ob.downcast::<PyTuple>()?;
-        Ok(DAGVarInfo {
-            var: Var(val_tuple.get_item(0)?.extract()?),
-            type_: match val_tuple.get_item(1)?.extract::<u8>()? {
-                0 => DAGVarType::Input,
-                1 => DAGVarType::Capture,
-                2 => DAGVarType::Declare,
-                _ => return Err(PyValueError::new_err("Invalid var type")),
-            },
-            in_node: NodeIndex::new(val_tuple.get_item(2)?.extract()?),
-            out_node: NodeIndex::new(val_tuple.get_item(3)?.extract()?),
-        })
-    }
-
-    #[inline(always)]
-    pub fn get_var(&self) -> Var {
-        self.var
-    }
-
-    #[inline(always)]
-    pub fn get_type(&self) -> DAGVarType {
-        self.type_
-    }
-}
-
-#[derive(Copy, Clone, Debug, PartialEq, Eq)]
-pub enum DAGStretchType {
-    Capture = 0,
-    Declare = 1,
-}
-
-impl From<CircuitStretchType> for DAGStretchType {
-    fn from(value: CircuitStretchType) -> Self {
-        match value {
-            CircuitStretchType::Capture => DAGStretchType::Capture,
-            CircuitStretchType::Declare => DAGStretchType::Declare,
-        }
-    }
-}
-
-#[derive(Clone, Debug, PartialEq, Eq)]
-pub struct DAGStretchInfo {
-    stretch: Stretch,
-    type_: DAGStretchType,
-}
-
-impl DAGStretchInfo {
-    fn to_pickle(&self, py: Python) -> PyResult<PyObject> {
-        (self.stretch.0, self.type_ as u8).into_py_any(py)
-    }
-
-    fn from_pickle(ob: &Bound<PyAny>) -> PyResult<Self> {
-        let val_tuple = ob.downcast::<PyTuple>()?;
-        Ok(DAGStretchInfo {
-            stretch: Stretch(val_tuple.get_item(0)?.extract()?),
-            type_: match val_tuple.get_item(1)?.extract::<u8>()? {
-                0 => DAGStretchType::Capture,
-                1 => DAGStretchType::Declare,
-                _ => return Err(PyValueError::new_err("Invalid stretch type")),
-            },
-        })
-    }
-
-    #[inline(always)]
-    pub fn get_stretch(&self) -> Stretch {
-        self.stretch
-    }
-
-    #[inline(always)]
-    pub fn get_type(&self) -> DAGStretchType {
-        self.type_
-    }
-}
-
-#[derive(Clone, Debug, PartialEq, Eq)]
-pub enum DAGIdentifierInfo {
-    Stretch(DAGStretchInfo),
-    Var(DAGVarInfo),
-}
-
-impl DAGIdentifierInfo {
-    fn to_pickle(&self, py: Python) -> PyResult<PyObject> {
-        match self {
-            DAGIdentifierInfo::Stretch(info) => (0, info.to_pickle(py)?).into_py_any(py),
-            DAGIdentifierInfo::Var(info) => (1, info.to_pickle(py)?).into_py_any(py),
-        }
-    }
-
-    fn from_pickle(ob: &Bound<PyAny>) -> PyResult<Self> {
-        let val_tuple = ob.downcast::<PyTuple>()?;
-        match val_tuple.get_item(0)?.extract::<u8>()? {
-            0 => Ok(DAGIdentifierInfo::Stretch(DAGStretchInfo::from_pickle(
-                &val_tuple.get_item(1)?,
-            )?)),
-            1 => Ok(DAGIdentifierInfo::Var(DAGVarInfo::from_pickle(
-                &val_tuple.get_item(1)?,
-            )?)),
-            _ => Err(PyValueError::new_err("Invalid identifier info type")),
-        }
-    }
-}
-
->>>>>>> f2d4a357
 #[pymethods]
 impl DAGCircuit {
     #[new]
@@ -2192,31 +2050,13 @@
         if self.clbits != other.clbits {
             return Ok(false);
         }
-        if self.vars != other.vars {
-            return Ok(false);
-        }
-        if self.stretches != other.stretches {
+        if !self.vars_stretches.eq(&other.vars_stretches) {
             return Ok(false);
         }
         if self.qregs != other.qregs {
             return Ok(false);
         }
         if self.cregs != other.cregs {
-            return Ok(false);
-        }
-        // Checking the identifier information should handle all different methods of declaration
-        // for all identifiers, whether var or stretch.  We do a manual iteration-based check here
-        // because `IndexMap`'s default is order-insensitive, but we actually do care about order
-        // for the structural check.
-        if self.identifier_info.len() != other.identifier_info.len() {
-            return Ok(false);
-        }
-        if self
-            .identifier_info
-            .iter()
-            .zip(other.identifier_info.iter())
-            .any(|(a, b)| a != b)
-        {
             return Ok(false);
         }
         // This is a stricter check than `Param::eq`, since we don't allow equality between explicit
