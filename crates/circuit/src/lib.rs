// This code is part of Qiskit.
//
// (C) Copyright IBM 2023, 2024
//
// This code is licensed under the Apache License, Version 2.0. You may
// obtain a copy of this license in the LICENSE.txt file in the root directory
// of this source tree or at http://www.apache.org/licenses/LICENSE-2.0.
//
// Any modifications or derivative works of this code must retain this
// copyright notice, and modified files need to carry a notice indicating
// that they have been altered from the originals.

use std::env;

pub mod annotation;
pub mod bit;
pub mod bit_locator;
pub mod circuit_data;
pub mod circuit_instruction;
pub mod classical;
pub mod converters;
pub mod dag_circuit;
pub mod dag_node;
mod dot_utils;
pub mod duration;
pub mod error;
pub mod gate_matrix;
pub mod imports;
pub mod interner;
pub mod nlayout;
pub mod object_registry;
pub mod operations;
pub mod packed_instruction;
pub mod parameter;
pub mod parameter_table;
pub mod register_data;
pub mod slice;
pub mod util;
pub mod vf2;

<<<<<<< HEAD
pub mod rustworkx_core_vnext;
mod var_stretch_container;
=======
>>>>>>> f2d4a357
mod variable_mapper;

use pyo3::exceptions::PyValueError;
use pyo3::prelude::*;
use pyo3::types::{PySequence, PyString, PyTuple};
use pyo3::PyTypeInfo;

#[derive(Copy, Clone, Debug, Hash, Ord, PartialOrd, Eq, PartialEq, FromPyObject)]
pub struct Qubit(pub u32);

#[derive(Copy, Clone, Debug, Hash, Ord, PartialOrd, Eq, PartialEq, FromPyObject)]
pub struct Clbit(pub u32);

#[derive(Copy, Clone, Debug, Hash, Eq, PartialEq)]
pub struct Var(u32);

#[derive(Copy, Clone, Debug, Hash, Eq, PartialEq, PartialOrd)]
pub struct Stretch(u32);

pub use nlayout::PhysicalQubit;
pub use nlayout::VirtualQubit;

macro_rules! impl_circuit_identifier {
    ($type:ident) => {
        impl $type {
            /// Construct a new identifier from a usize, if you have a u32 you can
            /// construct one directly via [$type()]. This will panic if the `usize`
            /// index exceeds `u32::MAX`.
            #[inline(always)]
            pub fn new(index: usize) -> Self {
                $type(index.try_into().unwrap_or_else(|_| {
                    panic!(
                        "Index value '{}' exceeds the maximum identifier width!",
                        index
                    )
                }))
            }

            /// Convert to a usize.
            #[inline(always)]
            pub fn index(&self) -> usize {
                self.0 as usize
            }
        }

        impl From<u32> for $type {
            fn from(value: u32) -> Self {
                $type(value)
            }
        }

        impl From<$type> for u32 {
            fn from(value: $type) -> Self {
                value.0
            }
        }
    };
}

impl_circuit_identifier!(Qubit);
impl_circuit_identifier!(Clbit);
impl_circuit_identifier!(Var);
impl_circuit_identifier!(Stretch);

pub struct TupleLikeArg<'py> {
    value: Bound<'py, PyTuple>,
}

impl<'py> FromPyObject<'py> for TupleLikeArg<'py> {
    fn extract_bound(ob: &Bound<'py, PyAny>) -> PyResult<Self> {
        let value = match ob.downcast::<PySequence>() {
            Ok(seq) => seq.to_tuple()?,
            Err(_) => PyTuple::new(
                ob.py(),
                ob.try_iter()?
                    .map(|o| Ok(o?.unbind()))
                    .collect::<PyResult<Vec<PyObject>>>()?,
            )?,
        };
        Ok(TupleLikeArg { value })
    }
}

/// Implement `IntoPyObject` for the reference to a struct or enum declared as `#[pyclass]` that is
/// also `Copy`.
///
/// For example:
/// ```
/// #[derive(Clone, Copy)]
/// #[pyclass(frozen)]
/// struct MyStruct(u32);
///
/// impl_intopyobject_for_copy_pyclass!(MyStruct);
/// ```
///
/// The `pyclass` attribute macro already ensures that `IntoPyObject` is implemented for `MyStruct`,
/// but it doesn't implement it for `&MyStruct` - for non-copy structs, the implementation of that
/// is not obvious and may be surprising to users if it existed.  If the struct is `Copy`, though,
/// it's explicitly "free" to make new copies and convert them, so we can do that and delegate.
///
/// Usually this doesn't matter much to code authors, but it can help a lot when dealing with
/// references nested in ad-hoc structures, like `(&T1, &T2)`.
#[macro_export]
macro_rules! impl_intopyobject_for_copy_pyclass {
    ($ty:ty) => {
        impl<'py> ::pyo3::conversion::IntoPyObject<'py> for &$ty {
            type Target = <$ty as ::pyo3::conversion::IntoPyObject<'py>>::Target;
            type Output = <$ty as ::pyo3::conversion::IntoPyObject<'py>>::Output;
            type Error = <$ty as ::pyo3::conversion::IntoPyObject<'py>>::Error;

            fn into_pyobject(self, py: Python<'py>) -> Result<Self::Output, Self::Error> {
                (*self).into_pyobject(py)
            }
        }
    };
}

/// The mode to copy the classical [Var]s in, for operations that create a new [dag_circuit::DAGCircuit] or
/// [circuit_data::CircuitData] based on an existing one.
#[derive(Copy, Clone, PartialEq, Eq, Debug)]
pub enum VarsMode {
    /// Each [Var] has the same type it had in the input.
    Alike,
    /// Each [Var] becomes a "capture".  This is useful when building a [dag_circuit::DAGCircuit] or
    /// [circuit_data::CircuitData] to compose back onto the original base.
    Captures,
    /// Do not copy the [Var] data over.
    Drop,
}

impl<'py> FromPyObject<'py> for VarsMode {
    fn extract_bound(ob: &Bound<'py, PyAny>) -> PyResult<Self> {
        match &*ob.downcast::<PyString>()?.to_string_lossy() {
            "alike" => Ok(VarsMode::Alike),
            "captures" => Ok(VarsMode::Captures),
            "drop" => Ok(VarsMode::Drop),
            mode => Err(PyValueError::new_err(format!(
                "unknown vars_mode: '{mode}'"
            ))),
        }
    }
}

#[inline]
pub fn getenv_use_multiple_threads() -> bool {
    let parallel_context = env::var("QISKIT_IN_PARALLEL")
        .unwrap_or_else(|_| "FALSE".to_string())
        .to_uppercase()
        == "TRUE";
    let force_threads = env::var("QISKIT_FORCE_THREADS")
        .unwrap_or_else(|_| "FALSE".to_string())
        .to_uppercase()
        == "TRUE";
    !parallel_context || force_threads
}

pub fn circuit(m: &Bound<PyModule>) -> PyResult<()> {
    m.add_class::<annotation::PyAnnotation>()?;
    m.add_class::<bit::PyBit>()?;
    m.add_class::<bit::PyClbit>()?;
    m.add_class::<bit::PyQubit>()?;
    m.add_class::<bit::PyAncillaQubit>()?;
    m.add_class::<bit::PyRegister>()?;
    m.add_class::<bit::PyClassicalRegister>()?;
    m.add_class::<bit::PyQuantumRegister>()?;
    m.add_class::<bit::PyAncillaRegister>()?;

    // We need to explicitly add the auto-generated Python subclasses of Duration
    // to the module so that pickle can find them during deserialization.
    m.add_class::<duration::Duration>()?;
    m.add(
        "Duration_ns",
        duration::Duration::type_object(m.py()).getattr("ns")?,
    )?;
    m.add(
        "Duration_us",
        duration::Duration::type_object(m.py()).getattr("us")?,
    )?;
    m.add(
        "Duration_ms",
        duration::Duration::type_object(m.py()).getattr("ms")?,
    )?;
    m.add(
        "Duration_s",
        duration::Duration::type_object(m.py()).getattr("s")?,
    )?;
    m.add(
        "Duration_dt",
        duration::Duration::type_object(m.py()).getattr("dt")?,
    )?;

    m.add_class::<circuit_data::CircuitData>()?;
    m.add_class::<circuit_instruction::CircuitInstruction>()?;
    m.add_class::<dag_circuit::DAGCircuit>()?;
    m.add_class::<dag_node::DAGNode>()?;
    m.add_class::<dag_node::DAGInNode>()?;
    m.add_class::<dag_node::DAGOutNode>()?;
    m.add_class::<dag_node::DAGOpNode>()?;
    m.add_class::<dag_circuit::PyBitLocations>()?;
    m.add_class::<operations::StandardGate>()?;
    m.add_class::<operations::StandardInstructionType>()?;
    m.add_class::<parameter::parameter_expression::PyParameterExpression>()?;
    m.add_class::<parameter::parameter_expression::PyParameter>()?;
    m.add_class::<parameter::parameter_expression::PyParameterVectorElement>()?;
    m.add_class::<parameter::parameter_expression::OpCode>()?;
    m.add_class::<parameter::parameter_expression::OPReplay>()?;
    let classical_mod = PyModule::new(m.py(), "classical")?;
    classical::register_python(&classical_mod)?;
    m.add_submodule(&classical_mod)?;
    Ok(())
}

#[cfg(test)]
mod test {
    use super::*;

    #[test]
    fn test_qubit_create() {
        let expected = Qubit(12345);
        let val = 12345_usize;
        let result = Qubit::new(val);
        assert_eq!(result, expected);
    }

    #[test]
    #[should_panic]
    fn test_qubit_index_too_large() {
        let val = u32::MAX as usize + 42;
        Qubit::new(val);
    }

    #[test]
    fn test_clbit_create() {
        let expected = Clbit(12345);
        let val = 12345_usize;
        let result = Clbit::new(val);
        assert_eq!(result, expected);
    }

    #[test]
    #[should_panic]
    fn test_clbit_index_too_large() {
        let val = u32::MAX as usize + 42;
        Clbit::new(val);
    }

    #[test]
    fn test_qubit_index() {
        let qubit = Qubit(123456789);
        let expected = 123456789_usize;
        let result = qubit.index();
        assert_eq!(result, expected);
    }

    #[test]
    fn test_clbit_index() {
        let clbit = Clbit(1234542);
        let expected = 1234542_usize;
        let result = clbit.index();
        assert_eq!(result, expected);
    }
}<|MERGE_RESOLUTION|>--- conflicted
+++ resolved
@@ -38,11 +38,7 @@
 pub mod util;
 pub mod vf2;
 
-<<<<<<< HEAD
-pub mod rustworkx_core_vnext;
 mod var_stretch_container;
-=======
->>>>>>> f2d4a357
 mod variable_mapper;
 
 use pyo3::exceptions::PyValueError;
