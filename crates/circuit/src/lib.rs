// This code is part of Qiskit.
//
// (C) Copyright IBM 2023, 2024
//
// This code is licensed under the Apache License, Version 2.0. You may
// obtain a copy of this license in the LICENSE.txt file in the root directory
// of this source tree or at http://www.apache.org/licenses/LICENSE-2.0.
//
// Any modifications or derivative works of this code must retain this
// copyright notice, and modified files need to carry a notice indicating
// that they have been altered from the originals.

pub mod circuit_data;
pub mod circuit_instruction;
<<<<<<< HEAD

mod bit_data;
mod interner;
mod packed_instruction;
=======
pub mod dag_node;
pub mod intern_context;
>>>>>>> 8e3218bc

use pyo3::prelude::*;
use pyo3::types::PySlice;

/// A private enumeration type used to extract arguments to pymethod
/// that may be either an index or a slice
#[derive(FromPyObject)]
pub enum SliceOrInt<'a> {
    // The order here defines the order the variants are tried in the FromPyObject` derivation.
    // `Int` is _much_ more common, so that should be first.
    Int(isize),
    Slice(Bound<'a, PySlice>),
}

type BitType = u32;
#[derive(Copy, Clone, Debug, Hash, Ord, PartialOrd, Eq, PartialEq)]
struct Qubit(BitType);
#[derive(Copy, Clone, Debug, Hash, Ord, PartialOrd, Eq, PartialEq)]
struct Clbit(BitType);

impl From<BitType> for Qubit {
    fn from(value: BitType) -> Self {
        Qubit(value)
    }
}

impl From<Qubit> for BitType {
    fn from(value: Qubit) -> Self {
        value.0
    }
}

impl From<BitType> for Clbit {
    fn from(value: BitType) -> Self {
        Clbit(value)
    }
}

impl From<Clbit> for BitType {
    fn from(value: Clbit) -> Self {
        value.0
    }
}

#[pymodule]
pub fn circuit(m: Bound<PyModule>) -> PyResult<()> {
    m.add_class::<circuit_data::CircuitData>()?;
    m.add_class::<dag_node::DAGNode>()?;
    m.add_class::<dag_node::DAGInNode>()?;
    m.add_class::<dag_node::DAGOutNode>()?;
    m.add_class::<dag_node::DAGOpNode>()?;
    m.add_class::<circuit_instruction::CircuitInstruction>()?;
    Ok(())
}<|MERGE_RESOLUTION|>--- conflicted
+++ resolved
@@ -12,15 +12,10 @@
 
 pub mod circuit_data;
 pub mod circuit_instruction;
-<<<<<<< HEAD
+pub mod dag_node;
 
-mod bit_data;
 mod interner;
 mod packed_instruction;
-=======
-pub mod dag_node;
-pub mod intern_context;
->>>>>>> 8e3218bc
 
 use pyo3::prelude::*;
 use pyo3::types::PySlice;
