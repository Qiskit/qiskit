--- conflicted
+++ resolved
@@ -53,48 +53,44 @@
     [[(-ilam2).exp(), C_ZERO], [C_ZERO, ilam2.exp()]]
 }
 
-<<<<<<< HEAD
-#[inline]
-pub fn crx_gate(theta: f64) -> [[Complex64; 4]; 4] {
+#[inline]
+pub fn crx_gate(theta: f64) -> GateArray2Q {
     let half_theta = theta / 2.;
     let cos = c64(half_theta.cos(), 0.);
     let isin = c64(0., half_theta.sin());
     [
-        [c64(1., 0.), c64(0., 0.), c64(0., 0.), c64(0., 0.)],
-        [c64(0., 0.), cos, c64(0., 0.), -isin],
-        [c64(0., 0.), c64(0., 0.), c64(1., 0.), c64(0., 0.)],
-        [c64(0., 0.), -isin, c64(0., 0.), cos],
-    ]
-}
-
-#[inline]
-pub fn cry_gate(theta: f64) -> [[Complex64; 4]; 4] {
+        [C_ONE, C_ZERO, C_ZERO, C_ZERO],
+        [C_ZERO, cos, C_ZERO, -isin],
+        [C_ZERO, C_ZERO, C_ONE, C_ZERO],
+        [C_ZERO, -isin, C_ZERO, cos],
+    ]
+}
+
+#[inline]
+pub fn cry_gate(theta: f64) -> GateArray2Q {
     let half_theta = theta / 2.;
     let cos = c64(half_theta.cos(), 0.);
     let sin = c64(half_theta.sin(), 0.);
     [
-        [c64(1., 0.), c64(0., 0.), c64(0., 0.), c64(0., 0.)],
-        [c64(0., 0.), cos, c64(0., 0.), -sin],
-        [c64(0., 0.), c64(0., 0.), c64(1., 0.), c64(0., 0.)],
-        [c64(0., 0.), sin, c64(0., 0.), cos],
-    ]
-}
-
-#[inline]
-pub fn crz_gate(theta: f64) -> [[Complex64; 4]; 4] {
+        [C_ONE, C_ZERO, C_ZERO, C_ZERO],
+        [C_ZERO, cos, C_ZERO, -sin],
+        [C_ZERO, C_ZERO, C_ONE, C_ZERO],
+        [C_ZERO, sin, C_ZERO, cos],
+    ]
+}
+
+#[inline]
+pub fn crz_gate(theta: f64) -> GateArray2Q {
     let i_half_theta = c64(0., theta / 2.);
     [
-        [c64(1., 0.), c64(0., 0.), c64(0., 0.), c64(0., 0.)],
-        [c64(0., 0.), (-i_half_theta).exp(), c64(0., 0.), c64(0., 0.)],
-        [c64(0., 0.), c64(0., 0.), c64(1., 0.), c64(0., 0.)],
-        [c64(0., 0.), c64(0., 0.), c64(0., 0.), i_half_theta.exp()],
-    ]
-}
-
-pub static H_GATE: [[Complex64; 2]; 2] = [
-=======
+        [C_ONE, C_ZERO, C_ZERO, C_ZERO],
+        [C_ZERO, (-i_half_theta).exp(), C_ZERO, C_ZERO],
+        [C_ZERO, C_ZERO, C_ONE, C_ZERO],
+        [C_ZERO, C_ZERO, C_ZERO, i_half_theta.exp()],
+    ]
+}
+
 pub static H_GATE: GateArray1Q = [
->>>>>>> ea5a54b9
     [c64(FRAC_1_SQRT_2, 0.), c64(FRAC_1_SQRT_2, 0.)],
     [c64(FRAC_1_SQRT_2, 0.), c64(-FRAC_1_SQRT_2, 0.)],
 ];
