--- conflicted
+++ resolved
@@ -136,14 +136,10 @@
 c: $(C_LIBQISKIT) $(C_QISKIT_H)
 
 # Use ctest to run C API tests
-<<<<<<< HEAD
-ctest: $(C_LIB_CARGO_PATH) $(C_QISKIT_H)
-=======
 ctest: $(C_DIR_INCLUDE)
 	cargo rustc --crate-type cdylib -p qiskit-cext
 	cp target/qiskit.h $(C_DIR_INCLUDE)/qiskit.h
 
->>>>>>> 9104dc45
 	# -S specifically specifies the source path to be the current folder
 	# -B specifically specifies the build path to be inside test/c/build
 	cmake -S. -B$(C_DIR_TEST_BUILD)
