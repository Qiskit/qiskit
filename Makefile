--- conflicted
+++ resolved
@@ -56,12 +56,9 @@
 clean:
 	make -C doc clean
 	make -C doc -e BUILDDIR="_build/ja" -e SOURCEDIR="./ja" clean
-	make -C src/cpp-simulator/src clean
-<<<<<<< HEAD
-	
+	make -C src/cpp-simulator/src clean  
+	rm -f test/python/test_latex_drawer.tex test/python/test_qasm_python_simulator.pdf \
+		test/python/test_save.json test/python/test_teleport.tex
+    
 mapper:
 	make -C qiskit/mapper
-=======
-	rm -f test/python/test_latex_drawer.tex test/python/test_qasm_python_simulator.pdf \
-		test/python/test_save.json test/python/test_teleport.tex
->>>>>>> c30110e2
