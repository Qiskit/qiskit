--- conflicted
+++ resolved
@@ -45,13 +45,8 @@
 
 # Ignoring generated ones with .py extension.
 lint:
-<<<<<<< HEAD
 	pylint -rn qiskit test tools
-	tools/verify_headers.py qiskit test tools
-=======
-	pylint -rn qiskit test
 	tools/verify_headers.py qiskit test tools examples
->>>>>>> 0167c156
 	pylint -rn --disable='C0103, C0114, W0621' examples/python/*.py
 	tools/find_optional_imports.py
 
