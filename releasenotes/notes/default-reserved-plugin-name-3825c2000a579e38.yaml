--- conflicted
+++ resolved
@@ -2,16 +2,8 @@
 upgrade:
   - |
     The plugin name ``default`` is reserved for the :ref:`stage_table`
-<<<<<<< HEAD
-    ``init``, ``layout`` and ``scheduling``. These stages previously did not reserve this
-    plugin name, but the ``default`` name is now used to represent Qiskit's
-    built-in default method for these stages. If you were using these names
-    for plugins on these stages these will conflict with Qiskit's usage and
-    you should rename your plugin.
-=======
-    ``layout``, ``optimization``, and ``scheduling``. These stages previously
+    ``init``, ``layout``, ``optimization``, and ``scheduling``. These stages previously
     did not reserve this plugin name, but the ``default`` name is now used to
     represent Qiskit's built-in default method for these stages. If you were
     using these names for plugins on these stages these will conflict with
-    Qiskit's usage and you should rename your plugin.
->>>>>>> e7808e7b
+    Qiskit's usage and you should rename your plugin.