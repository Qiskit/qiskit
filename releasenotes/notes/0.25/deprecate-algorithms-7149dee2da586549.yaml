--- conflicted
+++ resolved
@@ -11,15 +11,10 @@
     will be made to it until its future removal, but active development
     of new features has moved to the new package.
     If you're relying on :mod:`qiskit.algorithms` you should update your
-<<<<<<< HEAD
     Python requirements to also include ``qiskit-algorithms`` and update the imports
-    from ``qiskit.algorithms`` to ``qiskit_algorithms`` in your code. If you have not yet
-=======
-    requirements to also include ``qiskit-algorithms`` and update the imports
     from ``qiskit.algorithms`` to ``qiskit_algorithms``. Please note that this
     new package does not include already deprecated algorithms code, including
     ``opflow`` and ``QuantumInstance``-based algorithms. If you have not yet
->>>>>>> 418d24ef
     migrated from ``QuantumInstance``-based to primitives-based algorithms,
     you should follow the migration guidelines in https://qisk.it/algo_migration.
     The decision to migrate the :mod:`~.algorithms` module to a
