---
features:
  - |
    There has been a significant simplification to the style in which Pulse
    instructions are built.

    With the previous style, ``Command`` s were called with channels to make
    an :py:class:`~qiskit.pulse.instruction.Instruction`. The usage of both
    commands and instructions was a point of confusion. This was the previous
    style::

        sched += Delay(5)(DriveChannel(0))
        sched += ShiftPhase(np.pi)(DriveChannel(0))
        sched += Acquire(100)(AcquireChannel(0), MemorySlot(0))

    or, equivalently (though less used)::

        sched += DelayInstruction(Delay(5), DriveChannel(0))
        sched += ShiftPhaseInstruction(ShiftPhase(np.pi), DriveChannel(0))
        sched += AcquireInstruction(Acquire(100), AcquireChannel(0),
                                    MemorySlot(0))

    Now, rather than build a command *and* an instruction, each command has
    been migrated into an instruction::

        sched += Delay(5, DriveChannel(0))
        sched += ShiftPhase(np.pi, DriveChannel(0))
<<<<<<< HEAD
        sched += Acquire(100, AcquireChannel(0), MemorySlot(0))
=======
        sched += SetFrequency(5.5, DriveChannel(0))
>>>>>>> 4c6e1eae

deprecations:
  - |
    ``DelayInstruction`` has been deprecated and replaced by
    :py:class:`~qiskit.pulse.instruction.Delay`. This new instruction has been
    taken over the previous ``Command`` ``Delay``. The migration pattern is::

        Delay(<duration>)(<channel>) -> Delay(<duration>, <channel>)
        DelayInstruction(Delay(<duration>), <channel>)
            -> Delay(<duration>, <channel>)

    Until the deprecation period is over, the previous ``Delay`` syntax of
    calling a command on a channel will also be supported::

        Delay(<phase>)(<channel>)

    The new ``Delay`` instruction does not support a ``command`` attribute.
  - |
    ``FrameChange`` and ``FrameChangeInstruction`` have been deprecated and replaced
    by :py:class:`~qiskit.pulse.instructions.ShiftPhase`. The changes are::

        FrameChange(<phase>)(<channel>) -> ShiftPhase(<phase>, <channel>)
        FrameChangeInstruction(FrameChange(<phase>), <channel>)
            -> ShiftPhase(<phase>, <channel>)

    Until the deprecation period is over, the previous FrameChange syntax of
    calling a command on a channel will be supported::

        ShiftPhase(<phase>)(<channel>)
  - |
    ``AcquireInstruction``has been deprecated and replaced by ``Acquire``. The
    changes are::

        Acquire(<duration>)(<**channels>) -> Acquire(<duration>, <**channels>)
        AcquireInstruction(Acquire(<duration>), <**channels>)
            -> Acquire(<duration>, <**channels>)

    Until the deprecation period is over, the previous Acquire syntax of
    calling the command on a channel will be supported::

        Acquire(<duration>)(<**channels>)<|MERGE_RESOLUTION|>--- conflicted
+++ resolved
@@ -25,11 +25,8 @@
 
         sched += Delay(5, DriveChannel(0))
         sched += ShiftPhase(np.pi, DriveChannel(0))
-<<<<<<< HEAD
         sched += Acquire(100, AcquireChannel(0), MemorySlot(0))
-=======
-        sched += SetFrequency(5.5, DriveChannel(0))
->>>>>>> 4c6e1eae
+        sched += SetFrequency(5.5, DriveChannel(0))  # New instruction!
 
 deprecations:
   - |
