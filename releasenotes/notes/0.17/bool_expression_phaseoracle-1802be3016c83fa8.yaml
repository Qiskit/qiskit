---
features:
  - |
    A new class,
    :class:`~qiskit.circuit.classicalfunction.BooleanExpression`, has been
    added to the :mod:`qiskit.circuit.classicalfunction` module. This class
    allows for creating an oracle from a Python boolean expression. For example:

    .. code-block::
<<<<<<< HEAD

      from qiskit.circuit import QuantumCircuit
      from qiskit.circuit.classicalfunction import BooleanExpression
      
=======

      from qiskit.circuit import QuantumCircuit
      from qiskit.circuit.classicalfunction import BooleanExpression

>>>>>>> c45bcb41
      expression = BooleanExpression('~x & (y | z)')
      circuit = QuantumCircuit(4)
      circuit.append(expression, [0, 1, 2, 3])
      circuit.draw('mpl')

    .. code-block::

      circuit.decompose().draw('mpl')

    The :class:`~qiskit.circuit.classicalfunction.BooleanExpression` also
    includes a method,
    :meth:`~qiskit.circuit.classicalfunction.BooleanExpression.from_dimacs_file`,
    which allows loading formulas described in the
    `DIMACS-CNF <https://people.sc.fsu.edu/~jburkardt/data/cnf/cnf.html>`__
    format. For example::

    .. code-block::

      from qiskit.circuit import QuantumCircuit
      from qiskit.circuit.classicalfunction import BooleanExpression

      boolean_exp = BooleanExpression.from_dimacs_file("simple_v3_c2.cnf")
      circuit = QuantumCircuit(boolean_exp.num_qubits)
      circuit.append(boolean_exp, range(boolean_exp.num_qubits))
      circuit.draw('text')

    .. parsed-literal::

           ┌───────────────────┐
      q_0: ┤0                  ├
           │                   │
      q_1: ┤1                  ├
           │  SIMPLE_V3_C2.CNF │
      q_2: ┤2                  ├
           │                   │
      q_3: ┤3                  ├
           └───────────────────┘

    .. code-block::

      circuit.decompose().draw('text')

    .. parsed-literal::

      q_0: ──o────o────────────
             │    │
      q_1: ──■────o────■───────
             │    │    │
      q_2: ──■────┼────o────■──
           ┌─┴─┐┌─┴─┐┌─┴─┐┌─┴─┐
      q_3: ┤ X ├┤ X ├┤ X ├┤ X ├
           └───┘└───┘└───┘└───┘

  - |
    Added a new class, :class:`~qiskit.circuit.library.PhaseOracle`, has been
    added to the :mod:`qiskit.circuit.library` module. This class enables the
    construction of phase oracle circuits from Python boolean expressions.

    .. code-block::

      from qiskit.circuit.library.phase_oracle import PhaseOracle

      oracle = PhaseOracle('x1 & x2 & (not x3)')
      oracle.draw('mpl')

    These phase oracles can be used as part of a larger algorithm, for example
    with :class:`qiskit.algorithms.AmplificationProblem`:

    .. code-block::

      from qiskit.algorithms import AmplificationProblem, Grover
      from qiskit import BasicAer

      backend = BasicAer.get_backend('qasm_simulator')

      problem = AmplificationProblem(oracle, is_good_state=oracle.evaluate_bitstring)
      grover = Grover(quantum_instance=backend)
      result = grover.amplify(problem)
      result.top_measurement

    would generate '011'.

    The :class:`~qiskit.circuit.library.PhaseOracle` class also includes a
    :meth:`~qiskit.circuit.library.PhaseOracle.from_dimacs_file` method which
    enables constructing a phase oracle from a file describing a formula in the
    `DIMACS-CNF <https://people.sc.fsu.edu/~jburkardt/data/cnf/cnf.html>`__
    format.

    .. code-block::

      from qiskit.circuit.library.phase_oracle import PhaseOracle

      oracle = PhaseOracle.from_dimacs_file("simple_v3_c2.cnf")
      oracle.draw('text')

    .. parsed-literal::

       state_0: ─o───────o──────────────
                 │ ┌───┐ │ ┌───┐
       state_1: ─■─┤ X ├─■─┤ X ├─■──────
                 │ └───┘   └───┘ │ ┌───┐
       state_2: ─■───────────────o─┤ Z ├
                                   └───┘<|MERGE_RESOLUTION|>--- conflicted
+++ resolved
@@ -7,17 +7,10 @@
     allows for creating an oracle from a Python boolean expression. For example:
 
     .. code-block::
-<<<<<<< HEAD
-
-      from qiskit.circuit import QuantumCircuit
-      from qiskit.circuit.classicalfunction import BooleanExpression
-      
-=======
 
       from qiskit.circuit import QuantumCircuit
       from qiskit.circuit.classicalfunction import BooleanExpression
 
->>>>>>> c45bcb41
       expression = BooleanExpression('~x & (y | z)')
       circuit = QuantumCircuit(4)
       circuit.append(expression, [0, 1, 2, 3])
