--- conflicted
+++ resolved
@@ -47,9 +47,5 @@
  */
 
 /**
-<<<<<<< HEAD
- * @defgroup QkSabreLayoutResult QkSabreLayoutResult
-=======
  * @defgroup QkTranspileLayout QkTranspileLayout
->>>>>>> 536d1db6
  */