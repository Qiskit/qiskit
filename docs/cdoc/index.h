--- conflicted
+++ resolved
@@ -47,9 +47,5 @@
  */
 
 /**
-<<<<<<< HEAD
- * @defgroup QkSplit2qUnitariesResult QkSplit2qUnitariesResult
-=======
  * @defgroup QkTranspileLayout QkTranspileLayout
->>>>>>> 25c8a931
  */