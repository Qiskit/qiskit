/**
 * @defgroup QkObs QkObs
 */

/**
 * @defgroup QkObsTerm QkObsTerm
 */

/**
 * @defgroup QkBitTerm QkBitTerm
 */

/**
 * @defgroup QkComplex64 QkComplex64
 */

/**
 * @defgroup QkCircuit QkCircuit
 */

/**
<<<<<<< HEAD
 * @defgroup QkTarget QkTarget
 */

/**
 * @defgroup QkTargetEntry QkTargetEntry
=======
 * @defgroup QkQuantumRegister QkQuantumRegister
 */

/**
 * @defgroup QkClassicalRegister QkClassicalRegister
>>>>>>> 8140c8ae
 */<|MERGE_RESOLUTION|>--- conflicted
+++ resolved
@@ -19,17 +19,17 @@
  */
 
 /**
-<<<<<<< HEAD
+ * @defgroup QkQuantumRegister QkQuantumRegister
+ */
+
+/**
+ * @defgroup QkClassicalRegister QkClassicalRegister
+ */
+
+/**
  * @defgroup QkTarget QkTarget
  */
 
 /**
  * @defgroup QkTargetEntry QkTargetEntry
-=======
- * @defgroup QkQuantumRegister QkQuantumRegister
- */
-
-/**
- * @defgroup QkClassicalRegister QkClassicalRegister
->>>>>>> 8140c8ae
  */