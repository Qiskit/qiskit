/**
 * @defgroup QkObs QkObs
 */

/**
 * @defgroup QkObsTerm QkObsTerm
 */

/**
 * @defgroup QkBitTerm QkBitTerm
 */

/**
 * @defgroup QkComplex64 QkComplex64
 */

/**
 * @defgroup QkCircuit QkCircuit
 */

/**
 * @defgroup QkQuantumRegister QkQuantumRegister
 */

/**
 * @defgroup QkClassicalRegister QkClassicalRegister
 */

/**
 * @defgroup QkTarget QkTarget
 */

/**
 * @defgroup QkTargetEntry QkTargetEntry
 */

/**
 * @defgroup QkTranspilerPasses QkTranspilerPasses
 */

/**
 * @defgroup QkVF2LayoutResult QkVF2LayoutResult
 */

/**
 * @defgroup QkElidePermutationsResult QkElidePermutationsResult
 */

/**
<<<<<<< HEAD
 * @defgroup QkSabreLayoutResult QkSabreLayoutResult
 */

/**
 * @defgroup QkSplit2qUnitariesResult QkSplit2qUnitariesResult
=======
 * @defgroup QkTranspileLayout QkTranspileLayout
>>>>>>> 44491f75
 */<|MERGE_RESOLUTION|>--- conflicted
+++ resolved
@@ -47,13 +47,13 @@
  */
 
 /**
-<<<<<<< HEAD
  * @defgroup QkSabreLayoutResult QkSabreLayoutResult
  */
 
 /**
  * @defgroup QkSplit2qUnitariesResult QkSplit2qUnitariesResult
-=======
+ */
+
+/**
  * @defgroup QkTranspileLayout QkTranspileLayout
->>>>>>> 44491f75
  */