/**
 * @defgroup QkObs QkObs
 */

/**
 * @defgroup QkObsTerm QkObsTerm
 */

/**
 * @defgroup QkBitTerm QkBitTerm
 */

/**
 * @defgroup QkComplex64 QkComplex64
 */

/**
 * @defgroup QkCircuit QkCircuit
 */

/**
 * @defgroup QkQuantumRegister QkQuantumRegister
 */

/**
 * @defgroup QkClassicalRegister QkClassicalRegister
 */

/**
 * @defgroup QkTarget QkTarget
 */

/**
 * @defgroup QkTargetEntry QkTargetEntry
 */

/**
 * @defgroup QkTranspilerPasses QkTranspilerPasses
 */

/**
 * @defgroup QkVF2LayoutResult QkVF2LayoutResult
 */

/**
 * @defgroup QkElidePermutationsResult QkElidePermutationsResult
 */

/**
<<<<<<< HEAD
 * @defgroup QkSabreLayoutResult QkSabreLayoutResult
=======
 * @defgroup QkSplit2qUnitariesResult QkSplit2qUnitariesResult
>>>>>>> c204ba13
 */<|MERGE_RESOLUTION|>--- conflicted
+++ resolved
@@ -47,9 +47,9 @@
  */
 
 /**
-<<<<<<< HEAD
  * @defgroup QkSabreLayoutResult QkSabreLayoutResult
-=======
+ */
+
+/**
  * @defgroup QkSplit2qUnitariesResult QkSplit2qUnitariesResult
->>>>>>> c204ba13
  */