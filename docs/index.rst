--- conflicted
+++ resolved
@@ -6,11 +6,7 @@
   :maxdepth: 2
   :hidden:
 
-<<<<<<< HEAD
-  How to <how_to/index>
-=======
   How-to Guides <how_to/index>
->>>>>>> dbf1230a
   API References <apidocs/terra>
   Explanation <explanation/index>
   Migration Guides <migration_guides/index>
