##########################
Qiskit Terra documentation
##########################

.. toctree::
  :maxdepth: 2
  :hidden:

  API References <apidocs/terra>
<<<<<<< HEAD
  Explanation <explanation/index>
=======
  Migration Guides <migration_guides/index>
>>>>>>> 3499bfa0
  Release Notes <release_notes>

.. Hiding - Indices and tables
   :ref:`genindex`
   :ref:`modindex`
   :ref:`search`<|MERGE_RESOLUTION|>--- conflicted
+++ resolved
@@ -7,11 +7,8 @@
   :hidden:
 
   API References <apidocs/terra>
-<<<<<<< HEAD
   Explanation <explanation/index>
-=======
   Migration Guides <migration_guides/index>
->>>>>>> 3499bfa0
   Release Notes <release_notes>
 
 .. Hiding - Indices and tables
