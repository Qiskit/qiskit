[workspace]
members = ["crates/*"]
resolver = "2"

[workspace.package]
version = "2.0.0"
edition = "2021"
rust-version = "1.79"  # Keep in sync with README.md and rust-toolchain.toml.
license = "Apache-2.0"

# Shared dependencies that can be inherited.  This just helps a little with
# making sure our crates don't directly depend on different versions of things,
# although we can't help it if our transitive dependencies pull in more.
#
# Each crate can add on specific features freely as it inherits.
[workspace.dependencies]
bytemuck = "1.21"
bitfield-struct = "0.9.3"
indexmap.version = "2.7.1"
hashbrown.version = "0.15.2"
num-bigint = "0.4"
num-complex = "0.4"
nalgebra = "0.33"
numpy = "0.23"
<<<<<<< HEAD
smallvec = "1.14"
=======
ndarray = "0.16"
smallvec = "1.13"
>>>>>>> 72da64ff
thiserror = "2.0"
rustworkx-core = "0.16"
approx = "0.5"
itertools = "0.13.0"
ahash = "0.8.11"
rayon = "1.10"

# Most of the crates don't need the feature `extension-module`, since only `qiskit-pyext` builds an
# actual C extension (the feature disables linking in `libpython`, which is forbidden in Python
# distributions).  We only activate that feature when building the C extension module; we still need
# it disabled for Rust-only tests to avoid linker errors with it not being loaded.  See
# https://pyo3.rs/main/features#extension-module for more.
pyo3 = { version = "0.23", features = ["abi3-py39"] }

# These are our own crates.
qiskit-accelerate = { path = "crates/accelerate" }
qiskit-circuit = { path = "crates/circuit" }
qiskit-qasm2 = { path = "crates/qasm2" }
qiskit-qasm3 = { path = "crates/qasm3" }

[workspace.lints.clippy]
# The lint forbids things like `if a < b {} else if a == b {}`, and suggests matching on `a.cmp(&b)`
# which uses the `::std::cmp::Ordering` enum as a return.  Both styles are acceptable, and the `if`
# chain can be more legible to people.
comparison-chain = "allow"
# Forbid `{,e}print{,ln}!` calls.  These can be allowed locally if absolutely required, but the
# vast majority of these are debug statements that we forget about.
print_stdout = "deny"
print_stderr = "deny"

[workspace.lints.rust]
# In Rust 2021, the bodies of `unsafe fn` may use `unsafe` functions themselves without marking
# them.  This is an overload of the word: `unsafe fn` is documenting something for the caller, but
# that doesn't mean the entire function body is unsafe.  Denying this lint (which becomes
# warn-by-default in Rust 2024) means `unsafe fn` bodies still must use `unsafe {}` like normal.
unsafe_op_in_unsafe_fn = "deny"

[profile.release]
lto = 'fat'
codegen-units = 1<|MERGE_RESOLUTION|>--- conflicted
+++ resolved
@@ -22,12 +22,8 @@
 num-complex = "0.4"
 nalgebra = "0.33"
 numpy = "0.23"
-<<<<<<< HEAD
+ndarray = "0.16"
 smallvec = "1.14"
-=======
-ndarray = "0.16"
-smallvec = "1.13"
->>>>>>> 72da64ff
 thiserror = "2.0"
 rustworkx-core = "0.16"
 approx = "0.5"
