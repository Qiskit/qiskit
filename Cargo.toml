--- conflicted
+++ resolved
@@ -30,11 +30,7 @@
 itertools = "0.13.0"
 ahash = "0.8.11"
 rayon = "1.10"
-<<<<<<< HEAD
-uuid = { version = "1.16", features = ["v4"] }
-=======
 uuid = { version = "1.16", features = ["v4", "fast-rng"] }
->>>>>>> 4931879c
 
 # Most of the crates don't need the feature `extension-module`, since only `qiskit-pyext` builds an
 # actual C extension (the feature disables linking in `libpython`, which is forbidden in Python
