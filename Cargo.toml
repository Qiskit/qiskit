--- conflicted
+++ resolved
@@ -30,15 +30,12 @@
 itertools = "0.13.0"
 ahash = "0.8.12"
 rayon = "1.10"
-<<<<<<< HEAD
 nom = "7"
 nom-unicode = "0.3"
-=======
 rand = "0.9"
 rand_pcg = "0.9"
 rand_distr = "0.5"
 num-traits = "0.2"
->>>>>>> 940f44cc
 uuid = { version = "1.16", features = ["v4", "fast-rng"] }
 
 # Most of the crates don't need the feature `extension-module`, since only `qiskit-pyext` builds an
