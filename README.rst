.. image:: tutorial/images/QISKit-c.gif
   :align: center

----------

|Build Status|

**QISKit**, Quantum Information Software Kit, is a software development kit (SDK) 
and Jupyter notebooks for working with OpenQASM and the IBM Q experience (QX). 
The basic concept of our quantum program is an array of quantum
circuits. The program workflow consists of three stages: Build, Compile,
and Run. Build allows you to make different quantum circuits that
represent the problem you are solving; Compile allows you to rewrite
them to run on different backends (simulators/real chips of different
quantum volumes, sizes, fidelity, etc); and Run launches the jobs. After
the jobs have been run, the data is collected. There are methods for
putting this data together, depending on the program. This either gives
you the answer you wanted or allows you to make a better program for the
next instance.

<<<<<<< HEAD
QISKit was originally developed by researchers and developers working on the IBM Q
Team within IBM Research organization to offer a high level development kit to work with
quantum computers.

**If you'd like to contribute to QISKit, please take a look 
to our** `contribution guidelines <CONTRIBUTING.rst>`__
=======
Organization
------------

Python example programs can be found in the *examples* directory, and test scripts are
located in *test*. The *qiskit* directory is the main module of the SDK.

Structure
---------

Programming interface
~~~~~~~~~~~~~~~~~~~~~

The *qiskit* directory is the main Python module and contains the
programming interface objects *QuantumProgram*, *QuantumRegister*,
*ClassicalRegister*, and *QuantumCircuit*.

At the highest level, users construct a *QuantumProgram* to create,
modify, compile, and execute a collection of quantum circuits. Each
*QuantumCircuit* has a set of data registers, each of type
*QuantumRegister* or *ClassicalRegister*. Methods of these objects are
used to apply instructions that define the circuit. The *QuantumCircuit*
can then generate **OpenQASM** code that can flow through other
components in the *qiskit* directory.

The *extensions* directory extends quantum circuits as needed to support
other gate sets and algorithms. Currently there is a *standard*
extension defining some typical quantum gates.

Internal modules
~~~~~~~~~~~~~~~~

The directory also contains internal modules that are still under
development:

-  a *qasm* module for parsing **OpenQASM** circuits
-  an *unroll* module to interpret and "unroll" **OpenQASM** to a target
   gate basis (expanding gate subroutines and loops as needed)
-  a *circuit* module for working with circuits as graphs
-  a *mapper* module for mapping all-to-all circuits to run on devices
   with fixed couplings

Quantum circuits flow through the components as follows. The programming
interface is used to generate **OpenQASM** circuits. **OpenQASM**
source, as a file or string, is passed into a *Qasm* object, whose
*parse* method produces an abstract syntax tree (**AST**). The **AST**
is passed to an *Unroller* that is attached to an *UnrollerBackend*.
There is a *PrinterBackend* for outputting text, a *SimulatorBackend*
for outputting simulator input data for the local simulators, and a
*CircuitBackend* for constructing *Circuit* objects. The *Circuit*
object represents an "unrolled" **OpenQASM** circuit as a directed
acyclic graph (**DAG**). The *Circuit* provides methods for
representing, transforming, and computing properties of a circuit and
outputting the results again as **OpenQASM**. The whole flow is used by
the *mapper* module to rewrite a circuit to execute on a device with
fixed couplings given by a *CouplingGraph*.

The four circuit representations and how they are currently transformed
into each other are summarized in this figure:

.. image:: images/circuit_representations.png
    :width: 200px
    :align: center

Several unroller backends and their outputs are summarized here:

.. image:: images/unroller_backends.png
    :width: 200px
    :align: center

Installation and setup
----------------------

1. Get the tools
~~~~~~~~~~~~~~~~

You'll need:

-  Install `Python 3 <https://docs.python.org/3/using/index.html>`__.
-  `Jupyter <http://jupyter.readthedocs.io/en/latest/install.html>`__
   client is needed to run the tutorials, not to use as a library.
-  Mac OS X users will find Xcode useful:
   https://developer.apple.com/xcode/
-  For Windows users we highly recommend to install `Anaconda 3 <https://www.continuum.io/downloads#windows>`_
-  Optionally download Git: https://git-scm.com/download/.

2. Get the code
~~~~~~~~~~~~~~~

Clone the QISKit SDK repository and navigate to its folder on your local
machine:

-  If you have Git installed, run the following commands:

.. code:: sh

    git clone https://github.com/QISKit/qiskit-sdk-py
    cd qiskit-sdk-py

-  If you don't have Git installed, click the "Clone or download" button
   at the URL shown in the git clone command, unzip the file if needed,
   then navigate to that folder in a terminal window.

3. Setup the environment
~~~~~~~~~~~~~~~~~~~~~~~~

To use as a library install the dependencies:

.. code:: sh

    # Depending on the system and setup to append "sudo -H" before could be needed.
    pip3 install -r requires.txt

To get the tutorials working set up an Anaconda environment for working
with QISKit, and install the required dependencies:

-  If running either Linux or Mac OS X with Xcode, simply run the
   following command:

.. code:: sh

    make env

-  If running on Mac OS X without Xcode, run the following set of commands:

.. code:: sh

    conda create -y -n QISKitenv python=3 pip scipy
    activate QISKitenv
    pip install -r requires.txt
    
-  If running on Windows, make sure to execute an Anaconda Prompt and run
   the following command:

.. code:: sh

    .\make env


4. Configure your API token
~~~~~~~~~~~~~~~~~~~~~~~~~~~

-  Create an `IBM Quantum
   Experience <https://quantumexperience.ng.bluemix.net>`__ account if
   you haven't already done so
-  Get an API token from the Quantum Experience website under “My
   Account” > “Personal Access Token”
-  You will insert your API token in a file called Qconfig.py. First
   copy the default version of this file from the tutorial folder to the
   main SDK folder (on Windows, replace ``cp`` with ``copy``):

.. code:: sh

    cp Qconfig.py.default Qconfig.py
>>>>>>> c1733f0e

**We use GitHub issues for tracking requests and bugs. So please see**
`IBM Q experience Community <https://quantumexperience.ng.bluemix.net/qx/community>`__
**for questions and discussion.**


<<<<<<< HEAD
Installation
------------

You can install me using `pip3`. For example, from the command line:

.. code:: sh

    pip3 install qiskit
=======
The SDK includes tutorials in the form of Jupyter notebooks, which are
essentially web pages that contain "cells" of embedded Python code. To
run a cell, click on it and hit ``Shift+Enter`` or use the toolbar at
the top of the page. Any output from a cell is displayed immediately
below it on the page. In most cases, the cells on each page must be run
in sequential order from top to bottom in order to avoid errors. To get
started with the tutorials, follow the instructions below.

-  If running either Linux or Mac OS X with Xcode, simply run the
   following command from the QISKit SDK folder:

.. code:: sh

    make run

-  If running on Mac OS X without Xcode, run the
   following set of commands from the QISKit SDK folder:

.. code:: sh

    activate QISKitenv
    cd tutorial
    jupyter notebook index.ipynb
    
-  If running on Windows, make sure you are running an Anaconda Prompt,
   and then run the following commands from the QISKit SDK folder:

.. code:: sh

    .\make run
    

>>>>>>> c1733f0e

**Try your first QISKit program**

Now it's time to begin doing real work with QISKit.

First, you need to get your `API token and configure the Qconfig file <QISKitDETAILS.rst#APIToken>`_.

And then, You can run a QASM using QISKit!

.. code:: ipython3

    from qiskit import QuantumProgram
    import Qconfig

    # Creating Programs
    # create your first QuantumProgram object instance.
    Q_program = QuantumProgram()

    # Set up the API and execute the program. You need the APItoken and the QX URL.
    Q_program.set_api(Qconfig.APItoken, Qconfig.config["url"])

    # Creating Registers
    # create your first Quantum Register called "qr" with 2 qubits
    qr = Q_program.create_quantum_registers("qr", 2)
    # create your first Classical Register  called "cr" with 2 bits
    cr = Q_program.create_classical_registers("cr", 2)

    # Creating Circuits
    # create your first Quantum Circuit called "qc" involving your Quantum Register "qr"
    # and your Classical Register "cr"
    qc = Q_program.create_circuit("qc", ["qr"], ["cr"]) 

    # Create a GHZ state, for example
    qc.h(q[0])
    for i in range(4):
        qc.cx(q[i], q[i+1])
    # Insert a barrier before measurement
    qc.barrier()
    # Measure all of the qubits in the standard basis
    for i in range(5):
        qc.measure(q[i], c[i])

    # Compiled to qc5qv2 coupling graph
    result = qp.execute(["ghz"], backend='local_qasm_simulator',
                        coupling_map=coupling_map, shots=1024)

    # Show the results
    print(result)
    print(qp.get_counts("ghz"))


For more information
--------------------

 - `QISKit in depth <QISKitDETAILS.rst>`__
 - `QISKit Tutorials <tutorial/index.ipynb>`__
 - `QISKit for Developers <tutorial/rst/tutorial4developer.rst>`_

Learn more about the QISKit community at the community page of 
`IBM Q experience <https://quantumexperience.ng.bluemix.net/qx/community>`__ 
for a few ways to participate.

.. |Build Status| image:: https://travis.ibm.com/IBMQuantum/qiskit-sdk-py-dev.svg?token=GMH4xFrA9iezVJKqw2zH&branch=master
   :target: https://travis.ibm.com/IBMQuantum/qiskit-sdk-py-dev<|MERGE_RESOLUTION|>--- conflicted
+++ resolved
@@ -5,8 +5,8 @@
 
 |Build Status|
 
-**QISKit**, Quantum Information Software Kit, is a software development kit (SDK) 
-and Jupyter notebooks for working with OpenQASM and the IBM Q experience (QX). 
+**QISKit**, Quantum Information Software Kit, is a software development kit (SDK)
+and Jupyter notebooks for working with OpenQASM and the IBM Q experience (QX).
 The basic concept of our quantum program is an array of quantum
 circuits. The program workflow consists of three stages: Build, Compile,
 and Run. Build allows you to make different quantum circuits that
@@ -18,14 +18,6 @@
 you the answer you wanted or allows you to make a better program for the
 next instance.
 
-<<<<<<< HEAD
-QISKit was originally developed by researchers and developers working on the IBM Q
-Team within IBM Research organization to offer a high level development kit to work with
-quantum computers.
-
-**If you'd like to contribute to QISKit, please take a look 
-to our** `contribution guidelines <CONTRIBUTING.rst>`__
-=======
 Organization
 ------------
 
@@ -155,7 +147,7 @@
     conda create -y -n QISKitenv python=3 pip scipy
     activate QISKitenv
     pip install -r requires.txt
-    
+
 -  If running on Windows, make sure to execute an Anaconda Prompt and run
    the following command:
 
@@ -179,23 +171,12 @@
 .. code:: sh
 
     cp Qconfig.py.default Qconfig.py
->>>>>>> c1733f0e
 
 **We use GitHub issues for tracking requests and bugs. So please see**
 `IBM Q experience Community <https://quantumexperience.ng.bluemix.net/qx/community>`__
 **for questions and discussion.**
 
 
-<<<<<<< HEAD
-Installation
-------------
-
-You can install me using `pip3`. For example, from the command line:
-
-.. code:: sh
-
-    pip3 install qiskit
-=======
 The SDK includes tutorials in the form of Jupyter notebooks, which are
 essentially web pages that contain "cells" of embedded Python code. To
 run a cell, click on it and hit ``Shift+Enter`` or use the toolbar at
@@ -219,16 +200,15 @@
     activate QISKitenv
     cd tutorial
     jupyter notebook index.ipynb
-    
+
 -  If running on Windows, make sure you are running an Anaconda Prompt,
    and then run the following commands from the QISKit SDK folder:
 
 .. code:: sh
 
     .\make run
-    
-
->>>>>>> c1733f0e
+
+
 
 **Try your first QISKit program**
 
@@ -259,7 +239,7 @@
     # Creating Circuits
     # create your first Quantum Circuit called "qc" involving your Quantum Register "qr"
     # and your Classical Register "cr"
-    qc = Q_program.create_circuit("qc", ["qr"], ["cr"]) 
+    qc = Q_program.create_circuit("qc", ["qr"], ["cr"])
 
     # Create a GHZ state, for example
     qc.h(q[0])
@@ -287,8 +267,8 @@
  - `QISKit Tutorials <tutorial/index.ipynb>`__
  - `QISKit for Developers <tutorial/rst/tutorial4developer.rst>`_
 
-Learn more about the QISKit community at the community page of 
-`IBM Q experience <https://quantumexperience.ng.bluemix.net/qx/community>`__ 
+Learn more about the QISKit community at the community page of
+`IBM Q experience <https://quantumexperience.ng.bluemix.net/qx/community>`__
 for a few ways to participate.
 
 .. |Build Status| image:: https://travis.ibm.com/IBMQuantum/qiskit-sdk-py-dev.svg?token=GMH4xFrA9iezVJKqw2zH&branch=master
