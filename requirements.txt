--- conflicted
+++ resolved
@@ -4,13 +4,4 @@
 sympy>=1.3
 dill>=0.3
 stevedore>=3.0.0
-<<<<<<< HEAD
-typing-extensions
-=======
-typing-extensions
-
-# If updating the version range here, consider updating the
-# list of symengine dependencies used in the cross-version tests
-# in 'test/qpy_compat/run_tests.sh' and 'test/qpy_compat/qpy_test_constraints.txt'
-symengine>=0.11,<0.14
->>>>>>> 2b4e92f0
+typing-extensions