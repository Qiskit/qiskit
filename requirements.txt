contextvars>=2.4;python_version<'3.7'
retworkx>=0.10.1
numpy>=1.17
ply>=3.10
psutil>=5
scipy>=1.4
sympy>=1.3
dill>=0.3
<<<<<<< HEAD
pathos
fastjsonschema>=2.10
=======
>>>>>>> f87baa69
python-constraint>=1.4
python-dateutil>=2.8.0
symengine>0.7 ; platform_machine == 'x86_64' or platform_machine == 'aarch64' or platform_machine == 'ppc64le' or platform_machine == 'amd64' or platform_machine == 'arm64'
tweedledum>=1.1,<2.0<|MERGE_RESOLUTION|>--- conflicted
+++ resolved
@@ -6,11 +6,8 @@
 scipy>=1.4
 sympy>=1.3
 dill>=0.3
-<<<<<<< HEAD
 pathos
 fastjsonschema>=2.10
-=======
->>>>>>> f87baa69
 python-constraint>=1.4
 python-dateutil>=2.8.0
 symengine>0.7 ; platform_machine == 'x86_64' or platform_machine == 'aarch64' or platform_machine == 'ppc64le' or platform_machine == 'amd64' or platform_machine == 'arm64'
