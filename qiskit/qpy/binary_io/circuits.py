--- conflicted
+++ resolved
@@ -1402,11 +1402,8 @@
     metadata_serializer=None,
     use_symengine=False,
     version=common.QPY_VERSION,
-<<<<<<< HEAD
+    annotation_factories=None,
     use_rust=False,
-=======
-    annotation_factories=None,
->>>>>>> 0427d9bf
 ):
     """Write a single QuantumCircuit object in the file like object.
 
@@ -1422,18 +1419,14 @@
             platforms. Please check that your target platform is supported by the symengine library
             before setting this option, as it will be required by qpy to deserialize the payload.
         version (int): The QPY format version to use for serializing this circuit
-<<<<<<< HEAD
+        annotation_factories (dict): a mapping of namespaces to zero-argument factory functions that
+            produce instances of :class:`.annotation.QPYSerializer`.
         use_rust (bool): whether to use the rust based serialization engine. On by default.
     """
     if use_rust:
         _qpy.py_write_circuit(file_obj, circuit, metadata_serializer, use_symengine, version)
         return
-=======
-        annotation_factories (dict): a mapping of namespaces to zero-argument factory functions that
-            produce instances of :class:`.annotation.QPYSerializer`.
-    """
     annotation_state = _AnnotationSerializationState(annotation_factories or {})
->>>>>>> 0427d9bf
     metadata_raw = json.dumps(
         circuit.metadata, separators=(",", ":"), cls=metadata_serializer
     ).encode(common.ENCODE)
@@ -1505,10 +1498,6 @@
                         annotation_state=annotation_state,
                     )
                 )
-<<<<<<< HEAD
-        file_obj.write(struct.pack(formats.CUSTOM_CIRCUIT_DEF_HEADER_PACK, len(custom_operations)))
-        file_obj.write(custom_operations_buffer.getvalue())
-=======
         # We only write this out after we've done the annotations.
         custom_operations_payload = custom_operations_buffer.getvalue()
 
@@ -1530,7 +1519,6 @@
             file_obj.write(serializer_state)
     elif annotation_state.num_serializers:
         raise UnsupportedFeatureForVersion(annotations, 15, version)
->>>>>>> 0427d9bf
 
     file_obj.write(struct.pack(formats.CUSTOM_CIRCUIT_DEF_HEADER_PACK, len(custom_operations)))
     file_obj.write(custom_operations_payload)
@@ -1546,11 +1534,8 @@
 
 
 def read_circuit(
-<<<<<<< HEAD
-    file_obj, version, metadata_deserializer=None, use_symengine=False, use_rust=False
-=======
-    file_obj, version, metadata_deserializer=None, use_symengine=False, annotation_factories=None
->>>>>>> 0427d9bf
+    
+    file_obj, version, metadata_deserializer=None, use_symengine=False, annotation_factories=None, use_rust=False
 ):
     """Read a single QuantumCircuit object from the file like object.
 
@@ -1569,12 +1554,9 @@
             supported in all platforms. Please check that your target platform is supported by
             the symengine library before setting this option, as it will be required by qpy to
             deserialize the payload.
-<<<<<<< HEAD
-        use_rust (bool): whether to use the rust based deserialization engine. Off by default.
-=======
         annotation_factories (dict): mapping of namespaces to factory functions for custom
             annotation deserializer objects.
->>>>>>> 0427d9bf
+        use_rust (bool): whether to use the rust based deserialization engine. Off by default.
     Returns:
         QuantumCircuit: The circuit object from the file.
 
