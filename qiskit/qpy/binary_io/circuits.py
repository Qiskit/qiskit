# This code is part of Qiskit.
#
# (C) Copyright IBM 2021.
#
# This code is licensed under the Apache License, Version 2.0. You may
# obtain a copy of this license in the LICENSE.txt file in the root directory
# of this source tree or at http://www.apache.org/licenses/LICENSE-2.0.
#
# Any modifications or derivative works of this code must retain this
# copyright notice, and modified files need to carry a notice indicating
# that they have been altered from the originals.

# pylint: disable=invalid-name

"""Binary IO for circuit objects."""

import io
import json
import struct
import uuid
import warnings

import numpy as np

from qiskit import circuit as circuit_mod
from qiskit import extensions
from qiskit.circuit import library, controlflow, CircuitInstruction
from qiskit.circuit.classicalregister import ClassicalRegister, Clbit
from qiskit.circuit.gate import Gate
from qiskit.circuit.controlledgate import ControlledGate
from qiskit.circuit.instruction import Instruction
from qiskit.circuit.quantumcircuit import QuantumCircuit
from qiskit.circuit.quantumregister import QuantumRegister, Qubit
from qiskit.extensions import quantum_initializer
from qiskit.qpy import common, formats, exceptions
from qiskit.qpy.binary_io import value
from qiskit.quantum_info.operators import SparsePauliOp
from qiskit.synthesis import evolution as evo_synth


def _read_header_v2(file_obj, version, vectors, metadata_deserializer=None):
    data = formats.CIRCUIT_HEADER_V2._make(
        struct.unpack(
            formats.CIRCUIT_HEADER_V2_PACK,
            file_obj.read(formats.CIRCUIT_HEADER_V2_SIZE),
        )
    )
    name = file_obj.read(data.name_size).decode(common.ENCODE)
    global_phase = value.loads_value(
        data.global_phase_type,
        file_obj.read(data.global_phase_size),
        version=version,
        vectors=vectors,
    )
    header = {
        "global_phase": global_phase,
        "num_qubits": data.num_qubits,
        "num_clbits": data.num_clbits,
        "num_registers": data.num_registers,
        "num_instructions": data.num_instructions,
    }
    metadata_raw = file_obj.read(data.metadata_size)
    metadata = json.loads(metadata_raw, cls=metadata_deserializer)
    return header, name, metadata


def _read_header(file_obj, metadata_deserializer=None):
    data = formats.CIRCUIT_HEADER._make(
        struct.unpack(formats.CIRCUIT_HEADER_PACK, file_obj.read(formats.CIRCUIT_HEADER_SIZE))
    )
    name = file_obj.read(data.name_size).decode(common.ENCODE)
    header = {
        "global_phase": data.global_phase,
        "num_qubits": data.num_qubits,
        "num_clbits": data.num_clbits,
        "num_registers": data.num_registers,
        "num_instructions": data.num_instructions,
    }
    metadata_raw = file_obj.read(data.metadata_size)
    metadata = json.loads(metadata_raw, cls=metadata_deserializer)
    return header, name, metadata


def _read_registers_v4(file_obj, num_registers):
    registers = {"q": {}, "c": {}}
    for _reg in range(num_registers):
        data = formats.REGISTER_V4._make(
            struct.unpack(
                formats.REGISTER_V4_PACK,
                file_obj.read(formats.REGISTER_V4_SIZE),
            )
        )
        name = file_obj.read(data.name_size).decode("utf8")
        REGISTER_ARRAY_PACK = "!%sq" % data.size
        bit_indices_raw = file_obj.read(struct.calcsize(REGISTER_ARRAY_PACK))
        bit_indices = list(struct.unpack(REGISTER_ARRAY_PACK, bit_indices_raw))
        if data.type.decode("utf8") == "q":
            registers["q"][name] = (data.standalone, bit_indices, data.in_circuit)
        else:
            registers["c"][name] = (data.standalone, bit_indices, data.in_circuit)
    return registers


def _read_registers(file_obj, num_registers):
    registers = {"q": {}, "c": {}}
    for _reg in range(num_registers):
        data = formats.REGISTER._make(
            struct.unpack(
                formats.REGISTER_PACK,
                file_obj.read(formats.REGISTER_SIZE),
            )
        )
        name = file_obj.read(data.name_size).decode("utf8")
        REGISTER_ARRAY_PACK = "!%sI" % data.size
        bit_indices_raw = file_obj.read(struct.calcsize(REGISTER_ARRAY_PACK))
        bit_indices = list(struct.unpack(REGISTER_ARRAY_PACK, bit_indices_raw))
        if data.type.decode("utf8") == "q":
            registers["q"][name] = (data.standalone, bit_indices, True)
        else:
            registers["c"][name] = (data.standalone, bit_indices, True)
    return registers


def _read_instruction_parameter(file_obj, version, vectors):
    type_key, bin_data = common.read_instruction_param(file_obj)

    if type_key == common.ProgramTypeKey.CIRCUIT:
        param = common.data_from_binary(bin_data, read_circuit, version=version)
    elif type_key == common.ContainerTypeKey.RANGE:
        data = formats.RANGE._make(struct.unpack(formats.RANGE_PACK, bin_data))
        param = range(data.start, data.stop, data.step)
    elif type_key == common.ContainerTypeKey.TUPLE:
        param = tuple(
            common.sequence_from_binary(
                bin_data,
                _read_instruction_parameter,
                version=version,
                vectors=vectors,
            )
        )
    elif type_key == common.ValueTypeKey.INTEGER:
        # TODO This uses little endian. Should be fixed in the next QPY version.
        param = struct.unpack("<q", bin_data)[0]
    elif type_key == common.ValueTypeKey.FLOAT:
        # TODO This uses little endian. Should be fixed in the next QPY version.
        param = struct.unpack("<d", bin_data)[0]
    else:
        param = value.loads_value(type_key, bin_data, version, vectors)

    return param


<<<<<<< HEAD
def _read_instruction(file_obj, circuit, registers, custom_operations, version, vectors):
    instruction = formats.CIRCUIT_INSTRUCTION._make(
        struct.unpack(
            formats.CIRCUIT_INSTRUCTION_PACK,
            file_obj.read(formats.CIRCUIT_INSTRUCTION_SIZE),
=======
def _read_instruction(file_obj, circuit, registers, custom_instructions, version, vectors):
    if version < 5:
        instruction = formats.CIRCUIT_INSTRUCTION._make(
            struct.unpack(
                formats.CIRCUIT_INSTRUCTION_PACK,
                file_obj.read(formats.CIRCUIT_INSTRUCTION_SIZE),
            )
        )
    else:
        instruction = formats.CIRCUIT_INSTRUCTION_V2._make(
            struct.unpack(
                formats.CIRCUIT_INSTRUCTION_V2_PACK,
                file_obj.read(formats.CIRCUIT_INSTRUCTION_V2_SIZE),
            )
>>>>>>> ed4e1a39
        )
    gate_name = file_obj.read(instruction.name_size).decode(common.ENCODE)
    label = file_obj.read(instruction.label_size).decode(common.ENCODE)
    condition_register = file_obj.read(instruction.condition_register_size).decode(common.ENCODE)
    qargs = []
    cargs = []
    params = []
    condition_tuple = None
    if instruction.has_condition:
        # If an invalid register name is used assume it's a single bit
        # condition and treat the register name as a string of the clbit index
        if ClassicalRegister.name_format.match(condition_register) is None:
            # If invalid register prefixed with null character it's a clbit
            # index for single bit condition
            if condition_register[0] == "\x00":
                conditional_bit = int(condition_register[1:])
                condition_tuple = (circuit.clbits[conditional_bit], instruction.condition_value)
            else:
                raise ValueError(
                    f"Invalid register name: {condition_register} for condition register of "
                    f"instruction: {gate_name}"
                )
        else:
            condition_tuple = (registers["c"][condition_register], instruction.condition_value)
    if circuit is not None:
        qubit_indices = dict(enumerate(circuit.qubits))
        clbit_indices = dict(enumerate(circuit.clbits))
    else:
        qubit_indices = {}
        clbit_indices = {}

    # Load Arguments
    if circuit is not None:
        for _qarg in range(instruction.num_qargs):
            qarg = formats.CIRCUIT_INSTRUCTION_ARG._make(
                struct.unpack(
                    formats.CIRCUIT_INSTRUCTION_ARG_PACK,
                    file_obj.read(formats.CIRCUIT_INSTRUCTION_ARG_SIZE),
                )
            )
            if qarg.type.decode(common.ENCODE) == "c":
                raise TypeError("Invalid input carg prior to all qargs")
            qargs.append(qubit_indices[qarg.size])
        for _carg in range(instruction.num_cargs):
            carg = formats.CIRCUIT_INSTRUCTION_ARG._make(
                struct.unpack(
                    formats.CIRCUIT_INSTRUCTION_ARG_PACK,
                    file_obj.read(formats.CIRCUIT_INSTRUCTION_ARG_SIZE),
                )
            )
            if carg.type.decode(common.ENCODE) == "q":
                raise TypeError("Invalid input qarg after all qargs")
            cargs.append(clbit_indices[carg.size])

    # Load Parameters
    for _param in range(instruction.num_parameters):
        param = _read_instruction_parameter(file_obj, version, vectors)
        params.append(param)

    # Load Gate object
<<<<<<< HEAD
    if gate_name in ("Gate", "Instruction"):
        inst_obj = _parse_custom_operation(custom_operations, gate_name, params)
        inst_obj.condition = condition_tuple
        if instruction.label_size > 0:
            inst_obj.label = label
        circuit._append(CircuitInstruction(inst_obj, qargs, cargs))
        return
    elif gate_name in custom_operations:
        inst_obj = _parse_custom_operation(custom_operations, gate_name, params)
        inst_obj.condition = condition_tuple
        if instruction.label_size > 0:
            inst_obj.label = label
        circuit._append(CircuitInstruction(inst_obj, qargs, cargs))
        return
=======
    if gate_name in {"Gate", "Instruction", "ControlledGate"}:
        inst_obj = _parse_custom_instruction(
            custom_instructions, gate_name, params, version, vectors, registers
        )
        inst_obj.condition = condition_tuple
        if instruction.label_size > 0:
            inst_obj.label = label
        if circuit is None:
            return inst_obj
        circuit._append(inst_obj, qargs, cargs)
        return None
    elif gate_name in custom_instructions:
        inst_obj = _parse_custom_instruction(
            custom_instructions, gate_name, params, version, vectors, registers
        )
        inst_obj.condition = condition_tuple
        if instruction.label_size > 0:
            inst_obj.label = label
        if circuit is None:
            return inst_obj
        circuit._append(inst_obj, qargs, cargs)
        return None
>>>>>>> ed4e1a39
    elif hasattr(library, gate_name):
        gate_class = getattr(library, gate_name)
    elif hasattr(circuit_mod, gate_name):
        gate_class = getattr(circuit_mod, gate_name)
    elif hasattr(extensions, gate_name):
        gate_class = getattr(extensions, gate_name)
    elif hasattr(quantum_initializer, gate_name):
        gate_class = getattr(quantum_initializer, gate_name)
    elif hasattr(controlflow, gate_name):
        gate_class = getattr(controlflow, gate_name)
    else:
        raise AttributeError("Invalid instruction type: %s" % gate_name)

    if gate_name in {"IfElseOp", "WhileLoopOp"}:
        gate = gate_class(condition_tuple, *params)
    elif version >= 5 and issubclass(gate_class, ControlledGate):
        if gate_name in {"MCPhaseGate", "MCU1Gate"}:
            gate = gate_class(*params, instruction.num_ctrl_qubits)
        else:
            gate = gate_class(*params)
            gate.num_ctrl_qubits = instruction.num_ctrl_qubits
            gate.ctrl_state = instruction.ctrl_state
        gate.condition = condition_tuple
    else:
        if gate_name in {"Initialize", "UCRXGate", "UCRYGate", "UCRZGate"}:
            gate = gate_class(params)
        else:
            if gate_name == "Barrier":
                params = [len(qargs)]
            elif gate_name in {"BreakLoopOp", "ContinueLoopOp"}:
                params = [len(qargs), len(cargs)]
            gate = gate_class(*params)
        gate.condition = condition_tuple
    if instruction.label_size > 0:
        gate.label = label
    if circuit is None:
        return gate
    if not isinstance(gate, Instruction):
        circuit.append(gate, qargs, cargs)
    else:
<<<<<<< HEAD
        circuit._append(CircuitInstruction(gate, qargs, cargs))


def _parse_custom_operation(custom_operations, gate_name, params):
    type_str, num_qubits, num_clbits, definition = custom_operations[gate_name]
=======
        circuit._append(gate, qargs, cargs)
    return None


def _parse_custom_instruction(custom_instructions, gate_name, params, version, vectors, registers):
    if version >= 5:
        (
            type_str,
            num_qubits,
            num_clbits,
            definition,
            num_ctrl_qubits,
            ctrl_state,
            base_gate_raw,
        ) = custom_instructions[gate_name]
    else:
        type_str, num_qubits, num_clbits, definition = custom_instructions[gate_name]
>>>>>>> ed4e1a39
    type_key = common.CircuitInstructionTypeKey(type_str)

    if type_key == common.CircuitInstructionTypeKey.INSTRUCTION:
        inst_obj = Instruction(gate_name, num_qubits, num_clbits, params)
        if definition is not None:
            inst_obj.definition = definition
        return inst_obj

    if type_key == common.CircuitInstructionTypeKey.GATE:
        inst_obj = Gate(gate_name, num_qubits, params)
        inst_obj.definition = definition
        return inst_obj

    if version >= 5 and type_key == common.CircuitInstructionTypeKey.CONTROLLED_GATE:
        with io.BytesIO(base_gate_raw) as base_gate_obj:
            base_gate = _read_instruction(
                base_gate_obj, None, registers, custom_instructions, version, vectors
            )
        inst_obj = ControlledGate(
            gate_name,
            num_qubits,
            params,
            num_ctrl_qubits=num_ctrl_qubits,
            ctrl_state=ctrl_state,
            base_gate=base_gate,
        )
        inst_obj.definition = definition
        return inst_obj

    if type_key == common.CircuitInstructionTypeKey.PAULI_EVOL_GATE:
        return definition

    raise ValueError("Invalid custom instruction type '%s'" % type_str)


def _read_pauli_evolution_gate(file_obj, version, vectors):
    pauli_evolution_def = formats.PAULI_EVOLUTION_DEF._make(
        struct.unpack(
            formats.PAULI_EVOLUTION_DEF_PACK, file_obj.read(formats.PAULI_EVOLUTION_DEF_SIZE)
        )
    )
    if pauli_evolution_def.operator_size != 1 and pauli_evolution_def.standalone_op:
        raise ValueError(
            "Can't have a standalone operator with {pauli_evolution_raw[0]} operators in the payload"
        )

    operator_list = []
    for _ in range(pauli_evolution_def.operator_size):
        op_elem = formats.SPARSE_PAULI_OP_LIST_ELEM._make(
            struct.unpack(
                formats.SPARSE_PAULI_OP_LIST_ELEM_PACK,
                file_obj.read(formats.SPARSE_PAULI_OP_LIST_ELEM_SIZE),
            )
        )
        op_raw_data = common.data_from_binary(file_obj.read(op_elem.size), np.load)
        operator_list.append(SparsePauliOp.from_list(op_raw_data))

    if pauli_evolution_def.standalone_op:
        pauli_op = operator_list[0]
    else:
        pauli_op = operator_list

    time = value.loads_value(
        common.ValueTypeKey(pauli_evolution_def.time_type),
        file_obj.read(pauli_evolution_def.time_size),
        version=version,
        vectors=vectors,
    )
    synth_data = json.loads(file_obj.read(pauli_evolution_def.synth_method_size))
    synthesis = getattr(evo_synth, synth_data["class"])(**synth_data["settings"])
    return_gate = library.PauliEvolutionGate(pauli_op, time=time, synthesis=synthesis)
    return return_gate


def _read_custom_operations(file_obj, version, vectors):
    custom_operations = {}
    custom_definition_header = formats.CUSTOM_CIRCUIT_DEF_HEADER._make(
        struct.unpack(
            formats.CUSTOM_CIRCUIT_DEF_HEADER_PACK,
            file_obj.read(formats.CUSTOM_CIRCUIT_DEF_HEADER_SIZE),
        )
    )
    if custom_definition_header.size > 0:
        for _ in range(custom_definition_header.size):
            if version < 5:
                data = formats.CUSTOM_CIRCUIT_INST_DEF._make(
                    struct.unpack(
                        formats.CUSTOM_CIRCUIT_INST_DEF_PACK,
                        file_obj.read(formats.CUSTOM_CIRCUIT_INST_DEF_SIZE),
                    )
                )
            else:
                data = formats.CUSTOM_CIRCUIT_INST_DEF_V2._make(
                    struct.unpack(
                        formats.CUSTOM_CIRCUIT_INST_DEF_V2_PACK,
                        file_obj.read(formats.CUSTOM_CIRCUIT_INST_DEF_V2_SIZE),
                    )
                )

            name = file_obj.read(data.gate_name_size).decode(common.ENCODE)
            type_str = data.type
            definition_circuit = None
            if data.custom_definition:
                def_binary = file_obj.read(data.size)
                if version < 3 or not name.startswith(r"###PauliEvolutionGate_"):
                    definition_circuit = common.data_from_binary(
                        def_binary, read_circuit, version=version
                    )
                elif name.startswith(r"###PauliEvolutionGate_"):
                    definition_circuit = common.data_from_binary(
                        def_binary, _read_pauli_evolution_gate, version=version, vectors=vectors
                    )
<<<<<<< HEAD
            custom_operations[name] = (
                type_str,
                data.num_qubits,
                data.num_clbits,
                definition_circuit,
            )
    return custom_operations
=======
            if version < 5:
                data_payload = (type_str, data.num_qubits, data.num_clbits, definition_circuit)
            else:
                base_gate = file_obj.read(data.base_gate_size)
                data_payload = (
                    type_str,
                    data.num_qubits,
                    data.num_clbits,
                    definition_circuit,
                    data.num_ctrl_qubits,
                    data.ctrl_state,
                    base_gate,
                )
            custom_instructions[name] = data_payload
    return custom_instructions
>>>>>>> ed4e1a39


def _write_instruction_parameter(file_obj, param):
    if isinstance(param, QuantumCircuit):
        type_key = common.ProgramTypeKey.CIRCUIT
        data = common.data_to_binary(param, write_circuit)
    elif isinstance(param, range):
        type_key = common.ContainerTypeKey.RANGE
        data = struct.pack(formats.RANGE_PACK, param.start, param.stop, param.step)
    elif isinstance(param, tuple):
        type_key = common.ContainerTypeKey.TUPLE
        data = common.sequence_to_binary(param, _write_instruction_parameter)
    elif isinstance(param, int):
        # TODO This uses little endian. This should be fixed in next QPY version.
        type_key = common.ValueTypeKey.INTEGER
        data = struct.pack("<q", param)
    elif isinstance(param, float):
        # TODO This uses little endian. This should be fixed in next QPY version.
        type_key = common.ValueTypeKey.FLOAT
        data = struct.pack("<d", param)
    else:
        type_key, data = value.dumps_value(param)
    common.write_instruction_param(file_obj, type_key, data)


# pylint: disable=too-many-boolean-expressions
<<<<<<< HEAD
def _write_instruction(file_obj, instruction, custom_operations, index_map):
    gate_class_name = instruction.operation.__class__.__name__
=======
def _write_instruction(file_obj, instruction_tuple, custom_instructions, index_map):
    gate_class_name = instruction_tuple[0].__class__.__name__
    custom_instructions_list = []
>>>>>>> ed4e1a39
    if (
        (
            not hasattr(library, gate_class_name)
            and not hasattr(circuit_mod, gate_class_name)
            and not hasattr(extensions, gate_class_name)
            and not hasattr(quantum_initializer, gate_class_name)
            and not hasattr(controlflow, gate_class_name)
        )
        or gate_class_name == "Gate"
        or gate_class_name == "Instruction"
<<<<<<< HEAD
        or isinstance(instruction.operation, library.BlueprintCircuit)
    ):
        if instruction.operation.name not in custom_operations:
            custom_operations[instruction.operation.name] = instruction.operation
        gate_class_name = instruction.operation.name
=======
        or gate_class_name == "ControlledGate"
        or isinstance(instruction_tuple[0], library.BlueprintCircuit)
    ):
        if instruction_tuple[0].name not in custom_instructions:
            custom_instructions[instruction_tuple[0].name] = instruction_tuple[0]
            custom_instructions_list.append(instruction_tuple[0].name)
        gate_class_name = instruction_tuple[0].name
>>>>>>> ed4e1a39

    elif isinstance(instruction.operation, library.PauliEvolutionGate):
        gate_class_name = r"###PauliEvolutionGate_" + str(uuid.uuid4())
<<<<<<< HEAD
        custom_operations[gate_class_name] = instruction.operation
=======
        custom_instructions[gate_class_name] = instruction_tuple[0]
        custom_instructions_list.append(gate_class_name)
>>>>>>> ed4e1a39

    has_condition = False
    condition_register = b""
    condition_value = 0
    if instruction.operation.condition:
        has_condition = True
        if isinstance(instruction.operation.condition[0], Clbit):
            bit_index = index_map["c"][instruction.operation.condition[0]]
            condition_register = b"\x00" + str(bit_index).encode(common.ENCODE)
            condition_value = int(instruction.operation.condition[1])
        else:
            condition_register = instruction.operation.condition[0].name.encode(common.ENCODE)
            condition_value = instruction.operation.condition[1]

    gate_class_name = gate_class_name.encode(common.ENCODE)
    label = getattr(instruction.operation, "label")
    if label:
        label_raw = label.encode(common.ENCODE)
    else:
        label_raw = b""

    num_ctrl_qubits = getattr(instruction_tuple[0], "num_ctrl_qubits", 0)
    ctrl_state = getattr(instruction_tuple[0], "ctrl_state", 0)
    instruction_raw = struct.pack(
        formats.CIRCUIT_INSTRUCTION_V2_PACK,
        len(gate_class_name),
        len(label_raw),
        len(instruction.operation.params),
        instruction.operation.num_qubits,
        instruction.operation.num_clbits,
        has_condition,
        len(condition_register),
        condition_value,
        num_ctrl_qubits,
        ctrl_state,
    )
    file_obj.write(instruction_raw)
    file_obj.write(gate_class_name)
    file_obj.write(label_raw)
    file_obj.write(condition_register)
    # Encode instruciton args
    for qbit in instruction.qubits:
        instruction_arg_raw = struct.pack(
            formats.CIRCUIT_INSTRUCTION_ARG_PACK, b"q", index_map["q"][qbit]
        )
        file_obj.write(instruction_arg_raw)
    for clbit in instruction.clbits:
        instruction_arg_raw = struct.pack(
            formats.CIRCUIT_INSTRUCTION_ARG_PACK, b"c", index_map["c"][clbit]
        )
        file_obj.write(instruction_arg_raw)
    # Encode instruction params
    for param in instruction.operation.params:
        _write_instruction_parameter(file_obj, param)
    return custom_instructions_list


def _write_pauli_evolution_gate(file_obj, evolution_gate):
    operator_list = evolution_gate.operator
    standalone = False
    if not isinstance(operator_list, list):
        operator_list = [operator_list]
        standalone = True
    num_operators = len(operator_list)

    def _write_elem(buffer, op):
        elem_data = common.data_to_binary(op.to_list(array=True), np.save)
        elem_metadata = struct.pack(formats.SPARSE_PAULI_OP_LIST_ELEM_PACK, len(elem_data))
        buffer.write(elem_metadata)
        buffer.write(elem_data)

    pauli_data_buf = io.BytesIO()
    for operator in operator_list:
        data = common.data_to_binary(operator, _write_elem)
        pauli_data_buf.write(data)

    time_type, time_data = value.dumps_value(evolution_gate.time)
    time_size = len(time_data)
    synth_class = str(type(evolution_gate.synthesis).__name__)
    settings_dict = evolution_gate.synthesis.settings
    synth_data = json.dumps({"class": synth_class, "settings": settings_dict}).encode(common.ENCODE)
    synth_size = len(synth_data)
    pauli_evolution_raw = struct.pack(
        formats.PAULI_EVOLUTION_DEF_PACK,
        num_operators,
        standalone,
        time_type,
        time_size,
        synth_size,
    )
    file_obj.write(pauli_evolution_raw)
    file_obj.write(pauli_data_buf.getvalue())
    pauli_data_buf.close()
    file_obj.write(time_data)
    file_obj.write(synth_data)


<<<<<<< HEAD
def _write_custom_operation(file_obj, name, instruction):
=======
def _write_custom_instruction(file_obj, name, instruction, custom_instructions):
>>>>>>> ed4e1a39
    type_key = common.CircuitInstructionTypeKey.assign(instruction)
    has_definition = False
    size = 0
    data = None
    num_qubits = instruction.num_qubits
    num_clbits = instruction.num_clbits
    ctrl_state = 0
    num_ctrl_qubits = 0
    base_gate = None
    new_custom_instruction = []

    if type_key == common.CircuitInstructionTypeKey.PAULI_EVOL_GATE:
        has_definition = True
        data = common.data_to_binary(instruction, _write_pauli_evolution_gate)
        size = len(data)
    elif instruction.definition is not None:
        has_definition = True
        data = common.data_to_binary(instruction.definition, write_circuit)
        size = len(data)
    if type_key == common.CircuitInstructionTypeKey.CONTROLLED_GATE:
        num_ctrl_qubits = instruction.num_ctrl_qubits
        ctrl_state = instruction.ctrl_state
        base_gate = instruction.base_gate
    if base_gate is None:
        base_gate_raw = b""
    else:
        with io.BytesIO() as base_gate_buffer:
            new_custom_instruction = _write_instruction(
                base_gate_buffer, (base_gate, [], []), custom_instructions, {}
            )
            base_gate_raw = base_gate_buffer.getvalue()
    name_raw = name.encode(common.ENCODE)
<<<<<<< HEAD
    custom_operation_raw = struct.pack(
        formats.CUSTOM_CIRCUIT_INST_DEF_PACK,
=======
    custom_instruction_raw = struct.pack(
        formats.CUSTOM_CIRCUIT_INST_DEF_V2_PACK,
>>>>>>> ed4e1a39
        len(name_raw),
        type_key,
        num_qubits,
        num_clbits,
        has_definition,
        size,
        num_ctrl_qubits,
        ctrl_state,
        len(base_gate_raw),
    )
    file_obj.write(custom_operation_raw)
    file_obj.write(name_raw)
    if data:
        file_obj.write(data)
    file_obj.write(base_gate_raw)
    return new_custom_instruction


def _write_registers(file_obj, in_circ_regs, full_bits):
    bitmap = {bit: index for index, bit in enumerate(full_bits)}
    processed_indices = set()

    out_circ_regs = set()
    for bit in full_bits:
        if bit._register is not None and bit._register not in in_circ_regs:
            out_circ_regs.add(bit._register)

    for regs, is_in_circuit in [(in_circ_regs, True), (out_circ_regs, False)]:
        for reg in regs:
            standalone = all(bit._register is reg for bit in reg)
            reg_name = reg.name.encode(common.ENCODE)
            reg_type = reg.prefix.encode(common.ENCODE)
            file_obj.write(
                struct.pack(
                    formats.REGISTER_V4_PACK,
                    reg_type,
                    standalone,
                    reg.size,
                    len(reg_name),
                    is_in_circuit,
                )
            )
            file_obj.write(reg_name)
            REGISTER_ARRAY_PACK = "!%sq" % reg.size
            bit_indices = []
            for bit in reg:
                bit_index = bitmap.get(bit, -1)
                if bit_index in processed_indices:
                    bit_index = -1
                if bit_index >= 0:
                    processed_indices.add(bit_index)
                bit_indices.append(bit_index)
            file_obj.write(struct.pack(REGISTER_ARRAY_PACK, *bit_indices))

    return len(in_circ_regs) + len(out_circ_regs)


def write_circuit(file_obj, circuit, metadata_serializer=None):
    """Write a single QuantumCircuit object in the file like object.

    Args:
        file_obj (FILE): The file like object to write the circuit data in.
        circuit (QuantumCircuit): The circuit data to write.
        metadata_serializer (JSONEncoder): An optional JSONEncoder class that
            will be passed the :attr:`.QuantumCircuit.metadata` dictionary for
            each circuit in ``circuits`` and will be used as the ``cls`` kwarg
            on the ``json.dump()`` call to JSON serialize that dictionary.
    """
    metadata_raw = json.dumps(
        circuit.metadata, separators=(",", ":"), cls=metadata_serializer
    ).encode(common.ENCODE)
    metadata_size = len(metadata_raw)
    num_instructions = len(circuit)
    circuit_name = circuit.name.encode(common.ENCODE)
    global_phase_type, global_phase_data = value.dumps_value(circuit.global_phase)

    with io.BytesIO() as reg_buf:
        num_qregs = _write_registers(reg_buf, circuit.qregs, circuit.qubits)
        num_cregs = _write_registers(reg_buf, circuit.cregs, circuit.clbits)
        registers_raw = reg_buf.getvalue()
    num_registers = num_qregs + num_cregs

    # Write circuit header
    header_raw = formats.CIRCUIT_HEADER_V2(
        name_size=len(circuit_name),
        global_phase_type=global_phase_type,
        global_phase_size=len(global_phase_data),
        num_qubits=circuit.num_qubits,
        num_clbits=circuit.num_clbits,
        metadata_size=metadata_size,
        num_registers=num_registers,
        num_instructions=num_instructions,
    )
    header = struct.pack(formats.CIRCUIT_HEADER_V2_PACK, *header_raw)
    file_obj.write(header)
    file_obj.write(circuit_name)
    file_obj.write(global_phase_data)
    file_obj.write(metadata_raw)
    # Write header payload
    file_obj.write(registers_raw)
    instruction_buffer = io.BytesIO()
    custom_operations = {}
    index_map = {}
    index_map["q"] = {bit: index for index, bit in enumerate(circuit.qubits)}
    index_map["c"] = {bit: index for index, bit in enumerate(circuit.clbits)}
    for instruction in circuit.data:
<<<<<<< HEAD
        _write_instruction(instruction_buffer, instruction, custom_operations, index_map)
    file_obj.write(struct.pack(formats.CUSTOM_CIRCUIT_DEF_HEADER_PACK, len(custom_operations)))

    for name, operation in custom_operations.items():
        _write_custom_operation(file_obj, name, operation)
=======
        _write_instruction(instruction_buffer, instruction, custom_instructions, index_map)

    with io.BytesIO() as custom_instructions_buffer:
        new_custom_instructions = list(custom_instructions.keys())
        while new_custom_instructions:
            instructions_to_serialize = new_custom_instructions.copy()
            for name in instructions_to_serialize:
                instruction = custom_instructions[name]
                new_custom_instructions = _write_custom_instruction(
                    custom_instructions_buffer, name, instruction, custom_instructions
                )

        file_obj.write(
            struct.pack(formats.CUSTOM_CIRCUIT_DEF_HEADER_PACK, len(custom_instructions))
        )
        file_obj.write(custom_instructions_buffer.getvalue())
>>>>>>> ed4e1a39

    file_obj.write(instruction_buffer.getvalue())
    instruction_buffer.close()


def read_circuit(file_obj, version, metadata_deserializer=None):
    """Read a single QuantumCircuit object from the file like object.

    Args:
        file_obj (FILE): The file like object to read the circuit data from.
        version (int): QPY version.
        metadata_deserializer (JSONDecoder): An optional JSONDecoder class
            that will be used for the ``cls`` kwarg on the internal
            ``json.load`` call used to deserialize the JSON payload used for
            the :attr:`.QuantumCircuit.metadata` attribute for any circuits
            in the QPY file. If this is not specified the circuit metadata will
            be parsed as JSON with the stdlib ``json.load()`` function using
            the default ``JSONDecoder`` class.

    Returns:
        QuantumCircuit: The circuit object from the file.

    Raises:
        QpyError: Invalid register.
    """
    vectors = {}
    if version < 2:
        header, name, metadata = _read_header(file_obj, metadata_deserializer=metadata_deserializer)
    else:
        header, name, metadata = _read_header_v2(
            file_obj, version, vectors, metadata_deserializer=metadata_deserializer
        )

    global_phase = header["global_phase"]
    num_qubits = header["num_qubits"]
    num_clbits = header["num_clbits"]
    num_registers = header["num_registers"]
    num_instructions = header["num_instructions"]
    out_registers = {"q": {}, "c": {}}
    if num_registers > 0:
        circ = QuantumCircuit(name=name, global_phase=global_phase, metadata=metadata)
        if version < 4:
            registers = _read_registers(file_obj, num_registers)
        else:
            registers = _read_registers_v4(file_obj, num_registers)

        for bit_type_label, bit_type, reg_type in [
            ("q", Qubit, QuantumRegister),
            ("c", Clbit, ClassicalRegister),
        ]:
            register_bits = set()
            # Add quantum registers and bits
            for register_name in registers[bit_type_label]:
                standalone, indices, in_circuit = registers[bit_type_label][register_name]
                indices_defined = [x for x in indices if x >= 0]
                # If a register has no bits in the circuit skip it
                if not indices_defined:
                    continue
                if standalone:
                    start = min(indices_defined)
                    count = start
                    out_of_order = False
                    for index in indices:
                        if index < 0:
                            out_of_order = True
                            continue
                        if not out_of_order and index != count:
                            out_of_order = True
                        count += 1
                        if index in register_bits:
                            # If we have a bit in the position already it's been
                            # added by an earlier register in the circuit
                            # otherwise it's invalid qpy
                            if not in_circuit:
                                continue
                            raise exceptions.QpyError("Duplicate register bits found")

                        register_bits.add(index)

                    num_reg_bits = len(indices)
                    # Create a standlone register of the appropriate length (from
                    # the number of indices in the qpy data) and add it to the circuit
                    reg = reg_type(num_reg_bits, register_name)
                    # If any bits from qreg are out of order in the circuit handle
                    # is case
                    if out_of_order or not in_circuit:
                        for index, pos in sorted(
                            enumerate(x for x in indices if x >= 0), key=lambda x: x[1]
                        ):
                            if bit_type_label == "q":
                                bit_len = len(circ.qubits)
                            else:
                                bit_len = len(circ.clbits)
                            if pos < bit_len:
                                # If we have a bit in the position already it's been
                                # added by an earlier register in the circuit
                                # otherwise it's invalid qpy
                                if not in_circuit:
                                    continue
                                raise exceptions.QpyError("Duplicate register bits found")
                            # Fill any holes between the current register bit and the
                            # next one
                            if pos > bit_len:
                                bits = [bit_type() for _ in range(pos - bit_len)]
                                circ.add_bits(bits)
                            circ.add_bits([reg[index]])
                        if in_circuit:
                            circ.add_register(reg)
                    else:
                        if bit_type_label == "q":
                            bit_len = len(circ.qubits)
                        else:
                            bit_len = len(circ.clbits)
                        # If there is a hole between the start of the register and the
                        # current bits and standalone bits to fill the gap.
                        if start > len(circ.qubits):
                            bits = [bit_type() for _ in range(start - bit_len)]
                            circ.add_bits(bit_len)
                        if in_circuit:
                            circ.add_register(reg)
                        out_registers[bit_type_label][register_name] = reg
                else:
                    for index in indices:
                        if bit_type_label == "q":
                            bit_len = len(circ.qubits)
                        else:
                            bit_len = len(circ.clbits)
                        # Add any missing bits
                        bits = [bit_type() for _ in range(index + 1 - bit_len)]
                        circ.add_bits(bits)
                        if index in register_bits:
                            raise exceptions.QpyError("Duplicate register bits found")
                        register_bits.add(index)
                    if bit_type_label == "q":
                        bits = [circ.qubits[i] for i in indices]
                    else:
                        bits = [circ.clbits[i] for i in indices]
                    reg = reg_type(name=register_name, bits=bits)
                    if in_circuit:
                        circ.add_register(reg)
                    out_registers[bit_type_label][register_name] = reg
        # If we don't have sufficient bits in the circuit after adding
        # all the registers add more bits to fill the circuit
        if len(circ.qubits) < num_qubits:
            qubits = [Qubit() for _ in range(num_qubits - len(circ.qubits))]
            circ.add_bits(qubits)
        if len(circ.clbits) < num_clbits:
            clbits = [Clbit() for _ in range(num_qubits - len(circ.clbits))]
            circ.add_bits(clbits)
    else:
        circ = QuantumCircuit(
            num_qubits,
            num_clbits,
            name=name,
            global_phase=global_phase,
            metadata=metadata,
        )
    custom_operations = _read_custom_operations(file_obj, version, vectors)
    for _instruction in range(num_instructions):
        _read_instruction(file_obj, circ, out_registers, custom_operations, version, vectors)
    for vec_name, (vector, initialized_params) in vectors.items():
        if len(initialized_params) != len(vector):
            warnings.warn(
                f"The ParameterVector: '{vec_name}' is not fully identical to its "
                "pre-serialization state. Elements "
                f"{', '.join([str(x) for x in set(range(len(vector))) - initialized_params])} "
                "in the ParameterVector will be not equal to the pre-serialized ParameterVector "
                f"as they weren't used in the circuit: {circ.name}",
                UserWarning,
            )

    return circ<|MERGE_RESOLUTION|>--- conflicted
+++ resolved
@@ -150,14 +150,7 @@
     return param
 
 
-<<<<<<< HEAD
 def _read_instruction(file_obj, circuit, registers, custom_operations, version, vectors):
-    instruction = formats.CIRCUIT_INSTRUCTION._make(
-        struct.unpack(
-            formats.CIRCUIT_INSTRUCTION_PACK,
-            file_obj.read(formats.CIRCUIT_INSTRUCTION_SIZE),
-=======
-def _read_instruction(file_obj, circuit, registers, custom_instructions, version, vectors):
     if version < 5:
         instruction = formats.CIRCUIT_INSTRUCTION._make(
             struct.unpack(
@@ -171,7 +164,6 @@
                 formats.CIRCUIT_INSTRUCTION_V2_PACK,
                 file_obj.read(formats.CIRCUIT_INSTRUCTION_V2_SIZE),
             )
->>>>>>> ed4e1a39
         )
     gate_name = file_obj.read(instruction.name_size).decode(common.ENCODE)
     label = file_obj.read(instruction.label_size).decode(common.ENCODE)
@@ -232,25 +224,9 @@
         params.append(param)
 
     # Load Gate object
-<<<<<<< HEAD
-    if gate_name in ("Gate", "Instruction"):
-        inst_obj = _parse_custom_operation(custom_operations, gate_name, params)
-        inst_obj.condition = condition_tuple
-        if instruction.label_size > 0:
-            inst_obj.label = label
-        circuit._append(CircuitInstruction(inst_obj, qargs, cargs))
-        return
-    elif gate_name in custom_operations:
-        inst_obj = _parse_custom_operation(custom_operations, gate_name, params)
-        inst_obj.condition = condition_tuple
-        if instruction.label_size > 0:
-            inst_obj.label = label
-        circuit._append(CircuitInstruction(inst_obj, qargs, cargs))
-        return
-=======
     if gate_name in {"Gate", "Instruction", "ControlledGate"}:
-        inst_obj = _parse_custom_instruction(
-            custom_instructions, gate_name, params, version, vectors, registers
+        inst_obj = _parse_custom_operation(
+            custom_operations, gate_name, params, version, vectors, registers
         )
         inst_obj.condition = condition_tuple
         if instruction.label_size > 0:
@@ -259,9 +235,9 @@
             return inst_obj
         circuit._append(inst_obj, qargs, cargs)
         return None
-    elif gate_name in custom_instructions:
-        inst_obj = _parse_custom_instruction(
-            custom_instructions, gate_name, params, version, vectors, registers
+    elif gate_name in custom_operations:
+        inst_obj = _parse_custom_operation(
+            custom_operations, gate_name, params, version, vectors, registers
         )
         inst_obj.condition = condition_tuple
         if instruction.label_size > 0:
@@ -270,7 +246,6 @@
             return inst_obj
         circuit._append(inst_obj, qargs, cargs)
         return None
->>>>>>> ed4e1a39
     elif hasattr(library, gate_name):
         gate_class = getattr(library, gate_name)
     elif hasattr(circuit_mod, gate_name):
@@ -311,18 +286,11 @@
     if not isinstance(gate, Instruction):
         circuit.append(gate, qargs, cargs)
     else:
-<<<<<<< HEAD
         circuit._append(CircuitInstruction(gate, qargs, cargs))
-
-
-def _parse_custom_operation(custom_operations, gate_name, params):
-    type_str, num_qubits, num_clbits, definition = custom_operations[gate_name]
-=======
-        circuit._append(gate, qargs, cargs)
     return None
 
 
-def _parse_custom_instruction(custom_instructions, gate_name, params, version, vectors, registers):
+def _parse_custom_operation(custom_operations, gate_name, params, version, vectors, registers):
     if version >= 5:
         (
             type_str,
@@ -332,10 +300,9 @@
             num_ctrl_qubits,
             ctrl_state,
             base_gate_raw,
-        ) = custom_instructions[gate_name]
-    else:
-        type_str, num_qubits, num_clbits, definition = custom_instructions[gate_name]
->>>>>>> ed4e1a39
+        ) = custom_operations[gate_name]
+    else:
+        type_str, num_qubits, num_clbits, definition = custom_operations[gate_name]
     type_key = common.CircuitInstructionTypeKey(type_str)
 
     if type_key == common.CircuitInstructionTypeKey.INSTRUCTION:
@@ -352,7 +319,7 @@
     if version >= 5 and type_key == common.CircuitInstructionTypeKey.CONTROLLED_GATE:
         with io.BytesIO(base_gate_raw) as base_gate_obj:
             base_gate = _read_instruction(
-                base_gate_obj, None, registers, custom_instructions, version, vectors
+                base_gate_obj, None, registers, custom_operations, version, vectors
             )
         inst_obj = ControlledGate(
             gate_name,
@@ -448,15 +415,6 @@
                     definition_circuit = common.data_from_binary(
                         def_binary, _read_pauli_evolution_gate, version=version, vectors=vectors
                     )
-<<<<<<< HEAD
-            custom_operations[name] = (
-                type_str,
-                data.num_qubits,
-                data.num_clbits,
-                definition_circuit,
-            )
-    return custom_operations
-=======
             if version < 5:
                 data_payload = (type_str, data.num_qubits, data.num_clbits, definition_circuit)
             else:
@@ -470,9 +428,8 @@
                     data.ctrl_state,
                     base_gate,
                 )
-            custom_instructions[name] = data_payload
-    return custom_instructions
->>>>>>> ed4e1a39
+            custom_operations[name] = data_payload
+    return custom_operations
 
 
 def _write_instruction_parameter(file_obj, param):
@@ -499,14 +456,9 @@
 
 
 # pylint: disable=too-many-boolean-expressions
-<<<<<<< HEAD
 def _write_instruction(file_obj, instruction, custom_operations, index_map):
     gate_class_name = instruction.operation.__class__.__name__
-=======
-def _write_instruction(file_obj, instruction_tuple, custom_instructions, index_map):
-    gate_class_name = instruction_tuple[0].__class__.__name__
-    custom_instructions_list = []
->>>>>>> ed4e1a39
+    custom_operations_list = []
     if (
         (
             not hasattr(library, gate_class_name)
@@ -517,30 +469,18 @@
         )
         or gate_class_name == "Gate"
         or gate_class_name == "Instruction"
-<<<<<<< HEAD
+        or gate_class_name == "ControlledGate"
         or isinstance(instruction.operation, library.BlueprintCircuit)
     ):
         if instruction.operation.name not in custom_operations:
             custom_operations[instruction.operation.name] = instruction.operation
+            custom_operations_list.append(instruction.operation.name)
         gate_class_name = instruction.operation.name
-=======
-        or gate_class_name == "ControlledGate"
-        or isinstance(instruction_tuple[0], library.BlueprintCircuit)
-    ):
-        if instruction_tuple[0].name not in custom_instructions:
-            custom_instructions[instruction_tuple[0].name] = instruction_tuple[0]
-            custom_instructions_list.append(instruction_tuple[0].name)
-        gate_class_name = instruction_tuple[0].name
->>>>>>> ed4e1a39
 
     elif isinstance(instruction.operation, library.PauliEvolutionGate):
         gate_class_name = r"###PauliEvolutionGate_" + str(uuid.uuid4())
-<<<<<<< HEAD
         custom_operations[gate_class_name] = instruction.operation
-=======
-        custom_instructions[gate_class_name] = instruction_tuple[0]
-        custom_instructions_list.append(gate_class_name)
->>>>>>> ed4e1a39
+        custom_operations_list.append(gate_class_name)
 
     has_condition = False
     condition_register = b""
@@ -562,8 +502,8 @@
     else:
         label_raw = b""
 
-    num_ctrl_qubits = getattr(instruction_tuple[0], "num_ctrl_qubits", 0)
-    ctrl_state = getattr(instruction_tuple[0], "ctrl_state", 0)
+    num_ctrl_qubits = getattr(instruction.operation, "num_ctrl_qubits", 0)
+    ctrl_state = getattr(instruction.operation, "ctrl_state", 0)
     instruction_raw = struct.pack(
         formats.CIRCUIT_INSTRUCTION_V2_PACK,
         len(gate_class_name),
@@ -595,7 +535,7 @@
     # Encode instruction params
     for param in instruction.operation.params:
         _write_instruction_parameter(file_obj, param)
-    return custom_instructions_list
+    return custom_operations_list
 
 
 def _write_pauli_evolution_gate(file_obj, evolution_gate):
@@ -638,17 +578,13 @@
     file_obj.write(synth_data)
 
 
-<<<<<<< HEAD
-def _write_custom_operation(file_obj, name, instruction):
-=======
-def _write_custom_instruction(file_obj, name, instruction, custom_instructions):
->>>>>>> ed4e1a39
-    type_key = common.CircuitInstructionTypeKey.assign(instruction)
+def _write_custom_operation(file_obj, name, operation, custom_operations):
+    type_key = common.CircuitInstructionTypeKey.assign(operation)
     has_definition = False
     size = 0
     data = None
-    num_qubits = instruction.num_qubits
-    num_clbits = instruction.num_clbits
+    num_qubits = operation.num_qubits
+    num_clbits = operation.num_clbits
     ctrl_state = 0
     num_ctrl_qubits = 0
     base_gate = None
@@ -656,32 +592,27 @@
 
     if type_key == common.CircuitInstructionTypeKey.PAULI_EVOL_GATE:
         has_definition = True
-        data = common.data_to_binary(instruction, _write_pauli_evolution_gate)
+        data = common.data_to_binary(operation, _write_pauli_evolution_gate)
         size = len(data)
-    elif instruction.definition is not None:
+    elif operation.definition is not None:
         has_definition = True
-        data = common.data_to_binary(instruction.definition, write_circuit)
+        data = common.data_to_binary(operation.definition, write_circuit)
         size = len(data)
     if type_key == common.CircuitInstructionTypeKey.CONTROLLED_GATE:
-        num_ctrl_qubits = instruction.num_ctrl_qubits
-        ctrl_state = instruction.ctrl_state
-        base_gate = instruction.base_gate
+        num_ctrl_qubits = operation.num_ctrl_qubits
+        ctrl_state = operation.ctrl_state
+        base_gate = operation.base_gate
     if base_gate is None:
         base_gate_raw = b""
     else:
         with io.BytesIO() as base_gate_buffer:
             new_custom_instruction = _write_instruction(
-                base_gate_buffer, (base_gate, [], []), custom_instructions, {}
+                base_gate_buffer, CircuitInstruction(base_gate, (), ()), custom_operations, {}
             )
             base_gate_raw = base_gate_buffer.getvalue()
     name_raw = name.encode(common.ENCODE)
-<<<<<<< HEAD
     custom_operation_raw = struct.pack(
-        formats.CUSTOM_CIRCUIT_INST_DEF_PACK,
-=======
-    custom_instruction_raw = struct.pack(
         formats.CUSTOM_CIRCUIT_INST_DEF_V2_PACK,
->>>>>>> ed4e1a39
         len(name_raw),
         type_key,
         num_qubits,
@@ -788,30 +719,20 @@
     index_map["q"] = {bit: index for index, bit in enumerate(circuit.qubits)}
     index_map["c"] = {bit: index for index, bit in enumerate(circuit.clbits)}
     for instruction in circuit.data:
-<<<<<<< HEAD
         _write_instruction(instruction_buffer, instruction, custom_operations, index_map)
-    file_obj.write(struct.pack(formats.CUSTOM_CIRCUIT_DEF_HEADER_PACK, len(custom_operations)))
-
-    for name, operation in custom_operations.items():
-        _write_custom_operation(file_obj, name, operation)
-=======
-        _write_instruction(instruction_buffer, instruction, custom_instructions, index_map)
-
-    with io.BytesIO() as custom_instructions_buffer:
-        new_custom_instructions = list(custom_instructions.keys())
-        while new_custom_instructions:
-            instructions_to_serialize = new_custom_instructions.copy()
-            for name in instructions_to_serialize:
-                instruction = custom_instructions[name]
-                new_custom_instructions = _write_custom_instruction(
-                    custom_instructions_buffer, name, instruction, custom_instructions
+
+    with io.BytesIO() as custom_operations_buffer:
+        new_custom_operations = list(custom_operations.keys())
+        while new_custom_operations:
+            operations_to_serialize = new_custom_operations.copy()
+            for name in operations_to_serialize:
+                operation = custom_operations[name]
+                new_custom_operations = _write_custom_operation(
+                    custom_operations_buffer, name, operation, custom_operations
                 )
 
-        file_obj.write(
-            struct.pack(formats.CUSTOM_CIRCUIT_DEF_HEADER_PACK, len(custom_instructions))
-        )
-        file_obj.write(custom_instructions_buffer.getvalue())
->>>>>>> ed4e1a39
+        file_obj.write(struct.pack(formats.CUSTOM_CIRCUIT_DEF_HEADER_PACK, len(custom_operations)))
+        file_obj.write(custom_operations_buffer.getvalue())
 
     file_obj.write(instruction_buffer.getvalue())
     instruction_buffer.close()
