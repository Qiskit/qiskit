# This code is part of Qiskit.
#
# (C) Copyright IBM 2021.
#
# This code is licensed under the Apache License, Version 2.0. You may
# obtain a copy of this license in the LICENSE.txt file in the root directory
# of this source tree or at http://www.apache.org/licenses/LICENSE-2.0.
#
# Any modifications or derivative works of this code must retain this
# copyright notice, and modified files need to carry a notice indicating
# that they have been altered from the originals.

# pylint: disable=invalid-name

"""Binary IO for circuit objects."""

from collections import defaultdict
import io
import json
import struct
import uuid
import warnings

import numpy as np

from qiskit import circuit as circuit_mod
from qiskit.circuit import library, controlflow, CircuitInstruction, ControlFlowOp
from qiskit.circuit.classical import expr
from qiskit.circuit.classicalregister import ClassicalRegister, Clbit
from qiskit.circuit.gate import Gate
from qiskit.circuit.singleton import SingletonInstruction, SingletonGate
from qiskit.circuit.controlledgate import ControlledGate
from qiskit.circuit.annotated_operation import (
    AnnotatedOperation,
    Modifier,
    InverseModifier,
    ControlModifier,
    PowerModifier,
)
from qiskit.circuit.instruction import Instruction
from qiskit.circuit.quantumcircuit import QuantumCircuit
from qiskit.circuit.quantumregister import QuantumRegister, Qubit
from qiskit.qpy import common, formats, type_keys, exceptions
from qiskit.qpy.binary_io import value, schedules
from qiskit.quantum_info.operators import SparsePauliOp, Clifford
from qiskit.synthesis import evolution as evo_synth
from qiskit.transpiler.layout import Layout, TranspileLayout


def _read_header_v12(file_obj, version, vectors, metadata_deserializer=None):
    data = formats.CIRCUIT_HEADER_V12._make(
        struct.unpack(
            formats.CIRCUIT_HEADER_V12_PACK, file_obj.read(formats.CIRCUIT_HEADER_V12_SIZE)
        )
    )
    name = file_obj.read(data.name_size).decode(common.ENCODE)
    global_phase = value.loads_value(
        data.global_phase_type,
        file_obj.read(data.global_phase_size),
        version=version,
        vectors=vectors,
    )
    header = {
        "global_phase": global_phase,
        "num_qubits": data.num_qubits,
        "num_clbits": data.num_clbits,
        "num_registers": data.num_registers,
        "num_instructions": data.num_instructions,
        "num_vars": data.num_vars,
    }
    metadata_raw = file_obj.read(data.metadata_size)
    metadata = json.loads(metadata_raw, cls=metadata_deserializer)
    return header, name, metadata


def _read_header_v2(file_obj, version, vectors, metadata_deserializer=None):
    data = formats.CIRCUIT_HEADER_V2._make(
        struct.unpack(
            formats.CIRCUIT_HEADER_V2_PACK,
            file_obj.read(formats.CIRCUIT_HEADER_V2_SIZE),
        )
    )

    name = file_obj.read(data.name_size).decode(common.ENCODE)
    global_phase = value.loads_value(
        data.global_phase_type,
        file_obj.read(data.global_phase_size),
        version=version,
        vectors=vectors,
    )
    header = {
        "global_phase": global_phase,
        "num_qubits": data.num_qubits,
        "num_clbits": data.num_clbits,
        "num_registers": data.num_registers,
        "num_instructions": data.num_instructions,
    }

    metadata_raw = file_obj.read(data.metadata_size)
    metadata = json.loads(metadata_raw, cls=metadata_deserializer)
    return header, name, metadata


def _read_header(file_obj, metadata_deserializer=None):
    data = formats.CIRCUIT_HEADER._make(
        struct.unpack(formats.CIRCUIT_HEADER_PACK, file_obj.read(formats.CIRCUIT_HEADER_SIZE))
    )
    name = file_obj.read(data.name_size).decode(common.ENCODE)
    header = {
        "global_phase": data.global_phase,
        "num_qubits": data.num_qubits,
        "num_clbits": data.num_clbits,
        "num_registers": data.num_registers,
        "num_instructions": data.num_instructions,
    }
    metadata_raw = file_obj.read(data.metadata_size)
    metadata = json.loads(metadata_raw, cls=metadata_deserializer)
    return header, name, metadata


def _read_registers_v4(file_obj, num_registers):
    registers = {"q": {}, "c": {}}
    for _reg in range(num_registers):
        data = formats.REGISTER_V4._make(
            struct.unpack(
                formats.REGISTER_V4_PACK,
                file_obj.read(formats.REGISTER_V4_SIZE),
            )
        )
        name = file_obj.read(data.name_size).decode("utf8")
        REGISTER_ARRAY_PACK = f"!{data.size}q"
        bit_indices_raw = file_obj.read(struct.calcsize(REGISTER_ARRAY_PACK))
        bit_indices = list(struct.unpack(REGISTER_ARRAY_PACK, bit_indices_raw))
        if data.type.decode("utf8") == "q":
            registers["q"][name] = (data.standalone, bit_indices, data.in_circuit)
        else:
            registers["c"][name] = (data.standalone, bit_indices, data.in_circuit)
    return registers


def _read_registers(file_obj, num_registers):
    registers = {"q": {}, "c": {}}
    for _reg in range(num_registers):
        data = formats.REGISTER._make(
            struct.unpack(
                formats.REGISTER_PACK,
                file_obj.read(formats.REGISTER_SIZE),
            )
        )
        name = file_obj.read(data.name_size).decode("utf8")
        REGISTER_ARRAY_PACK = f"!{data.size}I"
        bit_indices_raw = file_obj.read(struct.calcsize(REGISTER_ARRAY_PACK))
        bit_indices = list(struct.unpack(REGISTER_ARRAY_PACK, bit_indices_raw))
        if data.type.decode("utf8") == "q":
            registers["q"][name] = (data.standalone, bit_indices, True)
        else:
            registers["c"][name] = (data.standalone, bit_indices, True)
    return registers


def _loads_instruction_parameter(
    type_key,
    data_bytes,
    version,
    vectors,
    registers,
    circuit,
    use_symengine,
    standalone_vars,
):
    if type_key == type_keys.Program.CIRCUIT:
        param = common.data_from_binary(data_bytes, read_circuit, version=version)
    elif type_key == type_keys.Value.MODIFIER:
        param = common.data_from_binary(data_bytes, _read_modifier)
    elif type_key == type_keys.Container.RANGE:
        data = formats.RANGE._make(struct.unpack(formats.RANGE_PACK, data_bytes))
        param = range(data.start, data.stop, data.step)
    elif type_key == type_keys.Container.TUPLE:
        param = tuple(
            common.sequence_from_binary(
                data_bytes,
                _loads_instruction_parameter,
                version=version,
                vectors=vectors,
                registers=registers,
                circuit=circuit,
                use_symengine=use_symengine,
                standalone_vars=standalone_vars,
            )
        )
    elif type_key == type_keys.Value.INTEGER:
        # TODO This uses little endian. Should be fixed in the next QPY version.
        param = struct.unpack("<q", data_bytes)[0]
    elif type_key == type_keys.Value.FLOAT:
        # TODO This uses little endian. Should be fixed in the next QPY version.
        param = struct.unpack("<d", data_bytes)[0]
    elif type_key == type_keys.Value.REGISTER:
        param = _loads_register_param(data_bytes.decode(common.ENCODE), circuit, registers)
    else:
        clbits = circuit.clbits if circuit is not None else ()
        param = value.loads_value(
            type_key,
            data_bytes,
            version,
            vectors,
            clbits=clbits,
            cregs=registers["c"],
            use_symengine=use_symengine,
            standalone_vars=standalone_vars,
        )

    return param


def _loads_register_param(data_bytes, circuit, registers):
    # If register name prefixed with null character it's a clbit index for single bit condition.
    if data_bytes[0] == "\x00":
        conditional_bit = int(data_bytes[1:])
        return circuit.clbits[conditional_bit]
    return registers["c"][data_bytes]


def _read_instruction(
    file_obj,
    circuit,
    registers,
    custom_operations,
    version,
    vectors,
    use_symengine,
    standalone_vars,
):
    if version < 5:
        instruction = formats.CIRCUIT_INSTRUCTION._make(
            struct.unpack(
                formats.CIRCUIT_INSTRUCTION_PACK,
                file_obj.read(formats.CIRCUIT_INSTRUCTION_SIZE),
            )
        )
    else:
        instruction = formats.CIRCUIT_INSTRUCTION_V2._make(
            struct.unpack(
                formats.CIRCUIT_INSTRUCTION_V2_PACK,
                file_obj.read(formats.CIRCUIT_INSTRUCTION_V2_SIZE),
            )
        )
    gate_name = file_obj.read(instruction.name_size).decode(common.ENCODE)
    label = file_obj.read(instruction.label_size).decode(common.ENCODE)
    condition_register = file_obj.read(instruction.condition_register_size).decode(common.ENCODE)
    qargs = []
    cargs = []
    params = []
    condition = None
    if (version < 5 and instruction.has_condition) or (
        version >= 5 and instruction.conditional_key == type_keys.Condition.TWO_TUPLE
    ):
        condition = (
            _loads_register_param(condition_register, circuit, registers),
            instruction.condition_value,
        )
    elif version >= 5 and instruction.conditional_key == type_keys.Condition.EXPRESSION:
        condition = value.read_value(
            file_obj,
            version,
            vectors,
            clbits=circuit.clbits,
            cregs=registers["c"],
            use_symengine=use_symengine,
            standalone_vars=standalone_vars,
        )
    # Load Arguments
    if circuit is not None:
        for _qarg in range(instruction.num_qargs):
            qarg = formats.CIRCUIT_INSTRUCTION_ARG._make(
                struct.unpack(
                    formats.CIRCUIT_INSTRUCTION_ARG_PACK,
                    file_obj.read(formats.CIRCUIT_INSTRUCTION_ARG_SIZE),
                )
            )
            if qarg.type.decode(common.ENCODE) == "c":
                raise TypeError("Invalid input carg prior to all qargs")
            qargs.append(circuit.qubits[qarg.size])
        for _carg in range(instruction.num_cargs):
            carg = formats.CIRCUIT_INSTRUCTION_ARG._make(
                struct.unpack(
                    formats.CIRCUIT_INSTRUCTION_ARG_PACK,
                    file_obj.read(formats.CIRCUIT_INSTRUCTION_ARG_SIZE),
                )
            )
            if carg.type.decode(common.ENCODE) == "q":
                raise TypeError("Invalid input qarg after all qargs")
            cargs.append(circuit.clbits[carg.size])

    # Load Parameters
    for _param in range(instruction.num_parameters):
        type_key, data_bytes = common.read_generic_typed_data(file_obj)
        param = _loads_instruction_parameter(
            type_key,
            data_bytes,
            version,
            vectors,
            registers,
            circuit,
            use_symengine,
            standalone_vars,
        )
        params.append(param)

    # Load Gate object
    if gate_name in {"Gate", "Instruction", "ControlledGate"}:
        inst_obj = _parse_custom_operation(
            custom_operations,
            gate_name,
            params,
            version,
            vectors,
            registers,
            use_symengine,
            standalone_vars,
        )
        if condition is not None:
            warnings.warn(
                f"The .condition attribute on {gate_name} will be loaded as an IfElseOp "
                "starting in Qiskit 2.0",
                FutureWarning,
                stacklevel=3,
            )
        inst_obj.condition = condition
        if instruction.label_size > 0:
            inst_obj.label = label
        if circuit is None:
            return inst_obj
        circuit._append(inst_obj, qargs, cargs)
        return None
    elif gate_name in custom_operations:
        inst_obj = _parse_custom_operation(
            custom_operations,
            gate_name,
            params,
            version,
            vectors,
            registers,
            use_symengine,
            standalone_vars,
        )
        inst_obj.condition = condition
        if instruction.label_size > 0:
            inst_obj.label = label
        if circuit is None:
            return inst_obj
        circuit._append(inst_obj, qargs, cargs)
        return None
    elif hasattr(library, gate_name):
        gate_class = getattr(library, gate_name)
    elif hasattr(circuit_mod, gate_name):
        gate_class = getattr(circuit_mod, gate_name)
    elif hasattr(controlflow, gate_name):
        gate_class = getattr(controlflow, gate_name)
    elif gate_name == "Clifford":
        gate_class = Clifford
    else:
        raise AttributeError(f"Invalid instruction type: {gate_name}")

    if instruction.label_size <= 0:
        label = None
    if gate_name in {"IfElseOp", "WhileLoopOp"}:
        gate = gate_class(condition, *params, label=label)
    elif version >= 5 and issubclass(gate_class, ControlledGate):
        if gate_name in {
            "MCPhaseGate",
            "MCU1Gate",
            "MCXGrayCode",
            "MCXGate",
            "MCXRecursive",
            "MCXVChain",
        }:
            gate = gate_class(*params, instruction.num_ctrl_qubits, label=label)
        else:
            gate = gate_class(*params, label=label)
            if (
                gate.num_ctrl_qubits != instruction.num_ctrl_qubits
                or gate.ctrl_state != instruction.ctrl_state
            ):
                gate = gate.to_mutable()
                gate.num_ctrl_qubits = instruction.num_ctrl_qubits
                gate.ctrl_state = instruction.ctrl_state
        if condition:
            gate = gate.c_if(*condition)
    else:
        if gate_name in {"Initialize", "StatePreparation"}:
            if isinstance(params[0], str):
                # the params are the labels of the initial state
                gate = gate_class("".join(label for label in params))
            elif instruction.num_parameters == 1:
                # the params is the integer indicating which qubits to initialize
                gate = gate_class(int(params[0].real), instruction.num_qargs)
            else:
                # the params represent a list of complex amplitudes
                gate = gate_class(params)
        elif gate_name in {
            "UCRXGate",
            "UCRYGate",
            "UCRZGate",
            "DiagonalGate",
        }:
            gate = gate_class(params)
        elif gate_name == "QFTGate":
            gate = gate_class(len(qargs), *params)
        else:
            if gate_name == "Barrier":
                params = [len(qargs)]
            elif gate_name in {"BreakLoopOp", "ContinueLoopOp"}:
                params = [len(qargs), len(cargs)]
            if label is not None:
                if issubclass(gate_class, (SingletonInstruction, SingletonGate)):
                    gate = gate_class(*params, label=label)
                else:
                    gate = gate_class(*params)
                    gate.label = label
            else:
                gate = gate_class(*params)
        if condition:
            if not isinstance(gate, ControlFlowOp):
                warnings.warn(
                    f"The .condition attribute on {gate} will be loaded as an "
                    "IfElseOp starting in Qiskit 2.0",
                    FutureWarning,
                    stacklevel=3,
                )
                gate = gate.c_if(*condition)
            else:
                gate.condition = condition
    if circuit is None:
        return gate
    if not isinstance(gate, Instruction):
        circuit.append(gate, qargs, cargs)
    else:
        circuit._append(CircuitInstruction(gate, qargs, cargs))
    return None


def _parse_custom_operation(
    custom_operations,
    gate_name,
    params,
    version,
    vectors,
    registers,
    use_symengine,
    standalone_vars,
):
    if version >= 5:
        (
            type_str,
            num_qubits,
            num_clbits,
            definition,
            num_ctrl_qubits,
            ctrl_state,
            base_gate_raw,
        ) = custom_operations[gate_name]
    else:
        type_str, num_qubits, num_clbits, definition = custom_operations[gate_name]
        base_gate_raw = ctrl_state = num_ctrl_qubits = None
    # Strip the trailing "_{uuid}" from the gate name if the version >=11
    if version >= 11:
        gate_name = "_".join(gate_name.split("_")[:-1])
    type_key = type_keys.CircuitInstruction(type_str)

    if type_key == type_keys.CircuitInstruction.INSTRUCTION:
        inst_obj = Instruction(gate_name, num_qubits, num_clbits, params)
        if definition is not None:
            inst_obj.definition = definition
        return inst_obj

    if type_key == type_keys.CircuitInstruction.GATE:
        inst_obj = Gate(gate_name, num_qubits, params)
        inst_obj.definition = definition
        return inst_obj

    if version >= 5 and type_key == type_keys.CircuitInstruction.CONTROLLED_GATE:
        with io.BytesIO(base_gate_raw) as base_gate_obj:
            base_gate = _read_instruction(
                base_gate_obj,
                None,
                registers,
                custom_operations,
                version,
                vectors,
                use_symengine,
                standalone_vars,
            )
        if ctrl_state < 2**num_ctrl_qubits - 1:
            # If open controls, we need to discard the control suffix when setting the name.
            gate_name = gate_name.rsplit("_", 1)[0]
        inst_obj = ControlledGate(
            gate_name,
            num_qubits,
            params,
            num_ctrl_qubits=num_ctrl_qubits,
            ctrl_state=ctrl_state,
            base_gate=base_gate,
        )
        inst_obj.definition = definition
        return inst_obj

    if version >= 11 and type_key == type_keys.CircuitInstruction.ANNOTATED_OPERATION:
        with io.BytesIO(base_gate_raw) as base_gate_obj:
            base_gate = _read_instruction(
                base_gate_obj,
                None,
                registers,
                custom_operations,
                version,
                vectors,
                use_symengine,
                standalone_vars,
            )
        inst_obj = AnnotatedOperation(base_op=base_gate, modifiers=params)
        return inst_obj

    if type_key == type_keys.CircuitInstruction.PAULI_EVOL_GATE:
        return definition

    raise ValueError(f"Invalid custom instruction type '{type_str}'")


def _read_pauli_evolution_gate(file_obj, version, vectors):
    pauli_evolution_def = formats.PAULI_EVOLUTION_DEF._make(
        struct.unpack(
            formats.PAULI_EVOLUTION_DEF_PACK, file_obj.read(formats.PAULI_EVOLUTION_DEF_SIZE)
        )
    )
    if pauli_evolution_def.operator_size != 1 and pauli_evolution_def.standalone_op:
        raise ValueError(
            "Can't have a standalone operator with {pauli_evolution_raw[0]} operators in the payload"
        )

    operator_list = []
    for _ in range(pauli_evolution_def.operator_size):
        op_elem = formats.SPARSE_PAULI_OP_LIST_ELEM._make(
            struct.unpack(
                formats.SPARSE_PAULI_OP_LIST_ELEM_PACK,
                file_obj.read(formats.SPARSE_PAULI_OP_LIST_ELEM_SIZE),
            )
        )
        op_raw_data = common.data_from_binary(file_obj.read(op_elem.size), np.load)
        operator_list.append(SparsePauliOp.from_list(op_raw_data))

    if pauli_evolution_def.standalone_op:
        pauli_op = operator_list[0]
    else:
        pauli_op = operator_list

    time = value.loads_value(
        pauli_evolution_def.time_type,
        file_obj.read(pauli_evolution_def.time_size),
        version=version,
        vectors=vectors,
    )
    synth_data = json.loads(file_obj.read(pauli_evolution_def.synth_method_size))
    synthesis = getattr(evo_synth, synth_data["class"])(**synth_data["settings"])
    return_gate = library.PauliEvolutionGate(pauli_op, time=time, synthesis=synthesis)
    return return_gate


def _read_modifier(file_obj):
    modifier = formats.MODIFIER_DEF._make(
        struct.unpack(
            formats.MODIFIER_DEF_PACK,
            file_obj.read(formats.MODIFIER_DEF_SIZE),
        )
    )
    if modifier.type == b"i":
        return InverseModifier()
    elif modifier.type == b"c":
        return ControlModifier(
            num_ctrl_qubits=modifier.num_ctrl_qubits, ctrl_state=modifier.ctrl_state
        )
    elif modifier.type == b"p":
        return PowerModifier(power=modifier.power)
    else:
        raise TypeError("Unsupported modifier.")


def _read_custom_operations(file_obj, version, vectors):
    custom_operations = {}
    custom_definition_header = formats.CUSTOM_CIRCUIT_DEF_HEADER._make(
        struct.unpack(
            formats.CUSTOM_CIRCUIT_DEF_HEADER_PACK,
            file_obj.read(formats.CUSTOM_CIRCUIT_DEF_HEADER_SIZE),
        )
    )
    if custom_definition_header.size > 0:
        for _ in range(custom_definition_header.size):
            if version < 5:
                data = formats.CUSTOM_CIRCUIT_INST_DEF._make(
                    struct.unpack(
                        formats.CUSTOM_CIRCUIT_INST_DEF_PACK,
                        file_obj.read(formats.CUSTOM_CIRCUIT_INST_DEF_SIZE),
                    )
                )
            else:
                data = formats.CUSTOM_CIRCUIT_INST_DEF_V2._make(
                    struct.unpack(
                        formats.CUSTOM_CIRCUIT_INST_DEF_V2_PACK,
                        file_obj.read(formats.CUSTOM_CIRCUIT_INST_DEF_V2_SIZE),
                    )
                )

            name = file_obj.read(data.gate_name_size).decode(common.ENCODE)
            type_str = data.type
            definition_circuit = None
            if data.custom_definition:
                def_binary = file_obj.read(data.size)
                if version < 3 or not name.startswith(r"###PauliEvolutionGate_"):
                    definition_circuit = common.data_from_binary(
                        def_binary, read_circuit, version=version
                    )
                elif name.startswith(r"###PauliEvolutionGate_"):
                    definition_circuit = common.data_from_binary(
                        def_binary, _read_pauli_evolution_gate, version=version, vectors=vectors
                    )
            if version < 5:
                data_payload = (type_str, data.num_qubits, data.num_clbits, definition_circuit)
            else:
                base_gate = file_obj.read(data.base_gate_size)
                data_payload = (
                    type_str,
                    data.num_qubits,
                    data.num_clbits,
                    definition_circuit,
                    data.num_ctrl_qubits,
                    data.ctrl_state,
                    base_gate,
                )
            custom_operations[name] = data_payload
    return custom_operations


def _read_calibrations(file_obj, version, vectors, metadata_deserializer):
    """Consume calibrations data, make the file handle point to the next section"""
    header = formats.CALIBRATION._make(
        struct.unpack(formats.CALIBRATION_PACK, file_obj.read(formats.CALIBRATION_SIZE))
    )
    for _ in range(header.num_cals):
        defheader = formats.CALIBRATION_DEF._make(
            struct.unpack(formats.CALIBRATION_DEF_PACK, file_obj.read(formats.CALIBRATION_DEF_SIZE))
        )
        name = file_obj.read(defheader.name_size).decode(common.ENCODE)
        if name:
            warnings.warn(
                category=exceptions.QPYLoadingDeprecatedFeatureWarning,
<<<<<<< HEAD
                message="Support for loading dulse gates has been removed in Qiskit 2.0. "
=======
                message="Support for loading pulse gates has been removed in Qiskit 2.0. "
>>>>>>> 7aff7e28
                f"If `{name}` is in the circuit, it will be left as a custom instruction"
                " without definition.",
            )

        for _ in range(defheader.num_qubits):  # read qubits info
            file_obj.read(struct.calcsize("!q"))

        for _ in range(defheader.num_params):  # read params info
            value.read_value(file_obj, version, vectors)

        schedules.read_schedule_block(file_obj, version, metadata_deserializer)


def _dumps_register(register, index_map):
    if isinstance(register, ClassicalRegister):
        return register.name.encode(common.ENCODE)
    # Clbit.
    return b"\x00" + str(index_map["c"][register]).encode(common.ENCODE)


def _dumps_instruction_parameter(
    param, index_map, use_symengine, *, version, standalone_var_indices
):
    if isinstance(param, QuantumCircuit):
        type_key = type_keys.Program.CIRCUIT
        data_bytes = common.data_to_binary(param, write_circuit, version=version)
    elif isinstance(param, Modifier):
        type_key = type_keys.Value.MODIFIER
        data_bytes = common.data_to_binary(param, _write_modifier)
    elif isinstance(param, range):
        type_key = type_keys.Container.RANGE
        data_bytes = struct.pack(formats.RANGE_PACK, param.start, param.stop, param.step)
    elif isinstance(param, tuple):
        type_key = type_keys.Container.TUPLE
        data_bytes = common.sequence_to_binary(
            param,
            _dumps_instruction_parameter,
            index_map=index_map,
            use_symengine=use_symengine,
            version=version,
            standalone_var_indices=standalone_var_indices,
        )
    elif isinstance(param, int):
        # TODO This uses little endian. This should be fixed in next QPY version.
        type_key = type_keys.Value.INTEGER
        data_bytes = struct.pack("<q", param)
    elif isinstance(param, float):
        # TODO This uses little endian. This should be fixed in next QPY version.
        type_key = type_keys.Value.FLOAT
        data_bytes = struct.pack("<d", param)
    elif isinstance(param, (Clbit, ClassicalRegister)):
        type_key = type_keys.Value.REGISTER
        data_bytes = _dumps_register(param, index_map)
    else:
        type_key, data_bytes = value.dumps_value(
            param,
            index_map=index_map,
            use_symengine=use_symengine,
            standalone_var_indices=standalone_var_indices,
            version=version,
        )

    return type_key, data_bytes


# pylint: disable=too-many-boolean-expressions
def _write_instruction(
    file_obj,
    instruction,
    custom_operations,
    index_map,
    use_symengine,
    version,
    standalone_var_indices=None,
):
    if isinstance(instruction.operation, Instruction):
        gate_class_name = instruction.operation.base_class.__name__
    else:
        gate_class_name = instruction.operation.__class__.__name__

    custom_operations_list = []
    if (
        (
            not hasattr(library, gate_class_name)
            and not hasattr(circuit_mod, gate_class_name)
            and not hasattr(controlflow, gate_class_name)
            and gate_class_name != "Clifford"
        )
        or gate_class_name == "Gate"
        or gate_class_name == "Instruction"
        or isinstance(instruction.operation, library.BlueprintCircuit)
    ):
        gate_class_name = instruction.operation.name
        if version >= 11:
            # Assign a uuid to each instance of a custom operation
            gate_class_name = f"{gate_class_name}_{uuid.uuid4().hex}"
        # ucr*_dg gates can have different numbers of parameters,
        # the uuid is appended to avoid storing a single definition
        # in circuits with multiple ucr*_dg gates.
        elif instruction.operation.name in {"ucrx_dg", "ucry_dg", "ucrz_dg"}:
            gate_class_name = f"{gate_class_name}_{uuid.uuid4()}"

        custom_operations[gate_class_name] = instruction.operation
        custom_operations_list.append(gate_class_name)

    elif gate_class_name in {"ControlledGate", "AnnotatedOperation"}:
        # controlled or annotated gates can have the same name but different parameter
        # values, the uuid is appended to avoid storing a single definition
        # in circuits with multiple controlled gates.
        gate_class_name = instruction.operation.name + "_" + str(uuid.uuid4())
        custom_operations[gate_class_name] = instruction.operation
        custom_operations_list.append(gate_class_name)

    elif isinstance(instruction.operation, library.PauliEvolutionGate):
        gate_class_name = r"###PauliEvolutionGate_" + str(uuid.uuid4())
        custom_operations[gate_class_name] = instruction.operation
        custom_operations_list.append(gate_class_name)

    condition_type = type_keys.Condition.NONE
    condition_register = b""
    condition_value = 0
    if (op_condition := getattr(instruction.operation, "_condition", None)) is not None:
        if isinstance(op_condition, expr.Expr):
            condition_type = type_keys.Condition.EXPRESSION
        else:
            condition_type = type_keys.Condition.TWO_TUPLE
            condition_register = _dumps_register(instruction.operation._condition[0], index_map)
            condition_value = int(instruction.operation._condition[1])

    gate_class_name = gate_class_name.encode(common.ENCODE)
    label = getattr(instruction.operation, "label", None)
    if label:
        label_raw = label.encode(common.ENCODE)
    else:
        label_raw = b""

    # The instruction params we store are about being able to reconstruct the objects; they don't
    # necessarily need to match one-to-one to the `params` field.
    if isinstance(instruction.operation, controlflow.SwitchCaseOp):
        instruction_params = [
            instruction.operation.target,
            tuple(instruction.operation.cases_specifier()),
        ]
    elif isinstance(instruction.operation, Clifford):
        instruction_params = [instruction.operation.tableau]
    elif isinstance(instruction.operation, AnnotatedOperation):
        instruction_params = instruction.operation.modifiers
    else:
        instruction_params = getattr(instruction.operation, "params", [])

    num_ctrl_qubits = getattr(instruction.operation, "num_ctrl_qubits", 0)
    ctrl_state = getattr(instruction.operation, "ctrl_state", 0)
    instruction_raw = struct.pack(
        formats.CIRCUIT_INSTRUCTION_V2_PACK,
        len(gate_class_name),
        len(label_raw),
        len(instruction_params),
        instruction.operation.num_qubits,
        instruction.operation.num_clbits,
        condition_type.value,
        len(condition_register),
        condition_value,
        num_ctrl_qubits,
        ctrl_state,
    )
    file_obj.write(instruction_raw)
    file_obj.write(gate_class_name)
    file_obj.write(label_raw)
    if condition_type is type_keys.Condition.EXPRESSION:
        value.write_value(
            file_obj,
            op_condition,
            version=version,
            index_map=index_map,
            standalone_var_indices=standalone_var_indices,
        )
    else:
        file_obj.write(condition_register)
    # Encode instruction args
    for qbit in instruction.qubits:
        instruction_arg_raw = struct.pack(
            formats.CIRCUIT_INSTRUCTION_ARG_PACK, b"q", index_map["q"][qbit]
        )
        file_obj.write(instruction_arg_raw)
    for clbit in instruction.clbits:
        instruction_arg_raw = struct.pack(
            formats.CIRCUIT_INSTRUCTION_ARG_PACK, b"c", index_map["c"][clbit]
        )
        file_obj.write(instruction_arg_raw)
    # Encode instruction params
    for param in instruction_params:
        type_key, data_bytes = _dumps_instruction_parameter(
            param,
            index_map,
            use_symengine,
            version=version,
            standalone_var_indices=standalone_var_indices,
        )
        common.write_generic_typed_data(file_obj, type_key, data_bytes)
    return custom_operations_list


def _write_pauli_evolution_gate(file_obj, evolution_gate, version):
    operator_list = evolution_gate.operator
    standalone = False
    if not isinstance(operator_list, list):
        operator_list = [operator_list]
        standalone = True
    num_operators = len(operator_list)

    def _write_elem(buffer, op):
        elem_data = common.data_to_binary(op.to_list(array=True), np.save)
        elem_metadata = struct.pack(formats.SPARSE_PAULI_OP_LIST_ELEM_PACK, len(elem_data))
        buffer.write(elem_metadata)
        buffer.write(elem_data)

    pauli_data_buf = io.BytesIO()
    for operator in operator_list:
        data = common.data_to_binary(operator, _write_elem)
        pauli_data_buf.write(data)

    time_type, time_data = value.dumps_value(evolution_gate.time, version=version)
    time_size = len(time_data)
    synth_class = str(type(evolution_gate.synthesis).__name__)
    settings_dict = evolution_gate.synthesis.settings
    synth_data = json.dumps({"class": synth_class, "settings": settings_dict}).encode(common.ENCODE)
    synth_size = len(synth_data)
    pauli_evolution_raw = struct.pack(
        formats.PAULI_EVOLUTION_DEF_PACK,
        num_operators,
        standalone,
        time_type,
        time_size,
        synth_size,
    )
    file_obj.write(pauli_evolution_raw)
    file_obj.write(pauli_data_buf.getvalue())
    pauli_data_buf.close()
    file_obj.write(time_data)
    file_obj.write(synth_data)


def _write_modifier(file_obj, modifier):
    if isinstance(modifier, InverseModifier):
        type_key = b"i"
        num_ctrl_qubits = 0
        ctrl_state = 0
        power = 0.0
    elif isinstance(modifier, ControlModifier):
        type_key = b"c"
        num_ctrl_qubits = modifier.num_ctrl_qubits
        ctrl_state = modifier.ctrl_state
        power = 0.0
    elif isinstance(modifier, PowerModifier):
        type_key = b"p"
        num_ctrl_qubits = 0
        ctrl_state = 0
        power = modifier.power
    else:
        raise TypeError("Unsupported modifier.")

    modifier_data = struct.pack(
        formats.MODIFIER_DEF_PACK, type_key, num_ctrl_qubits, ctrl_state, power
    )
    file_obj.write(modifier_data)


def _write_custom_operation(
    file_obj, name, operation, custom_operations, use_symengine, version, *, standalone_var_indices
):
    type_key = type_keys.CircuitInstruction.assign(operation)
    has_definition = False
    size = 0
    data = None
    num_qubits = operation.num_qubits
    num_clbits = operation.num_clbits
    ctrl_state = 0
    num_ctrl_qubits = 0
    base_gate = None
    new_custom_instruction = []

    if type_key == type_keys.CircuitInstruction.PAULI_EVOL_GATE:
        has_definition = True
        data = common.data_to_binary(operation, _write_pauli_evolution_gate, version=version)
        size = len(data)
    elif type_key == type_keys.CircuitInstruction.CONTROLLED_GATE:
        # For ControlledGate, we have to access and store the private `_definition` rather than the
        # public one, because the public one is mutated to include additional logic if the control
        # state is open, and the definition setter (during a subsequent read) uses the "fully
        # excited" control definition only.
        has_definition = True
        # Build internal definition to support overloaded subclasses by
        # calling definition getter on object
        operation.definition  # pylint: disable=pointless-statement
        data = common.data_to_binary(operation._definition, write_circuit, version=version)
        size = len(data)
        num_ctrl_qubits = operation.num_ctrl_qubits
        ctrl_state = operation.ctrl_state
        base_gate = operation.base_gate
    elif type_key == type_keys.CircuitInstruction.ANNOTATED_OPERATION:
        has_definition = False
        base_gate = operation.base_op
    elif operation.definition is not None:
        has_definition = True
        data = common.data_to_binary(operation.definition, write_circuit, version=version)
        size = len(data)
    if base_gate is None:
        base_gate_raw = b""
    else:
        with io.BytesIO() as base_gate_buffer:
            new_custom_instruction = _write_instruction(
                base_gate_buffer,
                CircuitInstruction(base_gate, (), ()),
                custom_operations,
                {},
                use_symengine,
                version,
                standalone_var_indices=standalone_var_indices,
            )
            base_gate_raw = base_gate_buffer.getvalue()
    name_raw = name.encode(common.ENCODE)
    custom_operation_raw = struct.pack(
        formats.CUSTOM_CIRCUIT_INST_DEF_V2_PACK,
        len(name_raw),
        type_key,
        num_qubits,
        num_clbits,
        has_definition,
        size,
        num_ctrl_qubits,
        ctrl_state,
        len(base_gate_raw),
    )
    file_obj.write(custom_operation_raw)
    file_obj.write(name_raw)
    if data:
        file_obj.write(data)
    file_obj.write(base_gate_raw)
    return new_custom_instruction


def _write_registers(file_obj, in_circ_regs, full_bits):
    bitmap = {bit: index for index, bit in enumerate(full_bits)}

    out_circ_regs = set()
    for bit in full_bits:
        if bit._register is not None and bit._register not in in_circ_regs:
            out_circ_regs.add(bit._register)

    for regs, is_in_circuit in [(in_circ_regs, True), (out_circ_regs, False)]:
        for reg in regs:
            standalone = all(bit._register is reg for bit in reg)
            reg_name = reg.name.encode(common.ENCODE)
            reg_type = reg.prefix.encode(common.ENCODE)
            file_obj.write(
                struct.pack(
                    formats.REGISTER_V4_PACK,
                    reg_type,
                    standalone,
                    reg.size,
                    len(reg_name),
                    is_in_circuit,
                )
            )
            file_obj.write(reg_name)
            REGISTER_ARRAY_PACK = f"!{reg.size}q"
            bit_indices = []
            for bit in reg:
                bit_indices.append(bitmap.get(bit, -1))
            file_obj.write(struct.pack(REGISTER_ARRAY_PACK, *bit_indices))

    return len(in_circ_regs) + len(out_circ_regs)


def _write_layout(file_obj, circuit):
    if circuit.layout is None:
        # Write a null header if there is no layout present
        file_obj.write(struct.pack(formats.LAYOUT_V2_PACK, False, -1, -1, -1, 0, 0))
        return
    initial_size = -1
    input_qubit_mapping = {}
    initial_layout_array = []
    extra_registers = defaultdict(list)
    if circuit.layout.initial_layout is not None:
        initial_size = len(circuit.layout.initial_layout)
        layout_mapping = circuit.layout.initial_layout.get_physical_bits()
        for i in range(circuit.num_qubits):
            qubit = layout_mapping[i]
            input_qubit_mapping[qubit] = i
            if qubit._register is not None or qubit._index is not None:
                if qubit._register not in circuit.qregs:
                    extra_registers[qubit._register].append(qubit)
                initial_layout_array.append((qubit._index, qubit._register))
            else:
                initial_layout_array.append((None, None))
    input_qubit_size = -1
    input_qubit_mapping_array = []
    if circuit.layout.input_qubit_mapping is not None:
        input_qubit_size = len(circuit.layout.input_qubit_mapping)
        input_qubit_mapping_array = [None] * input_qubit_size
        layout_mapping = circuit.layout.initial_layout.get_virtual_bits()
        for qubit, index in circuit.layout.input_qubit_mapping.items():
            if (
                getattr(qubit, "_register", None) is not None
                and getattr(qubit, "_index", None) is not None
            ):
                if qubit._register not in circuit.qregs:
                    extra_registers[qubit._register].append(qubit)
                input_qubit_mapping_array[index] = layout_mapping[qubit]
            else:
                input_qubit_mapping_array[index] = layout_mapping[qubit]
    final_layout_size = -1
    final_layout_array = []
    if circuit.layout.final_layout is not None:
        final_layout_size = len(circuit.layout.final_layout)
        final_layout_physical = circuit.layout.final_layout.get_physical_bits()
        for i in range(circuit.num_qubits):
            virtual_bit = final_layout_physical[i]
            final_layout_array.append(circuit.find_bit(virtual_bit).index)

    input_qubit_count = circuit._layout._input_qubit_count
    if input_qubit_count is None:
        input_qubit_count = -1
    file_obj.write(
        struct.pack(
            formats.LAYOUT_V2_PACK,
            True,
            initial_size,
            input_qubit_size,
            final_layout_size,
            len(extra_registers),
            input_qubit_count,
        )
    )
    _write_registers(
        file_obj, list(extra_registers), [x for bits in extra_registers.values() for x in bits]
    )
    for index, register in initial_layout_array:
        reg_name_bytes = None if register is None else register.name.encode(common.ENCODE)
        file_obj.write(
            struct.pack(
                formats.INITIAL_LAYOUT_BIT_PACK,
                -1 if index is None else index,
                -1 if reg_name_bytes is None else len(reg_name_bytes),
            )
        )
        if reg_name_bytes is not None:
            file_obj.write(reg_name_bytes)
    for i in input_qubit_mapping_array:
        file_obj.write(struct.pack("!I", i))
    for i in final_layout_array:
        file_obj.write(struct.pack("!I", i))


def _read_layout(file_obj, circuit):
    header = formats.LAYOUT._make(
        struct.unpack(formats.LAYOUT_PACK, file_obj.read(formats.LAYOUT_SIZE))
    )
    if not header.exists:
        return
    _read_common_layout(file_obj, header, circuit)


def _read_common_layout(file_obj, header, circuit):
    registers = {
        name: QuantumRegister(len(v[1]), name)
        for name, v in _read_registers_v4(file_obj, header.extra_registers)["q"].items()
    }
    initial_layout = None
    initial_layout_virtual_bits = []
    for _ in range(header.initial_layout_size):
        virtual_bit = formats.INITIAL_LAYOUT_BIT._make(
            struct.unpack(
                formats.INITIAL_LAYOUT_BIT_PACK,
                file_obj.read(formats.INITIAL_LAYOUT_BIT_SIZE),
            )
        )
        if virtual_bit.index == -1 and virtual_bit.register_size == -1:
            qubit = Qubit()
        else:
            register_name = file_obj.read(virtual_bit.register_size).decode(common.ENCODE)
            if register_name in registers:
                qubit = registers[register_name][virtual_bit.index]
            else:
                register = next(filter(lambda x, name=register_name: x.name == name, circuit.qregs))
                qubit = register[virtual_bit.index]
        initial_layout_virtual_bits.append(qubit)
    if initial_layout_virtual_bits:
        initial_layout = Layout.from_qubit_list(initial_layout_virtual_bits)
    input_qubit_mapping = None
    input_qubit_mapping_array = []
    for _ in range(header.input_mapping_size):
        input_qubit_mapping_array.append(
            struct.unpack("!I", file_obj.read(struct.calcsize("!I")))[0]
        )
    if input_qubit_mapping_array:
        input_qubit_mapping = {}
        physical_bits = initial_layout.get_physical_bits()
        for index, bit in enumerate(input_qubit_mapping_array):
            input_qubit_mapping[physical_bits[bit]] = index
    final_layout = None
    final_layout_array = []
    for _ in range(header.final_layout_size):
        final_layout_array.append(struct.unpack("!I", file_obj.read(struct.calcsize("!I")))[0])

    if final_layout_array:
        layout_dict = {circuit.qubits[bit]: index for index, bit in enumerate(final_layout_array)}
        final_layout = Layout(layout_dict)

    circuit._layout = TranspileLayout(initial_layout, input_qubit_mapping, final_layout)


def _read_layout_v2(file_obj, circuit):
    header = formats.LAYOUT_V2._make(
        struct.unpack(formats.LAYOUT_V2_PACK, file_obj.read(formats.LAYOUT_V2_SIZE))
    )
    if not header.exists:
        return
    _read_common_layout(file_obj, header, circuit)
    if header.input_qubit_count >= 0:
        circuit._layout._input_qubit_count = header.input_qubit_count
        circuit._layout._output_qubit_list = circuit.qubits


def write_circuit(
    file_obj, circuit, metadata_serializer=None, use_symengine=False, version=common.QPY_VERSION
):
    """Write a single QuantumCircuit object in the file like object.

    Args:
        file_obj (FILE): The file like object to write the circuit data in.
        circuit (QuantumCircuit): The circuit data to write.
        metadata_serializer (JSONEncoder): An optional JSONEncoder class that
            will be passed the :attr:`.QuantumCircuit.metadata` dictionary for
            ``circuit`` and will be used as the ``cls`` kwarg
            on the ``json.dump()`` call to JSON serialize that dictionary.
        use_symengine (bool): If True, symbolic objects will be serialized using symengine's
            native mechanism. This is a faster serialization alternative, but not supported in all
            platforms. Please check that your target platform is supported by the symengine library
            before setting this option, as it will be required by qpy to deserialize the payload.
        version (int): The QPY format version to use for serializing this circuit
    """
    metadata_raw = json.dumps(
        circuit.metadata, separators=(",", ":"), cls=metadata_serializer
    ).encode(common.ENCODE)
    metadata_size = len(metadata_raw)
    num_instructions = len(circuit)
    circuit_name = circuit.name.encode(common.ENCODE)
    global_phase_type, global_phase_data = value.dumps_value(circuit.global_phase, version=version)

    with io.BytesIO() as reg_buf:
        num_qregs = _write_registers(reg_buf, circuit.qregs, circuit.qubits)
        num_cregs = _write_registers(reg_buf, circuit.cregs, circuit.clbits)
        registers_raw = reg_buf.getvalue()
    num_registers = num_qregs + num_cregs

    # Write circuit header
    if version >= 12:
        header_raw = formats.CIRCUIT_HEADER_V12(
            name_size=len(circuit_name),
            global_phase_type=global_phase_type,
            global_phase_size=len(global_phase_data),
            num_qubits=circuit.num_qubits,
            num_clbits=circuit.num_clbits,
            metadata_size=metadata_size,
            num_registers=num_registers,
            num_instructions=num_instructions,
            num_vars=circuit.num_vars,
        )
        header = struct.pack(formats.CIRCUIT_HEADER_V12_PACK, *header_raw)
        file_obj.write(header)
        file_obj.write(circuit_name)
        file_obj.write(global_phase_data)
        file_obj.write(metadata_raw)
        # Write header payload
        file_obj.write(registers_raw)
        standalone_var_indices = value.write_standalone_vars(file_obj, circuit)
    else:
        if circuit.num_vars:
            raise exceptions.UnsupportedFeatureForVersion(
                "circuits containing realtime variables", required=12, target=version
            )
        header_raw = formats.CIRCUIT_HEADER_V2(
            name_size=len(circuit_name),
            global_phase_type=global_phase_type,
            global_phase_size=len(global_phase_data),
            num_qubits=circuit.num_qubits,
            num_clbits=circuit.num_clbits,
            metadata_size=metadata_size,
            num_registers=num_registers,
            num_instructions=num_instructions,
        )
        header = struct.pack(formats.CIRCUIT_HEADER_V2_PACK, *header_raw)
        file_obj.write(header)
        file_obj.write(circuit_name)
        file_obj.write(global_phase_data)
        file_obj.write(metadata_raw)
        file_obj.write(registers_raw)
        standalone_var_indices = {}

    instruction_buffer = io.BytesIO()
    custom_operations = {}
    index_map = {}
    index_map["q"] = {bit: index for index, bit in enumerate(circuit.qubits)}
    index_map["c"] = {bit: index for index, bit in enumerate(circuit.clbits)}
    for instruction in circuit.data:
        _write_instruction(
            instruction_buffer,
            instruction,
            custom_operations,
            index_map,
            use_symengine,
            version,
            standalone_var_indices=standalone_var_indices,
        )

    with io.BytesIO() as custom_operations_buffer:
        new_custom_operations = list(custom_operations.keys())
        while new_custom_operations:
            operations_to_serialize = new_custom_operations.copy()
            new_custom_operations = []
            for name in operations_to_serialize:
                operation = custom_operations[name]
                new_custom_operations.extend(
                    _write_custom_operation(
                        custom_operations_buffer,
                        name,
                        operation,
                        custom_operations,
                        use_symengine,
                        version,
                        standalone_var_indices=standalone_var_indices,
                    )
                )

        file_obj.write(struct.pack(formats.CUSTOM_CIRCUIT_DEF_HEADER_PACK, len(custom_operations)))
        file_obj.write(custom_operations_buffer.getvalue())

    file_obj.write(instruction_buffer.getvalue())
    instruction_buffer.close()

    # Pulse has been removed in Qiskit 2.0. As long as we keep QPY at version 13,
    # we need to write an empty calibrations header since read_circuit expects it
    header = struct.pack(formats.CALIBRATION_PACK, 0)
    file_obj.write(header)

    _write_layout(file_obj, circuit)


def read_circuit(file_obj, version, metadata_deserializer=None, use_symengine=False):
    """Read a single QuantumCircuit object from the file like object.

    Args:
        file_obj (FILE): The file like object to read the circuit data from.
        version (int): QPY version.
        metadata_deserializer (JSONDecoder): An optional JSONDecoder class
            that will be used for the ``cls`` kwarg on the internal
            ``json.load`` call used to deserialize the JSON payload used for
            the :attr:`.QuantumCircuit.metadata` attribute for a circuit
            in the file-like object. If this is not specified the circuit metadata will
            be parsed as JSON with the stdlib ``json.load()`` function using
            the default ``JSONDecoder`` class.
        use_symengine (bool): If True, symbolic objects will be de-serialized using
            symengine's native mechanism. This is a faster serialization alternative, but not
            supported in all platforms. Please check that your target platform is supported by
            the symengine library before setting this option, as it will be required by qpy to
            deserialize the payload.
    Returns:
        QuantumCircuit: The circuit object from the file.

    Raises:
        QpyError: Invalid register.
    """
    vectors = {}
    if version < 2:
        header, name, metadata = _read_header(file_obj, metadata_deserializer=metadata_deserializer)
    elif version < 12:
        header, name, metadata = _read_header_v2(
            file_obj, version, vectors, metadata_deserializer=metadata_deserializer
        )
    else:
        header, name, metadata = _read_header_v12(
            file_obj, version, vectors, metadata_deserializer=metadata_deserializer
        )

    global_phase = header["global_phase"]
    num_qubits = header["num_qubits"]
    num_clbits = header["num_clbits"]
    num_registers = header["num_registers"]
    num_instructions = header["num_instructions"]
    num_vars = header.get("num_vars", 0)
    # `out_registers` is two "name: register" maps segregated by type for the rest of QPY, and
    # `all_registers` is the complete ordered list used to construct the `QuantumCircuit`.
    out_registers = {"q": {}, "c": {}}
    all_registers = []
    out_bits = {"q": [None] * num_qubits, "c": [None] * num_clbits}
    if num_registers > 0:
        if version < 4:
            registers = _read_registers(file_obj, num_registers)
        else:
            registers = _read_registers_v4(file_obj, num_registers)
        for bit_type_label, bit_type, reg_type in [
            ("q", Qubit, QuantumRegister),
            ("c", Clbit, ClassicalRegister),
        ]:
            # This does two passes through the registers. In the first, we're actually just
            # constructing the `Bit` instances: any register that is `standalone` "owns" all its
            # bits in the old Qiskit data model, so we have to construct those by creating the
            # register and taking the bits from them.  That's the case even if that register isn't
            # actually in the circuit, which is why we stored them (with `in_circuit=False`) in QPY.
            #
            # Since there's no guarantees in QPY about the ordering of registers, we have to pass
            # through all registers to create the bits first, because we can't reliably know if a
            # non-standalone register contains bits from a standalone one until we've seen all
            # standalone registers.
            typed_bits = out_bits[bit_type_label]
            typed_registers = registers[bit_type_label]
            for register_name, (standalone, indices, _incircuit) in typed_registers.items():
                if not standalone:
                    continue
                register = reg_type(len(indices), register_name)
                out_registers[bit_type_label][register_name] = register
                for owned, index in zip(register, indices):
                    # Negative indices are for bits that aren't in the circuit.
                    if index >= 0:
                        typed_bits[index] = owned
            # Any remaining unset bits aren't owned, so we can construct them in the standard way.
            typed_bits = [bit if bit is not None else bit_type() for bit in typed_bits]
            # Finally _properly_ construct all the registers.  Bits can be in more than one
            # register, including bits that are old-style "owned" by a register.
            for register_name, (standalone, indices, in_circuit) in typed_registers.items():
                if standalone:
                    register = out_registers[bit_type_label][register_name]
                else:
                    register = reg_type(
                        name=register_name,
                        bits=[typed_bits[x] if x >= 0 else bit_type() for x in indices],
                    )
                    out_registers[bit_type_label][register_name] = register
                if in_circuit:
                    all_registers.append(register)
            out_bits[bit_type_label] = typed_bits
    else:
        out_bits = {
            "q": [Qubit() for _ in out_bits["q"]],
            "c": [Clbit() for _ in out_bits["c"]],
        }
    var_segments, standalone_var_indices = value.read_standalone_vars(file_obj, num_vars)
    circ = QuantumCircuit(
        out_bits["q"],
        out_bits["c"],
        *all_registers,
        name=name,
        global_phase=global_phase,
        metadata=metadata,
        inputs=var_segments[type_keys.ExprVarDeclaration.INPUT],
        captures=var_segments[type_keys.ExprVarDeclaration.CAPTURE],
    )
    for declaration in var_segments[type_keys.ExprVarDeclaration.LOCAL]:
        circ.add_uninitialized_var(declaration)
    custom_operations = _read_custom_operations(file_obj, version, vectors)
    for _instruction in range(num_instructions):
        _read_instruction(
            file_obj,
            circ,
            out_registers,
            custom_operations,
            version,
            vectors,
            use_symengine,
            standalone_var_indices,
        )

    # Consume calibrations, but don't use them since pulse gates are not supported as of Qiskit 2.0
    if version >= 5:
        _read_calibrations(file_obj, version, vectors, metadata_deserializer)

    for vec_name, (vector, initialized_params) in vectors.items():
        if len(initialized_params) != len(vector):
            warnings.warn(
                f"The ParameterVector: '{vec_name}' is not fully identical to its "
                "pre-serialization state. Elements "
                f"{', '.join([str(x) for x in set(range(len(vector))) - initialized_params])} "
                "in the ParameterVector will be not equal to the pre-serialized ParameterVector "
                f"as they weren't used in the circuit: {circ.name}",
                UserWarning,
            )
    if version >= 8:
        if version >= 10:
            _read_layout_v2(file_obj, circ)
        else:
            _read_layout(file_obj, circ)
    return circ<|MERGE_RESOLUTION|>--- conflicted
+++ resolved
@@ -651,11 +651,7 @@
         if name:
             warnings.warn(
                 category=exceptions.QPYLoadingDeprecatedFeatureWarning,
-<<<<<<< HEAD
-                message="Support for loading dulse gates has been removed in Qiskit 2.0. "
-=======
                 message="Support for loading pulse gates has been removed in Qiskit 2.0. "
->>>>>>> 7aff7e28
                 f"If `{name}` is in the circuit, it will be left as a custom instruction"
                 " without definition.",
             )
