--- conflicted
+++ resolved
@@ -473,12 +473,7 @@
         *struct.unpack(formats.PARAMETER_EXPR_PACK, file_obj.read(formats.PARAMETER_EXPR_SIZE))
     )
 
-<<<<<<< HEAD
     expr_ = parse_expr(file_obj.read(data.expr_size).decode(common.ENCODE))
-=======
-    sympy_str = file_obj.read(data.expr_size).decode(common.ENCODE)
-    expr_ = symengine.sympify(parse_sympy_repr(sympy_str))
->>>>>>> da47dede
     symbol_map = {}
     for _ in range(data.map_elements):
         elem_data = formats.PARAM_EXPR_MAP_ELEM(
@@ -517,14 +512,8 @@
     if use_symengine:
         expr_ = common.load_symengine_payload(payload)
     else:
-<<<<<<< HEAD
-        from sympy.parsing.sympy_parser import parse_expr
-
-        expr_ = parse_expr(payload.decode(common.ENCODE))
-=======
         sympy_str = payload.decode(common.ENCODE)
         expr_ = symengine.sympify(parse_sympy_repr(sympy_str))
->>>>>>> da47dede
 
     symbol_map = {}
     for _ in range(data.map_elements):
