# This code is part of Qiskit.
#
# (C) Copyright IBM 2021, 2022.
#
# This code is licensed under the Apache License, Version 2.0. You may
# obtain a copy of this license in the LICENSE.txt file in the root directory
# of this source tree or at http://www.apache.org/licenses/LICENSE-2.0.
#
# Any modifications or derivative works of this code must retain this
# copyright notice, and modified files need to carry a notice indicating
# that they have been altered from the originals.

"""Binary IO for any value objects, such as numbers, string, parameters."""

from __future__ import annotations

import collections.abc
import io
import struct
import uuid

import numpy as np
import symengine


from qiskit.circuit import CASE_DEFAULT, Clbit, ClassicalRegister, Duration
from qiskit.circuit.classical import expr, types
from qiskit.circuit.parameter import Parameter
from qiskit.circuit.parameterexpression import (
    ParameterExpression,
    op_code_to_method,
    _OPCode,
    _SUBS,
)
from qiskit.circuit.parametervector import ParameterVector, ParameterVectorElement
from qiskit.qpy import common, formats, exceptions, type_keys


def _write_parameter(file_obj, obj):
    name_bytes = obj.name.encode(common.ENCODE)
    file_obj.write(struct.pack(formats.PARAMETER_PACK, len(name_bytes), obj.uuid.bytes))
    file_obj.write(name_bytes)


def _write_parameter_vec(file_obj, obj):
    name_bytes = obj._vector._name.encode(common.ENCODE)
    file_obj.write(
        struct.pack(
            formats.PARAMETER_VECTOR_ELEMENT_PACK,
            len(name_bytes),
            len(obj._vector),
            obj.uuid.bytes,
            obj._index,
        )
    )
    file_obj.write(name_bytes)


def _encode_replay_entry(inst, file_obj, version, r_side=False):
    inst_type = None
    inst_data = None
    if inst is None:
        inst_type = "n"
        inst_data = b"\x00"
    elif isinstance(inst, Parameter):
        inst_type = "p"
        inst_data = inst.uuid.bytes
    elif isinstance(inst, complex):
        inst_type = "c"
        inst_data = struct.pack("!dd", inst.real, inst.imag)
    elif isinstance(inst, float):
        inst_type = "f"
        inst_data = struct.pack("!Qd", 0, inst)
    elif isinstance(inst, int):
        inst_type = "i"
        inst_data = struct.pack("!Qq", 0, inst)
    elif isinstance(inst, ParameterExpression):
        if not r_side:
            entry = struct.pack(
                formats.PARAM_EXPR_ELEM_V13_PACK,
                255,
                "s".encode("utf8"),
                b"\x00",
                "n".encode("utf8"),
                b"\x00",
            )
        else:
            entry = struct.pack(
                formats.PARAM_EXPR_ELEM_V13_PACK,
                255,
                "n".encode("utf8"),
                b"\x00",
                "s".encode("utf8"),
                b"\x00",
            )
        file_obj.write(entry)
        _write_parameter_expression_v13(file_obj, inst, version)
        if not r_side:
            entry = struct.pack(
                formats.PARAM_EXPR_ELEM_V13_PACK,
                255,
                "e".encode("utf8"),
                b"\x00",
                "n".encode("utf8"),
                b"\x00",
            )
        else:
            entry = struct.pack(
                formats.PARAM_EXPR_ELEM_V13_PACK,
                255,
                "n".encode("utf8"),
                b"\x00",
                "e".encode("utf8"),
                b"\x00",
            )
        file_obj.write(entry)
        inst_type = "n"
        inst_data = b"\x00"
    else:
        raise exceptions.QpyError("Invalid parameter expression type")
    return inst_type, inst_data


def _encode_replay_subs(subs, file_obj, version):
    with io.BytesIO() as mapping_buf:
        subs_dict = {k.name: v for k, v in subs.binds.items()}
        common.write_mapping(
            mapping_buf, mapping=subs_dict, serializer=dumps_value, version=version
        )
        data = mapping_buf.getvalue()
    entry = struct.pack(
        formats.PARAM_EXPR_ELEM_V13_PACK,
        subs.op,
        "u".encode("utf8"),
        struct.pack("!QQ", len(data), 0),
        "n".encode("utf8"),
        b"\x00",
    )
    file_obj.write(entry)
    file_obj.write(data)
    return subs.binds


def _write_parameter_expression_v13(file_obj, obj, version):
    # A symbol is `Parameter` or `ParameterVectorElement`.
    # `symbol_map` maps symbols to ParameterExpression (which may be a symbol).
    symbol_map = {}
    for inst in obj._qpy_replay:
        if isinstance(inst, _SUBS):
            symbol_map.update(_encode_replay_subs(inst, file_obj, version))
            continue
        lhs_type, lhs = _encode_replay_entry(inst.lhs, file_obj, version)
        rhs_type, rhs = _encode_replay_entry(inst.rhs, file_obj, version, True)
        entry = struct.pack(
            formats.PARAM_EXPR_ELEM_V13_PACK,
            inst.op,
            lhs_type.encode("utf8"),
            lhs,
            rhs_type.encode("utf8"),
            rhs,
        )
        file_obj.write(entry)
    return symbol_map


def _write_parameter_expression(file_obj, obj, use_symengine, *, version):
    extra_symbols = None
<<<<<<< HEAD
    if version < 13:
        if use_symengine:
            expr_bytes = symengine.sympify(obj.sympify()).__reduce__()[1][0]
        else:
            from sympy import srepr

            expr_bytes = srepr(obj.sympify()).encode(common.ENCODE)
    else:
        with io.BytesIO() as buf:
            extra_symbols = _write_parameter_expression_v13(buf, obj, version)
            expr_bytes = buf.getvalue()
=======
    with io.BytesIO() as buf:
        extra_symbols = _write_parameter_expression_v13(buf, obj, version)
        expr_bytes = buf.getvalue()
>>>>>>> fdd5e96d
    symbol_table_len = len(obj._parameter_symbols)
    if extra_symbols:
        symbol_table_len += 2 * len(extra_symbols)
    param_expr_header_raw = struct.pack(
        formats.PARAMETER_EXPR_PACK, symbol_table_len, len(expr_bytes)
    )
    file_obj.write(param_expr_header_raw)
    file_obj.write(expr_bytes)
    for symbol, value in obj._parameter_symbols.items():
        symbol_key = type_keys.Value.assign(symbol)

        # serialize key
        if symbol_key == type_keys.Value.PARAMETER_VECTOR:
            symbol_data = common.data_to_binary(symbol, _write_parameter_vec)
        else:
            symbol_data = common.data_to_binary(symbol, _write_parameter)

        # serialize value
        if value == symbol._symbol_expr:
            value_key = symbol_key
            value_data = bytes()
        else:
            value_key, value_data = dumps_value(value, version=version, use_symengine=use_symengine)

        elem_header = struct.pack(
            formats.PARAM_EXPR_MAP_ELEM_V3_PACK,
            symbol_key,
            value_key,
            len(value_data),
        )
        file_obj.write(elem_header)
        file_obj.write(symbol_data)
        file_obj.write(value_data)
    if extra_symbols:
        for symbol in extra_symbols:
            symbol_key = type_keys.Value.assign(symbol)
            # serialize key
            if symbol_key == type_keys.Value.PARAMETER_VECTOR:
                symbol_data = common.data_to_binary(symbol, _write_parameter_vec)
            else:
                symbol_data = common.data_to_binary(symbol, _write_parameter)
            # serialize value
            value_key, value_data = dumps_value(
                symbol, version=version, use_symengine=use_symengine
            )

            elem_header = struct.pack(
                formats.PARAM_EXPR_MAP_ELEM_V3_PACK,
                symbol_key,
                value_key,
                len(value_data),
            )
            file_obj.write(elem_header)
            file_obj.write(symbol_data)
            file_obj.write(value_data)
        for symbol in extra_symbols.values():
            symbol_key = type_keys.Value.assign(symbol)
            # serialize key
            if symbol_key == type_keys.Value.PARAMETER_VECTOR:
                symbol_data = common.data_to_binary(symbol, _write_parameter_vec)
            elif symbol_key == type_keys.Value.PARAMETER_EXPRESSION:
                symbol_data = common.data_to_binary(
                    symbol,
                    _write_parameter_expression,
                    use_symengine=use_symengine,
                    version=version,
                )
            else:
                symbol_data = common.data_to_binary(symbol, _write_parameter)
            # serialize value

            value_key, value_data = dumps_value(
                symbol, version=version, use_symengine=use_symengine
            )

            elem_header = struct.pack(
                formats.PARAM_EXPR_MAP_ELEM_V3_PACK,
                symbol_key,
                value_key,
                len(value_data),
            )
            file_obj.write(elem_header)
            file_obj.write(symbol_data)
            file_obj.write(value_data)


class _ExprWriter(expr.ExprVisitor[None]):
    __slots__ = ("file_obj", "clbit_indices", "standalone_var_indices", "version")

    def __init__(self, file_obj, clbit_indices, standalone_var_indices, version):
        self.file_obj = file_obj
        self.clbit_indices = clbit_indices
        self.standalone_var_indices = standalone_var_indices
        self.version = version

    def _write_expr_type(self, type_, /):
        _write_expr_type(self.file_obj, type_, self.version)

    def visit_generic(self, node, /):
        raise exceptions.QpyError(f"unhandled Expr object '{node}'")

    def visit_var(self, node, /):
        self.file_obj.write(type_keys.Expression.VAR)
        self._write_expr_type(node.type)
        if node.standalone:
            self.file_obj.write(type_keys.ExprVar.UUID)
            self.file_obj.write(
                struct.pack(
                    formats.EXPR_VAR_UUID_PACK,
                    *formats.EXPR_VAR_UUID(self.standalone_var_indices[node]),
                )
            )
        elif isinstance(node.var, Clbit):
            self.file_obj.write(type_keys.ExprVar.CLBIT)
            self.file_obj.write(
                struct.pack(
                    formats.EXPR_VAR_CLBIT_PACK,
                    *formats.EXPR_VAR_CLBIT(self.clbit_indices[node.var]),
                )
            )
        elif isinstance(node.var, ClassicalRegister):
            self.file_obj.write(type_keys.ExprVar.REGISTER)
            self.file_obj.write(
                struct.pack(
                    formats.EXPR_VAR_REGISTER_PACK, *formats.EXPR_VAR_REGISTER(len(node.var.name))
                )
            )
            self.file_obj.write(node.var.name.encode(common.ENCODE))
        else:
            raise exceptions.QpyError(f"unhandled Var object '{node.var}'")

    def visit_value(self, node, /):
        self.file_obj.write(type_keys.Expression.VALUE)
        self._write_expr_type(node.type)
        if node.value is True or node.value is False:
            self.file_obj.write(type_keys.ExprValue.BOOL)
            self.file_obj.write(
                struct.pack(formats.EXPR_VALUE_BOOL_PACK, *formats.EXPR_VALUE_BOOL(node.value))
            )
        elif isinstance(node.value, int):
            self.file_obj.write(type_keys.ExprValue.INT)
            if node.value == 0:
                num_bytes = 0
                buffer = b""
            else:
                # This wastes a byte for `-(2 ** (8*n - 1))` for natural `n`, but they'll still
                # decode fine so it's not worth another special case.  They'll encode to
                # b"\xff\x80\x00\x00...", but we could encode them to b"\x80\x00\x00...".
                num_bytes = (node.value.bit_length() // 8) + 1
                buffer = node.value.to_bytes(num_bytes, "big", signed=True)
            self.file_obj.write(
                struct.pack(formats.EXPR_VALUE_INT_PACK, *formats.EXPR_VALUE_INT(num_bytes))
            )
            self.file_obj.write(buffer)
        elif isinstance(node.value, float):
            self.file_obj.write(type_keys.ExprValue.FLOAT)
            self.file_obj.write(
                struct.pack(formats.EXPR_VALUE_FLOAT_PACK, *formats.EXPR_VALUE_FLOAT(node.value))
            )
        elif isinstance(node.value, Duration):
            self.file_obj.write(type_keys.ExprValue.DURATION)
            _write_duration(self.file_obj, node.value)
        else:
            raise exceptions.QpyError(f"unhandled Value object '{node.value}'")

    def visit_cast(self, node, /):
        self.file_obj.write(type_keys.Expression.CAST)
        self._write_expr_type(node.type)
        self.file_obj.write(
            struct.pack(formats.EXPRESSION_CAST_PACK, *formats.EXPRESSION_CAST(node.implicit))
        )
        node.operand.accept(self)

    def visit_unary(self, node, /):
        self.file_obj.write(type_keys.Expression.UNARY)
        self._write_expr_type(node.type)
        self.file_obj.write(
            struct.pack(formats.EXPRESSION_UNARY_PACK, *formats.EXPRESSION_UNARY(node.op.value))
        )
        node.operand.accept(self)

    def visit_binary(self, node, /):
        self.file_obj.write(type_keys.Expression.BINARY)
        self._write_expr_type(node.type)
        self.file_obj.write(
            struct.pack(formats.EXPRESSION_BINARY_PACK, *formats.EXPRESSION_BINARY(node.op.value))
        )
        node.left.accept(self)
        node.right.accept(self)

    def visit_index(self, node, /):
        if self.version < 12:
            raise exceptions.UnsupportedFeatureForVersion(
                "the 'Index' expression", required=12, target=self.version
            )
        self.file_obj.write(type_keys.Expression.INDEX)
        self._write_expr_type(node.type)
        node.target.accept(self)
        node.index.accept(self)


def _write_expr(
    file_obj,
    node: expr.Expr,
    clbit_indices: collections.abc.Mapping[Clbit, int],
    standalone_var_indices: collections.abc.Mapping[expr.Var, int],
    version: int,
):
    node.accept(_ExprWriter(file_obj, clbit_indices, standalone_var_indices, version))


def _write_expr_type(file_obj, type_: types.Type, version: int):
    if type_.kind is types.Bool:
        file_obj.write(type_keys.ExprType.BOOL)
    elif type_.kind is types.Uint:
        file_obj.write(type_keys.ExprType.UINT)
        file_obj.write(
            struct.pack(formats.EXPR_TYPE_UINT_PACK, *formats.EXPR_TYPE_UINT(type_.width))
        )
    elif type_.kind is types.Float:
        if version < 14:
            raise exceptions.UnsupportedFeatureForVersion(
                "float-typed expressions", required=14, target=version
            )
        file_obj.write(type_keys.ExprType.FLOAT)
    elif type_.kind is types.Duration:
        if version < 14:
            raise exceptions.UnsupportedFeatureForVersion(
                "duration-typed expressions", required=14, target=version
            )
        file_obj.write(type_keys.ExprType.DURATION)
    else:
        raise exceptions.QpyError(f"unhandled Type object '{type_};")


def _write_duration(file_obj, duration: Duration):
    unit = duration.unit()
    if unit == "dt":
        file_obj.write(type_keys.CircuitDuration.DT)
        file_obj.write(
            struct.pack(formats.DURATION_DT_PACK, *formats.DURATION_DT(duration.value()))
        )
    elif unit == "ns":
        file_obj.write(type_keys.CircuitDuration.NS)
        file_obj.write(
            struct.pack(formats.DURATION_NS_PACK, *formats.DURATION_NS(duration.value()))
        )
    elif unit == "us":
        file_obj.write(type_keys.CircuitDuration.US)
        file_obj.write(
            struct.pack(formats.DURATION_US_PACK, *formats.DURATION_US(duration.value()))
        )
    elif unit == "ms":
        file_obj.write(type_keys.CircuitDuration.MS)
        file_obj.write(
            struct.pack(formats.DURATION_MS_PACK, *formats.DURATION_MS(duration.value()))
        )
    elif unit == "s":
        file_obj.write(type_keys.CircuitDuration.S)
        file_obj.write(struct.pack(formats.DURATION_S_PACK, *formats.DURATION_S(duration.value())))
    else:
        raise exceptions.QpyError(f"unhandled Duration object '{duration};")


def _read_parameter(file_obj):
    data = formats.PARAMETER(
        *struct.unpack(formats.PARAMETER_PACK, file_obj.read(formats.PARAMETER_SIZE))
    )
    param_uuid = uuid.UUID(bytes=data.uuid)
    name = file_obj.read(data.name_size).decode(common.ENCODE)
    return Parameter(name, uuid=param_uuid)


def _read_parameter_vec(file_obj, vectors):
    data = formats.PARAMETER_VECTOR_ELEMENT(
        *struct.unpack(
            formats.PARAMETER_VECTOR_ELEMENT_PACK,
            file_obj.read(formats.PARAMETER_VECTOR_ELEMENT_SIZE),
        ),
    )
    param_uuid = uuid.UUID(bytes=data.uuid)
    name = file_obj.read(data.vector_name_size).decode(common.ENCODE)
    if name not in vectors:
        vectors[name] = (ParameterVector(name, data.vector_size), set())
    vector = vectors[name][0]
    if vector[data.index].uuid != param_uuid:
        vectors[name][1].add(data.index)
        vector._params[data.index] = ParameterVectorElement(vector, data.index, uuid=param_uuid)
    return vector[data.index]


def _read_parameter_expression(file_obj):
    data = formats.PARAMETER_EXPR(
        *struct.unpack(formats.PARAMETER_EXPR_PACK, file_obj.read(formats.PARAMETER_EXPR_SIZE))
    )
    from sympy.parsing.sympy_parser import parse_expr

    expr_ = parse_expr(file_obj.read(data.expr_size).decode(common.ENCODE))
    symbol_map = {}
    for _ in range(data.map_elements):
        elem_data = formats.PARAM_EXPR_MAP_ELEM(
            *struct.unpack(
                formats.PARAM_EXPR_MAP_ELEM_PACK,
                file_obj.read(formats.PARAM_EXPR_MAP_ELEM_SIZE),
            )
        )
        symbol = _read_parameter(file_obj)

        elem_key = type_keys.Value(elem_data.type)
        binary_data = file_obj.read(elem_data.size)
        if elem_key == type_keys.Value.INTEGER:
            value = struct.unpack("!q", binary_data)
        elif elem_key == type_keys.Value.FLOAT:
            value = struct.unpack("!d", binary_data)
        elif elem_key == type_keys.Value.COMPLEX:
            value = complex(*struct.unpack(formats.COMPLEX_PACK, binary_data))
        elif elem_key == type_keys.Value.PARAMETER:
            value = symbol._symbol_expr
        elif elem_key == type_keys.Value.PARAMETER_EXPRESSION:
            value = common.data_from_binary(binary_data, _read_parameter_expression)
        else:
            raise exceptions.QpyError(f"Invalid parameter expression map type: {elem_key}")
        symbol_map[symbol] = value

    return ParameterExpression(symbol_map, str(expr_))


def _read_parameter_expression_v3(file_obj, vectors, use_symengine):
    data = formats.PARAMETER_EXPR(
        *struct.unpack(formats.PARAMETER_EXPR_PACK, file_obj.read(formats.PARAMETER_EXPR_SIZE))
    )

    payload = file_obj.read(data.expr_size)
    if use_symengine:
        expr_ = common.load_symengine_payload(payload)
    else:
        from sympy.parsing.sympy_parser import parse_expr

        expr_ = parse_expr(payload.decode(common.ENCODE))

    symbol_map = {}
    for _ in range(data.map_elements):
        elem_data = formats.PARAM_EXPR_MAP_ELEM_V3(
            *struct.unpack(
                formats.PARAM_EXPR_MAP_ELEM_V3_PACK,
                file_obj.read(formats.PARAM_EXPR_MAP_ELEM_V3_SIZE),
            )
        )
        symbol_key = type_keys.Value(elem_data.symbol_type)

        if symbol_key == type_keys.Value.PARAMETER:
            symbol = _read_parameter(file_obj)
        elif symbol_key == type_keys.Value.PARAMETER_VECTOR:
            symbol = _read_parameter_vec(file_obj, vectors)
        else:
            raise exceptions.QpyError(f"Invalid parameter expression map type: {symbol_key}")

        elem_key = type_keys.Value(elem_data.type)
        binary_data = file_obj.read(elem_data.size)
        if elem_key == type_keys.Value.INTEGER:
            value = struct.unpack("!q", binary_data)
        elif elem_key == type_keys.Value.FLOAT:
            value = struct.unpack("!d", binary_data)
        elif elem_key == type_keys.Value.COMPLEX:
            value = complex(*struct.unpack(formats.COMPLEX_PACK, binary_data))
        elif elem_key in (type_keys.Value.PARAMETER, type_keys.Value.PARAMETER_VECTOR):
            value = symbol._symbol_expr
        elif elem_key == type_keys.Value.PARAMETER_EXPRESSION:
            value = common.data_from_binary(
                binary_data,
                _read_parameter_expression_v3,
                vectors=vectors,
                use_symengine=use_symengine,
            )
        else:
            raise exceptions.QpyError(f"Invalid parameter expression map type: {elem_key}")
        symbol_map[symbol] = value

    return ParameterExpression(symbol_map, str(expr_))


def _read_parameter_expression_v13(file_obj, vectors, version):
    data = formats.PARAMETER_EXPR(
        *struct.unpack(formats.PARAMETER_EXPR_PACK, file_obj.read(formats.PARAMETER_EXPR_SIZE))
    )

    payload = file_obj.read(data.expr_size)

    symbol_map = {}
    for _ in range(data.map_elements):
        elem_data = formats.PARAM_EXPR_MAP_ELEM_V3(
            *struct.unpack(
                formats.PARAM_EXPR_MAP_ELEM_V3_PACK,
                file_obj.read(formats.PARAM_EXPR_MAP_ELEM_V3_SIZE),
            )
        )
        symbol_key = type_keys.Value(elem_data.symbol_type)

        if symbol_key == type_keys.Value.PARAMETER:
            symbol = _read_parameter(file_obj)
        elif symbol_key == type_keys.Value.PARAMETER_VECTOR:
            symbol = _read_parameter_vec(file_obj, vectors)
        elif symbol_key == type_keys.Value.PARAMETER_EXPRESSION:
            symbol = _read_parameter_expression_v13(file_obj, vectors, version)
        else:
            raise exceptions.QpyError(f"Invalid parameter expression map type: {symbol_key}")

        elem_key = type_keys.Value(elem_data.type)

        binary_data = file_obj.read(elem_data.size)
        if elem_key == type_keys.Value.INTEGER:
            value = struct.unpack("!q", binary_data)
        elif elem_key == type_keys.Value.FLOAT:
            value = struct.unpack("!d", binary_data)
        elif elem_key == type_keys.Value.COMPLEX:
            value = complex(*struct.unpack(formats.COMPLEX_PACK, binary_data))
        elif elem_key in (type_keys.Value.PARAMETER, type_keys.Value.PARAMETER_VECTOR):
            value = symbol._symbol_expr
        elif elem_key == type_keys.Value.PARAMETER_EXPRESSION:
            value = common.data_from_binary(
                binary_data,
                _read_parameter_expression_v13,
                vectors=vectors,
                version=version,
            )
        else:
            raise exceptions.QpyError(f"Invalid parameter expression map type: {elem_key}")
        symbol_map[symbol] = value
    with io.BytesIO(payload) as buf:
        return _read_parameter_expr_v13(buf, symbol_map, version, vectors)


def _read_parameter_expr_v13(buf, symbol_map, version, vectors):
    param_uuid_map = {symbol.uuid: symbol for symbol in symbol_map if isinstance(symbol, Parameter)}
    name_map = {str(v): k for k, v in symbol_map.items()}
    data = buf.read(formats.PARAM_EXPR_ELEM_V13_SIZE)
    stack = []
    while data:
        expression_data = formats.PARAM_EXPR_ELEM_V13._make(
            struct.unpack(formats.PARAM_EXPR_ELEM_V13_PACK, data)
        )
        # LHS
        if expression_data.LHS_TYPE == b"p":
            stack.append(param_uuid_map[uuid.UUID(bytes=expression_data.LHS)])
        elif expression_data.LHS_TYPE == b"f":
            stack.append(struct.unpack("!Qd", expression_data.LHS)[1])
        elif expression_data.LHS_TYPE == b"n":
            pass
        elif expression_data.LHS_TYPE == b"c":
            stack.append(complex(*struct.unpack("!dd", expression_data.LHS)))
        elif expression_data.LHS_TYPE == b"i":
            stack.append(struct.unpack("!Qq", expression_data.LHS)[1])
        elif expression_data.LHS_TYPE == b"s":
            data = buf.read(formats.PARAM_EXPR_ELEM_V13_SIZE)
            continue
        elif expression_data.LHS_TYPE == b"e":
            data = buf.read(formats.PARAM_EXPR_ELEM_V13_SIZE)
            continue
        elif expression_data.LHS_TYPE == b"u":
            size = struct.unpack_from("!QQ", expression_data.LHS)[0]
            subs_map_data = buf.read(size)
            with io.BytesIO(subs_map_data) as mapping_buf:
                mapping = common.read_mapping(
                    mapping_buf, deserializer=loads_value, version=version, vectors=vectors
                )
            stack.append({name_map[k]: v for k, v in mapping.items()})
        else:
            raise exceptions.QpyError(
                "Unknown ParameterExpression operation type {expression_data.LHS_TYPE}"
            )
        # RHS
        if expression_data.RHS_TYPE == b"p":
            stack.append(param_uuid_map[uuid.UUID(bytes=expression_data.RHS)])
        elif expression_data.RHS_TYPE == b"f":
            stack.append(struct.unpack("!Qd", expression_data.RHS)[1])
        elif expression_data.RHS_TYPE == b"n":
            pass
        elif expression_data.RHS_TYPE == b"c":
            stack.append(complex(*struct.unpack("!dd", expression_data.RHS)))
        elif expression_data.RHS_TYPE == b"i":
            stack.append(struct.unpack("!Qq", expression_data.RHS)[1])
        elif expression_data.RHS_TYPE == b"s":
            data = buf.read(formats.PARAM_EXPR_ELEM_V13_SIZE)
            continue
        elif expression_data.RHS_TYPE == b"e":
            data = buf.read(formats.PARAM_EXPR_ELEM_V13_SIZE)
            continue
        else:
            raise exceptions.QpyError(
                f"Unknown ParameterExpression operation type {expression_data.RHS_TYPE}"
            )
        if expression_data.OP_CODE == 255:
            continue
        method_str = op_code_to_method(_OPCode(expression_data.OP_CODE))
        if expression_data.OP_CODE in {0, 1, 2, 3, 4, 13, 15, 18, 19, 20}:
            rhs = stack.pop()
            lhs = stack.pop()
            # Reverse ops for commutative ops, which are add, mul (0 and 2 respectively)
            # op codes 13 and 15 can never be reversed and 18, 19, 20
            # are the reversed versions of non-commuative operations
            # so 1, 3, 4 and 18, 19, 20 handle this explicitly.
            if (
                not isinstance(lhs, ParameterExpression)
                and isinstance(rhs, ParameterExpression)
                and expression_data.OP_CODE in {0, 2}
            ):
                if expression_data.OP_CODE == 0:
                    method_str = "__radd__"
                elif expression_data.OP_CODE == 2:
                    method_str = "__rmul__"
                stack.append(getattr(rhs, method_str)(lhs))
            else:
                stack.append(getattr(lhs, method_str)(rhs))
        else:
            lhs = stack.pop()
            stack.append(getattr(lhs, method_str)())
        data = buf.read(formats.PARAM_EXPR_ELEM_V13_SIZE)
    return stack.pop()


def _read_expr(
    file_obj,
    clbits: collections.abc.Sequence[Clbit],
    cregs: collections.abc.Mapping[str, ClassicalRegister],
    standalone_vars: collections.abc.Sequence[expr.Var],
) -> expr.Expr:
    # pylint: disable=too-many-return-statements
    type_key = file_obj.read(formats.EXPRESSION_DISCRIMINATOR_SIZE)
    type_ = _read_expr_type(file_obj)
    if type_key == type_keys.Expression.VAR:
        var_type_key = file_obj.read(formats.EXPR_VAR_DISCRIMINATOR_SIZE)
        if var_type_key == type_keys.ExprVar.UUID:
            payload = formats.EXPR_VAR_UUID._make(
                struct.unpack(formats.EXPR_VAR_UUID_PACK, file_obj.read(formats.EXPR_VAR_UUID_SIZE))
            )
            return standalone_vars[payload.var_index]
        if var_type_key == type_keys.ExprVar.CLBIT:
            payload = formats.EXPR_VAR_CLBIT._make(
                struct.unpack(
                    formats.EXPR_VAR_CLBIT_PACK, file_obj.read(formats.EXPR_VAR_CLBIT_SIZE)
                )
            )
            return expr.Var(clbits[payload.index], type_)
        if var_type_key == type_keys.ExprVar.REGISTER:
            payload = formats.EXPR_VAR_REGISTER._make(
                struct.unpack(
                    formats.EXPR_VAR_REGISTER_PACK, file_obj.read(formats.EXPR_VAR_REGISTER_SIZE)
                )
            )
            name = file_obj.read(payload.reg_name_size).decode(common.ENCODE)
            return expr.Var(cregs[name], type_)
        raise exceptions.QpyError("Invalid classical-expression Var key '{var_type_key}'")
    if type_key == type_keys.Expression.VALUE:
        value_type_key = file_obj.read(formats.EXPR_VALUE_DISCRIMINATOR_SIZE)
        if value_type_key == type_keys.ExprValue.BOOL:
            payload = formats.EXPR_VALUE_BOOL._make(
                struct.unpack(
                    formats.EXPR_VALUE_BOOL_PACK, file_obj.read(formats.EXPR_VALUE_BOOL_SIZE)
                )
            )
            return expr.Value(payload.value, type_)
        if value_type_key == type_keys.ExprValue.INT:
            payload = formats.EXPR_VALUE_INT._make(
                struct.unpack(
                    formats.EXPR_VALUE_INT_PACK, file_obj.read(formats.EXPR_VALUE_INT_SIZE)
                )
            )
            return expr.Value(
                int.from_bytes(file_obj.read(payload.num_bytes), "big", signed=True), type_
            )
        if value_type_key == type_keys.ExprValue.FLOAT:
            payload = formats.EXPR_VALUE_FLOAT._make(
                struct.unpack(
                    formats.EXPR_VALUE_FLOAT_PACK, file_obj.read(formats.EXPR_VALUE_FLOAT_SIZE)
                )
            )
            return expr.Value(payload.value, type_)
        if value_type_key == type_keys.ExprValue.DURATION:
            value = _read_duration(file_obj)
            return expr.Value(value, type_)
        raise exceptions.QpyError("Invalid classical-expression Value key '{value_type_key}'")
    if type_key == type_keys.Expression.CAST:
        payload = formats.EXPRESSION_CAST._make(
            struct.unpack(formats.EXPRESSION_CAST_PACK, file_obj.read(formats.EXPRESSION_CAST_SIZE))
        )
        return expr.Cast(
            _read_expr(file_obj, clbits, cregs, standalone_vars), type_, implicit=payload.implicit
        )
    if type_key == type_keys.Expression.UNARY:
        payload = formats.EXPRESSION_UNARY._make(
            struct.unpack(
                formats.EXPRESSION_UNARY_PACK, file_obj.read(formats.EXPRESSION_UNARY_SIZE)
            )
        )
        return expr.Unary(
            expr.Unary.Op(payload.opcode),
            _read_expr(file_obj, clbits, cregs, standalone_vars),
            type_,
        )
    if type_key == type_keys.Expression.BINARY:
        payload = formats.EXPRESSION_BINARY._make(
            struct.unpack(
                formats.EXPRESSION_BINARY_PACK, file_obj.read(formats.EXPRESSION_BINARY_SIZE)
            )
        )
        return expr.Binary(
            expr.Binary.Op(payload.opcode),
            _read_expr(file_obj, clbits, cregs, standalone_vars),
            _read_expr(file_obj, clbits, cregs, standalone_vars),
            type_,
        )
    if type_key == type_keys.Expression.INDEX:
        return expr.Index(
            _read_expr(file_obj, clbits, cregs, standalone_vars),
            _read_expr(file_obj, clbits, cregs, standalone_vars),
            type_,
        )
    raise exceptions.QpyError(f"Invalid classical-expression Expr key '{type_key}'")


def _read_expr_type(file_obj) -> types.Type:
    type_key = file_obj.read(formats.EXPR_TYPE_DISCRIMINATOR_SIZE)
    if type_key == type_keys.ExprType.BOOL:
        return types.Bool()
    if type_key == type_keys.ExprType.UINT:
        elem = formats.EXPR_TYPE_UINT._make(
            struct.unpack(formats.EXPR_TYPE_UINT_PACK, file_obj.read(formats.EXPR_TYPE_UINT_SIZE))
        )
        return types.Uint(elem.width)
    if type_key == type_keys.ExprType.FLOAT:
        return types.Float()
    if type_key == type_keys.ExprType.DURATION:
        return types.Duration()
    raise exceptions.QpyError(f"Invalid classical-expression Type key '{type_key}'")


def _read_duration(file_obj) -> Duration:
    type_key = file_obj.read(formats.DURATION_DISCRIMINATOR_SIZE)
    if type_key == type_keys.CircuitDuration.DT:
        elem = formats.DURATION_DT._make(
            struct.unpack(formats.DURATION_DT_PACK, file_obj.read(formats.DURATION_DT_SIZE))
        )
        return Duration.dt(elem.value)
    if type_key == type_keys.CircuitDuration.NS:
        elem = formats.DURATION_NS._make(
            struct.unpack(formats.DURATION_NS_PACK, file_obj.read(formats.DURATION_NS_SIZE))
        )
        return Duration.ns(elem.value)
    if type_key == type_keys.CircuitDuration.US:
        elem = formats.DURATION_US._make(
            struct.unpack(formats.DURATION_US_PACK, file_obj.read(formats.DURATION_US_SIZE))
        )
        return Duration.us(elem.value)
    if type_key == type_keys.CircuitDuration.MS:
        elem = formats.DURATION_MS._make(
            struct.unpack(formats.DURATION_MS_PACK, file_obj.read(formats.DURATION_MS_SIZE))
        )
        return Duration.ms(elem.value)
    if type_key == type_keys.CircuitDuration.S:
        elem = formats.DURATION_S._make(
            struct.unpack(formats.DURATION_S_PACK, file_obj.read(formats.DURATION_S_SIZE))
        )
        return Duration.s(elem.value)
    raise exceptions.QpyError(f"Invalid duration Type key '{type_key}'")


def read_standalone_vars(file_obj, num_vars):
    """Read the ``num_vars`` standalone variable declarations from the file.

    Args:
        file_obj (File): a file-like object to read from.
        num_vars (int): the number of variables to read.

    Returns:
        tuple[dict, list]: the first item is a mapping of the ``ExprVarDeclaration`` type keys to
        the variables defined by that type key, and the second is the total order of variable
        declarations.
    """
    read_vars = {
        type_keys.ExprVarDeclaration.INPUT: [],
        type_keys.ExprVarDeclaration.CAPTURE: [],
        type_keys.ExprVarDeclaration.LOCAL: [],
    }
    var_order = []
    for _ in range(num_vars):
        data = formats.EXPR_VAR_DECLARATION._make(
            struct.unpack(
                formats.EXPR_VAR_DECLARATION_PACK,
                file_obj.read(formats.EXPR_VAR_DECLARATION_SIZE),
            )
        )
        type_ = _read_expr_type(file_obj)
        name = file_obj.read(data.name_size).decode(common.ENCODE)
        var = expr.Var(uuid.UUID(bytes=data.uuid_bytes), type_, name=name)
        read_vars[data.usage].append(var)
        var_order.append(var)
    return read_vars, var_order


def _write_standalone_var(file_obj, var, type_key, version):
    name = var.name.encode(common.ENCODE)
    file_obj.write(
        struct.pack(
            formats.EXPR_VAR_DECLARATION_PACK,
            *formats.EXPR_VAR_DECLARATION(var.var.bytes, type_key, len(name)),
        )
    )
    _write_expr_type(file_obj, var.type, version)
    file_obj.write(name)


def write_standalone_vars(file_obj, circuit, version):
    """Write the standalone variables out from a circuit.

    Args:
        file_obj (File): the file-like object to write to.
        circuit (QuantumCircuit): the circuit to take the variables from.
        version (int): the QPY target version.

    Returns:
        dict[expr.Var, int]: a mapping of the variables written to the index that they were written
        at.
    """
    index = 0
    out = {}
    for var in circuit.iter_input_vars():
        _write_standalone_var(file_obj, var, type_keys.ExprVarDeclaration.INPUT, version)
        out[var] = index
        index += 1
    for var in circuit.iter_captured_vars():
        _write_standalone_var(file_obj, var, type_keys.ExprVarDeclaration.CAPTURE, version)
        out[var] = index
        index += 1
    for var in circuit.iter_declared_vars():
        _write_standalone_var(file_obj, var, type_keys.ExprVarDeclaration.LOCAL, version)
        out[var] = index
        index += 1
    return out


def dumps_value(
    obj,
    *,
    version,
    index_map=None,
    use_symengine=False,
    standalone_var_indices=None,
):
    """Serialize input value object.

    Args:
        obj (any): Arbitrary value object to serialize.
        version (int): the target QPY version for the dump.
        index_map (dict): Dictionary with two keys, "q" and "c".  Each key has a value that is a
            dictionary mapping :class:`.Qubit` or :class:`.Clbit` instances (respectively) to their
            integer indices.
        use_symengine (bool): If True, symbolic objects will be serialized using symengine's
            native mechanism. This is a faster serialization alternative, but not supported in all
            platforms. Please check that your target platform is supported by the symengine library
            before setting this option, as it will be required by qpy to deserialize the payload.
        standalone_var_indices (dict): Dictionary that maps standalone :class:`.expr.Var` entries to
            the index that should be used to refer to them.

    Returns:
        tuple: TypeKey and binary data.

    Raises:
        QpyError: Serializer for given format is not ready.
    """
    type_key = type_keys.Value.assign(obj)

    if type_key == type_keys.Value.INTEGER:
        binary_data = struct.pack("!q", obj)
    elif type_key == type_keys.Value.FLOAT:
        binary_data = struct.pack("!d", obj)
    elif type_key == type_keys.Value.COMPLEX:
        binary_data = struct.pack(formats.COMPLEX_PACK, obj.real, obj.imag)
    elif type_key == type_keys.Value.NUMPY_OBJ:
        binary_data = common.data_to_binary(obj, np.save)
    elif type_key == type_keys.Value.STRING:
        binary_data = obj.encode(common.ENCODE)
    elif type_key in (type_keys.Value.NULL, type_keys.Value.CASE_DEFAULT):
        binary_data = b""
    elif type_key == type_keys.Value.PARAMETER_VECTOR:
        binary_data = common.data_to_binary(obj, _write_parameter_vec)
    elif type_key == type_keys.Value.PARAMETER:
        binary_data = common.data_to_binary(obj, _write_parameter)
    elif type_key == type_keys.Value.PARAMETER_EXPRESSION:
        binary_data = common.data_to_binary(
            obj, _write_parameter_expression, use_symengine=use_symengine, version=version
        )
    elif type_key == type_keys.Value.EXPRESSION:
        clbit_indices = {} if index_map is None else index_map["c"]
        standalone_var_indices = {} if standalone_var_indices is None else standalone_var_indices
        binary_data = common.data_to_binary(
            obj,
            _write_expr,
            clbit_indices=clbit_indices,
            standalone_var_indices=standalone_var_indices,
            version=version,
        )
    else:
        raise exceptions.QpyError(f"Serialization for {type_key} is not implemented in value I/O.")

    return type_key, binary_data


def write_value(
    file_obj, obj, *, version, index_map=None, use_symengine=False, standalone_var_indices=None
):
    """Write a value to the file like object.

    Args:
        file_obj (File): A file like object to write data.
        obj (any): Value to write.
        version (int): the target QPY version for the dump.
        index_map (dict): Dictionary with two keys, "q" and "c".  Each key has a value that is a
            dictionary mapping :class:`.Qubit` or :class:`.Clbit` instances (respectively) to their
            integer indices.
        use_symengine (bool): If True, symbolic objects will be serialized using symengine's
            native mechanism. This is a faster serialization alternative, but not supported in all
            platforms. Please check that your target platform is supported by the symengine library
            before setting this option, as it will be required by qpy to deserialize the payload.
        standalone_var_indices (dict): Dictionary that maps standalone :class:`.expr.Var` entries to
            the index that should be used to refer to them.
    """
    type_key, data = dumps_value(
        obj,
        version=version,
        index_map=index_map,
        use_symengine=use_symengine,
        standalone_var_indices=standalone_var_indices,
    )
    common.write_generic_typed_data(file_obj, type_key, data)


def loads_value(
    type_key,
    binary_data,
    version,
    vectors,
    *,
    clbits=(),
    cregs=None,
    use_symengine=False,
    standalone_vars=(),
):
    """Deserialize input binary data to value object.

    Args:
        type_key (ValueTypeKey): Type enum information.
        binary_data (bytes): Data to deserialize.
        version (int): QPY version.
        vectors (dict): ParameterVector in current scope.
        clbits (Sequence[Clbit]): Clbits in the current scope.
        cregs (Mapping[str, ClassicalRegister]): Classical registers in the current scope.
        use_symengine (bool): If True, symbolic objects will be de-serialized using symengine's
            native mechanism. This is a faster serialization alternative, but not supported in all
            platforms. Please check that your target platform is supported by the symengine library
            before setting this option, as it will be required by qpy to deserialize the payload.
        standalone_vars (Sequence[Var]): standalone :class:`.expr.Var` nodes in the order that they
            were declared by the circuit header.

    Returns:
        any: Deserialized value object.

    Raises:
        QpyError: Serializer for given format is not ready.
    """
    # pylint: disable=too-many-return-statements

    if isinstance(type_key, bytes):
        type_key = type_keys.Value(type_key)

    if type_key == type_keys.Value.INTEGER:
        return struct.unpack("!q", binary_data)[0]
    if type_key == type_keys.Value.FLOAT:
        return struct.unpack("!d", binary_data)[0]
    if type_key == type_keys.Value.COMPLEX:
        return complex(*struct.unpack(formats.COMPLEX_PACK, binary_data))
    if type_key == type_keys.Value.NUMPY_OBJ:
        return common.data_from_binary(binary_data, np.load)
    if type_key == type_keys.Value.STRING:
        return binary_data.decode(common.ENCODE)
    if type_key == type_keys.Value.NULL:
        return None
    if type_key == type_keys.Value.CASE_DEFAULT:
        return CASE_DEFAULT
    if type_key == type_keys.Value.PARAMETER_VECTOR:
        return common.data_from_binary(binary_data, _read_parameter_vec, vectors=vectors)
    if type_key == type_keys.Value.PARAMETER:
        return common.data_from_binary(binary_data, _read_parameter)
    if type_key == type_keys.Value.PARAMETER_EXPRESSION:
        if version < 3:
            return common.data_from_binary(binary_data, _read_parameter_expression)
        elif version < 13:
            return common.data_from_binary(
                binary_data,
                _read_parameter_expression_v3,
                vectors=vectors,
                use_symengine=use_symengine,
            )
        else:
            return common.data_from_binary(
                binary_data, _read_parameter_expression_v13, vectors=vectors, version=version
            )
    if type_key == type_keys.Value.EXPRESSION:
        return common.data_from_binary(
            binary_data,
            _read_expr,
            clbits=clbits,
            cregs=cregs or {},
            standalone_vars=standalone_vars,
        )

    raise exceptions.QpyError(f"Serialization for {type_key} is not implemented in value I/O.")


def read_value(
    file_obj,
    version,
    vectors,
    *,
    clbits=(),
    cregs=None,
    use_symengine=False,
    standalone_vars=(),
):
    """Read a value from the file like object.

    Args:
        file_obj (File): A file like object to write data.
        version (int): QPY version.
        vectors (dict): ParameterVector in current scope.
        clbits (Sequence[Clbit]): Clbits in the current scope.
        cregs (Mapping[str, ClassicalRegister]): Classical registers in the current scope.
        use_symengine (bool): If True, symbolic objects will be de-serialized using symengine's
            native mechanism. This is a faster serialization alternative, but not supported in all
            platforms. Please check that your target platform is supported by the symengine library
            before setting this option, as it will be required by qpy to deserialize the payload.
        standalone_vars (Sequence[expr.Var]): standalone variables in the order they were defined in
            the QPY payload.

    Returns:
        any: Deserialized value object.
    """
    type_key, data = common.read_generic_typed_data(file_obj)

    return loads_value(
        type_key,
        data,
        version,
        vectors,
        clbits=clbits,
        cregs=cregs,
        use_symengine=use_symengine,
        standalone_vars=standalone_vars,
    )<|MERGE_RESOLUTION|>--- conflicted
+++ resolved
@@ -165,23 +165,9 @@
 
 def _write_parameter_expression(file_obj, obj, use_symengine, *, version):
     extra_symbols = None
-<<<<<<< HEAD
-    if version < 13:
-        if use_symengine:
-            expr_bytes = symengine.sympify(obj.sympify()).__reduce__()[1][0]
-        else:
-            from sympy import srepr
-
-            expr_bytes = srepr(obj.sympify()).encode(common.ENCODE)
-    else:
-        with io.BytesIO() as buf:
-            extra_symbols = _write_parameter_expression_v13(buf, obj, version)
-            expr_bytes = buf.getvalue()
-=======
     with io.BytesIO() as buf:
         extra_symbols = _write_parameter_expression_v13(buf, obj, version)
         expr_bytes = buf.getvalue()
->>>>>>> fdd5e96d
     symbol_table_len = len(obj._parameter_symbols)
     if extra_symbols:
         symbol_table_len += 2 * len(extra_symbols)
