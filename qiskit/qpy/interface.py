--- conflicted
+++ resolved
@@ -29,11 +29,7 @@
 
 
 # pylint: disable=invalid-name
-<<<<<<< HEAD
-QPY_SUPPORTED_TYPES = Union[QuantumCircuit]
-=======
 QPY_SUPPORTED_TYPES = QuantumCircuit
->>>>>>> 85c77b79
 
 # This version pattern is taken from the pypa packaging project:
 # https://github.com/pypa/packaging/blob/21.3/packaging/version.py#L223-L254
@@ -172,16 +168,8 @@
         if not issubclass(type(program), QuantumCircuit):
             raise TypeError(f"'{type(program)}' is not a supported data type.")
 
-<<<<<<< HEAD
-    if issubclass(program_type, QuantumCircuit):
-        type_key = type_keys.Program.CIRCUIT
-        writer = binary_io.write_circuit
-    else:
-        raise TypeError(f"'{program_type}' is not supported data type.")
-=======
     type_key = type_keys.Program.CIRCUIT
     writer = binary_io.write_circuit
->>>>>>> 85c77b79
 
     if version is None:
         version = common.QPY_VERSION
@@ -329,19 +317,9 @@
     if type_key == type_keys.Program.CIRCUIT:
         loader = binary_io.read_circuit
     elif type_key == type_keys.Program.SCHEDULE_BLOCK:
-<<<<<<< HEAD
-        loader = binary_io.read_schedule_block
-        warnings.warn(
-            category=QPYLoadingDeprecatedFeatureWarning,
-            message="Payloads of type `ScheduleBlock` cannot be loaded as of Qiskit 2.0. "
-            "An empty circuit (possibly with serialized metadata) will be loaded. "
-            "Use an earlier version of Qiskit if you want to load a `ScheduleBlock`"
-            " payload.",
-=======
         raise QpyError(
             "Payloads of type `ScheduleBlock` cannot be loaded as of Qiskit 2.0. "
             "Use an earlier version of Qiskit if you want to load `ScheduleBlock` payloads."
->>>>>>> 85c77b79
         )
     else:
         raise TypeError(f"Invalid payload format data kind '{type_key}'.")
