--- conflicted
+++ resolved
@@ -12,15 +12,12 @@
 
 """User interface of qpy serializer."""
 
-<<<<<<< HEAD
 from json import JSONEncoder, JSONDecoder
 from typing import Union, List, BinaryIO, Type, Optional
 from collections.abc import Iterable
-=======
-import re
->>>>>>> 5a6ec946
 import struct
 import warnings
+import re
 
 from qiskit.circuit import QuantumCircuit
 from qiskit.pulse import ScheduleBlock
@@ -29,6 +26,10 @@
 from qiskit.qpy.exceptions import QpyError
 from qiskit.version import __version__
 from qiskit.utils.deprecation import deprecate_arguments
+
+
+# pylint: disable=invalid-name
+QPY_SUPPORTED_TYPES = Union[QuantumCircuit, ScheduleBlock]
 
 # This version pattern is taken from the pypa packaging project:
 # https://github.com/pypa/packaging/blob/21.3/packaging/version.py#L223-L254
@@ -70,10 +71,6 @@
 )
 
 
-# pylint: disable=invalid-name
-QPY_SUPPORTED_TYPES = Union[QuantumCircuit, ScheduleBlock]
-
-
 @deprecate_arguments({"circuits": "programs"})
 def dump(
     programs: Union[List[QPY_SUPPORTED_TYPES], QPY_SUPPORTED_TYPES],
@@ -129,7 +126,6 @@
         QpyError: When multiple data format is mixed in the output.
         TypeError: When invalid data type is input.
     """
-<<<<<<< HEAD
     if not isinstance(programs, Iterable):
         programs = [programs]
 
@@ -153,14 +149,8 @@
     else:
         raise TypeError(f"'{program_type}' is not supported data type.")
 
-    version_parts = [int(x) for x in __version__.split(".")[0:3]]
-=======
-    if isinstance(circuits, QuantumCircuit):
-        circuits = [circuits]
     version_match = re.search(VERSION_PATTERN, __version__, re.VERBOSE | re.IGNORECASE)
     version_parts = [int(x) for x in version_match.group("release").split(".")]
-
->>>>>>> 5a6ec946
     header = struct.pack(
         formats.FILE_HEADER_PACK,
         b"QISKIT",
