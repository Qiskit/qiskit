--- conflicted
+++ resolved
@@ -159,21 +159,6 @@
                     "properties": {
                         "name": {
                             "enum": [
-<<<<<<< HEAD
-                                "delay"
-                            ]
-                        },
-                        "duration": {
-                            "type": "integer"
-                        }
-                    },
-                    "required": [
-                        "duration",
-                        "t0",
-                        "ch"
-                    ],
-                    "title": "Delay in pulse"
-=======
                                 "setf"
                             ]
                         },
@@ -189,7 +174,24 @@
                         "ch"
                     ],
                     "title": "Set frequency"
->>>>>>> 6af0d0bc
+                },
+                {
+                    "properties": {
+                        "name": {
+                            "enum": [
+                                "delay"
+                            ]
+                        },
+                        "duration": {
+                            "type": "integer"
+                        }
+                    },
+                    "required": [
+                        "duration",
+                        "t0",
+                        "ch"
+                    ],
+                    "title": "Delay in pulse"
                 },
                 {
                     "properties": {
