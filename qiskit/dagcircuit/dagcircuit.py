# This code is part of Qiskit.
#
# (C) Copyright IBM 2017, 2021.
#
# This code is licensed under the Apache License, Version 2.0. You may
# obtain a copy of this license in the LICENSE.txt file in the root directory
# of this source tree or at http://www.apache.org/licenses/LICENSE-2.0.
#
# Any modifications or derivative works of this code must retain this
# copyright notice, and modified files need to carry a notice indicating
# that they have been altered from the originals.

"""
Object to represent a quantum circuit as a directed acyclic graph (DAG).

The nodes in the graph are either input/output nodes or operation nodes.
The edges correspond to qubits or bits in the circuit. A directed edge
from node A to node B means that the (qu)bit passes from the output of A
to the input of B. The object's methods allow circuits to be constructed,
composed, and modified. Some natural properties like depth can be computed
directly from the graph.
"""
from collections import OrderedDict, defaultdict, deque, namedtuple
import copy
import itertools
import math
from typing import Dict, Generator, Any, List

import numpy as np
import rustworkx as rx

from qiskit.circuit import (
    ControlFlowOp,
    ForLoopOp,
    IfElseOp,
    WhileLoopOp,
    SwitchCaseOp,
    _classical_resource_map,
)
from qiskit.circuit.controlflow import condition_resources, node_resources
from qiskit.circuit.quantumregister import QuantumRegister, Qubit
from qiskit.circuit.classicalregister import ClassicalRegister, Clbit
from qiskit.circuit.gate import Gate
from qiskit.circuit.instruction import Instruction
from qiskit.circuit.parameterexpression import ParameterExpression
from qiskit.dagcircuit.exceptions import DAGCircuitError
from qiskit.dagcircuit.dagnode import DAGNode, DAGOpNode, DAGInNode, DAGOutNode
from qiskit.circuit.bit import Bit
from qiskit.utils.deprecation import deprecate_func


BitLocations = namedtuple("BitLocations", ("index", "registers"))


class DAGCircuit:
    """
    Quantum circuit as a directed acyclic graph.

    There are 3 types of nodes in the graph: inputs, outputs, and operations.
    The nodes are connected by directed edges that correspond to qubits and
    bits.
    """

    # pylint: disable=invalid-name

    def __init__(self):
        """Create an empty circuit."""

        # Circuit name.  Generally, this corresponds to the name
        # of the QuantumCircuit from which the DAG was generated.
        self.name = None

        # Circuit metadata
        self.metadata = {}

        # Set of wires (Register,idx) in the dag
        self._wires = set()

        # Map from wire (Register,idx) to input nodes of the graph
        self.input_map = OrderedDict()

        # Map from wire (Register,idx) to output nodes of the graph
        self.output_map = OrderedDict()

        # Directed multigraph whose nodes are inputs, outputs, or operations.
        # Operation nodes have equal in- and out-degrees and carry
        # additional data about the operation, including the argument order
        # and parameter values.
        # Input nodes have out-degree 1 and output nodes have in-degree 1.
        # Edges carry wire labels (reg,idx) and each operation has
        # corresponding in- and out-edges with the same wire labels.
        self._multi_graph = rx.PyDAG()

        # Map of qreg/creg name to Register object.
        self.qregs = OrderedDict()
        self.cregs = OrderedDict()

        # List of Qubit/Clbit wires that the DAG acts on.
        self.qubits: List[Qubit] = []
        self.clbits: List[Clbit] = []

        # Dictionary mapping of Qubit and Clbit instances to a tuple comprised of
        # 0) corresponding index in dag.{qubits,clbits} and
        # 1) a list of Register-int pairs for each Register containing the Bit and
        # its index within that register.
        self._qubit_indices: Dict[Qubit, BitLocations] = {}
        self._clbit_indices: Dict[Clbit, BitLocations] = {}

        self._global_phase = 0
        self._calibrations = defaultdict(dict)

        self._op_names = {}

        self.duration = None
        self.unit = "dt"

    @property
    def wires(self):
        """Return a list of the wires in order."""
        return self.qubits + self.clbits

    @property
    def node_counter(self):
        """
        Returns the number of nodes in the dag.
        """
        return len(self._multi_graph)

    @property
    def global_phase(self):
        """Return the global phase of the circuit."""
        return self._global_phase

    @global_phase.setter
    def global_phase(self, angle):
        """Set the global phase of the circuit.

        Args:
            angle (float, ParameterExpression)
        """
        if isinstance(angle, ParameterExpression):
            self._global_phase = angle
        else:
            # Set the phase to the [0, 2π) interval
            angle = float(angle)
            if not angle:
                self._global_phase = 0
            else:
                self._global_phase = angle % (2 * math.pi)

    @property
    def calibrations(self):
        """Return calibration dictionary.

        The custom pulse definition of a given gate is of the form
            {'gate_name': {(qubits, params): schedule}}
        """
        return dict(self._calibrations)

    @calibrations.setter
    def calibrations(self, calibrations):
        """Set the circuit calibration data from a dictionary of calibration definition.

        Args:
            calibrations (dict): A dictionary of input in the format
                {'gate_name': {(qubits, gate_params): schedule}}
        """
        self._calibrations = defaultdict(dict, calibrations)

    def add_calibration(self, gate, qubits, schedule, params=None):
        """Register a low-level, custom pulse definition for the given gate.

        Args:
            gate (Union[Gate, str]): Gate information.
            qubits (Union[int, Tuple[int]]): List of qubits to be measured.
            schedule (Schedule): Schedule information.
            params (Optional[List[Union[float, Parameter]]]): A list of parameters.

        Raises:
            Exception: if the gate is of type string and params is None.
        """

        def _format(operand):
            try:
                # Using float/complex value as a dict key is not good idea.
                # This makes the mapping quite sensitive to the rounding error.
                # However, the mechanism is already tied to the execution model (i.e. pulse gate)
                # and we cannot easily update this rule.
                # The same logic exists in QuantumCircuit.add_calibration.
                evaluated = complex(operand)
                if np.isreal(evaluated):
                    evaluated = float(evaluated.real)
                    if evaluated.is_integer():
                        evaluated = int(evaluated)
                return evaluated
            except TypeError:
                # Unassigned parameter
                return operand

        if isinstance(gate, Gate):
            params = gate.params
            gate = gate.name
        if params is not None:
            params = tuple(map(_format, params))
        else:
            params = ()

        self._calibrations[gate][(tuple(qubits), params)] = schedule

    def has_calibration_for(self, node):
        """Return True if the dag has a calibration defined for the node operation. In this
        case, the operation does not need to be translated to the device basis.
        """
        if not self.calibrations or node.op.name not in self.calibrations:
            return False
        qubits = tuple(self.qubits.index(qubit) for qubit in node.qargs)
        params = []
        for p in node.op.params:
            if isinstance(p, ParameterExpression) and not p.parameters:
                params.append(float(p))
            else:
                params.append(p)
        params = tuple(params)
        return (qubits, params) in self.calibrations[node.op.name]

    def remove_all_ops_named(self, opname):
        """Remove all operation nodes with the given name."""
        for n in self.named_nodes(opname):
            self.remove_op_node(n)

    def add_qubits(self, qubits):
        """Add individual qubit wires."""
        if any(not isinstance(qubit, Qubit) for qubit in qubits):
            raise DAGCircuitError("not a Qubit instance.")

        duplicate_qubits = set(self.qubits).intersection(qubits)
        if duplicate_qubits:
            raise DAGCircuitError("duplicate qubits %s" % duplicate_qubits)

        for qubit in qubits:
            self.qubits.append(qubit)
            self._qubit_indices[qubit] = BitLocations(len(self.qubits) - 1, [])
            self._add_wire(qubit)

    def add_clbits(self, clbits):
        """Add individual clbit wires."""
        if any(not isinstance(clbit, Clbit) for clbit in clbits):
            raise DAGCircuitError("not a Clbit instance.")

        duplicate_clbits = set(self.clbits).intersection(clbits)
        if duplicate_clbits:
            raise DAGCircuitError("duplicate clbits %s" % duplicate_clbits)

        for clbit in clbits:
            self.clbits.append(clbit)
            self._clbit_indices[clbit] = BitLocations(len(self.clbits) - 1, [])
            self._add_wire(clbit)

    def add_qreg(self, qreg):
        """Add all wires in a quantum register."""
        if not isinstance(qreg, QuantumRegister):
            raise DAGCircuitError("not a QuantumRegister instance.")
        if qreg.name in self.qregs:
            raise DAGCircuitError("duplicate register %s" % qreg.name)
        self.qregs[qreg.name] = qreg
        existing_qubits = set(self.qubits)
        for j in range(qreg.size):
            if qreg[j] in self._qubit_indices:
                self._qubit_indices[qreg[j]].registers.append((qreg, j))
            if qreg[j] not in existing_qubits:
                self.qubits.append(qreg[j])
                self._qubit_indices[qreg[j]] = BitLocations(
                    len(self.qubits) - 1, registers=[(qreg, j)]
                )
                self._add_wire(qreg[j])

    def add_creg(self, creg):
        """Add all wires in a classical register."""
        if not isinstance(creg, ClassicalRegister):
            raise DAGCircuitError("not a ClassicalRegister instance.")
        if creg.name in self.cregs:
            raise DAGCircuitError("duplicate register %s" % creg.name)
        self.cregs[creg.name] = creg
        existing_clbits = set(self.clbits)
        for j in range(creg.size):
            if creg[j] in self._clbit_indices:
                self._clbit_indices[creg[j]].registers.append((creg, j))
            if creg[j] not in existing_clbits:
                self.clbits.append(creg[j])
                self._clbit_indices[creg[j]] = BitLocations(
                    len(self.clbits) - 1, registers=[(creg, j)]
                )
                self._add_wire(creg[j])

    def _add_wire(self, wire):
        """Add a qubit or bit to the circuit.

        Args:
            wire (Bit): the wire to be added

            This adds a pair of in and out nodes connected by an edge.

        Raises:
            DAGCircuitError: if trying to add duplicate wire
        """
        if wire not in self._wires:
            self._wires.add(wire)

            inp_node = DAGInNode(wire=wire)
            outp_node = DAGOutNode(wire=wire)
            input_map_id, output_map_id = self._multi_graph.add_nodes_from([inp_node, outp_node])
            inp_node._node_id = input_map_id
            outp_node._node_id = output_map_id
            self.input_map[wire] = inp_node
            self.output_map[wire] = outp_node
            self._multi_graph.add_edge(inp_node._node_id, outp_node._node_id, wire)
        else:
            raise DAGCircuitError(f"duplicate wire {wire}")

    def find_bit(self, bit: Bit) -> BitLocations:
        """
        Finds locations in the circuit, by mapping the Qubit and Clbit to positional index
        BitLocations is defined as: BitLocations = namedtuple("BitLocations", ("index", "registers"))

        Args:
            bit (Bit): The bit to locate.

        Returns:
            namedtuple(int, List[Tuple(Register, int)]): A 2-tuple. The first element (``index``)
                contains the index at which the ``Bit`` can be found (in either
                :obj:`~DAGCircuit.qubits`, :obj:`~DAGCircuit.clbits`, depending on its
                type). The second element (``registers``) is a list of ``(register, index)``
                pairs with an entry for each :obj:`~Register` in the circuit which contains the
                :obj:`~Bit` (and the index in the :obj:`~Register` at which it can be found).

          Raises:
            DAGCircuitError: If the supplied :obj:`~Bit` was of an unknown type.
            DAGCircuitError: If the supplied :obj:`~Bit` could not be found on the circuit.
        """
        try:
            if isinstance(bit, Qubit):
                return self._qubit_indices[bit]
            elif isinstance(bit, Clbit):
                return self._clbit_indices[bit]
            else:
                raise DAGCircuitError(f"Could not locate bit of unknown type: {type(bit)}")
        except KeyError as err:
            raise DAGCircuitError(
                f"Could not locate provided bit: {bit}. Has it been added to the DAGCircuit?"
            ) from err

    def remove_clbits(self, *clbits):
        """
        Remove classical bits from the circuit. All bits MUST be idle.
        Any registers with references to at least one of the specified bits will
        also be removed.

        Args:
            clbits (List[Clbit]): The bits to remove.

        Raises:
            DAGCircuitError: a clbit is not a :obj:`.Clbit`, is not in the circuit,
                or is not idle.
        """
        if any(not isinstance(clbit, Clbit) for clbit in clbits):
            raise DAGCircuitError(
                "clbits not of type Clbit: %s" % [b for b in clbits if not isinstance(b, Clbit)]
            )

        clbits = set(clbits)
        unknown_clbits = clbits.difference(self.clbits)
        if unknown_clbits:
            raise DAGCircuitError("clbits not in circuit: %s" % unknown_clbits)

        busy_clbits = {bit for bit in clbits if not self._is_wire_idle(bit)}
        if busy_clbits:
            raise DAGCircuitError("clbits not idle: %s" % busy_clbits)

        # remove any references to bits
        cregs_to_remove = {creg for creg in self.cregs.values() if not clbits.isdisjoint(creg)}
        self.remove_cregs(*cregs_to_remove)

        for clbit in clbits:
            self._remove_idle_wire(clbit)
            self.clbits.remove(clbit)
            del self._clbit_indices[clbit]

        # Update the indices of remaining clbits
        for i, clbit in enumerate(self.clbits):
            self._clbit_indices[clbit] = self._clbit_indices[clbit]._replace(index=i)

    def remove_cregs(self, *cregs):
        """
        Remove classical registers from the circuit, leaving underlying bits
        in place.

        Raises:
            DAGCircuitError: a creg is not a ClassicalRegister, or is not in
            the circuit.
        """
        if any(not isinstance(creg, ClassicalRegister) for creg in cregs):
            raise DAGCircuitError(
                "cregs not of type ClassicalRegister: %s"
                % [r for r in cregs if not isinstance(r, ClassicalRegister)]
            )

        unknown_cregs = set(cregs).difference(self.cregs.values())
        if unknown_cregs:
            raise DAGCircuitError("cregs not in circuit: %s" % unknown_cregs)

        for creg in cregs:
            del self.cregs[creg.name]
            for j in range(creg.size):
                bit = creg[j]
                bit_position = self._clbit_indices[bit]
                bit_position.registers.remove((creg, j))

    def remove_qubits(self, *qubits):
        """
        Remove quantum bits from the circuit. All bits MUST be idle.
        Any registers with references to at least one of the specified bits will
        also be removed.

        Args:
            qubits (List[Qubit]): The bits to remove.

        Raises:
            DAGCircuitError: a qubit is not a :obj:`.Qubit`, is not in the circuit,
                or is not idle.
        """
        if any(not isinstance(qubit, Qubit) for qubit in qubits):
            raise DAGCircuitError(
                "qubits not of type Qubit: %s" % [b for b in qubits if not isinstance(b, Qubit)]
            )

        qubits = set(qubits)
        unknown_qubits = qubits.difference(self.qubits)
        if unknown_qubits:
            raise DAGCircuitError("qubits not in circuit: %s" % unknown_qubits)

        busy_qubits = {bit for bit in qubits if not self._is_wire_idle(bit)}
        if busy_qubits:
            raise DAGCircuitError("qubits not idle: %s" % busy_qubits)

        # remove any references to bits
        qregs_to_remove = {qreg for qreg in self.qregs.values() if not qubits.isdisjoint(qreg)}
        self.remove_qregs(*qregs_to_remove)

        for qubit in qubits:
            self._remove_idle_wire(qubit)
            self.qubits.remove(qubit)
            del self._qubit_indices[qubit]

        # Update the indices of remaining qubits
        for i, qubit in enumerate(self.qubits):
            self._qubit_indices[qubit] = self._qubit_indices[qubit]._replace(index=i)

    def remove_qregs(self, *qregs):
        """
        Remove classical registers from the circuit, leaving underlying bits
        in place.

        Raises:
            DAGCircuitError: a qreg is not a QuantumRegister, or is not in
            the circuit.
        """
        if any(not isinstance(qreg, QuantumRegister) for qreg in qregs):
            raise DAGCircuitError(
                "qregs not of type QuantumRegister: %s"
                % [r for r in qregs if not isinstance(r, QuantumRegister)]
            )

        unknown_qregs = set(qregs).difference(self.qregs.values())
        if unknown_qregs:
            raise DAGCircuitError("qregs not in circuit: %s" % unknown_qregs)

        for qreg in qregs:
            del self.qregs[qreg.name]
            for j in range(qreg.size):
                bit = qreg[j]
                bit_position = self._qubit_indices[bit]
                bit_position.registers.remove((qreg, j))

    def _is_wire_idle(self, wire):
        """Check if a wire is idle.

        Args:
            wire (Bit): a wire in the circuit.

        Returns:
            bool: true if the wire is idle, false otherwise.

        Raises:
            DAGCircuitError: the wire is not in the circuit.
        """
        if wire not in self._wires:
            raise DAGCircuitError("wire %s not in circuit" % wire)

        try:
            child = next(self.successors(self.input_map[wire]))
        except StopIteration as e:
            raise DAGCircuitError(
                "Invalid dagcircuit input node %s has no output" % self.input_map[wire]
            ) from e
        return child is self.output_map[wire]

    def _remove_idle_wire(self, wire):
        """Remove an idle qubit or bit from the circuit.

        Args:
            wire (Bit): the wire to be removed, which MUST be idle.
        """
        inp_node = self.input_map[wire]
        oup_node = self.output_map[wire]

        self._multi_graph.remove_node(inp_node._node_id)
        self._multi_graph.remove_node(oup_node._node_id)
        self._wires.remove(wire)
        del self.input_map[wire]
        del self.output_map[wire]

    def _check_condition(self, name, condition):
        """Verify that the condition is valid.

        Args:
            name (string): used for error reporting
            condition (tuple or None): a condition tuple (ClassicalRegister, int) or (Clbit, bool)

        Raises:
            DAGCircuitError: if conditioning on an invalid register
        """
        if condition is None:
            return
        resources = condition_resources(condition)
        for creg in resources.cregs:
            if creg.name not in self.cregs:
                raise DAGCircuitError(f"invalid creg in condition for {name}")
        if not set(resources.clbits).issubset(self.clbits):
            raise DAGCircuitError(f"invalid clbits in condition for {name}")

    def _check_bits(self, args, amap):
        """Check the values of a list of (qu)bit arguments.

        For each element of args, check that amap contains it.

        Args:
            args (list[Bit]): the elements to be checked
            amap (dict): a dictionary keyed on Qubits/Clbits

        Raises:
            DAGCircuitError: if a qubit is not contained in amap
        """
        # Check for each wire
        for wire in args:
            if wire not in amap:
                raise DAGCircuitError(f"(qu)bit {wire} not found in {amap}")

    @staticmethod
    def _bits_in_operation(operation):
        """Return an iterable over the classical bits that are inherent to an instruction.  This
        includes a `condition`, or the `target` of a :class:`.ControlFlowOp`.

        Args:
            instruction: the :class:`~.circuit.Instruction` instance for a node.

        Returns:
            Iterable[Clbit]: the :class:`.Clbit`\\ s involved.
        """
        if (condition := getattr(operation, "condition", None)) is not None:
            yield from condition_resources(condition).clbits
        if isinstance(operation, SwitchCaseOp):
            target = operation.target
            if isinstance(target, Clbit):
                yield target
            elif isinstance(target, ClassicalRegister):
                yield from target
            else:
                yield from node_resources(target).clbits

    def _increment_op(self, op):
        if op.name in self._op_names:
            self._op_names[op.name] += 1
        else:
            self._op_names[op.name] = 1

    def _decrement_op(self, op):
        if self._op_names[op.name] == 1:
            del self._op_names[op.name]
        else:
            self._op_names[op.name] -= 1

    def _add_op_node(self, op, qargs, cargs):
        """Add a new operation node to the graph and assign properties.

        Args:
            op (qiskit.circuit.Operation): the operation associated with the DAG node
            qargs (list[Qubit]): list of quantum wires to attach to.
            cargs (list[Clbit]): list of classical wires to attach to.
        Returns:
            int: The integer node index for the new op node on the DAG
        """
        # Add a new operation node to the graph
        new_node = DAGOpNode(op=op, qargs=qargs, cargs=cargs, dag=self)
        node_index = self._multi_graph.add_node(new_node)
        new_node._node_id = node_index
        self._increment_op(op)
        return node_index

    @deprecate_func(
        additional_msg="Instead, use :meth:`~copy_empty_like()`, which acts identically.",
        since="0.20.0",
    )
    def _copy_circuit_metadata(self):
        """DEPRECATED"""
        return self.copy_empty_like()

    def copy_empty_like(self):
        """Return a copy of self with the same structure but empty.

        That structure includes:
            * name and other metadata
            * global phase
            * duration
            * all the qubits and clbits, including the registers.

        Returns:
            DAGCircuit: An empty copy of self.
        """
        target_dag = DAGCircuit()
        target_dag.name = self.name
        target_dag._global_phase = self._global_phase
        target_dag.duration = self.duration
        target_dag.unit = self.unit
        target_dag.metadata = self.metadata

        target_dag.add_qubits(self.qubits)
        target_dag.add_clbits(self.clbits)

        for qreg in self.qregs.values():
            target_dag.add_qreg(qreg)
        for creg in self.cregs.values():
            target_dag.add_creg(creg)

        return target_dag

    def apply_operation_back(self, op, qargs=(), cargs=()):
        """Apply an operation to the output of the circuit.

        Args:
            op (qiskit.circuit.Operation): the operation associated with the DAG node
            qargs (tuple[Qubit]): qubits that op will be applied to
            cargs (tuple[Clbit]): cbits that op will be applied to
        Returns:
            DAGOpNode: the node for the op that was added to the dag

        Raises:
            DAGCircuitError: if a leaf node is connected to multiple outputs

        """
        qargs = tuple(qargs) if qargs is not None else ()
        cargs = tuple(cargs) if cargs is not None else ()

        all_cbits = set(self._bits_in_operation(op)).union(cargs)

        self._check_condition(op.name, getattr(op, "condition", None))
        self._check_bits(qargs, self.output_map)
        self._check_bits(all_cbits, self.output_map)

        node_index = self._add_op_node(op, qargs, cargs)

        # Add new in-edges from predecessors of the output nodes to the
        # operation node while deleting the old in-edges of the output nodes
        # and adding new edges from the operation node to each output node

        al = [qargs, all_cbits]
        self._multi_graph.insert_node_on_in_edges_multiple(
            node_index, [self.output_map[q]._node_id for q in itertools.chain(*al)]
        )
        return self._multi_graph[node_index]

    def apply_operation_front(self, op, qargs=(), cargs=()):
        """Apply an operation to the input of the circuit.

        Args:
            op (qiskit.circuit.Operation): the operation associated with the DAG node
            qargs (tuple[Qubit]): qubits that op will be applied to
            cargs (tuple[Clbit]): cbits that op will be applied to
        Returns:
            DAGOpNode: the node for the op that was added to the dag

        Raises:
            DAGCircuitError: if initial nodes connected to multiple out edges
        """
        all_cbits = set(self._bits_in_operation(op)).union(cargs)

        self._check_condition(op.name, getattr(op, "condition", None))
        self._check_bits(qargs, self.input_map)
        self._check_bits(all_cbits, self.input_map)
        node_index = self._add_op_node(op, qargs, cargs)

        # Add new out-edges to successors of the input nodes from the
        # operation node while deleting the old out-edges of the input nodes
        # and adding new edges to the operation node from each input node
        al = [qargs, all_cbits]
        self._multi_graph.insert_node_on_out_edges_multiple(
            node_index, [self.input_map[q]._node_id for q in itertools.chain(*al)]
        )
        return self._multi_graph[node_index]

    def compose(self, other, qubits=None, clbits=None, front=False, inplace=True):
        """Compose the ``other`` circuit onto the output of this circuit.

        A subset of input wires of ``other`` are mapped
        to a subset of output wires of this circuit.

        ``other`` can be narrower or of equal width to ``self``.

        Args:
            other (DAGCircuit): circuit to compose with self
            qubits (list[Qubit|int]): qubits of self to compose onto.
            clbits (list[Clbit|int]): clbits of self to compose onto.
            front (bool): If True, front composition will be performed (not implemented yet)
            inplace (bool): If True, modify the object. Otherwise return composed circuit.

        Returns:
            DAGCircuit: the composed dag (returns None if inplace==True).

        Raises:
            DAGCircuitError: if ``other`` is wider or there are duplicate edge mappings.
        """
        if front:
            raise DAGCircuitError("Front composition not supported yet.")

        if len(other.qubits) > len(self.qubits) or len(other.clbits) > len(self.clbits):
            raise DAGCircuitError(
                "Trying to compose with another DAGCircuit which has more 'in' edges."
            )

        # number of qubits and clbits must match number in circuit or None
        identity_qubit_map = dict(zip(other.qubits, self.qubits))
        identity_clbit_map = dict(zip(other.clbits, self.clbits))
        if qubits is None:
            qubit_map = identity_qubit_map
        elif len(qubits) != len(other.qubits):
            raise DAGCircuitError(
                "Number of items in qubits parameter does not"
                " match number of qubits in the circuit."
            )
        else:
            qubit_map = {
                other.qubits[i]: (self.qubits[q] if isinstance(q, int) else q)
                for i, q in enumerate(qubits)
            }
        if clbits is None:
            clbit_map = identity_clbit_map
        elif len(clbits) != len(other.clbits):
            raise DAGCircuitError(
                "Number of items in clbits parameter does not"
                " match number of clbits in the circuit."
            )
        else:
            clbit_map = {
                other.clbits[i]: (self.clbits[c] if isinstance(c, int) else c)
                for i, c in enumerate(clbits)
            }
        edge_map = {**qubit_map, **clbit_map} or None

        # if no edge_map, try to do a 1-1 mapping in order
        if edge_map is None:
            edge_map = {**identity_qubit_map, **identity_clbit_map}

        # Check the edge_map for duplicate values
        if len(set(edge_map.values())) != len(edge_map):
            raise DAGCircuitError("duplicates in wire_map")

        # Compose
        if inplace:
            dag = self
        else:
            dag = copy.deepcopy(self)
        dag.global_phase += other.global_phase

        for gate, cals in other.calibrations.items():
            dag._calibrations[gate].update(cals)

        # Ensure that the error raised here is a `DAGCircuitError` for backwards compatiblity.
        def _reject_new_register(reg):
            raise DAGCircuitError(f"No register with '{reg.bits}' to map this expression onto.")

        variable_mapper = _classical_resource_map.VariableMapper(
            dag.cregs.values(), edge_map, _reject_new_register
        )
        for nd in other.topological_nodes():
            if isinstance(nd, DAGInNode):
                # if in edge_map, get new name, else use existing name
                m_wire = edge_map.get(nd.wire, nd.wire)
                # the mapped wire should already exist
                if m_wire not in dag.output_map:
                    raise DAGCircuitError(
                        "wire %s[%d] not in self" % (m_wire.register.name, m_wire.index)
                    )
                if nd.wire not in other._wires:
                    raise DAGCircuitError(
                        "inconsistent wire type for %s[%d] in other"
                        % (nd.register.name, nd.wire.index)
                    )
            elif isinstance(nd, DAGOutNode):
                # ignore output nodes
                pass
            elif isinstance(nd, DAGOpNode):
                m_qargs = [edge_map.get(x, x) for x in nd.qargs]
                m_cargs = [edge_map.get(x, x) for x in nd.cargs]
                op = nd.op.copy()
                if (condition := getattr(op, "condition", None)) is not None:
                    op.condition = variable_mapper.map_condition(condition, allow_reorder=True)
                elif isinstance(op, SwitchCaseOp):
                    op.target = variable_mapper.map_target(op.target)
                dag.apply_operation_back(op, m_qargs, m_cargs)
            else:
                raise DAGCircuitError("bad node type %s" % type(nd))

        if not inplace:
            return dag
        else:
            return None

    def reverse_ops(self):
        """Reverse the operations in the ``self`` circuit.

        Returns:
            DAGCircuit: the reversed dag.
        """
        # TODO: speed up
        # pylint: disable=cyclic-import
        from qiskit.converters import dag_to_circuit, circuit_to_dag

        qc = dag_to_circuit(self)
        reversed_qc = qc.reverse_ops()
        reversed_dag = circuit_to_dag(reversed_qc)
        return reversed_dag

    def idle_wires(self, ignore=None):
        """Return idle wires.

        Args:
            ignore (list(str)): List of node names to ignore. Default: []

        Yields:
            Bit: Bit in idle wire.

        Raises:
            DAGCircuitError: If the DAG is invalid
        """
        if ignore is None:
            ignore = set()
        ignore_set = set(ignore)
        for wire in self._wires:
            if not ignore:
                if self._is_wire_idle(wire):
                    yield wire
            else:
                for node in self.nodes_on_wire(wire, only_ops=True):
                    if node.op.name not in ignore_set:
                        # If we found an op node outside of ignore we can stop iterating over the wire
                        break
                else:
                    yield wire

    def size(self, *, recurse: bool = False):
        """Return the number of operations.  If there is control flow present, this count may only
        be an estimate, as the complete control-flow path cannot be statically known.

        Args:
            recurse: if ``True``, then recurse into control-flow operations.  For loops with
                known-length iterators are counted unrolled.  If-else blocks sum both of the two
                branches.  While loops are counted as if the loop body runs once only.  Defaults to
                ``False`` and raises :class:`.DAGCircuitError` if any control flow is present, to
                avoid silently returning a mostly meaningless number.

        Returns:
            int: the circuit size

        Raises:
            DAGCircuitError: if an unknown :class:`.ControlFlowOp` is present in a call with
                ``recurse=True``, or any control flow is present in a non-recursive call.
        """
        length = len(self._multi_graph) - 2 * len(self._wires)
        if not recurse:
            if any(
                x in self._op_names for x in ("for_loop", "while_loop", "if_else", "switch_case")
            ):
                raise DAGCircuitError(
                    "Size with control flow is ambiguous."
                    " You may use `recurse=True` to get a result,"
                    " but see this method's documentation for the meaning of this."
                )
            return length
        # pylint: disable=cyclic-import
        from qiskit.converters import circuit_to_dag

        for node in self.op_nodes(ControlFlowOp):
            if isinstance(node.op, ForLoopOp):
                indexset = node.op.params[0]
                inner = len(indexset) * circuit_to_dag(node.op.blocks[0]).size(recurse=True)
            elif isinstance(node.op, WhileLoopOp):
                inner = circuit_to_dag(node.op.blocks[0]).size(recurse=True)
            elif isinstance(node.op, (IfElseOp, SwitchCaseOp)):
                inner = sum(circuit_to_dag(block).size(recurse=True) for block in node.op.blocks)
            else:
                raise DAGCircuitError(f"unknown control-flow type: '{node.op.name}'")
            # Replace the "1" for the node itself with the actual count.
            length += inner - 1
        return length

    def depth(self, *, recurse: bool = False):
        """Return the circuit depth.  If there is control flow present, this count may only be an
        estimate, as the complete control-flow path cannot be staticly known.

        Args:
            recurse: if ``True``, then recurse into control-flow operations.  For loops
                with known-length iterators are counted as if the loop had been manually unrolled
                (*i.e.* with each iteration of the loop body written out explicitly).
                If-else blocks take the longer case of the two branches.  While loops are counted as
                if the loop body runs once only.  Defaults to ``False`` and raises
                :class:`.DAGCircuitError` if any control flow is present, to avoid silently
                returning a nonsensical number.

        Returns:
            int: the circuit depth

        Raises:
            DAGCircuitError: if not a directed acyclic graph
            DAGCircuitError: if unknown control flow is present in a recursive call, or any control
                flow is present in a non-recursive call.
        """
        if recurse:
            from qiskit.converters import circuit_to_dag  # pylint: disable=cyclic-import

            node_lookup = {}
            for node in self.op_nodes(ControlFlowOp):
                weight = len(node.op.params[0]) if isinstance(node.op, ForLoopOp) else 1
                if weight == 0:
                    node_lookup[node._node_id] = 0
                else:
                    node_lookup[node._node_id] = weight * max(
                        circuit_to_dag(block).depth(recurse=True) for block in node.op.blocks
                    )

            def weight_fn(_source, target, _edge):
                return node_lookup.get(target, 1)

        else:
            if any(
                x in self._op_names for x in ("for_loop", "while_loop", "if_else", "switch_case")
            ):
                raise DAGCircuitError(
                    "Depth with control flow is ambiguous."
                    " You may use `recurse=True` to get a result,"
                    " but see this method's documentation for the meaning of this."
                )
            weight_fn = None

        try:
            depth = rx.dag_longest_path_length(self._multi_graph, weight_fn) - 1
        except rx.DAGHasCycle as ex:
            raise DAGCircuitError("not a DAG") from ex
        return depth if depth >= 0 else 0

    def width(self):
        """Return the total number of qubits + clbits used by the circuit.
        This function formerly returned the number of qubits by the calculation
        return len(self._wires) - self.num_clbits()
        but was changed by issue #2564 to return number of qubits + clbits
        with the new function DAGCircuit.num_qubits replacing the former
        semantic of DAGCircuit.width().
        """
        return len(self._wires)

    def num_qubits(self):
        """Return the total number of qubits used by the circuit.
        num_qubits() replaces former use of width().
        DAGCircuit.width() now returns qubits + clbits for
        consistency with Circuit.width() [qiskit-terra #2564].
        """
        return len(self.qubits)

    def num_clbits(self):
        """Return the total number of classical bits used by the circuit."""
        return len(self.clbits)

    def num_tensor_factors(self):
        """Compute how many components the circuit can decompose into."""
        return rx.number_weakly_connected_components(self._multi_graph)

    def __eq__(self, other):
        # Try to convert to float, but in case of unbound ParameterExpressions
        # a TypeError will be raise, fallback to normal equality in those
        # cases
        try:
            self_phase = float(self.global_phase)
            other_phase = float(other.global_phase)
            if (
                abs((self_phase - other_phase + np.pi) % (2 * np.pi) - np.pi) > 1.0e-10
            ):  # TODO: atol?
                return False
        except TypeError:
            if self.global_phase != other.global_phase:
                return False
        if self.calibrations != other.calibrations:
            return False

        self_bit_indices = {bit: idx for idx, bit in enumerate(self.qubits + self.clbits)}
        other_bit_indices = {bit: idx for idx, bit in enumerate(other.qubits + other.clbits)}

        self_qreg_indices = {
            regname: [self_bit_indices[bit] for bit in reg] for regname, reg in self.qregs.items()
        }
        self_creg_indices = {
            regname: [self_bit_indices[bit] for bit in reg] for regname, reg in self.cregs.items()
        }

        other_qreg_indices = {
            regname: [other_bit_indices[bit] for bit in reg] for regname, reg in other.qregs.items()
        }
        other_creg_indices = {
            regname: [other_bit_indices[bit] for bit in reg] for regname, reg in other.cregs.items()
        }
        if self_qreg_indices != other_qreg_indices or self_creg_indices != other_creg_indices:
            return False

        def node_eq(node_self, node_other):
            return DAGNode.semantic_eq(node_self, node_other, self_bit_indices, other_bit_indices)

        return rx.is_isomorphic_node_match(self._multi_graph, other._multi_graph, node_eq)

    def topological_nodes(self, key=None):
        """
        Yield nodes in topological order.

        Args:
            key (Callable): A callable which will take a DAGNode object and
                return a string sort key. If not specified the
                :attr:`~qiskit.dagcircuit.DAGNode.sort_key` attribute will be
                used as the sort key for each node.

        Returns:
            generator(DAGOpNode, DAGInNode, or DAGOutNode): node in topological order
        """

        def _key(x):
            return x.sort_key

        if key is None:
            key = _key

        return iter(rx.lexicographical_topological_sort(self._multi_graph, key=key))

    def topological_op_nodes(self, key=None) -> Generator[DAGOpNode, Any, Any]:
        """
        Yield op nodes in topological order.

        Allowed to pass in specific key to break ties in top order

        Args:
            key (Callable): A callable which will take a DAGNode object and
                return a string sort key. If not specified the
                :attr:`~qiskit.dagcircuit.DAGNode.sort_key` attribute will be
                used as the sort key for each node.

        Returns:
            generator(DAGOpNode): op node in topological order
        """
        return (nd for nd in self.topological_nodes(key) if isinstance(nd, DAGOpNode))

    def replace_block_with_op(self, node_block, op, wire_pos_map, cycle_check=True):
        """Replace a block of nodes with a single node.

        This is used to consolidate a block of DAGOpNodes into a single
        operation. A typical example is a block of gates being consolidated
        into a single ``UnitaryGate`` representing the unitary matrix of the
        block.

        Args:
            node_block (List[DAGNode]): A list of dag nodes that represents the
                node block to be replaced
            op (qiskit.circuit.Operation): The operation to replace the
                block with
            wire_pos_map (Dict[Bit, int]): The dictionary mapping the bits to their positions in the
                output ``qargs`` or ``cargs``. This is necessary to reconstruct the arg order over
                multiple gates in the combined single op node.  If a :class:`.Bit` is not in the
                dictionary, it will not be added to the args; this can be useful when dealing with
                control-flow operations that have inherent bits in their ``condition`` or ``target``
                fields.
            cycle_check (bool): When set to True this method will check that
                replacing the provided ``node_block`` with a single node
                would introduce a cycle (which would invalidate the
                ``DAGCircuit``) and will raise a ``DAGCircuitError`` if a cycle
                would be introduced. This checking comes with a run time
                penalty. If you can guarantee that your input ``node_block`` is
                a contiguous block and won't introduce a cycle when it's
                contracted to a single node, this can be set to ``False`` to
                improve the runtime performance of this method.

        Raises:
            DAGCircuitError: if ``cycle_check`` is set to ``True`` and replacing
                the specified block introduces a cycle or if ``node_block`` is
                empty.

        Returns:
            DAGOpNode: The op node that replaces the block.
        """
        block_qargs = set()
        block_cargs = set()
        block_ids = [x._node_id for x in node_block]

        # If node block is empty return early
        if not node_block:
            raise DAGCircuitError("Can't replace an empty node_block")

        for nd in node_block:
            block_qargs |= set(nd.qargs)
            block_cargs |= set(nd.cargs)
            if (condition := getattr(nd.op, "condition", None)) is not None:
                block_cargs.update(condition_resources(condition).clbits)
            elif isinstance(nd.op, SwitchCaseOp):
                if isinstance(nd.op.target, Clbit):
                    block_cargs.add(nd.op.target)
                elif isinstance(nd.op.target, ClassicalRegister):
                    block_cargs.update(nd.op.target)
                else:
                    block_cargs.update(node_resources(nd.op.target).clbits)

        block_qargs = [bit for bit in block_qargs if bit in wire_pos_map]
        block_qargs.sort(key=wire_pos_map.get)
        block_cargs = [bit for bit in block_cargs if bit in wire_pos_map]
        block_cargs.sort(key=wire_pos_map.get)
<<<<<<< HEAD
        new_node = DAGOpNode(op, block_qargs, block_cargs, dag=self)
=======
        new_node = DAGOpNode(op, block_qargs, block_cargs)
>>>>>>> b5124402

        try:
            new_node._node_id = self._multi_graph.contract_nodes(
                block_ids, new_node, check_cycle=cycle_check
            )
        except rx.DAGWouldCycle as ex:
            raise DAGCircuitError(
                "Replacing the specified node block would introduce a cycle"
            ) from ex

        self._increment_op(op)

        for nd in node_block:
            self._decrement_op(nd.op)

        return new_node

    def substitute_node_with_dag(self, node, input_dag, wires=None, propagate_condition=True):
        """Replace one node with dag.

        Args:
            node (DAGOpNode): node to substitute
            input_dag (DAGCircuit): circuit that will substitute the node
            wires (list[Bit] | Dict[Bit, Bit]): gives an order for (qu)bits
                in the input circuit. If a list, then the bits refer to those in the ``input_dag``,
                and the order gets matched to the node wires by qargs first, then cargs, then
                conditions.  If a dictionary, then a mapping of bits in the ``input_dag`` to those
                that the ``node`` acts on.
            propagate_condition (bool): If ``True`` (default), then any ``condition`` attribute on
                the operation within ``node`` is propagated to each node in the ``input_dag``.  If
                ``False``, then the ``input_dag`` is assumed to faithfully implement suitable
                conditional logic already.  This is ignored for :class:`.ControlFlowOp`\\ s (i.e.
                treated as if it is ``False``); replacements of those must already fulfil the same
                conditional logic or this function would be close to useless for them.

        Returns:
            dict: maps node IDs from `input_dag` to their new node incarnations in `self`.

        Raises:
            DAGCircuitError: if met with unexpected predecessor/successors
        """
        if not isinstance(node, DAGOpNode):
            raise DAGCircuitError(f"expected node DAGOpNode, got {type(node)}")

        if isinstance(wires, dict):
            wire_map = wires
        else:
            wires = input_dag.wires if wires is None else wires
            node_cargs = set(node.cargs)
            node_wire_order = list(node.qargs) + list(node.cargs)
            # If we're not propagating it, the number of wires in the input DAG should include the
            # condition as well.
            if not propagate_condition:
                node_wire_order += [
                    bit for bit in self._bits_in_operation(node.op) if bit not in node_cargs
                ]
            if len(wires) != len(node_wire_order):
                raise DAGCircuitError(
                    f"bit mapping invalid: expected {len(node_wire_order)}, got {len(wires)}"
                )
            wire_map = dict(zip(wires, node_wire_order))
            if len(wire_map) != len(node_wire_order):
                raise DAGCircuitError("bit mapping invalid: some bits have duplicate entries")
        for input_dag_wire, our_wire in wire_map.items():
            if our_wire not in self.input_map:
                raise DAGCircuitError(f"bit mapping invalid: {our_wire} is not in this DAG")
            # Support mapping indiscriminately between Qubit and AncillaQubit, etc.
            check_type = Qubit if isinstance(our_wire, Qubit) else Clbit
            if not isinstance(input_dag_wire, check_type):
                raise DAGCircuitError(
                    f"bit mapping invalid: {input_dag_wire} and {our_wire} are different bit types"
                )

        reverse_wire_map = {b: a for a, b in wire_map.items()}
        # It doesn't make sense to try and propagate a condition from a control-flow op; a
        # replacement for the control-flow op should implement the operation completely.
        if (
            propagate_condition
            and not isinstance(node.op, ControlFlowOp)
            and (op_condition := getattr(node.op, "condition", None)) is not None
        ):
            in_dag = input_dag.copy_empty_like()
            # The remapping of `condition` below is still using the old code that assumes a 2-tuple.
            # This is because this remapping code only makes sense in the case of non-control-flow
            # operations being replaced.  These can only have the 2-tuple conditions, and the
            # ability to set a condition at an individual node level will be deprecated and removed
            # in favour of the new-style conditional blocks.  The extra logic in here to add
            # additional wires into the map as necessary would hugely complicate matters if we tried
            # to abstract it out into the `VariableMapper` used elsewhere.
            target, value = op_condition
            if isinstance(target, Clbit):
                new_target = reverse_wire_map.get(target, Clbit())
                if new_target not in wire_map:
                    in_dag.add_clbits([new_target])
                    wire_map[new_target], reverse_wire_map[target] = target, new_target
                target_cargs = {new_target}
            else:  # ClassicalRegister
                mapped_bits = [reverse_wire_map.get(bit, Clbit()) for bit in target]
                for ours, theirs in zip(target, mapped_bits):
                    # Update to any new dummy bits we just created to the wire maps.
                    wire_map[theirs], reverse_wire_map[ours] = ours, theirs
                new_target = ClassicalRegister(bits=mapped_bits)
                in_dag.add_creg(new_target)
                target_cargs = set(new_target)
            new_condition = (new_target, value)
            for in_node in input_dag.topological_op_nodes():
                if getattr(in_node.op, "condition", None) is not None:
                    raise DAGCircuitError(
                        "cannot propagate a condition to an element that already has one"
                    )
                if target_cargs.intersection(in_node.cargs):
                    # This is for backwards compatibility with early versions of the method, as it is
                    # a tested part of the API.  In the newer model of a condition being an integral
                    # part of the operation (not a separate property to be copied over), this error
                    # is overzealous, because it forbids a custom instruction from implementing the
                    # condition within its definition rather than at the top level.
                    raise DAGCircuitError(
                        "cannot propagate a condition to an element that acts on those bits"
                    )
                new_op = copy.copy(in_node.op)
                new_op.condition = new_condition
                in_dag.apply_operation_back(new_op, in_node.qargs, in_node.cargs)
        else:
            in_dag = input_dag

        if in_dag.global_phase:
            self.global_phase += in_dag.global_phase

        # Add wire from pred to succ if no ops on mapped wire on ``in_dag``
        # rustworkx's substitute_node_with_subgraph lacks the DAGCircuit
        # context to know what to do in this case (the method won't even see
        # these nodes because they're filtered) so we manually retain the
        # edges prior to calling substitute_node_with_subgraph and set the
        # edge_map_fn callback kwarg to skip these edges when they're
        # encountered.
        for in_dag_wire, self_wire in wire_map.items():
            input_node = in_dag.input_map[in_dag_wire]
            output_node = in_dag.output_map[in_dag_wire]
            if in_dag._multi_graph.has_edge(input_node._node_id, output_node._node_id):
                pred = self._multi_graph.find_predecessors_by_edge(
                    node._node_id, lambda edge, wire=self_wire: edge == wire
                )[0]
                succ = self._multi_graph.find_successors_by_edge(
                    node._node_id, lambda edge, wire=self_wire: edge == wire
                )[0]
                self._multi_graph.add_edge(pred._node_id, succ._node_id, self_wire)

        # Exlude any nodes from in_dag that are not a DAGOpNode or are on
        # bits outside the set specified by the wires kwarg
        def filter_fn(node):
            if not isinstance(node, DAGOpNode):
                return False
            for qarg in node.qargs:
                if qarg not in wire_map:
                    return False
            return True

        # Map edges into and out of node to the appropriate node from in_dag
        def edge_map_fn(source, _target, self_wire):
            wire = reverse_wire_map[self_wire]
            # successor edge
            if source == node._node_id:
                wire_output_id = in_dag.output_map[wire]._node_id
                out_index = in_dag._multi_graph.predecessor_indices(wire_output_id)[0]
                # Edge directly from from input nodes to output nodes in in_dag are
                # already handled prior to calling rustworkx. Don't map these edges
                # in rustworkx.
                if not isinstance(in_dag._multi_graph[out_index], DAGOpNode):
                    return None
            # predecessor edge
            else:
                wire_input_id = in_dag.input_map[wire]._node_id
                out_index = in_dag._multi_graph.successor_indices(wire_input_id)[0]
                # Edge directly from from input nodes to output nodes in in_dag are
                # already handled prior to calling rustworkx. Don't map these edges
                # in rustworkx.
                if not isinstance(in_dag._multi_graph[out_index], DAGOpNode):
                    return None
            return out_index

        # Adjust edge weights from in_dag
        def edge_weight_map(wire):
            return wire_map[wire]

        node_map = self._multi_graph.substitute_node_with_subgraph(
            node._node_id, in_dag._multi_graph, edge_map_fn, filter_fn, edge_weight_map
        )
        self._decrement_op(node.op)

        variable_mapper = _classical_resource_map.VariableMapper(
            self.cregs.values(), wire_map, self.add_creg
        )
        # Iterate over nodes of input_circuit and update wires in node objects migrated
        # from in_dag
        for old_node_index, new_node_index in node_map.items():
            # update node attributes
            old_node = in_dag._multi_graph[old_node_index]
            if isinstance(old_node.op, SwitchCaseOp):
                m_op = SwitchCaseOp(
                    variable_mapper.map_target(old_node.op.target),
                    old_node.op.cases_specifier(),
                    label=old_node.op.label,
                )
            elif getattr(old_node.op, "condition", None) is not None:
                m_op = copy.copy(old_node.op)
                m_op.condition = variable_mapper.map_condition(m_op.condition)
            else:
                m_op = old_node.op
            m_qargs = [wire_map[x] for x in old_node.qargs]
            m_cargs = [wire_map[x] for x in old_node.cargs]
            new_node = DAGOpNode(m_op, qargs=m_qargs, cargs=m_cargs, dag=self)
            new_node._node_id = new_node_index
            self._multi_graph[new_node_index] = new_node
            self._increment_op(new_node.op)

        return {k: self._multi_graph[v] for k, v in node_map.items()}

    def substitute_node(self, node, op, inplace=False, propagate_condition=True):
        """Replace an DAGOpNode with a single operation. qargs, cargs and
        conditions for the new operation will be inferred from the node to be
        replaced. The new operation will be checked to match the shape of the
        replaced operation.

        Args:
            node (DAGOpNode): Node to be replaced
            op (qiskit.circuit.Operation): The :class:`qiskit.circuit.Operation`
                instance to be added to the DAG
            inplace (bool): Optional, default False. If True, existing DAG node
                will be modified to include op. Otherwise, a new DAG node will
                be used.
            propagate_condition (bool): Optional, default True.  If True, a condition on the
                ``node`` to be replaced will be applied to the new ``op``.  This is the legacy
                behaviour.  If either node is a control-flow operation, this will be ignored.  If
                the ``op`` already has a condition, :exc:`.DAGCircuitError` is raised.

        Returns:
            DAGOpNode: the new node containing the added operation.

        Raises:
            DAGCircuitError: If replacement operation was incompatible with
            location of target node.
        """

        if not isinstance(node, DAGOpNode):
            raise DAGCircuitError("Only DAGOpNodes can be replaced.")

        if node.op.num_qubits != op.num_qubits or node.op.num_clbits != op.num_clbits:
            raise DAGCircuitError(
                "Cannot replace node of width ({} qubits, {} clbits) with "
                "operation of mismatched width ({} qubits, {} clbits).".format(
                    node.op.num_qubits, node.op.num_clbits, op.num_qubits, op.num_clbits
                )
            )

        # This might include wires that are inherent to the node, like in its `condition` or
        # `target` fields, so might be wider than `node.op.num_{qu,cl}bits`.
        current_wires = {wire for _, _, wire in self.edges(node)}
        new_wires = set(node.qargs) | set(node.cargs)
        if (new_condition := getattr(op, "condition", None)) is not None:
            new_wires.update(condition_resources(new_condition).clbits)
        elif isinstance(op, SwitchCaseOp):
            if isinstance(op.target, Clbit):
                new_wires.add(op.target)
            elif isinstance(op.target, ClassicalRegister):
                new_wires.update(op.target)
            else:
                new_wires.update(node_resources(op.target).clbits)

        if propagate_condition and not (
            isinstance(node.op, ControlFlowOp) or isinstance(op, ControlFlowOp)
        ):
            if new_condition is not None:
                raise DAGCircuitError(
                    "Cannot propagate a condition to an operation that already has one."
                )
            if (old_condition := getattr(node.op, "condition", None)) is not None:
                if not isinstance(op, Instruction):
                    raise DAGCircuitError("Cannot add a condition on a generic Operation.")
                op.condition = old_condition
                new_wires.update(condition_resources(old_condition).clbits)

        if new_wires != current_wires:
            # The new wires must be a non-strict subset of the current wires; if they add new wires,
            # we'd not know where to cut the existing wire to insert the new dependency.
            raise DAGCircuitError(
                f"New operation '{op}' does not span the same wires as the old node '{node}'."
                f" New wires: {new_wires}, old wires: {current_wires}."
            )

        if inplace:
            if op.name != node.op.name:
                self._increment_op(op)
                self._decrement_op(node.op)
            node.op = op
            return node

        new_node = copy.copy(node)
        new_node.op = op
        self._multi_graph[node._node_id] = new_node
        if op.name != node.op.name:
            self._increment_op(op)
            self._decrement_op(node.op)
        return new_node

    def separable_circuits(self, remove_idle_qubits=False) -> List["DAGCircuit"]:
        """Decompose the circuit into sets of qubits with no gates connecting them.

        Args:
            remove_idle_qubits (bool): Flag denoting whether to remove idle qubits from
                the separated circuits. If ``False``, each output circuit will contain the
                same number of qubits as ``self``.

        Returns:
            List[DAGCircuit]: The circuits resulting from separating ``self`` into sets
                of disconnected qubits

        Each :class:`~.DAGCircuit` instance returned by this method will contain the same number of
        clbits as ``self``. The global phase information in ``self`` will not be maintained
        in the subcircuits returned by this method.
        """
        connected_components = rx.weakly_connected_components(self._multi_graph)

        # Collect each disconnected subgraph
        disconnected_subgraphs = []
        for components in connected_components:
            disconnected_subgraphs.append(self._multi_graph.subgraph(list(components)))

        # Helper function for ensuring rustworkx nodes are returned in lexicographical,
        # topological order
        def _key(x):
            return x.sort_key

        # Create new DAGCircuit objects from each of the rustworkx subgraph objects
        decomposed_dags = []
        for subgraph in disconnected_subgraphs:
            new_dag = self.copy_empty_like()
            new_dag.global_phase = 0
            subgraph_is_classical = True
            for node in rx.lexicographical_topological_sort(subgraph, key=_key):
                if isinstance(node, DAGInNode):
                    if isinstance(node.wire, Qubit):
                        subgraph_is_classical = False
                if not isinstance(node, DAGOpNode):
                    continue
                new_dag.apply_operation_back(node.op, node.qargs, node.cargs)

            # Ignore DAGs created for empty clbits
            if not subgraph_is_classical:
                decomposed_dags.append(new_dag)

        if remove_idle_qubits:
            for dag in decomposed_dags:
                dag.remove_qubits(*(bit for bit in dag.idle_wires() if isinstance(bit, Qubit)))

        return decomposed_dags

    def swap_nodes(self, node1, node2):
        """Swap connected nodes e.g. due to commutation.

        Args:
            node1 (OpNode): predecessor node
            node2 (OpNode): successor node

        Raises:
            DAGCircuitError: if either node is not an OpNode or nodes are not connected
        """
        if not (isinstance(node1, DAGOpNode) and isinstance(node2, DAGOpNode)):
            raise DAGCircuitError("nodes to swap are not both DAGOpNodes")
        try:
            connected_edges = self._multi_graph.get_all_edge_data(node1._node_id, node2._node_id)
        except rx.NoEdgeBetweenNodes as no_common_edge:
            raise DAGCircuitError("attempt to swap unconnected nodes") from no_common_edge
        node1_id = node1._node_id
        node2_id = node2._node_id
        for edge in connected_edges[::-1]:
            edge_find = lambda x, y=edge: x == y
            edge_parent = self._multi_graph.find_predecessors_by_edge(node1_id, edge_find)[0]
            self._multi_graph.remove_edge(edge_parent._node_id, node1_id)
            self._multi_graph.add_edge(edge_parent._node_id, node2_id, edge)
            edge_child = self._multi_graph.find_successors_by_edge(node2_id, edge_find)[0]
            self._multi_graph.remove_edge(node1_id, node2_id)
            self._multi_graph.add_edge(node2_id, node1_id, edge)
            self._multi_graph.remove_edge(node2_id, edge_child._node_id)
            self._multi_graph.add_edge(node1_id, edge_child._node_id, edge)

    def node(self, node_id):
        """Get the node in the dag.

        Args:
            node_id(int): Node identifier.

        Returns:
            node: the node.
        """
        return self._multi_graph[node_id]

    def nodes(self):
        """Iterator for node values.

        Yield:
            node: the node.
        """
        yield from self._multi_graph.nodes()

    def edges(self, nodes=None):
        """Iterator for edge values and source and dest node

        This works by returning the output edges from the specified nodes. If
        no nodes are specified all edges from the graph are returned.

        Args:
            nodes(DAGOpNode, DAGInNode, or DAGOutNode|list(DAGOpNode, DAGInNode, or DAGOutNode):
                Either a list of nodes or a single input node. If none is specified,
                all edges are returned from the graph.

        Yield:
            edge: the edge in the same format as out_edges the tuple
                (source node, destination node, edge data)
        """
        if nodes is None:
            nodes = self._multi_graph.nodes()

        elif isinstance(nodes, (DAGOpNode, DAGInNode, DAGOutNode)):
            nodes = [nodes]
        for node in nodes:
            raw_nodes = self._multi_graph.out_edges(node._node_id)
            for source, dest, edge in raw_nodes:
                yield (self._multi_graph[source], self._multi_graph[dest], edge)

    def op_nodes(self, op=None, include_directives=True):
        """Get the list of "op" nodes in the dag.

        Args:
            op (Type): :class:`qiskit.circuit.Operation` subclass op nodes to
                return. If None, return all op nodes.
            include_directives (bool): include `barrier`, `snapshot` etc.

        Returns:
            list[DAGOpNode]: the list of node ids containing the given op.
        """
        nodes = []
        for node in self._multi_graph.nodes():
            if isinstance(node, DAGOpNode):
                if not include_directives and getattr(node.op, "_directive", False):
                    continue
                if op is None or isinstance(node.op, op):
                    nodes.append(node)
        return nodes

    def gate_nodes(self):
        """Get the list of gate nodes in the dag.

        Returns:
            list[DAGOpNode]: the list of DAGOpNodes that represent gates.
        """
        nodes = []
        for node in self.op_nodes():
            if isinstance(node.op, Gate):
                nodes.append(node)
        return nodes

    def named_nodes(self, *names):
        """Get the set of "op" nodes with the given name."""
        named_nodes = []
        for node in self._multi_graph.nodes():
            if isinstance(node, DAGOpNode) and node.op.name in names:
                named_nodes.append(node)
        return named_nodes

    def two_qubit_ops(self):
        """Get list of 2 qubit operations. Ignore directives like snapshot and barrier."""
        ops = []
        for node in self.op_nodes(include_directives=False):
            if len(node.qargs) == 2:
                ops.append(node)
        return ops

    def multi_qubit_ops(self):
        """Get list of 3+ qubit operations. Ignore directives like snapshot and barrier."""
        ops = []
        for node in self.op_nodes(include_directives=False):
            if len(node.qargs) >= 3:
                ops.append(node)
        return ops

    def longest_path(self):
        """Returns the longest path in the dag as a list of DAGOpNodes, DAGInNodes, and DAGOutNodes."""
        return [self._multi_graph[x] for x in rx.dag_longest_path(self._multi_graph)]

    def successors(self, node):
        """Returns iterator of the successors of a node as DAGOpNodes and DAGOutNodes."""
        return iter(self._multi_graph.successors(node._node_id))

    def predecessors(self, node):
        """Returns iterator of the predecessors of a node as DAGOpNodes and DAGInNodes."""
        return iter(self._multi_graph.predecessors(node._node_id))

    def is_successor(self, node, node_succ):
        """Checks if a second node is in the successors of node."""
        return self._multi_graph.has_edge(node._node_id, node_succ._node_id)

    def is_predecessor(self, node, node_pred):
        """Checks if a second node is in the predecessors of node."""
        return self._multi_graph.has_edge(node_pred._node_id, node._node_id)

    def quantum_predecessors(self, node):
        """Returns iterator of the predecessors of a node that are
        connected by a quantum edge as DAGOpNodes and DAGInNodes."""
        return iter(
            self._multi_graph.find_predecessors_by_edge(
                node._node_id, lambda edge_data: isinstance(edge_data, Qubit)
            )
        )

    def classical_predecessors(self, node):
        """Returns iterator of the predecessors of a node that are
        connected by a classical edge as DAGOpNodes and DAGInNodes."""
        return iter(
            self._multi_graph.find_predecessors_by_edge(
                node._node_id, lambda edge_data: isinstance(edge_data, Clbit)
            )
        )

    def ancestors(self, node):
        """Returns set of the ancestors of a node as DAGOpNodes and DAGInNodes."""
        return {self._multi_graph[x] for x in rx.ancestors(self._multi_graph, node._node_id)}

    def descendants(self, node):
        """Returns set of the descendants of a node as DAGOpNodes and DAGOutNodes."""
        return {self._multi_graph[x] for x in rx.descendants(self._multi_graph, node._node_id)}

    def bfs_successors(self, node):
        """
        Returns an iterator of tuples of (DAGNode, [DAGNodes]) where the DAGNode is the current node
        and [DAGNode] is its successors in  BFS order.
        """
        return iter(rx.bfs_successors(self._multi_graph, node._node_id))

    def quantum_successors(self, node):
        """Returns iterator of the successors of a node that are
        connected by a quantum edge as Opnodes and DAGOutNodes."""
        return iter(
            self._multi_graph.find_successors_by_edge(
                node._node_id, lambda edge_data: isinstance(edge_data, Qubit)
            )
        )

    def classical_successors(self, node):
        """Returns iterator of the successors of a node that are
        connected by a classical edge as DAGOpNodes and DAGInNodes."""
        return iter(
            self._multi_graph.find_successors_by_edge(
                node._node_id, lambda edge_data: isinstance(edge_data, Clbit)
            )
        )

    def remove_op_node(self, node):
        """Remove an operation node n.

        Add edges from predecessors to successors.
        """
        if not isinstance(node, DAGOpNode):
            raise DAGCircuitError(
                'The method remove_op_node only works on DAGOpNodes. A "%s" '
                "node type was wrongly provided." % type(node)
            )

        self._multi_graph.remove_node_retain_edges(
            node._node_id, use_outgoing=False, condition=lambda edge1, edge2: edge1 == edge2
        )
        self._decrement_op(node.op)

    def remove_ancestors_of(self, node):
        """Remove all of the ancestor operation nodes of node."""
        anc = rx.ancestors(self._multi_graph, node)
        # TODO: probably better to do all at once using
        # multi_graph.remove_nodes_from; same for related functions ...

        for anc_node in anc:
            if isinstance(anc_node, DAGOpNode):
                self.remove_op_node(anc_node)

    def remove_descendants_of(self, node):
        """Remove all of the descendant operation nodes of node."""
        desc = rx.descendants(self._multi_graph, node)
        for desc_node in desc:
            if isinstance(desc_node, DAGOpNode):
                self.remove_op_node(desc_node)

    def remove_nonancestors_of(self, node):
        """Remove all of the non-ancestors operation nodes of node."""
        anc = rx.ancestors(self._multi_graph, node)
        comp = list(set(self._multi_graph.nodes()) - set(anc))
        for n in comp:
            if isinstance(n, DAGOpNode):
                self.remove_op_node(n)

    def remove_nondescendants_of(self, node):
        """Remove all of the non-descendants operation nodes of node."""
        dec = rx.descendants(self._multi_graph, node)
        comp = list(set(self._multi_graph.nodes()) - set(dec))
        for n in comp:
            if isinstance(n, DAGOpNode):
                self.remove_op_node(n)

    def front_layer(self):
        """Return a list of op nodes in the first layer of this dag."""
        graph_layers = self.multigraph_layers()
        try:
            next(graph_layers)  # Remove input nodes
        except StopIteration:
            return []

        op_nodes = [node for node in next(graph_layers) if isinstance(node, DAGOpNode)]

        return op_nodes

    def layers(self):
        """Yield a shallow view on a layer of this DAGCircuit for all d layers of this circuit.

        A layer is a circuit whose gates act on disjoint qubits, i.e.,
        a layer has depth 1. The total number of layers equals the
        circuit depth d. The layers are indexed from 0 to d-1 with the
        earliest layer at index 0. The layers are constructed using a
        greedy algorithm. Each returned layer is a dict containing
        {"graph": circuit graph, "partition": list of qubit lists}.

        The returned layer contains new (but semantically equivalent) DAGOpNodes, DAGInNodes,
        and DAGOutNodes. These are not the same as nodes of the original dag, but are equivalent
        via DAGNode.semantic_eq(node1, node2).

        TODO: Gates that use the same cbits will end up in different
        layers as this is currently implemented. This may not be
        the desired behavior.
        """
        graph_layers = self.multigraph_layers()
        try:
            next(graph_layers)  # Remove input nodes
        except StopIteration:
            return

        for graph_layer in graph_layers:

            # Get the op nodes from the layer, removing any input and output nodes.
            op_nodes = [node for node in graph_layer if isinstance(node, DAGOpNode)]

            # Sort to make sure they are in the order they were added to the original DAG
            # It has to be done by node_id as graph_layer is just a list of nodes
            # with no implied topology
            # Drawing tools rely on _node_id to infer order of node creation
            # so we need this to be preserved by layers()
            op_nodes.sort(key=lambda nd: nd._node_id)

            # Stop yielding once there are no more op_nodes in a layer.
            if not op_nodes:
                return

            # Construct a shallow copy of self
            new_layer = self.copy_empty_like()

            for node in op_nodes:
                # this creates new DAGOpNodes in the new_layer
                new_layer.apply_operation_back(node.op, node.qargs, node.cargs)

            # The quantum registers that have an operation in this layer.
            support_list = [
                op_node.qargs
                for op_node in new_layer.op_nodes()
                if not getattr(op_node.op, "_directive", False)
            ]

            yield {"graph": new_layer, "partition": support_list}

    def serial_layers(self):
        """Yield a layer for all gates of this circuit.

        A serial layer is a circuit with one gate. The layers have the
        same structure as in layers().
        """
        for next_node in self.topological_op_nodes():
            new_layer = self.copy_empty_like()

            # Save the support of the operation we add to the layer
            support_list = []
            # Operation data
            op = copy.copy(next_node.op)
            qargs = copy.copy(next_node.qargs)
            cargs = copy.copy(next_node.cargs)

            # Add node to new_layer
            new_layer.apply_operation_back(op, qargs, cargs)
            # Add operation to partition
            if not getattr(next_node.op, "_directive", False):
                support_list.append(list(qargs))
            l_dict = {"graph": new_layer, "partition": support_list}
            yield l_dict

    def multigraph_layers(self):
        """Yield layers of the multigraph."""
        first_layer = [x._node_id for x in self.input_map.values()]
        return iter(rx.layers(self._multi_graph, first_layer))

    def collect_runs(self, namelist):
        """Return a set of non-conditional runs of "op" nodes with the given names.

        For example, "... h q[0]; cx q[0],q[1]; cx q[0],q[1]; h q[1]; .."
        would produce the tuple of cx nodes as an element of the set returned
        from a call to collect_runs(["cx"]). If instead the cx nodes were
        "cx q[0],q[1]; cx q[1],q[0];", the method would still return the
        pair in a tuple. The namelist can contain names that are not
        in the circuit's basis.

        Nodes must have only one successor to continue the run.
        """

        def filter_fn(node):
            return (
                isinstance(node, DAGOpNode)
                and node.op.name in namelist
                and getattr(node.op, "condition", None) is None
            )

        group_list = rx.collect_runs(self._multi_graph, filter_fn)
        return {tuple(x) for x in group_list}

    def collect_1q_runs(self):
        """Return a set of non-conditional runs of 1q "op" nodes."""

        def filter_fn(node):
            return (
                isinstance(node, DAGOpNode)
                and len(node.qargs) == 1
                and len(node.cargs) == 0
                and getattr(node.op, "condition", None) is None
                and not node.op.is_parameterized()
                and isinstance(node.op, Gate)
                and hasattr(node.op, "__array__")
            )

        return rx.collect_runs(self._multi_graph, filter_fn)

    def collect_2q_runs(self):
        """Return a set of non-conditional runs of 2q "op" nodes."""

        to_qid = {}
        for i, qubit in enumerate(self.qubits):
            to_qid[qubit] = i

        def filter_fn(node):
            if isinstance(node, DAGOpNode):
                return (
                    isinstance(node.op, Gate)
                    and len(node.qargs) <= 2
                    and not getattr(node.op, "condition", None)
                    and not node.op.is_parameterized()
                )
            else:
                return None

        def color_fn(edge):
            if isinstance(edge, Qubit):
                return to_qid[edge]
            else:
                return None

        return rx.collect_bicolor_runs(self._multi_graph, filter_fn, color_fn)

    def nodes_on_wire(self, wire, only_ops=False):
        """
        Iterator for nodes that affect a given wire.

        Args:
            wire (Bit): the wire to be looked at.
            only_ops (bool): True if only the ops nodes are wanted;
                        otherwise, all nodes are returned.
        Yield:
             Iterator: the successive nodes on the given wire

        Raises:
            DAGCircuitError: if the given wire doesn't exist in the DAG
        """
        current_node = self.input_map.get(wire, None)

        if not current_node:
            raise DAGCircuitError("The given wire %s is not present in the circuit" % str(wire))

        more_nodes = True
        while more_nodes:
            more_nodes = False
            # allow user to just get ops on the wire - not the input/output nodes
            if isinstance(current_node, DAGOpNode) or not only_ops:
                yield current_node

            try:
                current_node = self._multi_graph.find_adjacent_node_by_edge(
                    current_node._node_id, lambda x: wire == x
                )
                more_nodes = True
            except rx.NoSuitableNeighbors:
                pass

    def count_ops(self, *, recurse: bool = True):
        """Count the occurrences of operation names.

        Args:
            recurse: if ``True`` (default), then recurse into control-flow operations.  In all
                cases, this counts only the number of times the operation appears in any possible
                block; both branches of if-elses are counted, and for- and while-loop blocks are
                only counted once.

        Returns:
            Mapping[str, int]: a mapping of operation names to the number of times it appears.
        """
        if not recurse:
            return self._op_names.copy()

        # pylint: disable=cyclic-import
        from qiskit.converters import circuit_to_dag

        def inner(dag, counts):
            for name, count in dag._op_names.items():
                counts[name] += count
            for node in dag.op_nodes(ControlFlowOp):
                for block in node.op.blocks:
                    counts = inner(circuit_to_dag(block), counts)
            return counts

        return dict(inner(self, defaultdict(int)))

    def count_ops_longest_path(self):
        """Count the occurrences of operation names on the longest path.

        Returns a dictionary of counts keyed on the operation name.
        """
        op_dict = {}
        path = self.longest_path()
        path = path[1:-1]  # remove qubits at beginning and end of path
        for node in path:
            name = node.op.name
            if name not in op_dict:
                op_dict[name] = 1
            else:
                op_dict[name] += 1
        return op_dict

    def quantum_causal_cone(self, qubit):
        """
        Returns causal cone of a qubit.

        A qubit's causal cone is the set of qubits that can influence the output of that
        qubit through interactions, whether through multi-qubit gates or operations. Knowing
        the causal cone of a qubit can be useful when debugging faulty circuits, as it can
        help identify which wire(s) may be causing the problem.

        This method does not consider any classical data dependency in the ``DAGCircuit``,
        classical bit wires are ignored for the purposes of building the causal cone.

        Args:
            qubit (Qubit): The output qubit for which we want to find the causal cone.

        Returns:
            Set[Qubit]: The set of qubits whose interactions affect ``qubit``.
        """
        # Retrieve the output node from the qubit
        output_node = self.output_map.get(qubit, None)
        if not output_node:
            raise DAGCircuitError(f"Qubit {qubit} is not part of this circuit.")
        # Add the qubit to the causal cone.
        qubits_to_check = {qubit}
        # Add predecessors of output node to the queue.
        queue = deque(self.predecessors(output_node))

        # While queue isn't empty
        while queue:
            # Pop first element.
            node_to_check = queue.popleft()
            # Check whether element is input or output node.
            if isinstance(node_to_check, DAGOpNode):
                # Keep all the qubits in the operation inside a set.
                qubit_set = set(node_to_check.qargs)
                # Check if there are any qubits in common and that the operation is not a barrier.
                if (
                    len(qubit_set.intersection(qubits_to_check)) > 0
                    and node_to_check.op.name != "barrier"
                    and not getattr(node_to_check.op, "_directive")
                ):
                    # If so, add all the qubits to the causal cone.
                    qubits_to_check = qubits_to_check.union(qubit_set)
            # For each predecessor of the current node, filter input/output nodes,
            # also make sure it has at least one qubit in common. Then append.
            for node in self.quantum_predecessors(node_to_check):
                if (
                    isinstance(node, DAGOpNode)
                    and len(qubits_to_check.intersection(set(node.qargs))) > 0
                ):
                    queue.append(node)
        return qubits_to_check

    def properties(self):
        """Return a dictionary of circuit properties."""
        summary = {
            "size": self.size(),
            "depth": self.depth(),
            "width": self.width(),
            "qubits": self.num_qubits(),
            "bits": self.num_clbits(),
            "factors": self.num_tensor_factors(),
            "operations": self.count_ops(),
        }
        return summary

    def draw(self, scale=0.7, filename=None, style="color"):
        """
        Draws the dag circuit.

        This function needs `pydot <https://github.com/erocarrera/pydot>`_, which in turn needs
        `Graphviz <https://www.graphviz.org/>`_ to be installed.

        Args:
            scale (float): scaling factor
            filename (str): file path to save image to (format inferred from name)
            style (str):
                'plain': B&W graph;
                'color' (default): color input/output/op nodes

        Returns:
            Ipython.display.Image: if in Jupyter notebook and not saving to file,
            otherwise None.
        """
        from qiskit.visualization.dag_visualization import dag_drawer

        return dag_drawer(dag=self, scale=scale, filename=filename, style=style)<|MERGE_RESOLUTION|>--- conflicted
+++ resolved
@@ -1134,11 +1134,7 @@
         block_qargs.sort(key=wire_pos_map.get)
         block_cargs = [bit for bit in block_cargs if bit in wire_pos_map]
         block_cargs.sort(key=wire_pos_map.get)
-<<<<<<< HEAD
-        new_node = DAGOpNode(op, block_qargs, block_cargs, dag=self)
-=======
         new_node = DAGOpNode(op, block_qargs, block_cargs)
->>>>>>> b5124402
 
         try:
             new_node._node_id = self._multi_graph.contract_nodes(
