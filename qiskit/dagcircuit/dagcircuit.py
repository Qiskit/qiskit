--- conflicted
+++ resolved
@@ -324,16 +324,11 @@
         Raises:
             DAGCircuitError: if conditioning on an invalid register
         """
-<<<<<<< HEAD
-        if (condition is not None and condition[0] not in self.clbits and
-                condition[0].name not in self.cregs):
-=======
         if (
             condition is not None
             and condition[0] not in self.clbits
             and condition[0].name not in self.cregs
         ):
->>>>>>> eda331ae
             raise DAGCircuitError("invalid creg in condition for %s" % name)
 
     def _check_bits(self, args, amap):
@@ -357,11 +352,7 @@
         """Return a list of bits in the given condition.
 
         Args:
-<<<<<<< HEAD
-            cond (tuple or None): optional condition (ClassicalRegister, int) or (Clbit, int)
-=======
             cond (tuple or None): optional condition (ClassicalRegister, int) or (Clbit, bool)
->>>>>>> eda331ae
 
         Returns:
             list[Clbit]: list of classical bits
@@ -374,17 +365,11 @@
         elif isinstance(cond[0], ClassicalRegister):
             # Returns a list of all the cbits in the given creg cond[0].
             return cond[0][:]
-<<<<<<< HEAD
-        else:
-            # Returns a singleton list of the conditional cbit.
-            return [cond[0]]
-=======
         elif isinstance(cond[0], Clbit):
             # Returns a singleton list of the conditional cbit.
             return [cond[0]]
         else:
             raise CircuitError("Condition must be used with ClassicalRegister or Clbit.")
->>>>>>> eda331ae
 
     def _add_op_node(self, op, qargs, cargs):
         """Add a new operation node to the graph and assign properties.
@@ -601,37 +586,6 @@
             cond_val = condition[1]
             new_cond_val = 0
             new_creg = None
-<<<<<<< HEAD
-            for bit in wire_map:
-                if bit in cond_creg:
-                    if is_reg:
-                        try:
-                            candidate_creg = next(creg
-                                                  for creg in target_cregs
-                                                  if wire_map[bit] in creg)
-                        except StopIteration as ex:
-                            raise DAGCircuitError('Did not find creg containing '
-                                                  'mapped clbit in conditional.') from ex
-                    else:
-                        # If cond is on a single Clbit then the candidate_creg is
-                        # the target Clbit to which 'bit' is mapped to.
-                        candidate_creg = wire_map[bit]
-
-                    if new_creg is None:
-                        new_creg = candidate_creg
-                    elif new_creg != candidate_creg:
-                        # Raise if wire_map maps condition creg on to more than one
-                        # creg in target DAG.
-                        raise DAGCircuitError('wire_map maps conditional '
-                                              'register onto more than one creg.')
-
-                    if not is_reg:
-                        # If the cond is on a single Clbit then the new_cond_val is the
-                        # same as the cond_val since the new_creg is also a single Clbit.
-                        new_cond_val = cond_val
-                    elif 2**(cond_creg[:].index(bit)) & cond_val:
-                        new_cond_val += 2**(new_creg[:].index(wire_map[bit]))
-=======
             bits_in_condcreg = [bit for bit in wire_map if bit in cond_creg]
             for bit in bits_in_condcreg:
                 if is_reg:
@@ -666,7 +620,6 @@
                     # is updated such that the conditional value of the Clbit to which 'bit'
                     # is mapped to in new_creg is 1.
                     new_cond_val += 2 ** (new_creg[:].index(wire_map[bit]))
->>>>>>> eda331ae
             if new_creg is None:
                 raise DAGCircuitError("Condition registers not found in wire_map.")
             new_condition = (new_creg, new_cond_val)
