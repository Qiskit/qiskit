# -*- coding: utf-8 -*-

# This code is part of Qiskit.
#
# (C) Copyright IBM 2017.
#
# This code is licensed under the Apache License, Version 2.0. You may
# obtain a copy of this license in the LICENSE.txt file in the root directory
# of this source tree or at http://www.apache.org/licenses/LICENSE-2.0.
#
# Any modifications or derivative works of this code must retain this
# copyright notice, and modified files need to carry a notice indicating
# that they have been altered from the originals.

"""
Object to represent a quantum circuit as a directed acyclic graph (DAG).

The nodes in the graph are either input/output nodes or operation nodes.
The edges correspond to qubits or bits in the circuit. A directed edge
from node A to node B means that the (qu)bit passes from the output of A
to the input of B. The object's methods allow circuits to be constructed,
composed, and modified. Some natural properties like depth can be computed
directly from the graph.
"""
import os
import warnings
from collections import OrderedDict
import copy
import itertools
import networkx as nx
import retworkx as rx

from qiskit.circuit.quantumregister import QuantumRegister, Qubit
from qiskit.circuit.classicalregister import ClassicalRegister
from qiskit.circuit.gate import Gate
from qiskit.dagcircuit.exceptions import DAGCircuitError
from qiskit.dagcircuit.dagnode import DAGNode


# During retworkx transition, transition between 'nx' and 'rx' graph libraries
# depending on self._USE_RX.
_gls = {  # pylint: disable=invalid-name
    'nx': nx,
    'rx': rx,
}


class DAGCircuit:
    """
    Quantum circuit as a directed acyclic graph.

    There are 3 types of nodes in the graph: inputs, outputs, and operations.
    The nodes are connected by directed edges that correspond to qubits and
    bits.
    """

    # pylint: disable=invalid-name

    def __new__(cls):
        if os.environ.get('USE_RETWORKX', 'Y').lower() == 'y':
            from .retworkx_dagcircuit import RetworkxDAGCircuit  # pylint: disable=cyclic-import
            return super().__new__(RetworkxDAGCircuit)
        else:
            from .networkx_dagcircuit import NetworkxDAGCircuit  # pylint: disable=cyclic-import
            return super().__new__(NetworkxDAGCircuit)

    def __init__(self):
        """Create an empty circuit."""

        # Circuit name.  Generally, this corresponds to the name
        # of the QuantumCircuit from which the DAG was generated.
        self.name = None

        # Set of wires (Register,idx) in the dag
        self._wires = set()

        # Map from wire (Register,idx) to input nodes of the graph
        self.input_map = OrderedDict()

        # Map from wire (Register,idx) to output nodes of the graph
        self.output_map = OrderedDict()

        # Stores the max id of a node added to the DAG
        self._max_node_id = -1

        # Directed multigraph whose nodes are inputs, outputs, or operations.
        # Operation nodes have equal in- and out-degrees and carry
        # additional data about the operation, including the argument order
        # and parameter values.
        # Input nodes have out-degree 1 and output nodes have in-degree 1.
        # Edges carry wire labels (reg,idx) and each operation has
        # corresponding in- and out-edges with the same wire labels.

        # Map of qreg name to QuantumRegister object
        self.qregs = OrderedDict()

        # Map of creg name to ClassicalRegister object
        self.cregs = OrderedDict()

        self._id_to_node = {}

        self._multi_graph = None
        self._gx = None
        self._USE_RX = None

    # Multigraph methods where retworkx API differs syntactically from networkx.
    def _add_multi_graph_node(self, node):
        # nx: requires manual node id handling.
        # rx: provides defined ids for added nodes.
        raise NotImplementedError()

    def _get_multi_graph_nodes(self):
        raise NotImplementedError()

    def _add_multi_graph_edge(self, src_id, dest_id, data):
        # nx: accepts edge data as kwargs.
        # rx: accepts edge data as a dict arg.
        raise NotImplementedError()

    def _get_all_multi_graph_edges(self, src_id, dest_id):
        # nx: edge enumeration through indexing multigraph
        # rx: edge enumeration through method get_all_edge_data
        raise NotImplementedError()

    def _get_multi_graph_edges(self):
        # nx: Includes edge data in return only when data kwarg = True
        # rx: Always includes edge data in return
        raise NotImplementedError()

    def _get_multi_graph_in_edges(self, node_id):
        # nx: Includes edge data in return only when data kwarg = True
        # rx: Always includes edge data in return
        raise NotImplementedError()

    def _get_multi_graph_out_edges(self, node_id):
        # nx: Includes edge data in return only when data kwarg = True
        # rx: Always includes edge data in return
        raise NotImplementedError()

    def to_networkx(self):
        """Returns a copy of the DAGCircuit in networkx format."""
        # For backwards compatibility, return networkx structure from terra 0.12
        # where DAGNodes instances are used as indexes on the networkx graph.

        G = nx.MultiDiGraph()
        for node in self._get_multi_graph_nodes():
            G.add_node(node)
        for node in self.topological_nodes():
            for source_id, dest_id, edge in self._get_multi_graph_in_edges(node._node_id):
                G.add_edge(self._id_to_node[source_id], self._id_to_node[dest_id],
                           **edge)

        return G

    def qubits(self):
        """Return a list of qubits (as a list of Qubit instances)."""
        return [qubit for qreg in self.qregs.values() for qubit in qreg]

    def clbits(self):
        """Return a list of classical bits (as a list of Clbit instances)."""
        return [clbit for creg in self.cregs.values() for clbit in creg]

    @property
    def wires(self):
        """Return a list of the wires in order."""
        out_list = [bit for reg in self.qregs.values() for bit in reg]
        out_list += [bit for reg in self.cregs.values() for bit in reg]
        return out_list

    @property
    def node_counter(self):
        """
        Returns the number of nodes in the dag.
        """
        return len(self._multi_graph)

    def remove_all_ops_named(self, opname):
        """Remove all operation nodes with the given name."""
        for n in self.named_nodes(opname):
            self.remove_op_node(n)

    def add_qreg(self, qreg):
        """Add all wires in a quantum register."""
        if not isinstance(qreg, QuantumRegister):
            raise DAGCircuitError("not a QuantumRegister instance.")
        if qreg.name in self.qregs:
            raise DAGCircuitError("duplicate register %s" % qreg.name)
        self.qregs[qreg.name] = qreg
        for j in range(qreg.size):
            self._add_wire(qreg[j])

    def add_creg(self, creg):
        """Add all wires in a classical register."""
        if not isinstance(creg, ClassicalRegister):
            raise DAGCircuitError("not a ClassicalRegister instance.")
        if creg.name in self.cregs:
            raise DAGCircuitError("duplicate register %s" % creg.name)
        self.cregs[creg.name] = creg
        for j in range(creg.size):
            self._add_wire(creg[j])

    def _add_wire(self, wire):
        """Add a qubit or bit to the circuit.

        Args:
            wire (Bit): the wire to be added
            This adds a pair of in and out nodes connected by an edge.

        Raises:
            DAGCircuitError: if trying to add duplicate wire
        """
        if wire not in self._wires:
            self._wires.add(wire)

            wire_name = "%s[%s]" % (wire.register.name, wire.index)

            inp_node = DAGNode(type='in', name=wire_name, wire=wire)
            outp_node = DAGNode(type='out', name=wire_name, wire=wire)

            inp_node_id = self._add_multi_graph_node(inp_node)
            outp_node_id = self._add_multi_graph_node(outp_node)

            self.input_map[wire] = inp_node
            self.output_map[wire] = outp_node

            self._add_multi_graph_edge(inp_node._node_id, outp_node._node_id,
                                       {'name': wire_name, 'wire': wire})

        else:
            raise DAGCircuitError("duplicate wire %s" % (wire,))

    def _check_condition(self, name, condition):
        """Verify that the condition is valid.

        Args:
            name (string): used for error reporting
            condition (tuple or None): a condition tuple (ClassicalRegister,int)

        Raises:
            DAGCircuitError: if conditioning on an invalid register
        """
        # Verify creg exists
        if condition is not None and condition[0].name not in self.cregs:
            raise DAGCircuitError("invalid creg in condition for %s" % name)

    def _check_bits(self, args, amap):
        """Check the values of a list of (qu)bit arguments.

        For each element of args, check that amap contains it.

        Args:
            args (list[Bit]): the elements to be checked
            amap (dict): a dictionary keyed on Qubits/Clbits

        Raises:
            DAGCircuitError: if a qubit is not contained in amap
        """
        # Check for each wire
        for wire in args:
            if wire not in amap:
                raise DAGCircuitError("(qu)bit %s[%d] not found" %
                                      (wire.register.name, wire.index))

    def _bits_in_condition(self, cond):
        """Return a list of bits in the given condition.

        Args:
            cond (tuple or None): optional condition (ClassicalRegister, int)

        Returns:
            list[Clbit]: list of classical bits
        """
        return [] if cond is None else list(cond[0])

    def _add_op_node(self, op, qargs, cargs, condition=None):
        """Add a new operation node to the graph and assign properties.

        Args:
            op (qiskit.circuit.Instruction): the operation associated with the DAG node
            qargs (list[Qubit]): list of quantum wires to attach to.
            cargs (list[Clbit]): list of classical wires to attach to.
            condition (tuple or None): optional condition (ClassicalRegister, int)
        Returns:
            DAGNode: The node for the new op on the DAG
        """
        # Add a new operation node to the graph
        new_node = DAGNode(type="op", op=op, name=op.name, qargs=qargs,
                           cargs=cargs, condition=condition)
        self._add_multi_graph_node(new_node)
        return new_node

    def apply_operation_back(self, op, qargs=None, cargs=None, condition=None):
        """Apply an operation to the output of the circuit.

        Args:
            op (qiskit.circuit.Instruction): the operation associated with the DAG node
            qargs (list[Qubit]): qubits that op will be applied to
            cargs (list[Clbit]): cbits that op will be applied to
            condition (tuple or None): optional condition (ClassicalRegister, int)

        Returns:
            DAGNode: the current max node

        Raises:
            DAGCircuitError: if a leaf node is connected to multiple outputs

        """
        qargs = qargs or []
        cargs = cargs or []

        all_cbits = self._bits_in_condition(condition)
        all_cbits = set(all_cbits).union(cargs)

        self._check_condition(op.name, condition)
        self._check_bits(qargs, self.output_map)
        self._check_bits(all_cbits, self.output_map)

        node = self._add_op_node(op, qargs, cargs, condition)

        # Add new in-edges from predecessors of the output nodes to the
        # operation node while deleting the old in-edges of the output nodes
        # and adding new edges from the operation node to each output node
        al = [qargs, all_cbits]
        for q in itertools.chain(*al):
            ie = list(self.predecessors(self.output_map[q]))

            if len(ie) != 1:
                raise DAGCircuitError("output node has multiple in-edges")

            self._add_multi_graph_edge(ie[0]._node_id, node._node_id,
                                       {'name': "%s[%s]" % (q.register.name, q.index), 'wire': q})
            self._multi_graph.remove_edge(ie[0]._node_id, self.output_map[q]._node_id)
            self._add_multi_graph_edge(node._node_id, self.output_map[q]._node_id,
                                       {'name': "%s[%s]" % (q.register.name, q.index), 'wire': q})

        return node

    def apply_operation_front(self, op, qargs, cargs, condition=None):
        """Apply an operation to the input of the circuit.

        Args:
            op (qiskit.circuit.Instruction): the operation associated with the DAG node
            qargs (list[Qubit]): qubits that op will be applied to
            cargs (list[Clbit]): cbits that op will be applied to
            condition (tuple or None): optional condition (ClassicalRegister, value)

        Returns:
            DAGNode: the current max node

        Raises:
            DAGCircuitError: if initial nodes connected to multiple out edges
        """
        all_cbits = self._bits_in_condition(condition)
        all_cbits.extend(cargs)

        self._check_condition(op.name, condition)
        self._check_bits(qargs, self.input_map)
        self._check_bits(all_cbits, self.input_map)
        node = self._add_op_node(op, qargs, cargs, condition)
        # Add new out-edges to successors of the input nodes from the
        # operation node while deleting the old out-edges of the input nodes
        # and adding new edges to the operation node from each input node
        al = [qargs, all_cbits]
        for q in itertools.chain(*al):
            ie = list(self.successors(self.input_map[q]))
            if len(ie) != 1:
                raise DAGCircuitError("input node has multiple out-edges")
            self._add_multi_graph_edge(node._node_id, ie[0]._node_id,
                                       {'name': "%s[%s]" % (q.register.name, q.index), 'wire': q})
            self._multi_graph.remove_edge(self.input_map[q]._node_id, ie[0]._node_id)
            self._add_multi_graph_edge(self.input_map[q]._node_id, node._node_id,
                                       {'name': "%s[%s]" % (q.register.name, q.index), 'wire': q})

        return node

    def _check_edgemap_registers(self, edge_map, keyregs, valregs, valreg=True):
        """Check that wiremap neither fragments nor leaves duplicate registers.

        1. There are no fragmented registers. A register in keyregs
        is fragmented if not all of its (qu)bits are renamed by edge_map.
        2. There are no duplicate registers. A register is duplicate if
        it appears in both self and keyregs but not in edge_map.

        Args:
            edge_map (dict): map from Bit in keyregs to Bit in valregs
            keyregs (dict): a map from register names to Register objects
            valregs (dict): a map from register names to Register objects
            valreg (bool): if False the method ignores valregs and does not
                add regs for bits in the edge_map image that don't appear in valregs

        Returns:
            set(Register): the set of regs to add to self

        Raises:
            DAGCircuitError: if the wiremap fragments, or duplicates exist
        """
        # FIXME: some mixing of objects and strings here are awkward (due to
        # self.qregs/self.cregs still keying on string.
        add_regs = set()
        reg_frag_chk = {}
        for v in keyregs.values():
            reg_frag_chk[v] = {j: False for j in range(len(v))}
        for k in edge_map.keys():
            if k.register.name in keyregs:
                reg_frag_chk[k.register][k.index] = True
        for k, v in reg_frag_chk.items():
            s = set(v.values())
            if len(s) == 2:
                raise DAGCircuitError("edge_map fragments reg %s" % k)
            if s == {False}:
                if k in self.qregs.values() or k in self.cregs.values():
                    raise DAGCircuitError("unmapped duplicate reg %s" % k)
                # Add registers that appear only in keyregs
                add_regs.add(k)
            else:
                if valreg:
                    # If mapping to a register not in valregs, add it.
                    # (k,0) exists in edge_map because edge_map doesn't
                    # fragment k
                    if not edge_map[k[0]].register.name in valregs:
                        size = max(map(lambda x: x.index,
                                       filter(lambda x: x.register == edge_map[k[0]].register,
                                              edge_map.values())))
                        qreg = QuantumRegister(size + 1, edge_map[k[0]].register.name)
                        add_regs.add(qreg)
        return add_regs

    def _check_wiremap_validity(self, wire_map, keymap, valmap):
        """Check that the wiremap is consistent.

        Check that the wiremap refers to valid wires and that
        those wires have consistent types.

        Args:
            wire_map (dict): map from Bit in keymap to Bit in valmap
            keymap (dict): a map whose keys are wire_map keys
            valmap (dict): a map whose keys are wire_map values

        Raises:
            DAGCircuitError: if wire_map not valid
        """
        for k, v in wire_map.items():
            kname = "%s[%d]" % (k.register.name, k.index)
            vname = "%s[%d]" % (v.register.name, v.index)
            if k not in keymap:
                raise DAGCircuitError("invalid wire mapping key %s" % kname)
            if v not in valmap:
                raise DAGCircuitError("invalid wire mapping value %s" % vname)
            if type(k) is not type(v):
                raise DAGCircuitError("inconsistent wire_map at (%s,%s)" %
                                      (kname, vname))

    def _map_condition(self, wire_map, condition):
        """Use the wire_map dict to change the condition tuple's creg name.

        Args:
            wire_map (dict): a map from wires to wires
            condition (tuple or None): (ClassicalRegister,int)
        Returns:
            tuple(ClassicalRegister,int): new condition
        """
        if condition is None:
            new_condition = None
        else:
            # Map the register name, using fact that registers must not be
            # fragmented by the wire_map (this must have been checked
            # elsewhere)
            bit0 = condition[0][0]
            new_condition = (wire_map.get(bit0, bit0).register, condition[1])
        return new_condition

    def extend_back(self, dag, edge_map=None):
        """DEPRECATED: Add `dag` at the end of `self`, using `edge_map`.
        """
        warnings.warn("dag.extend_back is deprecated, please use dag.compose.",
                      DeprecationWarning, stacklevel=2)
        edge_map = edge_map or {}
        for qreg in dag.qregs.values():
            if qreg.name not in self.qregs:
                self.add_qreg(QuantumRegister(qreg.size, qreg.name))
            edge_map.update([(qbit, qbit) for qbit in qreg if qbit not in edge_map])

        for creg in dag.cregs.values():
            if creg.name not in self.cregs:
                self.add_creg(ClassicalRegister(creg.size, creg.name))
            edge_map.update([(cbit, cbit) for cbit in creg if cbit not in edge_map])

        self.compose_back(dag, edge_map)

    def compose_back(self, input_circuit, edge_map=None):
        """DEPRECATED: use DAGCircuit.compose() instead.
        """
        warnings.warn("dag.compose_back is deprecated, please use dag.compose.",
                      DeprecationWarning, stacklevel=2)
        self.compose(input_circuit, edge_map)

    def compose(self, other, edge_map=None, qubits=None, clbits=None, front=False, inplace=True):
        """Compose the ``other`` circuit onto the output of this circuit.

        A subset of input wires of ``other`` are mapped
        to a subset of output wires of this circuit.

        ``other`` can be narrower or of equal width to ``self``.

        Args:
            other (DAGCircuit): circuit to compose with self
            edge_map (dict): DEPRECATED - a {Bit: Bit} map from input wires of other
                to output wires of self (i.e. rhs->lhs).
                The key, value pairs can be either Qubit or Clbit mappings.
            qubits (list[Qubit|int]): qubits of self to compose onto.
            clbits (list[Clbit|int]): clbits of self to compose onto.
            front (bool): If True, front composition will be performed (not implemented yet)
            inplace (bool): If True, modify the object. Otherwise return composed circuit.

        Returns:
            DAGCircuit: the composed dag (returns None if inplace==True).

        Raises:
            DAGCircuitError: if ``other`` is wider or there are duplicate edge mappings.
        """
        if front:
            raise DAGCircuitError("Front composition not supported yet.")

        if len(other.qubits()) > len(self.qubits()) or \
           len(other.clbits()) > len(self.clbits()):
            raise DAGCircuitError("Trying to compose with another DAGCircuit "
                                  "which has more 'in' edges.")

        if edge_map is not None:
            warnings.warn("edge_map arg as a dictionary is deprecated. "
                          "Use qubits and clbits args to specify a list of "
<<<<<<< HEAD
                          "self edges to compose onto.", DeprecationWarning)
=======
                          "self edges to compose onto.", DeprecationWarning,
                          stacklevel=2)
>>>>>>> 61b5e248
        if qubits is None:
            qubits = []
        if clbits is None:
            clbits = []
        qubit_map = {other.qubits()[i]: (self.qubits()[q] if isinstance(q, int) else q)
                     for i, q in enumerate(qubits)}
        clbit_map = {other.clbits()[i]: (self.clbits()[c] if isinstance(c, int) else c)
                     for i, c in enumerate(clbits)}
        edge_map = edge_map or {**qubit_map, **clbit_map} or None
        # if no edge_map, try to do a 1-1 mapping in order
        if edge_map is None:
            identity_qubit_map = dict(zip(other.qubits(), self.qubits()))
            identity_clbit_map = dict(zip(other.clbits(), self.clbits()))
            edge_map = {**identity_qubit_map, **identity_clbit_map}

        # Check the edge_map for duplicate values
        if len(set(edge_map.values())) != len(edge_map):
            raise DAGCircuitError("duplicates in wire_map")

        # Compose
        if inplace:
            dag = self
        else:
            dag = copy.deepcopy(self)

        for nd in other.topological_nodes():
            if nd.type == "in":
                # if in edge_map, get new name, else use existing name
                m_wire = edge_map.get(nd.wire, nd.wire)
                # the mapped wire should already exist
                if m_wire not in dag.output_map:
                    raise DAGCircuitError("wire %s[%d] not in self" % (
                        m_wire.register.name, m_wire.index))
                if nd.wire not in other._wires:
                    raise DAGCircuitError("inconsistent wire type for %s[%d] in other"
                                          % (nd.register.name, nd.wire.index))
            elif nd.type == "out":
                # ignore output nodes
                pass
            elif nd.type == "op":
                condition = dag._map_condition(edge_map, nd.condition)
                dag._check_condition(nd.name, condition)
                m_qargs = list(map(lambda x: edge_map.get(x, x), nd.qargs))
                m_cargs = list(map(lambda x: edge_map.get(x, x), nd.cargs))
                dag.apply_operation_back(nd.op, m_qargs, m_cargs, condition)
            else:
                raise DAGCircuitError("bad node type %s" % nd.type)

        if not inplace:
            return dag
        else:
            return None

    def idle_wires(self):
        """Return idle wires.

        Yields:
            Bit: Bit in idle wire.
        """
        for wire in self._wires:
            nodes = self.nodes_on_wire(wire, only_ops=False)
            if len(list(nodes)) == 2:
                yield wire

    def size(self):
        """Return the number of operations."""
        return len(self._multi_graph) - 2 * len(self._wires)

    def depth(self):
        """Return the circuit depth.
        Returns:
            int: the circuit depth
        Raises:
            DAGCircuitError: if not a directed acyclic graph
        """
        if not _gls[self._gx].is_directed_acyclic_graph(self._multi_graph):
            raise DAGCircuitError("not a DAG")

        depth = _gls[self._gx].dag_longest_path_length(self._multi_graph) - 1
        return depth if depth >= 0 else 0

    def width(self):
        """Return the total number of qubits + clbits used by the circuit.
           This function formerly returned the number of qubits by the calculation
           return len(self._wires) - self.num_clbits()
           but was changed by issue #2564 to return number of qubits + clbits
           with the new function DAGCircuit.num_qubits replacing the former
           semantic of DAGCircuit.width().
        """
        return len(self._wires)

    def num_qubits(self):
        """Return the total number of qubits used by the circuit.
           num_qubits() replaces former use of width().
           DAGCircuit.width() now returns qubits + clbits for
           consistency with Circuit.width() [qiskit-terra #2564].
        """
        return len(self._wires) - self.num_clbits()

    def num_clbits(self):
        """Return the total number of classical bits used by the circuit."""
        return sum(creg.size for creg in self.cregs.values())

    def num_tensor_factors(self):
        """Compute how many components the circuit can decompose into."""
        return _gls[self._gx].number_weakly_connected_components(self._multi_graph)

    def _check_wires_list(self, wires, node):
        """Check that a list of wires is compatible with a node to be replaced.

        - no duplicate names
        - correct length for operation
        Raise an exception otherwise.

        Args:
            wires (list[Bit]): gives an order for (qu)bits
                in the input circuit that is replacing the node.
            node (DAGNode): a node in the dag

        Raises:
            DAGCircuitError: if check doesn't pass.
        """
        if len(set(wires)) != len(wires):
            raise DAGCircuitError("duplicate wires")

        wire_tot = len(node.qargs) + len(node.cargs)
        if node.condition is not None:
            wire_tot += node.condition[0].size

        if len(wires) != wire_tot:
            raise DAGCircuitError("expected %d wires, got %d"
                                  % (wire_tot, len(wires)))

    def _make_pred_succ_maps(self, node):
        """Return predecessor and successor dictionaries.

        Args:
            node (DAGNode): reference to multi_graph node

        Returns:
            tuple(dict): tuple(predecessor_map, successor_map)
                These map from wire (Register, int) to predecessor (successor)
                nodes of n.
        """

        pred_map = {e[2]['wire']: self._id_to_node[e[0]] for e in
                    self._get_multi_graph_in_edges(node._node_id)}
        succ_map = {e[2]['wire']: self._id_to_node[e[1]] for e in
                    self._get_multi_graph_out_edges(node._node_id)}
        return pred_map, succ_map

    def _full_pred_succ_maps(self, pred_map, succ_map, input_circuit,
                             wire_map):
        """Map all wires of the input circuit.

        Map all wires of the input circuit to predecessor and
        successor nodes in self, keyed on wires in self.

        Args:
            pred_map (dict): comes from _make_pred_succ_maps
            succ_map (dict): comes from _make_pred_succ_maps
            input_circuit (DAGCircuit): the input circuit
            wire_map (dict): the map from wires of input_circuit to wires of self

        Returns:
            tuple: full_pred_map, full_succ_map (dict, dict)

        Raises:
            DAGCircuitError: if more than one predecessor for output nodes
        """
        full_pred_map = {}
        full_succ_map = {}
        for w in input_circuit.input_map:
            # If w is wire mapped, find the corresponding predecessor
            # of the node
            if w in wire_map:
                full_pred_map[wire_map[w]] = pred_map[wire_map[w]]
                full_succ_map[wire_map[w]] = succ_map[wire_map[w]]
            else:
                # Otherwise, use the corresponding output nodes of self
                # and compute the predecessor.
                full_succ_map[w] = self.output_map[w]
                full_pred_map[w] = self.predecessors(self.output_map[w])[0]
                if len(list(self.predecessors(self.output_map[w]))) != 1:
                    raise DAGCircuitError("too many predecessors for %s[%d] "
                                          "output node" % (w.register, w.index))

        return full_pred_map, full_succ_map

    def __eq__(self, other):
        raise NotImplementedError()

    def topological_nodes(self):
        """
        Yield nodes in topological order.

        Returns:
            generator(DAGNode): node in topological order
        """
        raise NotImplementedError()

    def topological_op_nodes(self):
        """
        Yield op nodes in topological order.

        Returns:
            generator(DAGNode): op node in topological order
        """
        return (nd for nd in self.topological_nodes() if nd.type == 'op')

    def substitute_node_with_dag(self, node, input_dag, wires=None):
        """Replace one node with dag.

        Args:
            node (DAGNode): node to substitute
            input_dag (DAGCircuit): circuit that will substitute the node
            wires (list[Bit]): gives an order for (qu)bits
                in the input circuit. This order gets matched to the node wires
                by qargs first, then cargs, then conditions.

        Raises:
            DAGCircuitError: if met with unexpected predecessor/successors
        """
        condition = node.condition
        # the dag must be amended if used in a
        # conditional context. delete the op nodes and replay
        # them with the condition.
        if condition:
            input_dag.add_creg(condition[0])
            to_replay = []
            for sorted_node in input_dag.topological_nodes():
                if sorted_node.type == "op":
                    sorted_node.op.condition = condition
                    to_replay.append(sorted_node)
            for input_node in input_dag.op_nodes():
                input_dag.remove_op_node(input_node)
            for replay_node in to_replay:
                input_dag.apply_operation_back(replay_node.op, replay_node.qargs,
                                               replay_node.cargs, condition=condition)

        if wires is None:
            wires = input_dag.wires

        self._check_wires_list(wires, node)

        # Create a proxy wire_map to identify fragments and duplicates
        # and determine what registers need to be added to self
        proxy_map = {w: QuantumRegister(1, 'proxy') for w in wires}
        add_qregs = self._check_edgemap_registers(proxy_map,
                                                  input_dag.qregs,
                                                  {}, False)
        for qreg in add_qregs:
            self.add_qreg(qreg)

        add_cregs = self._check_edgemap_registers(proxy_map,
                                                  input_dag.cregs,
                                                  {}, False)
        for creg in add_cregs:
            self.add_creg(creg)

        # Replace the node by iterating through the input_circuit.
        # Constructing and checking the validity of the wire_map.
        # If a gate is conditioned, we expect the replacement subcircuit
        # to depend on those condition bits as well.
        if node.type != "op":
            raise DAGCircuitError("expected node type \"op\", got %s"
                                  % node.type)

        condition_bit_list = self._bits_in_condition(node.condition)

        wire_map = dict(zip(wires, list(node.qargs) + list(node.cargs) + list(condition_bit_list)))
        self._check_wiremap_validity(wire_map, wires, self.input_map)
        pred_map, succ_map = self._make_pred_succ_maps(node)
        full_pred_map, full_succ_map = self._full_pred_succ_maps(pred_map, succ_map,
                                                                 input_dag, wire_map)

        if condition_bit_list:
            # If we are replacing a conditional node, map input dag through
            # wire_map to verify that it will not modify any of the conditioning
            # bits.
            condition_bits = set(condition_bit_list)

            for op_node in input_dag.op_nodes():
                mapped_cargs = {wire_map[carg] for carg in op_node.cargs}

                if condition_bits & mapped_cargs:
                    raise DAGCircuitError('Mapped DAG would alter clbits '
                                          'on which it would be conditioned.')

        # Now that we know the connections, delete node
        self._multi_graph.remove_node(node._node_id)

        # Iterate over nodes of input_circuit
        for sorted_node in input_dag.topological_op_nodes():
            # Insert a new node
            condition = self._map_condition(wire_map, sorted_node.condition)
            m_qargs = list(map(lambda x: wire_map.get(x, x),
                               sorted_node.qargs))
            m_cargs = list(map(lambda x: wire_map.get(x, x),
                               sorted_node.cargs))
            node = self._add_op_node(sorted_node.op, m_qargs, m_cargs, condition)
            # Add edges from predecessor nodes to new node
            # and update predecessor nodes that change
            all_cbits = self._bits_in_condition(condition)
            all_cbits.extend(m_cargs)
            al = [m_qargs, all_cbits]
            for q in itertools.chain(*al):
                self._add_multi_graph_edge(full_pred_map[q]._node_id,
                                           node._node_id,
                                           dict(name="%s[%s]" % (q.register.name, q.index),
                                                wire=q))
                full_pred_map[q] = node

        # Connect all predecessors and successors, and remove
        # residual edges between input and output nodes
        for w in full_pred_map:
            self._add_multi_graph_edge(full_pred_map[w]._node_id,
                                       full_succ_map[w]._node_id,
                                       dict(name="%s[%s]" % (w.register.name, w.index),
                                            wire=w))
            o_pred = list(self.predecessors(self.output_map[w]))
            if len(o_pred) > 1:
                if len(o_pred) != 2:
                    raise DAGCircuitError("expected 2 predecessors here")

                p = [x for x in o_pred if x != full_pred_map[w]]
                if len(p) != 1:
                    raise DAGCircuitError("expected 1 predecessor to pass filter")

                self._multi_graph.remove_edge(p[0], self.output_map[w])

    def substitute_node(self, node, op, inplace=False):
        """Replace a DAGNode with a single instruction. qargs, cargs and
        conditions for the new instruction will be inferred from the node to be
        replaced. The new instruction will be checked to match the shape of the
        replaced instruction.

        Args:
            node (DAGNode): Node to be replaced
            op (qiskit.circuit.Instruction): The :class:`qiskit.circuit.Instruction`
                instance to be added to the DAG
            inplace (bool): Optional, default False. If True, existing DAG node
                will be modified to include op. Otherwise, a new DAG node will
                be used.

        Returns:
            DAGNode: the new node containing the added instruction.

        Raises:
            DAGCircuitError: If replacement instruction was incompatible with
            location of target node.
        """

        if node.type != 'op':
            raise DAGCircuitError('Only DAGNodes of type "op" can be replaced.')

        if (
                node.op.num_qubits != op.num_qubits
                or node.op.num_clbits != op.num_clbits
        ):
            raise DAGCircuitError(
                'Cannot replace node of width ({} qubits, {} clbits) with '
                'instruction of mismatched width ({} qubits, {} clbits).'.format(
                    node.op.num_qubits, node.op.num_clbits,
                    op.num_qubits, op.num_clbits))

        if inplace:
            node.op = op
            node.name = op.name
            return node

        new_node = copy.copy(node)
        new_node.op = op
        new_node.name = op.name

        node_index = self._add_multi_graph_node(new_node)

        in_edges = self._get_multi_graph_in_edges(node._node_id)
        out_edges = self._get_multi_graph_out_edges(node._node_id)

        for src_id, _, data in in_edges:
            self._add_multi_graph_edge(src_id, node_index, data)
        for _, dest_id, data in out_edges:
            self._add_multi_graph_edge(node_index, dest_id, data)

        self._multi_graph.remove_node(node._node_id)

        return new_node

    def node(self, node_id):
        """Get the node in the dag.

        Args:
            node_id(int): Node identifier.

        Returns:
            node: the node.
        """
        return self._id_to_node[node_id]

    def nodes(self):
        """Iterator for node values.

        Yield:
            node: the node.
        """
        for node in self._get_multi_graph_nodes():
            yield node

    def edges(self, nodes=None):
        """Iterator for node values.

        Yield:
            node: the node.
        """
        if nodes is None:
            nodes = self._get_multi_graph_nodes()
        elif isinstance(nodes, DAGNode):
            nodes = [nodes]

        for node in nodes:
            raw_nodes = self._get_multi_graph_out_edges(node._node_id)
            for source, dest, edge in raw_nodes:
                yield (self._id_to_node[source],
                       self._id_to_node[dest],
                       edge)

    def op_nodes(self, op=None, include_directives=True):
        """Get the list of "op" nodes in the dag.

        Args:
            op (qiskit.circuit.Instruction): op nodes to return.
                If None, return all op nodes.
            include_directives (bool): include `barrier`, `snapshot` etc.

        Returns:
            list[DAGNode]: the list of node ids containing the given op.
        """
        nodes = []
        for node in self._get_multi_graph_nodes():
            if node.type == "op":
                if not include_directives and node.name in ['snapshot', 'barrier']:
                    continue
                if op is None or isinstance(node.op, op):
                    nodes.append(node)
        return nodes

    def gate_nodes(self):
        """Get the list of gate nodes in the dag.

        Returns:
            list[DAGNode]: the list of DAGNodes that represent gates.
        """
        nodes = []
        for node in self.op_nodes():
            if isinstance(node.op, Gate):
                nodes.append(node)
        return nodes

    def named_nodes(self, *names):
        """Get the set of "op" nodes with the given name."""
        named_nodes = []
        for node in self._get_multi_graph_nodes():
            if node.type == 'op' and node.op.name in names:
                named_nodes.append(node)
        return named_nodes

    def twoQ_gates(self):
        """Get list of 2-qubit gates. Ignore snapshot, barriers, and the like."""
        warnings.warn('deprecated function, use dag.two_qubit_ops(). '
                      'filter output by isinstance(op, Gate) to only get unitary Gates.',
                      DeprecationWarning, stacklevel=2)
        two_q_gates = []
        for node in self.gate_nodes():
            if len(node.qargs) == 2:
                two_q_gates.append(node)
        return two_q_gates

    def threeQ_or_more_gates(self):
        """Get list of 3-or-more-qubit gates: (id, data)."""
        warnings.warn('deprecated function, use dag.multi_qubit_ops(). '
                      'filter output by isinstance(op, Gate) to only get unitary Gates.',
                      DeprecationWarning, stacklevel=2)
        three_q_gates = []
        for node in self.gate_nodes():
            if len(node.qargs) >= 3:
                three_q_gates.append(node)
        return three_q_gates

    def two_qubit_ops(self):
        """Get list of 2 qubit operations. Ignore directives like snapshot and barrier."""
        ops = []
        for node in self.op_nodes(include_directives=False):
            if len(node.qargs) == 2:
                ops.append(node)
        return ops

    def multi_qubit_ops(self):
        """Get list of 3+ qubit operations. Ignore directives like snapshot and barrier."""
        ops = []
        for node in self.op_nodes(include_directives=False):
            if len(node.qargs) >= 3:
                ops.append(node)
        return ops

    def longest_path(self):
        """Returns the longest path in the dag as a list of DAGNodes."""
        return [self._id_to_node[idx]
                for idx in _gls[self._gx].dag_longest_path(self._multi_graph)]

    def successors(self, node):
        """Returns iterator of the successors of a node as DAGNodes."""
        raise NotImplementedError()

    def predecessors(self, node):
        """Returns iterator of the predecessors of a node as DAGNodes."""
        raise NotImplementedError()

    def quantum_predecessors(self, node):
        """Returns iterator of the predecessors of a node that are
        connected by a quantum edge as DAGNodes."""
        for predecessor in self.predecessors(node):
            if any(isinstance(x['wire'], Qubit) for x in
                   self._get_all_multi_graph_edges(predecessor._node_id, node._node_id)):
                yield predecessor

    def ancestors(self, node):
        """Returns set of the ancestors of a node as DAGNodes."""
        return set(self._id_to_node[idx]
                   for idx in _gls[self._gx].ancestors(self._multi_graph, node._node_id))

    def descendants(self, node):
        """Returns set of the descendants of a node as DAGNodes."""
        return set(self._id_to_node[idx]
                   for idx in _gls[self._gx].descendants(self._multi_graph, node._node_id))

    def bfs_successors(self, node):
        """
        Returns an iterator of tuples of (DAGNode, [DAGNodes]) where the DAGNode is the current node
        and [DAGNode] is its successors in  BFS order.
        """
        raise NotImplementedError()

    def quantum_successors(self, node):
        """Returns iterator of the successors of a node that are
        connected by a quantum edge as DAGNodes."""
        for successor in self.successors(node):
            if any(isinstance(x['wire'], Qubit)
                   for x in
                   self._get_all_multi_graph_edges(
                       node._node_id, successor._node_id)):
                yield successor

    def remove_op_node(self, node):
        """Remove an operation node n.

        Add edges from predecessors to successors.
        """
        if node.type != 'op':
            raise DAGCircuitError('The method remove_op_node only works on op node types. An "%s" '
                                  'node type was wrongly provided.' % node.type)

        pred_map, succ_map = self._make_pred_succ_maps(node)

        # remove from graph and map
        self._multi_graph.remove_node(node._node_id)

        for w in pred_map.keys():
            self._add_multi_graph_edge(pred_map[w]._node_id, succ_map[w]._node_id,
                                       {'name': "%s[%s]" % (w.register.name, w.index), 'wire': w})

    def remove_ancestors_of(self, node):
        """Remove all of the ancestor operation nodes of node."""
        anc = _gls[self._gx].ancestors(self._multi_graph, node)
        # TODO: probably better to do all at once using
        # multi_graph.remove_nodes_from; same for related functions ...
        for anc_node in anc:
            if anc_node.type == "op":
                self.remove_op_node(anc_node)

    def remove_descendants_of(self, node):
        """Remove all of the descendant operation nodes of node."""
        desc = _gls[self._gx].descendants(self._multi_graph, node)
        for desc_node in desc:
            if desc_node.type == "op":
                self.remove_op_node(desc_node)

    def remove_nonancestors_of(self, node):
        """Remove all of the non-ancestors operation nodes of node."""
        anc = _gls[self._gx].ancestors(self._multi_graph, node)
        comp = list(set(self._get_multi_graph_nodes()) - set(anc))
        for n in comp:
            if n.type == "op":
                self.remove_op_node(n)

    def remove_nondescendants_of(self, node):
        """Remove all of the non-descendants operation nodes of node."""
        dec = _gls[self._gx].descendants(self._multi_graph, node)
        comp = list(set(self._get_multi_graph_nodes()) - set(dec))
        for n in comp:
            if n.type == "op":
                self.remove_op_node(n)

    def layers(self):
        """Yield a shallow view on a layer of this DAGCircuit for all d layers of this circuit.

        A layer is a circuit whose gates act on disjoint qubits, i.e.,
        a layer has depth 1. The total number of layers equals the
        circuit depth d. The layers are indexed from 0 to d-1 with the
        earliest layer at index 0. The layers are constructed using a
        greedy algorithm. Each returned layer is a dict containing
        {"graph": circuit graph, "partition": list of qubit lists}.

        New but semantically equivalent DAGNodes will be included in the returned layers,
        NOT the DAGNodes from the original DAG. The original vs. new nodes can be compared using
        DAGNode.semantic_eq(node1, node2).

        TODO: Gates that use the same cbits will end up in different
        layers as this is currently implemented. This may not be
        the desired behavior.
        """
        graph_layers = self.multigraph_layers()
        try:
            next(graph_layers)  # Remove input nodes
        except StopIteration:
            return

        for graph_layer in graph_layers:

            # Get the op nodes from the layer, removing any input and output nodes.
            op_nodes = [node for node in graph_layer if node.type == "op"]

            # Sort to make sure they are in the order they were added to the original DAG
            # It has to be done by node_id as graph_layer is just a list of nodes
            # with no implied topology
            # Drawing tools that rely on _node_id to infer order of node creation
            # so we need this to be preserved by layers()
            op_nodes.sort(key=lambda nd: nd._node_id)

            # Stop yielding once there are no more op_nodes in a layer.
            if not op_nodes:
                return

            # Construct a shallow copy of self
            new_layer = DAGCircuit()
            new_layer.name = self.name

            # add in the registers - this adds the input/output nodes
            for creg in self.cregs.values():
                new_layer.add_creg(creg)
            for qreg in self.qregs.values():
                new_layer.add_qreg(qreg)

            for node in op_nodes:
                # this creates new DAGNodes in the new_layer
                new_layer.apply_operation_back(node.op,
                                               node.qargs,
                                               node.cargs,
                                               node.condition)

            # The quantum registers that have an operation in this layer.
            support_list = [
                op_node.qargs
                for op_node in new_layer.op_nodes()
                if op_node.name not in {"barrier", "snapshot", "save", "load", "noise"}
            ]

            yield {"graph": new_layer, "partition": support_list}

    def serial_layers(self):
        """Yield a layer for all gates of this circuit.

        A serial layer is a circuit with one gate. The layers have the
        same structure as in layers().
        """
        for next_node in self.topological_op_nodes():
            new_layer = DAGCircuit()
            for qreg in self.qregs.values():
                new_layer.add_qreg(qreg)
            for creg in self.cregs.values():
                new_layer.add_creg(creg)
            # Save the support of the operation we add to the layer
            support_list = []
            # Operation data
            op = copy.copy(next_node.op)
            qa = copy.copy(next_node.qargs)
            ca = copy.copy(next_node.cargs)
            co = copy.copy(next_node.condition)
            _ = self._bits_in_condition(co)

            # Add node to new_layer
            new_layer.apply_operation_back(op, qa, ca, co)
            # Add operation to partition
            if next_node.name not in ["barrier",
                                      "snapshot", "save", "load", "noise"]:
                support_list.append(list(qa))
            l_dict = {"graph": new_layer, "partition": support_list}
            yield l_dict

    def multigraph_layers(self):
        """Yield layers of the multigraph."""
        raise NotImplementedError()

    def collect_runs(self, namelist):
        """Return a set of non-conditional runs of "op" nodes with the given names.

        For example, "... h q[0]; cx q[0],q[1]; cx q[0],q[1]; h q[1]; .."
        would produce the tuple of cx nodes as an element of the set returned
        from a call to collect_runs(["cx"]). If instead the cx nodes were
        "cx q[0],q[1]; cx q[1],q[0];", the method would still return the
        pair in a tuple. The namelist can contain names that are not
        in the circuit's basis.

        Nodes must have only one successor to continue the run.
        """
        group_list = []

        # Iterate through the nodes of self in topological order
        # and form tuples containing sequences of gates
        # on the same qubit(s).
        topo_ops = list(self.topological_op_nodes())
        nodes_seen = dict(zip(topo_ops, [False] * len(topo_ops)))
        for node in topo_ops:
            if node.name in namelist and node.condition is None \
                    and not nodes_seen[node]:
                group = [node]
                nodes_seen[node] = True
                s = list(self.successors(node))
                while len(s) == 1 and \
                        s[0].type == "op" and \
                        s[0].name in namelist and \
                        s[0].condition is None:
                    group.append(s[0])
                    nodes_seen[s[0]] = True
                    s = list(self.successors(s[0]))
                if len(group) >= 1:
                    group_list.append(tuple(group))
        return set(group_list)

    def nodes_on_wire(self, wire, only_ops=False):
        """
        Iterator for nodes that affect a given wire.

        Args:
            wire (Bit): the wire to be looked at.
            only_ops (bool): True if only the ops nodes are wanted;
                        otherwise, all nodes are returned.
        Yield:
             DAGNode: the successive ops on the given wire

        Raises:
            DAGCircuitError: if the given wire doesn't exist in the DAG
        """
        current_node = self.input_map.get(wire, None)

        if not current_node:
            raise DAGCircuitError('The given wire %s is not present in the circuit'
                                  % str(wire))

        more_nodes = True
        while more_nodes:
            more_nodes = False
            # allow user to just get ops on the wire - not the input/output nodes
            if current_node.type == 'op' or not only_ops:
                yield current_node

            # find the adjacent node that takes the wire being looked at as input
            # TODO(mtreinish): Add function in retworkx that does this nested api
            for _, node_index, __ in self._get_multi_graph_out_edges(current_node._node_id):
                node = self._id_to_node[node_index]
                if self._multi_graph.has_edge(current_node._node_id,
                                              node_index):
                    edge_data = self._get_all_multi_graph_edges(
                        current_node._node_id, node_index)
                else:
                    edge_data = self._get_all_multi_graph_edges(
                        node_index, current_node._node_id)
                if any(wire == edge['wire'] for edge in edge_data):
                    current_node = node
                    more_nodes = True
                    break

    def count_ops(self):
        """Count the occurrences of operation names.

        Returns a dictionary of counts keyed on the operation name.
        """
        op_dict = {}
        for node in self.topological_op_nodes():
            name = node.name
            if name not in op_dict:
                op_dict[name] = 1
            else:
                op_dict[name] += 1
        return op_dict

    def count_ops_longest_path(self):
        """Count the occurrences of operation names on the longest path.

        Returns a dictionary of counts keyed on the operation name.
        """
        op_dict = {}
        path = self.longest_path()
        path = path[1:-1]     # remove qubits at beginning and end of path
        for node in path:
            name = node.name
            if name not in op_dict:
                op_dict[name] = 1
            else:
                op_dict[name] += 1
        return op_dict

    def properties(self):
        """Return a dictionary of circuit properties."""
        summary = {"size": self.size(),
                   "depth": self.depth(),
                   "width": self.width(),
                   "qubits": self.num_qubits(),
                   "bits": self.num_clbits(),
                   "factors": self.num_tensor_factors(),
                   "operations": self.count_ops()}
        return summary

    def draw(self, scale=0.7, filename=None, style='color'):
        """
        Draws the dag circuit.

        This function needs `pydot <https://github.com/erocarrera/pydot>`_, which in turn needs
        `Graphviz <https://www.graphviz.org/>`_ to be installed.

        Args:
            scale (float): scaling factor
            filename (str): file path to save image to (format inferred from name)
            style (str):
                'plain': B&W graph;
                'color' (default): color input/output/op nodes

        Returns:
            Ipython.display.Image: if in Jupyter notebook and not saving to file,
            otherwise None.
        """
        from qiskit.visualization.dag_visualization import dag_drawer
        return dag_drawer(dag=self, scale=scale, filename=filename, style=style)<|MERGE_RESOLUTION|>--- conflicted
+++ resolved
@@ -529,12 +529,9 @@
         if edge_map is not None:
             warnings.warn("edge_map arg as a dictionary is deprecated. "
                           "Use qubits and clbits args to specify a list of "
-<<<<<<< HEAD
-                          "self edges to compose onto.", DeprecationWarning)
-=======
                           "self edges to compose onto.", DeprecationWarning,
                           stacklevel=2)
->>>>>>> 61b5e248
+
         if qubits is None:
             qubits = []
         if clbits is None:
