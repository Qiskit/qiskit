--- conflicted
+++ resolved
@@ -609,32 +609,17 @@
         else:
             return None
 
-<<<<<<< HEAD
-    def idle_wires(self):
-=======
     def idle_wires(self, barrier_is_idle=False):
->>>>>>> d1db6aeb
         """Return idle wires (wires which only contain barriers are idle).
 
         Yields:
             Bit: Bit in idle wire.
         """
         for wire in self._wires:
-<<<<<<< HEAD
-            barrier_counter = 0
-            nodes = self.nodes_on_wire(wire, only_ops=False)
-            length = 0
-            for x in list(nodes):
-                length += 1
-                if x.name == 'barrier':
-                    barrier_counter += 1
-            if length - barrier_counter == 2:
-=======
             nodes = list(self.nodes_on_wire(wire, only_ops=False))
             if barrier_is_idle:
                 nodes = [node for node in nodes if node.name is not 'barrier']
             if len(nodes) == 2:
->>>>>>> d1db6aeb
                 yield wire
 
     def size(self):
