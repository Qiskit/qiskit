# This code is part of Qiskit.
#
# (C) Copyright IBM 2021.
#
# This code is licensed under the Apache License, Version 2.0. You may
# obtain a copy of this license in the LICENSE.txt file in the root directory
# of this source tree or at http://www.apache.org/licenses/LICENSE-2.0.
#
# Any modifications or derivative works of this code must retain this
# copyright notice, and modified files need to carry a notice indicating
# that they have been altered from the originals.
"""Basic rescheduling functions which take schedule or instructions and return new schedules."""

import warnings
from collections import defaultdict
from typing import List, Optional, Iterable, Union

import numpy as np

from qiskit.pulse import channels as chans, exceptions, instructions
from qiskit.pulse.exceptions import PulseError
from qiskit.pulse.exceptions import UnassignedDurationError
from qiskit.pulse.instruction_schedule_map import InstructionScheduleMap
from qiskit.pulse.instructions import directives
from qiskit.pulse.schedule import Schedule, ScheduleBlock, ScheduleComponent


def block_to_schedule(block: ScheduleBlock) -> Schedule:
    """Convert ``ScheduleBlock`` to ``Schedule``.

    Args:
        block: A ``ScheduleBlock`` to convert.

    Returns:
        Scheduled pulse program.

    Raises:
        UnassignedDurationError: When any instruction duration is not assigned.
        PulseError: When the alignment context duration is shorter than the schedule duration.

    .. note:: This transform may insert barriers in between contexts.
    """
    if not block.is_schedulable():
        raise UnassignedDurationError(
            "All instruction durations should be assigned before creating `Schedule`."
            "Please check `.parameters` to find unassigned parameter objects."
        )

    schedule = Schedule.initialize_from(block)

    for op_data in block.blocks:
        if isinstance(op_data, ScheduleBlock):
            context_schedule = block_to_schedule(op_data)
            if hasattr(op_data.alignment_context, "duration"):
                # context may have local scope duration, e.g. EquispacedAlignment for 1000 dt
                post_buffer = op_data.alignment_context.duration - context_schedule.duration
                if post_buffer < 0:
                    raise PulseError(
                        f"ScheduleBlock {op_data.name} has longer duration than "
                        "the specified context duration "
                        f"{context_schedule.duration} > {op_data.duration}."
                    )
            else:
                post_buffer = 0
            schedule.append(context_schedule, inplace=True)

            # prevent interruption by following instructions.
            # padding with delay instructions is no longer necessary, thanks to alignment context.
            if post_buffer > 0:
                context_boundary = instructions.RelativeBarrier(*op_data.channels)
                schedule.append(context_boundary.shift(post_buffer), inplace=True)
        else:
            schedule.append(op_data, inplace=True)

    # transform with defined policy
    return block.alignment_context.align(schedule)


def compress_pulses(schedules: List[Schedule]) -> List[Schedule]:
    """Optimization pass to replace identical pulses.

    Args:
        schedules: Schedules to compress.

    Returns:
        Compressed schedules.
    """
    existing_pulses = []
    new_schedules = []

    for schedule in schedules:
        new_schedule = Schedule.initialize_from(schedule)

        for time, inst in schedule.instructions:
            if isinstance(inst, instructions.Play):
                if inst.pulse in existing_pulses:
                    idx = existing_pulses.index(inst.pulse)
                    identical_pulse = existing_pulses[idx]
                    new_schedule.insert(
                        time,
                        instructions.Play(identical_pulse, inst.channel, inst.name),
                        inplace=True,
                    )
                else:
                    existing_pulses.append(inst.pulse)
                    new_schedule.insert(time, inst, inplace=True)
            else:
                new_schedule.insert(time, inst, inplace=True)

        new_schedules.append(new_schedule)

    return new_schedules


def flatten(program: Schedule) -> Schedule:
    """Flatten (inline) any called nodes into a Schedule tree with no nested children.

    Args:
        program: Pulse program to remove nested structure.

    Returns:
        Flatten pulse program.

    Raises:
        PulseError: When invalid data format is given.
    """
    if isinstance(program, Schedule):
        flat_sched = Schedule.initialize_from(program)
        for time, inst in program.instructions:
            flat_sched.insert(time, inst, inplace=True)
        return flat_sched
    else:
        raise PulseError(f"Invalid input program {program.__class__.__name__} is specified.")


def inline_subroutines(program: Union[Schedule, ScheduleBlock]) -> Union[Schedule, ScheduleBlock]:
    """Recursively remove call instructions and inline the respective subroutine instructions.

    Assigned parameter values, which are stored in the parameter table, are also applied.
    The subroutine is copied before the parameter assignment to avoid mutation problem.

    Args:
        program: A program which may contain the subroutine, i.e. ``Call`` instruction.

    Returns:
        A schedule without subroutine.

    Raises:
        PulseError: When input program is not valid data format.
    """
    if isinstance(program, Schedule):
        return _inline_schedule(program)
    elif isinstance(program, ScheduleBlock):
        return _inline_block(program)
    else:
        raise PulseError(f"Invalid program {program.__class__.__name__} is specified.")


def _inline_schedule(schedule: Schedule) -> Schedule:
    """A helper function to inline subroutine of schedule.

    .. note:: If subroutine is ``ScheduleBlock`` it is converted into Schedule to get ``t0``.
    """
    ret_schedule = Schedule.initialize_from(schedule)
    for t0, inst in schedule.children:
        # note that schedule.instructions unintentionally flatten the nested schedule.
        # this should be performed by another transformer node.
        if isinstance(inst, instructions.Call):
            # bind parameter
            subroutine = inst.assigned_subroutine()
            # convert into schedule if block is given
            if isinstance(subroutine, ScheduleBlock):
                subroutine = block_to_schedule(subroutine)
            # recursively inline the program
            inline_schedule = _inline_schedule(subroutine)
            ret_schedule.insert(t0, inline_schedule, inplace=True)
        elif isinstance(inst, Schedule):
            # recursively inline the program
            inline_schedule = _inline_schedule(inst)
            ret_schedule.insert(t0, inline_schedule, inplace=True)
        else:
            ret_schedule.insert(t0, inst, inplace=True)
    return ret_schedule


def _inline_block(block: ScheduleBlock) -> ScheduleBlock:
    """A helper function to inline subroutine of schedule block.

    .. note:: If subroutine is ``Schedule`` the function raises an error.
    """
    ret_block = ScheduleBlock.initialize_from(block)
    for inst in block.blocks:
        if isinstance(inst, instructions.Call):
            # bind parameter
            subroutine = inst.assigned_subroutine()
            if isinstance(subroutine, Schedule):
                raise PulseError(
                    f"A subroutine {subroutine.name} is a pulse Schedule. "
                    "This program cannot be inserted into ScheduleBlock because "
                    "t0 associated with instruction will be lost."
                )
            # recursively inline the program
            inline_block = _inline_block(subroutine)
            ret_block.append(inline_block, inplace=True)
        elif isinstance(inst, ScheduleBlock):
            # recursively inline the program
            inline_block = _inline_block(inst)
            ret_block.append(inline_block, inplace=True)
        else:
            ret_block.append(inst, inplace=True)
    return ret_block


def remove_directives(schedule: Schedule) -> Schedule:
    """Remove directives.

    Args:
        schedule: A schedule to remove compiler directives.

    Returns:
        A schedule without directives.
    """
    return schedule.exclude(instruction_types=[directives.Directive])


def remove_trivial_barriers(schedule: Schedule) -> Schedule:
    """Remove trivial barriers with 0 or 1 channels.

    Args:
        schedule: A schedule to remove trivial barriers.

    Returns:
        schedule: A schedule without trivial barriers
    """

    def filter_func(inst):
        return isinstance(inst[1], directives.RelativeBarrier) and len(inst[1].channels) < 2

    return schedule.exclude(filter_func)


def align_measures(
    schedules: Iterable[ScheduleComponent],
    inst_map: Optional[InstructionScheduleMap] = None,
    cal_gate: str = "u3",
    max_calibration_duration: Optional[int] = None,
    align_time: Optional[int] = None,
    align_all: Optional[bool] = True,
) -> List[Schedule]:
    """Return new schedules where measurements occur at the same physical time.

    This transformation will align the first :class:`qiskit.pulse.Acquire` on
    every channel to occur at the same time.

    Minimum measurement wait time (to allow for calibration pulses) is enforced
    and may be set with ``max_calibration_duration``.

    By default only instructions containing a :class:`~qiskit.pulse.AcquireChannel`
    or :class:`~qiskit.pulse.MeasureChannel` will be shifted. If you wish to keep
    the relative timing of all instructions in the schedule set ``align_all=True``.

    This method assumes that ``MeasureChannel(i)`` and ``AcquireChannel(i)``
    correspond to the same qubit and the acquire/play instructions
    should be shifted together on these channels.

    .. jupyter-kernel:: python3
        :id: align_measures

    .. jupyter-execute::

        from qiskit import pulse
        from qiskit.pulse import transforms

        d0 = pulse.DriveChannel(0)
        m0 = pulse.MeasureChannel(0)
        a0 = pulse.AcquireChannel(0)
        mem0 = pulse.MemorySlot(0)

        sched = pulse.Schedule()
        sched.append(pulse.Play(pulse.Constant(10, 0.5), d0), inplace=True)
        sched.append(pulse.Play(pulse.Constant(10, 1.), m0).shift(sched.duration), inplace=True)
        sched.append(pulse.Acquire(20, a0, mem0).shift(sched.duration), inplace=True)

        sched_shifted = sched << 20

        aligned_sched, aligned_sched_shifted = transforms.align_measures([sched, sched_shifted])

        assert aligned_sched == aligned_sched_shifted

    If it is desired to only shift acquisition and measurement stimulus instructions
    set the flag ``align_all=False``:

    .. jupyter-execute::

        aligned_sched, aligned_sched_shifted = transforms.align_measures(
            [sched, sched_shifted],
            align_all=False,
        )

        assert aligned_sched != aligned_sched_shifted


    Args:
        schedules: Collection of schedules to be aligned together
        inst_map: Mapping of circuit operations to pulse schedules
        cal_gate: The name of the gate to inspect for the calibration time
        max_calibration_duration: If provided, inst_map and cal_gate will be ignored
        align_time: If provided, this will be used as final align time.
        align_all: Shift all instructions in the schedule such that they maintain
            their relative alignment with the shifted acquisition instruction.
            If ``False`` only the acquisition and measurement pulse instructions
            will be shifted.
    Returns:
        The input list of schedules transformed to have their measurements aligned.

    Raises:
        PulseError: If the provided alignment time is negative.
    """

    def get_first_acquire_times(schedules):
        """Return a list of first acquire times for each schedule."""
        acquire_times = []
        for schedule in schedules:
            visited_channels = set()
            qubit_first_acquire_times = defaultdict(lambda: None)

            for time, inst in schedule.instructions:
                if isinstance(inst, instructions.Acquire) and inst.channel not in visited_channels:
                    visited_channels.add(inst.channel)
                    qubit_first_acquire_times[inst.channel.index] = time

            acquire_times.append(qubit_first_acquire_times)
        return acquire_times

    def get_max_calibration_duration(inst_map, cal_gate):
        """Return the time needed to allow for readout discrimination calibration pulses."""
        # TODO (qiskit-terra #5472): fix behavior of this.
        max_calibration_duration = 0
        for qubits in inst_map.qubits_with_instruction(cal_gate):
            cmd = inst_map.get(cal_gate, qubits, np.pi, 0, np.pi)
            max_calibration_duration = max(cmd.duration, max_calibration_duration)
        return max_calibration_duration

    if align_time is not None and align_time < 0:
        raise exceptions.PulseError("Align time cannot be negative.")

    first_acquire_times = get_first_acquire_times(schedules)
    # Extract the maximum acquire in every schedule across all acquires in the schedule.
    # If there are no acquires in the schedule default to 0.
    max_acquire_times = [max(0, *times.values()) for times in first_acquire_times]
    if align_time is None:
        if max_calibration_duration is None:
            if inst_map:
                max_calibration_duration = get_max_calibration_duration(inst_map, cal_gate)
            else:
                max_calibration_duration = 0
        align_time = max(max_calibration_duration, *max_acquire_times)

    # Shift acquires according to the new scheduled time
    new_schedules = []
    for sched_idx, schedule in enumerate(schedules):
        new_schedule = Schedule.initialize_from(schedule)
        stop_time = schedule.stop_time

        if align_all:
            if first_acquire_times[sched_idx]:
                shift = align_time - max_acquire_times[sched_idx]
            else:
                shift = align_time - stop_time
        else:
            shift = 0

        for time, inst in schedule.instructions:
            measurement_channels = {
                chan.index
                for chan in inst.channels
                if isinstance(chan, (chans.MeasureChannel, chans.AcquireChannel))
            }
            if measurement_channels:
                sched_first_acquire_times = first_acquire_times[sched_idx]
                max_start_time = max(
                    sched_first_acquire_times[chan]
                    for chan in measurement_channels
                    if chan in sched_first_acquire_times
                )
                shift = align_time - max_start_time

            if shift < 0:
                warnings.warn(
                    "The provided alignment time is scheduling an acquire instruction "
                    "earlier than it was scheduled for in the original Schedule. "
                    "This may result in an instruction being scheduled before t=0 and "
                    "an error being raised."
                )
            new_schedule.insert(time + shift, inst, inplace=True)

        new_schedules.append(new_schedule)

    return new_schedules


def add_implicit_acquires(schedule: ScheduleComponent, meas_map: List[List[int]]) -> Schedule:
    """Return a new schedule with implicit acquires from the measurement mapping replaced by
    explicit ones.

    .. warning:: Since new acquires are being added, Memory Slots will be set to match the
                 qubit index. This may overwrite your specification.

    Args:
        schedule: Schedule to be aligned.
        meas_map: List of lists of qubits that are measured together.

    Returns:
        A ``Schedule`` with the additional acquisition instructions.
    """
    new_schedule = Schedule.initialize_from(schedule)
    acquire_map = dict()

    for time, inst in schedule.instructions:
        if isinstance(inst, instructions.Acquire):
            if inst.mem_slot and inst.mem_slot.index != inst.channel.index:
                warnings.warn(
                    "One of your acquires was mapped to a memory slot which didn't match"
                    " the qubit index. I'm relabeling them to match."
                )

            # Get the label of all qubits that are measured with the qubit(s) in this instruction
            all_qubits = []
            for sublist in meas_map:
                if inst.channel.index in sublist:
                    all_qubits.extend(sublist)
            # Replace the old acquire instruction by a new one explicitly acquiring all qubits in
            # the measurement group.
            for i in all_qubits:
                explicit_inst = instructions.Acquire(
                    inst.duration,
                    chans.AcquireChannel(i),
                    mem_slot=chans.MemorySlot(i),
                    kernel=inst.kernel,
                    discriminator=inst.discriminator,
                )
                if time not in acquire_map:
                    new_schedule.insert(time, explicit_inst, inplace=True)
                    acquire_map = {time: {i}}
                elif i not in acquire_map[time]:
                    new_schedule.insert(time, explicit_inst, inplace=True)
                    acquire_map[time].add(i)
        else:
            new_schedule.insert(time, inst, inplace=True)

    return new_schedule


<<<<<<< HEAD
def pad(schedule: Schedule,
        channels: Optional[Iterable[chans.Channel]] = None,
        until: Optional[int] = None,
        inplace: bool = False
        ) -> Schedule:
    """Pad the input Schedule with delays on all unoccupied timeslots until
=======
def pad(
    schedule: Schedule,
    channels: Optional[Iterable[chans.Channel]] = None,
    until: Optional[int] = None,
    inplace: bool = False,
) -> Schedule:
    """Pad the input Schedule with ``Delay``s on all unoccupied timeslots until
>>>>>>> 649fec2c
    ``schedule.duration`` or ``until`` if not ``None``.

    Args:
        schedule: Schedule to pad.
        channels: Channels to pad. Defaults to all channels in
            ``schedule`` if not provided. If the supplied channel is not a member
            of ``schedule`` it will be added.
        until: Time to pad until. Defaults to ``schedule.duration`` if not provided.
        inplace: Pad this schedule by mutating rather than returning a new schedule.

    Returns:
        The padded schedule.
    """
    until = until or schedule.duration
    channels = channels or schedule.channels

    for channel in channels:
        if channel not in schedule.channels:
            schedule |= instructions.Delay(until, channel)
            continue

        curr_time = 0
        # Use the copy of timeslots. When a delay is inserted before the current interval,
        # current timeslot is pointed twice and the program crashes with the wrong pointer index.
        timeslots = schedule.timeslots[channel].copy()
        # TODO: Replace with method of getting instructions on a channel
        for interval in timeslots:
            if curr_time >= until:
                break
            if interval[0] != curr_time:
                end_time = min(interval[0], until)
                schedule = schedule.insert(
                    curr_time, instructions.Delay(end_time - curr_time, channel), inplace=inplace
                )
            curr_time = interval[1]
        if curr_time < until:
            schedule = schedule.insert(
                curr_time, instructions.Delay(until - curr_time, channel), inplace=inplace
            )

    return schedule<|MERGE_RESOLUTION|>--- conflicted
+++ resolved
@@ -451,14 +451,6 @@
     return new_schedule
 
 
-<<<<<<< HEAD
-def pad(schedule: Schedule,
-        channels: Optional[Iterable[chans.Channel]] = None,
-        until: Optional[int] = None,
-        inplace: bool = False
-        ) -> Schedule:
-    """Pad the input Schedule with delays on all unoccupied timeslots until
-=======
 def pad(
     schedule: Schedule,
     channels: Optional[Iterable[chans.Channel]] = None,
@@ -466,7 +458,6 @@
     inplace: bool = False,
 ) -> Schedule:
     """Pad the input Schedule with ``Delay``s on all unoccupied timeslots until
->>>>>>> 649fec2c
     ``schedule.duration`` or ``until`` if not ``None``.
 
     Args:
