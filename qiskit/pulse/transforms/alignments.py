--- conflicted
+++ resolved
@@ -45,23 +45,6 @@
         """
         pass
 
-<<<<<<< HEAD
-    @abc.abstractmethod
-    def set_sequence(self, sequence: PyDAG, **kwargs) -> None:
-        """Set the sequence of the IR program according to the policy.
-
-        The ``sequence`` is mutated to include all the edges
-        connecting the elements in the sequence.
-
-        Only top-level elements are sequences. If sub-sequences are nested,
-        nested sequences are not recursively set.
-
-        Args:
-            sequence: The graph object to be sequenced.
-            kwargs: Keyword arguments needed for some subclasses.
-        """
-        pass
-
     @abc.abstractmethod
     def schedule(self, sequence: PyDAG, time_table: defaultdict) -> None:
         """Concretely schedule a ``SequenceIR`` program.
@@ -79,8 +62,6 @@
         """
         pass
 
-=======
->>>>>>> 01803ed1
     @property
     @abc.abstractmethod
     def is_sequential(self) -> bool:
