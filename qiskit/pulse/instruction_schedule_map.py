--- conflicted
+++ resolved
@@ -228,14 +228,7 @@
             raise PulseError(_error_message) from ex
 
         if len(binds.arguments) > 0:
-<<<<<<< HEAD
             value_dict = dict()
-=======
-            if isinstance(function, ParameterizedSchedule):
-                return function.bind_parameters(**binds.arguments)
-
-            value_dict = {}
->>>>>>> b66030e3
             for param in function.parameters:
                 try:
                     value_dict[param] = binds.arguments[param.name]
@@ -294,26 +287,6 @@
                 parameters.append(param_signature)
             signature = inspect.Signature(parameters=parameters, return_annotation=type(schedule))
 
-<<<<<<< HEAD
-=======
-        elif isinstance(schedule, ParameterizedSchedule):
-            # TODO remove this
-            warnings.warn(
-                "ParameterizedSchedule has been deprecated. "
-                "Define Schedule with Parameter objects.",
-                DeprecationWarning,
-            )
-
-            parameters = []
-            for argname in schedule.parameters:
-                param_signature = inspect.Parameter(
-                    name=argname,
-                    kind=inspect.Parameter.POSITIONAL_OR_KEYWORD,
-                )
-                parameters.append(param_signature)
-            signature = inspect.Signature(parameters=parameters, return_annotation=Schedule)
-
->>>>>>> b66030e3
         elif callable(schedule):
             if arguments:
                 warnings.warn(
