# This code is part of Qiskit.
#
# (C) Copyright IBM 2019.
#
# This code is licensed under the Apache License, Version 2.0. You may
# obtain a copy of this license in the LICENSE.txt file in the root directory
# of this source tree or at http://www.apache.org/licenses/LICENSE-2.0.
#
# Any modifications or derivative works of this code must retain this
# copyright notice, and modified files need to carry a notice indicating
# that they have been altered from the originals.

"""
A convenient way to track reusable subschedules by name and qubit.

This can be used for scheduling circuits with custom definitions, for instance::

    inst_map = InstructionScheduleMap()
    inst_map.add('new_inst', 0, qubit_0_new_inst_schedule)

    sched = schedule(quantum_circuit, backend, inst_map)

An instance of this class is instantiated by Pulse-enabled backends and populated with defaults
(if available)::

    inst_map = backend.defaults().instruction_schedule_map

"""
import inspect
import warnings
from collections import defaultdict
from typing import Callable, Iterable, List, Tuple, Union, Optional, NamedTuple

from qiskit.circuit.instruction import Instruction
from qiskit.circuit.parameterexpression import ParameterExpression, ParameterValueType
from qiskit.pulse.exceptions import PulseError
from qiskit.pulse.schedule import Schedule, ScheduleBlock, ParameterizedSchedule

Generator = NamedTuple(
    "Generator",
    [("function", Union[Callable, Schedule, ScheduleBlock]), ("signature", inspect.Signature)],
)


class InstructionScheduleMap:
    """Mapping from :py:class:`~qiskit.circuit.QuantumCircuit`
    :py:class:`qiskit.circuit.Instruction` names and qubits to
    :py:class:`~qiskit.pulse.Schedule` s. In particular, the mapping is formatted as type::

         Dict[str, Dict[Tuple[int], Schedule]]

    where the first key is the name of a circuit instruction (e.g. ``'u1'``, ``'measure'``), the
    second key is a tuple of qubit indices, and the final value is a Schedule implementing the
    requested instruction.

    These can usually be seen as gate calibrations.
    """

    def __init__(self):
        """Initialize a circuit instruction to schedule mapper instance."""
        # The processed and reformatted circuit instruction definitions
        self._map = defaultdict(lambda: defaultdict(Generator))
        # A backwards mapping from qubit to supported instructions
        self._qubit_instructions = defaultdict(set)

    @property
    def instructions(self) -> List[str]:
        """Return all instructions which have definitions.

        By default, these are typically the basis gates along with other instructions such as
        measure and reset.

        Returns:
            The names of all the circuit instructions which have Schedule definitions in this.
        """
        return list(self._map.keys())

    def qubits_with_instruction(
        self, instruction: Union[str, Instruction]
    ) -> List[Union[int, Tuple[int]]]:
        """Return a list of the qubits for which the given instruction is defined. Single qubit
        instructions return a flat list, and multiqubit instructions return a list of ordered
        tuples.

        Args:
            instruction: The name of the circuit instruction.

        Returns:
            Qubit indices which have the given instruction defined. This is a list of tuples if the
            instruction has an arity greater than 1, or a flat list of ints otherwise.

        Raises:
            PulseError: If the instruction is not found.
        """
        instruction = _get_instruction_string(instruction)
        if instruction not in self._map:
            return []
        return [
            qubits[0] if len(qubits) == 1 else qubits
            for qubits in sorted(self._map[instruction].keys())
        ]

    def qubit_instructions(self, qubits: Union[int, Iterable[int]]) -> List[str]:
        """Return a list of the instruction names that are defined by the backend for the given
        qubit or qubits.

        Args:
            qubits: A qubit index, or a list or tuple of indices.

        Returns:
            All the instructions which are defined on the qubits.

            For 1 qubit, all the 1Q instructions defined. For multiple qubits, all the instructions
            which apply to that whole set of qubits (e.g. ``qubits=[0, 1]`` may return ``['cx']``).
        """
        if _to_tuple(qubits) in self._qubit_instructions:
            return list(self._qubit_instructions[_to_tuple(qubits)])
        return []

    def has(self, instruction: Union[str, Instruction], qubits: Union[int, Iterable[int]]) -> bool:
        """Is the instruction defined for the given qubits?

        Args:
            instruction: The instruction for which to look.
            qubits: The specific qubits for the instruction.

        Returns:
            True iff the instruction is defined.
        """
        instruction = _get_instruction_string(instruction)
        return instruction in self._map and _to_tuple(qubits) in self._map[instruction]

    def assert_has(
        self, instruction: Union[str, Instruction], qubits: Union[int, Iterable[int]]
    ) -> None:
        """Error if the given instruction is not defined.

        Args:
            instruction: The instruction for which to look.
            qubits: The specific qubits for the instruction.

        Raises:
            PulseError: If the instruction is not defined on the qubits.
        """
        instruction = _get_instruction_string(instruction)
        if not self.has(instruction, _to_tuple(qubits)):
            if instruction in self._map:
<<<<<<< HEAD
                raise PulseError("Operation '{inst}' exists, but is only defined for qubits "
                                 "{qubits}.".format(
                                     inst=instruction,
                                     qubits=self.qubits_with_instruction(instruction)))
            raise PulseError("Operation '{inst}' is not defined for this "
                             "system.".format(inst=instruction))

    def get(self,
            instruction: Union[str, Instruction],
            qubits: Union[int, Iterable[int]],
            *params: Union[complex, ParameterExpression],
            **kwparams: Union[complex, ParameterExpression]) -> Schedule:
        """Return the defined :py:class:`~qiskit.pulse.Schedule` for the given instruction on
        the given qubits.
=======
                raise PulseError(
                    "Operation '{inst}' exists, but is only defined for qubits "
                    "{qubits}.".format(
                        inst=instruction, qubits=self.qubits_with_instruction(instruction)
                    )
                )
            raise PulseError(
                "Operation '{inst}' is not defined for this " "system.".format(inst=instruction)
            )

    def get(
        self,
        instruction: Union[str, Instruction],
        qubits: Union[int, Iterable[int]],
        *params: Union[int, float, complex, ParameterExpression],
        **kwparams: Union[int, float, complex, ParameterExpression],
    ) -> Union[Schedule, ScheduleBlock]:
        """Return the defined :py:class:`~qiskit.pulse.Schedule` or
        :py:class:`~qiskit.pulse.ScheduleBlock` for the given instruction on the given qubits.
>>>>>>> d5ab2640

        If all keys are not specified this method returns schedule with unbound parameters.

        Args:
            instruction: Name of the instruction or the instruction itself.
            qubits: The qubits for the instruction.
            *params: Command parameters for generating the output schedule.
            **kwparams: Keyworded command parameters for generating the schedule.

        Returns:
            The Schedule defined for the input.

        Raises:
            PulseError: When invalid parameters are specified.
        """
        instruction = _get_instruction_string(instruction)
        self.assert_has(instruction, qubits)
        generator = self._map[instruction][_to_tuple(qubits)]

        _error_message = (
            f"*params={params}, **kwparams={kwparams} do not match with "
            f"the schedule generator signature {generator.signature}."
        )

        function = generator.function
        if callable(function):
            try:
                # callables require full binding, but default values can exist.
                binds = generator.signature.bind(*params, **kwparams)
                binds.apply_defaults()
            except TypeError as ex:
                raise PulseError(_error_message) from ex
            return function(**binds.arguments)

        try:
            # schedules allow partial binding
            binds = generator.signature.bind_partial(*params, **kwparams)
        except TypeError as ex:
            raise PulseError(_error_message) from ex

        if len(binds.arguments) > 0:
            if isinstance(function, ParameterizedSchedule):
                return function.bind_parameters(**binds.arguments)

            value_dict = dict()
            for param in function.parameters:
                try:
                    value_dict[param] = binds.arguments[param.name]
                except KeyError:
                    pass

            return function.assign_parameters(value_dict, inplace=False)
        else:
            return function

    def add(
        self,
        instruction: Union[str, Instruction],
        qubits: Union[int, Iterable[int]],
        schedule: Union[Schedule, ScheduleBlock, Callable[..., Union[Schedule, ScheduleBlock]]],
        arguments: Optional[List[str]] = None,
    ) -> None:
        """Add a new known instruction for the given qubits and its mapping to a pulse schedule.

        Args:
            instruction: The name of the instruction to add.
            qubits: The qubits which the instruction applies to.
            schedule: The Schedule that implements the given instruction.
            arguments: List of parameter names to create a parameter-bound schedule from the
                associated gate instruction. If :py:meth:`get` is called with arguments rather
                than keyword arguments, this parameter list is used to map the input arguments to
                parameter objects stored in the target schedule.

        Raises:
            PulseError: If the qubits are provided as an empty iterable.
        """
        instruction = _get_instruction_string(instruction)

        # validation of target qubit
        qubits = _to_tuple(qubits)
        if qubits == ():
            raise PulseError("Cannot add definition {} with no target qubits.".format(instruction))

        # generate signature
        if isinstance(schedule, (Schedule, ScheduleBlock)):
            ordered_names = sorted(list(set(par.name for par in schedule.parameters)))
            if arguments:
                if set(arguments) != set(ordered_names):
                    raise PulseError(
                        "Arguments does not match with schedule parameters. "
                        f"{set(arguments)} != {schedule.parameters}."
                    )
                ordered_names = arguments

            parameters = list()
            for argname in ordered_names:
                param_signature = inspect.Parameter(
                    name=argname,
                    annotation=ParameterValueType,
                    kind=inspect.Parameter.POSITIONAL_OR_KEYWORD,
                )
                parameters.append(param_signature)
            signature = inspect.Signature(parameters=parameters, return_annotation=type(schedule))

        elif isinstance(schedule, ParameterizedSchedule):
            # TODO remove this
            warnings.warn(
                "ParameterizedSchedule has been deprecated. "
                "Define Schedule with Parameter objects.",
                DeprecationWarning,
            )

            parameters = list()
            for argname in schedule.parameters:
                param_signature = inspect.Parameter(
                    name=argname,
                    annotation=ParameterValueType,
                    kind=inspect.Parameter.POSITIONAL_OR_KEYWORD,
                )
                parameters.append(param_signature)
            signature = inspect.Signature(parameters=parameters, return_annotation=Schedule)

        elif callable(schedule):
            if arguments:
                warnings.warn(
                    "Arguments are overridden by the callback function signature. "
                    "Input `arguments` are ignored.",
                    UserWarning,
                )
            signature = inspect.signature(schedule)

        else:
            raise PulseError(
                "Supplied schedule must be one of the Schedule, ScheduleBlock or a "
                "callable that outputs a schedule."
            )

        self._map[instruction][qubits] = Generator(schedule, signature)
        self._qubit_instructions[qubits].add(instruction)

    def remove(
        self, instruction: Union[str, Instruction], qubits: Union[int, Iterable[int]]
    ) -> None:
        """Remove the given instruction from the listing of instructions defined in self.

        Args:
            instruction: The name of the instruction to add.
            qubits: The qubits which the instruction applies to.
        """
        instruction = _get_instruction_string(instruction)
        qubits = _to_tuple(qubits)
        self.assert_has(instruction, qubits)
        self._map[instruction].pop(qubits)
        self._qubit_instructions[qubits].remove(instruction)
        if not self._map[instruction]:
            self._map.pop(instruction)
        if not self._qubit_instructions[qubits]:
            self._qubit_instructions.pop(qubits)

<<<<<<< HEAD
    def pop(self,
            instruction: Union[str, Instruction],
            qubits: Union[int, Iterable[int]],
            *params: Union[complex, ParameterExpression],
            **kwparams: Union[complex, ParameterExpression]) -> Schedule:
        """Remove and return the defined ``Schedule`` for the given instruction on the given
=======
    def pop(
        self,
        instruction: Union[str, Instruction],
        qubits: Union[int, Iterable[int]],
        *params: Union[int, float, complex, ParameterExpression],
        **kwparams: Union[int, float, complex, ParameterExpression],
    ) -> Union[Schedule, ScheduleBlock]:
        """Remove and return the defined schedule for the given instruction on the given
>>>>>>> d5ab2640
        qubits.

        Args:
            instruction: Name of the instruction.
            qubits: The qubits for the instruction.
            *params: Command parameters for generating the output schedule.
            **kwparams: Keyworded command parameters for generating the schedule.

        Returns:
            The Schedule defined for the input.
        """
        instruction = _get_instruction_string(instruction)
        schedule = self.get(instruction, qubits, *params, **kwparams)
        self.remove(instruction, qubits)
        return schedule

    def get_parameters(
        self, instruction: Union[str, Instruction], qubits: Union[int, Iterable[int]]
    ) -> Tuple[str]:
        """Return the list of parameters taken by the given instruction on the given qubits.

        Args:
            instruction: Name of the instruction.
            qubits: The qubits for the instruction.

        Returns:
            The names of the parameters required by the instruction.
        """
        instruction = _get_instruction_string(instruction)

        self.assert_has(instruction, qubits)
        signature = self._map[instruction][_to_tuple(qubits)].signature
        return tuple(signature.parameters.keys())

    def __str__(self):
        single_q_insts = "1Q instructions:\n"
        multi_q_insts = "Multi qubit instructions:\n"
        for qubits, insts in self._qubit_instructions.items():
            if len(qubits) == 1:
                single_q_insts += "  q{qubit}: {insts}\n".format(qubit=qubits[0], insts=insts)
            else:
                multi_q_insts += "  {qubits}: {insts}\n".format(qubits=qubits, insts=insts)
        instructions = single_q_insts + multi_q_insts
        return "<{name}({insts})>" "".format(name=self.__class__.__name__, insts=instructions)


def _to_tuple(values: Union[int, Iterable[int]]) -> Tuple[int, ...]:
    """Return the input as a tuple.

    Args:
        values: An integer, or iterable of integers.

    Returns:
        The input values as a sorted tuple.
    """
    try:
        return tuple(values)
    except TypeError:
        return (values,)


def _get_instruction_string(inst: Union[str, Instruction]):
    if isinstance(inst, str):
        return inst
    else:
        try:
            return inst.name
        except AttributeError as ex:
            raise PulseError(
                'Input "inst" has no attribute "name".' 'This should be a circuit "Instruction".'
            ) from ex<|MERGE_RESOLUTION|>--- conflicted
+++ resolved
@@ -145,22 +145,6 @@
         instruction = _get_instruction_string(instruction)
         if not self.has(instruction, _to_tuple(qubits)):
             if instruction in self._map:
-<<<<<<< HEAD
-                raise PulseError("Operation '{inst}' exists, but is only defined for qubits "
-                                 "{qubits}.".format(
-                                     inst=instruction,
-                                     qubits=self.qubits_with_instruction(instruction)))
-            raise PulseError("Operation '{inst}' is not defined for this "
-                             "system.".format(inst=instruction))
-
-    def get(self,
-            instruction: Union[str, Instruction],
-            qubits: Union[int, Iterable[int]],
-            *params: Union[complex, ParameterExpression],
-            **kwparams: Union[complex, ParameterExpression]) -> Schedule:
-        """Return the defined :py:class:`~qiskit.pulse.Schedule` for the given instruction on
-        the given qubits.
-=======
                 raise PulseError(
                     "Operation '{inst}' exists, but is only defined for qubits "
                     "{qubits}.".format(
@@ -175,12 +159,11 @@
         self,
         instruction: Union[str, Instruction],
         qubits: Union[int, Iterable[int]],
-        *params: Union[int, float, complex, ParameterExpression],
-        **kwparams: Union[int, float, complex, ParameterExpression],
+        *params: Union[complex, ParameterExpression],
+        **kwparams: Union[complex, ParameterExpression],
     ) -> Union[Schedule, ScheduleBlock]:
         """Return the defined :py:class:`~qiskit.pulse.Schedule` or
         :py:class:`~qiskit.pulse.ScheduleBlock` for the given instruction on the given qubits.
->>>>>>> d5ab2640
 
         If all keys are not specified this method returns schedule with unbound parameters.
 
@@ -340,23 +323,14 @@
         if not self._qubit_instructions[qubits]:
             self._qubit_instructions.pop(qubits)
 
-<<<<<<< HEAD
-    def pop(self,
-            instruction: Union[str, Instruction],
-            qubits: Union[int, Iterable[int]],
-            *params: Union[complex, ParameterExpression],
-            **kwparams: Union[complex, ParameterExpression]) -> Schedule:
-        """Remove and return the defined ``Schedule`` for the given instruction on the given
-=======
     def pop(
         self,
         instruction: Union[str, Instruction],
         qubits: Union[int, Iterable[int]],
-        *params: Union[int, float, complex, ParameterExpression],
-        **kwparams: Union[int, float, complex, ParameterExpression],
+        *params: Union[complex, ParameterExpression],
+        **kwparams: Union[complex, ParameterExpression],
     ) -> Union[Schedule, ScheduleBlock]:
         """Remove and return the defined schedule for the given instruction on the given
->>>>>>> d5ab2640
         qubits.
 
         Args:
