# -*- coding: utf-8 -*-

# This code is part of Qiskit.
#
# (C) Copyright IBM 2019.
#
# This code is licensed under the Apache License, Version 2.0. You may
# obtain a copy of this license in the LICENSE.txt file in the root directory
# of this source tree or at http://www.apache.org/licenses/LICENSE-2.0.
#
# Any modifications or derivative works of this code must retain this
# copyright notice, and modified files need to carry a notice indicating
# that they have been altered from the originals.

"""The Schedule is one of the most fundamental objects to this pulse-level programming module.
A ``Schedule`` is a representation of a *program* in Pulse. Each schedule tracks the time of each
instruction occuring in parallel over multiple signal *channels*.
"""

import abc
import copy
import itertools
import multiprocessing as mp
import sys
from typing import List, Tuple, Iterable, Union, Dict, Callable, Set, Optional
import warnings

from qiskit.util import is_main_process
from qiskit.pulse.channels import Channel
from qiskit.pulse.interfaces import ScheduleComponent
from qiskit.pulse.exceptions import PulseError

# pylint: disable=missing-return-doc

Interval = Tuple[int, int]
"""An interval type is a tuple of a start time (inclusive) and an end time (exclusive)."""


class Schedule(ScheduleComponent):
    """A quantum program *schedule* with exact time constraints for its instructions, operating
    over all input signal *channels* and supporting special syntaxes for building.
    """

    # Counter for the number of instances in this class.
    instances_counter = itertools.count()
    # Prefix to use for auto naming.
    prefix = 'sched'

    def __init__(self, *schedules: List[Union[ScheduleComponent, Tuple[int, ScheduleComponent]]],
                 name: Optional[str] = None):
        """Create an empty schedule.

        Args:
            *schedules: Child Schedules of this parent Schedule. May either be passed as
                        the list of schedules, or a list of ``(start_time, schedule)`` pairs.
            name: Name of this schedule. Defaults to an autogenerated string if not provided.
        """
        if name is None:
            name = self.prefix + str(next(self.instances_counter))
            if sys.platform != "win32" and not is_main_process():
                name += '-{}'.format(mp.current_process().pid)

        self._name = name
        self._duration = 0

        self._timeslots = {}
        self.__children = []

        for sched_pair in schedules:
            try:
                time, sched = sched_pair
            except TypeError:
                # recreate as sequence starting at 0.
                time, sched = 0, sched_pair
            self._mutable_insert(time, sched)

    @property
    def name(self) -> str:
        return self._name

    @property
    def timeslots(self) -> Dict[Channel, List[Interval]]:
        """Time keeping attribute."""
        return self._timeslots

    @property
    def duration(self) -> int:
        return self._duration

    @property
    def start_time(self) -> int:
        return self.ch_start_time(*self.channels)

    @property
    def stop_time(self) -> int:
        return self.duration

    @property
    def channels(self) -> Tuple[Channel]:
        """Returns channels that this schedule uses."""
        return tuple(self._timeslots.keys())

    @property
    def _children(self) -> Tuple[Tuple[int, ScheduleComponent], ...]:
        """Return the child``ScheduleComponent``s of this ``Schedule`` in the
        order they were added to the schedule.

        Returns:
            A tuple, where each element is a two-tuple containing the initial
            scheduled time of each ``ScheduleComponent`` and the component
            itself.
        """
        return tuple(self.__children)

    @property
    def instructions(self):
        """Get the time-ordered instructions from self.

        ReturnType:
            Tuple[Tuple[int, Instruction], ...]
        """

        def key(time_inst_pair):
            inst = time_inst_pair[1]
            return (time_inst_pair[0], inst.duration,
<<<<<<< HEAD
                    min(chan for chan in inst.channels))
=======
                    sorted(chan.name for chan in inst.channels))
>>>>>>> 069efe58

        return tuple(sorted(self._instructions(), key=key))

    def ch_duration(self, *channels: List[Channel]) -> int:
        """Return the time of the end of the last instruction over the supplied channels.

        Args:
            *channels: Channels within ``self`` to include.
        """
        return self.ch_stop_time(*channels)

    def ch_start_time(self, *channels: List[Channel]) -> int:
        """Return the time of the start of the first instruction over the supplied channels.

        Args:
            *channels: Channels within ``self`` to include.
        """
        try:
            chan_intervals = (self._timeslots[chan] for chan in channels if chan in self._timeslots)
            return min(intervals[0][0] for intervals in chan_intervals)
        except ValueError:
            # If there are no instructions over channels
            return 0

    def ch_stop_time(self, *channels: List[Channel]) -> int:
        """Return maximum start time over supplied channels.

        Args:
            *channels: Channels within ``self`` to include.
        """
        try:
            chan_intervals = (self._timeslots[chan] for chan in channels if chan in self._timeslots)
            return max(intervals[-1][1] for intervals in chan_intervals)
        except ValueError:
            # If there are no instructions over channels
            return 0

    def _instructions(self, time: int = 0):
        """Iterable for flattening Schedule tree.

        Args:
            time: Shifted time due to parent.

        Yields:
            Iterable[Tuple[int, Instruction]]: Tuple containing the time each
                :class:`~qiskit.pulse.Instruction`
                starts at and the flattened :class:`~qiskit.pulse.Instruction` s.
        """
        for insert_time, child_sched in self._children:
            yield from child_sched._instructions(time + insert_time)

    def union(self,
              *schedules: Union[ScheduleComponent, Tuple[int, ScheduleComponent]],
              name: Optional[str] = None,
              inplace: bool = False
              ) -> 'Schedule':
        """Return a schedule which is the union of both ``self`` and ``schedules``.

        Args:
            schedules: Schedules to be take the union with this ``Schedule``.
            name: Name of the new schedule. Defaults to the name of self.
            inplace: Perform operation inplace on this schedule. Otherwise return
                a new ``Schedule``.
        """
        warnings.warn("The union method is deprecated. Use insert with start_time=0.",
                      DeprecationWarning)
        return self.insert(0, *schedules, name=name, inplace=inplace)

    # pylint: disable=arguments-differ
    def shift(self,
              time: int,
              name: Optional[str] = None,
              inplace: bool = False
              ) -> 'Schedule':
        """Return a schedule shifted forward by ``time``.

        Args:
            time: Time to shift by.
            name: Name of the new schedule. Defaults to the name of self.
            inplace: Perform operation inplace on this schedule. Otherwise
                return a new ``Schedule``.
        """
        if inplace:
            return self._mutable_shift(time)
        return self._immutable_shift(time, name=name)

    def _immutable_shift(self,
                         time: int,
                         name: Optional[str] = None
                         ) -> 'Schedule':
        """Return a new schedule shifted forward by `time`.

        Args:
            time: Time to shift by
            name: Name of the new schedule if call was mutable. Defaults to name of self
        """
        if name is None:
            name = self.name
        return Schedule((time, self), name=name)

    def _mutable_shift(self,
                       time: int
                       ) -> 'Schedule':
        """Return this schedule shifted forward by `time`.

        Args:
            time: Time to shift by

        Raises:
            PulseError: if ``time`` is not an integer.
        """
        if not isinstance(time, int):
            raise PulseError(
                "Schedule start time must be an integer.")

        timeslots = {}
        for chan, ch_timeslots in self._timeslots.items():
            timeslots[chan] = [(ts[0] + time, ts[1] + time) for
                               ts in ch_timeslots]

        _check_nonnegative_timeslot(timeslots)

        self._duration = self._duration + time
        self._timeslots = timeslots
        self.__children = [(orig_time + time, child) for
                           orig_time, child in self._children]
        return self

    # pylint: disable=arguments-differ
    def insert(self,
               start_time: int,
               schedule: ScheduleComponent,
               name: Optional[str] = None,
               inplace: bool = False
               ) -> 'Schedule':
        """Return a new schedule with ``schedule`` inserted into ``self`` at ``start_time``.

        Args:
            start_time: Time to insert the schedule.
            schedule: Schedule to insert.
            name: Name of the new schedule. Defaults to the name of self.
            inplace: Perform operation inplace on this schedule. Otherwise
                return a new ``Schedule``.
        """
        if inplace:
            return self._mutable_insert(start_time, schedule)
        return self._immutable_insert(start_time, schedule, name=name)

    def _mutable_insert(self,
                        start_time: int,
                        schedule: ScheduleComponent
                        ) -> 'Schedule':
        """Mutably insert `schedule` into `self` at `start_time`.

        Args:
            start_time: Time to insert the second schedule.
            schedule: Schedule to mutably insert.
        """
        self._add_timeslots(start_time, schedule)
        self.__children.append((start_time, schedule))
        return self

    def _immutable_insert(self,
                          start_time: int,
                          schedule: ScheduleComponent,
                          name: Optional[str] = None,
                          ) -> 'Schedule':
        """Return a new schedule with ``schedule`` inserted into ``self`` at ``start_time``.

        Args:
            start_time: Time to insert the schedule.
            schedule: Schedule to insert.
            name: Name of the new ``Schedule``. Defaults to name of ``self``.
        """
        if name is None:
            name = self.name
        new_sched = Schedule(name=name)
        new_sched._mutable_insert(0, self)
        new_sched._mutable_insert(start_time, schedule)
        return new_sched

    # pylint: disable=arguments-differ
    def append(self, schedule: ScheduleComponent,
               name: Optional[str] = None,
               inplace: bool = False) -> 'Schedule':
        r"""Return a new schedule with ``schedule`` inserted at the maximum time over
        all channels shared between ``self`` and ``schedule``.

        .. math::

            t = \textrm{max}(\texttt{x.stop_time} |\texttt{x} \in
                \texttt{self.channels} \cap \texttt{schedule.channels})

        Args:
            schedule: Schedule to be appended.
            name: Name of the new ``Schedule``. Defaults to name of ``self``.
            inplace: Perform operation inplace on this schedule. Otherwise
                return a new ``Schedule``.
        """
        common_channels = set(self.channels) & set(schedule.channels)
        time = self.ch_stop_time(*common_channels)
        return self.insert(time, schedule, name=name, inplace=inplace)

    def flatten(self) -> 'Schedule':
        """Return a new schedule which is the flattened schedule contained all ``instructions``."""
        return Schedule(*self.instructions, name=self.name)

    def filter(self, *filter_funcs: List[Callable],
               channels: Optional[Iterable[Channel]] = None,
               instruction_types=None,
               time_ranges: Optional[Iterable[Tuple[int, int]]] = None,
               intervals: Optional[Iterable[Interval]] = None) -> 'Schedule':
        """Return a new ``Schedule`` with only the instructions from this ``Schedule`` which pass
        though the provided filters; i.e. an instruction will be retained iff every function in
        ``filter_funcs`` returns ``True``, the instruction occurs on a channel type contained in
        ``channels``, the instruction type is contained in ``instruction_types``, and the period
        over which the instruction operates is *fully* contained in one specified in
        ``time_ranges`` or ``intervals``.

        If no arguments are provided, ``self`` is returned.

        Args:
            filter_funcs: A list of Callables which take a (int, ScheduleComponent) tuple and
                          return a bool.
            channels: For example, ``[DriveChannel(0), AcquireChannel(0)]``.
            instruction_types (Optional[Iterable[Type[qiskit.pulse.Instruction]]]): For example,
                ``[PulseInstruction, AcquireInstruction]``.
            time_ranges: For example, ``[(0, 5), (6, 10)]``.
            intervals: For example, ``[(0, 5), (6, 10)]``.
        """
        composed_filter = self._construct_filter(*filter_funcs,
                                                 channels=channels,
                                                 instruction_types=instruction_types,
                                                 time_ranges=time_ranges,
                                                 intervals=intervals)
        return self._apply_filter(composed_filter,
                                  new_sched_name="{name}".format(name=self.name))

    def exclude(self, *filter_funcs: List[Callable],
                channels: Optional[Iterable[Channel]] = None,
                instruction_types=None,
                time_ranges: Optional[Iterable[Tuple[int, int]]] = None,
                intervals: Optional[Iterable[Interval]] = None) -> 'Schedule':
        """Return a Schedule with only the instructions from this Schedule *failing* at least one
        of the provided filters. This method is the complement of ``self.filter``, so that::

            self.filter(args) | self.exclude(args) == self

        Args:
            filter_funcs: A list of Callables which take a (int, ScheduleComponent) tuple and
                          return a bool.
            channels: For example, ``[DriveChannel(0), AcquireChannel(0)]``.
            instruction_types (Optional[Iterable[Type[qiskit.pulse.Instruction]]]): For example,
                ``[PulseInstruction, AcquireInstruction]``.
            time_ranges: For example, ``[(0, 5), (6, 10)]``.
            intervals: For example, ``[(0, 5), (6, 10)]``.
        """
        composed_filter = self._construct_filter(*filter_funcs,
                                                 channels=channels,
                                                 instruction_types=instruction_types,
                                                 time_ranges=time_ranges,
                                                 intervals=intervals)
        return self._apply_filter(lambda x: not composed_filter(x),
                                  new_sched_name="{name}".format(name=self.name))

    def _apply_filter(self, filter_func: Callable, new_sched_name: str) -> 'Schedule':
        """Return a Schedule containing only the instructions from this Schedule for which
        ``filter_func`` returns ``True``.

        Args:
            filter_func: Function of the form (int, ScheduleComponent) -> bool.
            new_sched_name: Name of the returned ``Schedule``.
        """
        subschedules = self.flatten()._children
        valid_subschedules = [sched for sched in subschedules if filter_func(sched)]
        return Schedule(*valid_subschedules, name=new_sched_name)

    def _construct_filter(self, *filter_funcs: List[Callable],
                          channels: Optional[Iterable[Channel]] = None,
                          instruction_types=None,
                          time_ranges: Optional[Iterable[Tuple[int, int]]] = None,
                          intervals: Optional[Iterable[Interval]] = None) -> Callable:
        """Returns a boolean-valued function with input type ``(int, ScheduleComponent)`` that
        returns ``True`` iff the input satisfies all of the criteria specified by the arguments;
        i.e. iff every function in ``filter_funcs`` returns ``True``, the instruction occurs on a
        channel type contained in ``channels``, the instruction type is contained in
        ``instruction_types``, and the period over which the instruction operates is fully
        contained in one specified in ``time_ranges`` or ``intervals``.

        Args:
            filter_funcs: A list of Callables which take a (int, ScheduleComponent) tuple and
                          return a bool.
            channels: For example, ``[DriveChannel(0), AcquireChannel(0)]``.
            instruction_types (Optional[Iterable[Type[Instruction]]]): For example,
                ``[PulseInstruction, AcquireInstruction]``.
            time_ranges: For example, ``[(0, 5), (6, 10)]``.
            intervals: For example, ``[(0, 5), (6, 10)]``.
        """
        def only_channels(channels: Set[Channel]) -> Callable:
            def channel_filter(time_inst) -> bool:
                """Filter channel.

                Args:
                    time_inst (Tuple[int, Instruction]): Time
                """
                return any([chan in channels for chan in time_inst[1].channels])
            return channel_filter

        def only_instruction_types(types: Iterable[abc.ABCMeta]) -> Callable:
            def instruction_filter(time_inst) -> bool:
                """Filter instruction.

                Args:
                    time_inst (Tuple[int, Instruction]): Time
                """
                return isinstance(time_inst[1], tuple(types))
            return instruction_filter

        def only_intervals(ranges: Iterable[Interval]) -> Callable:
            def interval_filter(time_inst) -> bool:
                """Filter interval.

                Args:
                    time_inst (Tuple[int, Instruction]): Time
                """
                for i in ranges:
                    inst_start = time_inst[0]
                    inst_stop = inst_start + time_inst[1].duration
                    if i[0] <= inst_start and inst_stop <= i[1]:
                        return True
                return False
            return interval_filter

        filter_func_list = list(filter_funcs)
        if channels is not None:
            filter_func_list.append(only_channels(set(channels)))
        if instruction_types is not None:
            filter_func_list.append(only_instruction_types(instruction_types))
        if time_ranges is not None:
            filter_func_list.append(only_intervals(time_ranges))
        if intervals is not None:
            filter_func_list.append(only_intervals(intervals))

        # return function returning true iff all filters are passed
        return lambda x: all([filter_func(x) for filter_func in filter_func_list])

    def _add_timeslots(self, time: int, schedule: ScheduleComponent) -> None:
        """Update all time tracking within this schedule based on the given schedule.

        Args:
            time: The time to insert the schedule into self.
            schedule: The schedule to insert into self.

        Raises:
            PulseError: If timeslots overlap or an invalid start time is provided.
        """
        if not isinstance(time, int):
            raise PulseError("Schedule start time must be an integer.")

        self._duration = max(self._duration, time + schedule.duration)

        for channel in schedule.channels:

            if channel not in self._timeslots:
                if time == 0:
                    self._timeslots[channel] = copy.copy(schedule._timeslots[channel])
                else:
                    self._timeslots[channel] = [(i[0] + time, i[1] + time)
                                                for i in schedule._timeslots[channel]]
                continue

            for idx, interval in enumerate(schedule._timeslots[channel]):
                if interval[0] + time >= self._timeslots[channel][-1][1]:
                    # Can append the remaining intervals
                    self._timeslots[channel].extend(
                        [(i[0] + time, i[1] + time)
                         for i in schedule._timeslots[channel][idx:]])
                    break

                try:
                    interval = (interval[0] + time, interval[1] + time)
                    index = _insertion_index(self._timeslots[channel], interval)
                    self._timeslots[channel].insert(index, interval)
                except PulseError:
                    raise PulseError(
                        "Schedule(name='{new}') cannot be inserted into Schedule(name='{old}') at "
                        "time {time} because its instruction on channel {ch} scheduled from time "
                        "{t0} to {tf} overlaps with an existing instruction."
                        "".format(new=schedule.name or '', old=self.name or '', time=time,
                                  ch=channel, t0=interval[0], tf=interval[1]))

        _check_nonnegative_timeslot(self._timeslots)

    def draw(self, dt: float = 1, style=None,
             filename: Optional[str] = None, interp_method: Optional[Callable] = None,
             scale: Optional[float] = None,
             channel_scales: Optional[Dict[Channel, float]] = None,
             plot_all: bool = False, plot_range: Optional[Tuple[float]] = None,
             interactive: bool = False, table: bool = True, label: bool = False,
             framechange: bool = True, scaling: float = None,
             channels: Optional[List[Channel]] = None,
             show_framechange_channels: bool = True):
        r"""Plot the schedule.

        Args:
            dt: Time interval of samples.
            style (Optional[SchedStyle]): A style sheet to configure plot appearance.
            filename: Name required to save pulse image.
            interp_method: A function for interpolation.
            scale: Relative visual scaling of waveform amplitudes, see Additional Information.
            channel_scales: Channel independent scaling as a dictionary of ``Channel`` object.
            plot_all: Plot empty channels.
            plot_range: A tuple of time range to plot.
            interactive: When set true show the circuit in a new window
                         (this depends on the matplotlib backend being used supporting this).
            table: Draw event table for supported commands.
            label: Label individual instructions.
            framechange: Add framechange indicators.
            scaling: Deprecated, see ``scale``.
            channels: A list of channel names to plot.
            show_framechange_channels: Plot channels with only framechanges.

        Additional Information:
            If you want to manually rescale the waveform amplitude of channels one by one,
            you can set ``channel_scales`` argument instead of ``scale``.
            The ``channel_scales`` should be given as a python dictionary::

                channel_scales = {pulse.DriveChannels(0): 10.0,
                                  pulse.MeasureChannels(0): 5.0}

            When the channel to plot is not included in the ``channel_scales`` dictionary,
            scaling factor of that channel is overwritten by the value of ``scale`` argument.
            In default, waveform amplitude is normalized by the maximum amplitude of the channel.
            The scaling factor is displayed under the channel name alias.

        Returns:
            matplotlib.Figure: A matplotlib figure object of the pulse schedule.
        """
        # pylint: disable=invalid-name, cyclic-import
        if scaling is not None:
            warnings.warn('The parameter "scaling" is being replaced by "scale"',
                          DeprecationWarning, 3)
            scale = scaling

        from qiskit import visualization

        return visualization.pulse_drawer(self, dt=dt, style=style,
                                          filename=filename, interp_method=interp_method,
                                          scale=scale, channel_scales=channel_scales,
                                          plot_all=plot_all, plot_range=plot_range,
                                          interactive=interactive, table=table, label=label,
                                          framechange=framechange, channels=channels,
                                          show_framechange_channels=show_framechange_channels)

    def __eq__(self, other: ScheduleComponent) -> bool:
        """Test if two ScheduleComponents are equal.

        Equality is checked by verifying there is an equal instruction at every time
        in ``other`` for every instruction in this ``Schedule``.

        .. warning::

            This does not check for logical equivalency. Ie.,

            ```python
            >>> (Delay(10)(DriveChannel(0)) + Delay(10)(DriveChannel(0)) ==
                 Delay(20)(DriveChannel(0)))
            False
            ```
        """
        channels = set(self.channels)
        other_channels = set(other.channels)

        # first check channels are the same
        if channels != other_channels:
            return False

        # then verify same number of instructions in each
        instructions = self.instructions
        other_instructions = other.instructions
        if len(instructions) != len(other_instructions):
            return False

        # finally check each instruction in `other` is in this schedule
        for idx, inst in enumerate(other_instructions):
            # check assumes `Schedule.instructions` is sorted consistently
            if instructions[idx] != inst:
                return False

        return True

    def __add__(self, other: ScheduleComponent) -> 'Schedule':
        """Return a new schedule with ``other`` inserted within ``self`` at ``start_time``."""
        return self.append(other)

    def __or__(self, other: ScheduleComponent) -> 'Schedule':
        """Return a new schedule which is the union of `self` and `other`."""
        return self.insert(0, other)

    def __lshift__(self, time: int) -> 'Schedule':
        """Return a new schedule which is shifted forward by ``time``."""
        return self.shift(time)

    def __len__(self) -> int:
        """Return number of instructions in the schedule."""
        return len(self.instructions)

    def __repr__(self):
        name = format(self._name) if self._name else ""
        instructions = ", ".join([repr(instr) for instr in self.instructions[:50]])
        if len(self.instructions) > 25:
            instructions += ", ..."
        return 'Schedule({}, name="{}")'.format(instructions, name)


class ParameterizedSchedule:
    """Temporary parameterized schedule class.

    This should not be returned to users as it is currently only a helper class.

    This class is takes an input command definition that accepts
    a set of parameters. Calling ``bind`` on the class will return a ``Schedule``.

    # TODO: In the near future this will be replaced with proper incorporation of parameters
            into the ``Schedule`` class.
    """

    def __init__(self, *schedules, parameters: Optional[Dict[str, Union[float, complex]]] = None,
                 name: Optional[str] = None):
        full_schedules = []
        parameterized = []
        parameters = parameters or []
        self.name = name or ''
        # partition schedules into callable and schedules
        for schedule in schedules:
            if isinstance(schedule, ParameterizedSchedule):
                parameterized.append(schedule)
                parameters += schedule.parameters
            elif callable(schedule):
                parameterized.append(schedule)
            elif isinstance(schedule, Schedule):
                full_schedules.append(schedule)
            else:
                raise PulseError('Input type: {0} not supported'.format(type(schedule)))

        self._parameterized = tuple(parameterized)
        self._schedules = tuple(full_schedules)
        self._parameters = tuple(sorted(set(parameters)))

    @property
    def parameters(self) -> Tuple[str]:
        """Schedule parameters."""
        return self._parameters

    def bind_parameters(self, *args: List[Union[float, complex]],
                        **kwargs: Dict[str, Union[float, complex]]) -> Schedule:
        """Generate the Schedule from params to evaluate command expressions"""
        bound_schedule = Schedule(name=self.name)
        schedules = list(self._schedules)

        named_parameters = {}
        if args:
            for key, val in zip(self.parameters, args):
                named_parameters[key] = val
        if kwargs:
            for key, val in kwargs.items():
                if key in self.parameters:
                    if key not in named_parameters.keys():
                        named_parameters[key] = val
                    else:
                        raise PulseError("%s got multiple values for argument '%s'"
                                         % (self.__class__.__name__, key))
                else:
                    raise PulseError("%s got an unexpected keyword argument '%s'"
                                     % (self.__class__.__name__, key))

        for param_sched in self._parameterized:
            # recursively call until based callable is reached
            if isinstance(param_sched, type(self)):
                predefined = param_sched.parameters
            else:
                # assuming no other parametrized instructions
                predefined = self.parameters
            sub_params = {k: v for k, v in named_parameters.items() if k in predefined}
            schedules.append(param_sched(**sub_params))

        # construct evaluated schedules
        for sched in schedules:
            if isinstance(sched, tuple):
                bound_schedule.insert(sched[0], sched[1])
            else:
                bound_schedule |= sched

        return bound_schedule

    def __call__(self, *args: List[Union[float, complex]],
                 **kwargs: Dict[str, Union[float, complex]]) -> Schedule:
        return self.bind_parameters(*args, **kwargs)


def _insertion_index(intervals: List[Interval], new_interval: Interval, index: int = 0) -> int:
    """Using binary search on start times, return the index into `intervals` where the new interval
    belongs, or raise an error if the new interval overlaps with any existing ones.

    Args:
        intervals: A sorted list of non-overlapping Intervals.
        new_interval: The interval for which the index into intervals will be found.
        index: A running tally of the index, for recursion. The user should not pass a value.

    Returns:
        The index into intervals that new_interval should be inserted to maintain a sorted list
        of intervals.

    Raises:
        PulseError: If new_interval overlaps with the given intervals.
    """
    if not intervals:
        return index
    if len(intervals) == 1:
        if _overlaps(intervals[0], new_interval):
            raise PulseError("New interval overlaps with existing.")
        return index if new_interval[1] <= intervals[0][0] else index + 1

    mid_idx = len(intervals) // 2
    if new_interval[1] <= intervals[mid_idx][0]:
        return _insertion_index(intervals[:mid_idx], new_interval, index=index)
    else:
        return _insertion_index(intervals[mid_idx:], new_interval, index=index + mid_idx)


def _overlaps(first: Interval, second: Interval) -> bool:
    """Return True iff first and second overlap.

    Note: first.stop may equal second.start, since Interval stop times are exclusive.
    """
    if first[0] == second[0] == second[1]:
        # They fail to overlap if one of the intervals has duration 0
        return False
    if first[0] > second[0]:
        first, second = second, first
    return second[0] < first[1]


def _check_nonnegative_timeslot(timeslots):
    """Test that a channel has no negative timeslots.

    Raises:
        PulseError: If a channel timeslot is negative.
    """
    for chan, chan_timeslots in timeslots.items():
        if chan_timeslots:
            if chan_timeslots[0][0] < 0:
                raise PulseError(
                    "An instruction on {} has a negative "
                    " starting time.".format(chan))<|MERGE_RESOLUTION|>--- conflicted
+++ resolved
@@ -123,11 +123,7 @@
         def key(time_inst_pair):
             inst = time_inst_pair[1]
             return (time_inst_pair[0], inst.duration,
-<<<<<<< HEAD
-                    min(chan for chan in inst.channels))
-=======
                     sorted(chan.name for chan in inst.channels))
->>>>>>> 069efe58
 
         return tuple(sorted(self._instructions(), key=key))
 
