# This code is part of Qiskit.
#
# (C) Copyright IBM 2019.
#
# This code is licensed under the Apache License, Version 2.0. You may
# obtain a copy of this license in the LICENSE.txt file in the root directory
# of this source tree or at http://www.apache.org/licenses/LICENSE-2.0.
#
# Any modifications or derivative works of this code must retain this
# copyright notice, and modified files need to carry a notice indicating
# that they have been altered from the originals.

"""
``Instruction`` s are single operations within a :py:class:`~qiskit.pulse.Schedule`, and can be
used the same way as :py:class:`~qiskit.pulse.Schedule` s.

For example::

    duration = 10
    channel = DriveChannel(0)
    sched = Schedule()
    sched += Delay(duration, channel)  # Delay is a specific subclass of Instruction
"""
from abc import ABC, abstractmethod
from typing import Callable, Iterable, List, Optional, Set, Tuple

from qiskit.circuit import Parameter
from qiskit.pulse.channels import Channel
from qiskit.pulse.exceptions import PulseError
from qiskit.utils import optionals as _optionals

from qiskit.utils import deprecate_function


# pylint: disable=missing-return-doc,bad-docstring-quotes


class Instruction(ABC):
    """The smallest schedulable unit: a single instruction. It has a fixed duration and specified
    channels.
    """

    def __init__(
        self,
        operands: Tuple,
        name: Optional[str] = None,
    ):
        """Instruction initializer.

        Args:
            operands: The argument list.
            name: Optional display name for this instruction.
        """
        self._operands = operands
        self._name = name
        self._hash = None
        self._validate()

    def _validate(self):
        """Called after initialization to validate instruction data.

        Raises:
            PulseError: If the input ``channels`` are not all of type :class:`Channel`.
        """
        for channel in self.channels:
            if not isinstance(channel, Channel):
                raise PulseError(f"Expected a channel, got {channel} instead.")

    @property
    def name(self) -> str:
        """Name of this instruction."""
        return self._name

    @property
    def id(self) -> int:  # pylint: disable=invalid-name
        """Unique identifier for this instruction."""
        return id(self)

    @property
    def operands(self) -> Tuple:
        """Return instruction operands."""
        return self._operands

    @property
    @abstractmethod
    def channels(self) -> Tuple[Channel]:
        """Returns the channels that this schedule uses."""
        raise NotImplementedError

    @property
    def start_time(self) -> int:
        """Relative begin time of this instruction."""
        return 0

    @property
    def stop_time(self) -> int:
        """Relative end time of this instruction."""
        return self.duration

    @property
    def duration(self) -> int:
        """Duration of this instruction."""
        raise NotImplementedError

    @property
    def _children(self) -> Tuple["Instruction"]:
        """Instruction has no child nodes."""
        return ()

    @property
    def instructions(self) -> Tuple[Tuple[int, "Instruction"]]:
        """Iterable for getting instructions from Schedule tree."""
        return tuple(self._instructions())

    def ch_duration(self, *channels: List[Channel]) -> int:
        """Return duration of the supplied channels in this Instruction.

        Args:
            *channels: Supplied channels
        """
        return self.ch_stop_time(*channels)

    def ch_start_time(self, *channels: List[Channel]) -> int:
        # pylint: disable=unused-argument
        """Return minimum start time for supplied channels.

        Args:
            *channels: Supplied channels
        """
        return 0

    def ch_stop_time(self, *channels: List[Channel]) -> int:
        """Return maximum start time for supplied channels.

        Args:
            *channels: Supplied channels
        """
        if any(chan in self.channels for chan in channels):
            return self.duration
        return 0

    def _instructions(self, time: int = 0) -> Iterable[Tuple[int, "Instruction"]]:
        """Iterable for flattening Schedule tree.

        Args:
            time: Shifted time of this node due to parent

        Yields:
            Tuple[int, Union['Schedule, 'Instruction']]: Tuple of the form
                (start_time, instruction).
        """
        yield (time, self)

    def shift(self, time: int, name: Optional[str] = None):
        """Return a new schedule shifted forward by `time`.

        Args:
            time: Time to shift by
            name: Name of the new schedule. Defaults to name of self

        Returns:
            Schedule: The shifted schedule.
        """
        from qiskit.pulse.schedule import Schedule

        if name is None:
            name = self.name
        return Schedule((time, self), name=name)

    def insert(self, start_time: int, schedule, name: Optional[str] = None):
        """Return a new :class:`~qiskit.pulse.Schedule` with ``schedule`` inserted within
        ``self`` at ``start_time``.

        Args:
            start_time: Time to insert the schedule schedule
            schedule (Union['Schedule', 'Instruction']): Schedule or instruction to insert
            name: Name of the new schedule. Defaults to name of self

        Returns:
            Schedule: A new schedule with ``schedule`` inserted with this instruction at t=0.
        """
        from qiskit.pulse.schedule import Schedule

        if name is None:
            name = self.name
        return Schedule(self, (start_time, schedule), name=name)

    def append(self, schedule, name: Optional[str] = None):
        """Return a new :class:`~qiskit.pulse.Schedule` with ``schedule`` inserted at the
        maximum time over all channels shared between ``self`` and ``schedule``.

        Args:
            schedule (Union['Schedule', 'Instruction']): Schedule or instruction to be appended
            name: Name of the new schedule. Defaults to name of self

        Returns:
            Schedule: A new schedule with ``schedule`` a this instruction at t=0.
        """
        common_channels = set(self.channels) & set(schedule.channels)
        time = self.ch_stop_time(*common_channels)
        return self.insert(time, schedule, name=name)

    @property
    def parameters(self) -> Set:
        """Parameters which determine the instruction behavior."""

        def _get_parameters_recursive(obj):
            params = set()
            if hasattr(obj, "parameters"):
                for param in obj.parameters:
                    if isinstance(param, Parameter):
                        params.add(param)
                    else:
                        params |= _get_parameters_recursive(param)
            return params

        parameters = set()
        for op in self.operands:
            parameters |= _get_parameters_recursive(op)
        return parameters

    def is_parameterized(self) -> bool:
        """Return True iff the instruction is parameterized."""
        return any(self.parameters)

<<<<<<< HEAD
    @deprecate_function(
        "Drawing individual pulses is deprecated since Terra 0.23, and will be removed in a future"
        " version of the library.  No direct alternative is being provided, but instructions can"
        " be visualized as part of a complete schedule using `qiskit.visualization.pulse_drawer`.",
    )
=======
    @_optionals.HAS_MATPLOTLIB.require_in_call
>>>>>>> a1c5a1bf
    def draw(
        self,
        dt: float = 1,
        style=None,
        filename: Optional[str] = None,
        interp_method: Optional[Callable] = None,
        scale: float = 1,
        plot_all: bool = False,
        plot_range: Optional[Tuple[float]] = None,
        interactive: bool = False,
        table: bool = True,
        label: bool = False,
        framechange: bool = True,
        channels: Optional[List[Channel]] = None,
    ):
        """Plot the instruction.

        Args:
            dt: Time interval of samples
            style (Optional[SchedStyle]): A style sheet to configure plot appearance
            filename: Name required to save pulse image
            interp_method: A function for interpolation
            scale: Relative visual scaling of waveform amplitudes
            plot_all: Plot empty channels
            plot_range: A tuple of time range to plot
            interactive: When set true show the circuit in a new window
                (this depends on the matplotlib backend being used supporting this)
            table: Draw event table for supported instructions
            label: Label individual instructions
            framechange: Add framechange indicators
            channels: A list of channel names to plot

        Returns:
            matplotlib.figure: A matplotlib figure object of the pulse schedule
        """
        # pylint: disable=cyclic-import
        from qiskit.visualization.pulse.matplotlib import ScheduleDrawer
        from qiskit.visualization.utils import matplotlib_close_if_inline

        drawer = ScheduleDrawer(style=style)
        image = drawer.draw(
            self,
            dt=dt,
            interp_method=interp_method,
            scale=scale,
            plot_range=plot_range,
            plot_all=plot_all,
            table=table,
            label=label,
            framechange=framechange,
            channels=channels,
        )
        if filename:
            image.savefig(filename, dpi=drawer.style.dpi, bbox_inches="tight")

        matplotlib_close_if_inline(image)
        if image and interactive:
            image.show()
        return image

    def __eq__(self, other: "Instruction") -> bool:
        """Check if this Instruction is equal to the `other` instruction.

        Equality is determined by the instruction sharing the same operands and channels.
        """
        return isinstance(other, type(self)) and self.operands == other.operands

    def __hash__(self) -> int:
        if self._hash is None:
            self._hash = hash((type(self), self.operands, self.name))
        return self._hash

    def __add__(self, other):
        """Return a new schedule with `other` inserted within `self` at `start_time`.

        Args:
            other (Union['Schedule', 'Instruction']): Schedule or instruction to be appended

        Returns:
            Schedule: A new schedule with ``schedule`` appended after this instruction at t=0.
        """
        return self.append(other)

    def __or__(self, other):
        """Return a new schedule which is the union of `self` and `other`.

        Args:
            other (Union['Schedule', 'Instruction']): Schedule or instruction to union with

        Returns:
            Schedule: A new schedule with ``schedule`` inserted with this instruction at t=0
        """
        return self.insert(0, other)

    def __lshift__(self, time: int):
        """Return a new schedule which is shifted forward by `time`.

        Returns:
            Schedule: The shifted schedule
        """
        return self.shift(time)

    def __repr__(self) -> str:
        operands = ", ".join(str(op) for op in self.operands)
        return "{}({}{})".format(
            self.__class__.__name__, operands, f", name='{self.name}'" if self.name else ""
        )<|MERGE_RESOLUTION|>--- conflicted
+++ resolved
@@ -223,15 +223,12 @@
         """Return True iff the instruction is parameterized."""
         return any(self.parameters)
 
-<<<<<<< HEAD
+    @_optionals.HAS_MATPLOTLIB.require_in_call
     @deprecate_function(
         "Drawing individual pulses is deprecated since Terra 0.23, and will be removed in a future"
         " version of the library.  No direct alternative is being provided, but instructions can"
         " be visualized as part of a complete schedule using `qiskit.visualization.pulse_drawer`.",
     )
-=======
-    @_optionals.HAS_MATPLOTLIB.require_in_call
->>>>>>> a1c5a1bf
     def draw(
         self,
         dt: float = 1,
