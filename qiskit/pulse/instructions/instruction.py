--- conflicted
+++ resolved
@@ -41,21 +41,13 @@
     channels.
     """
 
-<<<<<<< HEAD
-    def __init__(self,
-                 operands: Tuple,
-                 duration: int = None,
-                 channels: Union[Tuple[Channel], Tuple[Frame]] = None,
-                 name: Optional[str] = None):
-=======
     def __init__(
         self,
         operands: Tuple,
         duration: int = None,
-        channels: Tuple[Channel] = None,
+        channels: Union[Tuple[Channel], Tuple[Frame]] = None,
         name: Optional[str] = None,
     ):
->>>>>>> faf06281
         """Instruction initializer.
 
         Args:
