# This code is part of Qiskit.
#
# (C) Copyright IBM 2020.
#
# This code is licensed under the Apache License, Version 2.0. You may
# obtain a copy of this license in the LICENSE.txt file in the root directory
# of this source tree or at http://www.apache.org/licenses/LICENSE-2.0.
#
# Any modifications or derivative works of this code must retain this
# copyright notice, and modified files need to carry a notice indicating
# that they have been altered from the originals.

"""The phase instructions update the modulation phase of pulses played on a channel.
This includes ``SetPhase`` instructions which lock the modulation to a particular phase
at that moment, and ``ShiftPhase`` instructions which increase the existing phase by a
relative amount.
"""
from typing import Optional, Union, Tuple

from qiskit.circuit import ParameterExpression
from qiskit.pulse.channels import PulseChannel
from qiskit.pulse.frame import Frame
from qiskit.pulse.instructions.instruction import Instruction


class ShiftPhase(Instruction):
    r"""The shift phase instruction updates the modulation phase of proceeding pulses played on the
    same :py:class:`~qiskit.pulse.channels.Channel`. It is a relative increase in phase determined
    by the ``phase`` operand.

    In particular, a PulseChannel creates pulses of the form

    .. math::
        Re[\exp(i 2\pi f jdt + \phi) d_j].

    The ``ShiftPhase`` instruction causes :math:`\phi` to be increased by the instruction's
    ``phase`` operand. This will affect all pulses following on the same channel.

    The qubit phase is tracked in software, enabling instantaneous, nearly error-free Z-rotations
    by using a ShiftPhase to update the frame tracking the qubit state.
    """

<<<<<<< HEAD
    def __init__(self, phase: Union[complex, ParameterExpression],
                 channel: [PulseChannel, Frame],
                 name: Optional[str] = None):
=======
    def __init__(
        self,
        phase: Union[complex, ParameterExpression],
        channel: PulseChannel,
        name: Optional[str] = None,
    ):
>>>>>>> faf06281
        """Instantiate a shift phase instruction, increasing the output signal phase on ``channel``
        by ``phase`` [radians].

        Args:
            phase: The rotation angle in radians.
            channel: The channel or frame this instruction operates on.
            name: Display name for this instruction.
        """
        super().__init__(operands=(phase, channel), name=name)

    @property
    def phase(self) -> Union[complex, ParameterExpression]:
        """Return the rotation angle enacted by this instruction in radians."""
        return self.operands[0]

    @property
    def channel(self) -> Union[PulseChannel, Frame]:
        """Return the :py:class:`~qiskit.pulse.channels.Channel` or frame that this instruction is
        scheduled on.
        """
        return self.operands[1]

    @property
    def channels(self) -> Tuple[PulseChannel]:
        """Returns the channels that this schedule uses."""
        return (self.channel,)

    @property
    def duration(self) -> int:
        """Duration of this instruction."""
        return 0

    def is_parameterized(self) -> bool:
        """Return True iff the instruction is parameterized."""
        return isinstance(self.phase, ParameterExpression) or super().is_parameterized()


class SetPhase(Instruction):
    r"""The set phase instruction sets the phase of the proceeding pulses on that channel
    to ``phase`` radians.

    In particular, a PulseChannel creates pulses of the form

    .. math::

        Re[\exp(i 2\pi f jdt + \phi) d_j]

    The ``SetPhase`` instruction sets :math:`\phi` to the instruction's ``phase`` operand.
    """

<<<<<<< HEAD
    def __init__(self,
                 phase: Union[complex, ParameterExpression],
                 channel: Union[PulseChannel, Frame],
                 name: Optional[str] = None):
=======
    def __init__(
        self,
        phase: Union[complex, ParameterExpression],
        channel: PulseChannel,
        name: Optional[str] = None,
    ):
>>>>>>> faf06281
        """Instantiate a set phase instruction, setting the output signal phase on ``channel``
        to ``phase`` [radians].

        Args:
            phase: The rotation angle in radians.
            channel: The channel or frame this instruction operates on.
            name: Display name for this instruction.
        """
        super().__init__(operands=(phase, channel), name=name)

    @property
    def phase(self) -> Union[complex, ParameterExpression]:
        """Return the rotation angle enacted by this instruction in radians."""
        return self.operands[0]

    @property
    def channel(self) -> Union[PulseChannel, Frame]:
        """Return the :py:class:`~qiskit.pulse.channels.Channel` or frame that this instruction is
        scheduled on.
        """
        return self.operands[1]

    @property
    def channels(self) -> Tuple[PulseChannel]:
        """Returns the channels that this schedule uses."""
        return (self.channel,)

    @property
    def duration(self) -> int:
        """Duration of this instruction."""
        return 0

    def is_parameterized(self) -> bool:
        """Return True iff the instruction is parameterized."""
        return isinstance(self.phase, ParameterExpression) or super().is_parameterized()<|MERGE_RESOLUTION|>--- conflicted
+++ resolved
@@ -40,18 +40,12 @@
     by using a ShiftPhase to update the frame tracking the qubit state.
     """
 
-<<<<<<< HEAD
-    def __init__(self, phase: Union[complex, ParameterExpression],
-                 channel: [PulseChannel, Frame],
-                 name: Optional[str] = None):
-=======
     def __init__(
         self,
         phase: Union[complex, ParameterExpression],
-        channel: PulseChannel,
+        channel: Union[PulseChannel, Frame],
         name: Optional[str] = None,
     ):
->>>>>>> faf06281
         """Instantiate a shift phase instruction, increasing the output signal phase on ``channel``
         by ``phase`` [radians].
 
@@ -102,19 +96,12 @@
     The ``SetPhase`` instruction sets :math:`\phi` to the instruction's ``phase`` operand.
     """
 
-<<<<<<< HEAD
-    def __init__(self,
-                 phase: Union[complex, ParameterExpression],
-                 channel: Union[PulseChannel, Frame],
-                 name: Optional[str] = None):
-=======
     def __init__(
         self,
         phase: Union[complex, ParameterExpression],
-        channel: PulseChannel,
+        channel: Union[PulseChannel, Frame],
         name: Optional[str] = None,
     ):
->>>>>>> faf06281
         """Instantiate a set phase instruction, setting the output signal phase on ``channel``
         to ``phase`` [radians].
 
