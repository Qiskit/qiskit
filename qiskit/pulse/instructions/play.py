# This code is part of Qiskit.
#
# (C) Copyright IBM 2020.
#
# This code is licensed under the Apache License, Version 2.0. You may
# obtain a copy of this license in the LICENSE.txt file in the root directory
# of this source tree or at http://www.apache.org/licenses/LICENSE-2.0.
#
# Any modifications or derivative works of this code must retain this
# copyright notice, and modified files need to carry a notice indicating
# that they have been altered from the originals.

"""An instruction to transmit a given pulse on a ``PulseChannel`` (i.e., those which support
transmitted pulses, such as ``DriveChannel``).
"""
from typing import Dict, Optional, Union, Tuple, Any

from qiskit.circuit.parameterexpression import ParameterExpression, ParameterValueType
from qiskit.pulse.channels import PulseChannel
from qiskit.pulse.exceptions import PulseError
from qiskit.pulse.library.pulse import Pulse
from qiskit.pulse.library.signal import Signal
from qiskit.pulse.instructions.instruction import Instruction
from qiskit.pulse.utils import deprecated_functionality


class Play(Instruction):
    """This instruction is responsible for applying a pulse on a channel.

    The pulse specifies the exact time dynamics of the output signal envelope for a limited
    time. The output is modulated by a phase and frequency which are controlled by separate
    instructions. The pulse duration must be fixed, and is implicitly given in terms of the
    cycle time, dt, of the backend.
    """

    def __init__(self, pulse: Union[Pulse, Signal],
                 channel: PulseChannel,
                 name: Optional[str] = None):
        """Create a new pulse instruction.

        Args:
            pulse: A pulse waveform description, such as
                   :py:class:`~qiskit.pulse.library.Waveform`.
            channel: The channel to which the pulse is applied.
            name: Name of the instruction for display purposes. Defaults to ``pulse.name``.

        Raises:
            PulseError: If pulse is not a Pulse type.
        """
<<<<<<< HEAD
        if not isinstance(pulse, (Pulse, Signal)):
            raise PulseError("The `pulse` argument to `Play` must be of type `library.Pulse` or "
                             "`library.Signal`.")
=======
        if not isinstance(pulse, Pulse):
            raise PulseError("The `pulse` argument to `Play` must be of type `library.Pulse`.")
        if not isinstance(channel, PulseChannel):
            raise PulseError("The `channel` argument to `Play` must be of type "
                             "`channels.PulseChannel`.")
>>>>>>> 7dde8678
        if name is None:
            name = pulse.name
        super().__init__(operands=(pulse, channel), name=name)

    @property
    def pulse(self) -> [Pulse, Signal]:
        """A description of the samples that will be played."""
        return self.operands[0]

    @property
    def channel(self) -> PulseChannel:
        """Return the :py:class:`~qiskit.pulse.channels.Channel` that this instruction is
        scheduled on.
        """
        return self.operands[1]

    @property
    def channels(self) -> Tuple[PulseChannel]:
        """Returns the channels that this schedule uses."""
        return (self.channel, )

    @property
    def duration(self) -> Union[int, ParameterExpression]:
        """Duration of this instruction."""
        return self.pulse.duration

    def _initialize_parameter_table(self,
                                    operands: Tuple[Any]):
        """A helper method to initialize parameter table.

        Args:
            operands: List of operands associated with this instruction.
        """
        super()._initialize_parameter_table(operands)

        if any(isinstance(val, ParameterExpression) for val in self.pulse.parameters.values()):
            for value in self.pulse.parameters.values():
                if isinstance(value, ParameterExpression):
                    for param in value.parameters:
                        # Table maps parameter to operand index, 0 for ``pulse``
                        self._parameter_table[param].append(0)

    @deprecated_functionality
    def assign_parameters(self,
                          value_dict: Dict[ParameterExpression, ParameterValueType]
                          ) -> 'Play':
        super().assign_parameters(value_dict)
        pulse = self.pulse.assign_parameters(value_dict)
        self._operands = (pulse, self.channel)
        return self

    def is_parameterized(self) -> bool:
        """Return True iff the instruction is parameterized."""
        return self.pulse.is_parameterized() or super().is_parameterized()<|MERGE_RESOLUTION|>--- conflicted
+++ resolved
@@ -47,17 +47,13 @@
         Raises:
             PulseError: If pulse is not a Pulse type.
         """
-<<<<<<< HEAD
         if not isinstance(pulse, (Pulse, Signal)):
             raise PulseError("The `pulse` argument to `Play` must be of type `library.Pulse` or "
                              "`library.Signal`.")
-=======
-        if not isinstance(pulse, Pulse):
-            raise PulseError("The `pulse` argument to `Play` must be of type `library.Pulse`.")
+
         if not isinstance(channel, PulseChannel):
             raise PulseError("The `channel` argument to `Play` must be of type "
                              "`channels.PulseChannel`.")
->>>>>>> 7dde8678
         if name is None:
             name = pulse.name
         super().__init__(operands=(pulse, channel), name=name)
