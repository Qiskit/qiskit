# -*- coding: utf-8 -*-

# This code is part of Qiskit.
#
# (C) Copyright IBM 2017, 2019.
#
# This code is licensed under the Apache License, Version 2.0. You may
# obtain a copy of this license in the LICENSE.txt file in the root directory
# of this source tree or at http://www.apache.org/licenses/LICENSE-2.0.
#
# Any modifications or derivative works of this code must retain this
# copyright notice, and modified files need to carry a notice indicating
# that they have been altered from the originals.

# pylint: disable=missing-return-doc, invalid-name

"""Module for builtin discrete pulses.

Note the sampling strategy use for all discrete pulses is `midpoint`.
"""
import warnings
from typing import Optional

from qiskit.pulse.pulse_lib import continuous
from qiskit.pulse.exceptions import PulseError

from . import samplers


_sampled_constant_pulse = samplers.midpoint(continuous.constant)


def constant(duration: int, amp: complex, name: Optional[str] = None) -> 'SamplePulse':
    """Generates constant-sampled `SamplePulse`.

    Applies `midpoint` sampling strategy to generate discrete pulse from continuous function.

    Args:
        duration: Duration of pulse. Must be greater than zero.
        amp: Complex pulse amplitude.
        name: Name of pulse.
    """
    return _sampled_constant_pulse(duration, amp, name=name)


_sampled_zero_pulse = samplers.midpoint(continuous.zero)


def zero(duration: int, name: Optional[str] = None) -> 'SamplePulse':
    """Generates zero-sampled `SamplePulse`.

    Args:
        duration: Duration of pulse. Must be greater than zero.
        name: Name of pulse.
    """
    return _sampled_zero_pulse(duration, name=name)


_sampled_square_pulse = samplers.midpoint(continuous.square)


<<<<<<< HEAD
def square(duration: int, amp: complex, freq: float = None, period: float = None,
           phase: float = 0, name: Optional[str] = None) -> SamplePulse:
=======
def square(duration: int, amp: complex, period: float = None,
           phase: float = 0, name: Optional[str] = None) -> 'SamplePulse':
>>>>>>> ed8f8f84
    """Generates square wave `SamplePulse`.

    Applies `midpoint` sampling strategy to generate discrete pulse from continuous function.

    Args:
        duration: Duration of pulse. Must be greater than zero.
        amp: Pulse amplitude. Wave range is [-amp, amp].
        freq: Pulse frequency, units of 1./dt. If `None` defaults to 1./duration.
        period: Pulse period, units of dt. (Deprecated, use `freq` instead)
        phase: Pulse phase.
        name: Name of pulse.
    """
    if (freq is None) and (period is None):
        freq = 1./duration
    elif freq is None:
        freq = 1./period
        warnings.warn("The argument `period` is being deprecated."
                      " Use `freq` for frequency instead",
                      DeprecationWarning)

    return _sampled_square_pulse(duration, amp, freq, phase=phase, name=name)


_sampled_sawtooth_pulse = samplers.midpoint(continuous.sawtooth)


<<<<<<< HEAD
def sawtooth(duration: int, amp: complex, freq: float = None, period: float = None,
             phase: float = 0, name: Optional[str] = None) -> SamplePulse:
=======
def sawtooth(duration: int, amp: complex, period: float = None,
             phase: float = 0, name: Optional[str] = None) -> 'SamplePulse':
>>>>>>> ed8f8f84
    """Generates sawtooth wave `SamplePulse`.

    Args:
        duration: Duration of pulse. Must be greater than zero.
        amp: Pulse amplitude. Wave range is [-amp, amp].
        freq: Pulse frequency, units of 1./dt. If `None` defaults to 1./duration.
        period: Pulse period, units of dt. (Deprecated, use `freq` instead)
        phase: Pulse phase.
        name: Name of pulse.
    """
    if (freq is None) and (period is None):
        freq = 1./duration
    elif freq is None:
        freq = 1./period
        warnings.warn("The argument `period` is being deprecated."
                      " Use `freq` for frequency instead",
                      DeprecationWarning)

    return _sampled_sawtooth_pulse(duration, amp, freq, phase=phase, name=name)


_sampled_triangle_pulse = samplers.midpoint(continuous.triangle)


<<<<<<< HEAD
def triangle(duration: int, amp: complex, freq: float = None, period: float = None,
             phase: float = 0, name: Optional[str] = None) -> SamplePulse:
=======
def triangle(duration: int, amp: complex, period: float = None,
             phase: float = 0, name: Optional[str] = None) -> 'SamplePulse':
>>>>>>> ed8f8f84
    """Generates triangle wave `SamplePulse`.

    Applies `midpoint` sampling strategy to generate discrete pulse from continuous function.

    Args:
        duration: Duration of pulse. Must be greater than zero.
        amp: Pulse amplitude. Wave range is [-amp, amp].
        freq: Pulse frequency, units of 1./dt. If `None` defaults to 1./duration.
        period: Pulse period, units of dt. (Deprecated, use `freq` instead)
        phase: Pulse phase.
        name: Name of pulse.
    """
    if (freq is None) and (period is None):
        freq = 1./duration
    elif freq is None:
        freq = 1./period
        warnings.warn("The argument `period` is being deprecated."
                      " Use `freq` for frequency instead",
                      DeprecationWarning)

    return _sampled_triangle_pulse(duration, amp, freq, phase=phase, name=name)


_sampled_cos_pulse = samplers.midpoint(continuous.cos)


def cos(duration: int, amp: complex, freq: float = None,
        phase: float = 0, name: Optional[str] = None) -> 'SamplePulse':
    """Generates cosine wave `SamplePulse`.

    Applies `midpoint` sampling strategy to generate discrete pulse from continuous function.

    Args:
        duration: Duration of pulse. Must be greater than zero.
        amp: Pulse amplitude.
        freq: Pulse frequency, units of 1/dt. If `None` defaults to single cycle.
        phase: Pulse phase.
        name: Name of pulse.
    """
    if freq is None:
        freq = 1/duration

    return _sampled_cos_pulse(duration, amp, freq, phase=phase, name=name)


_sampled_sin_pulse = samplers.midpoint(continuous.sin)


def sin(duration: int, amp: complex, freq: float = None,
        phase: float = 0, name: Optional[str] = None) -> 'SamplePulse':
    """Generates sine wave `SamplePulse`.

    Args:
        duration: Duration of pulse. Must be greater than zero.
        amp: Pulse amplitude.
        freq: Pulse frequency, units of 1/dt. If `None` defaults to single cycle.
        phase: Pulse phase.
        name: Name of pulse.
    """
    if freq is None:
        freq = 1/duration

    return _sampled_sin_pulse(duration, amp, freq, phase=phase, name=name)


_sampled_gaussian_pulse = samplers.midpoint(continuous.gaussian)


def gaussian(duration: int, amp: complex, sigma: float, name: Optional[str] = None,
             zero_ends: bool = True) -> 'SamplePulse':
    r"""Generates unnormalized gaussian `SamplePulse`.

    Centered at `duration/2` and zeroed at `t=0` and `t=duration` to prevent large
    initial/final discontinuities.

    Applies `midpoint` sampling strategy to generate discrete pulse from continuous function.

    Integrated area under curve is $\Omega_g(amp, sigma) = amp \times np.sqrt(2\pi \sigma^2)$

    Args:
        duration: Duration of pulse. Must be greater than zero.
        amp: Pulse amplitude at `duration/2`.
        sigma: Width (standard deviation) of pulse.
        name: Name of pulse.
        zero_ends: If True, make the first and last sample zero, but rescale to preserve amp.
    """
    center = duration/2
    zeroed_width = duration if zero_ends else None
    rescale_amp = bool(zero_ends)
    return _sampled_gaussian_pulse(duration, amp, center, sigma,
                                   zeroed_width=zeroed_width, rescale_amp=rescale_amp,
                                   name=name)


_sampled_gaussian_deriv_pulse = samplers.midpoint(continuous.gaussian_deriv)


def gaussian_deriv(duration: int, amp: complex, sigma: float,
                   name: Optional[str] = None) -> 'SamplePulse':
    r"""Generates unnormalized gaussian derivative `SamplePulse`.

    Applies `midpoint` sampling strategy to generate discrete pulse from continuous function.

    Args:
        duration: Duration of pulse. Must be greater than zero.
        amp: Pulse amplitude at `center`.
        sigma: Width (standard deviation) of pulse.
        name: Name of pulse.
    """
    center = duration/2
    return _sampled_gaussian_deriv_pulse(duration, amp, center, sigma, name=name)


_sampled_sech_pulse = samplers.midpoint(continuous.sech)


def sech(duration: int, amp: complex, sigma: float, name: str = None,
         zero_ends: bool = True) -> 'SamplePulse':
    r"""Generates unnormalized sech `SamplePulse`.

    Centered at `duration/2` and zeroed at `t=0` to prevent large initial discontinuity.

    Applies `midpoint` sampling strategy to generate discrete pulse from continuous function.

    Args:
        duration: Duration of pulse. Must be greater than zero.
        amp: Pulse amplitude at `duration/2`.
        sigma: Width (standard deviation) of pulse.
        name: Name of pulse.
        zero_ends: If True, make the first and last sample zero, but rescale to preserve amp.
    """
    center = duration/2
    zeroed_width = duration if zero_ends else None
    rescale_amp = bool(zero_ends)
    return _sampled_sech_pulse(duration, amp, center, sigma,
                               zeroed_width=zeroed_width, rescale_amp=rescale_amp,
                               name=name)


_sampled_sech_deriv_pulse = samplers.midpoint(continuous.sech_deriv)


def sech_deriv(duration: int, amp: complex, sigma: float, name: str = None) -> 'SamplePulse':
    r"""Generates unnormalized sech derivative `SamplePulse`.

    Applies `midpoint` sampling strategy to generate discrete pulse from continuous function.

    Args:
        duration: Duration of pulse. Must be greater than zero.
        amp: Pulse amplitude at `center`.
        sigma: Width (standard deviation) of pulse.
        name: Name of pulse.
    """
    center = duration/2
    return _sampled_sech_deriv_pulse(duration, amp, center, sigma, name=name)


_sampled_gaussian_square_pulse = samplers.midpoint(continuous.gaussian_square)


def gaussian_square(duration: int, amp: complex, sigma: float,
                    risefall: Optional[float] = None, width: Optional[float] = None,
                    name: Optional[str] = None, zero_ends: bool = True) -> 'SamplePulse':
    """Generates gaussian square `SamplePulse`.

    Centered at `duration/2` and zeroed at `t=0` and `t=duration` to prevent
    large initial/final discontinuities.

    Applies `midpoint` sampling strategy to generate discrete pulse from continuous function.

    Args:
        duration: Duration of pulse. Must be greater than zero.
        amp: Pulse amplitude.
        sigma: Width (standard deviation) of Gaussian rise/fall portion of the pulse.
        risefall: Number of samples over which pulse rise and fall happen. Width of
            square portion of pulse will be `duration-2*risefall`.
        width: The duration of the embedded square pulse. Only one of `width` or `risefall`
               should be specified since width = duration - 2 * risefall.
        name: Name of pulse.
        zero_ends: If True, make the first and last sample zero, but rescale to preserve amp.
    Raises:
        PulseError: If risefall and width arguments are inconsistent or not enough info.
    """
    if risefall is None and width is None:
        raise PulseError("gaussian_square missing required argument: 'width' or 'risefall'.")
    if risefall is not None:
        if width is None:
            width = duration - 2 * risefall
        elif 2 * risefall + width != duration:
            raise PulseError("Both width and risefall were specified, and they are "
                             "inconsistent: 2 * risefall + width == {} != "
                             "duration == {}.".format(2 * risefall + width, duration))
    center = duration / 2
    zeroed_width = duration if zero_ends else None
    return _sampled_gaussian_square_pulse(duration, amp, center, width, sigma,
                                          zeroed_width=zeroed_width, name=name)


_sampled_drag_pulse = samplers.midpoint(continuous.drag)


def drag(duration: int, amp: complex, sigma: float, beta: float,
         name: Optional[str] = None, zero_ends: bool = True) -> 'SamplePulse':
    r"""Generates Y-only correction DRAG `SamplePulse` for standard nonlinear oscillator (SNO) [1].

    Centered at `duration/2` and zeroed at `t=0` to prevent large initial discontinuity.

    Applies `midpoint` sampling strategy to generate discrete pulse from continuous function.

    [1] Gambetta, J. M., Motzoi, F., Merkel, S. T. & Wilhelm, F. K.
        Analytic control methods for high-fidelity unitary operations
        in a weakly nonlinear oscillator. Phys. Rev. A 83, 012308 (2011).

    Args:
        duration: Duration of pulse. Must be greater than zero.
        amp: Pulse amplitude at `center`.
        sigma: Width (standard deviation) of pulse.
        beta: Y correction amplitude. For the SNO this is $\beta=-\frac{\lambda_1^2}{4\Delta_2}$.
            Where $\lambds_1$ is the relative coupling strength between the first excited and second
            excited states and $\Delta_2$ is the detuning between the respective excited states.
        name: Name of pulse.
        zero_ends: If True, make the first and last sample zero, but rescale to preserve amp.
    """
    center = duration/2
    zeroed_width = duration if zero_ends else None
    rescale_amp = bool(zero_ends)
    return _sampled_drag_pulse(duration, amp, center, sigma, beta,
                               zeroed_width=zeroed_width, rescale_amp=rescale_amp,
                               name=name)<|MERGE_RESOLUTION|>--- conflicted
+++ resolved
@@ -59,13 +59,9 @@
 _sampled_square_pulse = samplers.midpoint(continuous.square)
 
 
-<<<<<<< HEAD
 def square(duration: int, amp: complex, freq: float = None, period: float = None,
-           phase: float = 0, name: Optional[str] = None) -> SamplePulse:
-=======
-def square(duration: int, amp: complex, period: float = None,
            phase: float = 0, name: Optional[str] = None) -> 'SamplePulse':
->>>>>>> ed8f8f84
+
     """Generates square wave `SamplePulse`.
 
     Applies `midpoint` sampling strategy to generate discrete pulse from continuous function.
@@ -92,13 +88,9 @@
 _sampled_sawtooth_pulse = samplers.midpoint(continuous.sawtooth)
 
 
-<<<<<<< HEAD
 def sawtooth(duration: int, amp: complex, freq: float = None, period: float = None,
-             phase: float = 0, name: Optional[str] = None) -> SamplePulse:
-=======
-def sawtooth(duration: int, amp: complex, period: float = None,
              phase: float = 0, name: Optional[str] = None) -> 'SamplePulse':
->>>>>>> ed8f8f84
+
     """Generates sawtooth wave `SamplePulse`.
 
     Args:
@@ -123,13 +115,9 @@
 _sampled_triangle_pulse = samplers.midpoint(continuous.triangle)
 
 
-<<<<<<< HEAD
 def triangle(duration: int, amp: complex, freq: float = None, period: float = None,
-             phase: float = 0, name: Optional[str] = None) -> SamplePulse:
-=======
-def triangle(duration: int, amp: complex, period: float = None,
              phase: float = 0, name: Optional[str] = None) -> 'SamplePulse':
->>>>>>> ed8f8f84
+
     """Generates triangle wave `SamplePulse`.
 
     Applies `midpoint` sampling strategy to generate discrete pulse from continuous function.
