# -*- coding: utf-8 -*-

# This code is part of Qiskit.
#
# (C) Copyright IBM 2017, 2019.
#
# This code is licensed under the Apache License, Version 2.0. You may
# obtain a copy of this license in the LICENSE.txt file in the root directory
# of this source tree or at http://www.apache.org/licenses/LICENSE-2.0.
#
# Any modifications or derivative works of this code must retain this
# copyright notice, and modified files need to carry a notice indicating
# that they have been altered from the originals.

# pylint: disable=missing-return-doc, invalid-name

"""Module for builtin discrete pulses.

Note the sampling strategy use for all discrete pulses is `midpoint`.
"""
import warnings
from typing import Optional

from qiskit.pulse.pulse_lib import continuous
from qiskit.pulse.exceptions import PulseError

from . import samplers


_sampled_constant_pulse = samplers.midpoint(continuous.constant)


def constant(duration: int, amp: complex, name: Optional[str] = None) -> 'SamplePulse':
    r"""Generates constant-sampled :class:`~qiskit.pulse.SamplePulse`.

    For :math:`A=` ``amp``, samples from the function:

    .. math::

        f(x) = A

    Args:
        duration: Duration of pulse. Must be greater than zero.
        amp: Complex pulse amplitude.
        name: Name of pulse.
    """
    return _sampled_constant_pulse(duration, amp, name=name)


_sampled_zero_pulse = samplers.midpoint(continuous.zero)


def zero(duration: int, name: Optional[str] = None) -> 'SamplePulse':
    """Generates zero-sampled :class:`~qiskit.pulse.SamplePulse`.

    Samples from the function:

    .. math::

        f(x) = 0

    Args:
        duration: Duration of pulse. Must be greater than zero.
        name: Name of pulse.
    """
    return _sampled_zero_pulse(duration, name=name)


_sampled_square_pulse = samplers.midpoint(continuous.square)


def square(duration: int, amp: complex, freq: float = None, period: float = None,
           phase: float = 0, name: Optional[str] = None) -> 'SamplePulse':
<<<<<<< HEAD

    """Generates square wave `SamplePulse`.
=======
    r"""Generates square wave :class:`~qiskit.pulse.SamplePulse`.

    For :math:`A=` ``amp``, :math:`T=` ``period``, and :math:`\phi=` ``phase``,
    applies the `midpoint` sampling strategy to generate a discrete pulse sampled from
    the continuous function:

    .. math::

        f(x) = A \text{sign}\left[ \sin\left(\frac{2 \pi x}{T} + 2\phi\right) \right]

    with the convention :math:`\text{sign}(0) = 1`.
>>>>>>> 544f80cb


    Args:
        duration: Duration of pulse. Must be greater than zero.
<<<<<<< HEAD
        amp: Pulse amplitude. Wave range is [-amp, amp].
        freq: Pulse frequency, units of 1./dt. If `None` defaults to 1./duration.
        period: Pulse period, units of dt. (Deprecated, use `freq` instead)
=======
        amp: Pulse amplitude. Wave range is :math:`[-` ``amp`` :math:`,` ``amp`` :math:`]`.
        period: Pulse period, units of dt. If ``None``, defaults to single cycle.
>>>>>>> 544f80cb
        phase: Pulse phase.
        name: Name of pulse.
    """
    if (freq is None) and (period is None):
        freq = 1./duration
    elif freq is None:
        freq = 1./period
        warnings.warn("The argument `period` is being deprecated."
                      " Use `freq` for frequency instead",
                      DeprecationWarning)

    return _sampled_square_pulse(duration, amp, freq, phase=phase, name=name)


_sampled_sawtooth_pulse = samplers.midpoint(continuous.sawtooth)


def sawtooth(duration: int, amp: complex, freq: float = None, period: float = None,
             phase: float = 0, name: Optional[str] = None) -> 'SamplePulse':
<<<<<<< HEAD

    """Generates sawtooth wave `SamplePulse`.

    Args:
        duration: Duration of pulse. Must be greater than zero.
        amp: Pulse amplitude. Wave range is [-amp, amp].
        freq: Pulse frequency, units of 1./dt. If `None` defaults to 1./duration.
        period: Pulse period, units of dt. (Deprecated, use `freq` instead)
=======
    r"""Generates sawtooth wave :class:`~qiskit.pulse.SamplePulse`.

    For :math:`A=` ``amp``, :math:`T=` ``period``, and :math:`\phi=` ``phase``,
    applies the `midpoint` sampling strategy to generate a discrete pulse sampled from
    the continuous function:

    .. math::

        f(x) = 2 A \left( g(x) - \left\lfloor \frac{1}{2} + g(x) \right\rfloor\right)

    where :math:`g(x) = x/T + \phi/\pi`.

    Args:
        duration: Duration of pulse. Must be greater than zero.
        amp: Pulse amplitude. Wave range is :math:`[-` ``amp`` :math:`,` ``amp`` :math:`]`.
        period: Pulse period, units of dt. If ``None``, defaults to single cycle.
>>>>>>> 544f80cb
        phase: Pulse phase.
        name: Name of pulse.

    Example:
        .. jupyter-execute::

            import matplotlib.pyplot as plt
            from qiskit.pulse.pulse_lib import sawtooth

            duration = 100
            amp = 1
            period = duration
            plt.plot(range(duration), sawtooth(duration, amp, period).samples)
    """
    if (freq is None) and (period is None):
        freq = 1./duration
    elif freq is None:
        freq = 1./period
        warnings.warn("The argument `period` is being deprecated."
                      " Use `freq` for frequency instead",
                      DeprecationWarning)

    return _sampled_sawtooth_pulse(duration, amp, freq, phase=phase, name=name)


_sampled_triangle_pulse = samplers.midpoint(continuous.triangle)


def triangle(duration: int, amp: complex, freq: float = None, period: float = None,
             phase: float = 0, name: Optional[str] = None) -> 'SamplePulse':
<<<<<<< HEAD

    """Generates triangle wave `SamplePulse`.
=======
    r"""Generates triangle wave :class:`~qiskit.pulse.SamplePulse`.

    For :math:`A=` ``amp``, :math:`T=` ``period``, and :math:`\phi=` ``phase``,
    applies the `midpoint` sampling strategy to generate a discrete pulse sampled from
    the continuous function:

    .. math::

        f(x) = A \left(-2\left|\text{sawtooth}(x, A, T, \phi)\right| + 1\right)
>>>>>>> 544f80cb

    This a non-sinusoidal wave with linear ramping.

    Args:
        duration: Duration of pulse. Must be greater than zero.
<<<<<<< HEAD
        amp: Pulse amplitude. Wave range is [-amp, amp].
        freq: Pulse frequency, units of 1./dt. If `None` defaults to 1./duration.
        period: Pulse period, units of dt. (Deprecated, use `freq` instead)
=======
        amp: Pulse amplitude. Wave range is :math:`[-` ``amp`` :math:`,` ``amp`` :math:`]`.
        period: Pulse period, units of dt. If ``None``, defaults to single cycle.
>>>>>>> 544f80cb
        phase: Pulse phase.
        name: Name of pulse.

    Example:
        .. jupyter-execute::

            import matplotlib.pyplot as plt
            from qiskit.pulse.pulse_lib import triangle

            duration = 100
            amp = 1
            period = duration
            plt.plot(range(duration), triangle(duration, amp, period).samples)
    """
    if (freq is None) and (period is None):
        freq = 1./duration
    elif freq is None:
        freq = 1./period
        warnings.warn("The argument `period` is being deprecated."
                      " Use `freq` for frequency instead",
                      DeprecationWarning)

    return _sampled_triangle_pulse(duration, amp, freq, phase=phase, name=name)


_sampled_cos_pulse = samplers.midpoint(continuous.cos)


def cos(duration: int, amp: complex, freq: float = None,
        phase: float = 0, name: Optional[str] = None) -> 'SamplePulse':
    r"""Generates cosine wave :class:`~qiskit.pulse.SamplePulse`.

    For :math:`A=` ``amp``, :math:`\omega=` ``freq``, and :math:`\phi=` ``phase``,
    applies the `midpoint` sampling strategy to generate a discrete pulse sampled from
    the continuous function:

    .. math::

        f(x) = A \cos(2 \pi \omega x + \phi)

    Args:
        duration: Duration of pulse. Must be greater than zero.
        amp: Pulse amplitude.
        freq: Pulse frequency, units of 1/dt. If ``None`` defaults to single cycle.
        phase: Pulse phase.
        name: Name of pulse.
    """
    if freq is None:
        freq = 1/duration

    return _sampled_cos_pulse(duration, amp, freq, phase=phase, name=name)


_sampled_sin_pulse = samplers.midpoint(continuous.sin)


def sin(duration: int, amp: complex, freq: float = None,
        phase: float = 0, name: Optional[str] = None) -> 'SamplePulse':
    r"""Generates sine wave :class:`~qiskit.pulse.SamplePulse`.

    For :math:`A=` ``amp``, :math:`\omega=` ``freq``, and :math:`\phi=` ``phase``,
    applies the `midpoint` sampling strategy to generate a discrete pulse sampled from
    the continuous function:

    .. math::

        f(x) = A \sin(2 \pi \omega x + \phi)

    Args:
        duration: Duration of pulse. Must be greater than zero.
        amp: Pulse amplitude.
        freq: Pulse frequency, units of 1/dt. If ``None`` defaults to single cycle.
        phase: Pulse phase.
        name: Name of pulse.
    """
    if freq is None:
        freq = 1/duration

    return _sampled_sin_pulse(duration, amp, freq, phase=phase, name=name)


_sampled_gaussian_pulse = samplers.midpoint(continuous.gaussian)


def gaussian(duration: int, amp: complex, sigma: float, name: Optional[str] = None,
             zero_ends: bool = True) -> 'SamplePulse':
    r"""Generates unnormalized gaussian :class:`~qiskit.pulse.SamplePulse`.

    For :math:`A=` ``amp`` and :math:`\sigma=` ``sigma``, applies the `midpoint` sampling strategy
    to generate a discrete pulse sampled from the continuous function:

    .. math::

        f(x) = A\exp\left(\left(\frac{x - \mu}{2\sigma}\right)^2 \right),

    with the center :math:`\mu=` ``duration/2``.

    If ``zero_ends==True``, each output sample :math:`y` is modifed according to:

    .. math::

        y \mapsto A\frac{y-y^*}{A-y^*},

    where :math:`y^*` is the value of the endpoint samples. This sets the endpoints
    to :math:`0` while preserving the amplitude at the center. If :math:`A=y^*`,
    :math:`y` is set to :math:`1`.

    Integrated area under the full curve is ``amp * np.sqrt(2*np.pi*sigma**2)``

    Args:
        duration: Duration of pulse. Must be greater than zero.
        amp: Pulse amplitude at ``duration/2``.
        sigma: Width (standard deviation) of pulse.
        name: Name of pulse.
        zero_ends: If True, make the first and last sample zero, but rescale to preserve amp.
    """
    center = duration/2
    zeroed_width = duration if zero_ends else None
    rescale_amp = bool(zero_ends)
    return _sampled_gaussian_pulse(duration, amp, center, sigma,
                                   zeroed_width=zeroed_width, rescale_amp=rescale_amp,
                                   name=name)


_sampled_gaussian_deriv_pulse = samplers.midpoint(continuous.gaussian_deriv)


def gaussian_deriv(duration: int, amp: complex, sigma: float,
                   name: Optional[str] = None) -> 'SamplePulse':
    r"""Generates unnormalized gaussian derivative :class:`~qiskit.pulse.SamplePulse`.

    For :math:`A=` ``amp`` and :math:`\sigma=` ``sigma`` applies the `midpoint` sampling strategy
    to generate a discrete pulse sampled from the continuous function:

    .. math::

        f(x) = A\frac{(x - \mu)}{\sigma^2}\exp\left(\left(\frac{x - \mu}{2\sigma}\right)^2 \right)

    i.e. the derivative of the Gaussian function, with center :math:`\mu=` ``duration/2``.

    Args:
        duration: Duration of pulse. Must be greater than zero.
        amp: Pulse amplitude of corresponding Gaussian at the pulse center (``duration/2``).
        sigma: Width (standard deviation) of pulse.
        name: Name of pulse.
    """
    center = duration/2
    return _sampled_gaussian_deriv_pulse(duration, amp, center, sigma, name=name)


_sampled_sech_pulse = samplers.midpoint(continuous.sech)


def sech(duration: int, amp: complex, sigma: float, name: str = None,
         zero_ends: bool = True) -> 'SamplePulse':
    r"""Generates unnormalized sech :class:`~qiskit.pulse.SamplePulse`.

    For :math:`A=` ``amp`` and :math:`\sigma=` ``sigma``, applies the `midpoint` sampling strategy
    to generate a discrete pulse sampled from the continuous function:

    .. math::

        f(x) = A\text{sech}\left(\frac{x-\mu}{\sigma} \right)

    with the center :math:`\mu=` ``duration/2``.

    If ``zero_ends==True``, each output sample :math:`y` is modifed according to:

    .. math::

        y \mapsto A\frac{y-y^*}{A-y^*},

    where :math:`y^*` is the value of the endpoint samples. This sets the endpoints
    to :math:`0` while preserving the amplitude at the center. If :math:`A=y^*`,
    :math:`y` is set to :math:`1`.

    Args:
        duration: Duration of pulse. Must be greater than zero.
        amp: Pulse amplitude at `duration/2`.
        sigma: Width (standard deviation) of pulse.
        name: Name of pulse.
        zero_ends: If True, make the first and last sample zero, but rescale to preserve amp.
    """
    center = duration/2
    zeroed_width = duration if zero_ends else None
    rescale_amp = bool(zero_ends)
    return _sampled_sech_pulse(duration, amp, center, sigma,
                               zeroed_width=zeroed_width, rescale_amp=rescale_amp,
                               name=name)


_sampled_sech_deriv_pulse = samplers.midpoint(continuous.sech_deriv)


def sech_deriv(duration: int, amp: complex, sigma: float, name: str = None) -> 'SamplePulse':
    r"""Generates unnormalized sech derivative :class:`~qiskit.pulse.SamplePulse`.

    For :math:`A=` ``amp``, :math:`\sigma=` ``sigma``, and center :math:`\mu=` ``duration/2``,
    applies the `midpoint` sampling strategy to generate a discrete pulse sampled from
    the continuous function:

    .. math::
        f(x) = \frac{d}{dx}\left[A\text{sech}\left(\frac{x-\mu}{\sigma} \right)\right],

    i.e. the derivative of :math:`\text{sech}`.

    Args:
        duration: Duration of pulse. Must be greater than zero.
        amp: Pulse amplitude at `center`.
        sigma: Width (standard deviation) of pulse.
        name: Name of pulse.
    """
    center = duration/2
    return _sampled_sech_deriv_pulse(duration, amp, center, sigma, name=name)


_sampled_gaussian_square_pulse = samplers.midpoint(continuous.gaussian_square)


def gaussian_square(duration: int, amp: complex, sigma: float,
                    risefall: Optional[float] = None, width: Optional[float] = None,
                    name: Optional[str] = None, zero_ends: bool = True) -> 'SamplePulse':
    r"""Generates gaussian square :class:`~qiskit.pulse.SamplePulse`.

    For :math:`d=` ``duration``, :math:`A=` ``amp``, :math:`\sigma=` ``sigma``,
    and :math:`r=` ``risefall``, applies the `midpoint` sampling strategy to
    generate a discrete pulse sampled from the continuous function:

    .. math::

        f(x) = \begin{cases}
                    g(x - r) ) & x\leq r \\
                    A & r\leq x\leq d-r \\
                    g(x - (d - r)) & d-r\leq x
                \end{cases}

    where :math:`g(x)` is the Gaussian function sampled from in :meth:`gaussian`
    with :math:`A=` ``amp``, :math:`\mu=1`, and :math:`\sigma=` ``sigma``. I.e.
    :math:`f(x)` represents a square pulse with smooth Gaussian edges.

    If ``zero_ends == True``, the samples for the Gaussian ramps are remapped as in
    :meth:`gaussian`.

    Args:
        duration: Duration of pulse. Must be greater than zero.
        amp: Pulse amplitude.
        sigma: Width (standard deviation) of Gaussian rise/fall portion of the pulse.
        risefall: Number of samples over which pulse rise and fall happen. Width of
            square portion of pulse will be ``duration-2*risefall``.
        width: The duration of the embedded square pulse. Only one of ``width`` or ``risefall``
               should be specified as the functional form requires
               ``width = duration - 2 * risefall``.
        name: Name of pulse.
        zero_ends: If ``True``, make the first and last sample zero, but rescale to preserve amp.
    Raises:
        PulseError: If ``risefall`` and ``width`` arguments are inconsistent or not enough info.
    """
    if risefall is None and width is None:
        raise PulseError("gaussian_square missing required argument: 'width' or 'risefall'.")
    if risefall is not None:
        if width is None:
            width = duration - 2 * risefall
        elif 2 * risefall + width != duration:
            raise PulseError("Both width and risefall were specified, and they are "
                             "inconsistent: 2 * risefall + width == {} != "
                             "duration == {}.".format(2 * risefall + width, duration))
    center = duration / 2
    zeroed_width = duration if zero_ends else None
    return _sampled_gaussian_square_pulse(duration, amp, center, width, sigma,
                                          zeroed_width=zeroed_width, name=name)


_sampled_drag_pulse = samplers.midpoint(continuous.drag)


def drag(duration: int, amp: complex, sigma: float, beta: float,
         name: Optional[str] = None, zero_ends: bool = True) -> 'SamplePulse':
    r"""Generates Y-only correction DRAG :class:`~qiskit.pulse.SamplePulse` for standard nonlinear
    oscillator (SNO) [1].

    For :math:`A=` ``amp``, :math:`\sigma=` ``sigma``, and :math:`\beta=` ``beta``, applies the
    `midpoint` sampling strategy to generate a discrete pulse sampled from the
    continuous function:

    .. math::

        f(x) = g(x) + i \beta h(x),

    where :math:`g(x)` is the function sampled in :meth:`gaussian`, and :math:`h(x)`
    is the function sampled in :meth:`gaussian_deriv`.

    If ``zero_ends == True``, the samples from :math:`g(x)` are remapped as in :meth:`gaussian`.

    References:
        1. |citation1|_

        .. _citation1: http://dx.doi.org/10.1103/PhysRevA.83.012308

        .. |citation1| replace:: *Gambetta, J. M., Motzoi, F., Merkel, S. T. & Wilhelm, F. K.
           "Analytic control methods for high-fidelity unitary operations
           in a weakly nonlinear oscillator." Phys. Rev. A 83, 012308 (2011).*

    Args:
        duration: Duration of pulse. Must be greater than zero.
        amp: Pulse amplitude at center  ``duration/2``.
        sigma: Width (standard deviation) of pulse.
        beta: Y correction amplitude. For the SNO this is
              :math:`\beta=-\frac{\lambda_1^2}{4\Delta_2}`. Where :math:`\lambda_1` is the
              relative coupling strength between the first excited and second excited states
              and :math:`\Delta_2` is the detuning between the respective excited states.
        name: Name of pulse.
        zero_ends: If ``True``, make the first and last sample zero, but rescale to preserve amp.
    """
    center = duration/2
    zeroed_width = duration if zero_ends else None
    rescale_amp = bool(zero_ends)
    return _sampled_drag_pulse(duration, amp, center, sigma, beta,
                               zeroed_width=zeroed_width, rescale_amp=rescale_amp,
                               name=name)<|MERGE_RESOLUTION|>--- conflicted
+++ resolved
@@ -71,10 +71,6 @@
 
 def square(duration: int, amp: complex, freq: float = None, period: float = None,
            phase: float = 0, name: Optional[str] = None) -> 'SamplePulse':
-<<<<<<< HEAD
-
-    """Generates square wave `SamplePulse`.
-=======
     r"""Generates square wave :class:`~qiskit.pulse.SamplePulse`.
 
     For :math:`A=` ``amp``, :math:`T=` ``period``, and :math:`\phi=` ``phase``,
@@ -86,19 +82,13 @@
         f(x) = A \text{sign}\left[ \sin\left(\frac{2 \pi x}{T} + 2\phi\right) \right]
 
     with the convention :math:`\text{sign}(0) = 1`.
->>>>>>> 544f80cb
-
-
-    Args:
-        duration: Duration of pulse. Must be greater than zero.
-<<<<<<< HEAD
-        amp: Pulse amplitude. Wave range is [-amp, amp].
-        freq: Pulse frequency, units of 1./dt. If `None` defaults to 1./duration.
+
+
+    Args:
+        duration: Duration of pulse. Must be greater than zero.
+        amp: Pulse amplitude. Wave range is :math:`[-` ``amp`` :math:`,` ``amp`` :math:`]`.
+        freq: Pulse frequency, units of 1./dt. If ``None`` defaults to 1./duration.
         period: Pulse period, units of dt. (Deprecated, use `freq` instead)
-=======
-        amp: Pulse amplitude. Wave range is :math:`[-` ``amp`` :math:`,` ``amp`` :math:`]`.
-        period: Pulse period, units of dt. If ``None``, defaults to single cycle.
->>>>>>> 544f80cb
         phase: Pulse phase.
         name: Name of pulse.
     """
@@ -118,33 +108,23 @@
 
 def sawtooth(duration: int, amp: complex, freq: float = None, period: float = None,
              phase: float = 0, name: Optional[str] = None) -> 'SamplePulse':
-<<<<<<< HEAD
-
-    """Generates sawtooth wave `SamplePulse`.
-
-    Args:
-        duration: Duration of pulse. Must be greater than zero.
-        amp: Pulse amplitude. Wave range is [-amp, amp].
-        freq: Pulse frequency, units of 1./dt. If `None` defaults to 1./duration.
+    r"""Generates sawtooth wave :class:`~qiskit.pulse.SamplePulse`.
+
+    For :math:`A=` ``amp``, :math:`T=` ``period``, and :math:`\phi=` ``phase``,
+    applies the `midpoint` sampling strategy to generate a discrete pulse sampled from
+    the continuous function:
+
+    .. math::
+
+        f(x) = 2 A \left( g(x) - \left\lfloor \frac{1}{2} + g(x) \right\rfloor\right)
+
+    where :math:`g(x) = x/T + \phi/\pi`.
+
+    Args:
+        duration: Duration of pulse. Must be greater than zero.
+        amp: Pulse amplitude. Wave range is :math:`[-` ``amp`` :math:`,` ``amp`` :math:`]`.
+        freq: Pulse frequency, units of 1./dt. If ``None`` defaults to 1./duration.
         period: Pulse period, units of dt. (Deprecated, use `freq` instead)
-=======
-    r"""Generates sawtooth wave :class:`~qiskit.pulse.SamplePulse`.
-
-    For :math:`A=` ``amp``, :math:`T=` ``period``, and :math:`\phi=` ``phase``,
-    applies the `midpoint` sampling strategy to generate a discrete pulse sampled from
-    the continuous function:
-
-    .. math::
-
-        f(x) = 2 A \left( g(x) - \left\lfloor \frac{1}{2} + g(x) \right\rfloor\right)
-
-    where :math:`g(x) = x/T + \phi/\pi`.
-
-    Args:
-        duration: Duration of pulse. Must be greater than zero.
-        amp: Pulse amplitude. Wave range is :math:`[-` ``amp`` :math:`,` ``amp`` :math:`]`.
-        period: Pulse period, units of dt. If ``None``, defaults to single cycle.
->>>>>>> 544f80cb
         phase: Pulse phase.
         name: Name of pulse.
 
@@ -175,10 +155,6 @@
 
 def triangle(duration: int, amp: complex, freq: float = None, period: float = None,
              phase: float = 0, name: Optional[str] = None) -> 'SamplePulse':
-<<<<<<< HEAD
-
-    """Generates triangle wave `SamplePulse`.
-=======
     r"""Generates triangle wave :class:`~qiskit.pulse.SamplePulse`.
 
     For :math:`A=` ``amp``, :math:`T=` ``period``, and :math:`\phi=` ``phase``,
@@ -188,20 +164,14 @@
     .. math::
 
         f(x) = A \left(-2\left|\text{sawtooth}(x, A, T, \phi)\right| + 1\right)
->>>>>>> 544f80cb
 
     This a non-sinusoidal wave with linear ramping.
 
     Args:
         duration: Duration of pulse. Must be greater than zero.
-<<<<<<< HEAD
-        amp: Pulse amplitude. Wave range is [-amp, amp].
-        freq: Pulse frequency, units of 1./dt. If `None` defaults to 1./duration.
+        amp: Pulse amplitude. Wave range is :math:`[-` ``amp`` :math:`,` ``amp`` :math:`]`.
+        freq: Pulse frequency, units of 1./dt. If ``None`` defaults to 1./duration.
         period: Pulse period, units of dt. (Deprecated, use `freq` instead)
-=======
-        amp: Pulse amplitude. Wave range is :math:`[-` ``amp`` :math:`,` ``amp`` :math:`]`.
-        period: Pulse period, units of dt. If ``None``, defaults to single cycle.
->>>>>>> 544f80cb
         phase: Pulse phase.
         name: Name of pulse.
 
