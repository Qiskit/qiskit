--- conflicted
+++ resolved
@@ -168,33 +168,18 @@
     return new_schedule
 
 
-<<<<<<< HEAD
 def pad(schedule: Schedule, channels: Optional[Iterable[Channel]] = None,
         until: Optional[int] = None, mutate: bool = False) -> Schedule:
-    """Pad the input Schedule with `Delay`s on all unoccupied timeslots until
-    `schedule.duration` or `until` if not `None`.
+    """Pad the input Schedule with ``Delay``s on all unoccupied timeslots until
+    ``schedule.duration`` or ``until`` if not ``None``.
 
     Args:
         schedule: Schedule to pad.
         channels: Channels to pad. Defaults to all channels in
-            `schedule` if not provided. If the supplied channel is not a member
-            of `schedule` it will be added.
-        until: Time to pad until. Defaults to `schedule.duration` if not provided.
+            ``schedule`` if not provided. If the supplied channel is not a member
+            of ``schedule`` it will be added.
+        until: Time to pad until. Defaults to ``schedule.duration`` if not provided.
         mutate: Pad this schedule by mutating rather than returning a new schedule.
-=======
-def pad(schedule: Schedule,
-        channels: Optional[Iterable[Channel]] = None,
-        until: Optional[int] = None) -> Schedule:
-    """Pad the input ``Schedule`` with ``Delay`` s on all unoccupied timeslots until ``until``
-    if it is provided, otherwise until ``schedule.duration``.
-
-    Args:
-        schedule: Schedule to pad.
-        channels: Channels to pad. Defaults to all channels in ``schedule`` if not provided.
-                  If the supplied channel is not a member of ``schedule``, it will be added.
-        until: Time to pad until. Defaults to ``schedule.duration`` if not provided.
-
->>>>>>> c5897468
     Returns:
         The padded schedule.
     """
