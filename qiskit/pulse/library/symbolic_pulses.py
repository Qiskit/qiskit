# This code is part of Qiskit.
#
# (C) Copyright IBM 2020.
#
# This code is licensed under the Apache License, Version 2.0. You may
# obtain a copy of this license in the LICENSE.txt file in the root directory
# of this source tree or at http://www.apache.org/licenses/LICENSE-2.0.
#
# Any modifications or derivative works of this code must retain this
# copyright notice, and modified files need to carry a notice indicating
# that they have been altered from the originals.

# pylint: disable=invalid-name

"""Symbolic waveform module.

These are pulses which are described by symbolic equations for their envelopes and for their
parameter constraints.
"""

import functools
from typing import Any, Dict, Optional, Union, Callable

import numpy as np

from qiskit.circuit.parameterexpression import ParameterExpression
from qiskit.pulse.exceptions import PulseError
from qiskit.pulse.library.pulse import Pulse
from qiskit.pulse.library.waveform import Waveform
from qiskit.utils import optionals as _optional

if _optional.HAS_SYMENGINE:
    import symengine as sym
else:
    import sympy as sym


def _lifted_gaussian(
    t: sym.Symbol,
    center: Union[sym.Symbol, sym.Expr, complex],
    t_zero: Union[sym.Symbol, sym.Expr, complex],
    sigma: Union[sym.Symbol, sym.Expr, complex],
) -> sym.Expr:
    r"""Helper function that returns a lifted Gaussian symbolic equation.

    For :math:`\sigma=` ``sigma`` the symbolic equation will be

    .. math::

        f(x) = \exp\left(-\frac12 \left(\frac{x - \mu}{\sigma}\right)^2 \right),

    with the center :math:`\mu=` ``duration/2``.
    Then, each output sample :math:`y` is modified according to:

    .. math::

        y \mapsto \frac{y-y^*}{1.0-y^*},

    where :math:`y^*` is the value of the un-normalized Gaussian at the endpoints of the pulse.
    This sets the endpoints to :math:`0` while preserving the amplitude at the center,
    i.e. :math:`y` is set to :math:`1.0`.

    Args:
        t: Symbol object representing time.
        center: Symbol or expression representing the middle point of the samples.
        t_zero: The value of t at which the pulse is lowered to 0.
        sigma: Symbol or expression representing Gaussian sigma.

    Returns:
        Symbolic equation.
    """
    gauss = sym.exp(-(((t - center) / sigma) ** 2) / 2)
    offset = sym.exp(-(((t_zero - center) / sigma) ** 2) / 2)

    return (gauss - offset) / (1 - offset)


@functools.lru_cache(maxsize=None)
def _validate_amplitude_limit(symbolic_pulse: "SymbolicPulse") -> bool:
    """A helper function to validate maximum amplitude limit.

    Result is cached for better performance.

    Args:
        symbolic_pulse: A pulse to validate.

    Returns:
        Return True if any sample point exceeds 1.0 in absolute value.
    """
    return np.any(np.abs(symbolic_pulse.get_waveform().samples) > 1.0)


class LamdifiedExpression:
    """Descriptor to lambdify symbolic expression with cache.

    When new symbolic expression is set for the first time,
    this will internally lambdify the expressions and store the callbacks in the instance cache.
    For the next time it will just return the cached callbacks for speed up.
    """

    def __init__(self, attribute: str):
        """Create new descriptor.

        Args:
            attribute: Name of attribute of :class:`.SymbolicPulse` that returns
                the target expression to evaluate.
        """
        self.attribute = attribute
        self.lambda_funcs = dict()

    def __get__(self, instance, owner) -> Callable:
        expr = getattr(instance, self.attribute, None)
        if expr is None:
            raise PulseError(
                f"'{self.attribute}' of '{instance.pulse_type}' is not assigned."
            )
        key = hash(expr)
        if key not in self.lambda_funcs:
            self.__set__(instance, expr)

        return self.lambda_funcs[key]

    def __set__(self, instance, value):
        key = hash(value)
        if key not in self.lambda_funcs:

<<<<<<< HEAD
            if value.free_symbols != set(instance._param_names):
                raise PulseError(
                    "Symbolic pulse parameter and expression's free symbols don't match. "
                    "Cannot generate samples for this symbolic pulse."
                )

            params = [sym.Symbol(p) for p in self.common_params + instance._param_names]
            self.lambda_funcs[key] = sym.lambdify(params, value)
=======
            params = sorted(value.free_symbols, key=lambda s: s.name)

            if _optional.HAS_SYMENGINE:
                # Symengine lambdify requires array-like
                value = [value]

            try:
                func = sym.lambdify(params, value)
            except RuntimeError:
                # If symengine and complex valued function
                func = sym.lambdify(params, value, real=False)

            self.lambda_funcs[key] = func
>>>>>>> 45ae7553


class SymbolicPulse(Pulse):
    """The pulse representation model with parameters and symbolic expressions.

    A symbolic pulse instance can be defined with an envelope and parameter constraints.
    Envelope and parameter constraints should be provided with symbolic expressions.
    Rather than creating a subclass, different pulse shapes can be distinguished by
    the instance attributes :attr:`SymbolicPulse.envelope` and :attr:`SymbolicPulse.constraints`,
    together with the ``pulse_type`` argument of the :class:`SymbolicPulse` constructor.


    .. _symbolic_pulse_envelope:

    .. rubric:: Envelope function

    This is defined with an instance attribute :attr:`SymbolicPulse.envelope`
    which can be provided through its setter method.
    The expression must be a function of ``t``, ``duration``, ``amp`` and
    any additional parameters specified for the pulse shape to implement.
    The time ``t`` and ``duration`` are in units of dt, i.e. sample time resolution,
    and this function is sampled with a discrete time vector in [0, ``duration``]
    sampling the pulse envelope at every 0.5 dt (middle sampling strategy) when
    :meth:`SymbolicPulse.get_waveform` method is called.
    The ``amp`` is a complex-valued coefficient that scales the symbolic pulse envelope.
    This indicates that by convention the Qiskit Pulse conforms to the IQ format rather
    than the phasor representation. When a real value is assigned to the ``amp``,
    it is internally typecasted to the complex. The real and imaginary part may be
    directly supplied to two quadratures of the IQ mixer in the control electronics.
    The sample data is not generated until the :meth:`SymbolicPulse.get_waveform` method is called
    thus a symbolic pulse instance only stores parameter values and waveform shape,
    which greatly reduces memory footprint during the program generation.


    .. _symbolic_pulse_constraints:

    .. rubric:: Constraint functions

    Constraints on the parameters are defined with an instance attribute
    :attr:`SymbolicPulse.constraints` which can be provided through its setter method.
    The constraints value must be a symbolic expression, which is a
    function of parameters to be validated and must return a boolean value
    being ``True`` when parameters are valid.
    If there are multiple conditions to be evaluated, these conditions can be
    concatenated with logical expressions such as ``And`` and ``Or`` in SymPy or Symengine.
    The symbolic pulse instance can be played only when the constraint function returns ``True``.
    The constraint is evaluated when :meth:`SymbolicPulse.validate_parameters` is called.
    Note that the maximum pulse amplitude limit is separately evaluated when
    the :attr:`.limit_amplitude` is set.
    Since this is evaluated with actual waveform samples by calling :meth:`.get_waveform`,
    it is not necessary to define any explicit constraint for the amplitude limitation.

    .. rubric:: Examples

    This is how a user can instantiate a symbolic pulse instance.
    In this example, we instantiate a custom `Sawtooth` envelope.

    .. jupyter-execute::

        from qiskit.pulse.library import SymbolicPulse

        my_pulse = SymbolicPulse(
            pulse_type="Sawtooth",
            parameters={"duration": 100, "amp": 0.1, "freq": 0.05},
            name="pulse1",
        )

    Note that :class:`SymbolicPulse` can be instantiated without providing
    the envelope and constraints. However, this instance cannot generate waveforms
    without knowing the envelope definition. Now you need to provide the envelope.

    .. jupyter-execute::

        import sympy

        t, amp, freq = sympy.symbols("t, amp, freq")
        envelope = amp * 2 * (freq * t - sympy.floor(1 / 2 + freq * t))
        my_pulse.envelope = envelope

        my_pulse.draw()

    Likewise, you can define :attr:`SymbolicPulse.constraints` for ``my_pulse``.
    After providing the envelope definition, you can generate the waveform data.
    Note that it would be convenient to define a factory function that automatically
    accomplishes this procedure.

    .. code-block:: python

        def Sawtooth(duration, amp, freq, name):
            instance = SymbolicPulse(
                pulse_type="Sawtooth",
                parameters={"duration": duration, "amp": amp, "freq": freq},
                name=name,
            )

            t, amp, freq = sympy.symbols("t, amp, freq")
            instance.envelope = amp * 2 * (freq * t - sympy.floor(1 / 2 + freq * t))

            return instance

    You can also provide a :class:`Parameter` object in the ``parameters`` dictionary
    when you instantiate the symbolic pulse instance. Waveform cannot be
    generated until you assign all unbounded parameters.
    Note that parameters will be assigned through the schedule playing the pulse.


    .. _symbolic_pulse_serialize:

    .. rubric:: Serialization

    The :class:`~SymbolicPulse` subclass is QPY serialized with symbolic expressions.
    A user can therefore create a custom pulse subclass with a novel envelope and constraints,
    and then one can instantiate the class with certain parameters to run on a backend.
    This pulse instance can be saved in the QPY binary, which can be loaded afterwards
    even within the environment not having original class definition loaded.
    This mechanism also allows us to easily share a pulse program including
    custom pulse instructions with collaborators.

    .. note::

        Currently QPY serialization of :class:`SymbolicPulse` is not available.
        This feature will be implemented shortly.
    """

    # Lambdify caches keyed on sympy expressions. Returns the corresponding callable.
<<<<<<< HEAD
    _callable_envelope = LamdifiedExpression(
        common_params=["t", "duration", "amp"],
        attribute="envelope_expr",
    )
    _callable_consts = LamdifiedExpression(
        common_params=["duration", "amp"],
        attribute="consts_expr",
    )
=======
    _callable_envelope = LamdifiedExpression("_envelope_expr")
    _callable_consts = LamdifiedExpression("_consts_expr")
>>>>>>> 45ae7553

    def __init__(
        self,
        pulse_type: str,
        parameters: Dict[str, Union[ParameterExpression, complex]],
        name: Optional[str] = None,
        limit_amplitude: Optional[bool] = None,
        envelope_expr: Optional["Expr"] = None,
        consts_expr: Optional["Expr"] = None,
    ):
        """Create a parametric pulse and validate the input parameters.

        Args:
            pulse_type: Display name of this pulse shape.
            parameters: Dictionary of pulse parameters. This must include "duration".
            name: Display name for this particular pulse envelope.
            limit_amplitude: If ``True``, then limit the absolute value of the amplitude of the
                waveform to 1. The default is ``True`` and the amplitude is constrained to 1.
            envelope_expr: Pulse envelope expression.
            consts_expr: Pulse parameter constraint expression.

        Raises:
            PulseError: When not all parameters are listed in the attribute :attr:`PARAM_DEF`.
        """
        if "duration" not in parameters:
            raise PulseError("'duration' is not defined for this pulse.")
        if "amp" not in parameters:
            raise PulseError("'amp' is not defined for this pulse.")

        super().__init__(
            duration=parameters.pop("duration"),
            name=name,
            limit_amplitude=limit_amplitude,
        )
        amp = parameters.pop("amp")
        if not isinstance(amp, ParameterExpression):
            amp = complex(amp)
        self.amp = amp

        self._pulse_type = pulse_type
        self._param_names = tuple(parameters.keys())
        self._param_vals = tuple(parameters.values())
<<<<<<< HEAD

        self.envelope_expr = envelope_expr
        self.consts_expr = consts_expr
=======
        self._envelope_expr = None
        self._consts_expr = None
>>>>>>> 45ae7553

    def __getattr__(self, item):
        # For backward compatibility. ParametricPulse implements these property methods.

        # Need to use __dict__ property to get instance values inside the __getattr__.
        # Otherwise, run into the maximum recursion error. This class cannot define __slots__.
        defined_params = self.__dict__.get("_param_names", [])
        if item not in defined_params:
            raise AttributeError(f"'{self.__class__.__name__}' object has no attribute '{item}'")

        return self.__dict__["_param_vals"][defined_params.index(item)]

    @property
    def pulse_type(self) -> str:
        """Return display name of the pulse shape."""
        return self._pulse_type

<<<<<<< HEAD
=======
    @property
    def envelope(self) -> sym.Expr:
        """Return envelope function of the pulse.

        See :ref:`symbolic_pulse_envelope` for details.

        A pulse instance without this value cannot generate waveform samples.
        Note that the expression should contain symbol ``t`` that represents a
        sampling time, along with parameters defined in :meth:`.parameters`.
        """
        return self._envelope_expr

    @envelope.setter
    def envelope(self, new_expr: sym.Expr):
        """Add new envelope function to the pulse."""
        self._envelope_expr = new_expr

    @property
    def constraints(self) -> sym.Expr:
        """Returns pulse parameter constrains.

        See :ref:`symbolic_pulse_constraints` for details.

        A pulse instance without this value doesn't validate assigned parameters.
        """
        return self._consts_expr

    @constraints.setter
    def constraints(self, new_constraints: sym.Expr):
        """Add new parameter constraints to the pulse."""
        self._consts_expr = new_constraints

>>>>>>> 45ae7553
    def get_waveform(self) -> Waveform:
        r"""Return a Waveform with samples filled according to the formula that the pulse
        represents and the parameter values it contains.

        Since the returned array is a discretized time series of the continuous function,
        this method uses a midpoint sampler. For ``duration``, return:

        .. math::

            \{f(t+0.5) \in \mathbb{C} | t \in \mathbb{Z} \wedge  0<=t<\texttt{duration}\}

        Returns:
            A waveform representation of this pulse.

        Raises:
            PulseError: When parameters are not assigned.
            PulseError: When expression for pulse envelope is not assigned.
        """
        if self.is_parameterized():
            raise PulseError("Unassigned parameter exists. All parameters must be assigned.")

        if self.envelope_expr is None:
            raise PulseError("Pulse envelope expression is not assigned.")

        times = np.arange(0, self.duration) + 1 / 2
        params = self.parameters

        func = self._callable_envelope
        if _optional.HAS_SYMENGINE:
            func = np.vectorize(func)

        func_args = []
        for name in sorted(map(lambda s: s.name, self._envelope_expr.free_symbols)):
            if name == "t":
                value = times
            else:
                value = params[name]
            func_args.append(value)

        return Waveform(samples=self.amp * func(*func_args), name=self.name)

    def validate_parameters(self) -> None:
        """Validate parameters.

        Raises:
            PulseError: If the parameters passed are not valid.
        """
        if self.is_parameterized():
            return

        if any(p.imag != 0 for p in self._param_vals):
            raise PulseError(
                f"Pulse parameters must be real numbers except for 'amp'."
            )

        if self._consts_expr is not None:
            func_args = []
            params = self.parameters
            for name in sorted(map(lambda s: s.name, self._consts_expr.free_symbols)):
                func_args.append(params[name])

            if not bool(self._callable_consts(*func_args)):
                param_repr = ", ".join(f"{p}={v}" for p, v in self.parameters.items())
                const_repr = str(self._consts_expr)
                raise PulseError(
                    f"Assigned parameters {param_repr} violate following constraint: {const_repr}."
                )

        if self.limit_amplitude and _validate_amplitude_limit(self):
            # Check max amplitude limit by generating waveform.
            param_repr = ", ".join(f"{p}={v}" for p, v in self.parameters.items())
            raise PulseError(
                f"Maximum pulse amplitude norm exceeds 1.0 with assigned parameters {param_repr}."
                "This can be overruled by setting Pulse.limit_amplitude."
            )

    def is_parameterized(self) -> bool:
        """Return True iff the instruction is parameterized."""
        args = (self.duration, self.amp, *self._param_vals)
        return any(isinstance(val, ParameterExpression) for val in args)

    @property
    def parameters(self) -> Dict[str, Any]:
        params = {"duration": self.duration, "amp": self.amp}
        params.update(dict(zip(self._param_names, self._param_vals)))
        return params

    def __eq__(self, other: "SymbolicPulse") -> bool:

        # Not aware of expressions.
        if type(self) is not type(other):
            return False
        if self.parameters != other.parameters:
            return False
        return True

    def __hash__(self) -> int:
        return hash(
            (self._pulse_type, self.duration, self.amp, *self._param_names, *self._param_vals)
        )

    def __repr__(self) -> str:
        param_repr = ", ".join(f"{p}={v}" for p, v in self.parameters.items())
        return "{}({}{})".format(
            self._pulse_type,
            param_repr,
            f", name='{self.name}'" if self.name is not None else "",
        )


class Gaussian(SymbolicPulse):
    r"""A lifted and truncated pulse envelope shaped according to the Gaussian function whose
    mean is centered at the center of the pulse (duration / 2):

    .. math::

        f'(x) &= \exp\Bigl( -\frac12 \frac{{(x - \text{duration}/2)}^2}{\text{sigma}^2} \Bigr)\\
        f(x) &= \text{amp} \times \frac{f'(x) - f'(-1)}{1-f'(-1)}, \quad 0 \le x < \text{duration}

    where :math:`f'(x)` is the gaussian waveform without lifting or amplitude scaling.
    """

    def __init__(
        self,
        duration: Union[int, ParameterExpression],
        amp: Union[complex, ParameterExpression],
        sigma: Union[float, ParameterExpression],
        name: Optional[str] = None,
        limit_amplitude: Optional[bool] = None,
    ):
        """Create new pulse instance.

        Args:
            duration: Pulse length in terms of the sampling period `dt`.
            amp: The amplitude of the Gaussian envelope.
            sigma: A measure of how wide or narrow the Gaussian peak is; described mathematically
                   in the class docstring.
            name: Display name for this pulse envelope.
            limit_amplitude: If ``True``, then limit the amplitude of the
                waveform to 1. The default is ``True`` and the amplitude is constrained to 1.

        """
        parameters = {
            "duration": duration,
            "amp": amp,
            "sigma": sigma,
        }

        super().__init__(
            pulse_type=self.__class__.__name__,
            parameters=parameters,
            name=name,
            limit_amplitude=limit_amplitude,
        )

        # Add definitions
        t, duration, sigma = sym.symbols("t, duration, sigma", real=True)
        center = duration / 2

        self.envelope = _lifted_gaussian(t, center, duration + 1, sigma)
        self.constraints = sigma > 0
        self.validate_parameters()


class GaussianSquare(SymbolicPulse):
    """A square pulse with a Gaussian shaped risefall on both sides lifted such that
    its first sample is zero.

    Exactly one of the ``risefall_sigma_ratio`` and ``width`` parameters has to be specified.

    If ``risefall_sigma_ratio`` is not None and ``width`` is None:

    .. math::

        \\text{risefall} &= \\text{risefall_sigma_ratio} \\times \\text{sigma}\\\\
        \\text{width} &= \\text{duration} - 2 \\times \\text{risefall}

    If ``width`` is not None and ``risefall_sigma_ratio`` is None:

    .. math:: \\text{risefall} = \\frac{\\text{duration} - \\text{width}}{2}

    In both cases, the lifted gaussian square pulse :math:`f'(x)` is defined as:

    .. math::

        f'(x) &= \\begin{cases}\
            \\exp\\biggl(-\\frac12 \\frac{(x - \\text{risefall})^2}{\\text{sigma}^2}\\biggr)\
                & x < \\text{risefall}\\\\
            1\
                & \\text{risefall} \\le x < \\text{risefall} + \\text{width}\\\\
            \\exp\\biggl(-\\frac12\
                    \\frac{{\\bigl(x - (\\text{risefall} + \\text{width})\\bigr)}^2}\
                          {\\text{sigma}^2}\
                    \\biggr)\
                & \\text{risefall} + \\text{width} \\le x\
        \\end{cases}\\\\
        f(x) &= \\text{amp} \\times \\frac{f'(x) - f'(-1)}{1-f'(-1)},\
            \\quad 0 \\le x < \\text{duration}

    where :math:`f'(x)` is the gaussian square waveform without lifting or amplitude scaling.
    """

    def __init__(
        self,
        duration: Union[int, ParameterExpression],
        amp: Union[complex, ParameterExpression],
        sigma: Union[float, ParameterExpression],
        width: Optional[Union[float, ParameterExpression]] = None,
        risefall_sigma_ratio: Optional[Union[float, ParameterExpression]] = None,
        name: Optional[str] = None,
        limit_amplitude: Optional[bool] = None,
    ):
        """Create new pulse instance.

        Args:
            duration: Pulse length in terms of the sampling period `dt`.
            amp: The amplitude of the Gaussian and of the square pulse.
            sigma: A measure of how wide or narrow the Gaussian risefall is; see the class
                   docstring for more details.
            width: The duration of the embedded square pulse.
            risefall_sigma_ratio: The ratio of each risefall duration to sigma.
            name: Display name for this pulse envelope.
            limit_amplitude: If ``True``, then limit the amplitude of the
                waveform to 1. The default is ``True`` and the amplitude is constrained to 1.

        Raises:
            PulseError: When width and risefall_sigma_ratio are both empty or both non-empty.
        """
        # Convert risefall_sigma_ratio into width which is defined in OpenPulse spec
        if width is None and risefall_sigma_ratio is None:
            raise PulseError(
                "Either the pulse width or the risefall_sigma_ratio parameter must be specified."
            )
        if width is not None and risefall_sigma_ratio is not None:
            raise PulseError(
                "Either the pulse width or the risefall_sigma_ratio parameter can be specified"
                " but not both."
            )
        if width is None and risefall_sigma_ratio is not None:
            width = duration - 2.0 * risefall_sigma_ratio * sigma

        parameters = {
            "duration": duration,
            "amp": amp,
            "sigma": sigma,
            "width": width,
        }

        super().__init__(
            pulse_type=self.__class__.__name__,
            parameters=parameters,
            name=name,
            limit_amplitude=limit_amplitude,
        )

        # Add definitions
        t, duration, sigma, width = sym.symbols("t, duration, sigma, width", real=True)
        center = duration / 2

        sq_t0 = center - width / 2
        sq_t1 = center + width / 2

        gaussian_ledge = _lifted_gaussian(t, sq_t0, -1, sigma)
        gaussian_redge = _lifted_gaussian(t, sq_t1, duration + 1, sigma)

        self.envelope = sym.Piecewise(
            (gaussian_ledge, t <= sq_t0), (gaussian_redge, t >= sq_t1), (1, True)
        )
        self.constraints = sym.And(sigma > 0, width >= 0, duration >= width)
        self.validate_parameters()

    @property
    def risefall_sigma_ratio(self):
        """Return risefall_sigma_ratio. This is auxiliary parameter to define width."""
        return (self.duration - self.width) / (2.0 * self.sigma)


class Drag(SymbolicPulse):
    """The Derivative Removal by Adiabatic Gate (DRAG) pulse is a standard Gaussian pulse
    with an additional Gaussian derivative component and lifting applied.

    It can be calibrated either to reduce the phase error due to virtual population of the
    :math:`|2\\rangle` state during the pulse or to reduce the frequency spectrum of a
    standard Gaussian pulse near the :math:`|1\\rangle\\leftrightarrow|2\\rangle` transition,
    reducing the chance of leakage to the :math:`|2\\rangle` state.

    .. math::

        g(x) &= \\exp\\Bigl(-\\frac12 \\frac{(x - \\text{duration}/2)^2}{\\text{sigma}^2}\\Bigr)\\\\
        g'(x) &= \\text{amp}\\times\\frac{g(x)-g(-1)}{1-g(-1)}\\\\
        f(x) &=  g'(x) \\times \\Bigl(1 + 1j \\times \\text{beta} \\times\
            \\Bigl(-\\frac{x - \\text{duration}/2}{\\text{sigma}^2}\\Bigr)  \\Bigr),
            \\quad 0 \\le x < \\text{duration}

    where :math:`g(x)` is a standard unlifted Gaussian waveform and
    :math:`g'(x)` is the lifted :class:`~qiskit.pulse.library.Gaussian` waveform.

    References:
        1. |citation1|_

        .. _citation1: https://link.aps.org/doi/10.1103/PhysRevA.83.012308

        .. |citation1| replace:: *Gambetta, J. M., Motzoi, F., Merkel, S. T. & Wilhelm, F. K.
           Analytic control methods for high-fidelity unitary operations
           in a weakly nonlinear oscillator. Phys. Rev. A 83, 012308 (2011).*

        2. |citation2|_

        .. _citation2: https://link.aps.org/doi/10.1103/PhysRevLett.103.110501

        .. |citation2| replace:: *F. Motzoi, J. M. Gambetta, P. Rebentrost, and F. K. Wilhelm
           Phys. Rev. Lett. 103, 110501 – Published 8 September 2009.*
    """

    def __init__(
        self,
        duration: Union[int, ParameterExpression],
        amp: Union[complex, ParameterExpression],
        sigma: Union[float, ParameterExpression],
        beta: Union[float, ParameterExpression],
        name: Optional[str] = None,
        limit_amplitude: Optional[bool] = None,
    ):
        """Create new pulse instance.

        Args:
            duration: Pulse length in terms of the sampling period `dt`.
            amp: The amplitude of the Drag envelope.
            sigma: A measure of how wide or narrow the Gaussian peak is; described mathematically
                   in the class docstring.
            beta: The correction amplitude.
            name: Display name for this pulse envelope.
            limit_amplitude: If ``True``, then limit the amplitude of the
                waveform to 1. The default is ``True`` and the amplitude is constrained to 1.
        """
        parameters = {
            "duration": duration,
            "amp": amp,
            "sigma": sigma,
            "beta": beta,
        }

        super().__init__(
            pulse_type=self.__class__.__name__,
            parameters=parameters,
            name=name,
            limit_amplitude=limit_amplitude,
        )

        # Add definitions
        t, duration, sigma, beta = sym.symbols("t, duration, sigma, beta", real=True)
        center = duration / 2

        gauss = _lifted_gaussian(t, center, duration + 1, sigma)
        deriv = -(t - center) / (sigma**2) * gauss

        self.envelope = gauss + sym.I * beta * deriv

        # In IBM quantum backend, im(beta) == 0 is explicitly checked.
        # In Qiskit, we impose real number constraints on all parameters except for 'amp'.
        self.constraints = sigma > 0
        self.validate_parameters()


class Constant(SymbolicPulse):
    """A simple constant pulse, with an amplitude value and a duration:

    .. math::

        f(x) = amp    ,  0 <= x < duration
        f(x) = 0      ,  elsewhere
    """

    def __init__(
        self,
        duration: Union[int, ParameterExpression],
        amp: Union[complex, ParameterExpression],
        name: Optional[str] = None,
        limit_amplitude: Optional[bool] = None,
    ):
        """Create new pulse instance.

        Args:
            duration: Pulse length in terms of the sampling period `dt`.
            amp: The amplitude of the constant square pulse.
            name: Display name for this pulse envelope.
            limit_amplitude: If ``True``, then limit the amplitude of the
                waveform to 1. The default is ``True`` and the amplitude is constrained to 1.
        """
        parameters = {
            "duration": duration,
            "amp": amp,
        }

        super().__init__(
            pulse_type=self.__class__.__name__,
            parameters=parameters,
            name=name,
            limit_amplitude=limit_amplitude,
        )

        # Add definitions
        t, duration = sym.symbols("t, duration", real=True)

        # Note this is implemented using Piecewise instead of just returning amp
        # directly because otherwise the expression has no t dependence and sympy's
        # lambdify will produce a function f that for an array t returns amp
        # instead of amp * np.ones(t.shape). This does not work well with
        # ParametricPulse.get_waveform().
        #
        # See: https://github.com/sympy/sympy/issues/5642
        self.envelope = sym.Piecewise((1, sym.And(t >= 0, t <= duration)), (0, True))
        self.validate_parameters()<|MERGE_RESOLUTION|>--- conflicted
+++ resolved
@@ -124,16 +124,11 @@
         key = hash(value)
         if key not in self.lambda_funcs:
 
-<<<<<<< HEAD
             if value.free_symbols != set(instance._param_names):
                 raise PulseError(
                     "Symbolic pulse parameter and expression's free symbols don't match. "
                     "Cannot generate samples for this symbolic pulse."
                 )
-
-            params = [sym.Symbol(p) for p in self.common_params + instance._param_names]
-            self.lambda_funcs[key] = sym.lambdify(params, value)
-=======
             params = sorted(value.free_symbols, key=lambda s: s.name)
 
             if _optional.HAS_SYMENGINE:
@@ -147,7 +142,6 @@
                 func = sym.lambdify(params, value, real=False)
 
             self.lambda_funcs[key] = func
->>>>>>> 45ae7553
 
 
 class SymbolicPulse(Pulse):
@@ -273,19 +267,8 @@
     """
 
     # Lambdify caches keyed on sympy expressions. Returns the corresponding callable.
-<<<<<<< HEAD
-    _callable_envelope = LamdifiedExpression(
-        common_params=["t", "duration", "amp"],
-        attribute="envelope_expr",
-    )
-    _callable_consts = LamdifiedExpression(
-        common_params=["duration", "amp"],
-        attribute="consts_expr",
-    )
-=======
-    _callable_envelope = LamdifiedExpression("_envelope_expr")
-    _callable_consts = LamdifiedExpression("_consts_expr")
->>>>>>> 45ae7553
+    _callable_envelope = LamdifiedExpression("envelope_expr")
+    _callable_consts = LamdifiedExpression("consts_expr")
 
     def __init__(
         self,
@@ -328,14 +311,9 @@
         self._pulse_type = pulse_type
         self._param_names = tuple(parameters.keys())
         self._param_vals = tuple(parameters.values())
-<<<<<<< HEAD
-
-        self.envelope_expr = envelope_expr
-        self.consts_expr = consts_expr
-=======
-        self._envelope_expr = None
-        self._consts_expr = None
->>>>>>> 45ae7553
+
+        self.envelope_expr = None
+        self.consts_expr = None
 
     def __getattr__(self, item):
         # For backward compatibility. ParametricPulse implements these property methods.
@@ -353,41 +331,6 @@
         """Return display name of the pulse shape."""
         return self._pulse_type
 
-<<<<<<< HEAD
-=======
-    @property
-    def envelope(self) -> sym.Expr:
-        """Return envelope function of the pulse.
-
-        See :ref:`symbolic_pulse_envelope` for details.
-
-        A pulse instance without this value cannot generate waveform samples.
-        Note that the expression should contain symbol ``t`` that represents a
-        sampling time, along with parameters defined in :meth:`.parameters`.
-        """
-        return self._envelope_expr
-
-    @envelope.setter
-    def envelope(self, new_expr: sym.Expr):
-        """Add new envelope function to the pulse."""
-        self._envelope_expr = new_expr
-
-    @property
-    def constraints(self) -> sym.Expr:
-        """Returns pulse parameter constrains.
-
-        See :ref:`symbolic_pulse_constraints` for details.
-
-        A pulse instance without this value doesn't validate assigned parameters.
-        """
-        return self._consts_expr
-
-    @constraints.setter
-    def constraints(self, new_constraints: sym.Expr):
-        """Add new parameter constraints to the pulse."""
-        self._consts_expr = new_constraints
-
->>>>>>> 45ae7553
     def get_waveform(self) -> Waveform:
         r"""Return a Waveform with samples filled according to the formula that the pulse
         represents and the parameter values it contains.
