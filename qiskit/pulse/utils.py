# This code is part of Qiskit.
#
# (C) Copyright IBM 2020.
#
# This code is licensed under the Apache License, Version 2.0. You may
# obtain a copy of this license in the LICENSE.txt file in the root directory
# of this source tree or at http://www.apache.org/licenses/LICENSE-2.0.
#
# Any modifications or derivative works of this code must retain this
# copyright notice, and modified files need to carry a notice indicating
# that they have been altered from the originals.

"""Module for common pulse programming utilities."""
import functools
import warnings
from typing import List, Dict, Union

import numpy as np

from qiskit.circuit.parameterexpression import ParameterExpression
from qiskit.pulse.exceptions import UnassignedDurationError, QiskitError


def format_meas_map(meas_map: List[List[int]]) -> Dict[int, List[int]]:
    """
    Return a mapping from qubit label to measurement group given the nested list meas_map returned
    by a backend configuration. (Qubits can not always be measured independently.) Sorts the
    measurement group for consistency.

    Args:
        meas_map: Groups of qubits that get measured together, for example: [[0, 1], [2, 3, 4]]
    Returns:
        Measure map in map format
    """
    qubit_mapping = {}
    for sublist in meas_map:
        sublist.sort()
        for q in sublist:
            qubit_mapping[q] = sublist
    return qubit_mapping


@functools.lru_cache(maxsize=None)
<<<<<<< HEAD
def format_parameter_value(operand: ParameterExpression
                           ) -> Union[ParameterExpression, complex]:
=======
def format_parameter_value(
    operand: Union[ParameterExpression],
) -> Union[ParameterExpression, int, float, complex]:
>>>>>>> d5ab2640
    """Convert ParameterExpression into the most suitable data type.

    Args:
        operand: Operand value in arbitrary data type including ParameterExpression.

    Returns:
        Value casted to non-parameter data type, when possible.
    """
    # to evaluate parameter expression object, sympy srepr function is used.
    # this function converts the parameter object into string with tiny round error.
    # therefore evaluated value is not completely equal to the assigned value.
    # however this error can be ignored in practice though we need to be careful for unittests.
    # i.e. "pi=3.141592653589793" will be evaluated as "3.14159265358979"
    # no DAC that recognizes the resolution of 1e-15 but they are AlmostEqual in tests.
    from sympy import srepr

    math_expr = srepr(operand)
    try:
        # value is assigned
        evaluated = complex(math_expr)
        if not np.iscomplex(evaluated):
            evaluated = float(evaluated.real)
            if evaluated.is_integer():
                evaluated = int(evaluated)
        return evaluated
    except ValueError:
        # value is not assigned
        pass

    return operand


def instruction_duration_validation(duration: int):
    """Validate instruction duration.

    Args:
        duration: Instruction duration value to validate.

    Raises:
        UnassignedDurationError: When duration is unassigned.
        QiskitError: When invalid duration is assigned.
    """
    if isinstance(duration, ParameterExpression):
        raise UnassignedDurationError(
            "Instruction duration {} is not assigned. "
            "Please bind all durations to an integer value before playing in the Schedule, "
            "or use ScheduleBlock to align instructions with unassigned duration."
            "".format(repr(duration))
        )

    if not isinstance(duration, (int, np.integer)) or duration < 0:
        raise QiskitError(
            "Instruction duration must be a non-negative integer, "
            "got {} instead.".format(duration)
        )


def deprecated_functionality(func):
    """A decorator that raises deprecation warning without showing alternative method."""

    @functools.wraps(func)
    def wrapper(*args, **kwargs):
        warnings.warn(
            f"Calling {func.__name__} is being deprecated and will be removed soon. "
            "No alternative method will be provided with this change. "
            "If there is any practical usage of this functionality, please write "
            "an issue in Qiskit/qiskit-terra repository.",
            category=DeprecationWarning,
            stacklevel=2,
        )
        return func(*args, **kwargs)

    return wrapper<|MERGE_RESOLUTION|>--- conflicted
+++ resolved
@@ -41,14 +41,9 @@
 
 
 @functools.lru_cache(maxsize=None)
-<<<<<<< HEAD
-def format_parameter_value(operand: ParameterExpression
-                           ) -> Union[ParameterExpression, complex]:
-=======
 def format_parameter_value(
     operand: Union[ParameterExpression],
-) -> Union[ParameterExpression, int, float, complex]:
->>>>>>> d5ab2640
+) -> Union[ParameterExpression, complex]:
     """Convert ParameterExpression into the most suitable data type.
 
     Args:
