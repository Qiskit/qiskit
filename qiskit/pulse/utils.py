--- conflicted
+++ resolved
@@ -106,27 +106,4 @@
     if not isinstance(duration, (int, np.integer)) or duration < 0:
         raise QiskitError(
             f"Instruction duration must be a non-negative integer, got {duration} instead."
-<<<<<<< HEAD
-        )
-
-
-@deprecate_func(
-    additional_msg="Instead, use 'qiskit.utils.deprecate_func'.",
-    since="0.22.0",
-    package_name="qiskit-terra",
-)
-def deprecated_functionality(func):
-    """A decorator that raises deprecation warning without showing alternative method."""
-    return deprecate_function(
-        f"Calling {func.__name__} is being deprecated and will be removed soon. "
-        "No alternative method will be provided with this change. "
-        "If there is any practical usage of this functionality, please write "
-        "an issue in Qiskit/qiskit-terra repository.",
-        category=DeprecationWarning,
-        stacklevel=2,
-        since="0.22.0",
-        package_name="qiskit-terra",
-    )(func)
-=======
-        )
->>>>>>> af242271
+        )