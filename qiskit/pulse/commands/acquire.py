--- conflicted
+++ resolved
@@ -23,63 +23,8 @@
 
 # pylint: disable=unused-import
 
-<<<<<<< HEAD
-        if discriminator and not isinstance(discriminator, Discriminator):
-            raise PulseError('Invalid discriminator object is specified.')
-        self._discriminator = discriminator
-        self._update_hash()
-
-    @property
-    def kernel(self):
-        """Return kernel settings."""
-        return self._kernel
-
-    @property
-    def discriminator(self):
-        """Return discrimination settings."""
-        return self._discriminator
-
-    def __eq__(self, other: 'Acquire'):
-        """Two Acquires are the same if they are of the same type
-        and have the same kernel and discriminator.
-
-        Args:
-            other: Other Acquire
-
-        Returns:
-            bool: are self and other equal.
-        """
-        return (super().__eq__(other) and
-                self.kernel == other.kernel and
-                self.discriminator == other.discriminator)
-
-    def _update_hash(self):
-        self._hash = hash((super().__hash__(), self.kernel, self.discriminator))
-
-    def __hash__(self):
-        return self._hash
-
-    def __repr__(self):
-        return '%s(duration=%d, kernel=%s, discriminator=%s, name="%s")' % \
-               (self.__class__.__name__, self.duration, self.name,
-                self.kernel, self.discriminator)
-
-    # pylint: disable=arguments-differ
-    def to_instruction(self,
-                       qubit: Union[AcquireChannel, List[AcquireChannel]],
-                       mem_slot: Optional[Union[MemorySlot, List[MemorySlot]]] = None,
-                       reg_slots: Optional[Union[RegisterSlot, List[RegisterSlot]]] = None,
-                       mem_slots: Optional[Union[List[MemorySlot]]] = None,
-                       reg_slot: Optional[RegisterSlot] = None,
-                       name: Optional[str] = None) -> 'AcquireInstruction':
-
-        return AcquireInstruction(self, qubit, mem_slot=mem_slot, reg_slot=reg_slot,
-                                  mem_slots=mem_slots, reg_slots=reg_slots, name=name)
-    # pylint: enable=arguments-differ
-=======
 from ..instructions import Acquire
 from ..instructions import Instruction
->>>>>>> 5cdd387d
 
 
 class AcquireInstruction(Instruction):
