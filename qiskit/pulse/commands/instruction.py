# -*- coding: utf-8 -*-

# This code is part of Qiskit.
#
# (C) Copyright IBM 2019.
#
# This code is licensed under the Apache License, Version 2.0. You may
# obtain a copy of this license in the LICENSE.txt file in the root directory
# of this source tree or at http://www.apache.org/licenses/LICENSE-2.0.
#
# Any modifications or derivative works of this code must retain this
# copyright notice, and modified files need to carry a notice indicating
# that they have been altered from the originals.

"""
Instruction = Leaf node of schedule.
"""
import warnings

from typing import Callable, Dict, Iterable, List, Optional, Tuple

from qiskit.pulse.channels import Channel
from qiskit.pulse.interfaces import ScheduleComponent
from qiskit.pulse.schedule import Schedule
from qiskit.pulse.utils import Interval

# pylint: disable=missing-return-doc,missing-type-doc


class Instruction(ScheduleComponent):
    """An abstract class for leaf nodes of schedule."""

    def __init__(self, command, *channels: List[Channel],
                 name: Optional[str] = None):
        """Instruction initializer.

        Args:
            command: Pulse command to schedule
            *channels: List of pulse channels to schedule with command
            name: Name of Instruction
        """
        self._command = command
<<<<<<< HEAD
        self._name = name if name else command.name
        self._channels = channels
        self._duration = command.duration
        self._timeslots = {channel: [Interval(start=0, stop=command.duration)]
                           for channel in channels}
=======
        self._name = name if name else self._command.name

        duration = command.duration

        self._timeslots = TimeslotCollection(*(Timeslot(Interval(0, duration), channel)
                                               for channel in channels if channel is not None))

        channels = self.channels
>>>>>>> 3f6ca20c

    @property
    def name(self) -> str:
        """Name of this instruction."""
        return self._name

    @property
    def command(self):
        """The associated command.

        Returns: Command
        """
        return self._command

    @property
    def channels(self) -> Tuple[Channel]:
        """Returns channels that this schedule uses."""
        return self._channels

    @property
    def timeslots(self) -> Dict[Channel, List[Interval]]:
        """Occupied time slots by this instruction."""
        return self._timeslots

    @property
    def start_time(self) -> int:
        """Relative begin time of this instruction."""
        return 0

    @property
    def stop_time(self) -> int:
        """Relative end time of this instruction."""
        return self.duration

    @property
    def duration(self) -> int:
        """Duration of this instruction."""
        return self._duration

    @property
    def _children(self) -> Tuple[ScheduleComponent]:
        """Instruction has no child nodes."""
        return ()

    @property
    def instructions(self) -> Tuple[Tuple[int, 'Instruction']]:
        """Iterable for getting instructions from Schedule tree."""
        return tuple(self._instructions())

    def ch_duration(self, *channels: List[Channel]) -> int:
        """Return duration of the supplied channels in this Instruction.

        Args:
            *channels: Supplied channels
        """
        return self.ch_stop_time(*channels)

    def ch_start_time(self, *channels: List[Channel]) -> int:
        """Return minimum start time for supplied channels.

        Args:
            *channels: Supplied channels
        """
        return 0

    def ch_stop_time(self, *channels: List[Channel]) -> int:
        """Return maximum start time for supplied channels.

        Args:
            *channels: Supplied channels
        """
        if any(chan in self.channels for chan in channels):
            return self.duration
        return 0

    def _instructions(self, time: int = 0) -> Iterable[Tuple[int, 'Instruction']]:
        """Iterable for flattening Schedule tree.

        Args:
            time: Shifted time of this node due to parent

        Yields:
            Tuple[int, ScheduleComponent]: Tuple containing time `ScheduleComponent` starts
                at and the flattened `ScheduleComponent`
        """
        yield (time, self)

    def flatten(self) -> 'Instruction':
        """Return itself as already single instruction."""
        return self

    def union(self, *schedules: List[ScheduleComponent], name: Optional[str] = None) -> 'Schedule':
        """Return a new schedule which is the union of `self` and `schedule`.

        Args:
            *schedules: Schedules to be take the union with this Instruction.
            name: Name of the new schedule. Defaults to name of self
        """
        if name is None:
            name = self.name
        return Schedule(self, *schedules, name=name)

    def shift(self: ScheduleComponent, time: int, name: Optional[str] = None) -> 'Schedule':
        """Return a new schedule shifted forward by `time`.

        Args:
            time: Time to shift by
            name: Name of the new schedule. Defaults to name of self
        """
        if name is None:
            name = self.name
        return Schedule((time, self), name=name)

    def insert(self, start_time: int, schedule: ScheduleComponent, buffer: bool = False,
               name: Optional[str] = None) -> 'Schedule':
        """Return a new schedule with `schedule` inserted within `self` at `start_time`.

        Args:
            start_time: Time to insert the schedule schedule
            schedule: Schedule to insert
            buffer: Whether to obey buffer when inserting
            name: Name of the new schedule. Defaults to name of self
        """
        if buffer:
            warnings.warn("Buffers are no longer supported. Please use an explicit Delay.")
        return self.union((start_time, schedule), name=name)

    def append(self, schedule: ScheduleComponent, buffer: bool = False,
               name: Optional[str] = None) -> 'Schedule':
        """Return a new schedule with `schedule` inserted at the maximum time over
        all channels shared between `self` and `schedule`.

        Args:
            schedule: schedule to be appended
            buffer: Whether to obey buffer when appending
            name: Name of the new schedule. Defaults to name of self
        """
        if buffer:
            warnings.warn("Buffers are no longer supported. Please use an explicit Delay.")
        common_channels = set(self.channels) & set(schedule.channels)
        time = self.ch_stop_time(*common_channels)
        return self.insert(time, schedule, name=name)

    def draw(self, dt: float = 1, style: Optional['SchedStyle'] = None,
             filename: Optional[str] = None, interp_method: Optional[Callable] = None,
             scale: float = 1, channels_to_plot: Optional[List[Channel]] = None,
             plot_all: bool = False, plot_range: Optional[Tuple[float]] = None,
             interactive: bool = False, table: bool = True,
             label: bool = False, framechange: bool = True,
             scaling: float = None,
             channels: Optional[List[Channel]] = None):
        """Plot the instruction.

        Args:
            dt: Time interval of samples
            style: A style sheet to configure plot appearance
            filename: Name required to save pulse image
            interp_method: A function for interpolation
            scale: Relative visual scaling of waveform amplitudes
            channels_to_plot: Deprecated, see `channels`
            plot_all: Plot empty channels
            plot_range: A tuple of time range to plot
            interactive: When set true show the circuit in a new window
                (this depends on the matplotlib backend being used supporting this)
            table: Draw event table for supported commands
            label: Label individual instructions
            framechange: Add framechange indicators
            scaling: Deprecated, see `scale`
            channels: A list of channel names to plot

        Returns:
            matplotlib.figure: A matplotlib figure object of the pulse schedule
        """
        # pylint: disable=invalid-name, cyclic-import
        if scaling is not None:
            warnings.warn('The parameter "scaling" is being replaced by "scale"',
                          DeprecationWarning, 3)
            scale = scaling

        from qiskit import visualization

        if channels_to_plot:
            warnings.warn('The parameter "channels_to_plot" is being replaced by "channels"',
                          DeprecationWarning, 3)
            channels = channels_to_plot

        return visualization.pulse_drawer(self, dt=dt, style=style,
                                          filename=filename, interp_method=interp_method,
                                          scale=scale,
                                          plot_all=plot_all, plot_range=plot_range,
                                          interactive=interactive, table=table,
                                          label=label, framechange=framechange,
                                          channels=channels)

    def __eq__(self, other: 'Instruction'):
        """Check if this Instruction is equal to the `other` instruction.

        Equality is determined by the instruction sharing the same command and channels.
        """
        return (self.command == other.command) and (set(self.channels) == set(other.channels))

    def __hash__(self):
        return hash((self.command.__hash__(), self.channels.__hash__()))

    def __add__(self, other: ScheduleComponent) -> 'Schedule':
        """Return a new schedule with `other` inserted within `self` at `start_time`."""
        return self.append(other)

    def __or__(self, other: ScheduleComponent) -> 'Schedule':
        """Return a new schedule which is the union of `self` and `other`."""
        return self.union(other)

    def __lshift__(self, time: int) -> 'Schedule':
        """Return a new schedule which is shifted forward by `time`."""
        return self.shift(time)

    def __repr__(self):
        return "%s(%s, %s)" % (self.__class__.__name__,
                               self._command,
                               ', '.join(str(ch) for ch in self.channels))<|MERGE_RESOLUTION|>--- conflicted
+++ resolved
@@ -40,22 +40,11 @@
             name: Name of Instruction
         """
         self._command = command
-<<<<<<< HEAD
         self._name = name if name else command.name
         self._channels = channels
         self._duration = command.duration
         self._timeslots = {channel: [Interval(start=0, stop=command.duration)]
                            for channel in channels}
-=======
-        self._name = name if name else self._command.name
-
-        duration = command.duration
-
-        self._timeslots = TimeslotCollection(*(Timeslot(Interval(0, duration), channel)
-                                               for channel in channels if channel is not None))
-
-        channels = self.channels
->>>>>>> 3f6ca20c
 
     @property
     def name(self) -> str:
