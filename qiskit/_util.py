# -*- coding: utf-8 -*-
# Copyright 2017, IBM.
#
# This source code is licensed under the Apache License, Version 2.0 found in
# the LICENSE.txt file in the root directory of this source tree.

# pylint: disable=too-many-ancestors

"""Common utilities for QISKit."""

import logging
import re
import sys
import platform
import warnings
import socket
from collections import UserDict
import psutil

API_NAME = 'IBMQuantumExperience'
logger = logging.getLogger(__name__)

FIRST_CAP_RE = re.compile('(.)([A-Z][a-z]+)')
ALL_CAP_RE = re.compile('([a-z0-9])([A-Z])')


def _check_python_version():
    """Check for Python version 3.5+
    """
    if sys.version_info < (3, 5):
        raise Exception('QISKit requires Python version 3.5 or greater.')


def _check_ibmqx_version():
    """Check if the available IBMQuantumExperience version is the required one.

    Check that the installed "IBMQuantumExperience" package version matches the
    version required by the package, emitting a warning if it is not present.

    Note:
        The check is only performed when `qiskit` is installed via `pip`
        (available under `pkg_resources.working_set`). For other configurations
        (such as local development, etc), the check is skipped silently.
    """
    try:
        # Use a local import, as in very specific environments setuptools
        # might not be available or updated (conda with specific setup).
        import pkg_resources
        working_set = pkg_resources.working_set
        qiskit_pkg = working_set.by_key['qiskit']
    except (ImportError, KeyError):
        # If 'qiskit' was not found among the installed packages, silently
        # return.
        return

    # Find the IBMQuantumExperience version specified in this release of qiskit
    # based on pkg_resources (in turn, based on setup.py::install_requires).
    ibmqx_require = next(r for r in qiskit_pkg.requires() if
                         r.name == API_NAME)

    # Finally, compare the versions.
    try:
        # First try to use IBMQuantumExperience.__version__ directly.
        from IBMQuantumExperience import __version__ as ibmqx_version

        if ibmqx_version in ibmqx_require:
            return
    except ImportError:
        # __version__ was not available, so try to compare using the
        # working_set. This assumes IBMQuantumExperience is installed as a
        # library (using pip, etc).
        try:
            working_set.require(str(ibmqx_require))
            return
        except pkg_resources.DistributionNotFound:
            # IBMQuantumExperience was not found among the installed libraries.
            # The warning is not printed, assuming the user is using a local
            # version and takes responsibility of handling the versions.
            return
        except pkg_resources.VersionConflict:
            pass

    logger.warning('The installed IBMQuantumExperience package does '
                   'not match the required version - some features might '
                   'not work as intended. Please install %s.',
                   str(ibmqx_require))


def _enable_deprecation_warnings():
    """
    Force the `DeprecationWarning` warnings to be displayed for the qiskit
    module, overriding the system configuration as they are ignored by default
    [1] for end-users.

    TODO: on Python 3.7, this might not be needed due to PEP-0565 [2].

    [1] https://docs.python.org/3/library/warnings.html#default-warning-filters
    [2] https://www.python.org/dev/peps/pep-0565/
    """
    # pylint: disable=invalid-name
    deprecation_filter = ('always', None, DeprecationWarning,
                          re.compile(r'^qiskit\.*', re.UNICODE), 0)

    # Instead of using warnings.simple_filter() directly, the internal
    # _add_filter() function is used for being able to match against the
    # module.
    try:
        warnings._add_filter(*deprecation_filter, append=False)
    except AttributeError:
        # ._add_filter is internal and not available in some Python versions.
        pass


def _camel_case_to_snake_case(identifier):
    """Return a `snake_case` string from a `camelCase` string.

    Args:
        identifier (str): a `camelCase` string.

    Returns:
        str: a `snake_case` string.
    """
    string_1 = FIRST_CAP_RE.sub(r'\1_\2', identifier)
    return ALL_CAP_RE.sub(r'\1_\2', string_1).lower()


_check_python_version()
_check_ibmqx_version()
_enable_deprecation_warnings()


class AvailableToOperationalDict(UserDict):
    """
    TEMPORARY class for transitioning from `status['available']` to
    `status['operational']`.

    FIXME: Remove this class as soon as the API is updated, please.
    """
    def __getitem__(self, key):
        if key == 'available':
            warnings.warn(
                "status['available'] has been renamed to status['operational'] "
                " since 0.5.5. Please use status['operational'] accordingly.",
                DeprecationWarning)

        return super(AvailableToOperationalDict, self).__getitem__(key)


def _parse_ibmq_credentials(url, hub=None, group=None, project=None):
    """Converts old Q network credentials to new url only
    format, if needed.
    """
    if any([hub, group, project]):
        url = "https://q-console-api.mybluemix.net/api/" + \
              "Hubs/{hub}/Groups/{group}/Projects/{project}"
        url = url.format(hub=hub, group=group, project=project)
        warnings.warn(
            "Passing hub/group/project as parameters is deprecated in qiskit "
            "0.6+. Please use the new URL format provided in the q-console.",
            DeprecationWarning)
    return url


<<<<<<< HEAD
def local_hardware_info():
    """Basic hardware information about the local machine.

    Gives actual number of CPU's in the machine, even when hyperthreading is
    turned on.

    Returns:
        dict: The hardware information.

    """
    results = {'os': platform.system()}
    results['memory'] = psutil.virtual_memory().total / (1024**3)
    results['cpus'] = psutil.cpu_count(logical=False)
    return results
=======
def _has_connection(hostname, port):
    """Checks to see if internet connection exists to host
    via specified port

    Args:
        hostname (str): Hostname to connect to.
        port (int): Port to connect to

    Returns:
        bool: Has connection or not

    Raises:
        gaierror: No connection established.
    """
    try:
        host = socket.gethostbyname(hostname)
        socket.create_connection((host, port), 2)
        return True
    except socket.gaierror:
        pass
    return False
>>>>>>> fc221f84
<|MERGE_RESOLUTION|>--- conflicted
+++ resolved
@@ -161,7 +161,6 @@
     return url
 
 
-<<<<<<< HEAD
 def local_hardware_info():
     """Basic hardware information about the local machine.
 
@@ -176,7 +175,8 @@
     results['memory'] = psutil.virtual_memory().total / (1024**3)
     results['cpus'] = psutil.cpu_count(logical=False)
     return results
-=======
+
+
 def _has_connection(hostname, port):
     """Checks to see if internet connection exists to host
     via specified port
@@ -197,5 +197,4 @@
         return True
     except socket.gaierror:
         pass
-    return False
->>>>>>> fc221f84
+    return False