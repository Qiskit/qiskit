--- conflicted
+++ resolved
@@ -113,7 +113,6 @@
     q_ancillae = None  # TODO: add
     qc = QuantumCircuit(q_control, q_target)
 
-<<<<<<< HEAD
     qubit_kwargs = {
         'q_controls': q_control[:] + q_target[:-1],
         'q_target': q_target[-1],
@@ -131,20 +130,6 @@
                 q_ancillae=q_ancillae, use_basis_gates=True)
     elif isinstance(operation, RZGate):
         qc.mcrz(operation.definition[0][0].params[0], **qubit_kwargs,
-=======
-    if operation.name == 'x' or (
-            isinstance(operation, controlledgate.ControlledGate) and
-            operation.base_gate.name == 'x'):
-        qc.mct(q_control[:] + q_target[:-1], q_target[-1], q_ancillae)
-    elif operation.name == 'rx':
-        qc.mcrx(operation.definition[0][0].params[0], q_control, q_target[0],
-                use_basis_gates=True)
-    elif operation.name == 'ry':
-        qc.mcry(operation.definition[0][0].params[0], q_control, q_target[0],
-                q_ancillae, mode='noancilla', use_basis_gates=True)
-    elif operation.name == 'rz':
-        qc.mcrz(operation.definition[0][0].params[0], q_control, q_target[0],
->>>>>>> c3622267
                 use_basis_gates=True)
     elif _operation_has_base_gate(operation, U1Gate):
         qc.mcu1(_get_base_gate_params(operation)[2],
@@ -158,27 +143,8 @@
         for rule in bgate.definition:
             if rule[0].name == 'u3':
                 theta, phi, lamb = rule[0].params
-<<<<<<< HEAD
                 _apply_mcu3(qc, theta, phi, lamb, q_control, q_target[rule[1][0].index],
                             q_ancillae)
-=======
-                if phi == -pi / 2 and lamb == pi / 2:
-                    qc.mcrx(theta, q_control, q_target[rule[1][0].index],
-                            use_basis_gates=True)
-                elif phi == 0 and lamb == 0:
-                    qc.mcry(theta, q_control, q_target[rule[1][0].index],
-                            q_ancillae, use_basis_gates=True)
-                elif theta == 0 and phi == 0:
-                    qc.mcrz(lamb, q_control, q_target[rule[1][0].index],
-                            use_basis_gates=True)
-                else:
-                    qc.mcrz(lamb, q_control, q_target[rule[1][0].index],
-                            use_basis_gates=True)
-                    qc.mcry(theta, q_control, q_target[rule[1][0].index],
-                            q_ancillae, use_basis_gates=True)
-                    qc.mcrz(phi, q_control, q_target[rule[1][0].index],
-                            use_basis_gates=True)
->>>>>>> c3622267
             elif rule[0].name == 'u1':
                 qc.mcu1(rule[0].params[0], q_control, q_target[rule[1][0].index])
             elif rule[0].name == 'cx':
