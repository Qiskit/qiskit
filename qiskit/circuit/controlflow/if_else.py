--- conflicted
+++ resolved
@@ -138,7 +138,22 @@
             return (self.params[0], self.params[1])
 
     def replace_blocks(self, blocks: Iterable[QuantumCircuit]) -> "IfElseOp":
-<<<<<<< HEAD
+        """Replace blocks and return new instruction.
+
+        Args:
+            blocks: Iterable of circuits for "if" and "else" condition. If there is no "else"
+                circuit it may be set to None or ommited.
+
+        Returns:
+            New IfElseOp with replaced blocks.
+        """
+
+        true_body, false_body = (
+            ablock for ablock, _ in itertools.zip_longest(blocks, range(2), fillvalue=None)
+        )
+        return IfElseOp(self.condition, true_body, false_body=false_body, label=self.label)
+
+    def replace_blocks(self, blocks: Iterable[QuantumCircuit]) -> "IfElseOp":
         """Return new instruction with replaced blocks.
 
         Args:
@@ -159,21 +174,6 @@
             false_body, (QuantumCircuit, type(None))
         ):
             raise CircuitError("Setting blocks of IfElseOp expects QuantumCircuit objects.")
-=======
-        """Replace blocks and return new instruction.
-
-        Args:
-            blocks: Iterable of circuits for "if" and "else" condition. If there is no "else"
-                circuit it may be set to None or ommited.
-
-        Returns:
-            New IfElseOp with replaced blocks.
-        """
-
-        true_body, false_body = (
-            ablock for ablock, _ in itertools.zip_longest(blocks, range(2), fillvalue=None)
-        )
->>>>>>> 9d5a7d60
         return IfElseOp(self.condition, true_body, false_body=false_body, label=self.label)
 
     def c_if(self, classical, val):
