# This code is part of Qiskit.
#
# (C) Copyright IBM 2023.
#
# This code is licensed under the Apache License, Version 2.0. You may
# obtain a copy of this license in the LICENSE.txt file in the root directory
# of this source tree or at http://www.apache.org/licenses/LICENSE-2.0.
#
# Any modifications or derivative works of this code must retain this
# copyright notice, and modified files need to carry a notice indicating
# that they have been altered from the originals.

"""Type-system definition for the expression tree."""

# Given the nature of the tree representation and that there are helper functions associated with
# many of the classes whose arguments naturally share names with themselves, it's inconvenient to
# use synonyms everywhere.  This goes for the builtin 'type' as well.
# pylint: disable=redefined-builtin,redefined-outer-name

from __future__ import annotations

<<<<<<< HEAD
__all__ = ["Type", "Bool", "Duration", "Float", "Stretch", "Uint"]
=======
__all__ = [
    "Type",
    "Bool",
    "Float",
    "Uint",
]
>>>>>>> f12afb4a

import typing


class _Singleton(type):
    """Metaclass to make the child, which should take zero initialization arguments, a singleton
    object."""

    def _get_singleton_instance(cls):
        return cls._INSTANCE

    @classmethod
    def __prepare__(mcs, name, bases):  # pylint: disable=unused-argument
        return {"__new__": mcs._get_singleton_instance}

    @staticmethod
    def __new__(cls, name, bases, namespace):
        out = super().__new__(cls, name, bases, namespace)
        out._INSTANCE = object.__new__(out)  # pylint: disable=invalid-name
        return out


class Type:
    """Root base class of all nodes in the type tree.  The base case should never be instantiated
    directly.

    This must not be subclassed by users; subclasses form the internal data of the representation of
    expressions, and it does not make sense to add more outside of Qiskit library code."""

    __slots__ = ()

    @property
    def kind(self):
        """Get the kind of this type.  This is exactly equal to the Python type object that defines
        this type, that is ``t.kind is type(t)``, but is exposed like this to make it clear that
        this a hashable enum-like discriminator you can rely on."""
        return self.__class__

    # Enforcement of immutability.  The constructor methods need to manually skip this.

    def __setattr__(self, _key, _value):
        raise AttributeError(f"'{self.kind.__name__}' instances are immutable")

    def __copy__(self):
        return self

    def __deepcopy__(self, _memo):
        return self

    def __setstate__(self, state):
        _dict, slots = state
        for slot, value in slots.items():
            # We need to overcome the type's enforcement of immutability post initialization.
            super().__setattr__(slot, value)


@typing.final
class Bool(Type, metaclass=_Singleton):
    """The Boolean type.  This has exactly two values: ``True`` and ``False``."""

    __slots__ = ()

    def __repr__(self):
        return "Bool()"

    def __hash__(self):
        return hash(self.__class__)

    def __eq__(self, other):
        return isinstance(other, Bool)


@typing.final
class Uint(Type):
    """An unsigned integer of fixed bit width."""

    __slots__ = ("width",)

    def __init__(self, width: int):
        if isinstance(width, int) and width <= 0:
            raise ValueError("uint width must be greater than zero")
        super(Type, self).__setattr__("width", width)

    def __repr__(self):
        return f"Uint({self.width})"

    def __hash__(self):
        return hash((self.__class__, self.width))

    def __eq__(self, other):
        return isinstance(other, Uint) and self.width == other.width


@typing.final
class Float(Type, metaclass=_Singleton):
    """An IEE-754 double-precision floating point number.
    In the future, this may also be used to represent other fixed-width floats.
    """

    __slots__ = ()

    def __repr__(self):
        return "Float()"

    def __hash__(self):
        return hash(self.__class__)

    def __eq__(self, other):
        return isinstance(other, Float)


@typing.final
class Duration(Type, metaclass=_Singleton):
    """A length of time, possibly negative."""

    __slots__ = ()

    def __repr__(self):
        return "Duration()"

    def __hash__(self):
        return hash(self.__class__)

    def __eq__(self, other):
        return isinstance(other, Duration)


@typing.final
class Stretch(Type, metaclass=_Singleton):
    """A special type that denotes some not-yet-known non-negative duration."""

    __slots__ = ()

    def __repr__(self):
        return "Stretch()"

    def __hash__(self):
        return hash(self.__class__)

    def __eq__(self, other):
        return isinstance(other, Stretch)<|MERGE_RESOLUTION|>--- conflicted
+++ resolved
@@ -19,16 +19,14 @@
 
 from __future__ import annotations
 
-<<<<<<< HEAD
-__all__ = ["Type", "Bool", "Duration", "Float", "Stretch", "Uint"]
-=======
 __all__ = [
     "Type",
     "Bool",
+    "Duration",
     "Float",
+    "Stretch",
     "Uint",
 ]
->>>>>>> f12afb4a
 
 import typing
 
