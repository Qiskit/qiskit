# This code is part of Qiskit.
#
# (C) Copyright IBM 2023.
#
# This code is licensed under the Apache License, Version 2.0. You may
# obtain a copy of this license in the LICENSE.txt file in the root directory
# of this source tree or at http://www.apache.org/licenses/LICENSE-2.0.
#
# Any modifications or derivative works of this code must retain this
# copyright notice, and modified files need to carry a notice indicating
# that they have been altered from the originals.

"""Type-system definition for the expression tree."""

# Given the nature of the tree representation and that there are helper functions associated with
# many of the classes whose arguments naturally share names with themselves, it's inconvenient to
# use synonyms everywhere.  This goes for the builtin 'type' as well.
# pylint: disable=redefined-builtin,redefined-outer-name

from __future__ import annotations

__all__ = ["Type", "Bool", "Duration", "Float", "Stretch", "Uint"]

import typing


class _Singleton(type):
    """Metaclass to make the child, which should take zero initialization arguments, a singleton
    object."""

    def _get_singleton_instance(cls):
        return cls._INSTANCE

    @classmethod
    def __prepare__(mcs, name, bases):  # pylint: disable=unused-argument
        return {"__new__": mcs._get_singleton_instance}

    @staticmethod
    def __new__(cls, name, bases, namespace):
        out = super().__new__(cls, name, bases, namespace)
        out._INSTANCE = object.__new__(out)  # pylint: disable=invalid-name
        return out


class Type:
    """Root base class of all nodes in the type tree.  The base case should never be instantiated
    directly.

    This must not be subclassed by users; subclasses form the internal data of the representation of
    expressions, and it does not make sense to add more outside of Qiskit library code."""

    __slots__ = ()

    @property
    def kind(self):
        """Get the kind of this type.  This is exactly equal to the Python type object that defines
        this type, that is ``t.kind is type(t)``, but is exposed like this to make it clear that
        this a hashable enum-like discriminator you can rely on."""
        return self.__class__

    # Enforcement of immutability.  The constructor methods need to manually skip this.

    def __setattr__(self, _key, _value):
        raise AttributeError(f"'{self.kind.__name__}' instances are immutable")

    def __copy__(self):
        return self

    def __deepcopy__(self, _memo):
        return self

    def __setstate__(self, state):
        _dict, slots = state
        for slot, value in slots.items():
            # We need to overcome the type's enforcement of immutability post initialization.
            super().__setattr__(slot, value)


@typing.final
class Bool(Type, metaclass=_Singleton):
    """The Boolean type.  This has exactly two values: ``True`` and ``False``."""

    __slots__ = ()

    def __repr__(self):
        return "Bool()"

    def __hash__(self):
        return hash(self.__class__)

    def __eq__(self, other):
        return isinstance(other, Bool)


@typing.final
class Uint(Type):
    """An unsigned integer of fixed bit width."""

    __slots__ = ("width",)

    def __init__(self, width: int):
        if isinstance(width, int) and width <= 0:
            raise ValueError("uint width must be greater than zero")
        super(Type, self).__setattr__("width", width)

    def __repr__(self):
        return f"Uint({self.width})"

    def __hash__(self):
        return hash((self.__class__, self.width))

    def __eq__(self, other):
        return isinstance(other, Uint) and self.width == other.width


@typing.final
class Float(Type, metaclass=_Singleton):
    """A floating point number of unspecified width.
    In the future, this may also be used to represent a fixed-width float.
    """

    __slots__ = ()

    def __repr__(self):
        return "Float()"

    def __hash__(self):
        return hash(self.__class__)

    def __eq__(self, other):
<<<<<<< HEAD
        return isinstance(other, Float) and self.const == other.const


@typing.final
class Duration(Type):
    """A length of time, possibly negative."""

    __slots__ = ()

    def __init__(self):
        # A duration is always const.
        super(Type, self).__setattr__("const", True)

    def __repr__(self):
        return "Duration()"

    def __hash__(self):
        return hash(self.__class__)

    def __eq__(self, other):
        return isinstance(other, Duration)


@typing.final
class Stretch(Type):
    """A special type that denotes some not-yet-known non-negative duration."""

    __slots__ = ()

    def __init__(self):
        # A stretch is always const.
        super(Type, self).__setattr__("const", True)

    def __repr__(self):
        return "Stretch()"

    def __hash__(self):
        return hash(self.__class__)

    def __eq__(self, other):
        return isinstance(other, Stretch)
=======
        return isinstance(other, Float)
>>>>>>> 25f16933
<|MERGE_RESOLUTION|>--- conflicted
+++ resolved
@@ -128,19 +128,14 @@
         return hash(self.__class__)
 
     def __eq__(self, other):
-<<<<<<< HEAD
-        return isinstance(other, Float) and self.const == other.const
+        return isinstance(other, Float)
 
 
 @typing.final
-class Duration(Type):
+class Duration(Type, metaclass=_Singleton):
     """A length of time, possibly negative."""
 
     __slots__ = ()
-
-    def __init__(self):
-        # A duration is always const.
-        super(Type, self).__setattr__("const", True)
 
     def __repr__(self):
         return "Duration()"
@@ -153,14 +148,10 @@
 
 
 @typing.final
-class Stretch(Type):
+class Stretch(Type, metaclass=_Singleton):
     """A special type that denotes some not-yet-known non-negative duration."""
 
     __slots__ = ()
-
-    def __init__(self):
-        # A stretch is always const.
-        super(Type, self).__setattr__("const", True)
 
     def __repr__(self):
         return "Stretch()"
@@ -169,7 +160,4 @@
         return hash(self.__class__)
 
     def __eq__(self, other):
-        return isinstance(other, Stretch)
-=======
-        return isinstance(other, Float)
->>>>>>> 25f16933
+        return isinstance(other, Stretch)