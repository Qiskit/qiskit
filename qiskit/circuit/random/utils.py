# This code is part of Qiskit.
#
# (C) Copyright IBM 2017.
#
# This code is licensed under the Apache License, Version 2.0. You may
# obtain a copy of this license in the LICENSE.txt file in the root directory
# of this source tree or at http://www.apache.org/licenses/LICENSE-2.0.
#
# Any modifications or derivative works of this code must retain this
# copyright notice, and modified files need to carry a notice indicating
# that they have been altered from the originals.

"""Utility functions for generating random circuits."""

import numpy as np

from qiskit.circuit import ClassicalRegister, QuantumCircuit, CircuitInstruction
from qiskit.circuit import Reset
from qiskit.circuit.library import standard_gates
from qiskit.circuit.exceptions import CircuitError


def random_circuit(
    num_qubits, depth, max_operands=4, measure=False, conditional=False, reset=False, seed=None
):
    """Generate random circuit of arbitrary size and form.

    This function will generate a random circuit by randomly selecting gates
    from the set of standard gates in :mod:`qiskit.extensions`. For example:

    .. plot::
       :include-source:

       from qiskit.circuit.random import random_circuit

       circ = random_circuit(2, 2, measure=True)
       circ.draw(output='mpl')

    Args:
        num_qubits (int): number of quantum wires
        depth (int): layers of operations (i.e. critical path length)
        max_operands (int): maximum qubit operands of each gate (between 1 and 4)
        measure (bool): if True, measure all qubits at the end
        conditional (bool): if True, insert middle measurements and conditionals
        reset (bool): if True, insert middle resets
        seed (int): sets random seed (optional)

    Returns:
        QuantumCircuit: constructed circuit

    Raises:
        CircuitError: when invalid options given
    """
    if num_qubits == 0:
        return QuantumCircuit()
    if max_operands < 1 or max_operands > 4:
        raise CircuitError("max_operands must be between 1 and 4")
    max_operands = max_operands if num_qubits > max_operands else num_qubits

    gates_1q = [
        # (Gate class, number of qubits, number of parameters)
        (standard_gates.IGate, 1, 0),
        (standard_gates.SXGate, 1, 0),
        (standard_gates.XGate, 1, 0),
        (standard_gates.RZGate, 1, 1),
        (standard_gates.RGate, 1, 2),
        (standard_gates.HGate, 1, 0),
        (standard_gates.PhaseGate, 1, 1),
        (standard_gates.RXGate, 1, 1),
        (standard_gates.RYGate, 1, 1),
        (standard_gates.SGate, 1, 0),
        (standard_gates.SdgGate, 1, 0),
        (standard_gates.SXdgGate, 1, 0),
        (standard_gates.TGate, 1, 0),
        (standard_gates.TdgGate, 1, 0),
        (standard_gates.UGate, 1, 3),
        (standard_gates.U1Gate, 1, 1),
        (standard_gates.U2Gate, 1, 2),
        (standard_gates.U3Gate, 1, 3),
        (standard_gates.YGate, 1, 0),
        (standard_gates.ZGate, 1, 0),
    ]
    if reset:
        gates_1q.append((Reset, 1, 0))
    gates_2q = [
        (standard_gates.CXGate, 2, 0),
        (standard_gates.DCXGate, 2, 0),
        (standard_gates.CHGate, 2, 0),
        (standard_gates.CPhaseGate, 2, 1),
        (standard_gates.CRXGate, 2, 1),
        (standard_gates.CRYGate, 2, 1),
        (standard_gates.CRZGate, 2, 1),
        (standard_gates.CSXGate, 2, 0),
        (standard_gates.CUGate, 2, 4),
        (standard_gates.CU1Gate, 2, 1),
        (standard_gates.CU3Gate, 2, 3),
        (standard_gates.CYGate, 2, 0),
        (standard_gates.CZGate, 2, 0),
        (standard_gates.RXXGate, 2, 1),
        (standard_gates.RYYGate, 2, 1),
        (standard_gates.RZZGate, 2, 1),
        (standard_gates.RZXGate, 2, 1),
        (standard_gates.XXMinusYYGate, 2, 2),
        (standard_gates.XXPlusYYGate, 2, 2),
        (standard_gates.ECRGate, 2, 0),
        (standard_gates.CSGate, 2, 0),
        (standard_gates.CSdgGate, 2, 0),
        (standard_gates.SwapGate, 2, 0),
        (standard_gates.iSwapGate, 2, 0),
    ]
    gates_3q = [
        (standard_gates.CCXGate, 3, 0),
        (standard_gates.CSwapGate, 3, 0),
        (standard_gates.CCZGate, 3, 0),
        (standard_gates.RCCXGate, 3, 0),
    ]
    gates_4q = [
        (standard_gates.C3SXGate, 4, 0),
        (standard_gates.RC3XGate, 4, 0),
    ]

    gates = gates_1q.copy()
    if max_operands >= 2:
        gates.extend(gates_2q)
    if max_operands >= 3:
        gates.extend(gates_3q)
    if max_operands >= 4:
        gates.extend(gates_4q)
    gates = np.array(
        gates, dtype=[("class", object), ("num_qubits", np.int64), ("num_params", np.int64)]
    )
    gates_1q = np.array(gates_1q, dtype=gates.dtype)

    qc = QuantumCircuit(num_qubits)

    if measure or conditional:
        cr = ClassicalRegister(num_qubits, "c")
        qc.add_register(cr)

    if seed is None:
        seed = np.random.randint(0, np.iinfo(np.int32).max)
    rng = np.random.default_rng(seed)

    qubits = np.array(qc.qubits, dtype=object, copy=True)

    # Apply arbitrary random operations in layers across all qubits.
    for layer_number in range(depth):
        # We generate all the randomness for the layer in one go, to avoid many separate calls to
        # the randomisation routines, which can be fairly slow.

        # This reliably draws too much randomness, but it's less expensive than looping over more
        # calls to the rng. After, trim it down by finding the point when we've used all the qubits.
        gate_specs = rng.choice(gates, size=len(qubits))
        cumulative_qubits = np.cumsum(gate_specs["num_qubits"], dtype=np.int64)
        # Efficiently find the point in the list where the total gates would use as many as
        # possible of, but not more than, the number of qubits in the layer.  If there's slack, fill
        # it with 1q gates.
        max_index = np.searchsorted(cumulative_qubits, num_qubits, side="right")
        gate_specs = gate_specs[:max_index]
        slack = num_qubits - cumulative_qubits[max_index - 1]
        if slack:
            gate_specs = np.hstack((gate_specs, rng.choice(gates_1q, size=slack)))

        # For efficiency in the Python loop, this uses Numpy vectorisation to pre-calculate the
        # indices into the lists of qubits and parameters for every gate, and then suitably
        # randomises those lists.
        q_indices = np.empty(len(gate_specs) + 1, dtype=np.int64)
        p_indices = np.empty(len(gate_specs) + 1, dtype=np.int64)
        q_indices[0] = p_indices[0] = 0
        np.cumsum(gate_specs["num_qubits"], out=q_indices[1:])
        np.cumsum(gate_specs["num_params"], out=p_indices[1:])
        parameters = rng.uniform(0, 2 * np.pi, size=p_indices[-1])
        rng.shuffle(qubits)

        # We've now generated everything we're going to need.  Now just to add everything.  The
        # conditional check is outside the two loops to make the more common case of no conditionals
        # faster, since in Python we don't have a compiler to do this for us.
        if conditional and layer_number != 0:
            is_conditional = rng.random(size=len(gate_specs)) < 0.1
            condition_values = rng.integers(
                0, 1 << min(num_qubits, 63), size=np.count_nonzero(is_conditional)
            )
            c_ptr = 0
            for gate, q_start, q_end, p_start, p_end, is_cond in zip(
                gate_specs["class"],
                q_indices[:-1],
                q_indices[1:],
                p_indices[:-1],
                p_indices[1:],
                is_conditional,
            ):
                operation = gate(*parameters[p_start:p_end])
                if is_cond:
<<<<<<< HEAD
                    qc.measure(qc.qubits, cr)
                    operation.condition = (cr, condition_values[c_ptr])
=======
                    # The condition values are required to be bigints, not Numpy's fixed-width type.
                    operation.condition = (cr, int(condition_values[c_ptr]))
>>>>>>> 163875e5
                    c_ptr += 1
                qc._append(CircuitInstruction(operation=operation, qubits=qubits[q_start:q_end]))
        else:
            for gate, q_start, q_end, p_start, p_end in zip(
                gate_specs["class"], q_indices[:-1], q_indices[1:], p_indices[:-1], p_indices[1:]
            ):
                operation = gate(*parameters[p_start:p_end])
                qc._append(CircuitInstruction(operation=operation, qubits=qubits[q_start:q_end]))

    if measure:
        qc.measure(qc.qubits, cr)

    return qc<|MERGE_RESOLUTION|>--- conflicted
+++ resolved
@@ -191,13 +191,9 @@
             ):
                 operation = gate(*parameters[p_start:p_end])
                 if is_cond:
-<<<<<<< HEAD
                     qc.measure(qc.qubits, cr)
-                    operation.condition = (cr, condition_values[c_ptr])
-=======
                     # The condition values are required to be bigints, not Numpy's fixed-width type.
                     operation.condition = (cr, int(condition_values[c_ptr]))
->>>>>>> 163875e5
                     c_ptr += 1
                 qc._append(CircuitInstruction(operation=operation, qubits=qubits[q_start:q_end]))
         else:
