--- conflicted
+++ resolved
@@ -55,12 +55,8 @@
             except (ValueError, TypeError):
                 import qiskit._accelerate.circuit
 
-<<<<<<< HEAD
-                # TODO can we avoid using ParameterExpression.Value here?
-=======
                 # we need to match the precise string representation of the pi-value,
                 # therefore we use _Value instead of just str(abs(val))
->>>>>>> 48104583
                 sym_str = str(qiskit._accelerate.circuit.ParameterExpression._Value(abs(val)))
                 param_str = param_str.replace(sym_str, pi)
         return param_str
