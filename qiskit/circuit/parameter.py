--- conflicted
+++ resolved
@@ -75,26 +75,14 @@
                 allows them to be equal.  This is useful during serialization and deserialization.
         """
         self._name = name
-<<<<<<< HEAD
+        self._uuid = uuid4() if uuid is None else uuid
         symbol = symengine.Symbol(name)
-        super().__init__(symbol_map={self: symbol}, expr=symbol)
-=======
-        self._uuid = uuid4() if uuid is None else uuid
-        if not _optionals.HAS_SYMENGINE:
-            from sympy import Symbol
-
-            symbol = Symbol(name)
-        else:
-            import symengine
-
-            symbol = symengine.Symbol(name)
 
         self._symbol_expr = symbol
         self._parameter_keys = frozenset((self._hash_key(),))
         self._hash = hash((self._parameter_keys, self._symbol_expr))
         self._parameter_symbols = {self: symbol}
         self._name_map = None
->>>>>>> af643eb0
 
     def assign(self, parameter, value):
         if parameter != self:
@@ -165,14 +153,8 @@
         return (self._name, self._uuid, self._symbol_expr)
 
     def __setstate__(self, state):
-<<<<<<< HEAD
-        self._name = state["name"]
-        symbol = symengine.Symbol(self._name)
-        super().__init__(symbol_map={self: symbol}, expr=symbol)
-=======
         self._name, self._uuid, self._symbol_expr = state
         self._parameter_keys = frozenset((self._hash_key(),))
         self._hash = hash((self._parameter_keys, self._symbol_expr))
         self._parameter_symbols = {self: self._symbol_expr}
-        self._name_map = None
->>>>>>> af643eb0
+        self._name_map = None