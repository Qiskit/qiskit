# This code is part of Qiskit.
#
# (C) Copyright IBM 2017, 2019.
#
# This code is licensed under the Apache License, Version 2.0. You may
# obtain a copy of this license in the LICENSE.txt file in the root directory
# of this source tree or at http://www.apache.org/licenses/LICENSE-2.0.
#
# Any modifications or derivative works of this code must retain this
# copyright notice, and modified files need to carry a notice indicating
# that they have been altered from the originals.
"""
ParameterExpression Class to enable creating simple expressions of Parameters.
"""
from typing import Callable, Dict, Set, Union

import numbers
import operator

import numpy

from qiskit.circuit.exceptions import CircuitError

<<<<<<< HEAD
try:
    import symengine
    HAS_SYMENGINE = True
except ImportError:
    HAS_SYMENGINE = False


ParameterValueType = Union['ParameterExpression', float, int]
=======
ParameterValueType = Union["ParameterExpression", float, int]
>>>>>>> 2eee5661


class ParameterExpression:
    """ParameterExpression class to enable creating expressions of Parameters."""

    __slots__ = ["_parameter_symbols", "_parameters", "_symbol_expr", "_names"]

    def __init__(self, symbol_map: Dict, expr):
        """Create a new :class:`ParameterExpression`.

        Not intended to be called directly, but to be instantiated via operations
        on other :class:`Parameter` or :class:`ParameterExpression` objects.

        Args:
            symbol_map (Dict[Parameter, [ParameterExpression, float, or int]]):
                Mapping of :class:`Parameter` instances to the :class:`sympy.Symbol`
                serving as their placeholder in expr.
            expr (sympy.Expr): Expression of :class:`sympy.Symbol` s.
        """
        self._parameter_symbols = symbol_map
        self._parameters = set(self._parameter_symbols)
        self._symbol_expr = expr
        self._names = None

    @property
    def parameters(self) -> Set:
        """Returns a set of the unbound Parameters in the expression."""
        return self._parameters

    def conjugate(self) -> "ParameterExpression":
        """Return the conjugate."""
        if HAS_SYMENGINE:
            conjugated = ParameterExpression(self._parameter_symbols,
                                             symengine.conjugate(self._symbol_expr))
        else:
            conjugated = ParameterExpression(self._parameter_symbols, self._symbol_expr.conjugate())
        return conjugated

    def assign(self, parameter, value: ParameterValueType) -> "ParameterExpression":
        """
        Assign one parameter to a value, which can either be numeric or another parameter
        expression.

        Args:
            parameter (Parameter): A parameter in this expression whose value will be updated.
            value: The new value to bind to.

        Returns:
            A new expression parameterized by any parameters which were not bound by assignment.
        """
        if isinstance(value, ParameterExpression):
            return self.subs({parameter: value})
        return self.bind({parameter: value})

    def bind(self, parameter_values: Dict) -> "ParameterExpression":
        """Binds the provided set of parameters to their corresponding values.

        Args:
            parameter_values: Mapping of Parameter instances to the numeric value to which
                              they will be bound.

        Raises:
            CircuitError:
                - If parameter_values contains Parameters outside those in self.
                - If a non-numeric value is passed in parameter_values.
            ZeroDivisionError:
                - If binding the provided values requires division by zero.

        Returns:
            A new expression parameterized by any parameters which were not bound by
            parameter_values.
        """

        self._raise_if_passed_unknown_parameters(parameter_values.keys())
        self._raise_if_passed_nan(parameter_values)

        symbol_values = {
            self._parameter_symbols[parameter]: value
            for parameter, value in parameter_values.items()
        }
        bound_symbol_expr = self._symbol_expr.subs(symbol_values)

        # Don't use sympy.free_symbols to count remaining parameters here.
        # sympy will in some cases reduce the expression and remove even
        # unbound symbols.
        # e.g. (sympy.Symbol('s') * 0).free_symbols == set()

        free_parameters = self.parameters - parameter_values.keys()
        free_parameter_symbols = {
            p: s for p, s in self._parameter_symbols.items() if p in free_parameters
        }

<<<<<<< HEAD
        if (hasattr(bound_symbol_expr, 'is_infinite') and bound_symbol_expr.is_infinite) or \
                bound_symbol_expr == float('inf'):
            raise ZeroDivisionError('Binding provided for expression '
                                    'results in division by zero '
                                    '(Expression: {}, Bindings: {}).'.format(
                                        self, parameter_values))
=======
        if bound_symbol_expr.is_infinite:
            raise ZeroDivisionError(
                "Binding provided for expression "
                "results in division by zero "
                "(Expression: {}, Bindings: {}).".format(self, parameter_values)
            )
>>>>>>> 2eee5661

        return ParameterExpression(free_parameter_symbols, bound_symbol_expr)

    def subs(self, parameter_map: Dict) -> "ParameterExpression":
        """Returns a new Expression with replacement Parameters.

        Args:
            parameter_map: Mapping from Parameters in self to the ParameterExpression
                           instances with which they should be replaced.

        Raises:
            CircuitError:
                - If parameter_map contains Parameters outside those in self.
                - If the replacement Parameters in parameter_map would result in
                  a name conflict in the generated expression.

        Returns:
            A new expression with the specified parameters replaced.
        """

        inbound_parameters = {
            p for replacement_expr in parameter_map.values() for p in replacement_expr.parameters
        }

        self._raise_if_passed_unknown_parameters(parameter_map.keys())
        self._raise_if_parameter_names_conflict(inbound_parameters, parameter_map.keys())
<<<<<<< HEAD
        if HAS_SYMENGINE:
            new_parameter_symbols = {p: symengine.Symbol(p.name)
                                     for p in inbound_parameters}
        else:
            from sympy import Symbol
            new_parameter_symbols = {p: Symbol(p.name)
                                     for p in inbound_parameters}
=======

        from sympy import Symbol

        new_parameter_symbols = {p: Symbol(p.name) for p in inbound_parameters}
>>>>>>> 2eee5661

        # Include existing parameters in self not set to be replaced.
        new_parameter_symbols.update(
            {p: s for p, s in self._parameter_symbols.items() if p not in parameter_map}
        )

        # If new_param is an expr, we'll need to construct a matching sympy expr
        # but with our sympy symbols instead of theirs.

        symbol_map = {
            self._parameter_symbols[old_param]: new_param._symbol_expr
            for old_param, new_param in parameter_map.items()
        }

        substituted_symbol_expr = self._symbol_expr.subs(symbol_map)

        return ParameterExpression(new_parameter_symbols, substituted_symbol_expr)

    def _raise_if_passed_unknown_parameters(self, parameters):
        unknown_parameters = parameters - self.parameters
        if unknown_parameters:
            raise CircuitError(
                "Cannot bind Parameters ({}) not present in "
                "expression.".format([str(p) for p in unknown_parameters])
            )

    def _raise_if_passed_nan(self, parameter_values):
        nan_parameter_values = {
            p: v for p, v in parameter_values.items() if not isinstance(v, numbers.Number)
        }
        if nan_parameter_values:
            raise CircuitError(
                "Expression cannot bind non-numeric values ({})".format(nan_parameter_values)
            )

    def _raise_if_parameter_names_conflict(self, inbound_parameters, outbound_parameters=None):
        if outbound_parameters is None:
            outbound_parameters = set()

        if self._names is None:
            self._names = {p.name: p for p in self._parameters}

        inbound_names = {p.name: p for p in inbound_parameters}
        outbound_names = {p.name: p for p in outbound_parameters}

        shared_names = (self._names.keys() - outbound_names.keys()) & inbound_names.keys()
        conflicting_names = {
            name for name in shared_names if self._names[name] != inbound_names[name]
        }
        if conflicting_names:
            raise CircuitError(
                "Name conflict applying operation for parameters: " "{}".format(conflicting_names)
            )

    def _apply_operation(
        self, operation: Callable, other: ParameterValueType, reflected: bool = False
    ) -> "ParameterExpression":
        """Base method implementing math operations between Parameters and
        either a constant or a second ParameterExpression.

        Args:
            operation: One of operator.{add,sub,mul,truediv}.
            other: The second argument to be used with self in operation.
            reflected: Optional - The default ordering is "self operator other".
                       If reflected is True, this is switched to "other operator self".
                       For use in e.g. __radd__, ...

        Raises:
            CircuitError:
                - If parameter_map contains Parameters outside those in self.
                - If the replacement Parameters in parameter_map would result in
                  a name conflict in the generated expression.

        Returns:
            A new expression describing the result of the operation.
        """
        self_expr = self._symbol_expr

        if isinstance(other, ParameterExpression):
            self._raise_if_parameter_names_conflict(other._parameter_symbols.keys())

            parameter_symbols = {**self._parameter_symbols, **other._parameter_symbols}
            other_expr = other._symbol_expr
        elif isinstance(other, numbers.Number) and numpy.isfinite(other):
            parameter_symbols = self._parameter_symbols.copy()
            other_expr = other
        else:
            return NotImplemented

        if reflected:
            expr = operation(other_expr, self_expr)
        else:
            expr = operation(self_expr, other_expr)

        return ParameterExpression(parameter_symbols, expr)

    def gradient(self, param) -> Union["ParameterExpression", float]:
        """Get the derivative of a parameter expression w.r.t. a specified parameter expression.

        Args:
            param (Parameter): Parameter w.r.t. which we want to take the derivative

        Returns:
            ParameterExpression representing the gradient of param_expr w.r.t. param
        """
        # Check if the parameter is contained in the parameter expression
        if param not in self._parameter_symbols.keys():
            # If it is not contained then return 0
            return 0.0

        # Compute the gradient of the parameter expression w.r.t. param
<<<<<<< HEAD
=======
        import sympy as sy

>>>>>>> 2eee5661
        key = self._parameter_symbols[param]
        if HAS_SYMENGINE:
            expr_grad = symengine.Derivative(
                self._symbol_expr, key)
        else:
            # TODO enable nth derivative
            from sympy import Derivative
            expr_grad = Derivative(self._symbol_expr, key).doit()

        # generate the new dictionary of symbols
        # this needs to be done since in the derivative some symbols might disappear (e.g.
        # when deriving linear expression)
        parameter_symbols = {}
        for parameter, symbol in self._parameter_symbols.items():
            if symbol in expr_grad.free_symbols:
                parameter_symbols[parameter] = symbol
        # If the gradient corresponds to a parameter expression then return the new expression.
        if len(parameter_symbols) > 0:
            return ParameterExpression(parameter_symbols, expr=expr_grad)
        # If no free symbols left, return a float corresponding to the gradient.
        return float(expr_grad)

    def __add__(self, other):
        return self._apply_operation(operator.add, other)

    def __radd__(self, other):
        return self._apply_operation(operator.add, other, reflected=True)

    def __sub__(self, other):
        return self._apply_operation(operator.sub, other)

    def __rsub__(self, other):
        return self._apply_operation(operator.sub, other, reflected=True)

    def __mul__(self, other):
        return self._apply_operation(operator.mul, other)

    def __neg__(self):
        return self._apply_operation(operator.mul, -1.0)

    def __rmul__(self, other):
        return self._apply_operation(operator.mul, other, reflected=True)

    def __truediv__(self, other):
        if other == 0:
            raise ZeroDivisionError("Division of a ParameterExpression by zero.")
        return self._apply_operation(operator.truediv, other)

    def __rtruediv__(self, other):
        return self._apply_operation(operator.truediv, other, reflected=True)

    def _call(self, ufunc):
        return ParameterExpression(self._parameter_symbols, ufunc(self._symbol_expr))

    def sin(self):
        """Sine of a ParameterExpression"""
<<<<<<< HEAD
        if HAS_SYMENGINE:
            return self._call(symengine.sin)
        else:
            from sympy import sin as _sin
            return self._call(_sin)

    def cos(self):
        """Cosine of a ParameterExpression"""
        if HAS_SYMENGINE:
            return self._call(symengine.cos)
        else:
            from sympy import cos as _cos
            return self._call(_cos)

    def tan(self):
        """Tangent of a ParameterExpression"""
        if HAS_SYMENGINE:
            return self._call(symengine.tan)
        else:
            from sympy import tan as _tan
            return self._call(_tan)

    def arcsin(self):
        """Arcsin of a ParameterExpression"""
        if HAS_SYMENGINE:
            return self._call(symengine.asin)
        else:
            from sympy import asin as _asin
            return self._call(_asin)

    def arccos(self):
        """Arccos of a ParameterExpression"""
        if HAS_SYMENGINE:
            return self._call(symengine.acos)
        else:
            from sympy import acos as _acos
            return self._call(_acos)

    def arctan(self):
        """Arctan of a ParameterExpression"""
        if HAS_SYMENGINE:
            return self._call(symengine.atan)
        else:
            from sympy import atan as _atan
            return self._call(_atan)

    def exp(self):
        """Exponential of a ParameterExpression"""
        if HAS_SYMENGINE:
            return self._call(symengine.exp)
        else:
            from sympy import exp as _exp
            return self._call(_exp)

    def log(self):
        """Logarithm of a ParameterExpression"""
        if HAS_SYMENGINE:
            return self._call(symengine.log)
        else:
            from sympy import log as _log
            return self._call(_log)
=======
        from sympy import sin as _sin

        return self._call(_sin)

    def cos(self):
        """Cosine of a ParameterExpression"""
        from sympy import cos as _cos

        return self._call(_cos)

    def tan(self):
        """Tangent of a ParameterExpression"""
        from sympy import tan as _tan

        return self._call(_tan)

    def arcsin(self):
        """Arcsin of a ParameterExpression"""
        from sympy import asin as _asin

        return self._call(_asin)

    def arccos(self):
        """Arccos of a ParameterExpression"""
        from sympy import acos as _acos

        return self._call(_acos)

    def arctan(self):
        """Arctan of a ParameterExpression"""
        from sympy import atan as _atan

        return self._call(_atan)

    def exp(self):
        """Exponential of a ParameterExpression"""
        from sympy import exp as _exp

        return self._call(_exp)

    def log(self):
        """Logarithm of a ParameterExpression"""
        from sympy import log as _log

        return self._call(_log)
>>>>>>> 2eee5661

    def __repr__(self):
        return "{}({})".format(self.__class__.__name__, str(self))

    def __str__(self):
        from sympy import sympify
        return str(sympify(self._symbol_expr))

    def __float__(self):
        if self.parameters:
            raise TypeError(
                "ParameterExpression with unbound parameters ({}) "
                "cannot be cast to a float.".format(self.parameters)
            )
        return float(self._symbol_expr)

    def __complex__(self):
        if self.parameters:
            raise TypeError(
                "ParameterExpression with unbound parameters ({}) "
                "cannot be cast to a complex.".format(self.parameters)
            )
        return complex(self._symbol_expr)

    def __int__(self):
        if self.parameters:
            raise TypeError(
                "ParameterExpression with unbound parameters ({}) "
                "cannot be cast to an int.".format(self.parameters)
            )
        return int(self._symbol_expr)

    def __hash__(self):
        return hash((frozenset(self._parameter_symbols), self._symbol_expr))

    def __copy__(self):
        return self

    def __deepcopy__(self, memo=None):
        return self

    def __eq__(self, other):
        """Check if this parameter expression is equal to another parameter expression
           or a fixed value (only if this is a bound expression).
        Args:
            other (ParameterExpression or a number):
                Parameter expression or numeric constant used for comparison
        Returns:
            bool: result of the comparison
        """
        if isinstance(other, ParameterExpression):
<<<<<<< HEAD
            if self.parameters != other.parameters:
                return False
            if HAS_SYMENGINE:
                from sympy import sympify
                return sympify(self._symbol_expr).equals(sympify(other._symbol_expr))
            else:
                return self._symbol_expr.equals(other._symbol_expr)
        elif isinstance(other, numbers.Number):
            return (len(self.parameters) == 0
                    and complex(self._symbol_expr) == other)
        return False

    def __getstate__(self):
        if HAS_SYMENGINE:
            from sympy import sympify
            symbols = {k: sympify(v) for k, v in self._parameter_symbols.items()}
            expr = sympify(self._symbol_expr)
            return {'type': 'symengine', 'symbols': symbols, 'expr': expr,
                    'names': self._names}
        else:
            return {'type': 'sympy', 'symbols': self._parameter_symbols,
                    'expr': self._symbol_expr, 'names': self._names}

    def __setstate__(self, state):
        if state['type'] == 'symengine':
            self._symbol_expr = symengine.sympify(state['expr'])
            self._parameter_symbols = {k: symengine.sympify(v) for k, v in state['symbols'].items()}
            self._parameters = set(self._parameter_symbols)
        else:
            self._symbol_expr = state['expr']
            self._parameter_symbols = state['symbols']
            self._parameters = set(self._parameter_symbols)
        self._names = state['names']

    def is_real(self):
        """Return whether the expression is real"""

        if not self._symbol_expr.is_real and self._symbol_expr.is_real is not None:
            # Symengine returns false for is_real on the expression if
            # there is a imaginary component (even if that component is 0),
            # but the parameter will evaluate as real. Check that if the
            # expression's is_real attribute returns false that we have a
            # non-zero imaginary
            if HAS_SYMENGINE:
                if self._symbol_expr.imag != 0.0:
                    return False
            else:
                return False
        return True
=======
            return self.parameters == other.parameters and self._symbol_expr.equals(
                other._symbol_expr
            )
        elif isinstance(other, numbers.Number):
            return len(self.parameters) == 0 and complex(self._symbol_expr) == other
        return False
>>>>>>> 2eee5661
<|MERGE_RESOLUTION|>--- conflicted
+++ resolved
@@ -21,7 +21,6 @@
 
 from qiskit.circuit.exceptions import CircuitError
 
-<<<<<<< HEAD
 try:
     import symengine
     HAS_SYMENGINE = True
@@ -29,10 +28,7 @@
     HAS_SYMENGINE = False
 
 
-ParameterValueType = Union['ParameterExpression', float, int]
-=======
 ParameterValueType = Union["ParameterExpression", float, int]
->>>>>>> 2eee5661
 
 
 class ParameterExpression:
@@ -125,21 +121,12 @@
             p: s for p, s in self._parameter_symbols.items() if p in free_parameters
         }
 
-<<<<<<< HEAD
         if (hasattr(bound_symbol_expr, 'is_infinite') and bound_symbol_expr.is_infinite) or \
                 bound_symbol_expr == float('inf'):
             raise ZeroDivisionError('Binding provided for expression '
                                     'results in division by zero '
                                     '(Expression: {}, Bindings: {}).'.format(
                                         self, parameter_values))
-=======
-        if bound_symbol_expr.is_infinite:
-            raise ZeroDivisionError(
-                "Binding provided for expression "
-                "results in division by zero "
-                "(Expression: {}, Bindings: {}).".format(self, parameter_values)
-            )
->>>>>>> 2eee5661
 
         return ParameterExpression(free_parameter_symbols, bound_symbol_expr)
 
@@ -166,7 +153,6 @@
 
         self._raise_if_passed_unknown_parameters(parameter_map.keys())
         self._raise_if_parameter_names_conflict(inbound_parameters, parameter_map.keys())
-<<<<<<< HEAD
         if HAS_SYMENGINE:
             new_parameter_symbols = {p: symengine.Symbol(p.name)
                                      for p in inbound_parameters}
@@ -174,12 +160,6 @@
             from sympy import Symbol
             new_parameter_symbols = {p: Symbol(p.name)
                                      for p in inbound_parameters}
-=======
-
-        from sympy import Symbol
-
-        new_parameter_symbols = {p: Symbol(p.name) for p in inbound_parameters}
->>>>>>> 2eee5661
 
         # Include existing parameters in self not set to be replaced.
         new_parameter_symbols.update(
@@ -291,11 +271,6 @@
             return 0.0
 
         # Compute the gradient of the parameter expression w.r.t. param
-<<<<<<< HEAD
-=======
-        import sympy as sy
-
->>>>>>> 2eee5661
         key = self._parameter_symbols[param]
         if HAS_SYMENGINE:
             expr_grad = symengine.Derivative(
@@ -352,7 +327,6 @@
 
     def sin(self):
         """Sine of a ParameterExpression"""
-<<<<<<< HEAD
         if HAS_SYMENGINE:
             return self._call(symengine.sin)
         else:
@@ -414,53 +388,6 @@
         else:
             from sympy import log as _log
             return self._call(_log)
-=======
-        from sympy import sin as _sin
-
-        return self._call(_sin)
-
-    def cos(self):
-        """Cosine of a ParameterExpression"""
-        from sympy import cos as _cos
-
-        return self._call(_cos)
-
-    def tan(self):
-        """Tangent of a ParameterExpression"""
-        from sympy import tan as _tan
-
-        return self._call(_tan)
-
-    def arcsin(self):
-        """Arcsin of a ParameterExpression"""
-        from sympy import asin as _asin
-
-        return self._call(_asin)
-
-    def arccos(self):
-        """Arccos of a ParameterExpression"""
-        from sympy import acos as _acos
-
-        return self._call(_acos)
-
-    def arctan(self):
-        """Arctan of a ParameterExpression"""
-        from sympy import atan as _atan
-
-        return self._call(_atan)
-
-    def exp(self):
-        """Exponential of a ParameterExpression"""
-        from sympy import exp as _exp
-
-        return self._call(_exp)
-
-    def log(self):
-        """Logarithm of a ParameterExpression"""
-        from sympy import log as _log
-
-        return self._call(_log)
->>>>>>> 2eee5661
 
     def __repr__(self):
         return "{}({})".format(self.__class__.__name__, str(self))
@@ -512,7 +439,6 @@
             bool: result of the comparison
         """
         if isinstance(other, ParameterExpression):
-<<<<<<< HEAD
             if self.parameters != other.parameters:
                 return False
             if HAS_SYMENGINE:
@@ -521,8 +447,7 @@
             else:
                 return self._symbol_expr.equals(other._symbol_expr)
         elif isinstance(other, numbers.Number):
-            return (len(self.parameters) == 0
-                    and complex(self._symbol_expr) == other)
+            return len(self.parameters) == 0 and complex(self._symbol_expr) == other
         return False
 
     def __getstate__(self):
@@ -561,12 +486,4 @@
                     return False
             else:
                 return False
-        return True
-=======
-            return self.parameters == other.parameters and self._symbol_expr.equals(
-                other._symbol_expr
-            )
-        elif isinstance(other, numbers.Number):
-            return len(self.parameters) == 0 and complex(self._symbol_expr) == other
-        return False
->>>>>>> 2eee5661
+        return True