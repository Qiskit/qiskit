# This code is part of Qiskit.
#
# (C) Copyright IBM 2017, 2019.
#
# This code is licensed under the Apache License, Version 2.0. You may
# obtain a copy of this license in the LICENSE.txt file in the root directory
# of this source tree or at http://www.apache.org/licenses/LICENSE-2.0.
#
# Any modifications or derivative works of this code must retain this
# copyright notice, and modified files need to carry a notice indicating
# that they have been altered from the originals.
"""
ParameterExpression Class to enable creating simple expressions of Parameters.
"""

from __future__ import annotations

from dataclasses import dataclass
from enum import IntEnum
from typing import Callable, Union
import numbers
import operator

import numpy

<<<<<<< HEAD
=======
from qiskit.circuit.exceptions import CircuitError
from qiskit.exceptions import QiskitError
>>>>>>> da47dede
from qiskit.utils.optionals import HAS_SYMPY
from qiskit.circuit.exceptions import CircuitError
import qiskit._accelerate.circuit

SymbolExpr = qiskit._accelerate.circuit.PySymbolExpr


# This type is redefined at the bottom to insert the full reference to "ParameterExpression", so it
# can safely be used by runtime type-checkers like Sphinx.  Mypy does not need this because it
# handles the references by static analysis.
ParameterValueType = Union["ParameterExpression", float]


class _OPCode(IntEnum):
    ADD = 0
    SUB = 1
    MUL = 2
    DIV = 3
    POW = 4
    SIN = 5
    COS = 6
    TAN = 7
    ASIN = 8
    ACOS = 9
    EXP = 10
    LOG = 11
    SIGN = 12
    GRAD = 13
    CONJ = 14
    SUBSTITUTE = 15
    ABS = 16
    ATAN = 17
    RSUB = 18
    RDIV = 19
    RPOW = 20


_OP_CODE_MAP = (
    "__add__",
    "__sub__",
    "__mul__",
    "__truediv__",
    "__pow__",
    "sin",
    "cos",
    "tan",
    "arcsin",
    "arccos",
    "exp",
    "log",
    "sign",
    "gradient",
    "conjugate",
    "subs",
    "abs",
    "arctan",
    "__rsub__",
    "__rtruediv__",
    "__rpow__",
)


def op_code_to_method(op_code: _OPCode):
    """Return the method name for a given op_code."""
    return _OP_CODE_MAP[op_code]


@dataclass
class _INSTRUCTION:
    op: _OPCode
    lhs: ParameterValueType | None
    rhs: ParameterValueType | None = None


@dataclass
class _SUBS:
    binds: dict
    op: _OPCode = _OPCode.SUBSTITUTE


class ParameterExpression:
    """ParameterExpression class to enable creating expressions of Parameters."""

    __slots__ = [
        "_parameter_symbols",
        "_parameter_keys",
        "_symbol_expr",
        "_name_map",
        "_qpy_replay",
        "_standalone_param",
    ]

    def __init__(self, symbol_map: dict, expr, *, _qpy_replay=None):
        """Create a new :class:`ParameterExpression`.

        Not intended to be called directly, but to be instantiated via operations
        on other :class:`Parameter` or :class:`ParameterExpression` objects.
        The constructor of this object is **not** a public interface and should not
        ever be used directly.

        Args:
            symbol_map (Dict[Parameter, [ParameterExpression, float, or int]]):
                Mapping of :class:`Parameter` instances to the :class:`sympy.Symbol`
                serving as their placeholder in expr.
            expr (SymbolExpr or str): Expression with Rust's SymbolExprPy or string
        """
        # NOTE: `Parameter.__init__` does not call up to this method, since this method is dependent
        # on `Parameter` instances already being initialized enough to be hashable.  If changing
        # this method, check that `Parameter.__init__` and `__setstate__` are still valid.
        if isinstance(expr, SymbolExpr):
            self._parameter_symbols = symbol_map
            self._symbol_expr = expr
        else:
            # replace prefix for greek letters
            re_expr = expr.replace("__pre_gl__", "$\\").replace("__pos_gl__", "$")

            self._symbol_expr = SymbolExpr(re_expr)
            self._parameter_symbols = {}
            # reconstruct symbols from input parameters
            for param in symbol_map.keys():
                re_name = param.name.replace("__pre_gl__", "$\\").replace("__pos_gl__", "$")
                self._parameter_symbols[param] = SymbolExpr.Symbol(re_name)
        self._name_map: dict | None = None
        self._parameter_keys = frozenset(p._hash_key() for p in self._parameter_symbols)

        self._standalone_param = False
        if _qpy_replay is not None:
            self._qpy_replay = _qpy_replay
        else:
            self._qpy_replay = []

    @property
    def parameters(self) -> set:
        """Returns a set of the unbound Parameters in the expression."""
        return self._parameter_symbols.keys()

    @property
    def _names(self) -> dict:
        """Returns a mapping of parameter names to Parameters in the expression."""
        if self._name_map is None:
            self._name_map = {p.name: p for p in self._parameter_symbols}
        return self._name_map

    def conjugate(self) -> "ParameterExpression":
        """Return the conjugate."""
        if self._standalone_param:
            new_op = _INSTRUCTION(_OPCode.CONJ, self)
        else:
            new_op = _INSTRUCTION(_OPCode.CONJ, None)
        new_replay = self._qpy_replay.copy()
        new_replay.append(new_op)
        conjugated = ParameterExpression(
            self._parameter_symbols, self._symbol_expr.conjugate(), _qpy_replay=new_replay
        )
        return conjugated

    def assign(self, parameter, value: ParameterValueType) -> "ParameterExpression":
        """
        Assign one parameter to a value, which can either be numeric or another parameter
        expression.

        Args:
            parameter (Parameter): A parameter in this expression whose value will be updated.
            value: The new value to bind to.

        Returns:
            A new expression parameterized by any parameters which were not bound by assignment.
        """
        if isinstance(value, ParameterExpression):
            return self.subs({parameter: value})
        if isinstance(value, numpy.complex128):
            return self.bind({parameter: complex(value)})
        return self.bind({parameter: value})

    def bind(
        self, parameter_values: dict, allow_unknown_parameters: bool = False
    ) -> "ParameterExpression":
        """Binds the provided set of parameters to their corresponding values.

        Args:
            parameter_values: Mapping of Parameter instances to the numeric value to which
                              they will be bound.
            allow_unknown_parameters: If ``False``, raises an error if ``parameter_values``
                contains Parameters in the keys outside those present in the expression.
                If ``True``, any such parameters are simply ignored.

        Raises:
            CircuitError:
                - If parameter_values contains Parameters outside those in self.
                - If a non-numeric value is passed in parameter_values.
            ZeroDivisionError:
                - If binding the provided values requires division by zero.

        Returns:
            A new expression parameterized by any parameters which were not bound by
            parameter_values.
        """
        if not allow_unknown_parameters:
            self._raise_if_passed_unknown_parameters(parameter_values.keys())
        self._raise_if_passed_nan(parameter_values)

        new_op = _SUBS(parameter_values)
        symbol_values = {}
        for parameter, value in parameter_values.items():
            if (param_expr := self._parameter_symbols.get(parameter)) is not None:
                symbol_values[str(param_expr)] = value

        bound_symbol_expr = self._symbol_expr.bind(symbol_values)

        # Don't use sympy.free_symbols to count remaining parameters here.
        # sympy will in some cases reduce the expression and remove even
        # unbound symbols.
        # e.g. (sympy.Symbol('s') * 0).free_symbols == set()

        free_parameters = self.parameters - parameter_values.keys()
        free_parameter_symbols = {
            p: s for p, s in self._parameter_symbols.items() if p in free_parameters
        }

        if (
            hasattr(bound_symbol_expr, "is_infinite") and bound_symbol_expr.is_infinite
        ) or bound_symbol_expr == float("inf"):
            raise ZeroDivisionError(
                "Binding provided for expression "
                "results in division by zero "
                f"(Expression: {self}, Bindings: {parameter_values})."
            )

        new_replay = self._qpy_replay.copy()
        new_replay.append(new_op)

        return ParameterExpression(
            free_parameter_symbols, bound_symbol_expr, _qpy_replay=new_replay
        )

    def subs(
        self, parameter_map: dict, allow_unknown_parameters: bool = False
    ) -> "ParameterExpression":
        """Returns a new Expression with replacement Parameters.

        Args:
            parameter_map: Mapping from Parameters in self to the ParameterExpression
                           instances with which they should be replaced.
            allow_unknown_parameters: If ``False``, raises an error if ``parameter_map``
                contains Parameters in the keys outside those present in the expression.
                If ``True``, any such parameters are simply ignored.

        Raises:
            CircuitError:
                - If parameter_map contains Parameters outside those in self.
                - If the replacement Parameters in parameter_map would result in
                  a name conflict in the generated expression.

        Returns:
            A new expression with the specified parameters replaced.
        """
        if not allow_unknown_parameters:
            self._raise_if_passed_unknown_parameters(parameter_map.keys())

        inbound_names = {
            p.name: p
            for replacement_expr in parameter_map.values()
            for p in replacement_expr.parameters
        }
        self._raise_if_parameter_names_conflict(inbound_names, parameter_map.keys())
        new_op = _SUBS(parameter_map)

        # Include existing parameters in self not set to be replaced.
        new_parameter_symbols = {
            p: s for p, s in self._parameter_symbols.items() if p not in parameter_map
        }
        symbol_type = SymbolExpr.Symbol

        # If new_param is an expr, we'll need to construct a matching sympy expr
        # but with our sympy symbols instead of theirs.
        symbol_map = {}
        for old_param, new_param in parameter_map.items():
            if (old_symbol := self._parameter_symbols.get(old_param)) is not None:
                symbol_map[str(old_symbol)] = new_param._symbol_expr
                for p in new_param.parameters:
                    new_parameter_symbols[p] = symbol_type(p.name)

        substituted_symbol_expr = self._symbol_expr.subs(symbol_map)
        new_replay = self._qpy_replay.copy()
        new_replay.append(new_op)

        return ParameterExpression(
            new_parameter_symbols, substituted_symbol_expr, _qpy_replay=new_replay
        )

    def _raise_if_passed_unknown_parameters(self, parameters):
        unknown_parameters = parameters - self.parameters
        if unknown_parameters:
            raise CircuitError(
                f"Cannot bind Parameters ({[str(p) for p in unknown_parameters]}) not present in "
                "expression."
            )

    def _raise_if_passed_nan(self, parameter_values):
        nan_parameter_values = {
            p: v for p, v in parameter_values.items() if not isinstance(v, numbers.Number)
        }
        if nan_parameter_values:
            raise CircuitError(
                f"Expression cannot bind non-numeric values ({nan_parameter_values})"
            )

    def _raise_if_parameter_names_conflict(self, inbound_parameters, outbound_parameters=None):
        if outbound_parameters is None:
            outbound_parameters = set()
            outbound_names = {}
        else:
            outbound_names = {p.name: p for p in outbound_parameters}

        inbound_names = inbound_parameters
        conflicting_names = []
        for name, param in inbound_names.items():
            if name in self._names and name not in outbound_names:
                if param != self._names[name]:
                    conflicting_names.append(name)
        if conflicting_names:
            raise CircuitError(
                f"Name conflict applying operation for parameters: {conflicting_names}"
            )

    def _apply_operation(
        self,
        operation: Callable,
        other: ParameterValueType,
        reflected: bool = False,
        op_code: _OPCode = None,
    ) -> "ParameterExpression":
        """Base method implementing math operations between Parameters and
        either a constant or a second ParameterExpression.

        Args:
            operation: An operator, such as add, sub, mul, and truediv.
            other: The second argument to be used with self in operation.
            reflected: Optional - The default ordering is "self operator other".
                       If reflected is True, this is switched to "other operator self".
                       For use in e.g. __radd__, ...

        Raises:
            CircuitError:
                - If parameter_map contains Parameters outside those in self.
                - If the replacement Parameters in parameter_map would result in
                  a name conflict in the generated expression.

        Returns:
            A new expression describing the result of the operation.
        """
        self_expr = self._symbol_expr
        if isinstance(other, ParameterExpression):
            self._raise_if_parameter_names_conflict(other._names)
            parameter_symbols = {**self._parameter_symbols, **other._parameter_symbols}
            other_expr = other._symbol_expr
        elif isinstance(other, numpy.complex128):
            parameter_symbols = self._parameter_symbols.copy()
            other_expr = complex(other)
        elif isinstance(other, numbers.Number) and numpy.isfinite(other):
            parameter_symbols = self._parameter_symbols.copy()
            other_expr = other
        else:
            return NotImplemented

        if reflected:
            expr = operation(other_expr, self_expr)
            if op_code in {_OPCode.RSUB, _OPCode.RDIV, _OPCode.RPOW}:
                if self._standalone_param:
                    new_op = _INSTRUCTION(op_code, self, other)
                else:
                    new_op = _INSTRUCTION(op_code, None, other)
            else:
                if self._standalone_param:
                    new_op = _INSTRUCTION(op_code, other, self)
                else:
                    new_op = _INSTRUCTION(op_code, other, None)
        else:
            expr = operation(self_expr, other_expr)
            if self._standalone_param:
                new_op = _INSTRUCTION(op_code, self, other)
            else:
                new_op = _INSTRUCTION(op_code, None, other)
        new_replay = self._qpy_replay.copy()
        new_replay.append(new_op)

        out_expr = ParameterExpression(parameter_symbols, expr, _qpy_replay=new_replay)
        out_expr._name_map = self._names.copy()
        if isinstance(other, ParameterExpression):
            out_expr._names.update(other._names.copy())

        return out_expr

    def gradient(self, param) -> Union["ParameterExpression", complex]:
        """Get the derivative of a parameter expression w.r.t. a specified parameter expression.

        Args:
            param (Parameter): Parameter w.r.t. which we want to take the derivative

        Returns:
            ParameterExpression representing the gradient of param_expr w.r.t. param
            or complex or float number
        """
        # Check if the parameter is contained in the parameter expression
        if param not in self._parameter_symbols.keys():
            # If it is not contained then return 0
            return 0.0

        if self._standalone_param:
            new_op = _INSTRUCTION(_OPCode.GRAD, self, param)
        else:
            new_op = _INSTRUCTION(_OPCode.GRAD, None, param)
        qpy_replay = self._qpy_replay.copy()
        qpy_replay.append(new_op)

        # Compute the gradient of the parameter expression w.r.t. param
        key = self._parameter_symbols[param]
        expr_grad = self._symbol_expr.derivative(key)

        # generate the new dictionary of symbols
        # this needs to be done since in the derivative some symbols might disappear (e.g.
        # when deriving linear expression)
        parameter_symbols = {}
        for parameter, symbol in self._parameter_symbols.items():
            if symbol.name in expr_grad.symbols:
                parameter_symbols[parameter] = symbol
        # If the gradient corresponds to a parameter expression then return the new expression.
        if len(parameter_symbols) > 0:
            return ParameterExpression(parameter_symbols, expr=expr_grad, _qpy_replay=qpy_replay)
        # If no free symbols left, return a complex or float gradient
        expr_grad_cplx = expr_grad.complex()
        if expr_grad_cplx.imag != 0:
            return expr_grad_cplx
        else:
            return float(expr_grad_cplx.real)

    def __add__(self, other):
        return self._apply_operation(operator.add, other, op_code=_OPCode.ADD)

    def __radd__(self, other):
        return self._apply_operation(operator.add, other, reflected=True, op_code=_OPCode.ADD)

    def __sub__(self, other):
        return self._apply_operation(operator.sub, other, op_code=_OPCode.SUB)

    def __rsub__(self, other):
        return self._apply_operation(operator.sub, other, reflected=True, op_code=_OPCode.RSUB)

    def __mul__(self, other):
        return self._apply_operation(operator.mul, other, op_code=_OPCode.MUL)

    def __pos__(self):
        return self._apply_operation(operator.mul, 1, op_code=_OPCode.MUL)

    def __neg__(self):
        return self._apply_operation(operator.mul, -1, op_code=_OPCode.MUL)

    def __rmul__(self, other):
        return self._apply_operation(operator.mul, other, reflected=True, op_code=_OPCode.MUL)

    def __truediv__(self, other):
        if other == 0:
            raise ZeroDivisionError("Division of a ParameterExpression by zero.")
        return self._apply_operation(operator.truediv, other, op_code=_OPCode.DIV)

    def __rtruediv__(self, other):
        return self._apply_operation(operator.truediv, other, reflected=True, op_code=_OPCode.RDIV)

    def __pow__(self, other):
        return self._apply_operation(pow, other, op_code=_OPCode.POW)

    def __rpow__(self, other):
        return self._apply_operation(pow, other, reflected=True, op_code=_OPCode.RPOW)

    def _call(self, ufunc, op_code):
        if self._standalone_param:
            new_op = _INSTRUCTION(op_code, self)
        else:
            new_op = _INSTRUCTION(op_code, None)
        new_replay = self._qpy_replay.copy()
        new_replay.append(new_op)
        return ParameterExpression(
            self._parameter_symbols, ufunc(self._symbol_expr), _qpy_replay=new_replay
        )

    def sin(self):
        """Sine of a ParameterExpression"""
        return self._call(SymbolExpr.sin, op_code=_OPCode.SIN)

    def cos(self):
        """Cosine of a ParameterExpression"""
        return self._call(SymbolExpr.cos, op_code=_OPCode.COS)

    def tan(self):
        """Tangent of a ParameterExpression"""
        return self._call(SymbolExpr.tan, op_code=_OPCode.TAN)

    def arcsin(self):
        """Arcsin of a ParameterExpression"""
        return self._call(SymbolExpr.asin, op_code=_OPCode.ASIN)

    def arccos(self):
        """Arccos of a ParameterExpression"""
        return self._call(SymbolExpr.acos, op_code=_OPCode.ACOS)

    def arctan(self):
        """Arctan of a ParameterExpression"""
        return self._call(SymbolExpr.atan, op_code=_OPCode.ATAN)

    def exp(self):
        """Exponential of a ParameterExpression"""
        return self._call(SymbolExpr.exp, op_code=_OPCode.EXP)

    def log(self):
        """Logarithm of a ParameterExpression"""
        return self._call(SymbolExpr.log, op_code=_OPCode.LOG)

    def sign(self):
        """Sign of a ParameterExpression"""
        return self._call(SymbolExpr.sign, op_code=_OPCode.SIGN)

    def __repr__(self):
        return f"{self.__class__.__name__}({str(self)})"

    def __str__(self):
<<<<<<< HEAD
        return str(self._symbol_expr)
=======
        from sympy import sympify, sstr

        if not isinstance(self._symbol_expr, symengine.Basic):
            raise QiskitError("Invalid ParameterExpression")

        return sstr(sympify(self._symbol_expr), full_prec=False)
>>>>>>> da47dede

    def __complex__(self):
        try:
            return complex(self._symbol_expr)
        # TypeError is for sympy, RuntimeError for symengine
        except (TypeError, RuntimeError) as exc:
            if self.parameters:
                raise TypeError(
                    f"ParameterExpression with unbound parameters ({self.parameters}) "
                    "cannot be cast to a complex."
                ) from None
            raise TypeError("could not cast expression to complex") from exc

    def __float__(self):
        try:
            return float(self._symbol_expr)
        # TypeError is for sympy, RuntimeError for symengine
        except (TypeError, RuntimeError) as exc:
            if self.parameters:
                raise TypeError(
                    f"ParameterExpression with unbound parameters ({self.parameters}) "
                    "cannot be cast to a float."
                ) from None
            # In symengine, if an expression was complex at any time, its type is likely to have
            # stayed "complex" even when the imaginary part symbolically (i.e. exactly)
            # cancelled out.  Sympy tends to more aggressively recognize these as symbolically
            # real.  This second attempt at a cast is a way of unifying the behavior to the
            # more expected form for our users.
            cval = complex(self)
            if cval.imag == 0.0:
                return cval.real
            raise TypeError("could not cast expression to float") from exc

    def __int__(self):
        try:
            return int(self._symbol_expr)
        # TypeError is for backwards compatibility, RuntimeError is raised by symengine
        except RuntimeError as exc:
            if self.parameters:
                raise TypeError(
                    f"ParameterExpression with unbound parameters ({self.parameters}) "
                    "cannot be cast to an int."
                ) from None
            raise TypeError("could not cast expression to int") from exc

    def __hash__(self):
        if not self._parameter_symbols:
            # For fully bound expressions, fall back to the underlying value
            return hash(self.numeric())
        return hash((self._parameter_keys, self._symbol_expr))

    def __copy__(self):
        return self

    def __deepcopy__(self, memo=None):
        return self

    def __abs__(self):
        """Absolute of a ParameterExpression"""
        return self._call(SymbolExpr.abs, _OPCode.ABS)

    def abs(self):
        """Absolute of a ParameterExpression"""
        return self.__abs__()

    def __eq__(self, other):
        """Check if this parameter expression is equal to another parameter expression
           or a fixed value (only if this is a bound expression).
        Args:
            other (ParameterExpression or a number):
                Parameter expression or numeric constant used for comparison
        Returns:
            bool: result of the comparison
        """
        if isinstance(other, ParameterExpression):
            if self.parameters != other.parameters:
                return False

<<<<<<< HEAD
            return self._symbol_expr == other._symbol_expr
=======
            if not isinstance(self._symbol_expr, symengine.Basic):
                raise QiskitError("Invalid ParameterExpression")

            return sympify(self._symbol_expr).equals(sympify(other._symbol_expr))
>>>>>>> da47dede
        elif isinstance(other, numbers.Number):
            return self._symbol_expr == other
        return False

    def is_real(self):
        """Return whether the expression is real"""
        if not self._symbol_expr.is_real and self._symbol_expr.is_real is not None:
            # returns false for is_real on the expression if
            # there is a imaginary component (even if that component is 0),
            # but the parameter will evaluate as real. Check that if the
            # expression's is_real attribute returns false that we have a
            # non-zero imaginary
            if self._symbol_expr.complex().imag == 0.0:
                return True
            return False
        return self._symbol_expr.is_real

    def numeric(self) -> int | float | complex:
        """Return a Python number representing this object, using the most restrictive of
        :class:`int`, :class:`float` and :class:`complex` that is valid for this object.

        In general, an :class:`int` is only returned if the expression only involved symbolic
        integers.  If floating-point values were used during the evaluation, the return value will
        be a :class:`float` regardless of whether the represented value is an integer.  This is
        because floating-point values "infect" symbolic computations by their inexact nature, and
        symbolic libraries will use inexact floating-point semantics not exact real-number semantics
        when they are involved.  If you want to assert that all floating-point calculations *were*
        carried out at infinite precision (i.e. :class:`float` could represent every intermediate
        value exactly), you can use :meth:`float.is_integer` to check if the return float represents
        an integer and cast it using :class:`int` if so.  This would be an unusual pattern;
        typically one requires this by only ever using explicitly :class:`~numbers.Rational` objects
        while working with symbolic expressions.

        This is more reliable and performant than using :meth:`is_real` followed by calling
        :class:`float` or :class:`complex`, as in some cases :meth:`is_real` needs to force a
        floating-point evaluation to determine an accurate result to work around bugs in the
        upstream symbolic libraries.

        Returns:
            A Python number representing the object.

        Raises:
            TypeError: if there are unbound parameters.
        """
        if self._parameter_symbols:
            raise TypeError(
                f"Expression with unbound parameters '{self.parameters}' is not numeric"
            )
        if self._symbol_expr.is_complex:
            return self._symbol_expr.complex()
        if self._symbol_expr.is_int:
            return self._symbol_expr.int()
        return self._symbol_expr.float()

    @HAS_SYMPY.require_in_call
    def sympify(self):
        """Return symbolic expression as a raw Sympy object.

        .. note::

            This is for interoperability only.  Qiskit will not accept or work with raw Sympy or
            Symegine expressions in its parameters, because they do not contain the tracking
            information used in circuit-parameter binding and assignment.
        """
        import sympy as sym

        expr = str(self._symbol_expr)
        # replace prefix for greek letters
        expr = expr.replace("$\\", "__pre_gl__").replace("$", "__pos_gl__")

        return sym.sympify(expr)


# Redefine the type so external imports get an evaluated reference; Sphinx needs this to understand
# the type hints.
ParameterValueType = Union[ParameterExpression, float]<|MERGE_RESOLUTION|>--- conflicted
+++ resolved
@@ -23,13 +23,9 @@
 
 import numpy
 
-<<<<<<< HEAD
-=======
+from qiskit.utils.optionals import HAS_SYMPY
 from qiskit.circuit.exceptions import CircuitError
 from qiskit.exceptions import QiskitError
->>>>>>> da47dede
-from qiskit.utils.optionals import HAS_SYMPY
-from qiskit.circuit.exceptions import CircuitError
 import qiskit._accelerate.circuit
 
 SymbolExpr = qiskit._accelerate.circuit.PySymbolExpr
@@ -553,16 +549,7 @@
         return f"{self.__class__.__name__}({str(self)})"
 
     def __str__(self):
-<<<<<<< HEAD
         return str(self._symbol_expr)
-=======
-        from sympy import sympify, sstr
-
-        if not isinstance(self._symbol_expr, symengine.Basic):
-            raise QiskitError("Invalid ParameterExpression")
-
-        return sstr(sympify(self._symbol_expr), full_prec=False)
->>>>>>> da47dede
 
     def __complex__(self):
         try:
@@ -641,14 +628,7 @@
             if self.parameters != other.parameters:
                 return False
 
-<<<<<<< HEAD
             return self._symbol_expr == other._symbol_expr
-=======
-            if not isinstance(self._symbol_expr, symengine.Basic):
-                raise QiskitError("Invalid ParameterExpression")
-
-            return sympify(self._symbol_expr).equals(sympify(other._symbol_expr))
->>>>>>> da47dede
         elif isinstance(other, numbers.Number):
             return self._symbol_expr == other
         return False
