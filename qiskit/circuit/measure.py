--- conflicted
+++ resolved
@@ -13,7 +13,6 @@
 """
 Quantum measurement
 """
-from qiskit.circuit import QuantumRegister, ClassicalRegister
 from qiskit.circuit.instruction import Instruction
 from qiskit.circuit.exceptions import CircuitError
 
@@ -22,7 +21,7 @@
     """Quantum measurement"""
 
     # pylint: disable=dangerous-default-value
-    def __init__(self, name='measure', num_qubits=1, num_clbits=1, params=[]):
+    def __init__(self, name="measure", num_qubits=1, num_clbits=1, params=[]):
         """Create new measurement instruction."""
         super().__init__(name, num_qubits, num_clbits, params=params)
 
@@ -37,28 +36,7 @@
             for each_carg in carg:
                 yield qarg, [each_carg]
         else:
-<<<<<<< HEAD
-            raise CircuitError('register size error')
-
-
-def measure(self, qubit, cbit):
-    """Measure quantum bit into classical bit (tuples).
-
-    Args:
-        qubit (QuantumRegister|list|tuple): quantum register
-        cbit (ClassicalRegister|list|tuple): classical register
-
-    Returns:
-        qiskit.Instruction: the attached measure instruction.
-
-    Raises:
-        CircuitError: if qubit is not in this circuit or bad format;
-            if cbit is not in this circuit or not creg.
-    """
-    return self.append(Measure(), [qubit], [cbit])
-
-
-QuantumCircuit.measure = measure
+            raise CircuitError("register size error")
 
 
 class MeasurePauli(Measure):
@@ -81,32 +59,33 @@
 
         params = []
         for qubit_basis in basis.upper():
-            if qubit_basis not in ['X', 'Y', 'Z']:
-                raise ValueError('Unsupported measurement basis, choose either of X, Y, or Z.')
+            if qubit_basis not in ["X", "Y", "Z"]:
+                raise ValueError("Unsupported measurement basis, choose either of X, Y, or Z.")
             params.append(qubit_basis)
 
         if num_qubits != num_clbits or num_qubits != len(basis):
-            raise ValueError('Mismatch between the number of qubits, \
-            classical bits, and basis length.')
+            raise ValueError(
+                "Mismatch between the number of qubits, \
+            classical bits, and basis length."
+            )
 
-        super().__init__('measure_pauli', num_qubits, num_clbits, params)
+        super().__init__("measure_pauli", num_qubits, num_clbits, params)
 
     def broadcast_arguments(self, qargs, cargs):
-        yield [qarg[0] for qarg in qargs], \
-              [carg[0] for carg in cargs]
+        yield [qarg[0] for qarg in qargs], [carg[0] for carg in cargs]
 
     def _define(self):
         definition = []
-        q = QuantumRegister(self.num_qubits, 'q')
-        c = ClassicalRegister(self.num_clbits, 'c')
+        q = QuantumRegister(self.num_qubits, "q")
+        c = ClassicalRegister(self.num_clbits, "c")
 
         # pylint: disable=cyclic-import
         from .library import HGate, SGate, SdgGate
 
         for i, qubit_basis in enumerate(self.params):
-            if qubit_basis == 'X':
+            if qubit_basis == "X":
                 pre_rotation = post_rotation = [HGate()]
-            elif qubit_basis == 'Y':
+            elif qubit_basis == "Y":
                 # since measure and S commute, S and Sdg cancel each other
                 pre_rotation = [SdgGate(), HGate()]
                 post_rotation = [HGate(), SGate()]
@@ -126,16 +105,4 @@
 
         qc = QuantumCircuit(q, c)
         qc._data = definition
-        self.definition = qc
-
-
-def measure_pauli(self, basis, qubits, clbits):
-    """Measure in the the Pauli X, Y, or Z basis."""
-    return self.append(MeasurePauli(basis, len(qubits), len(clbits)),
-                       qubits, clbits)
-
-
-QuantumCircuit.measure_pauli = measure_pauli
-=======
-            raise CircuitError("register size error")
->>>>>>> deebd5cc
+        self.definition = qc