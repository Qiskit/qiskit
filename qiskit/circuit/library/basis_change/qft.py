# This code is part of Qiskit.
#
# (C) Copyright IBM 2017, 2020.
#
# This code is licensed under the Apache License, Version 2.0. You may
# obtain a copy of this license in the LICENSE.txt file in the root directory
# of this source tree or at http://www.apache.org/licenses/LICENSE-2.0.
#
# Any modifications or derivative works of this code must retain this
# copyright notice, and modified files need to carry a notice indicating
# that they have been altered from the originals.

"""Quantum Fourier Transform Circuit."""

from typing import Optional
import numpy as np

from qiskit.circuit import QuantumCircuit, QuantumRegister

from ..blueprintcircuit import BlueprintCircuit


class QFT(BlueprintCircuit):
    r"""Quantum Fourier Transform Circuit.

    The Quantum Fourier Transform (QFT) on :math:`n` qubits is the operation

    .. math::

        |j\rangle \mapsto \frac{1}{2^{n/2}} \sum_{k=0}^{2^n - 1} e^{2\pi ijk / 2^n} |k\rangle

    The circuit that implements this transformation can be implemented using Hadamard gates
    on each qubit, a series of controlled-U1 (or Z, depending on the phase) gates and a
    layer of Swap gates. The layer of Swap gates can in principle be dropped if the QFT appears
    at the end of the circuit, since then the re-ordering can be done classically. They
    can be turned off using the ``do_swaps`` attribute.

    For 4 qubits, the circuit that implements this transformation is:

    .. jupyter-execute::
        :hide-code:

        from qiskit.circuit.library import QFT
        import qiskit.tools.jupyter
        circuit = QFT(4)
        %circuit_library_info circuit

    The inverse QFT can be obtained by calling the ``inverse`` method on this class.
    The respective circuit diagram is:

    .. jupyter-execute::
        :hide-code:

        from qiskit.circuit.library import QFT
        import qiskit.tools.jupyter
        circuit = QFT(4).inverse()
        %circuit_library_info circuit

    One method to reduce circuit depth is to implement the QFT approximately by ignoring
    controlled-phase rotations where the angle is beneath a threshold. This is discussed
    in more detail in https://arxiv.org/abs/quant-ph/9601018 or
    https://arxiv.org/abs/quant-ph/0403071.

    Here, this can be adjusted using the ``approximation_degree`` attribute: the smallest
    ``approximation_degree`` rotation angles are dropped from the QFT. For instance, a QFT
    on 5 qubits with approximation degree 2 yields (the barriers are dropped in this example):

    .. jupyter-execute::
        :hide-code:

        from qiskit.circuit.library import QFT
        import qiskit.tools.jupyter
        circuit = QFT(5, approximation_degree=2)
        %circuit_library_info circuit

    """

    def __init__(
        self,
        num_qubits: Optional[int] = None,
        approximation_degree: int = 0,
        do_swaps: bool = True,
        inverse: bool = False,
        insert_barriers: bool = False,
        name: str = "qft",
    ) -> None:
        """Construct a new QFT circuit.

        Args:
            num_qubits: The number of qubits on which the QFT acts.
            approximation_degree: The degree of approximation (0 for no approximation).
            do_swaps: Whether to include the final swaps in the QFT.
            inverse: If True, the inverse Fourier transform is constructed.
            insert_barriers: If True, barriers are inserted as visualization improvement.
            name: The name of the circuit.
        """
        super().__init__(name=name)
        self._approximation_degree = approximation_degree
        self._do_swaps = do_swaps
        self._insert_barriers = insert_barriers
        self._inverse = inverse
        self._data = None
        self.num_qubits = num_qubits

    @property
    def num_qubits(self) -> int:
        """The number of qubits in the QFT circuit.

        Returns:
            The number of qubits in the circuit.

        Note:
            This method needs to be overwritten to allow adding the setter for num_qubits while
            still complying to pylint.
        """
        return super().num_qubits

    @num_qubits.setter
    def num_qubits(self, num_qubits: int) -> None:
        """Set the number of qubits.

        Note that this changes the registers of the circuit.

        Args:
            num_qubits: The new number of qubits.
        """
        if num_qubits != self.num_qubits:
            self._invalidate()

            if num_qubits:
                self.qregs = [QuantumRegister(num_qubits, name="q")]
            else:
                self.qregs = []

    @property
    def approximation_degree(self) -> int:
        """The approximation degree of the QFT.

        Returns:
            The currently set approximation degree.
        """
        return self._approximation_degree

    @approximation_degree.setter
    def approximation_degree(self, approximation_degree: int) -> None:
        """Set the approximation degree of the QFT.

        Args:
            approximation_degree: The new approximation degree.

        Raises:
            ValueError: If the approximation degree is smaller than 0.
        """
        if approximation_degree < 0:
            raise ValueError("Approximation degree cannot be smaller than 0.")

        if approximation_degree != self._approximation_degree:
            self._invalidate()
            self._approximation_degree = approximation_degree

    @property
    def insert_barriers(self) -> bool:
        """Whether barriers are inserted for better visualization or not.

        Returns:
            True, if barriers are inserted, False if not.
        """
        return self._insert_barriers

    @insert_barriers.setter
    def insert_barriers(self, insert_barriers: bool) -> None:
        """Specify whether barriers are inserted for better visualization or not.

        Args:
            insert_barriers: If True, barriers are inserted, if False not.
        """
        if insert_barriers != self._insert_barriers:
            self._invalidate()
            self._insert_barriers = insert_barriers

    @property
    def do_swaps(self) -> bool:
        """Whether the final swaps of the QFT are applied or not.

        Returns:
            True, if the final swaps are applied, False if not.
        """
        return self._do_swaps

    @do_swaps.setter
    def do_swaps(self, do_swaps: bool) -> None:
        """Specify whether to do the final swaps of the QFT circuit or not.

        Args:
            do_swaps: If True, the final swaps are applied, if False not.
        """
        if do_swaps != self._do_swaps:
            self._invalidate()
            self._do_swaps = do_swaps

    def is_inverse(self) -> bool:
        """Whether the inverse Fourier transform is implemented.

        Returns:
            True, if the inverse Fourier transform is implemented, False otherwise.
        """
        return self._inverse

    def _invalidate(self) -> None:
        """Invalidate the current build of the circuit."""
        self._data = None

    def inverse(self) -> "QFT":
        """Invert this circuit.

        Returns:
            The inverted circuit.
        """

        if self.name in ("qft", "iqft"):
            name = "qft" if self._inverse else "iqft"
        else:
            name = self.name + "_dg"

        inverted = self.copy(name=name)
        inverted._data = []

        from qiskit.circuit.parametertable import ParameterTable

        inverted._parameter_table = ParameterTable()

        for inst, qargs, cargs in reversed(self._data):
            inverted._append(inst.inverse(), qargs, cargs)

        inverted._inverse = not self._inverse
        return inverted

    def _check_configuration(self, raise_on_failure: bool = True) -> bool:
        valid = True
        if self.num_qubits is None:
            valid = False
            if raise_on_failure:
                raise AttributeError("The number of qubits has not been set.")

        return valid

    def _build(self) -> None:
        """Construct the circuit representing the desired state vector."""
        super()._build()

<<<<<<< HEAD
        num_qubits = self.num_qubits

        if num_qubits == 0:
            return

        inner = QuantumCircuit(*self.qregs, name=self.name)
        for j in reversed(range(num_qubits)):
            inner.h(j)
            num_entanglements = max(0, j-max(0, self.approximation_degree - (num_qubits - j - 1)))
=======
        for j in reversed(range(self.num_qubits)):
            self.h(j)
            num_entanglements = max(
                0, j - max(0, self.approximation_degree - (self.num_qubits - j - 1))
            )
>>>>>>> 77da2b56
            for k in reversed(range(j - num_entanglements, j)):
                lam = np.pi / (2 ** (j - k))
                inner.cp(lam, j, k)

            if self.insert_barriers:
                inner.barrier()

        if self._do_swaps:
            for i in range(num_qubits // 2):
                inner.swap(i, num_qubits - i - 1)

        if self._inverse:
            inner._data = inner.inverse()

        wrapped = inner.to_instruction() if self.insert_barriers else inner.to_gate()
        self.compose(wrapped, qubits=self.qubits, inplace=True)<|MERGE_RESOLUTION|>--- conflicted
+++ resolved
@@ -248,7 +248,6 @@
         """Construct the circuit representing the desired state vector."""
         super()._build()
 
-<<<<<<< HEAD
         num_qubits = self.num_qubits
 
         if num_qubits == 0:
@@ -258,13 +257,6 @@
         for j in reversed(range(num_qubits)):
             inner.h(j)
             num_entanglements = max(0, j-max(0, self.approximation_degree - (num_qubits - j - 1)))
-=======
-        for j in reversed(range(self.num_qubits)):
-            self.h(j)
-            num_entanglements = max(
-                0, j - max(0, self.approximation_degree - (self.num_qubits - j - 1))
-            )
->>>>>>> 77da2b56
             for k in reversed(range(j - num_entanglements, j)):
                 lam = np.pi / (2 ** (j - k))
                 inner.cp(lam, j, k)
