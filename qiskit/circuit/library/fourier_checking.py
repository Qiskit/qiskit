# This code is part of Qiskit.
#
# (C) Copyright IBM 2020.
#
# This code is licensed under the Apache License, Version 2.0. You may
# obtain a copy of this license in the LICENSE.txt file in the root directory
# of this source tree or at http://www.apache.org/licenses/LICENSE-2.0.
#
# Any modifications or derivative works of this code must retain this
# copyright notice, and modified files need to carry a notice indicating
# that they have been altered from the originals.

"""Fourier checking circuit."""

from collections.abc import Sequence
import math

from qiskit.circuit import QuantumCircuit
from qiskit.circuit.exceptions import CircuitError
from qiskit.utils.deprecation import deprecate_func

<<<<<<< HEAD
from .generalized_gates.diagonal import DiagonalGate
=======
from .generalized_gates.diagonal import Diagonal, DiagonalGate
>>>>>>> db043392


class FourierChecking(QuantumCircuit):
    """Fourier checking circuit.

    The circuit for the Fourier checking algorithm, introduced in [1],
    involves a layer of Hadamards, the function :math:`f`, another layer of
    Hadamards, the function :math:`g`, followed by a final layer of Hadamards.
    The functions :math:`f` and :math:`g` are classical functions realized
    as phase oracles (diagonal operators with {-1, 1} on the diagonal).

    The probability of observing the all-zeros string is :math:`p(f,g)`.
    The algorithm solves the promise Fourier checking problem,
    which decides if f is correlated with the Fourier transform
    of g, by testing if :math:`p(f,g) <= 0.01` or :math:`p(f,g) >= 0.05`,
    promised that one or the other of these is true.

    The functions :math:`f` and :math:`g` are currently implemented
    from their truth tables but could be represented concisely and
    implemented efficiently for special classes of functions.

    Fourier checking is a special case of :math:`k`-fold forrelation [2].

    **Reference:**

    [1] S. Aaronson, BQP and the Polynomial Hierarchy, 2009 (Section 3.2).
    `arXiv:0910.4698 <https://arxiv.org/abs/0910.4698>`_

    [2] S. Aaronson, A. Ambainis, Forrelation: a problem that
    optimally separates quantum from classical computing, 2014.
    `arXiv:1411.5729 <https://arxiv.org/abs/1411.5729>`_
    """

    @deprecate_func(
        since="1.3",
        additional_msg="Use qiskit.circuit.library.fourier_checking instead.",
        pending=True,
    )
    def __init__(self, f: Sequence[int], g: Sequence[int]) -> None:
        """Create Fourier checking circuit.

        Args:
            f: truth table for f, length 2**n list of {1,-1}.
            g: truth table for g, length 2**n list of {1,-1}.

        Raises:
            CircuitError: if the inputs f and g are not valid.

        Reference Circuit:
            .. plot::

               from qiskit.circuit.library import FourierChecking
               from qiskit.visualization.library import _generate_circuit_library_visualization
               f = [1, -1, -1, -1]
               g = [1, 1, -1, -1]
               circuit = FourierChecking(f, g)
               _generate_circuit_library_visualization(circuit)
        """
        num_qubits = math.log2(len(f))

        if len(f) != len(g) or num_qubits == 0 or not num_qubits.is_integer():
            raise CircuitError(
                "The functions f and g must be given as truth "
                "tables, each as a list of 2**n entries of "
                "{1, -1}."
            )

        # This definition circuit is not replaced by the circuit produced by fourier_checking,
        # as the latter produces a slightly different circuit, with DiagonalGates instead
        # of Diagonal circuits.
        circuit = QuantumCircuit(int(num_qubits), name=f"fc: {f}, {g}")
        circuit.h(circuit.qubits)
<<<<<<< HEAD

        circuit.append(DiagonalGate(f), circuit.qubits)

        circuit.h(circuit.qubits)

        circuit.append(DiagonalGate(g), circuit.qubits)

=======
        circuit.compose(Diagonal(f), inplace=True)
        circuit.h(circuit.qubits)
        circuit.compose(Diagonal(g), inplace=True)
>>>>>>> db043392
        circuit.h(circuit.qubits)
        super().__init__(*circuit.qregs, name=circuit.name)
        self.compose(circuit.to_gate(), qubits=self.qubits, inplace=True)


def fourier_checking(f: Sequence[int], g: Sequence[int]) -> QuantumCircuit:
    """Fourier checking circuit.

    The circuit for the Fourier checking algorithm, introduced in [1],
    involves a layer of Hadamards, the function :math:`f`, another layer of
    Hadamards, the function :math:`g`, followed by a final layer of Hadamards.
    The functions :math:`f` and :math:`g` are classical functions realized
    as phase oracles (diagonal operators with {-1, 1} on the diagonal).

    The probability of observing the all-zeros string is :math:`p(f,g)`.
    The algorithm solves the promise Fourier checking problem,
    which decides if f is correlated with the Fourier transform
    of g, by testing if :math:`p(f,g) <= 0.01` or :math:`p(f,g) >= 0.05`,
    promised that one or the other of these is true.

    The functions :math:`f` and :math:`g` are currently implemented
    from their truth tables but could be represented concisely and
    implemented efficiently for special classes of functions.

    Fourier checking is a special case of :math:`k`-fold forrelation [2].

    **Reference Circuit:**

    .. plot::
       :include-source:

       from qiskit.circuit.library import fourier_checking
       circuit = fourier_checking([1, -1, -1, -1], [1, 1, -1, -1])
       circuit.draw('mpl')

    **Reference:**

    [1] S. Aaronson, BQP and the Polynomial Hierarchy, 2009 (Section 3.2).
    `arXiv:0910.4698 <https://arxiv.org/abs/0910.4698>`_

    [2] S. Aaronson, A. Ambainis, Forrelation: a problem that
    optimally separates quantum from classical computing, 2014.
    `arXiv:1411.5729 <https://arxiv.org/abs/1411.5729>`_
    """
    num_qubits = math.log2(len(f))

    if len(f) != len(g) or num_qubits == 0 or not num_qubits.is_integer():
        raise CircuitError(
            "The functions f and g must be given as truth "
            "tables, each as a list of 2**n entries of "
            "{1, -1}."
        )
    num_qubits = int(num_qubits)

    circuit = QuantumCircuit(num_qubits, name=f"fc: {f}, {g}")
    circuit.h(circuit.qubits)
    circuit.append(DiagonalGate(f), range(num_qubits))
    circuit.h(circuit.qubits)
    circuit.append(DiagonalGate(g), range(num_qubits))
    circuit.h(circuit.qubits)
    return circuit<|MERGE_RESOLUTION|>--- conflicted
+++ resolved
@@ -19,11 +19,7 @@
 from qiskit.circuit.exceptions import CircuitError
 from qiskit.utils.deprecation import deprecate_func
 
-<<<<<<< HEAD
-from .generalized_gates.diagonal import DiagonalGate
-=======
 from .generalized_gates.diagonal import Diagonal, DiagonalGate
->>>>>>> db043392
 
 
 class FourierChecking(QuantumCircuit):
@@ -96,19 +92,9 @@
         # of Diagonal circuits.
         circuit = QuantumCircuit(int(num_qubits), name=f"fc: {f}, {g}")
         circuit.h(circuit.qubits)
-<<<<<<< HEAD
-
-        circuit.append(DiagonalGate(f), circuit.qubits)
-
-        circuit.h(circuit.qubits)
-
-        circuit.append(DiagonalGate(g), circuit.qubits)
-
-=======
         circuit.compose(Diagonal(f), inplace=True)
         circuit.h(circuit.qubits)
         circuit.compose(Diagonal(g), inplace=True)
->>>>>>> db043392
         circuit.h(circuit.qubits)
         super().__init__(*circuit.qregs, name=circuit.name)
         self.compose(circuit.to_gate(), qubits=self.qubits, inplace=True)
