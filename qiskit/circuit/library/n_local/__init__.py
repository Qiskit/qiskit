# -*- coding: utf-8 -*-

# This code is part of Qiskit.
#
# (C) Copyright IBM 2017, 2020.
#
# This code is licensed under the Apache License, Version 2.0. You may
# obtain a copy of this license in the LICENSE.txt file in the root directory
# of this source tree or at http://www.apache.org/licenses/LICENSE-2.0.
#
# Any modifications or derivative works of this code must retain this
# copyright notice, and modified files need to carry a notice indicating
# that they have been altered from the originals.

"""The circuit library module containing N-local circuits."""

from .n_local import NLocal
from .two_local import TwoLocal
<<<<<<< HEAD
from .ry_ansatz import RY
from .ryrz_ansatz import RYRZ
from .swaprz import SwapRZ
=======
from .real_amplitudes import RealAmplitudes
from .efficient_su2 import EfficientSU2
from .excitation_preserving import ExcitationPreserving
>>>>>>> 9e8cdc56

__all__ = [
    'NLocal',
    'TwoLocal',
    'RealAmplitudes',
    'EfficientSU2',
    'ExcitationPreserving'
]<|MERGE_RESOLUTION|>--- conflicted
+++ resolved
@@ -16,15 +16,9 @@
 
 from .n_local import NLocal
 from .two_local import TwoLocal
-<<<<<<< HEAD
-from .ry_ansatz import RY
-from .ryrz_ansatz import RYRZ
-from .swaprz import SwapRZ
-=======
 from .real_amplitudes import RealAmplitudes
 from .efficient_su2 import EfficientSU2
 from .excitation_preserving import ExcitationPreserving
->>>>>>> 9e8cdc56
 
 __all__ = [
     'NLocal',
