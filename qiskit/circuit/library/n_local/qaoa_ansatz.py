--- conflicted
+++ resolved
@@ -11,13 +11,8 @@
 # that they have been altered from the originals.
 
 """A generalized QAOA quantum circuit with a support of custom initial states and mixers."""
-<<<<<<< HEAD
-
-from typing import List, Optional, Set, Tuple
-=======
 # pylint: disable=cyclic-import
 from typing import Optional, Set, List, Tuple
->>>>>>> 839d2948
 
 from qiskit.circuit.library.evolved_operator_ansatz import EvolvedOperatorAnsatz
 from qiskit.circuit.parameter import Parameter
