--- conflicted
+++ resolved
@@ -19,11 +19,8 @@
 from qiskit.circuit.library.evolved_operator_ansatz import EvolvedOperatorAnsatz, _is_pauli_identity
 from qiskit.circuit.parametervector import ParameterVector
 from qiskit.circuit.quantumcircuit import QuantumCircuit
-<<<<<<< HEAD
 from qiskit.circuit.library.evolved_operator_ansatz import EvolvedOperatorGate
-=======
 from qiskit.circuit.quantumregister import QuantumRegister
->>>>>>> c432df20
 
 
 class QAOAAnsatz(EvolvedOperatorAnsatz):
@@ -250,7 +247,6 @@
         self._mixer = mixer_operator
         self._invalidate()
 
-<<<<<<< HEAD
     def _build_gate(self):
         """ """
         return QAOAGate(
@@ -324,31 +320,32 @@
             initial_state=initial_state,
             label=label,
         )
-=======
-    def _build(self):
-        if self._data is not None:
+
+    def _define(self):
+        super()._define()
+
+        if self.definition._data is not None:
             return
 
-        super()._build()
-
         # keep old parameter order: first cost operator, then mixer operators
-        num_cost = 0 if _is_pauli_identity(self.cost_operator) else 1
-        if isinstance(self.mixer_operator, QuantumCircuit):
-            num_mixer = self.mixer_operator.num_parameters
+        num_cost = 0 if _is_pauli_identity(self.definition.cost_operator) else 1
+        if isinstance(self.definition.mixer_operator, QuantumCircuit):
+            num_mixer = self.definition.mixer_operator.num_parameters
         else:
-            num_mixer = 0 if _is_pauli_identity(self.mixer_operator) else 1
-
-        betas = ParameterVector("β", self.reps * num_mixer)
-        gammas = ParameterVector("γ", self.reps * num_cost)
+            num_mixer = 0 if _is_pauli_identity(self.definition.mixer_operator) else 1
+
+        betas = ParameterVector("β", self.definition.reps * num_mixer)
+        gammas = ParameterVector("γ", self.definition.reps * num_cost)
 
         # Create a permutation to take us from (cost_1, mixer_1, cost_2, mixer_2, ...)
         # to (cost_1, cost_2, ..., mixer_1, mixer_2, ...), or if the mixer is a circuit
         # with more than 1 parameters, from (cost_1, mixer_1a, mixer_1b, cost_2, ...)
         # to (cost_1, cost_2, ..., mixer_1a, mixer_1b, mixer_2a, mixer_2b, ...)
         reordered = []
-        for rep in range(self.reps):
+        for rep in range(self.definition.reps):
             reordered.extend(gammas[rep * num_cost : (rep + 1) * num_cost])
             reordered.extend(betas[rep * num_mixer : (rep + 1) * num_mixer])
 
-        self.assign_parameters(dict(zip(self.ordered_parameters, reordered)), inplace=True)
->>>>>>> c432df20
+        self.definition.assign_parameters(
+            dict(zip(self.definition.ordered_parameters, reordered)), inplace=True
+        )