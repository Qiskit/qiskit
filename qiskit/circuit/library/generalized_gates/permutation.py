# This code is part of Qiskit.
#
# (C) Copyright IBM 2017, 2020.
#
# This code is licensed under the Apache License, Version 2.0. You may
# obtain a copy of this license in the LICENSE.txt file in the root directory
# of this source tree or at http://www.apache.org/licenses/LICENSE-2.0.
#
# Any modifications or derivative works of this code must retain this
# copyright notice, and modified files need to carry a notice indicating
# that they have been altered from the originals.

"""Permutation circuit."""

from typing import List, Optional

import numpy as np

from qiskit.circuit.quantumcircuit import Gate
from qiskit.circuit.exceptions import CircuitError


class Permutation(Gate):
    """An gate that permutes qubits."""

    def __init__(
        self,
        num_qubits: int,
        pattern: Optional[List[int]] = None,
        seed: Optional[int] = None,
    ) -> None:
        """Return a permutation gate.

        Args:
            num_qubits: circuit width.
            pattern: permutation pattern, describing which qubits occupy the
                positions 0, 1, 2, etc. after applying the permutation, that
                is ``pattern[k] = m`` when the permutation maps qubit ``m``
                to position ``k``. As an example, the pattern ``[2, 4, 3, 0, 1]``
                means that qubit ``2`` goes to position ``0``, qubit ``4``
                goes to the position ``1``, etc. The pattern can also be ``None``,
                in which case a random permutation over ``num_qubits`` is
                created.
            seed: random seed in case a random permutation is requested.

        Raises:
            CircuitError: if permutation pattern is malformed.

        Reference Circuit:
            .. plot::

<<<<<<< HEAD
                from qiskit.circuit.quantumcircuit import QuantumCircuit
                from qiskit.circuit.library import Permutation
                import qiskit.tools.jupyter
                A = [2,4,3,0,1]
                permutation = Permutation(5, A)
                circuit = QuantumCircuit(5)
                circuit.append(permutation, [0, 1, 2, 3, 4])
                circuit.draw('mpl')

        Expanded Circuit:
            .. jupyter-execute::
                :hide-code:

                from qiskit.circuit.quantumcircuit import QuantumCircuit
                from qiskit.circuit.library import Permutation
                import qiskit.tools.jupyter
                A = [2,4,3,0,1]
                permutation = Permutation(5, A)
                circuit = QuantumCircuit(5)
                circuit.append(permutation, [0, 1, 2, 3, 4])
                %circuit_library_info circuit.decompose()
=======
               from qiskit.circuit.library import Permutation
               A = [2,4,3,0,1]
               circuit = Permutation(5, A)
               circuit.draw('mpl')

        Expanded Circuit:
            .. plot::

               from qiskit.circuit.library import Permutation
               from qiskit.tools.jupyter.library import _generate_circuit_library_visualization
               A = [2,4,3,0,1]
               circuit = Permutation(5, A)
               _generate_circuit_library_visualization(circuit.decompose())
>>>>>>> 27da80d0
        """
        if pattern is not None:
            if sorted(pattern) != list(range(num_qubits)):
                raise CircuitError(
                    "Permutation pattern must be some ordering of 0..num_qubits-1 in a list."
                )
            pattern = np.array(pattern)
        else:
            rng = np.random.default_rng(seed)
            pattern = np.arange(num_qubits)
            rng.shuffle(pattern)

        # This is needed to support qasm()
        self._qasm_name = "permutation__" + "_".join([str(n) for n in pattern]) + "_"
        self._qasm_definition = None

        super().__init__(name="permutation", num_qubits=num_qubits, params=[pattern])

    def __array__(self, dtype=None):
        """Return a numpy.array for the Permutation gate."""
        nq = len(self.pattern)
        mat = np.zeros((2**nq, 2**nq), dtype=dtype)

        for r in range(2**nq):
            # convert row to bitstring, reverse, apply permutation pattern, reverse again,
            # and convert to row
            bit = bin(r)[2:].zfill(nq)[::-1]
            permuted_bit = "".join([bit[j] for j in self.pattern])
            pr = int(permuted_bit[::-1], 2)
            mat[pr, r] = 1

        return mat

    def validate_parameter(self, parameter):
        """Parameter validation."""
        return parameter

    @property
    def pattern(self):
        """Returns the permutation pattern defining this permutation."""
        return self.params[0]

    def inverse(self):
        """Returns the inverse of the permutation."""

        # pylint: disable=cyclic-import
        from qiskit.synthesis.permutation.permutation_utils import _inverse_pattern

        return Permutation(self.num_qubits, pattern=_inverse_pattern(self.pattern))

    def qasm(self):
        """The qasm for a permutation."""

        if not self._qasm_definition:

            # pylint: disable=cyclic-import
            from qiskit.synthesis.permutation.permutation_utils import _get_ordered_swap

            # This qasm should be identical to the one produced when permutation
            # was a circuit rather than a gate.
            swaps = _get_ordered_swap(self.pattern)
            gates_def = "".join(["swap q" + str(i) + ",q" + str(j) + "; " for i, j in swaps])
            qubit_list = ",".join(["q" + str(n) for n in range(len(self.pattern))])
            self._qasm_definition = (
                "gate " + self._qasm_name + " " + qubit_list + " { " + gates_def + "}"
            )

        return self._qasmif(self._qasm_name)<|MERGE_RESOLUTION|>--- conflicted
+++ resolved
@@ -49,43 +49,26 @@
         Reference Circuit:
             .. plot::
 
-<<<<<<< HEAD
                 from qiskit.circuit.quantumcircuit import QuantumCircuit
                 from qiskit.circuit.library import Permutation
-                import qiskit.tools.jupyter
                 A = [2,4,3,0,1]
                 permutation = Permutation(5, A)
                 circuit = QuantumCircuit(5)
                 circuit.append(permutation, [0, 1, 2, 3, 4])
                 circuit.draw('mpl')
-
+               
         Expanded Circuit:
-            .. jupyter-execute::
-                :hide-code:
+            .. plot::
 
                 from qiskit.circuit.quantumcircuit import QuantumCircuit
                 from qiskit.circuit.library import Permutation
-                import qiskit.tools.jupyter
+                from qiskit.tools.jupyter.library import _generate_circuit_library_visualization
                 A = [2,4,3,0,1]
                 permutation = Permutation(5, A)
                 circuit = QuantumCircuit(5)
                 circuit.append(permutation, [0, 1, 2, 3, 4])
-                %circuit_library_info circuit.decompose()
-=======
-               from qiskit.circuit.library import Permutation
-               A = [2,4,3,0,1]
-               circuit = Permutation(5, A)
-               circuit.draw('mpl')
 
-        Expanded Circuit:
-            .. plot::
-
-               from qiskit.circuit.library import Permutation
-               from qiskit.tools.jupyter.library import _generate_circuit_library_visualization
-               A = [2,4,3,0,1]
-               circuit = Permutation(5, A)
-               _generate_circuit_library_visualization(circuit.decompose())
->>>>>>> 27da80d0
+                _generate_circuit_library_visualization(circuit.decompose())
         """
         if pattern is not None:
             if sorted(pattern) != list(range(num_qubits)):
