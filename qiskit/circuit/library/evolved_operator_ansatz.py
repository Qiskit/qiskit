--- conflicted
+++ resolved
@@ -228,12 +228,8 @@
                     times.append(parameterset[i])
         times_it = iter(times)
 
-<<<<<<< HEAD
-        # build the circuit
-=======
         evolution = QuantumCircuit(*self.qregs, name=self.name)
 
->>>>>>> f69e3975
         first = True
         for _ in range(self.reps):
             for is_evolved, circuit in zip(is_evolved_operator, circuits):
