# This code is part of Qiskit.
#
# (C) Copyright IBM 2017, 2020.
#
# This code is licensed under the Apache License, Version 2.0. You may
# obtain a copy of this license in the LICENSE.txt file in the root directory
# of this source tree or at http://www.apache.org/licenses/LICENSE-2.0.
#
# Any modifications or derivative works of this code must retain this
# copyright notice, and modified files need to carry a notice indicating
# that they have been altered from the originals.

"""Blueprint circuit object."""

from typing import Optional
from abc import ABC, abstractmethod
from qiskit.circuit import QuantumCircuit
from qiskit.circuit.parametertable import ParameterTable, ParameterView


class BlueprintCircuit(QuantumCircuit, ABC):
    """Blueprint circuit object.

    In many applications it is necessary to pass around the structure a circuit will have without
    explicitly knowing e.g. its number of qubits, or other missing information. This can be solved
    by having a circuit that knows how to construct itself, once all information is available.

    This class provides an interface for such circuits. Before internal data of the circuit is
    accessed, the ``_build`` method is called. There the configuration of the circuit is checked.
    """

    def __init__(self, *regs, name: Optional[str] = None) -> None:
        """Create a new blueprint circuit.

        The ``_valid`` argument is set to ``False`` to indicate that the circuit has not been built yet.
        """
        super().__init__(*regs, name=name)
        self._qregs = []
        self._cregs = []
        self._qubits = []
<<<<<<< HEAD
        self._qubit_indices = dict()
        self._valid = False
=======
        self._qubit_indices = {}
>>>>>>> da64649c

    @abstractmethod
    def _check_configuration(self, raise_on_failure: bool = True) -> bool:
        """Check if the current configuration allows the circuit to be built.

        Args:
            raise_on_failure: If True, raise if the configuration is invalid. If False, return
                False if the configuration is invalid.

        Returns:
            True, if the configuration is valid. Otherwise, depending on the value of
            ``raise_on_failure`` an error is raised or False is returned.
        """
        raise NotImplementedError

    @abstractmethod
    def _build(self) -> None:
        """Build the circuit."""
        if self._valid:
            return

        # check whether the configuration is valid
        self._check_configuration()
        self._valid = True

    def _invalidate(self) -> None:
        """Invalidate the current circuit build."""
        self._data = []
        self._parameter_table = ParameterTable()
        self.global_phase = 0
        self._valid = False

    @property
    def qregs(self):
        """A list of the quantum registers associated with the circuit."""
        return self._qregs

    @qregs.setter
    def qregs(self, qregs):
        """Set the quantum registers associated with the circuit."""
        self._qregs = []
        self._qubits = []
        self._ancillas = []
        self._qubit_indices = {}

        self.add_register(*qregs)
        self._invalidate()

    @property
    def data(self):
        if not self._valid:
            self._build()
        return super().data

    def decompose(self, gates_to_decompose=None):
        if not self._valid:
            self._build()
        return super().decompose(gates_to_decompose)

    def draw(self, *args, **kwargs):
        if not self._valid:
            self._build()
        return super().draw(*args, **kwargs)

    @property
    def num_parameters(self) -> int:
        if not self._valid:
            self._build()
        return super().num_parameters

    @property
    def parameters(self) -> ParameterView:
        if not self._valid:
            self._build()
        return super().parameters

    def qasm(self, formatted=False, filename=None, encoding=None):
        if not self._valid:
            self._build()
        return super().qasm(formatted, filename, encoding)

    def append(self, instruction, qargs=None, cargs=None):
        if not self._valid:
            self._build()
        return super().append(instruction, qargs, cargs)

    def compose(self, other, qubits=None, clbits=None, front=False, inplace=False, wrap=False):
        if not self._valid:
            self._build()
        return super().compose(other, qubits, clbits, front, inplace, wrap)

    def inverse(self):
        if not self._valid:
            self._build()
        return super().inverse()

    def __len__(self):
        return len(self.data)

    def __getitem__(self, item):
        return self.data[item]

    def size(self, *args, **kwargs):
        if not self._valid:
            self._build()
        return super().size(*args, **kwargs)

    def to_instruction(self, parameter_map=None, label=None):
        if not self._valid:
            self._build()
        return super().to_instruction(parameter_map, label=label)

    def to_gate(self, parameter_map=None, label=None):
        if not self._valid:
            self._build()
        return super().to_gate(parameter_map, label=label)

    def depth(self, *args, **kwargs):
        if not self._valid:
            self._build()
        return super().depth(*args, **kwargs)

    def count_ops(self):
        if not self._valid:
            self._build()
        return super().count_ops()

    def num_nonlocal_gates(self):
        if not self._valid:
            self._build()
        return super().num_nonlocal_gates()

    def num_connected_components(self, unitary_only=False):
        if not self._valid:
            self._build()
        return super().num_connected_components(unitary_only=unitary_only)

    def copy(self, name=None):
        if not self._valid:
            self._build()
        circuit_copy = super().copy(name=name)
        circuit_copy._valid = self._valid
        return circuit_copy<|MERGE_RESOLUTION|>--- conflicted
+++ resolved
@@ -38,12 +38,8 @@
         self._qregs = []
         self._cregs = []
         self._qubits = []
-<<<<<<< HEAD
-        self._qubit_indices = dict()
+        self._qubit_indices = {}
         self._valid = False
-=======
-        self._qubit_indices = {}
->>>>>>> da64649c
 
     @abstractmethod
     def _check_configuration(self, raise_on_failure: bool = True) -> bool:
