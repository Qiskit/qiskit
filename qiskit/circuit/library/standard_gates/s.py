# This code is part of Qiskit.
#
# (C) Copyright IBM 2017.
#
# This code is licensed under the Apache License, Version 2.0. You may
# obtain a copy of this license in the LICENSE.txt file in the root directory
# of this source tree or at http://www.apache.org/licenses/LICENSE-2.0.
#
# Any modifications or derivative works of this code must retain this
# copyright notice, and modified files need to carry a notice indicating
# that they have been altered from the originals.

"""The S, Sdg, CS and CSdg gates."""

from math import pi
from typing import Optional, Union

import numpy

<<<<<<< HEAD
from qiskit.circuit.singleton_gate import SingletonGate, SingletonControlledGate
=======
from qiskit.circuit.controlledgate import ControlledGate
from qiskit.circuit.singleton import SingletonGate
>>>>>>> bcf5ce49
from qiskit.circuit.library.standard_gates.p import CPhaseGate, PhaseGate
from qiskit.circuit.quantumregister import QuantumRegister
from qiskit.circuit._utils import with_gate_array, with_controlled_gate_array


_S_ARRAY = numpy.array([[1, 0], [0, 1j]])
_SDG_ARRAY = numpy.array([[1, 0], [0, -1j]])


@with_gate_array(_S_ARRAY)
class SGate(SingletonGate):
    r"""Single qubit S gate (Z**0.5).

    It induces a :math:`\pi/2` phase, and is sometimes called the P gate (phase).

    This is a Clifford gate and a square-root of Pauli-Z.

    Can be applied to a :class:`~qiskit.circuit.QuantumCircuit`
    with the :meth:`~qiskit.circuit.QuantumCircuit.s` method.

    **Matrix Representation:**

    .. math::

        S = \begin{pmatrix}
                1 & 0 \\
                0 & i
            \end{pmatrix}

    **Circuit symbol:**

    .. parsed-literal::

             ┌───┐
        q_0: ┤ S ├
             └───┘

    Equivalent to a :math:`\pi/2` radian rotation about the Z axis.
    """

    def __init__(self, label: Optional[str] = None, *, duration=None, unit="dt"):
        """Create new S gate."""
        super().__init__("s", 1, [], label=label, duration=None, unit="dt")

    def _define(self):
        """
        gate s a { u1(pi/2) a; }
        """
        # pylint: disable=cyclic-import
        from qiskit.circuit.quantumcircuit import QuantumCircuit

        from .u1 import U1Gate

        q = QuantumRegister(1, "q")
        qc = QuantumCircuit(q, name=self.name)
        rules = [(U1Gate(pi / 2), [q[0]], [])]
        for instr, qargs, cargs in rules:
            qc._append(instr, qargs, cargs)

        self.definition = qc

    def inverse(self):
        """Return inverse of S (SdgGate)."""
        return SdgGate()

    def power(self, exponent: float):
        """Raise gate to a power."""
        return PhaseGate(0.5 * numpy.pi * exponent)


@with_gate_array(_SDG_ARRAY)
class SdgGate(SingletonGate):
    r"""Single qubit S-adjoint gate (~Z**0.5).

    It induces a :math:`-\pi/2` phase.

    This is a Clifford gate and a square-root of Pauli-Z.

    Can be applied to a :class:`~qiskit.circuit.QuantumCircuit`
    with the :meth:`~qiskit.circuit.QuantumCircuit.sdg` method.

    **Matrix Representation:**

    .. math::

        Sdg = \begin{pmatrix}
                1 & 0 \\
                0 & -i
            \end{pmatrix}

    **Circuit symbol:**

    .. parsed-literal::

             ┌─────┐
        q_0: ┤ Sdg ├
             └─────┘

    Equivalent to a :math:`-\pi/2` radian rotation about the Z axis.
    """

    def __init__(self, label: Optional[str] = None, *, duration=None, unit="dt"):
        """Create new Sdg gate."""
        super().__init__("sdg", 1, [], label=label, duration=None, unit="dt")

    def _define(self):
        """
        gate sdg a { u1(-pi/2) a; }
        """
        # pylint: disable=cyclic-import
        from qiskit.circuit.quantumcircuit import QuantumCircuit

        from .u1 import U1Gate

        q = QuantumRegister(1, "q")
        qc = QuantumCircuit(q, name=self.name)
        rules = [(U1Gate(-pi / 2), [q[0]], [])]
        for instr, qargs, cargs in rules:
            qc._append(instr, qargs, cargs)

        self.definition = qc

    def inverse(self):
        """Return inverse of Sdg (SGate)."""
        return SGate()

    def power(self, exponent: float):
        """Raise gate to a power."""
        return PhaseGate(-0.5 * numpy.pi * exponent)


@with_controlled_gate_array(_S_ARRAY, num_ctrl_qubits=1)
class CSGate(SingletonControlledGate):
    r"""Controlled-S gate.

    Can be applied to a :class:`~qiskit.circuit.QuantumCircuit`
    with the :meth:`~qiskit.circuit.QuantumCircuit.cs` method.

    **Circuit symbol:**

    .. parsed-literal::

        q_0: ──■──
             ┌─┴─┐
        q_1: ┤ S ├
             └───┘

    **Matrix representation:**

    .. math::

        CS \ q_0, q_1 =
        I \otimes |0 \rangle\langle 0| + S \otimes |1 \rangle\langle 1|  =
            \begin{pmatrix}
                1 & 0 & 0 & 0 \\
                0 & 1 & 0 & 0 \\
                0 & 0 & 1 & 0 \\
                0 & 0 & 0 & i
            \end{pmatrix}
    """

    def __init__(
        self,
        label: Optional[str] = None,
        ctrl_state: Optional[Union[str, int]] = None,
        _base_label=None,
        _condition=None,
        duration=None,
        unit=None,
    ):
        """Create new CS gate."""
        if unit is None:
            unit = "dt"
        if _base_label is not None:
            base_gate = SGate(label=_base_label)
        else:
            base_gate = SGate()

        super().__init__(
            "cs",
            2,
            [],
            label=label,
            num_ctrl_qubits=1,
            ctrl_state=ctrl_state,
            base_gate=base_gate,
            duration=duration,
            _base_label=_base_label,
            _condition=_condition,
            unit=unit,
        )

    def _define(self):
        """
        gate cs a,b { h b; cp(pi/2) a,b; h b; }
        """
        self.definition = CPhaseGate(theta=pi / 2).definition

    def inverse(self):
        """Return inverse of CSGate (CSdgGate)."""
        return CSdgGate(ctrl_state=self.ctrl_state)

    def power(self, exponent: float):
        """Raise gate to a power."""
        return CPhaseGate(0.5 * numpy.pi * exponent)


@with_controlled_gate_array(_SDG_ARRAY, num_ctrl_qubits=1)
class CSdgGate(SingletonControlledGate):
    r"""Controlled-S^\dagger gate.

    Can be applied to a :class:`~qiskit.circuit.QuantumCircuit`
    with the :meth:`~qiskit.circuit.QuantumCircuit.csdg` method.

    **Circuit symbol:**

    .. parsed-literal::

        q_0: ───■───
             ┌──┴──┐
        q_1: ┤ Sdg ├
             └─────┘

    **Matrix representation:**

    .. math::

        CS^\dagger \ q_0, q_1 =
        I \otimes |0 \rangle\langle 0| + S^\dagger \otimes |1 \rangle\langle 1|  =
            \begin{pmatrix}
                1 & 0 & 0 & 0 \\
                0 & 1 & 0 & 0 \\
                0 & 0 & 1 & 0 \\
                0 & 0 & 0 & -i
            \end{pmatrix}
    """

    def __init__(
        self,
        label: Optional[str] = None,
        ctrl_state: Optional[Union[str, int]] = None,
        _base_label=None,
        _condition=None,
        duration=None,
        unit=None,
    ):
        """Create new CSdg gate."""
        super().__init__(
            "csdg",
            2,
            [],
            label=label,
            num_ctrl_qubits=1,
            ctrl_state=ctrl_state,
            base_gate=SdgGate(label=_base_label),
            duration=duration,
            _condition=_condition,
            unit=unit,
        )

    def _define(self):
        """
        gate csdg a,b { h b; cp(-pi/2) a,b; h b; }
        """
        self.definition = CPhaseGate(theta=-pi / 2).definition

    def inverse(self):
        """Return inverse of CSdgGate (CSGate)."""
        return CSGate(ctrl_state=self.ctrl_state)

    def power(self, exponent: float):
        """Raise gate to a power."""
        return CPhaseGate(-0.5 * numpy.pi * exponent)<|MERGE_RESOLUTION|>--- conflicted
+++ resolved
@@ -17,12 +17,7 @@
 
 import numpy
 
-<<<<<<< HEAD
-from qiskit.circuit.singleton_gate import SingletonGate, SingletonControlledGate
-=======
-from qiskit.circuit.controlledgate import ControlledGate
-from qiskit.circuit.singleton import SingletonGate
->>>>>>> bcf5ce49
+from qiskit.circuit.singleton import SingletonGate, SingletonControlledGate
 from qiskit.circuit.library.standard_gates.p import CPhaseGate, PhaseGate
 from qiskit.circuit.quantumregister import QuantumRegister
 from qiskit.circuit._utils import with_gate_array, with_controlled_gate_array
@@ -188,19 +183,12 @@
         self,
         label: Optional[str] = None,
         ctrl_state: Optional[Union[str, int]] = None,
+        *,
+        duration=None,
+        unit="dt",
         _base_label=None,
-        _condition=None,
-        duration=None,
-        unit=None,
     ):
         """Create new CS gate."""
-        if unit is None:
-            unit = "dt"
-        if _base_label is not None:
-            base_gate = SGate(label=_base_label)
-        else:
-            base_gate = SGate()
-
         super().__init__(
             "cs",
             2,
@@ -208,10 +196,9 @@
             label=label,
             num_ctrl_qubits=1,
             ctrl_state=ctrl_state,
-            base_gate=base_gate,
+            base_gate=SGate(label=_base_label),
             duration=duration,
             _base_label=_base_label,
-            _condition=_condition,
             unit=unit,
         )
 
@@ -264,10 +251,10 @@
         self,
         label: Optional[str] = None,
         ctrl_state: Optional[Union[str, int]] = None,
+        *,
+        duration=None,
+        unit="dt",
         _base_label=None,
-        _condition=None,
-        duration=None,
-        unit=None,
     ):
         """Create new CSdg gate."""
         super().__init__(
@@ -279,7 +266,6 @@
             ctrl_state=ctrl_state,
             base_gate=SdgGate(label=_base_label),
             duration=duration,
-            _condition=_condition,
             unit=unit,
         )
 
