--- conflicted
+++ resolved
@@ -57,11 +57,7 @@
     Equivalent to a :math:`\pi/2` radian rotation about the Z axis.
     """
 
-<<<<<<< HEAD
-    def __init__(self, label: Optional[str] = None, *, duration=None, unit=None, _condition=None):
-=======
     def __init__(self, label: Optional[str] = None, *, duration=None, unit="dt"):
->>>>>>> 457aaa2b
         """Create new S gate."""
         super().__init__("s", 1, [], label=label, duration=None, unit="dt")
 
