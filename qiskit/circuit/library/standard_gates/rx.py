--- conflicted
+++ resolved
@@ -190,20 +190,6 @@
         """Return inverse RX gate (i.e. with the negative rotation angle)."""
         return CRXGate(-self.params[0])
 
-<<<<<<< HEAD
-    # TODO: this is the correct definition but has a global phase with respect
-    # to the decomposition above. Restore after allowing phase on circuits.
-    # def to_matrix(self):
-    #    """Return a numpy.array for the CRX gate."""
-    #    half_theta = self.params[0] / 2
-    #    cos = numpy.cos(half_theta)
-    #    isin = 1j * numpy.sin(half_theta)
-    #    return numpy.array([[1,     0, 0,     0],
-    #                        [0,   cos, 0, -isin],
-    #                        [0,     0, 1,     0],
-    #                        [0, -isin, 0,   cos]],
-    #                       dtype=complex)
-=======
     def to_matrix(self):
         """Return a numpy.array for the CRX gate."""
         half_theta = self.params[0] / 2
@@ -220,17 +206,4 @@
                                 [0, 1, 0, 0],
                                 [-isin, 0, cos, 0],
                                 [0, 0, 0, 1]],
-                               dtype=complex)
-
-
-class CrxGate(CRXGate, metaclass=CRXMeta):
-    """The deprecated CRXGate class."""
-
-    def __init__(self, theta):
-        import warnings
-        warnings.warn('The class CrxGate is deprecated as of 0.14.0, and '
-                      'will be removed no earlier than 3 months after that release date. '
-                      'You should use the class CRXGate instead.',
-                      DeprecationWarning, stacklevel=2)
-        super().__init__(theta)
->>>>>>> 69b3daac
+                               dtype=complex)