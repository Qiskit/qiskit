# -*- coding: utf-8 -*-

# This code is part of Qiskit.
#
# (C) Copyright IBM 2017, 2019.
#
# This code is licensed under the Apache License, Version 2.0. You may
# obtain a copy of this license in the LICENSE.txt file in the root directory
# of this source tree or at http://www.apache.org/licenses/LICENSE-2.0.
#
# Any modifications or derivative works of this code must retain this
# copyright notice, and modified files need to carry a notice indicating
# that they have been altered from the originals.

"""Global Mølmer–Sørensen gate."""

from qiskit.util import deprecate_arguments
from qiskit.circuit.gate import Gate
from qiskit.circuit.quantumregister import QuantumRegister


class MSGate(Gate):
    """Global Mølmer–Sørensen gate.

    The Mølmer–Sørensen gate is native to ion-trap systems. The global MS can be
    applied to multiple ions to entangle multiple qubits simultaneously.

    In the two-qubit case, this is equivalent to an XX(theta) interaction,
    and is thus reduced to the RXXGate.
    """

    @deprecate_arguments({'n_qubits': 'num_qubits'})
    def __init__(self, num_qubits, theta, *, n_qubits=None,  # pylint:disable=unused-argument
                 label=None):
        """Create new MS gate."""
        super().__init__('ms', num_qubits, [theta], label=label)

    def _define(self):
<<<<<<< HEAD
        circ = self.decompositions[0]
        self.definition = circ.to_gate().definition
=======
        # pylint: disable=cyclic-import
        from qiskit.circuit.quantumcircuit import QuantumCircuit
        from .rxx import RXXGate
        q = QuantumRegister(self.num_qubits, 'q')
        qc = QuantumCircuit(q, name=self.name)
        rules = []
        for i in range(self.num_qubits):
            for j in range(i + 1, self.num_qubits):
                rules += [(RXXGate(self.params[0]), [q[i], q[j]], [])]
        qc.data = rules
        self.definition = qc
>>>>>>> c977819b
<|MERGE_RESOLUTION|>--- conflicted
+++ resolved
@@ -36,10 +36,6 @@
         super().__init__('ms', num_qubits, [theta], label=label)
 
     def _define(self):
-<<<<<<< HEAD
-        circ = self.decompositions[0]
-        self.definition = circ.to_gate().definition
-=======
         # pylint: disable=cyclic-import
         from qiskit.circuit.quantumcircuit import QuantumCircuit
         from .rxx import RXXGate
@@ -50,5 +46,4 @@
             for j in range(i + 1, self.num_qubits):
                 rules += [(RXXGate(self.params[0]), [q[i], q[j]], [])]
         qc.data = rules
-        self.definition = qc
->>>>>>> c977819b
+        self.definition = qc