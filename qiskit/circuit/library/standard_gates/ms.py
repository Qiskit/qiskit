--- conflicted
+++ resolved
@@ -45,11 +45,6 @@
         rules = []
         for i in range(self.num_qubits):
             for j in range(i + 1, self.num_qubits):
-<<<<<<< HEAD
                 rules += [(RXXGate(theta), [q[i], q[j]], [])]
-        qc.data = rules
-=======
-                rules += [(RXXGate(self.params[0]), [q[i], q[j]], [])]
         qc._data = rules
->>>>>>> f00922bc
         self.definition = qc