# This code is part of Qiskit.
#
# (C) Copyright IBM 2017.
#
# This code is licensed under the Apache License, Version 2.0. You may
# obtain a copy of this license in the LICENSE.txt file in the root directory
# of this source tree or at http://www.apache.org/licenses/LICENSE-2.0.
#
# Any modifications or derivative works of this code must retain this
# copyright notice, and modified files need to carry a notice indicating
# that they have been altered from the originals.

"""X, CX, CCX and multi-controlled X gates."""
from __future__ import annotations
from typing import Optional, Union, Type
from math import pi
import numpy
from qiskit.circuit.controlledgate import ControlledGate
from qiskit.circuit.singleton import SingletonGate, SingletonControlledGate, stdlib_singleton_key
from qiskit.circuit.quantumregister import QuantumRegister
from qiskit.circuit._utils import _ctrl_state_to_int, with_gate_array, with_controlled_gate_array
from qiskit._accelerate.circuit import StandardGate

_X_ARRAY = [[0, 1], [1, 0]]
_SX_ARRAY = [[0.5 + 0.5j, 0.5 - 0.5j], [0.5 - 0.5j, 0.5 + 0.5j]]


@with_gate_array(_X_ARRAY)
class XGate(SingletonGate):
    r"""The single-qubit Pauli-X gate (:math:`\sigma_x`).

    Can be applied to a :class:`~qiskit.circuit.QuantumCircuit`
    with the :meth:`~qiskit.circuit.QuantumCircuit.x` method.

    **Matrix Representation:**

    .. math::

        X = \begin{pmatrix}
                0 & 1 \\
                1 & 0
            \end{pmatrix}

    **Circuit symbol:**

    .. parsed-literal::

             ┌───┐
        q_0: ┤ X ├
             └───┘

    Equivalent to a :math:`\pi` radian rotation about the X axis.

    .. note::

        A global phase difference exists between the definitions of
        :math:`RX(\pi)` and :math:`X`.

        .. math::

            RX(\pi) = \begin{pmatrix}
                        0 & -i \\
                        -i & 0
                      \end{pmatrix}
                    = -i X

    The gate is equivalent to a classical bit flip.

    .. math::

        |0\rangle \rightarrow |1\rangle \\
        |1\rangle \rightarrow |0\rangle
    """

    _standard_gate = StandardGate.XGate

    def __init__(self, label: Optional[str] = None, *, duration=None, unit="dt"):
        """Create new X gate."""
        super().__init__("x", 1, [], label=label, duration=duration, unit=unit)

    _singleton_lookup_key = stdlib_singleton_key()

    def _define(self):
        """
        gate x a { u3(pi,0,pi) a; }
        """
        # pylint: disable=cyclic-import
        from qiskit.circuit.quantumcircuit import QuantumCircuit
        from .u3 import U3Gate

        q = QuantumRegister(1, "q")
        qc = QuantumCircuit(q, name=self.name)
        rules = [(U3Gate(pi, 0, pi), [q[0]], [])]
        for instr, qargs, cargs in rules:
            qc._append(instr, qargs, cargs)

        self.definition = qc

    def control(
        self,
        num_ctrl_qubits: int = 1,
        label: Optional[str] = None,
        ctrl_state: Optional[Union[str, int]] = None,
        annotated: bool = False,
    ):
        """Return a (multi-)controlled-X gate.

        One control returns a CX gate. Two controls returns a CCX gate.

        Args:
            num_ctrl_qubits: number of control qubits.
            label: An optional label for the gate [Default: ``None``]
            ctrl_state: control state expressed as integer,
                string (e.g. ``'110'``), or ``None``. If ``None``, use all 1s.
            annotated: indicates whether the controlled gate can be implemented
                as an annotated gate.

        Returns:
            ControlledGate: controlled version of this gate.
        """
        if not annotated:
            gate = MCXGate(
                num_ctrl_qubits=num_ctrl_qubits,
                label=label,
                ctrl_state=ctrl_state,
                _base_label=self.label,
            )
        else:
            gate = super().control(
                num_ctrl_qubits=num_ctrl_qubits,
                label=label,
                ctrl_state=ctrl_state,
                annotated=annotated,
            )
        return gate

    def inverse(self, annotated: bool = False):
        r"""Return inverted X gate (itself).

        Args:
            annotated: when set to ``True``, this is typically used to return an
                :class:`.AnnotatedOperation` with an inverse modifier set instead of a concrete
                :class:`.Gate`. However, for this class this argument is ignored as this gate
                is self-inverse.

        Returns:
            XGate: inverse gate (self-inverse).
        """
        return XGate()  # self-inverse

    def __eq__(self, other):
        return isinstance(other, XGate)


@with_controlled_gate_array(_X_ARRAY, num_ctrl_qubits=1)
class CXGate(SingletonControlledGate):
    r"""Controlled-X gate.

    Can be applied to a :class:`~qiskit.circuit.QuantumCircuit`
    with the :meth:`~qiskit.circuit.QuantumCircuit.cx` and
    :meth:`~qiskit.circuit.QuantumCircuit.cnot` methods.

    **Circuit symbol:**

    .. parsed-literal::

        q_0: ──■──
             ┌─┴─┐
        q_1: ┤ X ├
             └───┘

    **Matrix representation:**

    .. math::

        CX\ q_0, q_1 =
            I \otimes |0\rangle\langle0| + X \otimes |1\rangle\langle1| =
            \begin{pmatrix}
                1 & 0 & 0 & 0 \\
                0 & 0 & 0 & 1 \\
                0 & 0 & 1 & 0 \\
                0 & 1 & 0 & 0
            \end{pmatrix}

    .. note::

        In Qiskit's convention, higher qubit indices are more significant
        (little endian convention). In many textbooks, controlled gates are
        presented with the assumption of more significant qubits as control,
        which in our case would be q_1. Thus a textbook matrix for this
        gate will be:

        .. parsed-literal::
                 ┌───┐
            q_0: ┤ X ├
                 └─┬─┘
            q_1: ──■──

        .. math::

            CX\ q_1, q_0 =
                |0 \rangle\langle 0| \otimes I + |1 \rangle\langle 1| \otimes X =
                \begin{pmatrix}
                    1 & 0 & 0 & 0 \\
                    0 & 1 & 0 & 0 \\
                    0 & 0 & 0 & 1 \\
                    0 & 0 & 1 & 0
                \end{pmatrix}


    In the computational basis, this gate flips the target qubit
    if the control qubit is in the :math:`|1\rangle` state.
    In this sense it is similar to a classical XOR gate.

    .. math::
        `|a, b\rangle \rightarrow |a, a \oplus b\rangle`
    """

    _standard_gate = StandardGate.CXGate

    def __init__(
        self,
        label: Optional[str] = None,
        ctrl_state: Optional[Union[str, int]] = None,
        *,
        duration=None,
        unit="dt",
        _base_label=None,
    ):
        """Create new CX gate."""
        super().__init__(
            "cx",
            2,
            [],
            num_ctrl_qubits=1,
            label=label,
            ctrl_state=ctrl_state,
            base_gate=XGate(label=_base_label),
            _base_label=_base_label,
            duration=duration,
            unit=unit,
        )

    _singleton_lookup_key = stdlib_singleton_key(num_ctrl_qubits=1)

    def control(
        self,
        num_ctrl_qubits: int = 1,
        label: Optional[str] = None,
        ctrl_state: Optional[Union[str, int]] = None,
        annotated: bool = False,
    ):
        """Return a controlled-X gate with more control lines.

        Args:
            num_ctrl_qubits: number of control qubits.
            label: An optional label for the gate [Default: ``None``]
            ctrl_state: control state expressed as integer,
                string (e.g. ``'110'``), or ``None``. If ``None``, use all 1s.
            annotated: indicates whether the controlled gate can be implemented
                as an annotated gate.

        Returns:
            ControlledGate: controlled version of this gate.
        """
        if not annotated:
            ctrl_state = _ctrl_state_to_int(ctrl_state, num_ctrl_qubits)
            new_ctrl_state = (self.ctrl_state << num_ctrl_qubits) | ctrl_state
            gate = MCXGate(
                num_ctrl_qubits=num_ctrl_qubits + 1,
                label=label,
                ctrl_state=new_ctrl_state,
                _base_label=self.label,
            )
        else:
            gate = super().control(
                num_ctrl_qubits=num_ctrl_qubits,
                label=label,
                ctrl_state=ctrl_state,
                annotated=annotated,
            )
        return gate

    def inverse(self, annotated: bool = False):
        """Return inverted CX gate (itself).

        Args:
            annotated: when set to ``True``, this is typically used to return an
                :class:`.AnnotatedOperation` with an inverse modifier set instead of a concrete
                :class:`.Gate`. However, for this class this argument is ignored as this gate
                is self-inverse.

        Returns:
            CXGate: inverse gate (self-inverse).
        """
        return CXGate(ctrl_state=self.ctrl_state)  # self-inverse

    def __eq__(self, other):
        return isinstance(other, CXGate) and self.ctrl_state == other.ctrl_state


@with_controlled_gate_array(_X_ARRAY, num_ctrl_qubits=2, cached_states=(3,))
class CCXGate(SingletonControlledGate):
    r"""CCX gate, also known as Toffoli gate.

    Can be applied to a :class:`~qiskit.circuit.QuantumCircuit`
    with the :meth:`~qiskit.circuit.QuantumCircuit.ccx` and
    :meth:`~qiskit.circuit.QuantumCircuit.toffoli` methods.

    **Circuit symbol:**

    .. parsed-literal::

        q_0: ──■──
               │
        q_1: ──■──
             ┌─┴─┐
        q_2: ┤ X ├
             └───┘

    **Matrix representation:**

    .. math::

        CCX q_0, q_1, q_2 =
            I \otimes I \otimes |0 \rangle \langle 0| + CX \otimes |1 \rangle \langle 1| =
           \begin{pmatrix}
                1 & 0 & 0 & 0 & 0 & 0 & 0 & 0\\
                0 & 1 & 0 & 0 & 0 & 0 & 0 & 0\\
                0 & 0 & 1 & 0 & 0 & 0 & 0 & 0\\
                0 & 0 & 0 & 0 & 0 & 0 & 0 & 1\\
                0 & 0 & 0 & 0 & 1 & 0 & 0 & 0\\
                0 & 0 & 0 & 0 & 0 & 1 & 0 & 0\\
                0 & 0 & 0 & 0 & 0 & 0 & 1 & 0\\
                0 & 0 & 0 & 1 & 0 & 0 & 0 & 0
            \end{pmatrix}

    .. note::

        In Qiskit's convention, higher qubit indices are more significant
        (little endian convention). In many textbooks, controlled gates are
        presented with the assumption of more significant qubits as control,
        which in our case would be q_2 and q_1. Thus a textbook matrix for this
        gate will be:

        .. parsed-literal::
                 ┌───┐
            q_0: ┤ X ├
                 └─┬─┘
            q_1: ──■──
                   │
            q_2: ──■──

        .. math::

            CCX\ q_2, q_1, q_0 =
                |0 \rangle \langle 0| \otimes I \otimes I + |1 \rangle \langle 1| \otimes CX =
                \begin{pmatrix}
                    1 & 0 & 0 & 0 & 0 & 0 & 0 & 0\\
                    0 & 1 & 0 & 0 & 0 & 0 & 0 & 0\\
                    0 & 0 & 1 & 0 & 0 & 0 & 0 & 0\\
                    0 & 0 & 0 & 1 & 0 & 0 & 0 & 0\\
                    0 & 0 & 0 & 0 & 1 & 0 & 0 & 0\\
                    0 & 0 & 0 & 0 & 0 & 1 & 0 & 0\\
                    0 & 0 & 0 & 0 & 0 & 0 & 0 & 1\\
                    0 & 0 & 0 & 0 & 0 & 0 & 1 & 0
                \end{pmatrix}

    """

    _standard_gate = StandardGate.CCXGate

    def __init__(
        self,
        label: Optional[str] = None,
        ctrl_state: Optional[Union[str, int]] = None,
        *,
        duration=None,
        unit="dt",
        _base_label=None,
    ):
        """Create new CCX gate."""
        super().__init__(
            "ccx",
            3,
            [],
            num_ctrl_qubits=2,
            label=label,
            ctrl_state=ctrl_state,
            base_gate=XGate(label=_base_label),
            duration=duration,
            unit=unit,
        )

    _singleton_lookup_key = stdlib_singleton_key(num_ctrl_qubits=2)

    def _define(self):
        """
        gate ccx a,b,c
        {
        h c; cx b,c; tdg c; cx a,c;
        t c; cx b,c; tdg c; cx a,c;
        t b; t c; h c; cx a,b;
        t a; tdg b; cx a,b;}
        """
        # pylint: disable=cyclic-import
        from qiskit.circuit.quantumcircuit import QuantumCircuit
        from .h import HGate
        from .t import TGate, TdgGate

        #                                                        ┌───┐
        # q_0: ───────────────────■─────────────────────■────■───┤ T ├───■──
        #                         │             ┌───┐   │  ┌─┴─┐┌┴───┴┐┌─┴─┐
        # q_1: ───────■───────────┼─────────■───┤ T ├───┼──┤ X ├┤ Tdg ├┤ X ├
        #      ┌───┐┌─┴─┐┌─────┐┌─┴─┐┌───┐┌─┴─┐┌┴───┴┐┌─┴─┐├───┤└┬───┬┘└───┘
        # q_2: ┤ H ├┤ X ├┤ Tdg ├┤ X ├┤ T ├┤ X ├┤ Tdg ├┤ X ├┤ T ├─┤ H ├──────
        #      └───┘└───┘└─────┘└───┘└───┘└───┘└─────┘└───┘└───┘ └───┘
        q = QuantumRegister(3, "q")
        qc = QuantumCircuit(q, name=self.name)
        rules = [
            (HGate(), [q[2]], []),
            (CXGate(), [q[1], q[2]], []),
            (TdgGate(), [q[2]], []),
            (CXGate(), [q[0], q[2]], []),
            (TGate(), [q[2]], []),
            (CXGate(), [q[1], q[2]], []),
            (TdgGate(), [q[2]], []),
            (CXGate(), [q[0], q[2]], []),
            (TGate(), [q[1]], []),
            (TGate(), [q[2]], []),
            (HGate(), [q[2]], []),
            (CXGate(), [q[0], q[1]], []),
            (TGate(), [q[0]], []),
            (TdgGate(), [q[1]], []),
            (CXGate(), [q[0], q[1]], []),
        ]
        for instr, qargs, cargs in rules:
            qc._append(instr, qargs, cargs)

        self.definition = qc

    def control(
        self,
        num_ctrl_qubits: int = 1,
        label: Optional[str] = None,
        ctrl_state: Optional[Union[str, int]] = None,
        annotated: bool = False,
    ):
        """Controlled version of this gate.

        Args:
            num_ctrl_qubits: number of control qubits.
            label: An optional label for the gate [Default: ``None``]
            ctrl_state: control state expressed as integer,
                string (e.g. ``'110'``), or ``None``. If ``None``, use all 1s.
            annotated: indicates whether the controlled gate can be implemented
                as an annotated gate.

        Returns:
            ControlledGate: controlled version of this gate.
        """
        if not annotated:
            ctrl_state = _ctrl_state_to_int(ctrl_state, num_ctrl_qubits)
            new_ctrl_state = (self.ctrl_state << num_ctrl_qubits) | ctrl_state
            gate = MCXGate(
                num_ctrl_qubits=num_ctrl_qubits + 2,
                label=label,
                ctrl_state=new_ctrl_state,
                _base_label=self.label,
            )
        else:
            gate = super().control(
                num_ctrl_qubits=num_ctrl_qubits,
                label=label,
                ctrl_state=ctrl_state,
                annotated=annotated,
            )
        return gate

    def inverse(self, annotated: bool = False):
        """Return an inverted CCX gate (also a CCX).

        Args:
            annotated: when set to ``True``, this is typically used to return an
                :class:`.AnnotatedOperation` with an inverse modifier set instead of a concrete
                :class:`.Gate`. However, for this class this argument is ignored as this gate
                is self-inverse.

        Returns:
            CCXGate: inverse gate (self-inverse).
        """
        return CCXGate(ctrl_state=self.ctrl_state)  # self-inverse

    def __eq__(self, other):
        return isinstance(other, CCXGate) and self.ctrl_state == other.ctrl_state


@with_gate_array(
    [
        [1, 0, 0, 0, 0, 0, 0, 0],
        [0, 1, 0, 0, 0, 0, 0, 0],
        [0, 0, 1, 0, 0, 0, 0, 0],
        [0, 0, 0, 0, 0, 0, 0, -1j],
        [0, 0, 0, 0, 1, 0, 0, 0],
        [0, 0, 0, 0, 0, -1, 0, 0],
        [0, 0, 0, 0, 0, 0, 1, 0],
        [0, 0, 0, 1j, 0, 0, 0, 0],
    ]
)
class RCCXGate(SingletonGate):
    """The simplified Toffoli gate, also referred to as Margolus gate.

    The simplified Toffoli gate implements the Toffoli gate up to relative phases.
    This implementation requires three CX gates which is the minimal amount possible,
    as shown in https://arxiv.org/abs/quant-ph/0312225.
    Note, that the simplified Toffoli is not equivalent to the Toffoli. But can be used in places
    where the Toffoli gate is uncomputed again.

    This concrete implementation is from https://arxiv.org/abs/1508.03273, the dashed box
    of Fig. 3.

    Can be applied to a :class:`~qiskit.circuit.QuantumCircuit`
    with the :meth:`~qiskit.circuit.QuantumCircuit.rccx` method.
    """

    _standard_gate = StandardGate.RCCXGate

    def __init__(self, label: Optional[str] = None, *, duration=None, unit="dt"):
        """Create a new simplified CCX gate."""
        super().__init__("rccx", 3, [], label=label, duration=duration, unit=unit)

    _singleton_lookup_key = stdlib_singleton_key()

    def _define(self):
        """
        gate rccx a,b,c
        { u2(0,pi) c;
          u1(pi/4) c;
          cx b, c;
          u1(-pi/4) c;
          cx a, c;
          u1(pi/4) c;
          cx b, c;
          u1(-pi/4) c;
          u2(0,pi) c;
        }
        """
        # pylint: disable=cyclic-import
        from qiskit.circuit.quantumcircuit import QuantumCircuit
        from .u1 import U1Gate
        from .u2 import U2Gate

        q = QuantumRegister(3, "q")
        qc = QuantumCircuit(q, name=self.name)
        rules = [
            (U2Gate(0, pi), [q[2]], []),  # H gate
            (U1Gate(pi / 4), [q[2]], []),  # T gate
            (CXGate(), [q[1], q[2]], []),
            (U1Gate(-pi / 4), [q[2]], []),  # inverse T gate
            (CXGate(), [q[0], q[2]], []),
            (U1Gate(pi / 4), [q[2]], []),
            (CXGate(), [q[1], q[2]], []),
            (U1Gate(-pi / 4), [q[2]], []),  # inverse T gate
            (U2Gate(0, pi), [q[2]], []),  # H gate
        ]
        for instr, qargs, cargs in rules:
            qc._append(instr, qargs, cargs)

        self.definition = qc

    def __eq__(self, other):
        return isinstance(other, RCCXGate)


@with_controlled_gate_array(_SX_ARRAY, num_ctrl_qubits=3, cached_states=(7,))
class C3SXGate(SingletonControlledGate):
    """The 3-qubit controlled sqrt-X gate.

    This implementation is based on Page 17 of [1].

    References:
        [1] Barenco et al., 1995. https://arxiv.org/pdf/quant-ph/9503016.pdf
    """

    _standard_gate = StandardGate.C3SXGate

    def __init__(
        self,
        label: Optional[str] = None,
        ctrl_state: Optional[Union[str, int]] = None,
        *,
        duration=None,
        unit="dt",
        _base_label=None,
    ):
        """Create a new 3-qubit controlled sqrt-X gate.

        Args:
            label: An optional label for the gate [Default: ``None``]
            ctrl_state: control state expressed as integer,
                string (e.g. ``'110'``), or ``None``. If ``None``, use all 1s.
        """
        from .sx import SXGate

        super().__init__(
            "c3sx",
            4,
            [],
            num_ctrl_qubits=3,
            label=label,
            ctrl_state=ctrl_state,
            base_gate=SXGate(label=_base_label),
            duration=duration,
            unit=unit,
        )

    _singleton_lookup_key = stdlib_singleton_key(num_ctrl_qubits=3)

    def _define(self):
        """
        gate c3sqrtx a,b,c,d
        {
            h d; cu1(pi/8) a,d; h d;
            cx a,b;
            h d; cu1(-pi/8) b,d; h d;
            cx a,b;
            h d; cu1(pi/8) b,d; h d;
            cx b,c;
            h d; cu1(-pi/8) c,d; h d;
            cx a,c;
            h d; cu1(pi/8) c,d; h d;
            cx b,c;
            h d; cu1(-pi/8) c,d; h d;
            cx a,c;
            h d; cu1(pi/8) c,d; h d;
        }
        """
        # pylint: disable=cyclic-import
        from qiskit.circuit.quantumcircuit import QuantumCircuit
        from .u1 import CU1Gate
        from .h import HGate

        angle = numpy.pi / 8
        q = QuantumRegister(4, name="q")
        rules = [
            (HGate(), [q[3]], []),
            (CU1Gate(angle), [q[0], q[3]], []),
            (HGate(), [q[3]], []),
            (CXGate(), [q[0], q[1]], []),
            (HGate(), [q[3]], []),
            (CU1Gate(-angle), [q[1], q[3]], []),
            (HGate(), [q[3]], []),
            (CXGate(), [q[0], q[1]], []),
            (HGate(), [q[3]], []),
            (CU1Gate(angle), [q[1], q[3]], []),
            (HGate(), [q[3]], []),
            (CXGate(), [q[1], q[2]], []),
            (HGate(), [q[3]], []),
            (CU1Gate(-angle), [q[2], q[3]], []),
            (HGate(), [q[3]], []),
            (CXGate(), [q[0], q[2]], []),
            (HGate(), [q[3]], []),
            (CU1Gate(angle), [q[2], q[3]], []),
            (HGate(), [q[3]], []),
            (CXGate(), [q[1], q[2]], []),
            (HGate(), [q[3]], []),
            (CU1Gate(-angle), [q[2], q[3]], []),
            (HGate(), [q[3]], []),
            (CXGate(), [q[0], q[2]], []),
            (HGate(), [q[3]], []),
            (CU1Gate(angle), [q[2], q[3]], []),
            (HGate(), [q[3]], []),
        ]
        qc = QuantumCircuit(q)
        for instr, qargs, cargs in rules:
            qc._append(instr, qargs, cargs)

        self.definition = qc

    def __eq__(self, other):
        return isinstance(other, C3SXGate) and self.ctrl_state == other.ctrl_state


@with_controlled_gate_array(_X_ARRAY, num_ctrl_qubits=3, cached_states=(7,))
class C3XGate(SingletonControlledGate):
    r"""The X gate controlled on 3 qubits.

    This implementation uses :math:`\sqrt{T}` and 14 CNOT gates.
    """

    _standard_gate = StandardGate.C3XGate

    def __init__(
        self,
        label: Optional[str] = None,
        ctrl_state: Optional[Union[str, int]] = None,
        *,
        _base_label=None,
        duration=None,
        unit="dt",
    ):
        """Create a new 3-qubit controlled X gate."""
        super().__init__(
            "mcx",
            4,
            [],
            num_ctrl_qubits=3,
            label=label,
            ctrl_state=ctrl_state,
            base_gate=XGate(label=_base_label),
            duration=duration,
            unit=unit,
        )

    _singleton_lookup_key = stdlib_singleton_key(num_ctrl_qubits=3)

    # seems like open controls not happening?
    def _define(self):
        """
        gate c3x a,b,c,d
        {
            h d;
            p(pi/8) a;
            p(pi/8) b;
            p(pi/8) c;
            p(pi/8) d;
            cx a, b;
            p(-pi/8) b;
            cx a, b;
            cx b, c;
            p(-pi/8) c;
            cx a, c;
            p(pi/8) c;
            cx b, c;
            p(-pi/8) c;
            cx a, c;
            cx c, d;
            p(-pi/8) d;
            cx b, d;
            p(pi/8) d;
            cx c, d;
            p(-pi/8) d;
            cx a, d;
            p(pi/8) d;
            cx c, d;
            p(-pi/8) d;
            cx b, d;
            p(pi/8) d;
            cx c, d;
            p(-pi/8) d;
            cx a, d;
            h d;
        }
        """
        from qiskit.circuit.quantumcircuit import QuantumCircuit

        q = QuantumRegister(4, name="q")
        qc = QuantumCircuit(q, name=self.name)
        qc.h(3)
        qc.p(pi / 8, [0, 1, 2, 3])
        qc.cx(0, 1)
        qc.p(-pi / 8, 1)
        qc.cx(0, 1)
        qc.cx(1, 2)
        qc.p(-pi / 8, 2)
        qc.cx(0, 2)
        qc.p(pi / 8, 2)
        qc.cx(1, 2)
        qc.p(-pi / 8, 2)
        qc.cx(0, 2)
        qc.cx(2, 3)
        qc.p(-pi / 8, 3)
        qc.cx(1, 3)
        qc.p(pi / 8, 3)
        qc.cx(2, 3)
        qc.p(-pi / 8, 3)
        qc.cx(0, 3)
        qc.p(pi / 8, 3)
        qc.cx(2, 3)
        qc.p(-pi / 8, 3)
        qc.cx(1, 3)
        qc.p(pi / 8, 3)
        qc.cx(2, 3)
        qc.p(-pi / 8, 3)
        qc.cx(0, 3)
        qc.h(3)

        self.definition = qc

    def control(
        self,
        num_ctrl_qubits: int = 1,
        label: Optional[str] = None,
        ctrl_state: Optional[Union[str, int]] = None,
        annotated: bool = False,
    ):
        """Controlled version of this gate.

        Args:
            num_ctrl_qubits: number of control qubits.
            label: An optional label for the gate [Default: ``None``]
            ctrl_state: control state expressed as integer,
                string (e.g. ``'110'``), or ``None``. If ``None``, use all 1s.
            annotated: indicates whether the controlled gate can be implemented
                as an annotated gate.

        Returns:
            ControlledGate: controlled version of this gate.
        """
        if not annotated:
            ctrl_state = _ctrl_state_to_int(ctrl_state, num_ctrl_qubits)
            new_ctrl_state = (self.ctrl_state << num_ctrl_qubits) | ctrl_state
            gate = MCXGate(
                num_ctrl_qubits=num_ctrl_qubits + 3,
                label=label,
                ctrl_state=new_ctrl_state,
                _base_label=self.label,
            )
        else:
            gate = super().control(
                num_ctrl_qubits=num_ctrl_qubits,
                label=label,
                ctrl_state=ctrl_state,
                annotated=annotated,
            )
        return gate

    def inverse(self, annotated: bool = False):
        """Invert this gate. The C3X is its own inverse.

        Args:
            annotated: when set to ``True``, this is typically used to return an
                :class:`.AnnotatedOperation` with an inverse modifier set instead of a concrete
                :class:`.Gate`. However, for this class this argument is ignored as this gate
                is self-inverse.

        Returns:
            C3XGate: inverse gate (self-inverse).
        """
        return C3XGate(ctrl_state=self.ctrl_state)

    def __eq__(self, other):
        return isinstance(other, C3XGate) and self.ctrl_state == other.ctrl_state


@with_gate_array(
    [
        [1, 0, 0, 0, 0, 0, 0, 0, 0, 0, 0, 0, 0, 0, 0, 0],
        [0, 1, 0, 0, 0, 0, 0, 0, 0, 0, 0, 0, 0, 0, 0, 0],
        [0, 0, 1, 0, 0, 0, 0, 0, 0, 0, 0, 0, 0, 0, 0, 0],
        [0, 0, 0, 1j, 0, 0, 0, 0, 0, 0, 0, 0, 0, 0, 0, 0],
        [0, 0, 0, 0, 1, 0, 0, 0, 0, 0, 0, 0, 0, 0, 0, 0],
        [0, 0, 0, 0, 0, 1, 0, 0, 0, 0, 0, 0, 0, 0, 0, 0],
        [0, 0, 0, 0, 0, 0, 1, 0, 0, 0, 0, 0, 0, 0, 0, 0],
        [0, 0, 0, 0, 0, 0, 0, 0, 0, 0, 0, 0, 0, 0, 0, 1],
        [0, 0, 0, 0, 0, 0, 0, 0, 1, 0, 0, 0, 0, 0, 0, 0],
        [0, 0, 0, 0, 0, 0, 0, 0, 0, 1, 0, 0, 0, 0, 0, 0],
        [0, 0, 0, 0, 0, 0, 0, 0, 0, 0, 1, 0, 0, 0, 0, 0],
        [0, 0, 0, 0, 0, 0, 0, 0, 0, 0, 0, -1j, 0, 0, 0, 0],
        [0, 0, 0, 0, 0, 0, 0, 0, 0, 0, 0, 0, 1, 0, 0, 0],
        [0, 0, 0, 0, 0, 0, 0, 0, 0, 0, 0, 0, 0, 1, 0, 0],
        [0, 0, 0, 0, 0, 0, 0, 0, 0, 0, 0, 0, 0, 0, 1, 0],
        [0, 0, 0, 0, 0, 0, 0, -1, 0, 0, 0, 0, 0, 0, 0, 0],
    ]
)
class RC3XGate(SingletonGate):
    """The simplified 3-controlled Toffoli gate.

    The simplified Toffoli gate implements the Toffoli gate up to relative phases.
    Note, that the simplified Toffoli is not equivalent to the Toffoli. But can be used in places
    where the Toffoli gate is uncomputed again.

    This concrete implementation is from https://arxiv.org/abs/1508.03273, the complete circuit
    of Fig. 4.

    Can be applied to a :class:`~qiskit.circuit.QuantumCircuit`
    with the :meth:`~qiskit.circuit.QuantumCircuit.rcccx` method.
    """

    _standard_gate = StandardGate.RC3XGate

    def __init__(self, label: Optional[str] = None, *, duration=None, unit="dt"):
        """Create a new RC3X gate."""
        super().__init__("rcccx", 4, [], label=label, duration=duration, unit=unit)

    _singleton_lookup_key = stdlib_singleton_key()

    def _define(self):
        """
        gate rc3x a,b,c,d
        { u2(0,pi) d;
          u1(pi/4) d;
          cx c,d;
          u1(-pi/4) d;
          u2(0,pi) d;
          cx a,d;
          u1(pi/4) d;
          cx b,d;
          u1(-pi/4) d;
          cx a,d;
          u1(pi/4) d;
          cx b,d;
          u1(-pi/4) d;
          u2(0,pi) d;
          u1(pi/4) d;
          cx c,d;
          u1(-pi/4) d;
          u2(0,pi) d;
        }
        """
        # pylint: disable=cyclic-import
        from qiskit.circuit.quantumcircuit import QuantumCircuit
        from .u1 import U1Gate
        from .u2 import U2Gate

        q = QuantumRegister(4, "q")
        qc = QuantumCircuit(q, name=self.name)
        rules = [
            (U2Gate(0, pi), [q[3]], []),  # H gate
            (U1Gate(pi / 4), [q[3]], []),  # T gate
            (CXGate(), [q[2], q[3]], []),
            (U1Gate(-pi / 4), [q[3]], []),  # inverse T gate
            (U2Gate(0, pi), [q[3]], []),
            (CXGate(), [q[0], q[3]], []),
            (U1Gate(pi / 4), [q[3]], []),
            (CXGate(), [q[1], q[3]], []),
            (U1Gate(-pi / 4), [q[3]], []),
            (CXGate(), [q[0], q[3]], []),
            (U1Gate(pi / 4), [q[3]], []),
            (CXGate(), [q[1], q[3]], []),
            (U1Gate(-pi / 4), [q[3]], []),
            (U2Gate(0, pi), [q[3]], []),
            (U1Gate(pi / 4), [q[3]], []),
            (CXGate(), [q[2], q[3]], []),
            (U1Gate(-pi / 4), [q[3]], []),
            (U2Gate(0, pi), [q[3]], []),
        ]
        for instr, qargs, cargs in rules:
            qc._append(instr, qargs, cargs)

        self.definition = qc

    def __eq__(self, other):
        return isinstance(other, RC3XGate)


@with_controlled_gate_array(_X_ARRAY, num_ctrl_qubits=4, cached_states=(15,))
class C4XGate(SingletonControlledGate):
    """The 4-qubit controlled X gate.

    This implementation is based on Page 21, Lemma 7.5, of [1], with the use
    of the relative phase version of c3x, the rc3x [2].

    References:
        1. Barenco et al., 1995. https://arxiv.org/pdf/quant-ph/9503016.pdf
        2. Maslov, 2015. https://arxiv.org/abs/1508.03273
    """

    def __init__(
        self,
        label: Optional[str] = None,
        ctrl_state: Optional[Union[str, int]] = None,
        *,
        duration=None,
        unit="dt",
        _base_label=None,
    ):
        """Create a new 4-qubit controlled X gate."""
        if unit is None:
            unit = "dt"
        super().__init__(
            "mcx",
            5,
            [],
            num_ctrl_qubits=4,
            label=label,
            ctrl_state=ctrl_state,
            base_gate=XGate(label=_base_label),
            duration=duration,
            unit=unit,
        )

    _singleton_lookup_key = stdlib_singleton_key(num_ctrl_qubits=4)

    # seems like open controls not happening?
    def _define(self):
        """
        gate c3sqrtx a,b,c,d
        {
            h d; cu1(pi/8) a,d; h d;
            cx a,b;
            h d; cu1(-pi/8) b,d; h d;
            cx a,b;
            h d; cu1(pi/8) b,d; h d;
            cx b,c;
            h d; cu1(-pi/8) c,d; h d;
            cx a,c;
            h d; cu1(pi/8) c,d; h d;
            cx b,c;
            h d; cu1(-pi/8) c,d; h d;
            cx a,c;
            h d; cu1(pi/8) c,d; h d;
        }
        gate c4x a,b,c,d,e
        {
            h e; cu1(pi/2) d,e; h e;
            rc3x a,b,c,d;
            h e; cu1(-pi/2) d,e; h e;
            rc3x a,b,c,d;
            c3sqrtx a,b,c,e;
        }
        """
        # pylint: disable=cyclic-import
        from qiskit.circuit.quantumcircuit import QuantumCircuit
        from .u1 import CU1Gate
        from .h import HGate

        q = QuantumRegister(5, name="q")
        qc = QuantumCircuit(q, name=self.name)
        rules = [
            (HGate(), [q[4]], []),
            (CU1Gate(numpy.pi / 2), [q[3], q[4]], []),
            (HGate(), [q[4]], []),
            (RC3XGate(), [q[0], q[1], q[2], q[3]], []),
            (HGate(), [q[4]], []),
            (CU1Gate(-numpy.pi / 2), [q[3], q[4]], []),
            (HGate(), [q[4]], []),
            (RC3XGate().inverse(), [q[0], q[1], q[2], q[3]], []),
            (C3SXGate(), [q[0], q[1], q[2], q[4]], []),
        ]
        for instr, qargs, cargs in rules:
            qc._append(instr, qargs, cargs)

        self.definition = qc

    def control(
        self,
        num_ctrl_qubits: int = 1,
        label: Optional[str] = None,
        ctrl_state: Optional[Union[str, int]] = None,
        annotated: bool = False,
    ):
        """Controlled version of this gate.

        Args:
            num_ctrl_qubits: number of control qubits.
            label: An optional label for the gate [Default: ``None``]
            ctrl_state: control state expressed as integer,
                string (e.g. ``'110'``), or ``None``. If ``None``, use all 1s.
            annotated: indicates whether the controlled gate can be implemented
                as an annotated gate.

        Returns:
            ControlledGate: controlled version of this gate.
        """
        if not annotated:
            ctrl_state = _ctrl_state_to_int(ctrl_state, num_ctrl_qubits)
            new_ctrl_state = (self.ctrl_state << num_ctrl_qubits) | ctrl_state
            gate = MCXGate(
                num_ctrl_qubits=num_ctrl_qubits + 4,
                label=label,
                ctrl_state=new_ctrl_state,
                _base_label=self.label,
            )
        else:
            gate = super().control(
                num_ctrl_qubits=num_ctrl_qubits,
                label=label,
                ctrl_state=ctrl_state,
                annotated=annotated,
            )
        return gate

    def inverse(self, annotated: bool = False):
        """Invert this gate. The C4X is its own inverse.

        Args:
            annotated: when set to ``True``, this is typically used to return an
                :class:`.AnnotatedOperation` with an inverse modifier set instead of a concrete
                :class:`.Gate`. However, for this class this argument is ignored as this gate
                is self-inverse.

        Returns:
            C4XGate: inverse gate (self-inverse).
        """
        return C4XGate(ctrl_state=self.ctrl_state)

    def __eq__(self, other):
        return isinstance(other, C4XGate) and self.ctrl_state == other.ctrl_state


class MCXGate(ControlledGate):
    """The general, multi-controlled X gate.

    Can be applied to a :class:`~qiskit.circuit.QuantumCircuit`
    with the :meth:`~qiskit.circuit.QuantumCircuit.mcx` method.
    """

    def __new__(
        cls,
        num_ctrl_qubits: Optional[int] = None,
        label: Optional[str] = None,
        ctrl_state: Optional[Union[str, int]] = None,
        *,
        duration=None,
        unit="dt",
        _base_label=None,
    ):
        """Create a new MCX instance.

        Depending on the number of controls and which mode of the MCX, this creates an
        explicit CX, CCX, C3X or C4X instance or a generic MCX gate.
        """
        # The CXGate and CCXGate will be implemented for all modes of the MCX, and
        # the C3XGate and C4XGate are handled in the gate definition.
        explicit: dict[int, Type[ControlledGate]] = {1: CXGate, 2: CCXGate}
        gate_class = explicit.get(num_ctrl_qubits, None)
        if gate_class is not None:
            gate = gate_class.__new__(
                gate_class, label=label, ctrl_state=ctrl_state, _base_label=_base_label
            )
            # if __new__ does not return the same type as cls, init is not called
            gate.__init__(
                label=label,
                ctrl_state=ctrl_state,
                _base_label=_base_label,
                duration=duration,
                unit=unit,
            )
            return gate
        return super().__new__(cls)

    def __init__(
        self,
        num_ctrl_qubits: int,
        label: Optional[str] = None,
        ctrl_state: Optional[Union[str, int]] = None,
        *,
        duration=None,
        unit="dt",
        _name="mcx",
        _base_label=None,
    ):
        """Create new MCX gate."""
        num_ancilla_qubits = self.__class__.get_num_ancilla_qubits(num_ctrl_qubits)
        super().__init__(
            _name,
            num_ctrl_qubits + 1 + num_ancilla_qubits,
            [],
            num_ctrl_qubits=num_ctrl_qubits,
            label=label,
            ctrl_state=ctrl_state,
            base_gate=XGate(label=_base_label),
        )

    def inverse(self, annotated: bool = False):
        """Invert this gate. The MCX is its own inverse.

        Args:
            annotated: when set to ``True``, this is typically used to return an
                :class:`.AnnotatedOperation` with an inverse modifier set instead of a concrete
                :class:`.Gate`. However, for this class this argument is ignored as this gate
                is self-inverse.

        Returns:
            MCXGate: inverse gate (self-inverse).
        """
        return MCXGate(num_ctrl_qubits=self.num_ctrl_qubits, ctrl_state=self.ctrl_state)

    @staticmethod
    def get_num_ancilla_qubits(num_ctrl_qubits: int, mode: str = "noancilla") -> int:
        """Get the number of required ancilla qubits without instantiating the class.

        This staticmethod might be necessary to check the number of ancillas before
        creating the gate, or to use the number of ancillas in the initialization.
        """
        if mode == "noancilla":
            return 0
        if mode in ["recursion", "advanced"]:
            return int(num_ctrl_qubits > 4)
        if mode[:7] == "v-chain" or mode[:5] == "basic":
            return max(0, num_ctrl_qubits - 2)
        raise AttributeError(f"Unsupported mode ({mode}) specified!")

    def _define(self):
        """This definition is based on MCPhaseGate implementation."""
        # pylint: disable=cyclic-import
        from qiskit.synthesis.multi_controlled import synth_mcx_using_mcphase

        # Note: The implementation is moved to synthesis/mcx
        self.definition = synth_mcx_using_mcphase(self.num_ctrl_qubits)

    @property
    def num_ancilla_qubits(self):
        """The number of ancilla qubits."""
        return self.__class__.get_num_ancilla_qubits(self.num_ctrl_qubits)

    def control(
        self,
        num_ctrl_qubits: int = 1,
        label: Optional[str] = None,
        ctrl_state: Optional[Union[str, int]] = None,
        annotated: bool = False,
    ):
        """Return a multi-controlled-X gate with more control lines.

        Args:
            num_ctrl_qubits: number of control qubits.
            label: An optional label for the gate [Default: ``None``]
            ctrl_state: control state expressed as integer,
                string (e.g. ``'110'``), or ``None``. If ``None``, use all 1s.
            annotated: indicates whether the controlled gate can be implemented
                as an annotated gate.

        Returns:
            ControlledGate: controlled version of this gate.
        """
        if not annotated and ctrl_state is None:
            # use __class__ so this works for derived classes
            gate = self.__class__(
                self.num_ctrl_qubits + num_ctrl_qubits,
                label=label,
                ctrl_state=ctrl_state,
                _base_label=self.label,
            )
        else:
            gate = super().control(num_ctrl_qubits, label=label, ctrl_state=ctrl_state)
        return gate


class MCXGrayCode(MCXGate):
    r"""Implement the multi-controlled X gate using the Gray code.

    This delegates the implementation to the MCU1 gate, since :math:`X = H \cdot U1(\pi) \cdot H`.
    """

    def __new__(
        cls,
        num_ctrl_qubits: Optional[int] = None,
        label: Optional[str] = None,
        ctrl_state: Optional[Union[str, int]] = None,
        *,
        duration=None,
        unit="dt",
        _base_label=None,
    ):
        """Create a new MCXGrayCode instance"""
        # if 1 to 4 control qubits, create explicit gates
        explicit = {1: CXGate, 2: CCXGate, 3: C3XGate, 4: C4XGate}
        gate_class = explicit.get(num_ctrl_qubits, None)
        if gate_class is not None:
            gate = gate_class.__new__(
                gate_class,
                label=label,
                ctrl_state=ctrl_state,
                _base_label=_base_label,
                duration=duration,
                unit=unit,
            )
            # if __new__ does not return the same type as cls, init is not called
            gate.__init__(
                label=label,
                ctrl_state=ctrl_state,
                duration=duration,
                unit=unit,
            )
            return gate
        return super().__new__(cls)

    def __init__(
        self,
        num_ctrl_qubits: int,
        label: Optional[str] = None,
        ctrl_state: Optional[Union[str, int]] = None,
    ):
        super().__init__(num_ctrl_qubits, label=label, ctrl_state=ctrl_state, _name="mcx_gray")

    def inverse(self, annotated: bool = False):
        """Invert this gate. The MCX is its own inverse.

        Args:
            annotated: when set to ``True``, this is typically used to return an
                :class:`.AnnotatedOperation` with an inverse modifier set instead of a concrete
                :class:`.Gate`. However, for this class this argument is ignored as this gate
                is self-inverse.

        Returns:
            MCXGrayCode: inverse gate (self-inverse).
        """
        return MCXGrayCode(num_ctrl_qubits=self.num_ctrl_qubits, ctrl_state=self.ctrl_state)

    def _define(self):
        """Define the MCX gate using the Gray code."""
        # pylint: disable=cyclic-import
        from qiskit.circuit.quantumcircuit import QuantumCircuit
        from .u1 import MCU1Gate
        from .h import HGate

        q = QuantumRegister(self.num_qubits, name="q")
        qc = QuantumCircuit(q, name=self.name)
        qc._append(HGate(), [q[-1]], [])
        qc._append(MCU1Gate(numpy.pi, num_ctrl_qubits=self.num_ctrl_qubits), q[:], [])
        qc._append(HGate(), [q[-1]], [])
        self.definition = qc


class MCXRecursive(MCXGate):
    """Implement the multi-controlled X gate using recursion.

    Using a single clean ancilla qubit, the multi-controlled X gate is split into
    four sub-registers, each one of them uses the V-chain method.

    The method is based on Lemma 9 of [2], first shown in Lemma 7.3 of [1].

    References:
        1. Barenco et al., 1995. https://arxiv.org/pdf/quant-ph/9503016.pdf
        2. Iten et al., 2015. https://arxiv.org/abs/1501.06911
    """

    def __init__(
        self,
        num_ctrl_qubits: int,
        label: Optional[str] = None,
        ctrl_state: Optional[Union[str, int]] = None,
        *,
        duration=None,
        unit="dt",
        _base_label=None,
    ):
        super().__init__(
            num_ctrl_qubits,
            label=label,
            ctrl_state=ctrl_state,
            _name="mcx_recursive",
            duration=duration,
            unit=unit,
            _base_label=None,
        )

    @staticmethod
    def get_num_ancilla_qubits(num_ctrl_qubits: int, mode: str = "recursion"):
        """Get the number of required ancilla qubits."""
        return MCXGate.get_num_ancilla_qubits(num_ctrl_qubits, mode)

    def inverse(self, annotated: bool = False):
        """Invert this gate. The MCX is its own inverse.

        Args:
            annotated: when set to ``True``, this is typically used to return an
                :class:`.AnnotatedOperation` with an inverse modifier set instead of a concrete
                :class:`.Gate`. However, for this class this argument is ignored as this gate
                is self-inverse.

        Returns:
            MCXRecursive: inverse gate (self-inverse).
        """
        return MCXRecursive(num_ctrl_qubits=self.num_ctrl_qubits, ctrl_state=self.ctrl_state)

    def _define(self):
        """Define the MCX gate using recursion."""
        # pylint: disable=cyclic-import
        from qiskit.synthesis.multi_controlled import synth_mcx_recursive

<<<<<<< HEAD
        # Note: The implementation is moved to synthesis/mcx
        qc = synth_mcx_recursive(self.num_ctrl_qubits, self.num_qubits - self.num_ctrl_qubits - 1)
        qc.name = self.name
        self.definition = qc
=======
        q = QuantumRegister(self.num_qubits, name="q")
        qc = QuantumCircuit(q, name=self.name)
        if self.num_qubits == 4:
            qc._append(C3XGate(), q[:], [])
            self.definition = qc
        elif self.num_qubits == 5:
            qc._append(C4XGate(), q[:], [])
            self.definition = qc
        else:
            num_ctrl_qubits = len(q) - 1
            q_ancilla = q[-1]
            q_target = q[-2]
            middle = ceil(num_ctrl_qubits / 2)
            first_half = [*q[:middle]]
            second_half = [*q[middle : num_ctrl_qubits - 1], q_ancilla]

            qc._append(
                MCXVChain(num_ctrl_qubits=len(first_half), dirty_ancillas=True),
                qargs=[*first_half, q_ancilla, *q[middle : middle + len(first_half) - 2]],
                cargs=[],
            )
            qc._append(
                MCXVChain(num_ctrl_qubits=len(second_half), dirty_ancillas=True),
                qargs=[*second_half, q_target, *q[: len(second_half) - 2]],
                cargs=[],
            )
            qc._append(
                MCXVChain(num_ctrl_qubits=len(first_half), dirty_ancillas=True),
                qargs=[*first_half, q_ancilla, *q[middle : middle + len(first_half) - 2]],
                cargs=[],
            )
            qc._append(
                MCXVChain(num_ctrl_qubits=len(second_half), dirty_ancillas=True),
                qargs=[*second_half, q_target, *q[: len(second_half) - 2]],
                cargs=[],
            )

            self.definition = qc
>>>>>>> 5a6312d7


class MCXVChain(MCXGate):
    """Implement the multi-controlled X gate using a V-chain of CX gates."""

    def __new__(
        cls,
        num_ctrl_qubits: Optional[int] = None,
        dirty_ancillas: bool = False,  # pylint: disable=unused-argument
        label: Optional[str] = None,
        ctrl_state: Optional[Union[str, int]] = None,
        *,
        duration=None,
        unit="dt",
        _base_label=None,
        relative_phase: bool = False,  # pylint: disable=unused-argument
        action_only: bool = False,  # pylint: disable=unused-argument
    ):
        """Create a new MCX instance.

        This must be defined anew to include the additional argument ``dirty_ancillas``.
        """
        return super().__new__(
            cls,
            num_ctrl_qubits,
            label=label,
            ctrl_state=ctrl_state,
            _base_label=_base_label,
            duration=duration,
            unit=unit,
        )

    def __init__(
        self,
        num_ctrl_qubits: int,
        dirty_ancillas: bool = False,
        label: Optional[str] = None,
        ctrl_state: Optional[Union[str, int]] = None,
        *,
        duration=None,
        unit="dt",
        _base_label=None,
        relative_phase: bool = False,
        action_only: bool = False,
    ):
        """
        Args:
            dirty_ancillas: when set to ``True``, the method applies an optimized multicontrolled-X gate
                up to a relative phase using dirty ancillary qubits with the properties of lemmas 7 and 8
                from arXiv:1501.06911, with at most 8*k - 6 CNOT gates.
                For k within the range {1, ..., ceil(n/2)}. And for n representing the total number of
                qubits.
            relative_phase: when set to ``True``, the method applies the optimized multicontrolled-X gate
                up to a relative phase, in a way that, by lemma 7 of arXiv:1501.06911, the relative
                phases of the ``action part`` cancel out with the phases of the ``reset part``.

            action_only: when set to ``True``, the method applies only the action part of lemma 8
                from arXiv:1501.06911.

        """
        super().__init__(
            num_ctrl_qubits,
            label=label,
            ctrl_state=ctrl_state,
            _name="mcx_vchain",
            _base_label=_base_label,
            duration=duration,
            unit=unit,
        )
        self._dirty_ancillas = dirty_ancillas
        self._relative_phase = relative_phase
        self._action_only = action_only
        super().__init__(num_ctrl_qubits, label=label, ctrl_state=ctrl_state, _name="mcx_vchain")

    def inverse(self, annotated: bool = False):
        """Invert this gate. The MCX is its own inverse.

        Args:
            annotated: when set to ``True``, this is typically used to return an
                :class:`.AnnotatedOperation` with an inverse modifier set instead of a concrete
                :class:`.Gate`. However, for this class this argument is ignored as this gate
                is self-inverse.

        Returns:
            MCXVChain: inverse gate (self-inverse).
        """
        return MCXVChain(
            num_ctrl_qubits=self.num_ctrl_qubits,
            dirty_ancillas=self._dirty_ancillas,
            ctrl_state=self.ctrl_state,
            relative_phase=self._relative_phase,
            action_only=self._action_only,
        )

    @staticmethod
    def get_num_ancilla_qubits(num_ctrl_qubits: int, mode: str = "v-chain"):
        """Get the number of required ancilla qubits."""
        return MCXGate.get_num_ancilla_qubits(num_ctrl_qubits, mode)

    def _define(self):
        """Define the MCX gate using a V-chain of CX gates."""
        # pylint: disable=cyclic-import
        from qiskit.circuit.quantumcircuit import QuantumCircuit

        q = QuantumRegister(self.num_qubits, name="q")
        qc = QuantumCircuit(q, name=self.name)
        q_controls = q[: self.num_ctrl_qubits]
        q_target = q[self.num_ctrl_qubits]
        q_ancillas = q[self.num_ctrl_qubits + 1 :]

        if self._dirty_ancillas:
            if self.num_ctrl_qubits < 3:
                qc.mcx(q_controls, q_target)
            elif not self._relative_phase and self.num_ctrl_qubits == 3:
                qc._append(C3XGate(), [*q_controls, q_target], [])
            else:
                num_ancillas = self.num_ctrl_qubits - 2
                targets = [q_target] + q_ancillas[:num_ancillas][::-1]

                for j in range(2):
                    for i in range(self.num_ctrl_qubits):  # action part
                        if i < self.num_ctrl_qubits - 2:
                            if targets[i] != q_target or self._relative_phase:
                                # gate cancelling

                                # cancel rightmost gates of action part
                                # with leftmost gates of reset part
                                if self._relative_phase and targets[i] == q_target and j == 1:
                                    qc.cx(q_ancillas[num_ancillas - i - 1], targets[i])
                                    qc.t(targets[i])
                                    qc.cx(q_controls[self.num_ctrl_qubits - i - 1], targets[i])
                                    qc.tdg(targets[i])
                                    qc.h(targets[i])
                                else:
                                    qc.h(targets[i])
                                    qc.t(targets[i])
                                    qc.cx(q_controls[self.num_ctrl_qubits - i - 1], targets[i])
                                    qc.tdg(targets[i])
                                    qc.cx(q_ancillas[num_ancillas - i - 1], targets[i])
                            else:
                                controls = [
                                    q_controls[self.num_ctrl_qubits - i - 1],
                                    q_ancillas[num_ancillas - i - 1],
                                ]

                                qc.ccx(controls[0], controls[1], targets[i])
                        else:
                            # implements an optimized toffoli operation
                            # up to a diagonal gate, akin to lemma 6 of arXiv:1501.06911
                            qc.h(targets[i])
                            qc.t(targets[i])
                            qc.cx(q_controls[self.num_ctrl_qubits - i - 2], targets[i])
                            qc.tdg(targets[i])
                            qc.cx(q_controls[self.num_ctrl_qubits - i - 1], targets[i])
                            qc.t(targets[i])
                            qc.cx(q_controls[self.num_ctrl_qubits - i - 2], targets[i])
                            qc.tdg(targets[i])
                            qc.h(targets[i])

                            break

                    for i in range(num_ancillas - 1):  # reset part
                        qc.cx(q_ancillas[i], q_ancillas[i + 1])
                        qc.t(q_ancillas[i + 1])
                        qc.cx(q_controls[2 + i], q_ancillas[i + 1])
                        qc.tdg(q_ancillas[i + 1])
                        qc.h(q_ancillas[i + 1])

                    if self._action_only:
                        qc.ccx(q_controls[-1], q_ancillas[-1], q_target)

                        break
        else:
            qc.rccx(q_controls[0], q_controls[1], q_ancillas[0])
            i = 0
            for j in range(2, self.num_ctrl_qubits - 1):
                qc.rccx(q_controls[j], q_ancillas[i], q_ancillas[i + 1])

                i += 1

            qc.ccx(q_controls[-1], q_ancillas[i], q_target)

            for j in reversed(range(2, self.num_ctrl_qubits - 1)):
                qc.rccx(q_controls[j], q_ancillas[i - 1], q_ancillas[i])

                i -= 1

            qc.rccx(q_controls[0], q_controls[1], q_ancillas[i])

        self.definition = qc<|MERGE_RESOLUTION|>--- conflicted
+++ resolved
@@ -1361,51 +1361,10 @@
         # pylint: disable=cyclic-import
         from qiskit.synthesis.multi_controlled import synth_mcx_recursive
 
-<<<<<<< HEAD
         # Note: The implementation is moved to synthesis/mcx
         qc = synth_mcx_recursive(self.num_ctrl_qubits, self.num_qubits - self.num_ctrl_qubits - 1)
         qc.name = self.name
         self.definition = qc
-=======
-        q = QuantumRegister(self.num_qubits, name="q")
-        qc = QuantumCircuit(q, name=self.name)
-        if self.num_qubits == 4:
-            qc._append(C3XGate(), q[:], [])
-            self.definition = qc
-        elif self.num_qubits == 5:
-            qc._append(C4XGate(), q[:], [])
-            self.definition = qc
-        else:
-            num_ctrl_qubits = len(q) - 1
-            q_ancilla = q[-1]
-            q_target = q[-2]
-            middle = ceil(num_ctrl_qubits / 2)
-            first_half = [*q[:middle]]
-            second_half = [*q[middle : num_ctrl_qubits - 1], q_ancilla]
-
-            qc._append(
-                MCXVChain(num_ctrl_qubits=len(first_half), dirty_ancillas=True),
-                qargs=[*first_half, q_ancilla, *q[middle : middle + len(first_half) - 2]],
-                cargs=[],
-            )
-            qc._append(
-                MCXVChain(num_ctrl_qubits=len(second_half), dirty_ancillas=True),
-                qargs=[*second_half, q_target, *q[: len(second_half) - 2]],
-                cargs=[],
-            )
-            qc._append(
-                MCXVChain(num_ctrl_qubits=len(first_half), dirty_ancillas=True),
-                qargs=[*first_half, q_ancilla, *q[middle : middle + len(first_half) - 2]],
-                cargs=[],
-            )
-            qc._append(
-                MCXVChain(num_ctrl_qubits=len(second_half), dirty_ancillas=True),
-                qargs=[*second_half, q_target, *q[: len(second_half) - 2]],
-                cargs=[],
-            )
-
-            self.definition = qc
->>>>>>> 5a6312d7
 
 
 class MCXVChain(MCXGate):
