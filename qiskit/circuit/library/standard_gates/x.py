--- conflicted
+++ resolved
@@ -601,30 +601,9 @@
 
         self.definition = qc
 
-<<<<<<< HEAD
-    @deprecate_func(since="0.25.0", package_name="qiskit-terra")
-    def qasm(self):
-        # Gross hack to override the Qiskit name with the name this gate has in Terra's version of
-        # 'qelib1.inc'.  In general, the larger exporter mechanism should know about this to do the
-        # mapping itself, but right now that's not possible without a complete rewrite of the OQ2
-        # exporter code (low priority), or we would need to modify 'qelib1.inc' which would be
-        # needlessly disruptive this late in OQ2's lifecycle.  The current OQ2 exporter _always_
-        # outputs the `include 'qelib1.inc' line.  ---Jake, 2022-11-21.
-        old_name = self.name
-        if not self.mutable:
-            copy_self = self.to_mutable()
-            copy_self.name = "c3sqrtx"
-            return copy_self.qasm()
-        try:
-            return super().qasm()
-        finally:
-            self.name = old_name
-
     def __eq__(self, other):
         return isinstance(other, C3SXGate) and self.ctrl_state == other.ctrl_state
 
-=======
->>>>>>> 30bf727e
 
 @with_controlled_gate_array(_X_ARRAY, num_ctrl_qubits=3, cached_states=(7,))
 class C3XGate(SingletonControlledGate):
