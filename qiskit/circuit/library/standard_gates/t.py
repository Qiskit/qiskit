# This code is part of Qiskit.
#
# (C) Copyright IBM 2017.
#
# This code is licensed under the Apache License, Version 2.0. You may
# obtain a copy of this license in the LICENSE.txt file in the root directory
# of this source tree or at http://www.apache.org/licenses/LICENSE-2.0.
#
# Any modifications or derivative works of this code must retain this
# copyright notice, and modified files need to carry a notice indicating
# that they have been altered from the originals.

"""T and Tdg gate."""
import math
from math import pi
from typing import Optional

import numpy

from qiskit.circuit.singleton_gate import SingletonGate
from qiskit.circuit.library.standard_gates.p import PhaseGate
from qiskit.circuit.quantumregister import QuantumRegister
from qiskit.circuit._utils import with_gate_array


<<<<<<< HEAD
class TGate(SingletonGate):
=======
@with_gate_array([[1, 0], [0, (1 + 1j) / math.sqrt(2)]])
class TGate(Gate):
>>>>>>> f01b7ab8
    r"""Single qubit T gate (Z**0.25).

    It induces a :math:`\pi/4` phase, and is sometimes called the pi/8 gate
    (because of how the RZ(\pi/4) matrix looks like).

    This is a non-Clifford gate and a fourth-root of Pauli-Z.

    Can be applied to a :class:`~qiskit.circuit.QuantumCircuit`
    with the :meth:`~qiskit.circuit.QuantumCircuit.t` method.

    **Matrix Representation:**

    .. math::

        T = \begin{pmatrix}
                1 & 0 \\
                0 & e^{i\pi/4}
            \end{pmatrix}

    **Circuit symbol:**

    .. parsed-literal::

             ┌───┐
        q_0: ┤ T ├
             └───┘

    Equivalent to a :math:`\pi/4` radian rotation about the Z axis.
    """

    def __init__(self, label: Optional[str] = None, duration=None, unit=None, _condition=None):
        """Create new T gate."""
        if unit is None:
            unit = "dt"
        super().__init__(
            "t", 1, [], label=label, _condition=_condition, duration=duration, unit=unit
        )

    def _define(self):
        """
        gate t a { u1(pi/4) a; }
        """
        # pylint: disable=cyclic-import
        from qiskit.circuit.quantumcircuit import QuantumCircuit

        from .u1 import U1Gate

        q = QuantumRegister(1, "q")
        qc = QuantumCircuit(q, name=self.name)
        rules = [(U1Gate(pi / 4), [q[0]], [])]
        for instr, qargs, cargs in rules:
            qc._append(instr, qargs, cargs)

        self.definition = qc

    def inverse(self):
        """Return inverse T gate (i.e. Tdg)."""
        return TdgGate()

    def power(self, exponent: float):
        """Raise gate to a power."""
        return PhaseGate(0.25 * numpy.pi * exponent)


<<<<<<< HEAD
class TdgGate(SingletonGate):
=======
@with_gate_array([[1, 0], [0, (1 - 1j) / math.sqrt(2)]])
class TdgGate(Gate):
>>>>>>> f01b7ab8
    r"""Single qubit T-adjoint gate (~Z**0.25).

    It induces a :math:`-\pi/4` phase.

    This is a non-Clifford gate and a fourth-root of Pauli-Z.

    Can be applied to a :class:`~qiskit.circuit.QuantumCircuit`
    with the :meth:`~qiskit.circuit.QuantumCircuit.tdg` method.

    **Matrix Representation:**

    .. math::

        Tdg = \begin{pmatrix}
                1 & 0 \\
                0 & e^{-i\pi/4}
            \end{pmatrix}

    **Circuit symbol:**

    .. parsed-literal::

             ┌─────┐
        q_0: ┤ Tdg ├
             └─────┘

    Equivalent to a :math:`-\pi/4` radian rotation about the Z axis.
    """

    def __init__(self, label: Optional[str] = None, duration=None, unit=None, _condition=None):
        """Create new Tdg gate."""
        if unit is None:
            unit = "dt"
        super().__init__(
            "tdg", 1, [], label=label, _condition=_condition, duration=duration, unit=unit
        )

    def _define(self):
        """
        gate tdg a { u1(pi/4) a; }
        """
        # pylint: disable=cyclic-import
        from qiskit.circuit.quantumcircuit import QuantumCircuit

        from .u1 import U1Gate

        q = QuantumRegister(1, "q")
        qc = QuantumCircuit(q, name=self.name)
        rules = [(U1Gate(-pi / 4), [q[0]], [])]
        for instr, qargs, cargs in rules:
            qc._append(instr, qargs, cargs)

        self.definition = qc

    def inverse(self):
        """Return inverse Tdg gate (i.e. T)."""
        return TGate()

    def power(self, exponent: float):
        """Raise gate to a power."""
        return PhaseGate(-0.25 * numpy.pi * exponent)<|MERGE_RESOLUTION|>--- conflicted
+++ resolved
@@ -23,12 +23,8 @@
 from qiskit.circuit._utils import with_gate_array
 
 
-<<<<<<< HEAD
+@with_gate_array([[1, 0], [0, (1 + 1j) / math.sqrt(2)]])
 class TGate(SingletonGate):
-=======
-@with_gate_array([[1, 0], [0, (1 + 1j) / math.sqrt(2)]])
-class TGate(Gate):
->>>>>>> f01b7ab8
     r"""Single qubit T gate (Z**0.25).
 
     It induces a :math:`\pi/4` phase, and is sometimes called the pi/8 gate
@@ -93,12 +89,8 @@
         return PhaseGate(0.25 * numpy.pi * exponent)
 
 
-<<<<<<< HEAD
+@with_gate_array([[1, 0], [0, (1 - 1j) / math.sqrt(2)]])
 class TdgGate(SingletonGate):
-=======
-@with_gate_array([[1, 0], [0, (1 - 1j) / math.sqrt(2)]])
-class TdgGate(Gate):
->>>>>>> f01b7ab8
     r"""Single qubit T-adjoint gate (~Z**0.25).
 
     It induces a :math:`-\pi/4` phase.
