# This code is part of Qiskit.
#
# (C) Copyright IBM 2017.
#
# This code is licensed under the Apache License, Version 2.0. You may
# obtain a copy of this license in the LICENSE.txt file in the root directory
# of this source tree or at http://www.apache.org/licenses/LICENSE-2.0.
#
# Any modifications or derivative works of this code must retain this
# copyright notice, and modified files need to carry a notice indicating
# that they have been altered from the originals.

"""Z, CZ and CCZ gates."""

from math import pi
from typing import Optional, Union

import numpy

from qiskit.circuit._utils import with_gate_array, with_controlled_gate_array
from qiskit.circuit.controlledgate import ControlledGate
<<<<<<< HEAD
from qiskit.circuit.singleton_gate import SingletonControlledGate
from qiskit.circuit.singleton_gate import SingletonGate
=======
from qiskit.circuit.singleton import SingletonGate
>>>>>>> bcf5ce49
from qiskit.circuit.quantumregister import QuantumRegister

from .p import PhaseGate

_Z_ARRAY = [[1, 0], [0, -1]]


@with_gate_array(_Z_ARRAY)
class ZGate(SingletonGate):
    r"""The single-qubit Pauli-Z gate (:math:`\sigma_z`).

    Can be applied to a :class:`~qiskit.circuit.QuantumCircuit`
    with the :meth:`~qiskit.circuit.QuantumCircuit.z` method.

    **Matrix Representation:**

    .. math::

        Z = \begin{pmatrix}
                1 & 0 \\
                0 & -1
            \end{pmatrix}

    **Circuit symbol:**

    .. parsed-literal::

             ┌───┐
        q_0: ┤ Z ├
             └───┘

    Equivalent to a :math:`\pi` radian rotation about the Z axis.

    .. note::

        A global phase difference exists between the definitions of
        :math:`RZ(\pi)` and :math:`Z`.

        .. math::

            RZ(\pi) = \begin{pmatrix}
                        -i & 0 \\
                        0 & i
                      \end{pmatrix}
                    = -i Z

    The gate is equivalent to a phase flip.

    .. math::

        |0\rangle \rightarrow |0\rangle \\
        |1\rangle \rightarrow -|1\rangle
    """

    def __init__(self, label: Optional[str] = None, *, duration=None, unit="dt"):
        """Create new Z gate."""
        super().__init__("z", 1, [], label=label, duration=duration, unit=unit)

    def _define(self):
        # pylint: disable=cyclic-import
        from qiskit.circuit.quantumcircuit import QuantumCircuit

        from .u1 import U1Gate

        q = QuantumRegister(1, "q")
        qc = QuantumCircuit(q, name=self.name)
        rules = [(U1Gate(pi), [q[0]], [])]
        for instr, qargs, cargs in rules:
            qc._append(instr, qargs, cargs)

        self.definition = qc

    def control(
        self,
        num_ctrl_qubits: int = 1,
        label: Optional[str] = None,
        ctrl_state: Optional[Union[str, int]] = None,
    ):
        """Return a (multi-)controlled-Z gate.

        One control returns a CZ gate.

        Args:
            num_ctrl_qubits (int): number of control qubits.
            label (str or None): An optional label for the gate [Default: None]
            ctrl_state (int or str or None): control state expressed as integer,
                string (e.g. '110'), or None. If None, use all 1s.

        Returns:
            ControlledGate: controlled version of this gate.
        """
        if num_ctrl_qubits == 1:
            gate = CZGate(label=label, ctrl_state=ctrl_state, _base_label=self.label)
            return gate
        return super().control(num_ctrl_qubits=num_ctrl_qubits, label=label, ctrl_state=ctrl_state)

    def inverse(self):
        """Return inverted Z gate (itself)."""
        return ZGate()  # self-inverse

    def power(self, exponent: float):
        """Raise gate to a power."""
        return PhaseGate(numpy.pi * exponent)


@with_controlled_gate_array(_Z_ARRAY, num_ctrl_qubits=1)
class CZGate(SingletonControlledGate):
    r"""Controlled-Z gate.

    This is a Clifford and symmetric gate.

    Can be applied to a :class:`~qiskit.circuit.QuantumCircuit`
    with the :meth:`~qiskit.circuit.QuantumCircuit.cz` method.

    **Circuit symbol:**

    .. parsed-literal::

        q_0: ─■─
              │
        q_1: ─■─

    **Matrix representation:**

    .. math::

        CZ\ q_0, q_1 =
            I \otimes |0\rangle\langle 0| + Z \otimes |1\rangle\langle 1| =
            \begin{pmatrix}
                1 & 0 & 0 & 0 \\
                0 & 1 & 0 & 0 \\
                0 & 0 & 1 & 0 \\
                0 & 0 & 0 & -1
            \end{pmatrix}

    In the computational basis, this gate flips the phase of
    the target qubit if the control qubit is in the :math:`|1\rangle` state.
    """

    def __init__(
        self,
        label: Optional[str] = None,
        ctrl_state: Optional[Union[str, int]] = None,
        _base_label=None,
        _condition=None,
        duration=None,
        unit=None,
    ):
        """Create new CZ gate."""
        if unit is None:
            unit = "dt"
        super().__init__(
            "cz",
            2,
            [],
            label=label,
            num_ctrl_qubits=1,
            ctrl_state=ctrl_state,
            base_gate=ZGate(label=_base_label),
            duration=duration,
            _condition=_condition,
            unit=unit,
        )

    def _define(self):
        """
        gate cz a,b { h b; cx a,b; h b; }
        """
        # pylint: disable=cyclic-import
        from qiskit.circuit.quantumcircuit import QuantumCircuit

        from .h import HGate
        from .x import CXGate

        q = QuantumRegister(2, "q")
        qc = QuantumCircuit(q, name=self.name)
        rules = [(HGate(), [q[1]], []), (CXGate(), [q[0], q[1]], []), (HGate(), [q[1]], [])]
        for instr, qargs, cargs in rules:
            qc._append(instr, qargs, cargs)

        self.definition = qc

    def inverse(self):
        """Return inverted CZ gate (itself)."""
        return CZGate(ctrl_state=self.ctrl_state)  # self-inverse


@with_controlled_gate_array(_Z_ARRAY, num_ctrl_qubits=2, cached_states=(3,))
class CCZGate(ControlledGate):
    r"""CCZ gate.

    This is a symmetric gate.

    Can be applied to a :class:`~qiskit.circuit.QuantumCircuit`
    with the :meth:`~qiskit.circuit.QuantumCircuit.ccz` method.

    **Circuit symbol:**

    .. parsed-literal::

        q_0: ─■─
              │
        q_1: ─■─
              │
        q_2: ─■─

    **Matrix representation:**

    .. math::

        CCZ\ q_0, q_1, q_2 =
            I \otimes I \otimes |0\rangle\langle 0| + CZ \otimes |1\rangle\langle 1| =
            \begin{pmatrix}
                1 & 0 & 0 & 0 & 0 & 0 & 0 & 0 \\
                0 & 1 & 0 & 0 & 0 & 0 & 0 & 0 \\
                0 & 0 & 1 & 0 & 0 & 0 & 0 & 0 \\
                0 & 0 & 0 & 1 & 0 & 0 & 0 & 0 \\
                0 & 0 & 0 & 0 & 1 & 0 & 0 & 0 \\
                0 & 0 & 0 & 0 & 0 & 1 & 0 & 0 \\
                0 & 0 & 0 & 0 & 0 & 0 & 1 & 0 \\
                0 & 0 & 0 & 0 & 0 & 0 & 0 & -1
            \end{pmatrix}

    In the computational basis, this gate flips the phase of
    the target qubit if the control qubits are in the :math:`|11\rangle` state.
    """

    def __init__(self, label: Optional[str] = None, ctrl_state: Optional[Union[str, int]] = None):
        """Create new CCZ gate."""
        super().__init__(
            "ccz", 3, [], label=label, num_ctrl_qubits=2, ctrl_state=ctrl_state, base_gate=ZGate()
        )

    def _define(self):
        """
        gate ccz a,b,c { h c; ccx a,b,c; h c; }
        """
        # pylint: disable=cyclic-import
        from qiskit.circuit.quantumcircuit import QuantumCircuit

        from .h import HGate
        from .x import CCXGate

        q = QuantumRegister(3, "q")
        qc = QuantumCircuit(q, name=self.name)
        rules = [(HGate(), [q[2]], []), (CCXGate(), [q[0], q[1], q[2]], []), (HGate(), [q[2]], [])]
        for instr, qargs, cargs in rules:
            qc._append(instr, qargs, cargs)

        self.definition = qc

    def inverse(self):
        """Return inverted CCZ gate (itself)."""
        return CCZGate(ctrl_state=self.ctrl_state)  # self-inverse<|MERGE_RESOLUTION|>--- conflicted
+++ resolved
@@ -18,13 +18,7 @@
 import numpy
 
 from qiskit.circuit._utils import with_gate_array, with_controlled_gate_array
-from qiskit.circuit.controlledgate import ControlledGate
-<<<<<<< HEAD
-from qiskit.circuit.singleton_gate import SingletonControlledGate
-from qiskit.circuit.singleton_gate import SingletonGate
-=======
-from qiskit.circuit.singleton import SingletonGate
->>>>>>> bcf5ce49
+from qiskit.circuit.singleton import SingletonGate, SingletonControlledGate
 from qiskit.circuit.quantumregister import QuantumRegister
 
 from .p import PhaseGate
@@ -168,14 +162,12 @@
         self,
         label: Optional[str] = None,
         ctrl_state: Optional[Union[str, int]] = None,
+        *,
+        duration=None,
+        unit="dt",
         _base_label=None,
-        _condition=None,
-        duration=None,
-        unit=None,
     ):
         """Create new CZ gate."""
-        if unit is None:
-            unit = "dt"
         super().__init__(
             "cz",
             2,
@@ -185,7 +177,6 @@
             ctrl_state=ctrl_state,
             base_gate=ZGate(label=_base_label),
             duration=duration,
-            _condition=_condition,
             unit=unit,
         )
 
