--- conflicted
+++ resolved
@@ -45,11 +45,7 @@
              └───┘
     """
 
-<<<<<<< HEAD
-    def __init__(self, label: Optional[str] = None, *, duration=None, unit=None, _condition=None):
-=======
     def __init__(self, label: Optional[str] = None, *, duration=None, unit="dt"):
->>>>>>> 457aaa2b
         """Create new Identity gate."""
         super().__init__("id", 1, [], label=label, duration=duration, unit=unit)
 
