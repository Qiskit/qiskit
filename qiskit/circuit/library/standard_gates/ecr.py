# This code is part of Qiskit.
#
# (C) Copyright IBM 2017, 2021.
#
# This code is licensed under the Apache License, Version 2.0. You may
# obtain a copy of this license in the LICENSE.txt file in the root directory
# of this source tree or at http://www.apache.org/licenses/LICENSE-2.0.
#
# Any modifications or derivative works of this code must retain this
# copyright notice, and modified files need to carry a notice indicating
# that they have been altered from the originals.

"""Two-qubit ZX-rotation gate."""
from math import sqrt
import numpy as np

<<<<<<< HEAD
=======
from qiskit.circuit._utils import with_gate_array
from qiskit.circuit.gate import Gate
>>>>>>> f01b7ab8
from qiskit.circuit.quantumregister import QuantumRegister
from qiskit.circuit.singleton_gate import SingletonGate
from .rzx import RZXGate
from .x import XGate


<<<<<<< HEAD
class ECRGate(SingletonGate):
=======
@with_gate_array(
    sqrt(0.5) * np.array([[0, 1, 0, 1.0j], [1, 0, -1.0j, 0], [0, 1.0j, 0, 1], [-1.0j, 0, 1, 0]])
)
class ECRGate(Gate):
>>>>>>> f01b7ab8
    r"""An echoed cross-resonance gate.

    This gate is maximally entangling and is equivalent to a CNOT up to
    single-qubit pre-rotations. The echoing procedure mitigates some
    unwanted terms (terms other than ZX) to cancel in an experiment.
    More specifically, this gate implements :math:`\frac{1}{\sqrt{2}}(IX-XY)`.

    Can be applied to a :class:`~qiskit.circuit.QuantumCircuit`
    with the :meth:`~qiskit.circuit.QuantumCircuit.ecr` method.

    **Circuit Symbol:**

    .. parsed-literal::

             ┌─────────┐            ┌────────────┐┌────────┐┌─────────────┐
        q_0: ┤0        ├       q_0: ┤0           ├┤ RX(pi) ├┤0            ├
             │   ECR   │   =        │  RZX(pi/4) │└────────┘│  RZX(-pi/4) │
        q_1: ┤1        ├       q_1: ┤1           ├──────────┤1            ├
             └─────────┘            └────────────┘          └─────────────┘

    **Matrix Representation:**

    .. math::

        ECR\ q_0, q_1 = \frac{1}{\sqrt{2}}
            \begin{pmatrix}
                0   & 1   &  0  & i \\
                1   & 0   &  -i & 0 \\
                0   & i   &  0  & 1 \\
                -i  & 0   &  1  & 0
            \end{pmatrix}

    .. note::

        In Qiskit's convention, higher qubit indices are more significant
        (little endian convention). In the above example we apply the gate
        on (q_0, q_1) which results in the :math:`X \otimes Z` tensor order.
        Instead, if we apply it on (q_1, q_0), the matrix will
        be :math:`Z \otimes X`:

        .. parsed-literal::

                 ┌─────────┐
            q_0: ┤1        ├
                 │   ECR   │
            q_1: ┤0        ├
                 └─────────┘

        .. math::

            ECR\ q_0, q_1 = \frac{1}{\sqrt{2}}
                \begin{pmatrix}
                    0   & 0   &  1  & i \\
                    0   & 0   &  i  & 1 \\
                    1   & -i  &  0  & 0 \\
                    -i  & 1   &  0  & 0
                \end{pmatrix}
    """

    def __init__(self, label=None, _condition=None, duration=None, unit=None):
        """Create new ECR gate."""
        if unit is None:
            unit = "dt"
        super().__init__(
            "ecr", 2, [], label=label, _condition=_condition, duration=duration, unit=unit
        )

    def _define(self):
        """
        gate ecr a, b { rzx(pi/4) a, b; x a; rzx(-pi/4) a, b;}
        """
        # pylint: disable=cyclic-import
        from qiskit.circuit.quantumcircuit import QuantumCircuit

        q = QuantumRegister(2, "q")
        qc = QuantumCircuit(q, name=self.name)
        rules = [
            (RZXGate(np.pi / 4), [q[0], q[1]], []),
            (XGate(), [q[0]], []),
            (RZXGate(-np.pi / 4), [q[0], q[1]], []),
        ]
        for instr, qargs, cargs in rules:
            qc._append(instr, qargs, cargs)

        self.definition = qc

    def inverse(self):
        """Return inverse ECR gate (itself)."""
        return ECRGate()  # self-inverse<|MERGE_RESOLUTION|>--- conflicted
+++ resolved
@@ -14,25 +14,17 @@
 from math import sqrt
 import numpy as np
 
-<<<<<<< HEAD
-=======
 from qiskit.circuit._utils import with_gate_array
-from qiskit.circuit.gate import Gate
->>>>>>> f01b7ab8
 from qiskit.circuit.quantumregister import QuantumRegister
 from qiskit.circuit.singleton_gate import SingletonGate
 from .rzx import RZXGate
 from .x import XGate
 
 
-<<<<<<< HEAD
-class ECRGate(SingletonGate):
-=======
 @with_gate_array(
     sqrt(0.5) * np.array([[0, 1, 0, 1.0j], [1, 0, -1.0j, 0], [0, 1.0j, 0, 1], [-1.0j, 0, 1, 0]])
 )
-class ECRGate(Gate):
->>>>>>> f01b7ab8
+class ECRGate(SingletonGate):
     r"""An echoed cross-resonance gate.
 
     This gate is maximally entangling and is equivalent to a CNOT up to
