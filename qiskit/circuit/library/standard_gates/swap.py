# This code is part of Qiskit.
#
# (C) Copyright IBM 2017.
#
# This code is licensed under the Apache License, Version 2.0. You may
# obtain a copy of this license in the LICENSE.txt file in the root directory
# of this source tree or at http://www.apache.org/licenses/LICENSE-2.0.
#
# Any modifications or derivative works of this code must retain this
# copyright notice, and modified files need to carry a notice indicating
# that they have been altered from the originals.

"""Swap gate."""

from typing import Optional, Union
import numpy
from qiskit.circuit.singleton import SingletonGate, SingletonControlledGate, stdlib_singleton_key
from qiskit.circuit.quantumregister import QuantumRegister
from qiskit.circuit._utils import with_gate_array, with_controlled_gate_array


_SWAP_ARRAY = numpy.array([[1, 0, 0, 0], [0, 0, 1, 0], [0, 1, 0, 0], [0, 0, 0, 1]])


@with_gate_array(_SWAP_ARRAY)
class SwapGate(SingletonGate):
    r"""The SWAP gate.

    This is a symmetric and Clifford gate.

    Can be applied to a :class:`~qiskit.circuit.QuantumCircuit`
    with the :meth:`~qiskit.circuit.QuantumCircuit.swap` method.

    **Circuit symbol:**

    .. parsed-literal::

        q_0: ─X─
              │
        q_1: ─X─

    **Matrix Representation:**

    .. math::

        SWAP =
            \begin{pmatrix}
                1 & 0 & 0 & 0 \\
                0 & 0 & 1 & 0 \\
                0 & 1 & 0 & 0 \\
                0 & 0 & 0 & 1
            \end{pmatrix}

    The gate is equivalent to a state swap and is a classical logic gate.

    .. math::

        |a, b\rangle \rightarrow |b, a\rangle
    """

<<<<<<< HEAD
    def __init__(self, label: Optional[str] = None, *, duration=None, unit=None, _condition=None):
=======
    def __init__(self, label: Optional[str] = None, *, duration=None, unit="dt"):
>>>>>>> 457aaa2b
        """Create new SWAP gate."""
        super().__init__("swap", 2, [], label=label, duration=duration, unit=unit)

    _singleton_lookup_key = stdlib_singleton_key()

    def _define(self):
        """
        gate swap a,b { cx a,b; cx b,a; cx a,b; }
        """
        # pylint: disable=cyclic-import
        from qiskit.circuit.quantumcircuit import QuantumCircuit
        from .x import CXGate

        q = QuantumRegister(2, "q")
        qc = QuantumCircuit(q, name=self.name)
        rules = [
            (CXGate(), [q[0], q[1]], []),
            (CXGate(), [q[1], q[0]], []),
            (CXGate(), [q[0], q[1]], []),
        ]
        for instr, qargs, cargs in rules:
            qc._append(instr, qargs, cargs)

        self.definition = qc

    def control(
        self,
        num_ctrl_qubits: int = 1,
        label: Optional[str] = None,
        ctrl_state: Optional[Union[str, int]] = None,
    ):
        """Return a (multi-)controlled-SWAP gate.

        One control returns a CSWAP (Fredkin) gate.

        Args:
            num_ctrl_qubits (int): number of control qubits.
            label (str or None): An optional label for the gate [Default: None]
            ctrl_state (int or str or None): control state expressed as integer,
                string (e.g. '110'), or None. If None, use all 1s.

        Returns:
            ControlledGate: controlled version of this gate.
        """
        if num_ctrl_qubits == 1:
            gate = CSwapGate(label=label, ctrl_state=ctrl_state, _base_label=self.label)
            return gate
        return super().control(num_ctrl_qubits=num_ctrl_qubits, label=label, ctrl_state=ctrl_state)

    def inverse(self):
        """Return inverse Swap gate (itself)."""
        return SwapGate()  # self-inverse


@with_controlled_gate_array(_SWAP_ARRAY, num_ctrl_qubits=1)
class CSwapGate(SingletonControlledGate):
    r"""Controlled-SWAP gate, also known as the Fredkin gate.

    Can be applied to a :class:`~qiskit.circuit.QuantumCircuit`
    with the :meth:`~qiskit.circuit.QuantumCircuit.cswap` and
    :meth:`~qiskit.circuit.QuantumCircuit.fredkin` methods.

    **Circuit symbol:**

    .. parsed-literal::

        q_0: ─■─
              │
        q_1: ─X─
              │
        q_2: ─X─


    **Matrix representation:**

    .. math::

        CSWAP\ q_0, q_1, q_2 =
            I \otimes I \otimes |0 \rangle \langle 0| +
            SWAP \otimes |1 \rangle \langle 1| =
            \begin{pmatrix}
                1 & 0 & 0 & 0 & 0 & 0 & 0 & 0 \\
                0 & 1 & 0 & 0 & 0 & 0 & 0 & 0 \\
                0 & 0 & 1 & 0 & 0 & 0 & 0 & 0 \\
                0 & 0 & 0 & 0 & 0 & 1 & 0 & 0 \\
                0 & 0 & 0 & 0 & 1 & 0 & 0 & 0 \\
                0 & 0 & 0 & 1 & 0 & 0 & 0 & 0 \\
                0 & 0 & 0 & 0 & 0 & 0 & 1 & 0 \\
                0 & 0 & 0 & 0 & 0 & 0 & 0 & 1 \\
            \end{pmatrix}

    .. note::

        In Qiskit's convention, higher qubit indices are more significant
        (little endian convention). In many textbooks, controlled gates are
        presented with the assumption of more significant qubits as control,
        which in our case would be q_2. Thus a textbook matrix for this
        gate will be:

        .. parsed-literal::

            q_0: ─X─
                  │
            q_1: ─X─
                  │
            q_2: ─■─

        .. math::

            CSWAP\ q_2, q_1, q_0 =
                |0 \rangle \langle 0| \otimes I \otimes I +
                |1 \rangle \langle 1| \otimes SWAP =
                \begin{pmatrix}
                    1 & 0 & 0 & 0 & 0 & 0 & 0 & 0 \\
                    0 & 1 & 0 & 0 & 0 & 0 & 0 & 0 \\
                    0 & 0 & 1 & 0 & 0 & 0 & 0 & 0 \\
                    0 & 0 & 0 & 1 & 0 & 0 & 0 & 0 \\
                    0 & 0 & 0 & 0 & 1 & 0 & 0 & 0 \\
                    0 & 0 & 0 & 0 & 0 & 0 & 1 & 0 \\
                    0 & 0 & 0 & 0 & 0 & 1 & 0 & 0 \\
                    0 & 0 & 0 & 0 & 0 & 0 & 0 & 1 \\
                \end{pmatrix}

    In the computational basis, this gate swaps the states of
    the two target qubits if the control qubit is in the
    :math:`|1\rangle` state.

    .. math::
        |0, b, c\rangle \rightarrow |0, b, c\rangle
        |1, b, c\rangle \rightarrow |1, c, b\rangle
    """

    def __init__(
        self,
        label: Optional[str] = None,
        ctrl_state: Optional[Union[str, int]] = None,
        *,
        duration=None,
        unit="dt",
        _base_label=None,
    ):
        """Create new CSWAP gate."""
        if unit is None:
            unit = "dt"
        super().__init__(
            "cswap",
            3,
            [],
            num_ctrl_qubits=1,
            label=label,
            ctrl_state=ctrl_state,
            base_gate=SwapGate(label=_base_label),
            duration=duration,
            unit=unit,
        )

    _singleton_lookup_key = stdlib_singleton_key(num_ctrl_qubits=1)

    def _define(self):
        """
        gate cswap a,b,c
        { cx c,b;
          ccx a,b,c;
          cx c,b;
        }
        """
        # pylint: disable=cyclic-import
        from qiskit.circuit.quantumcircuit import QuantumCircuit
        from .x import CXGate, CCXGate

        q = QuantumRegister(3, "q")
        qc = QuantumCircuit(q, name=self.name)
        rules = [
            (CXGate(), [q[2], q[1]], []),
            (CCXGate(), [q[0], q[1], q[2]], []),
            (CXGate(), [q[2], q[1]], []),
        ]
        for instr, qargs, cargs in rules:
            qc._append(instr, qargs, cargs)

        self.definition = qc

    def inverse(self):
        """Return inverse CSwap gate (itself)."""
        return CSwapGate(ctrl_state=self.ctrl_state)  # self-inverse<|MERGE_RESOLUTION|>--- conflicted
+++ resolved
@@ -58,11 +58,7 @@
         |a, b\rangle \rightarrow |b, a\rangle
     """
 
-<<<<<<< HEAD
-    def __init__(self, label: Optional[str] = None, *, duration=None, unit=None, _condition=None):
-=======
     def __init__(self, label: Optional[str] = None, *, duration=None, unit="dt"):
->>>>>>> 457aaa2b
         """Create new SWAP gate."""
         super().__init__("swap", 2, [], label=label, duration=duration, unit=unit)
 
