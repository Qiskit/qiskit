--- conflicted
+++ resolved
@@ -14,12 +14,7 @@
 from math import sqrt, pi
 from typing import Optional, Union
 import numpy
-<<<<<<< HEAD
-from qiskit.circuit.singleton_gate import SingletonGate, SingletonControlledGate
-=======
-from qiskit.circuit.controlledgate import ControlledGate
-from qiskit.circuit.singleton import SingletonGate
->>>>>>> bcf5ce49
+from qiskit.circuit.singleton import SingletonGate, SingletonControlledGate
 from qiskit.circuit.quantumregister import QuantumRegister
 from qiskit.circuit._utils import with_gate_array, with_controlled_gate_array
 from .t import TGate, TdgGate
@@ -169,18 +164,12 @@
         self,
         label: Optional[str] = None,
         ctrl_state: Optional[Union[int, str]] = None,
+        *,
+        duration=None,
+        unit="dt",
         _base_label=None,
-        _condition=None,
-        duration=None,
-        unit=None,
     ):
         """Create new CH gate."""
-        if unit is None:
-            unit = "dt"
-        if _base_label is not None:
-            base_gate = HGate(label=_base_label)
-        else:
-            base_gate = HGate()
         super().__init__(
             "ch",
             2,
@@ -188,9 +177,8 @@
             num_ctrl_qubits=1,
             label=label,
             ctrl_state=ctrl_state,
-            base_gate=base_gate,
+            base_gate=HGate(label=_base_label),
             duration=duration,
-            _condition=_condition,
             unit=unit,
             _base_label=_base_label,
         )
