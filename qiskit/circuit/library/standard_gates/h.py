--- conflicted
+++ resolved
@@ -23,13 +23,9 @@
 
 _H_ARRAY = 1 / sqrt(2) * numpy.array([[1, 1], [1, -1]], dtype=numpy.complex128)
 
-<<<<<<< HEAD
+
+@with_gate_array(_H_ARRAY)
 class HGate(SingletonGate):
-=======
-
-@with_gate_array(_H_ARRAY)
-class HGate(Gate):
->>>>>>> f01b7ab8
     r"""Single-qubit Hadamard gate.
 
     This gate is a \pi rotation about the X+Z axis, and has the effect of
