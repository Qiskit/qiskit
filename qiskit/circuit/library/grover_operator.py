# This code is part of Qiskit.
#
# (C) Copyright IBM 2017, 2020.
#
# This code is licensed under the Apache License, Version 2.0. You may
# obtain a copy of this license in the LICENSE.txt file in the root directory
# of this source tree or at http://www.apache.org/licenses/LICENSE-2.0.
#
# Any modifications or derivative works of this code must retain this
# copyright notice, and modified files need to carry a notice indicating
# that they have been altered from the originals.

"""The Grover operator."""

from typing import List, Optional, Union
import numpy
from qiskit.circuit import QuantumCircuit, QuantumRegister, AncillaRegister
from qiskit.quantum_info import Statevector, Operator, DensityMatrix
from .standard_gates import MCXGate


class GroverOperator(QuantumCircuit):
    r"""The Grover operator.

    Grover's search algorithm [1, 2] consists of repeated applications of the so-called
    Grover operator used to amplify the amplitudes of the desired output states.
    This operator, :math:`\mathcal{Q}`, consists of the phase oracle, :math:`\mathcal{S}_f`,
    zero phase-shift or zero reflection, :math:`\mathcal{S}_0`, and an
    input state preparation :math:`\mathcal{A}`:

    .. math::
        \mathcal{Q} = \mathcal{A} \mathcal{S}_0 \mathcal{A}^\dagger \mathcal{S}_f

    In the standard Grover search we have :math:`\mathcal{A} = H^{\otimes n}`:

    .. math::
        \mathcal{Q} = H^{\otimes n} \mathcal{S}_0 H^{\otimes n} \mathcal{S}_f
                    = D \mathcal{S_f}

    The operation :math:`D = H^{\otimes n} \mathcal{S}_0 H^{\otimes n}` is also referred to as
    diffusion operator. In this formulation we can see that Grover's operator consists of two
    steps: first, the phase oracle multiplies the good states by -1 (with :math:`\mathcal{S}_f`)
    and then the whole state is reflected around the mean (with :math:`D`).

    This class allows setting a different state preparation, as in quantum amplitude
    amplification (a generalization of Grover's algorithm), :math:`\mathcal{A}` might not be
    a layer of Hardamard gates [3].

    The action of the phase oracle :math:`\mathcal{S}_f` is defined as

    .. math::
        \mathcal{S}_f: |x\rangle \mapsto (-1)^{f(x)}|x\rangle

    where :math:`f(x) = 1` if :math:`x` is a good state and 0 otherwise. To highlight the fact
    that this oracle flips the phase of the good states and does not flip the state of a result
    qubit, we call :math:`\mathcal{S}_f` a phase oracle.

    Note that you can easily construct a phase oracle from a bitflip oracle by sandwiching the
    controlled X gate on the result qubit by a X and H gate. For instance

    .. parsed-literal::

        Bitflip oracle     Phaseflip oracle
        q_0: ──■──         q_0: ────────────■────────────
             ┌─┴─┐              ┌───┐┌───┐┌─┴─┐┌───┐┌───┐
        out: ┤ X ├         out: ┤ X ├┤ H ├┤ X ├┤ H ├┤ X ├
             └───┘              └───┘└───┘└───┘└───┘└───┘

    There is some flexibility in defining the oracle and :math:`\mathcal{A}` operator. Before the
    Grover operator is applied in Grover's algorithm, the qubits are first prepared with one
    application of the :math:`\mathcal{A}` operator (or Hadamard gates in the standard formulation).
    Thus, we always have operation of the form
    :math:`\mathcal{A} \mathcal{S}_f \mathcal{A}^\dagger`. Therefore it is possible to move
    bitflip logic into :math:`\mathcal{A}` and leaving the oracle only to do phaseflips via Z gates
    based on the bitflips. One possible use-case for this are oracles that do not uncompute the
    state qubits.

    The zero reflection :math:`\mathcal{S}_0` is usually defined as

    .. math::
        \mathcal{S}_0 = 2 |0\rangle^{\otimes n} \langle 0|^{\otimes n} - \mathbb{I}_n

    where :math:`\mathbb{I}_n` is the identity on :math:`n` qubits.
    By default, this class implements the negative version
    :math:`2 |0\rangle^{\otimes n} \langle 0|^{\otimes n} - \mathbb{I}_n`, since this can simply
    be implemented with a multi-controlled Z sandwiched by X gates on the target qubit and the
    introduced global phase does not matter for Grover's algorithm.

    Examples:
        >>> from qiskit.circuit import QuantumCircuit
        >>> from qiskit.circuit.library import GroverOperator
        >>> oracle = QuantumCircuit(2)
        >>> oracle.z(0)  # good state = first qubit is |1>
        >>> grover_op = GroverOperator(oracle, insert_barriers=True)
        >>> grover_op.draw()
                 ┌───┐ ░ ┌───┐ ░ ┌───┐          ┌───┐      ░ ┌───┐
        state_0: ┤ Z ├─░─┤ H ├─░─┤ X ├───────■──┤ X ├──────░─┤ H ├
                 └───┘ ░ ├───┤ ░ ├───┤┌───┐┌─┴─┐├───┤┌───┐ ░ ├───┤
        state_1: ──────░─┤ H ├─░─┤ X ├┤ H ├┤ X ├┤ H ├┤ X ├─░─┤ H ├
                       ░ └───┘ ░ └───┘└───┘└───┘└───┘└───┘ ░ └───┘

        >>> oracle = QuantumCircuit(1)
        >>> oracle.z(0)  # the qubit state |1> is the good state
        >>> state_preparation = QuantumCircuit(1)
        >>> state_preparation.ry(0.2, 0)  # non-uniform state preparation
        >>> grover_op = GroverOperator(oracle, state_preparation)
        >>> grover_op.draw()
                 ┌───┐┌──────────┐┌───┐┌───┐┌───┐┌─────────┐
        state_0: ┤ Z ├┤ RY(-0.2) ├┤ X ├┤ Z ├┤ X ├┤ RY(0.2) ├
                 └───┘└──────────┘└───┘└───┘└───┘└─────────┘

        >>> oracle = QuantumCircuit(4)
        >>> oracle.z(3)
        >>> reflection_qubits = [0, 3]
        >>> state_preparation = QuantumCircuit(4)
        >>> state_preparation.cry(0.1, 0, 3)
        >>> state_preparation.ry(0.5, 3)
        >>> grover_op = GroverOperator(oracle, state_preparation,
        ... reflection_qubits=reflection_qubits)
        >>> grover_op.draw()
                                              ┌───┐          ┌───┐
        state_0: ──────────────────────■──────┤ X ├───────■──┤ X ├──────────■────────────────
                                       │      └───┘       │  └───┘          │
        state_1: ──────────────────────┼──────────────────┼─────────────────┼────────────────
                                       │                  │                 │
        state_2: ──────────────────────┼──────────────────┼─────────────────┼────────────────
                 ┌───┐┌──────────┐┌────┴─────┐┌───┐┌───┐┌─┴─┐┌───┐┌───┐┌────┴────┐┌─────────┐
        state_3: ┤ Z ├┤ RY(-0.5) ├┤ RY(-0.1) ├┤ X ├┤ H ├┤ X ├┤ H ├┤ X ├┤ RY(0.1) ├┤ RY(0.5) ├
                 └───┘└──────────┘└──────────┘└───┘└───┘└───┘└───┘└───┘└─────────┘└─────────┘

        >>> mark_state = Statevector.from_label('011')
        >>> diffuse_operator = 2 * DensityMatrix.from_label('000') - Operator.from_label('III')
        >>> grover_op = GroverOperator(oracle=mark_state, zero_reflection=diffuse_operator)
        >>> grover_op.draw(fold=70)
                 ┌─────────────────┐      ┌───┐                          »
        state_0: ┤0                ├──────┤ H ├──────────────────────────»
                 │                 │┌─────┴───┴─────┐     ┌───┐          »
        state_1: ┤1 UCRZ(0,pi,0,0) ├┤0              ├─────┤ H ├──────────»
                 │                 ││  UCRZ(pi/2,0) │┌────┴───┴────┐┌───┐»
        state_2: ┤2                ├┤1              ├┤ UCRZ(-pi/4) ├┤ H ├»
                 └─────────────────┘└───────────────┘└─────────────┘└───┘»
        «         ┌─────────────────┐      ┌───┐
        «state_0: ┤0                ├──────┤ H ├─────────────────────────
        «         │                 │┌─────┴───┴─────┐    ┌───┐
        «state_1: ┤1 UCRZ(pi,0,0,0) ├┤0              ├────┤ H ├──────────
        «         │                 ││  UCRZ(pi/2,0) │┌───┴───┴────┐┌───┐
        «state_2: ┤2                ├┤1              ├┤ UCRZ(pi/4) ├┤ H ├
        «         └─────────────────┘└───────────────┘└────────────┘└───┘

    References:
        [1]: L. K. Grover (1996), A fast quantum mechanical algorithm for database search,
            `arXiv:quant-ph/9605043 <https://arxiv.org/abs/quant-ph/9605043>`_.
        [2]: I. Chuang & M. Nielsen, Quantum Computation and Quantum Information,
            Cambridge: Cambridge University Press, 2000. Chapter 6.1.2.
        [3]: Brassard, G., Hoyer, P., Mosca, M., & Tapp, A. (2000).
            Quantum Amplitude Amplification and Estimation.
            `arXiv:quant-ph/0005055 <http://arxiv.org/abs/quant-ph/0005055>`_.
    """

    def __init__(self, oracle: Union[QuantumCircuit, Statevector],
                 state_preparation: Optional[QuantumCircuit] = None,
                 zero_reflection: Optional[Union[QuantumCircuit, DensityMatrix, Operator]] = None,
                 reflection_qubits: Optional[List[int]] = None,
                 insert_barriers: bool = False,
                 mcx_mode: str = 'noancilla',
                 name: str = 'Q') -> None:
        r"""
        Args:
            oracle: The phase oracle implementing a reflection about the bad state. Note that this
                is not a bitflip oracle, see the docstring for more information.
            state_preparation: The operator preparing the good and bad state.
                For Grover's algorithm, this is a n-qubit Hadamard gate and for amplitude
                amplification or estimation the operator :math:`\mathcal{A}`.
            zero_reflection: The reflection about the zero state, :math:`\mathcal{S}_0`.
            reflection_qubits: Qubits on which the zero reflection acts on.
            insert_barriers: Whether barriers should be inserted between the reflections and A.
            mcx_mode: The mode to use for building the default zero reflection.
            name: The name of the circuit.
        """
        super().__init__(name=name)

        # store inputs
        if isinstance(oracle, Statevector):
            from qiskit.circuit.library import Diagonal  # pylint: disable=cyclic-import
            oracle = Diagonal((-1) ** oracle.data)
        self._oracle = oracle

        if isinstance(zero_reflection, (Operator, DensityMatrix)):
            from qiskit.circuit.library import Diagonal  # pylint: disable=cyclic-import
            zero_reflection = Diagonal(zero_reflection.data.diagonal())
        self._zero_reflection = zero_reflection

        self._reflection_qubits = reflection_qubits
        self._state_preparation = state_preparation
        self._insert_barriers = insert_barriers
        self._mcx_mode = mcx_mode

        # build circuit
        self._build()

    @property
    def reflection_qubits(self):
        """Reflection qubits, on which S0 is applied (if S0 is not user-specified)."""
        if self._reflection_qubits is not None:
            return self._reflection_qubits

        num_state_qubits = self.oracle.num_qubits - self.oracle.num_ancillas
        return list(range(num_state_qubits))

    @property
    def zero_reflection(self) -> QuantumCircuit:
        """The subcircuit implementing the reflection about 0."""
        if self._zero_reflection is not None:
            return self._zero_reflection

        num_state_qubits = self.oracle.num_qubits - self.oracle.num_ancillas
        return _zero_reflection(num_state_qubits, self.reflection_qubits, self._mcx_mode)

    @property
    def state_preparation(self) -> QuantumCircuit:
        """The subcircuit implementing the A operator or Hadamards."""
        if self._state_preparation is not None:
            return self._state_preparation

        num_state_qubits = self.oracle.num_qubits - self.oracle.num_ancillas
        hadamards = QuantumCircuit(num_state_qubits, name='H')
        # apply Hadamards only on reflection qubits, rest will cancel out
        hadamards.h(self.reflection_qubits)
        return hadamards

    @property
    def oracle(self):
        """The oracle implementing a reflection about the bad state."""
        return self._oracle

    def _build(self):
        num_state_qubits = self.oracle.num_qubits - self.oracle.num_ancillas
        self.add_register(QuantumRegister(num_state_qubits, name='state'))
        num_ancillas = numpy.max([self.oracle.num_ancillas,
                                  self.zero_reflection.num_ancillas,
                                  self.state_preparation.num_ancillas])
        if num_ancillas > 0:
            self.add_register(AncillaRegister(num_ancillas, name='ancilla'))

        self.compose(self.oracle, list(range(self.oracle.num_qubits)), inplace=True)
        if self._insert_barriers:
            self.barrier()
        self.compose(self.state_preparation.inverse(),
                     list(range(self.state_preparation.num_qubits)),
                     inplace=True)
        if self._insert_barriers:
            self.barrier()
        self.compose(self.zero_reflection, list(range(self.zero_reflection.num_qubits)),
                     inplace=True)
        if self._insert_barriers:
            self.barrier()
        self.compose(self.state_preparation, list(range(self.state_preparation.num_qubits)),
                     inplace=True)

<<<<<<< HEAD
        # minus sign TODO use global phase once the repeat bug is fixed
        self.z(0)
        self.x(0)
        self.z(0)
        self.x(0)
=======
        # minus sign
        self.global_phase = numpy.pi
>>>>>>> 3b6b05d2


# TODO use the oracle compiler or the bit string oracle
def _zero_reflection(num_state_qubits: int, qubits: List[int], mcx_mode: Optional[str] = None
                     ) -> QuantumCircuit:
    qr_state = QuantumRegister(num_state_qubits, 'state')
    reflection = QuantumCircuit(qr_state, name='S_0')

    num_ancillas = MCXGate.get_num_ancilla_qubits(len(qubits) - 1, mcx_mode)
    if num_ancillas > 0:
        qr_ancilla = AncillaRegister(num_ancillas, 'ancilla')
        reflection.add_register(qr_ancilla)
    else:
        qr_ancilla = []

    reflection.x(qubits)
    if len(qubits) == 1:
        reflection.z(0)  # MCX does not allow 0 control qubits, therefore this is separate
    else:
        reflection.h(qubits[-1])
        reflection.mcx(qubits[:-1], qubits[-1], qr_ancilla[:], mode=mcx_mode)
        reflection.h(qubits[-1])
    reflection.x(qubits)

    return reflection<|MERGE_RESOLUTION|>--- conflicted
+++ resolved
@@ -257,16 +257,8 @@
         self.compose(self.state_preparation, list(range(self.state_preparation.num_qubits)),
                      inplace=True)
 
-<<<<<<< HEAD
-        # minus sign TODO use global phase once the repeat bug is fixed
-        self.z(0)
-        self.x(0)
-        self.z(0)
-        self.x(0)
-=======
         # minus sign
         self.global_phase = numpy.pi
->>>>>>> 3b6b05d2
 
 
 # TODO use the oracle compiler or the bit string oracle
