--- conflicted
+++ resolved
@@ -2892,11 +2892,6 @@
             raise CircuitError("cannot add an uninitialized variable in a control-flow scope")
         if not var.standalone:
             raise CircuitError("cannot add a variable wrapping a bit or register to a circuit")
-<<<<<<< HEAD
-        if var.type.const and var.type.kind is not types.Stretch:
-            raise CircuitError("const variables are not supported.")
-=======
->>>>>>> f5709ae8
         self._builder_api.add_uninitialized_var(var)
 
     def add_capture(self, var: expr.Var):
