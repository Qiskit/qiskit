--- conflicted
+++ resolved
@@ -1172,13 +1172,8 @@
                 ``True``.
             QasmError: If circuit has free parameters.
         """
-<<<<<<< HEAD
         from qiskit.circuit.controlledgate import ControlledGate
 
-=======
-        if self.num_parameters > 0:
-            raise QasmError('Cannot represent circuits with unbound parameters in OpenQASM 2.')
->>>>>>> ede453c7
         existing_gate_names = ['ch', 'cp', 'cx', 'cy', 'cz', 'crx', 'cry', 'crz', 'ccx', 'cswap',
                                'csx', 'cu', 'cu1', 'cu3', 'dcx', 'h', 'i', 'id', 'iden', 'iswap',
                                'ms', 'p', 'r', 'rx', 'rxx', 'ry', 'ryy', 'rz', 'rzx', 'rzz', 's',
