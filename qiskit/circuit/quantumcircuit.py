# This code is part of Qiskit.
#
# (C) Copyright IBM 2017.
#
# This code is licensed under the Apache License, Version 2.0. You may
# obtain a copy of this license in the LICENSE.txt file in the root directory
# of this source tree or at http://www.apache.org/licenses/LICENSE-2.0.
#
# Any modifications or derivative works of this code must retain this
# copyright notice, and modified files need to carry a notice indicating
# that they have been altered from the originals.

# pylint: disable=bad-docstring-quotes,invalid-name

"""Quantum circuit object."""

from __future__ import annotations
import copy as _copy
import itertools
import multiprocessing as mp
import typing
from collections import OrderedDict, defaultdict, namedtuple
from typing import (
    Union,
    Optional,
    Tuple,
    Type,
    TypeVar,
    Sequence,
    Callable,
    Mapping,
    Iterable,
    Any,
    DefaultDict,
    Literal,
    overload,
)
import numpy as np
from qiskit._accelerate.circuit import CircuitData
from qiskit._accelerate.circuit import StandardGate, PyGate, PyInstruction, PyOperation
from qiskit.exceptions import QiskitError
from qiskit.utils.multiprocessing import is_main_process
from qiskit.circuit.instruction import Instruction
from qiskit.circuit.gate import Gate
from qiskit.circuit.parameter import Parameter
from qiskit.circuit.exceptions import CircuitError
from . import _classical_resource_map
from ._utils import sort_parameters
from .controlflow import ControlFlowOp, _builder_utils
from .controlflow.builder import CircuitScopeInterface, ControlFlowBuilderBlock
from .controlflow.break_loop import BreakLoopOp, BreakLoopPlaceholder
from .controlflow.continue_loop import ContinueLoopOp, ContinueLoopPlaceholder
from .controlflow.for_loop import ForLoopOp, ForLoopContext
from .controlflow.if_else import IfElseOp, IfContext
from .controlflow.switch_case import SwitchCaseOp, SwitchContext
from .controlflow.while_loop import WhileLoopOp, WhileLoopContext
from .classical import expr, types
from .parameterexpression import ParameterExpression, ParameterValueType
from .quantumregister import QuantumRegister, Qubit, AncillaRegister, AncillaQubit
from .classicalregister import ClassicalRegister, Clbit
from .parametertable import ParameterView
from .parametervector import ParameterVector
from .instructionset import InstructionSet
from .operation import Operation
from .register import Register
from .bit import Bit
from .quantumcircuitdata import QuantumCircuitData, CircuitInstruction
from .delay import Delay
from .store import Store

if typing.TYPE_CHECKING:
    import qiskit  # pylint: disable=cyclic-import
    from qiskit.transpiler.layout import TranspileLayout  # pylint: disable=cyclic-import
    from qiskit.quantum_info.operators.base_operator import BaseOperator
    from qiskit.quantum_info.states.statevector import Statevector  # pylint: disable=cyclic-import

BitLocations = namedtuple("BitLocations", ("index", "registers"))


# The following types are not marked private to avoid leaking this "private/public" abstraction out
# into the documentation.  They are not imported by circuit.__init__, nor are they meant to be.

# Arbitrary type variables for marking up generics.
S = TypeVar("S")
T = TypeVar("T")

# Types that can be coerced to a valid Qubit specifier in a circuit.
QubitSpecifier = Union[
    Qubit,
    QuantumRegister,
    int,
    slice,
    Sequence[Union[Qubit, int]],
]

# Types that can be coerced to a valid Clbit specifier in a circuit.
ClbitSpecifier = Union[
    Clbit,
    ClassicalRegister,
    int,
    slice,
    Sequence[Union[Clbit, int]],
]

# Generic type which is either :obj:`~Qubit` or :obj:`~Clbit`, used to specify types of functions
# which operate on either type of bit, but not both at the same time.
BitType = TypeVar("BitType", Qubit, Clbit)


# NOTE:
#
# If you're adding methods or attributes to `QuantumCircuit`, be sure to update the class docstring
# to document them in a suitable place.  The class is huge, so we do its documentation manually so
# it has at least some amount of organizational structure.


class QuantumCircuit:
    """Core Qiskit representation of a quantum circuit.

    .. note::
        For more details setting the :class:`QuantumCircuit` in context of all of the data
        structures that go with it, how it fits into the rest of the :mod:`qiskit` package, and the
        different regimes of quantum-circuit descriptions in Qiskit, see the module-level
        documentation of :mod:`qiskit.circuit`.

    Circuit attributes
    ==================

    :class:`QuantumCircuit` has a small number of public attributes, which are mostly older
    functionality.  Most of its functionality is accessed through methods.

    A small handful of the attributes are intentionally mutable, the rest are data attributes that
    should be considered immutable.

    ========================= ======================================================================
    Mutable attribute         Summary
    ========================= ======================================================================
    :attr:`global_phase`      The global phase of the circuit, measured in radians.
    :attr:`metadata`          Arbitrary user mapping, which Qiskit will preserve through the
                              transpiler, but otherwise completely ignore.
    :attr:`name`              An optional string name for the circuit.
    ========================= ======================================================================

    ========================= ======================================================================
    Immutable data attribute  Summary
    ========================= ======================================================================
    :attr:`ancillas`          List of :class:`AncillaQubit`\\ s tracked by the circuit.
    :attr:`calibrations`      Custom user-supplied pulse calibrations for individual instructions.
    :attr:`cregs`             List of :class:`ClassicalRegister`\\ s tracked by the circuit.

    :attr:`clbits`            List of :class:`Clbit`\\ s tracked by the circuit.
    :attr:`data`              List of individual :class:`CircuitInstruction`\\ s that make up the
                              circuit.
    :attr:`duration`          Total duration of the circuit, added by scheduling transpiler passes.

    :attr:`layout`            Hardware layout and routing information added by the transpiler.
    :attr:`num_ancillas`      The number of ancilla qubits in the circuit.
    :attr:`num_clbits`        The number of clbits in the circuit.
    :attr:`num_captured_vars` Number of captured real-time classical variables.

    :attr:`num_declared_vars` Number of locally declared real-time classical variables in the outer
                              circuit scope.
    :attr:`num_input_vars`    Number of input real-time classical variables.
    :attr:`num_parameters`    Number of compile-time :class:`Parameter`\\ s in the circuit.
    :attr:`num_qubits`        Number of qubits in the circuit.

    :attr:`num_vars`          Total number of real-time classical variables in the outer circuit
                              scope.
    :attr:`op_start_times`    Start times of scheduled operations, added by scheduling transpiler
                              passes.
    :attr:`parameters`        Ordered set-like view of the compile-time :class:`Parameter`\\ s
                              tracked by the circuit.
    :attr:`qregs`             List of :class:`QuantumRegister`\\ s tracked by the circuit.

    :attr:`qubits`            List of :class:`Qubit`\\ s tracked by the circuit.
    :attr:`unit`              The unit of the :attr:`duration` field.
    ========================= ======================================================================

    The core attribute is :attr:`data`.  This is a sequence-like object that exposes the
    :class:`CircuitInstruction`\\ s contained in an ordered form.  You generally should not mutate
    this object directly; :class:`QuantumCircuit` is only designed for append-only operations (which
    should use :meth:`append`).  Most operations that mutate circuits in place should be written as
    transpiler passes (:mod:`qiskit.transpiler`).

    .. autoattribute:: data

    Alongside the :attr:`data`, the :attr:`global_phase` of a circuit can have some impact on its
    output, if the circuit is used to describe a :class:`.Gate` that may be controlled.  This is
    measured in radians and is directly settable.

    .. autoattribute:: global_phase

    The :attr:`name` of a circuit becomes the name of the :class:`~.circuit.Instruction` or
    :class:`.Gate` resulting from :meth:`to_instruction` and :meth:`to_gate` calls, which can be
    handy for visualizations.

    .. autoattribute:: name

    You can attach arbitrary :attr:`metadata` to a circuit.  No part of core Qiskit will inspect
    this or change its behavior based on metadata, but it will be faithfully passed through the
    transpiler, so you can tag your circuits yourself.  When serializing a circuit with QPY (see
    :mod:`qiskit.qpy`), the metadata will be JSON-serialized and you may need to pass a custom
    serializer to handle non-JSON-compatible objects within it (see :func:`.qpy.dump` for more
    detail).  This field is ignored during export to OpenQASM 2 or 3.

    .. autoattribute:: metadata

    :class:`QuantumCircuit` exposes data attributes tracking its internal quantum and classical bits
    and registers.  These appear as Python :class:`list`\\ s, but you should treat them as
    immutable; changing them will *at best* have no effect, and more likely will simply corrupt
    the internal data of the :class:`QuantumCircuit`.

    .. autoattribute:: qregs
    .. autoattribute:: cregs
    .. autoattribute:: qubits
    .. autoattribute:: ancillas
    .. autoattribute:: clbits

    The :ref:`compile-time parameters <circuit-compile-time-parameters>` present in instructions on
    the circuit are available in :attr:`parameters`.  This has a canonical order (mostly lexical,
    except in the case of :class:`.ParameterVector`), which matches the order that parameters will
    be assigned when using the list forms of :meth:`assign_parameters`, but also supports
    :class:`set`-like constant-time membership testing.

    .. autoattribute:: parameters

    The storage of any :ref:`manual pulse-level calibrations <circuit-calibrations>` for individual
    instructions on the circuit is in :attr:`calibrations`.  This presents as a :class:`dict`, but
    should not be mutated directly; use the methods discussed in :ref:`circuit-calibrations`.

    .. autoattribute:: calibrations

    If you have transpiled your circuit, so you have a physical circuit, you can inspect the
    :attr:`layout` attribute for information stored by the transpiler about how the virtual qubits
    of the source circuit map to the hardware qubits of your physical circuit, both at the start and
    end of the circuit.

    .. autoattribute:: layout

    If your circuit was also *scheduled* as part of a transpilation, it will expose the individual
    timings of each instruction, along with the total :attr:`duration` of the circuit.

    .. autoattribute:: duration
    .. autoattribute:: unit
    .. autoattribute:: op_start_times

    Finally, :class:`QuantumCircuit` exposes several simple properties as dynamic read-only numeric
    attributes.

    .. autoattribute:: num_ancillas
    .. autoattribute:: num_clbits
    .. autoattribute:: num_captured_vars
    .. autoattribute:: num_declared_vars
    .. autoattribute:: num_input_vars
    .. autoattribute:: num_parameters
    .. autoattribute:: num_qubits
    .. autoattribute:: num_vars

    Creating new circuits
    =====================

    =========================  =====================================================================
    Method                     Summary
    =========================  =====================================================================
    :meth:`__init__`           Default constructor of no-instruction circuits.
    :meth:`copy`               Make a complete copy of an existing circuit.
    :meth:`copy_empty_like`    Copy data objects from one circuit into a new one without any
                               instructions.
    :meth:`from_instructions`  Infer data objects needed from a list of instructions.
    :meth:`from_qasm_file`     Legacy interface to :func:`.qasm2.load`.
    :meth:`from_qasm_str`      Legacy interface to :func:`.qasm2.loads`.
    =========================  =====================================================================

    The default constructor (``QuantumCircuit(...)``) produces a circuit with no initial
    instructions. The arguments to the default constructor can be used to seed the circuit with
    quantum and classical data storage, and to provide a name, global phase and arbitrary metadata.
    All of these fields can be expanded later.

    .. automethod:: __init__

    If you have an existing circuit, you can produce a copy of it using :meth:`copy`, including all
    its instructions.  This is useful if you want to keep partial circuits while extending another,
    or to have a version you can mutate in-place while leaving the prior one intact.

    .. automethod:: copy

    Similarly, if you want a circuit that contains all the same data objects (bits, registers,
    variables, etc) but with none of the instructions, you can use :meth:`copy_empty_like`.  This is
    quite common when you want to build up a new layer of a circuit to then use apply onto the back
    with :meth:`compose`, or to do a full rewrite of a circuit's instructions.

    .. automethod:: copy_empty_like

    In some cases, it is most convenient to generate a list of :class:`.CircuitInstruction`\\ s
    separately to an entire circuit context, and then to build a circuit from this.  The
    :meth:`from_instructions` constructor will automatically capture all :class:`.Qubit` and
    :class:`.Clbit` instances used in the instructions, and create a new :class:`QuantumCircuit`
    object that has the correct resources and all the instructions.

    .. automethod:: from_instructions

    :class:`QuantumCircuit` also still has two constructor methods that are legacy wrappers around
    the importers in :mod:`qiskit.qasm2`.  These automatically apply :ref:`the legacy compatibility
    settings <qasm2-legacy-compatibility>` of :func:`~.qasm2.load` and :func:`~.qasm2.loads`.

    .. automethod:: from_qasm_file
    .. automethod:: from_qasm_str

    Data objects on circuits
    ========================

    .. _circuit-adding-data-objects:

    Adding data objects
    -------------------

    =============================  =================================================================
    Method                         Adds this kind of data
    =============================  =================================================================
    :meth:`add_bits`               :class:`.Qubit`\\ s and :class:`.Clbit`\\ s.
    :meth:`add_register`           :class:`.QuantumRegister` and :class:`.ClassicalRegister`.
    :meth:`add_var`                :class:`~.expr.Var` nodes with local scope and initializers.
    :meth:`add_input`              :class:`~.expr.Var` nodes that are treated as circuit inputs.
    :meth:`add_capture`            :class:`~.expr.Var` nodes captured from containing scopes.
    :meth:`add_uninitialized_var`  :class:`~.expr.Var` nodes with local scope and undefined state.
    =============================  =================================================================

    Typically you add most of the data objects (:class:`.Qubit`, :class:`.Clbit`,
    :class:`.ClassicalRegister`, etc) to the circuit as part of using the :meth:`__init__` default
    constructor, or :meth:`copy_empty_like`.  However, it is also possible to add these afterwards.
    Typed classical data, such as standalone :class:`~.expr.Var` nodes (see
    :ref:`circuit-repr-real-time-classical`), can be both constructed and added with separate
    methods.

    New registerless :class:`.Qubit` and :class:`.Clbit` objects are added using :meth:`add_bits`.
    These objects must not already be present in the circuit.  You can check if a bit exists in the
    circuit already using :meth:`find_bit`.

    .. automethod:: add_bits

    Registers are added to the circuit with :meth:`add_register`.  In this method, it is not an
    error if some of the bits are already present in the circuit.  In this case, the register will
    be an "alias" over the bits.  This is not generally well-supported by hardware backends; it is
    probably best to stay away from relying on it.  The registers a given bit is in are part of the
    return of :meth:`find_bit`.

    .. automethod:: add_register

    :ref:`Real-time, typed classical data <circuit-repr-real-time-classical>` is represented on the
    circuit by :class:`~.expr.Var` nodes with a well-defined :class:`~.types.Type`.  It is possible
    to instantiate these separately to a circuit (see :meth:`.Var.new`), but it is often more
    convenient to use circuit methods that will automatically manage the types and expression
    initialization for you.  The two most common methods are :meth:`add_var` (locally scoped
    variables) and :meth:`add_input` (inputs to the circuit).

    .. automethod:: add_var
    .. automethod:: add_input

    In addition, there are two lower-level methods that can be useful for programmatic generation of
    circuits.  When working interactively, you will most likely not need these; most uses of
    :meth:`add_uninitialized_var` are part of :meth:`copy_empty_like`, and most uses of
    :meth:`add_capture` would be better off using :ref:`the control-flow builder interface
    <circuit-control-flow-methods>`.

    .. automethod:: add_uninitialized_var
    .. automethod:: add_capture

    Working with bits and registers
    -------------------------------

    A :class:`.Bit` instance is, on its own, just a unique handle for circuits to use in their own
    contexts.  If you have got a :class:`.Bit` instance and a circuit, just can find the contexts
    that the bit exists in using :meth:`find_bit`, such as its integer index in the circuit and any
    registers it is contained in.

    .. automethod:: find_bit

    Similarly, you can query a circuit to see if a register has already been added to it by using
    :meth:`has_register`.

    .. automethod:: has_register

    Working with compile-time parameters
    ------------------------------------

    .. seealso::
        :ref:`circuit-compile-time-parameters`
            A more complete discussion of what compile-time parametrization is, and how it fits into
            Qiskit's data model.

    Unlike bits, registers, and real-time typed classical data, compile-time symbolic parameters are
    not manually added to a circuit.  Their presence is inferred by being contained in operations
    added to circuits and the global phase.  An ordered list of all parameters currently in a
    circuit is at :attr:`QuantumCircuit.parameters`.

    The most common operation on :class:`.Parameter` instances is to replace them in symbolic
    operations with some numeric value, or another symbolic expression.  This is done with
    :meth:`assign_parameters`.

    .. automethod:: assign_parameters

    The circuit tracks parameters by :class:`.Parameter` instances themselves, and forbids having
    multiple parameters of the same name to avoid some problems when interoperating with OpenQASM or
    other external formats.  You can use :meth:`has_parameter` and :meth:`get_parameter` to query
    the circuit for a parameter with the given string name.

    .. automethod:: has_parameter
    .. automethod:: get_parameter

    .. _circuit-real-time-methods:

    Working with real-time typed classical data
    -------------------------------------------

    .. seealso::
        :mod:`qiskit.circuit.classical`
            Module-level documentation for how the variable-, expression- and type-systems work, the
            objects used to represent them, and the classical operations available.

        :ref:`circuit-repr-real-time-classical`
            A discussion of how real-time data fits into the entire :mod:`qiskit.circuit` data model
            as a whole.

        :ref:`circuit-adding-data-objects`
            The methods for adding new :class:`~.expr.Var` variables to a circuit after
            initialization.

    You can retrive a :class:`~.expr.Var` instance attached to a circuit by using its variable name
    using :meth:`get_var`, or check if a circuit contains a given variable with :meth:`has_var`.

    .. automethod:: get_var
    .. automethod:: has_var

    There are also several iterator methods that you can use to get the full set of variables
    tracked by a circuit.  At least one of :meth:`iter_input_vars` and :meth:`iter_captured_vars`
    will be empty, as inputs and captures are mutually exclusive.  All of the iterators have
    corresponding dynamic properties on :class:`QuantumCircuit` that contain their length:
    :attr:`num_vars`, :attr:`num_input_vars`, :attr:`num_captured_vars` and
    :attr:`num_declared_vars`.

    .. automethod:: iter_vars
    .. automethod:: iter_input_vars
    .. automethod:: iter_captured_vars
    .. automethod:: iter_declared_vars


    .. _circuit-adding-operations:

    Adding operations to circuits
    =============================

    You can add anything that implements the :class:`.Operation` interface to a circuit as a single
    instruction, though most things you will want to add will be :class:`~.circuit.Instruction` or
    :class:`~.circuit.Gate` instances.

    .. seealso::
        :ref:`circuit-operations-instructions`
            The :mod:`qiskit.circuit`-level documentation on the different interfaces that Qiskit
            uses to define circuit-level instructions.

    .. _circuit-append-compose:

    Methods to add general operations
    ---------------------------------

    These are the base methods that handle adding any object, including user-defined ones, onto
    circuits.

    ===============  ===============================================================================
    Method           When to use it
    ===============  ===============================================================================
    :meth:`append`   Add an instruction as a single object onto a circuit.
    :meth:`_append`  Same as :meth:`append`, but a low-level interface that elides almost all error
                     checking.
    :meth:`compose`  Inline the instructions from one circuit onto another.
    :meth:`tensor`   Like :meth:`compose`, but strictly for joining circuits that act on disjoint
                     qubits.
    ===============  ===============================================================================

    :class:`QuantumCircuit` has two main ways that you will add more operations onto a circuit.
    Which to use depends on whether you want to add your object as a single "instruction"
    (:meth:`append`), or whether you want to join the instructions from two circuits together
    (:meth:`compose`).

    A single instruction or operation appears as a single entry in the :attr:`data` of the circuit,
    and as a single box when drawn in the circuit visualizers (see :meth:`draw`).  A single
    instruction is the "unit" that a hardware backend might be defined in terms of (see
    :class:`.Target`).  An :class:`~.circuit.Instruction` can come with a
    :attr:`~.circuit.Instruction.definition`, which is one rule the transpiler (see
    :mod:`qiskit.transpiler`) will be able to fall back on to decompose it for hardware, if needed.
    An :class:`.Operation` that is not also an :class:`~.circuit.Instruction` can
    only be decomposed if it has some associated high-level synthesis method registered for it (see
    :mod:`qiskit.transpiler.passes.synthesis.plugin`).

    A :class:`QuantumCircuit` alone is not a single :class:`~.circuit.Instruction`; it is rather
    more complicated, since it can, in general, represent a complete program with typed classical
    memory inputs and outputs, and control flow.  Qiskit's (and most hardware's) data model does not
    yet have the concept of re-usable callable subroutines with virtual quantum operands.  You can
    convert simple circuits that act only on qubits with unitary operations into a :class:`.Gate`
    using :meth:`to_gate`, and simple circuits acting only on qubits and clbits into a
    :class:`~.circuit.Instruction` with :meth:`to_instruction`.

    When you have an :class:`.Operation`, :class:`~.circuit.Instruction`, or :class:`.Gate`, add it
    to the circuit, specifying the qubit and clbit arguments with :meth:`append`.

    .. automethod:: append

    :meth:`append` does quite substantial error checking to ensure that you cannot accidentally
    break the data model of :class:`QuantumCircuit`.  If you are programmatically generating a
    circuit from known-good data, you can elide much of this error checking by using the fast-path
    appender :meth:`_append`, but at the risk that the caller is responsible for ensuring they are
    passing only valid data.

    .. automethod:: _append

    In other cases, you may want to join two circuits together, applying the instructions from one
    circuit onto specified qubits and clbits on another circuit.  This "inlining" operation is
    called :meth:`compose` in Qiskit.  :meth:`compose` is, in general, more powerful than
    a :meth:`to_instruction`-plus-:meth:`append` combination for joining two circuits, because it
    can also link typed classical data together, and allows for circuit control-flow operations to
    be joined onto another circuit.

    The downsides to :meth:`compose` are that it is a more complex operation that can involve more
    rewriting of the operand, and that it necessarily must move data from one circuit object to
    another.  If you are building up a circuit for yourself and raw performance is a core goal,
    consider passing around your base circuit and having different parts of your algorithm write
    directly to the base circuit, rather than building a temporary layer circuit.

    .. automethod:: compose

    If you are trying to join two circuits that will apply to completely disjoint qubits and clbits,
    :meth:`tensor` is a convenient wrapper around manually adding bit objects and calling
    :meth:`compose`.

    .. automethod:: tensor

    As some rules of thumb:

    * If you have a single :class:`.Operation`, :class:`~.circuit.Instruction` or :class:`.Gate`,
      you should definitely use :meth:`append` or :meth:`_append`.
    * If you have a :class:`QuantumCircuit` that represents a single atomic instruction for a larger
      circuit that you want to re-use, you probably want to call :meth:`to_instruction` or
      :meth:`to_gate`, and then apply the result of that to the circuit using :meth:`append`.
    * If you have a :class:`QuantumCircuit` that represents a larger "layer" of another circuit, or
      contains typed classical variables or control flow, you should use :meth:`compose` to merge it
      onto another circuit.
    * :meth:`tensor` is wanted far more rarely than either :meth:`append` or :meth:`compose`.
      Internally, it is mostly a wrapper around :meth:`add_bits` and :meth:`compose`.

    Some potential pitfalls to beware of:

    * Even if you re-use a custom :class:`~.circuit.Instruction` during circuit construction, the
      transpiler will generally have to "unroll" each invocation of it to its inner decomposition
      before beginning work on it.  This should not prevent you from using the
      :meth:`to_instruction`-plus-:meth:`append` pattern, as the transpiler will improve in this
      regard over time.
    * :meth:`compose` will, by default, produce a new circuit for backwards compatibility.  This is
      more expensive, and not usually what you want, so you should set ``inplace=True``.
    * Both :meth:`append` and :meth:`compose` (but not :meth:`_append`) have a ``copy`` keyword
      argument that defaults to ``True``.  In these cases, the incoming :class:`.Operation`
      instances will be copied if Qiskit detects that the objects have mutability about them (such
      as taking gate parameters).  If you are sure that you will not re-use the objects again in
      other places, you should set ``copy=False`` to prevent this copying, which can be a
      substantial speed-up for large objects.

    Methods to add standard instructions
    ------------------------------------

    The :class:`QuantumCircuit` class has helper methods to add many of the Qiskit standard-library
    instructions and gates onto a circuit.  These are generally equivalent to manually constructing
    an instance of the relevent :mod:`qiskit.circuit.library` object, then passing that to
    :meth:`append` with the remaining arguments placed into the ``qargs`` and ``cargs`` fields as
    appropriate.

    The following methods apply special non-unitary :class:`~.circuit.Instruction` operations to the
    circuit:

    ===============================   ====================================================
    :class:`QuantumCircuit` method    :mod:`qiskit.circuit` :class:`~.circuit.Instruction`
    ===============================   ====================================================
    :meth:`barrier`                   :class:`Barrier`
    :meth:`delay`                     :class:`Delay`
    :meth:`initialize`                :class:`~library.Initialize`
    :meth:`measure`                   :class:`Measure`
    :meth:`reset`                     :class:`Reset`
    :meth:`store`                     :class:`Store`
    ===============================   ====================================================

    These methods apply uncontrolled unitary :class:`.Gate` instances to the circuit:

    ===============================   ============================================
    :class:`QuantumCircuit` method    :mod:`qiskit.circuit.library` :class:`.Gate`
    ===============================   ============================================
    :meth:`dcx`                       :class:`~library.DCXGate`
    :meth:`ecr`                       :class:`~library.ECRGate`
    :meth:`h`                         :class:`~library.HGate`
    :meth:`id`                        :class:`~library.IGate`
    :meth:`iswap`                     :class:`~library.iSwapGate`
    :meth:`ms`                        :class:`~library.MSGate`
    :meth:`p`                         :class:`~library.PhaseGate`
    :meth:`pauli`                     :class:`~library.PauliGate`
    :meth:`prepare_state`             :class:`~library.StatePreparation`
    :meth:`r`                         :class:`~library.RGate`
    :meth:`rcccx`                     :class:`~library.RC3XGate`
    :meth:`rccx`                      :class:`~library.RCCXGate`
    :meth:`rv`                        :class:`~library.RVGate`
    :meth:`rx`                        :class:`~library.RXGate`
    :meth:`rxx`                       :class:`~library.RXXGate`
    :meth:`ry`                        :class:`~library.RYGate`
    :meth:`ryy`                       :class:`~library.RYYGate`
    :meth:`rz`                        :class:`~library.RZGate`
    :meth:`rzx`                       :class:`~library.RZXGate`
    :meth:`rzz`                       :class:`~library.RZZGate`
    :meth:`s`                         :class:`~library.SGate`
    :meth:`sdg`                       :class:`~library.SdgGate`
    :meth:`swap`                      :class:`~library.SwapGate`
    :meth:`sx`                        :class:`~library.SXGate`
    :meth:`sxdg`                      :class:`~library.SXdgGate`
    :meth:`t`                         :class:`~library.TGate`
    :meth:`tdg`                       :class:`~library.TdgGate`
    :meth:`u`                         :class:`~library.UGate`
    :meth:`unitary`                   :class:`~library.UnitaryGate`
    :meth:`x`                         :class:`~library.XGate`
    :meth:`y`                         :class:`~library.YGate`
    :meth:`z`                         :class:`~library.ZGate`
    ===============================   ============================================

    The following methods apply :class:`Gate` instances that are also controlled gates, so are
    direct subclasses of :class:`ControlledGate`:

    ===============================   ======================================================
    :class:`QuantumCircuit` method    :mod:`qiskit.circuit.library` :class:`.ControlledGate`
    ===============================   ======================================================
    :meth:`ccx`                       :class:`~library.CCXGate`
    :meth:`ccz`                       :class:`~library.CCZGate`
    :meth:`ch`                        :class:`~library.CHGate`
    :meth:`cp`                        :class:`~library.CPhaseGate`
    :meth:`crx`                       :class:`~library.CRXGate`
    :meth:`cry`                       :class:`~library.CRYGate`
    :meth:`crz`                       :class:`~library.CRZGate`
    :meth:`cs`                        :class:`~library.CSGate`
    :meth:`csdg`                      :class:`~library.CSdgGate`
    :meth:`cswap`                     :class:`~library.CSwapGate`
    :meth:`csx`                       :class:`~library.CSXGate`
    :meth:`cu`                        :class:`~library.CUGate`
    :meth:`cx`                        :class:`~library.CXGate`
    :meth:`cy`                        :class:`~library.CYGate`
    :meth:`cz`                        :class:`~library.CZGate`
    ===============================   ======================================================

    Finally, these methods apply particular generalized multiply controlled gates to the circuit,
    often with eager syntheses.  They are listed in terms of the *base* gate they are controlling,
    since their exact output is often a synthesized version of a gate.

    ===============================   =================================================
    :class:`QuantumCircuit` method    Base :mod:`qiskit.circuit.library` :class:`.Gate`
    ===============================   =================================================
    :meth:`mcp`                       :class:`~library.PhaseGate`
    :meth:`mcrx`                      :class:`~library.RXGate`
    :meth:`mcry`                      :class:`~library.RYGate`
    :meth:`mcrz`                      :class:`~library.RZGate`
    :meth:`mcx`                       :class:`~library.XGate`
    ===============================   =================================================

    The rest of this section is the API listing of all the individual methods; the tables above are
    summaries whose links will jump you to the correct place.

    .. automethod:: barrier
    .. automethod:: ccx
    .. automethod:: ccz
    .. automethod:: ch
    .. automethod:: cp
    .. automethod:: crx
    .. automethod:: cry
    .. automethod:: crz
    .. automethod:: cs
    .. automethod:: csdg
    .. automethod:: cswap
    .. automethod:: csx
    .. automethod:: cu
    .. automethod:: cx
    .. automethod:: cy
    .. automethod:: cz
    .. automethod:: dcx
    .. automethod:: delay
    .. automethod:: ecr
    .. automethod:: h
    .. automethod:: id
    .. automethod:: initialize
    .. automethod:: iswap
    .. automethod:: mcp
    .. automethod:: mcrx
    .. automethod:: mcry
    .. automethod:: mcrz
    .. automethod:: mcx
    .. automethod:: measure
    .. automethod:: ms
    .. automethod:: p
    .. automethod:: pauli
    .. automethod:: prepare_state
    .. automethod:: r
    .. automethod:: rcccx
    .. automethod:: rccx
    .. automethod:: reset
    .. automethod:: rv
    .. automethod:: rx
    .. automethod:: rxx
    .. automethod:: ry
    .. automethod:: ryy
    .. automethod:: rz
    .. automethod:: rzx
    .. automethod:: rzz
    .. automethod:: s
    .. automethod:: sdg
    .. automethod:: store
    .. automethod:: swap
    .. automethod:: sx
    .. automethod:: sxdg
    .. automethod:: t
    .. automethod:: tdg
    .. automethod:: u
    .. automethod:: unitary
    .. automethod:: x
    .. automethod:: y
    .. automethod:: z


    .. _circuit-control-flow-methods:

    Adding control flow to circuits
    -------------------------------

    .. seealso::
        :ref:`circuit-control-flow-repr`

        Discussion of how control-flow operations are represented in the whole :mod:`qiskit.circuit`
        context.

    ==============================  ================================================================
    :class:`QuantumCircuit` method  Control-flow instruction
    ==============================  ================================================================
    :meth:`if_test`                 :class:`.IfElseOp` with only a ``True`` body.
    :meth:`if_else`                 :class:`.IfElseOp` with both ``True`` and ``False`` bodies.
    :meth:`while_loop`              :class:`.WhileLoopOp`.
    :meth:`switch`                  :class:`.SwitchCaseOp`.
    :meth:`for_loop`                :class:`.ForLoopOp`.
    :meth:`break_loop`              :class:`.BreakLoopOp`.
    :meth:`continue_loop`           :class:`.ContinueLoopOp`.
    ==============================  ================================================================

    :class:`QuantumCircuit` has corresponding methods for all of the control-flow operations that
    are supported by Qiskit.  These have two forms for calling them.  The first is a very
    straightfowards convenience wrapper that takes in the block bodies of the instructions as
    :class:`QuantumCircuit` arguments, and simply constructs and appends the corresponding
    :class:`.ControlFlowOp`.

    The second form, which we strongly recommend you use for constructing control flow, is called
    *the builder interface*.  Here, the methods take only the real-time discriminant of the
    operation, and return `context managers
    <https://docs.python.org/3/library/stdtypes.html#typecontextmanager>`__ that you enter using
    ``with``.  You can then use regular :class:`QuantumCircuit` methods within those blocks to build
    up the control-flow bodies, and Qiskit will automatically track which of the data resources are
    needed for the inner blocks, building the complete :class:`.ControlFlowOp` as you leave the
    ``with`` statement.  It is far simpler and less error-prone to build control flow
    programmatically this way.

    ..
        TODO: expand the examples of the builder interface.

    .. automethod:: break_loop
    .. automethod:: continue_loop
    .. automethod:: for_loop
    .. automethod:: if_else
    .. automethod:: if_test
    .. automethod:: switch
    .. automethod:: while_loop


    Converting circuits to single objects
    -------------------------------------

    As discussed in :ref:`circuit-append-compose`, you can convert a circuit to either an
    :class:`~.circuit.Instruction` or a :class:`.Gate` using two helper methods.

    .. automethod:: to_instruction
    .. automethod:: to_gate


    Helper mutation methods
    -----------------------

    There are two higher-level methods on :class:`QuantumCircuit` for appending measurements to the
    end of a circuit.  Note that by default, these also add an extra register.

    .. automethod:: measure_active
    .. automethod:: measure_all

    There are two "subtractive" methods on :class:`QuantumCircuit` as well.  This is not a use-case
    that :class:`QuantumCircuit` is designed for; typically you should just look to use
    :meth:`copy_empty_like` in place of :meth:`clear`, and run :meth:`remove_final_measurements` as
    its transpiler-pass form :class:`.RemoveFinalMeasurements`.

    .. automethod:: clear
    .. automethod:: remove_final_measurements

    .. _circuit-calibrations:

    Manual calibration of instructions
    ----------------------------------

    :class:`QuantumCircuit` can store :attr:`calibrations` of instructions that define the pulses
    used to run them on one particular hardware backend.  You can

    .. automethod:: add_calibration
    .. automethod:: has_calibration_for


    Circuit properties
    ==================

    Simple circuit metrics
    ----------------------

    When constructing quantum circuits, there are several properties that help quantify
    the "size" of the circuits, and their ability to be run on a noisy quantum device.
    Some of these, like number of qubits, are straightforward to understand, while others
    like depth and number of tensor components require a bit more explanation.  Here we will
    explain all of these properties, and, in preparation for understanding how circuits change
    when run on actual devices, highlight the conditions under which they change.

    Consider the following circuit:

    .. plot::
       :include-source:

       from qiskit import QuantumCircuit
       qc = QuantumCircuit(12)
       for idx in range(5):
          qc.h(idx)
          qc.cx(idx, idx+5)

       qc.cx(1, 7)
       qc.x(8)
       qc.cx(1, 9)
       qc.x(7)
       qc.cx(1, 11)
       qc.swap(6, 11)
       qc.swap(6, 9)
       qc.swap(6, 10)
       qc.x(6)
       qc.draw('mpl')

    From the plot, it is easy to see that this circuit has 12 qubits, and a collection of
    Hadamard, CNOT, X, and SWAP gates.  But how to quantify this programmatically? Because we
    can do single-qubit gates on all the qubits simultaneously, the number of qubits in this
    circuit is equal to the :meth:`width` of the circuit::

       assert qc.width() == 12

    We can also just get the number of qubits directly using :attr:`num_qubits`::

       assert qc.num_qubits == 12

    .. important::

       For a quantum circuit composed from just qubits, the circuit width is equal
       to the number of qubits. This is the definition used in quantum computing. However,
       for more complicated circuits with classical registers, and classically controlled gates,
       this equivalence breaks down. As such, from now on we will not refer to the number of
       qubits in a quantum circuit as the width.

    It is also straightforward to get the number and type of the gates in a circuit using
    :meth:`count_ops`::

       qc.count_ops()

    .. parsed-literal::

       OrderedDict([('cx', 8), ('h', 5), ('x', 3), ('swap', 3)])

    We can also get just the raw count of operations by computing the circuits
    :meth:`size`::

       assert qc.size() == 19

    A particularly important circuit property is known as the circuit :meth:`depth`.  The depth
    of a quantum circuit is a measure of how many "layers" of quantum gates, executed in
    parallel, it takes to complete the computation defined by the circuit.  Because quantum
    gates take time to implement, the depth of a circuit roughly corresponds to the amount of
    time it takes the quantum computer to execute the circuit.  Thus, the depth of a circuit
    is one important quantity used to measure if a quantum circuit can be run on a device.

    The depth of a quantum circuit has a mathematical definition as the longest path in a
    directed acyclic graph (DAG).  However, such a definition is a bit hard to grasp, even for
    experts.  Fortunately, the depth of a circuit can be easily understood by anyone familiar
    with playing `Tetris <https://en.wikipedia.org/wiki/Tetris>`_.  Lets see how to compute this
    graphically:

    .. image:: /source_images/depth.gif

    We can verify our graphical result using :meth:`QuantumCircuit.depth`::

       assert qc.depth() == 9

    .. automethod:: count_ops
    .. automethod:: depth
    .. automethod:: get_instructions
    .. automethod:: num_connected_components
    .. automethod:: num_nonlocal_gates
    .. automethod:: num_tensor_factors
    .. automethod:: num_unitary_factors
    .. automethod:: size
    .. automethod:: width

    Accessing scheduling information
    --------------------------------

    If a :class:`QuantumCircuit` has been scheduled as part of a transpilation pipeline, the timing
    information for individual qubits can be accessed.  The whole-circuit timing information is
    available through the :attr:`duration`, :attr:`unit` and :attr:`op_start_times` attributes.

    .. automethod:: qubit_duration
    .. automethod:: qubit_start_time
    .. automethod:: qubit_stop_time

    Instruction-like methods
    ========================

    ..
        These methods really shouldn't be on `QuantumCircuit` at all.  They're generally more
        appropriate as `Instruction` or `Gate` methods.  `reverse_ops` shouldn't be a method _full
        stop_---it was copying a `DAGCircuit` method from an implementation detail of the original
        `SabreLayout` pass in Qiskit.

    :class:`QuantumCircuit` also contains a small number of methods that are very
    :class:`~.circuit.Instruction`-like in detail.  You may well find better integration and more
    API support if you first convert your circuit to an :class:`~.circuit.Instruction`
    (:meth:`to_instruction`) or :class:`.Gate` (:meth:`to_gate`) as appropriate, then call the
    corresponding method.

    .. automethod:: control
    .. automethod:: inverse
    .. automethod:: power
    .. automethod:: repeat
    .. automethod:: reverse_ops

    Visualization
    =============

    Qiskit includes some drawing tools to give you a quick feel for what your circuit looks like.
    This tooling is primarily targeted at producing either a `Matplotlib
    <https://matplotlib.org/>`__- or text-based drawing.  There is also a lesser-featured LaTeX
    backend for drawing, but this is only for simple circuits, and is not as actively maintained.

    .. seealso::
        :mod:`qiskit.visualization`
            The primary documentation for all of Qiskit's visualization tooling.

    .. automethod:: draw

    In addition to the core :meth:`draw` driver, there are two visualization-related helper methods,
    which are mostly useful for quickly unwrapping some inner instructions or reversing the
    :ref:`qubit-labelling conventions <circuit-conventions>` in the drawing.  For more general
    mutation, including basis-gate rewriting, you should use the transpiler
    (:mod:`qiskit.transpiler`).

    .. automethod:: decompose
    .. automethod:: reverse_bits

    Internal utilities
    ==================

    These functions are not intended for public use, but were accidentally left documented in the
    public API during the 1.0 release.  They will be removed in Qiskit 2.0, but will be supported
    until then.

    .. automethod:: cast
    .. automethod:: cbit_argument_conversion
    .. automethod:: cls_instances
    .. automethod:: cls_prefix
    .. automethod:: qbit_argument_conversion
    """

    instances = 0
    prefix = "circuit"

    def __init__(
        self,
        *regs: Register | int | Sequence[Bit],
        name: str | None = None,
        global_phase: ParameterValueType = 0,
        metadata: dict | None = None,
        inputs: Iterable[expr.Var] = (),
        captures: Iterable[expr.Var] = (),
        declarations: Mapping[expr.Var, expr.Expr] | Iterable[Tuple[expr.Var, expr.Expr]] = (),
    ):
        """
        Default constructor of :class:`QuantumCircuit`.

        ..
            `QuantumCirucit` documents its `__init__` method explicitly, unlike most classes where
            it's implicitly appended to the class-level documentation, just because the class is so
            huge and has a lot of introductory material to its class docstring.

        Args:
            regs: The registers to be included in the circuit.

                * If a list of :class:`~.Register` objects, represents the :class:`.QuantumRegister`
                  and/or :class:`.ClassicalRegister` objects to include in the circuit.

                  For example:

                    * ``QuantumCircuit(QuantumRegister(4))``
                    * ``QuantumCircuit(QuantumRegister(4), ClassicalRegister(3))``
                    * ``QuantumCircuit(QuantumRegister(4, 'qr0'), QuantumRegister(2, 'qr1'))``

                * If a list of ``int``, the amount of qubits and/or classical bits to include in
                  the circuit. It can either be a single int for just the number of quantum bits,
                  or 2 ints for the number of quantum bits and classical bits, respectively.

                  For example:

                    * ``QuantumCircuit(4) # A QuantumCircuit with 4 qubits``
                    * ``QuantumCircuit(4, 3) # A QuantumCircuit with 4 qubits and 3 classical bits``

                * If a list of python lists containing :class:`.Bit` objects, a collection of
                  :class:`.Bit` s to be added to the circuit.

            name: the name of the quantum circuit. If not set, an automatically generated string
                will be assigned.
            global_phase: The global phase of the circuit in radians.
            metadata: Arbitrary key value metadata to associate with the circuit. This gets
                stored as free-form data in a dict in the
                :attr:`~qiskit.circuit.QuantumCircuit.metadata` attribute. It will not be directly
                used in the circuit.
            inputs: any variables to declare as ``input`` runtime variables for this circuit.  These
                should already be existing :class:`.expr.Var` nodes that you build from somewhere
                else; if you need to create the inputs as well, use
                :meth:`QuantumCircuit.add_input`.  The variables given in this argument will be
                passed directly to :meth:`add_input`.  A circuit cannot have both ``inputs`` and
                ``captures``.
            captures: any variables that that this circuit scope should capture from a containing
                scope.  The variables given here will be passed directly to :meth:`add_capture`.  A
                circuit cannot have both ``inputs`` and ``captures``.
            declarations: any variables that this circuit should declare and initialize immediately.
                You can order this input so that later declarations depend on earlier ones
                (including inputs or captures). If you need to depend on values that will be
                computed later at runtime, use :meth:`add_var` at an appropriate point in the
                circuit execution.

                This argument is intended for convenient circuit initialization when you already
                have a set of created variables.  The variables used here will be directly passed to
                :meth:`add_var`, which you can use directly if this is the first time you are
                creating the variable.

        Raises:
            CircuitError: if the circuit name, if given, is not valid.
            CircuitError: if both ``inputs`` and ``captures`` are given.
        """
        if any(not isinstance(reg, (list, QuantumRegister, ClassicalRegister)) for reg in regs):
            # check if inputs are integers, but also allow e.g. 2.0

            try:
                valid_reg_size = all(reg == int(reg) for reg in regs)
            except (ValueError, TypeError):
                valid_reg_size = False

            if not valid_reg_size:
                raise CircuitError(
                    "Circuit args must be Registers or integers. (%s '%s' was "
                    "provided)" % ([type(reg).__name__ for reg in regs], regs)
                )

            regs = tuple(int(reg) for reg in regs)  # cast to int
        self._base_name = None
        self.name: str
        """A human-readable name for the circuit."""
        if name is None:
            self._base_name = self.cls_prefix()
            self._name_update()
        elif not isinstance(name, str):
            raise CircuitError(
                "The circuit name should be a string (or None to auto-generate a name)."
            )
        else:
            self._base_name = name
            self.name = name
        self._increment_instances()

        # An explicit implementation of the circuit scope builder interface used to dispatch appends
        # and the like to the relevant control-flow scope.
        self._builder_api = _OuterCircuitScopeInterface(self)

        self._op_start_times = None

        # A stack to hold the instruction sets that are being built up during for-, if- and
        # while-block construction.  These are stored as a stripped down sequence of instructions,
        # and sets of qubits and clbits, rather than a full QuantumCircuit instance because the
        # builder interfaces need to wait until they are completed before they can fill in things
        # like `break` and `continue`.  This is because these instructions need to "operate" on the
        # full width of bits, but the builder interface won't know what bits are used until the end.
        self._control_flow_scopes: list[
            "qiskit.circuit.controlflow.builder.ControlFlowBuilderBlock"
        ] = []

        self.qregs: list[QuantumRegister] = []
        """A list of the :class:`QuantumRegister`\\ s in this circuit.  You should not mutate
        this."""
        self.cregs: list[ClassicalRegister] = []
        """A list of the :class:`ClassicalRegister`\\ s in this circuit.  You should not mutate
        this."""

        # Dict mapping Qubit or Clbit instances to tuple comprised of 0) the
        # corresponding index in circuit.{qubits,clbits} and 1) a list of
        # Register-int pairs for each Register containing the Bit and its index
        # within that register.
        self._qubit_indices: dict[Qubit, BitLocations] = {}
        self._clbit_indices: dict[Clbit, BitLocations] = {}

        # Data contains a list of instructions and their contexts,
        # in the order they were applied.
        self._data: CircuitData = CircuitData()

        self._ancillas: list[AncillaQubit] = []
        self._calibrations: DefaultDict[str, dict[tuple, Any]] = defaultdict(dict)
        self.add_register(*regs)

        # Cache to avoid re-sorting parameters
        self._parameters = None

        self._layout = None
        self.global_phase = global_phase

        # Add classical variables.  Resolve inputs and captures first because they can't depend on
        # anything, but declarations might depend on them.
        self._vars_input: dict[str, expr.Var] = {}
        self._vars_capture: dict[str, expr.Var] = {}
        self._vars_local: dict[str, expr.Var] = {}
        for input_ in inputs:
            self.add_input(input_)
        for capture in captures:
            self.add_capture(capture)
        if isinstance(declarations, Mapping):
            declarations = declarations.items()
        for var, initial in declarations:
            self.add_var(var, initial)

        self.duration: int | float | None = None
        """The total duration of the circuit, set by a scheduling transpiler pass.  Its unit is
        specified by :attr:`unit`."""
        self.unit = "dt"
        """The unit that :attr:`duration` is specified in."""
        self.metadata = {} if metadata is None else metadata
        """Arbitrary user-defined metadata for the circuit.

        Qiskit will not examine the content of this mapping, but it will pass it through the
        transpiler and reattach it to the output, so you can track your own metadata."""

    @classmethod
    def _from_circuit_data(cls, data: CircuitData) -> typing.Self:
        """A private constructor from rust space circuit data."""
        out = QuantumCircuit()
        out.add_bits(data.qubits)
        out.add_bits(data.clbits)
        out._data = data
        return out

    @staticmethod
    def from_instructions(
        instructions: Iterable[
            CircuitInstruction
            | tuple[qiskit.circuit.Instruction]
            | tuple[qiskit.circuit.Instruction, Iterable[Qubit]]
            | tuple[qiskit.circuit.Instruction, Iterable[Qubit], Iterable[Clbit]]
        ],
        *,
        qubits: Iterable[Qubit] = (),
        clbits: Iterable[Clbit] = (),
        name: str | None = None,
        global_phase: ParameterValueType = 0,
        metadata: dict | None = None,
    ) -> "QuantumCircuit":
        """Construct a circuit from an iterable of :class:`.CircuitInstruction`\\ s.

        Args:
            instructions: The instructions to add to the circuit.
            qubits: Any qubits to add to the circuit. This argument can be used,
                for example, to enforce a particular ordering of qubits.
            clbits: Any classical bits to add to the circuit. This argument can be used,
                for example, to enforce a particular ordering of classical bits.
            name: The name of the circuit.
            global_phase: The global phase of the circuit in radians.
            metadata: Arbitrary key value metadata to associate with the circuit.

        Returns:
            The quantum circuit.
        """
        circuit = QuantumCircuit(name=name, global_phase=global_phase, metadata=metadata)
        added_qubits = set()
        added_clbits = set()
        if qubits:
            qubits = list(qubits)
            circuit.add_bits(qubits)
            added_qubits.update(qubits)
        if clbits:
            clbits = list(clbits)
            circuit.add_bits(clbits)
            added_clbits.update(clbits)
        for instruction in instructions:
            if not isinstance(instruction, CircuitInstruction):
                instruction = CircuitInstruction(*instruction)
            qubits = [qubit for qubit in instruction.qubits if qubit not in added_qubits]
            clbits = [clbit for clbit in instruction.clbits if clbit not in added_clbits]
            circuit.add_bits(qubits)
            circuit.add_bits(clbits)
            added_qubits.update(qubits)
            added_clbits.update(clbits)
            circuit._append(instruction)
        return circuit

    @property
    def layout(self) -> Optional[TranspileLayout]:
        r"""Return any associated layout information about the circuit

        This attribute contains an optional :class:`~.TranspileLayout`
        object. This is typically set on the output from :func:`~.transpile`
        or :meth:`.PassManager.run` to retain information about the
        permutations caused on the input circuit by transpilation.

        There are two types of permutations caused by the :func:`~.transpile`
        function, an initial layout which permutes the qubits based on the
        selected physical qubits on the :class:`~.Target`, and a final layout
        which is an output permutation caused by :class:`~.SwapGate`\s
        inserted during routing.
        """
        return self._layout

    @property
    def data(self) -> QuantumCircuitData:
        """The circuit data (instructions and context).

        Returns:
            QuantumCircuitData: a list-like object containing the :class:`.CircuitInstruction`\\ s
            for each instruction.
        """
        return QuantumCircuitData(self)

    @data.setter
    def data(self, data_input: Iterable):
        """Sets the circuit data from a list of instructions and context.

        Args:
            data_input (Iterable): A sequence of instructions with their execution contexts.  The
                elements must either be instances of :class:`.CircuitInstruction` (preferred), or a
                3-tuple of ``(instruction, qargs, cargs)`` (legacy).  In the legacy format,
                ``instruction`` must be an :class:`~.circuit.Instruction`, while ``qargs`` and
                ``cargs`` must be iterables of :class:`~.circuit.Qubit` or :class:`.Clbit`
                specifiers (similar to the allowed forms in calls to :meth:`append`).
        """
        # If data_input is QuantumCircuitData(self), clearing self._data
        # below will also empty data_input, so make a shallow copy first.
        if isinstance(data_input, CircuitData):
            data_input = data_input.copy()
        else:
            data_input = list(data_input)
        self._data.clear()
        self._parameters = None
        # Repopulate the parameter table with any global-phase entries.
        self.global_phase = self.global_phase
        if not data_input:
            return
        if isinstance(data_input[0], CircuitInstruction):
            for instruction in data_input:
                self.append(instruction, copy=False)
        else:
            for instruction, qargs, cargs in data_input:
                self.append(instruction, qargs, cargs, copy=False)

    @property
    def op_start_times(self) -> list[int]:
        """Return a list of operation start times.

        This attribute is enabled once one of scheduling analysis passes
        runs on the quantum circuit.

        Returns:
            List of integers representing instruction start times.
            The index corresponds to the index of instruction in :attr:`QuantumCircuit.data`.

        Raises:
            AttributeError: When circuit is not scheduled.
        """
        if self._op_start_times is None:
            raise AttributeError(
                "This circuit is not scheduled. "
                "To schedule it run the circuit through one of the transpiler scheduling passes."
            )
        return self._op_start_times

    @property
    def calibrations(self) -> dict:
        """Return calibration dictionary.

        The custom pulse definition of a given gate is of the form
        ``{'gate_name': {(qubits, params): schedule}}``
        """
        return dict(self._calibrations)

    @calibrations.setter
    def calibrations(self, calibrations: dict):
        """Set the circuit calibration data from a dictionary of calibration definition.

        Args:
            calibrations (dict): A dictionary of input in the format
               ``{'gate_name': {(qubits, gate_params): schedule}}``
        """
        self._calibrations = defaultdict(dict, calibrations)

    def has_calibration_for(self, instruction: CircuitInstruction | tuple):
        """Return True if the circuit has a calibration defined for the instruction context. In this
        case, the operation does not need to be translated to the device basis.
        """
        if isinstance(instruction, CircuitInstruction):
            operation = instruction.operation
            qubits = instruction.qubits
        else:
            operation, qubits, _ = instruction
        if not self.calibrations or operation.name not in self.calibrations:
            return False
        qubits = tuple(self.qubits.index(qubit) for qubit in qubits)
        params = []
        for p in operation.params:
            if isinstance(p, ParameterExpression) and not p.parameters:
                params.append(float(p))
            else:
                params.append(p)
        params = tuple(params)
        return (qubits, params) in self.calibrations[operation.name]

    @property
    def metadata(self) -> dict:
        """The user provided metadata associated with the circuit.

        The metadata for the circuit is a user provided ``dict`` of metadata
        for the circuit. It will not be used to influence the execution or
        operation of the circuit, but it is expected to be passed between
        all transforms of the circuit (ie transpilation) and that providers will
        associate any circuit metadata with the results it returns from
        execution of that circuit.
        """
        return self._metadata

    @metadata.setter
    def metadata(self, metadata: dict):
        """Update the circuit metadata"""
        if not isinstance(metadata, dict):
            raise TypeError("Only a dictionary is accepted for circuit metadata")
        self._metadata = metadata

    def __str__(self) -> str:
        return str(self.draw(output="text"))

    def __eq__(self, other) -> bool:
        if not isinstance(other, QuantumCircuit):
            return False

        # TODO: remove the DAG from this function
        from qiskit.converters import circuit_to_dag

        return circuit_to_dag(self, copy_operations=False) == circuit_to_dag(
            other, copy_operations=False
        )

    def __deepcopy__(self, memo=None):
        # This is overridden to minimize memory pressure when we don't
        # actually need to pickle (i.e. the typical deepcopy case).
        # Note:
        #   This is done here instead of in CircuitData since PyO3
        #   doesn't include a native way to recursively call
        #   copy.deepcopy(memo).
        cls = self.__class__
        result = cls.__new__(cls)
        for k in self.__dict__.keys() - {"_data", "_builder_api"}:
            setattr(result, k, _copy.deepcopy(self.__dict__[k], memo))

        result._builder_api = _OuterCircuitScopeInterface(result)

        # Avoids pulling self._data into a Python list
        # like we would when pickling.
        result._data = self._data.copy(deepcopy=True)
        result._data.replace_bits(
            qubits=_copy.deepcopy(self._data.qubits, memo),
            clbits=_copy.deepcopy(self._data.clbits, memo),
        )
        return result

    @classmethod
    def _increment_instances(cls):
        cls.instances += 1

    @classmethod
    def cls_instances(cls) -> int:
        """Return the current number of instances of this class,
        useful for auto naming."""
        return cls.instances

    @classmethod
    def cls_prefix(cls) -> str:
        """Return the prefix to use for auto naming."""
        return cls.prefix

    def _name_update(self) -> None:
        """update name of instance using instance number"""
        if not is_main_process():
            pid_name = f"-{mp.current_process().pid}"
        else:
            pid_name = ""

        self.name = f"{self._base_name}-{self.cls_instances()}{pid_name}"

    def has_register(self, register: Register) -> bool:
        """
        Test if this circuit has the register r.

        Args:
            register (Register): a quantum or classical register.

        Returns:
            bool: True if the register is contained in this circuit.
        """
        has_reg = False
        if isinstance(register, QuantumRegister) and register in self.qregs:
            has_reg = True
        elif isinstance(register, ClassicalRegister) and register in self.cregs:
            has_reg = True
        return has_reg

    def reverse_ops(self) -> "QuantumCircuit":
        """Reverse the circuit by reversing the order of instructions.

        This is done by recursively reversing all instructions.
        It does not invert (adjoint) any gate.

        Returns:
            QuantumCircuit: the reversed circuit.

        Examples:

            input:

            .. parsed-literal::

                     ┌───┐
                q_0: ┤ H ├─────■──────
                     └───┘┌────┴─────┐
                q_1: ─────┤ RX(1.57) ├
                          └──────────┘

            output:

            .. parsed-literal::

                                 ┌───┐
                q_0: ─────■──────┤ H ├
                     ┌────┴─────┐└───┘
                q_1: ┤ RX(1.57) ├─────
                     └──────────┘
        """
        reverse_circ = self.copy_empty_like(self.name + "_reverse")

        for instruction in reversed(self.data):
            reverse_circ._append(instruction.replace(operation=instruction.operation.reverse_ops()))

        reverse_circ.duration = self.duration
        reverse_circ.unit = self.unit
        return reverse_circ

    def reverse_bits(self) -> "QuantumCircuit":
        """Return a circuit with the opposite order of wires.

        The circuit is "vertically" flipped. If a circuit is
        defined over multiple registers, the resulting circuit will have
        the same registers but with their order flipped.

        This method is useful for converting a circuit written in little-endian
        convention to the big-endian equivalent, and vice versa.

        Returns:
            QuantumCircuit: the circuit with reversed bit order.

        Examples:

            input:

            .. parsed-literal::

                     ┌───┐
                a_0: ┤ H ├──■─────────────────
                     └───┘┌─┴─┐
                a_1: ─────┤ X ├──■────────────
                          └───┘┌─┴─┐
                a_2: ──────────┤ X ├──■───────
                               └───┘┌─┴─┐
                b_0: ───────────────┤ X ├──■──
                                    └───┘┌─┴─┐
                b_1: ────────────────────┤ X ├
                                         └───┘

            output:

            .. parsed-literal::

                                         ┌───┐
                b_0: ────────────────────┤ X ├
                                    ┌───┐└─┬─┘
                b_1: ───────────────┤ X ├──■──
                               ┌───┐└─┬─┘
                a_0: ──────────┤ X ├──■───────
                          ┌───┐└─┬─┘
                a_1: ─────┤ X ├──■────────────
                     ┌───┐└─┬─┘
                a_2: ┤ H ├──■─────────────────
                     └───┘
        """
        circ = QuantumCircuit(
            list(reversed(self.qubits)),
            list(reversed(self.clbits)),
            name=self.name,
            global_phase=self.global_phase,
        )
        new_qubit_map = circ.qubits[::-1]
        new_clbit_map = circ.clbits[::-1]
        for reg in reversed(self.qregs):
            bits = [new_qubit_map[self.find_bit(qubit).index] for qubit in reversed(reg)]
            circ.add_register(QuantumRegister(bits=bits, name=reg.name))
        for reg in reversed(self.cregs):
            bits = [new_clbit_map[self.find_bit(clbit).index] for clbit in reversed(reg)]
            circ.add_register(ClassicalRegister(bits=bits, name=reg.name))

        for instruction in self.data:
            qubits = [new_qubit_map[self.find_bit(qubit).index] for qubit in instruction.qubits]
            clbits = [new_clbit_map[self.find_bit(clbit).index] for clbit in instruction.clbits]
            circ._append(instruction.replace(qubits=qubits, clbits=clbits))
        return circ

    def inverse(self, annotated: bool = False) -> "QuantumCircuit":
        """Invert (take adjoint of) this circuit.

        This is done by recursively inverting all gates.

        Args:
            annotated: indicates whether the inverse gate can be implemented
                as an annotated gate.

        Returns:
            QuantumCircuit: the inverted circuit

        Raises:
            CircuitError: if the circuit cannot be inverted.

        Examples:

            input:

            .. parsed-literal::

                     ┌───┐
                q_0: ┤ H ├─────■──────
                     └───┘┌────┴─────┐
                q_1: ─────┤ RX(1.57) ├
                          └──────────┘

            output:

            .. parsed-literal::

                                  ┌───┐
                q_0: ──────■──────┤ H ├
                     ┌─────┴─────┐└───┘
                q_1: ┤ RX(-1.57) ├─────
                     └───────────┘
        """
        inverse_circ = QuantumCircuit(
            self.qubits,
            self.clbits,
            *self.qregs,
            *self.cregs,
            name=self.name + "_dg",
            global_phase=-self.global_phase,
        )

        for instruction in reversed(self._data):
            inverse_circ._append(
                instruction.replace(operation=instruction.operation.inverse(annotated=annotated))
            )
        return inverse_circ

    def repeat(self, reps: int) -> "QuantumCircuit":
        """Repeat this circuit ``reps`` times.

        Args:
            reps (int): How often this circuit should be repeated.

        Returns:
            QuantumCircuit: A circuit containing ``reps`` repetitions of this circuit.
        """
        repeated_circ = QuantumCircuit(
            self.qubits, self.clbits, *self.qregs, *self.cregs, name=self.name + f"**{reps}"
        )

        # benefit of appending instructions: decomposing shows the subparts, i.e. the power
        # is actually `reps` times this circuit, and it is currently much faster than `compose`.
        if reps > 0:
            try:  # try to append as gate if possible to not disallow to_gate
                inst: Instruction = self.to_gate()
            except QiskitError:
                inst = self.to_instruction()
            for _ in range(reps):
                repeated_circ._append(inst, self.qubits, self.clbits)

        return repeated_circ

    def power(
        self, power: float, matrix_power: bool = False, annotated: bool = False
    ) -> "QuantumCircuit":
        """Raise this circuit to the power of ``power``.

        If ``power`` is a positive integer and both ``matrix_power`` and ``annotated``
        are ``False``, this implementation defaults to calling ``repeat``. Otherwise,
        the circuit is converted into a gate, and a new circuit, containing this gate
        raised to the given power, is returned. The gate raised to the given power is
        implemented either as a unitary gate if ``annotated`` is ``False`` or as an
        annotated operation if ``annotated`` is ``True``.

        Args:
            power (float): The power to raise this circuit to.
            matrix_power (bool): indicates whether the inner power gate can be implemented
                as a unitary gate.
            annotated (bool): indicates whether the inner power gate can be implemented
                as an annotated operation.

        Raises:
            CircuitError: If the circuit needs to be converted to a unitary gate, but is
                not unitary.

        Returns:
            QuantumCircuit: A circuit implementing this circuit raised to the power of ``power``.
        """
        if (
            power >= 0
            and isinstance(power, (int, np.integer))
            and not matrix_power
            and not annotated
        ):
            return self.repeat(power)

        # attempt conversion to gate
        if self.num_parameters > 0:
            raise CircuitError(
                "Cannot raise a parameterized circuit to a non-positive power "
                "or matrix-power, please bind the free parameters: "
                "{}".format(self.parameters)
            )

        try:
            gate = self.to_gate()
        except QiskitError as ex:
            raise CircuitError(
                "The circuit contains non-unitary operations and cannot be "
                "raised to a power. Note that no qiskit.circuit.Instruction "
                "objects may be in the circuit for this operation."
            ) from ex

        power_circuit = QuantumCircuit(self.qubits, self.clbits, *self.qregs, *self.cregs)
        power_circuit.append(gate.power(power, annotated=annotated), list(range(gate.num_qubits)))
        return power_circuit

    def control(
        self,
        num_ctrl_qubits: int = 1,
        label: str | None = None,
        ctrl_state: str | int | None = None,
        annotated: bool = False,
    ) -> "QuantumCircuit":
        """Control this circuit on ``num_ctrl_qubits`` qubits.

        Args:
            num_ctrl_qubits (int): The number of control qubits.
            label (str): An optional label to give the controlled operation for visualization.
            ctrl_state (str or int): The control state in decimal or as a bitstring
                (e.g. '111'). If None, use ``2**num_ctrl_qubits - 1``.
            annotated: indicates whether the controlled gate can be implemented
                as an annotated gate.

        Returns:
            QuantumCircuit: The controlled version of this circuit.

        Raises:
            CircuitError: If the circuit contains a non-unitary operation and cannot be controlled.
        """
        try:
            gate = self.to_gate()
        except QiskitError as ex:
            raise CircuitError(
                "The circuit contains non-unitary operations and cannot be "
                "controlled. Note that no qiskit.circuit.Instruction objects may "
                "be in the circuit for this operation."
            ) from ex

        controlled_gate = gate.control(num_ctrl_qubits, label, ctrl_state, annotated)
        control_qreg = QuantumRegister(num_ctrl_qubits)
        controlled_circ = QuantumCircuit(
            control_qreg, self.qubits, *self.qregs, name=f"c_{self.name}"
        )
        controlled_circ.append(controlled_gate, controlled_circ.qubits)

        return controlled_circ

    def compose(
        self,
        other: Union["QuantumCircuit", Instruction],
        qubits: QubitSpecifier | Sequence[QubitSpecifier] | None = None,
        clbits: ClbitSpecifier | Sequence[ClbitSpecifier] | None = None,
        front: bool = False,
        inplace: bool = False,
        wrap: bool = False,
        *,
        copy: bool = True,
        var_remap: Mapping[str | expr.Var, str | expr.Var] | None = None,
        inline_captures: bool = False,
    ) -> Optional["QuantumCircuit"]:
        """Apply the instructions from one circuit onto specified qubits and/or clbits on another.

        .. note::

            By default, this creates a new circuit object, leaving ``self`` untouched.  For most
            uses of this function, it is far more efficient to set ``inplace=True`` and modify the
            base circuit in-place.

        When dealing with realtime variables (:class:`.expr.Var` instances), there are two principal
        strategies for using :meth:`compose`:

        1. The ``other`` circuit is treated as entirely additive, including its variables.  The
           variables in ``other`` must be entirely distinct from those in ``self`` (use
           ``var_remap`` to help with this), and all variables in ``other`` will be declared anew in
           the output with matching input/capture/local scoping to how they are in ``other``.  This
           is generally what you want if you're joining two unrelated circuits.

        2. The ``other`` circuit was created as an exact extension to ``self`` to be inlined onto
           it, including acting on the existing variables in their states at the end of ``self``.
           In this case, ``other`` should be created with all these variables to be inlined declared
           as "captures", and then you can use ``inline_captures=True`` in this method to link them.
           This is generally what you want if you're building up a circuit by defining layers
           on-the-fly, or rebuilding a circuit using layers taken from itself.  You might find the
           ``vars_mode="captures"`` argument to :meth:`copy_empty_like` useful to create each
           layer's base, in this case.

        Args:
            other (qiskit.circuit.Instruction or QuantumCircuit):
                (sub)circuit or instruction to compose onto self.  If not a :obj:`.QuantumCircuit`,
                this can be anything that :obj:`.append` will accept.
            qubits (list[Qubit|int]): qubits of self to compose onto.
            clbits (list[Clbit|int]): clbits of self to compose onto.
            front (bool): If ``True``, front composition will be performed.  This is not possible within
                control-flow builder context managers.
            inplace (bool): If ``True``, modify the object. Otherwise, return composed circuit.
            copy (bool): If ``True`` (the default), then the input is treated as shared, and any
                contained instructions will be copied, if they might need to be mutated in the
                future.  You can set this to ``False`` if the input should be considered owned by
                the base circuit, in order to avoid unnecessary copies; in this case, it is not
                valid to use ``other`` afterward, and some instructions may have been mutated in
                place.
            var_remap (Mapping): mapping to use to rewrite :class:`.expr.Var` nodes in ``other`` as
                they are inlined into ``self``.  This can be used to avoid naming conflicts.

                Both keys and values can be given as strings or direct :class:`.expr.Var` instances.
                If a key is a string, it matches any :class:`~.expr.Var` with the same name.  If a
                value is a string, whenever a new key matches a it, a new :class:`~.expr.Var` is
                created with the correct type.  If a value is a :class:`~.expr.Var`, its
                :class:`~.expr.Expr.type` must exactly match that of the variable it is replacing.
            inline_captures (bool): if ``True``, then all "captured" :class:`~.expr.Var` nodes in
                the ``other`` :class:`.QuantumCircuit` are assumed to refer to variables already
                declared in ``self`` (as any input/capture/local type), and the uses in ``other``
                will apply to the existing variables.  If you want to build up a layer for an
                existing circuit to use with :meth:`compose`, you might find the
                ``vars_mode="captures"`` argument to :meth:`copy_empty_like` useful.  Any remapping
                in ``vars_remap`` occurs before evaluating this variable inlining.

                If this is ``False`` (the default), then all variables in ``other`` will be required
                to be distinct from those in ``self``, and new declarations will be made for them.
            wrap (bool): If True, wraps the other circuit into a gate (or instruction, depending on
                whether it contains only unitary instructions) before composing it onto self.
                Rather than using this option, it is almost always better to manually control this
                yourself by using :meth:`to_instruction` or :meth:`to_gate`, and then call
                :meth:`append`.

        Returns:
            QuantumCircuit: the composed circuit (returns None if inplace==True).

        Raises:
            CircuitError: if no correct wire mapping can be made between the two circuits, such as
                if ``other`` is wider than ``self``.
            CircuitError: if trying to emit a new circuit while ``self`` has a partially built
                control-flow context active, such as the context-manager forms of :meth:`if_test`,
                :meth:`for_loop` and :meth:`while_loop`.
            CircuitError: if trying to compose to the front of a circuit when a control-flow builder
                block is active; there is no clear meaning to this action.

        Examples:
            .. code-block:: python

                >>> lhs.compose(rhs, qubits=[3, 2], inplace=True)

            .. parsed-literal::

                            ┌───┐                   ┌─────┐                ┌───┐
                lqr_1_0: ───┤ H ├───    rqr_0: ──■──┤ Tdg ├    lqr_1_0: ───┤ H ├───────────────
                            ├───┤              ┌─┴─┐└─────┘                ├───┤
                lqr_1_1: ───┤ X ├───    rqr_1: ┤ X ├───────    lqr_1_1: ───┤ X ├───────────────
                         ┌──┴───┴──┐           └───┘                    ┌──┴───┴──┐┌───┐
                lqr_1_2: ┤ U1(0.1) ├  +                     =  lqr_1_2: ┤ U1(0.1) ├┤ X ├───────
                         └─────────┘                                    └─────────┘└─┬─┘┌─────┐
                lqr_2_0: ─────■─────                           lqr_2_0: ─────■───────■──┤ Tdg ├
                            ┌─┴─┐                                          ┌─┴─┐        └─────┘
                lqr_2_1: ───┤ X ├───                           lqr_2_1: ───┤ X ├───────────────
                            └───┘                                          └───┘
                lcr_0: 0 ═══════════                           lcr_0: 0 ═══════════════════════

                lcr_1: 0 ═══════════                           lcr_1: 0 ═══════════════════════

        """

        if inplace and front and self._control_flow_scopes:
            # If we're composing onto ourselves while in a stateful control-flow builder context,
            # there's no clear meaning to composition to the "front" of the circuit.
            raise CircuitError(
                "Cannot compose to the front of a circuit while a control-flow context is active."
            )
        if not inplace and self._control_flow_scopes:
            # If we're inside a stateful control-flow builder scope, even if we successfully cloned
            # the partial builder scope (not simple), the scope wouldn't be controlled by an active
            # `with` statement, so the output circuit would be permanently broken.
            raise CircuitError(
                "Cannot emit a new composed circuit while a control-flow context is active."
            )

        # Avoid mutating `dest` until as much of the error checking as possible is complete, to
        # avoid an in-place composition getting `self` in a partially mutated state for a simple
        # error that the user might want to correct in an interactive session.
        dest = self if inplace else self.copy()

        var_remap = {} if var_remap is None else var_remap

        # This doesn't use `functools.cache` so we can access it during the variable remapping of
        # instructions.  We cache all replacement lookups for a) speed and b) to ensure that
        # the same variable _always_ maps to the same replacement even if it's used in different
        # places in the recursion tree (such as being a captured variable).
        def replace_var(var: expr.Var, cache: Mapping[expr.Var, expr.Var]) -> expr.Var:
            # This is closing over an argument to `compose`.
            nonlocal var_remap

            if out := cache.get(var):
                return out
            if (replacement := var_remap.get(var)) or (replacement := var_remap.get(var.name)):
                if isinstance(replacement, str):
                    replacement = expr.Var.new(replacement, var.type)
                if replacement.type != var.type:
                    raise CircuitError(
                        f"mismatched types in replacement for '{var.name}':"
                        f" '{var.type}' cannot become '{replacement.type}'"
                    )
            else:
                replacement = var
            cache[var] = replacement
            return replacement

        # As a special case, allow composing some clbits onto no clbits - normally the destination
        # has to be strictly larger. This allows composing final measurements onto unitary circuits.
        if isinstance(other, QuantumCircuit):
            if not self.clbits and other.clbits:
                if dest._control_flow_scopes:
                    raise CircuitError(
                        "cannot implicitly add clbits while within a control-flow scope"
                    )
                dest.add_bits(other.clbits)
                for reg in other.cregs:
                    dest.add_register(reg)

        if wrap and isinstance(other, QuantumCircuit):
            other = (
                other.to_gate()
                if all(isinstance(ins.operation, Gate) for ins in other.data)
                else other.to_instruction()
            )

        if not isinstance(other, QuantumCircuit):
            if qubits is None:
                qubits = self.qubits[: other.num_qubits]
            if clbits is None:
                clbits = self.clbits[: other.num_clbits]
            if front:
                # Need to keep a reference to the data for use after we've emptied it.
                old_data = dest._data.copy(copy_instructions=copy)
                dest.clear()
                dest.append(other, qubits, clbits, copy=copy)
                for instruction in old_data:
                    dest._append(instruction)
            else:
                dest.append(other, qargs=qubits, cargs=clbits, copy=copy)
            return None if inplace else dest

        if other.num_qubits > dest.num_qubits or other.num_clbits > dest.num_clbits:
            raise CircuitError(
                "Trying to compose with another QuantumCircuit which has more 'in' edges."
            )

        # Maps bits in 'other' to bits in 'dest'.
        mapped_qubits: list[Qubit]
        mapped_clbits: list[Clbit]
        edge_map: dict[Qubit | Clbit, Qubit | Clbit] = {}
        if qubits is None:
            mapped_qubits = dest.qubits
            edge_map.update(zip(other.qubits, dest.qubits))
        else:
            mapped_qubits = dest.qbit_argument_conversion(qubits)
            if len(mapped_qubits) != other.num_qubits:
                raise CircuitError(
                    f"Number of items in qubits parameter ({len(mapped_qubits)}) does not"
                    f" match number of qubits in the circuit ({other.num_qubits})."
                )
            if len(set(mapped_qubits)) != len(mapped_qubits):
                raise CircuitError(
                    f"Duplicate qubits referenced in 'qubits' parameter: '{mapped_qubits}'"
                )
            edge_map.update(zip(other.qubits, mapped_qubits))

        if clbits is None:
            mapped_clbits = dest.clbits
            edge_map.update(zip(other.clbits, dest.clbits))
        else:
            mapped_clbits = dest.cbit_argument_conversion(clbits)
            if len(mapped_clbits) != other.num_clbits:
                raise CircuitError(
                    f"Number of items in clbits parameter ({len(mapped_clbits)}) does not"
                    f" match number of clbits in the circuit ({other.num_clbits})."
                )
            if len(set(mapped_clbits)) != len(mapped_clbits):
                raise CircuitError(
                    f"Duplicate clbits referenced in 'clbits' parameter: '{mapped_clbits}'"
                )
            edge_map.update(zip(other.clbits, dest.cbit_argument_conversion(clbits)))

        for gate, cals in other.calibrations.items():
            dest._calibrations[gate].update(cals)

        dest.duration = None
        dest.unit = "dt"
        dest.global_phase += other.global_phase

        # This is required to trigger data builds if the `other` is an unbuilt `BlueprintCircuit`,
        # so we can the access the complete `CircuitData` object at `_data`.
        _ = other.data

        def copy_with_remapping(
            source, dest, bit_map, var_map, inline_captures, new_qubits=None, new_clbits=None
        ):
            # Copy the instructions from `source` into `dest`, remapping variables in instructions
            # according to `var_map`.  If `new_qubits` or `new_clbits` are given, the qubits and
            # clbits of the source instruction are remapped to those as well.
            for var in source.iter_input_vars():
                dest.add_input(replace_var(var, var_map))
            if inline_captures:
                for var in source.iter_captured_vars():
                    replacement = replace_var(var, var_map)
                    if not dest.has_var(replace_var(var, var_map)):
                        if var is replacement:
                            raise CircuitError(
                                f"Variable '{var}' to be inlined is not in the base circuit."
                                " If you wanted it to be automatically added, use"
                                " `inline_captures=False`."
                            )
                        raise CircuitError(
                            f"Replacement '{replacement}' for variable '{var}' is not in the"
                            " base circuit.  Is the replacement correct?"
                        )
            else:
                for var in source.iter_captured_vars():
                    dest.add_capture(replace_var(var, var_map))
            for var in source.iter_declared_vars():
                dest.add_uninitialized_var(replace_var(var, var_map))

            def recurse_block(block):
                # Recurse the remapping into a control-flow block.  Note that this doesn't remap the
                # clbits within; the story around nested classical-register-based control-flow
                # doesn't really work in the current data model, and we hope to replace it with
                # `Expr`-based control-flow everywhere.
                new_block = block.copy_empty_like()
                new_block._vars_input = {}
                new_block._vars_capture = {}
                new_block._vars_local = {}
                # For the recursion, we never want to inline captured variables because we're not
                # copying onto a base that has variables.
                copy_with_remapping(block, new_block, bit_map, var_map, inline_captures=False)
                return new_block

            variable_mapper = _classical_resource_map.VariableMapper(
                dest.cregs, bit_map, var_map, add_register=dest.add_register
            )

            def map_vars(op):
                n_op = op
                is_control_flow = isinstance(n_op, ControlFlowOp)
                if (
                    not is_control_flow
                    and (condition := getattr(n_op, "condition", None)) is not None
                ):
                    n_op = n_op.copy() if n_op is op and copy else n_op
                    n_op.condition = variable_mapper.map_condition(condition)
                elif is_control_flow:
                    n_op = n_op.replace_blocks(recurse_block(block) for block in n_op.blocks)
                    if isinstance(n_op, (IfElseOp, WhileLoopOp)):
                        n_op.condition = variable_mapper.map_condition(n_op.condition)
                    elif isinstance(n_op, SwitchCaseOp):
                        n_op.target = variable_mapper.map_target(n_op.target)
                elif isinstance(n_op, Store):
                    n_op = Store(
                        variable_mapper.map_expr(n_op.lvalue), variable_mapper.map_expr(n_op.rvalue)
                    )
                return n_op.copy() if n_op is op and copy else n_op

            instructions = source._data.copy(copy_instructions=copy)
            instructions.replace_bits(qubits=new_qubits, clbits=new_clbits)
            instructions.map_ops(map_vars)
            dest._current_scope().extend(instructions)

        append_existing = None
        if front:
            append_existing = dest._data.copy(copy_instructions=copy)
            dest.clear()
        copy_with_remapping(
            other,
            dest,
            bit_map=edge_map,
            # The actual `Var: Var` map gets built up from the more freeform user input as we
            # encounter the variables, since the user might be using string keys to refer to more
            # than one variable in separated scopes of control-flow operations.
            var_map={},
            inline_captures=inline_captures,
            new_qubits=mapped_qubits,
            new_clbits=mapped_clbits,
        )
        if append_existing:
            dest._current_scope().extend(append_existing)

        return None if inplace else dest

    def tensor(self, other: "QuantumCircuit", inplace: bool = False) -> Optional["QuantumCircuit"]:
        """Tensor ``self`` with ``other``.

        Remember that in the little-endian convention the leftmost operation will be at the bottom
        of the circuit. See also
        `the docs <https://docs.quantum.ibm.com/build/circuit-construction>`__
        for more information.

        .. parsed-literal::

                 ┌────────┐        ┌─────┐          ┌─────┐
            q_0: ┤ bottom ├ ⊗ q_0: ┤ top ├  = q_0: ─┤ top ├──
                 └────────┘        └─────┘         ┌┴─────┴─┐
                                              q_1: ┤ bottom ├
                                                   └────────┘

        Args:
            other (QuantumCircuit): The other circuit to tensor this circuit with.
            inplace (bool): If ``True``, modify the object. Otherwise return composed circuit.

        Examples:

            .. plot::
               :include-source:

               from qiskit import QuantumCircuit
               top = QuantumCircuit(1)
               top.x(0);
               bottom = QuantumCircuit(2)
               bottom.cry(0.2, 0, 1);
               tensored = bottom.tensor(top)
               tensored.draw('mpl')

        Returns:
            QuantumCircuit: The tensored circuit (returns ``None`` if ``inplace=True``).
        """
        num_qubits = self.num_qubits + other.num_qubits
        num_clbits = self.num_clbits + other.num_clbits

        # If a user defined both circuits with via register sizes and not with named registers
        # (e.g. QuantumCircuit(2, 2)) then we have a naming collision, as the registers are by
        # default called "q" resp. "c". To still allow tensoring we define new registers of the
        # correct sizes.
        if (
            len(self.qregs) == len(other.qregs) == 1
            and self.qregs[0].name == other.qregs[0].name == "q"
        ):
            # check if classical registers are in the circuit
            if num_clbits > 0:
                dest = QuantumCircuit(num_qubits, num_clbits)
            else:
                dest = QuantumCircuit(num_qubits)

        # handle case if ``measure_all`` was called on both circuits, in which case the
        # registers are both named "meas"
        elif (
            len(self.cregs) == len(other.cregs) == 1
            and self.cregs[0].name == other.cregs[0].name == "meas"
        ):
            cr = ClassicalRegister(self.num_clbits + other.num_clbits, "meas")
            dest = QuantumCircuit(*other.qregs, *self.qregs, cr)

        # Now we don't have to handle any more cases arising from special implicit naming
        else:
            dest = QuantumCircuit(
                other.qubits,
                self.qubits,
                other.clbits,
                self.clbits,
                *other.qregs,
                *self.qregs,
                *other.cregs,
                *self.cregs,
            )

        # compose self onto the output, and then other
        dest.compose(other, range(other.num_qubits), range(other.num_clbits), inplace=True)
        dest.compose(
            self,
            range(other.num_qubits, num_qubits),
            range(other.num_clbits, num_clbits),
            inplace=True,
        )

        # Replace information from tensored circuit into self when inplace = True
        if inplace:
            self.__dict__.update(dest.__dict__)
            return None
        return dest

    @property
    def qubits(self) -> list[Qubit]:
        """A list of :class:`Qubit`\\ s in the order that they were added.  You should not mutate
        this."""
        return self._data.qubits

    @property
    def clbits(self) -> list[Clbit]:
        """A list of :class:`Clbit`\\ s in the order that they were added.  You should not mutate
        this."""
        return self._data.clbits

    @property
    def ancillas(self) -> list[AncillaQubit]:
        """A list of :class:`AncillaQubit`\\ s in the order that they were added.  You should not
        mutate this."""
        return self._ancillas

    @property
    def num_vars(self) -> int:
        """The number of real-time classical variables in the circuit.

        This is the length of the :meth:`iter_vars` iterable."""
        return self.num_input_vars + self.num_captured_vars + self.num_declared_vars

    @property
    def num_input_vars(self) -> int:
        """The number of real-time classical variables in the circuit marked as circuit inputs.

        This is the length of the :meth:`iter_input_vars` iterable.  If this is non-zero,
        :attr:`num_captured_vars` must be zero."""
        return len(self._vars_input)

    @property
    def num_captured_vars(self) -> int:
        """The number of real-time classical variables in the circuit marked as captured from an
        enclosing scope.

        This is the length of the :meth:`iter_captured_vars` iterable.  If this is non-zero,
        :attr:`num_input_vars` must be zero."""
        return len(self._vars_capture)

    @property
    def num_declared_vars(self) -> int:
        """The number of real-time classical variables in the circuit that are declared by this
        circuit scope, excluding inputs or captures.

        This is the length of the :meth:`iter_declared_vars` iterable."""
        return len(self._vars_local)

    def iter_vars(self) -> typing.Iterable[expr.Var]:
        """Get an iterable over all real-time classical variables in scope within this circuit.

        This method will iterate over all variables in scope.  For more fine-grained iterators, see
        :meth:`iter_declared_vars`, :meth:`iter_input_vars` and :meth:`iter_captured_vars`."""
        if self._control_flow_scopes:
            builder = self._control_flow_scopes[-1]
            return itertools.chain(builder.iter_captured_vars(), builder.iter_local_vars())
        return itertools.chain(
            self._vars_input.values(), self._vars_capture.values(), self._vars_local.values()
        )

    def iter_declared_vars(self) -> typing.Iterable[expr.Var]:
        """Get an iterable over all real-time classical variables that are declared with automatic
        storage duration in this scope.  This excludes input variables (see :meth:`iter_input_vars`)
        and captured variables (see :meth:`iter_captured_vars`)."""
        if self._control_flow_scopes:
            return self._control_flow_scopes[-1].iter_local_vars()
        return self._vars_local.values()

    def iter_input_vars(self) -> typing.Iterable[expr.Var]:
        """Get an iterable over all real-time classical variables that are declared as inputs to
        this circuit scope.  This excludes locally declared variables (see
        :meth:`iter_declared_vars`) and captured variables (see :meth:`iter_captured_vars`)."""
        if self._control_flow_scopes:
            return ()
        return self._vars_input.values()

    def iter_captured_vars(self) -> typing.Iterable[expr.Var]:
        """Get an iterable over all real-time classical variables that are captured by this circuit
        scope from a containing scope.  This excludes input variables (see :meth:`iter_input_vars`)
        and locally declared variables (see :meth:`iter_declared_vars`)."""
        if self._control_flow_scopes:
            return self._control_flow_scopes[-1].iter_captured_vars()
        return self._vars_capture.values()

    def __and__(self, rhs: "QuantumCircuit") -> "QuantumCircuit":
        """Overload & to implement self.compose."""
        return self.compose(rhs)

    def __iand__(self, rhs: "QuantumCircuit") -> "QuantumCircuit":
        """Overload &= to implement self.compose in place."""
        self.compose(rhs, inplace=True)
        return self

    def __xor__(self, top: "QuantumCircuit") -> "QuantumCircuit":
        """Overload ^ to implement self.tensor."""
        return self.tensor(top)

    def __ixor__(self, top: "QuantumCircuit") -> "QuantumCircuit":
        """Overload ^= to implement self.tensor in place."""
        self.tensor(top, inplace=True)
        return self

    def __len__(self) -> int:
        """Return number of operations in circuit."""
        return len(self._data)

    @typing.overload
    def __getitem__(self, item: int) -> CircuitInstruction: ...

    @typing.overload
    def __getitem__(self, item: slice) -> list[CircuitInstruction]: ...

    def __getitem__(self, item):
        """Return indexed operation."""
        return self._data[item]

    @staticmethod
    def cast(value: S, type_: Callable[..., T]) -> Union[S, T]:
        """Best effort to cast value to type. Otherwise, returns the value."""
        try:
            return type_(value)
        except (ValueError, TypeError):
            return value

    def qbit_argument_conversion(self, qubit_representation: QubitSpecifier) -> list[Qubit]:
        """
        Converts several qubit representations (such as indexes, range, etc.)
        into a list of qubits.

        Args:
            qubit_representation (Object): representation to expand

        Returns:
            List(Qubit): the resolved instances of the qubits.
        """
        return _bit_argument_conversion(
            qubit_representation, self.qubits, self._qubit_indices, Qubit
        )

    def cbit_argument_conversion(self, clbit_representation: ClbitSpecifier) -> list[Clbit]:
        """
        Converts several classical bit representations (such as indexes, range, etc.)
        into a list of classical bits.

        Args:
            clbit_representation (Object): representation to expand

        Returns:
            List(tuple): Where each tuple is a classical bit.
        """
        return _bit_argument_conversion(
            clbit_representation, self.clbits, self._clbit_indices, Clbit
        )

    def _append_standard_gate(
        self,
        op: StandardGate,
        params: Sequence[ParameterValueType] | None = None,
        qargs: Sequence[QubitSpecifier] | None = None,
        cargs: Sequence[ClbitSpecifier] | None = None,
        label: str | None = None,
    ) -> InstructionSet:
        """An internal method to bypass some checking when directly appending a standard gate."""
        circuit_scope = self._current_scope()

        if params is None:
            params = []

        expanded_qargs = [self.qbit_argument_conversion(qarg) for qarg in qargs or []]
        expanded_cargs = [self.cbit_argument_conversion(carg) for carg in cargs or []]
        if params is not None:
            for param in params:
                Gate.validate_parameter(op, param)

        instructions = InstructionSet(resource_requester=circuit_scope.resolve_classical_resource)
        broadcast_iter = Gate.broadcast_arguments(op, expanded_qargs, expanded_cargs)
        for qarg, carg in broadcast_iter:
            self._check_dups(qarg)
            instruction = CircuitInstruction(op, qarg, carg, params=params, label=label)
            circuit_scope.append(instruction, _standard_gate=True)
            instructions._add_ref(circuit_scope.instructions, len(circuit_scope.instructions) - 1)
        return instructions

    def append(
        self,
        instruction: Operation | CircuitInstruction,
        qargs: Sequence[QubitSpecifier] | None = None,
        cargs: Sequence[ClbitSpecifier] | None = None,
        *,
        copy: bool = True,
    ) -> InstructionSet:
        """Append one or more instructions to the end of the circuit, modifying the circuit in
        place.

        The ``qargs`` and ``cargs`` will be expanded and broadcast according to the rules of the
        given :class:`~.circuit.Instruction`, and any non-:class:`.Bit` specifiers (such as
        integer indices) will be resolved into the relevant instances.

        If a :class:`.CircuitInstruction` is given, it will be unwrapped, verified in the context of
        this circuit, and a new object will be appended to the circuit.  In this case, you may not
        pass ``qargs`` or ``cargs`` separately.

        Args:
            instruction: :class:`~.circuit.Instruction` instance to append, or a
                :class:`.CircuitInstruction` with all its context.
            qargs: specifiers of the :class:`~.circuit.Qubit`\\ s to attach instruction to.
            cargs: specifiers of the :class:`.Clbit`\\ s to attach instruction to.
            copy: if ``True`` (the default), then the incoming ``instruction`` is copied before
                adding it to the circuit if it contains symbolic parameters, so it can be safely
                mutated without affecting other circuits the same instruction might be in.  If you
                are sure this instruction will not be in other circuits, you can set this ``False``
                for a small speedup.

        Returns:
            qiskit.circuit.InstructionSet: a handle to the :class:`.CircuitInstruction`\\ s that
            were actually added to the circuit.

        Raises:
            CircuitError: if the operation passed is not an instance of :class:`~.circuit.Instruction` .
        """
        if isinstance(instruction, CircuitInstruction):
            operation = instruction.operation
            qargs = instruction.qubits
            cargs = instruction.clbits
        else:
            operation = instruction

        # Convert input to instruction
        if not isinstance(operation, Operation):
            if hasattr(operation, "to_instruction"):
                operation = operation.to_instruction()
                if not isinstance(operation, Operation):
                    raise CircuitError("operation.to_instruction() is not an Operation.")
            else:
                if issubclass(operation, Operation):
                    raise CircuitError(
                        "Object is a subclass of Operation, please add () to "
                        "pass an instance of this object."
                    )

                raise CircuitError(
                    "Object to append must be an Operation or have a to_instruction() method."
                )

        circuit_scope = self._current_scope()

        # Make copy of parameterized gate instances
        if params := getattr(operation, "params", ()):
            is_parameter = False
            for param in params:
                is_parameter = is_parameter or isinstance(param, ParameterExpression)
                if isinstance(param, expr.Expr):
                    param = _validate_expr(circuit_scope, param)
            if copy and is_parameter:
                operation = _copy.deepcopy(operation)
        if isinstance(operation, ControlFlowOp):
            # Verify that any variable bindings are valid.  Control-flow ops are already enforced
            # by the class not to contain 'input' variables.
            if bad_captures := {
                var
                for var in itertools.chain.from_iterable(
                    block.iter_captured_vars() for block in operation.blocks
                )
                if not self.has_var(var)
            }:
                raise CircuitError(
                    f"Control-flow op attempts to capture '{bad_captures}'"
                    " which are not in this circuit"
                )

        expanded_qargs = [self.qbit_argument_conversion(qarg) for qarg in qargs or []]
        expanded_cargs = [self.cbit_argument_conversion(carg) for carg in cargs or []]

        instructions = InstructionSet(resource_requester=circuit_scope.resolve_classical_resource)
        # For Operations that are non-Instructions, we use the Instruction's default method
        broadcast_iter = (
            operation.broadcast_arguments(expanded_qargs, expanded_cargs)
            if isinstance(operation, Instruction)
            else Instruction.broadcast_arguments(operation, expanded_qargs, expanded_cargs)
        )
        params = None
        if isinstance(operation, Gate):
            params = operation.params
            operation = PyGate(
                operation.name,
                operation.num_qubits,
                operation.num_clbits,
                len(params),
                operation,
            )
        elif isinstance(operation, Instruction):
            params = operation.params
            operation = PyInstruction(
                operation.name,
                operation.num_qubits,
                operation.num_clbits,
                len(params),
                operation,
            )
        elif isinstance(operation, Operation):
            params = getattr(operation, "params", ())
            operation = PyOperation(
                operation.name,
                operation.num_qubits,
                operation.num_clbits,
                len(params),
                operation,
            )

        for qarg, carg in broadcast_iter:
            self._check_dups(qarg)
            instruction = CircuitInstruction(operation, qarg, carg, params=params)
            circuit_scope.append(instruction)
            instructions._add_ref(circuit_scope.instructions, len(circuit_scope.instructions) - 1)
        return instructions

    # Preferred new style.
    @typing.overload
    def _append(
        self, instruction: CircuitInstruction, *, _standard_gate: bool
    ) -> CircuitInstruction: ...

    # To-be-deprecated old style.
    @typing.overload
    def _append(
        self,
        instruction: Operation,
        qargs: Sequence[Qubit],
        cargs: Sequence[Clbit],
    ) -> Operation: ...

    def _append(self, instruction, qargs=(), cargs=(), *, _standard_gate: bool = False):
        """Append an instruction to the end of the circuit, modifying the circuit in place.

        .. warning::

            This is an internal fast-path function, and it is the responsibility of the caller to
            ensure that all the arguments are valid; there is no error checking here.  In
            particular:

            * all the qubits and clbits must already exist in the circuit and there can be no
              duplicates in the list.
            * any control-flow operations or classically conditioned instructions must act only on
              variables present in the circuit.
            * the circuit must not be within a control-flow builder context.

        .. note::

            This function may be used by callers other than :obj:`.QuantumCircuit` when the caller
            is sure that all error-checking, broadcasting and scoping has already been performed,
            and the only reference to the circuit the instructions are being appended to is within
            that same function.  In particular, it is not safe to call
            :meth:`QuantumCircuit._append` on a circuit that is received by a function argument.
            This is because :meth:`.QuantumCircuit._append` will not recognize the scoping
            constructs of the control-flow builder interface.

        Args:
            instruction: A complete well-formed :class:`.CircuitInstruction` of the operation and
                its context to be added.

                In the legacy compatibility form, this can be a bare :class:`.Operation`, in which
                case ``qargs`` and ``cargs`` must be explicitly given.
            qargs: Legacy argument for qubits to attach the bare :class:`.Operation` to.  Ignored if
                the first argument is in the preferential :class:`.CircuitInstruction` form.
            cargs: Legacy argument for clbits to attach the bare :class:`.Operation` to.  Ignored if
                the first argument is in the preferential :class:`.CircuitInstruction` form.

        Returns:
            CircuitInstruction: a handle to the instruction that was just added.

        :meta public:
        """
        if _standard_gate:
            new_param = self._data.append(instruction)
            if new_param:
                self._parameters = None
            self.duration = None
            self.unit = "dt"
            return instruction

        old_style = not isinstance(instruction, CircuitInstruction)
        if old_style:
            instruction = CircuitInstruction(instruction, qargs, cargs)
        # If there is a reference to the outer circuit in an
        # instruction param the inner rust append method will raise a runtime error.
        # When this happens we need to handle the parameters separately.
        # This shouldn't happen in practice but 2 tests were doing this and it's not
        # explicitly prohibted by the API so this and the `params` optional argument
        # path guard against it.
        try:
            new_param = self._data.append(instruction)
        except RuntimeError:
            params = []
            for idx, param in enumerate(instruction.operation.params):
                if isinstance(param, (ParameterExpression, QuantumCircuit)):
                    params.append((idx, list(set(param.parameters))))
            new_param = self._data.append(instruction, params)
        if new_param:
            # clear cache if new parameter is added
            self._parameters = None

        # Invalidate whole circuit duration if an instruction is added
        self.duration = None
        self.unit = "dt"
        return instruction.operation if old_style else instruction

    @typing.overload
    def get_parameter(self, name: str, default: T) -> Union[Parameter, T]: ...

    # The builtin `types` module has `EllipsisType`, but only from 3.10+!
    @typing.overload
    def get_parameter(self, name: str, default: type(...) = ...) -> Parameter: ...

    # We use a _literal_ `Ellipsis` as the marker value to leave `None` available as a default.
    def get_parameter(self, name: str, default: typing.Any = ...) -> Parameter:
        """Retrieve a compile-time parameter that is accessible in this circuit scope by name.

        Args:
            name: the name of the parameter to retrieve.
            default: if given, this value will be returned if the parameter is not present.  If it
                is not given, a :exc:`KeyError` is raised instead.

        Returns:
            The corresponding parameter.

        Raises:
            KeyError: if no default is given, but the parameter does not exist in the circuit.

        Examples:
            Retrieve a parameter by name from a circuit::

                from qiskit.circuit import QuantumCircuit, Parameter

                my_param = Parameter("my_param")

                # Create a parametrized circuit.
                qc = QuantumCircuit(1)
                qc.rx(my_param, 0)

                # We can use 'my_param' as a parameter, but let's say we've lost the Python object
                # and need to retrieve it.
                my_param_again = qc.get_parameter("my_param")

                assert my_param is my_param_again

            Get a variable from a circuit by name, returning some default if it is not present::

                assert qc.get_parameter("my_param", None) is my_param
                assert qc.get_parameter("unknown_param", None) is None

        See also:
            :meth:`get_var`
                A similar method, but for :class:`.expr.Var` run-time variables instead of
                :class:`.Parameter` compile-time parameters.
        """
        if (parameter := self._data.get_param_from_name(name)) is None:
            if default is Ellipsis:
                raise KeyError(f"no parameter named '{name}' is present")
            return default
        return parameter

    def has_parameter(self, name_or_param: str | Parameter, /) -> bool:
        """Check whether a parameter object exists in this circuit.

        Args:
            name_or_param: the parameter, or name of a parameter to check.  If this is a
                :class:`.Parameter` node, the parameter must be exactly the given one for this
                function to return ``True``.

        Returns:
            whether a matching parameter is assignable in this circuit.

        See also:
            :meth:`QuantumCircuit.get_parameter`
                Retrieve the :class:`.Parameter` instance from this circuit by name.
            :meth:`QuantumCircuit.has_var`
                A similar method to this, but for run-time :class:`.expr.Var` variables instead of
                compile-time :class:`.Parameter`\\ s.
        """
        if isinstance(name_or_param, str):
            return self.get_parameter(name_or_param, None) is not None
        return self.get_parameter(name_or_param.name) == name_or_param

    @typing.overload
    def get_var(self, name: str, default: T) -> Union[expr.Var, T]: ...

    # The builtin `types` module has `EllipsisType`, but only from 3.10+!
    @typing.overload
    def get_var(self, name: str, default: type(...) = ...) -> expr.Var: ...

    # We use a _literal_ `Ellipsis` as the marker value to leave `None` available as a default.
    def get_var(self, name: str, default: typing.Any = ...):
        """Retrieve a variable that is accessible in this circuit scope by name.

        Args:
            name: the name of the variable to retrieve.
            default: if given, this value will be returned if the variable is not present.  If it
                is not given, a :exc:`KeyError` is raised instead.

        Returns:
            The corresponding variable.

        Raises:
            KeyError: if no default is given, but the variable does not exist.

        Examples:
            Retrieve a variable by name from a circuit::

                from qiskit.circuit import QuantumCircuit

                # Create a circuit and create a variable in it.
                qc = QuantumCircuit()
                my_var = qc.add_var("my_var", False)

                # We can use 'my_var' as a variable, but let's say we've lost the Python object and
                # need to retrieve it.
                my_var_again = qc.get_var("my_var")

                assert my_var is my_var_again

            Get a variable from a circuit by name, returning some default if it is not present::

                assert qc.get_var("my_var", None) is my_var
                assert qc.get_var("unknown_variable", None) is None

        See also:
            :meth:`get_parameter`
                A similar method, but for :class:`.Parameter` compile-time parameters instead of
                :class:`.expr.Var` run-time variables.
        """
        if (out := self._current_scope().get_var(name)) is not None:
            return out
        if default is Ellipsis:
            raise KeyError(f"no variable named '{name}' is present")
        return default

    def has_var(self, name_or_var: str | expr.Var, /) -> bool:
        """Check whether a variable is accessible in this scope.

        Args:
            name_or_var: the variable, or name of a variable to check.  If this is a
                :class:`.expr.Var` node, the variable must be exactly the given one for this
                function to return ``True``.

        Returns:
            whether a matching variable is accessible.

        See also:
            :meth:`QuantumCircuit.get_var`
                Retrieve the :class:`.expr.Var` instance from this circuit by name.
            :meth:`QuantumCircuit.has_parameter`
                A similar method to this, but for compile-time :class:`.Parameter`\\ s instead of
                run-time :class:`.expr.Var` variables.
        """
        if isinstance(name_or_var, str):
            return self.get_var(name_or_var, None) is not None
        return self.get_var(name_or_var.name, None) == name_or_var

    def _prepare_new_var(
        self, name_or_var: str | expr.Var, type_: types.Type | None, /
    ) -> expr.Var:
        """The common logic for preparing and validating a new :class:`~.expr.Var` for the circuit.

        The given ``type_`` can be ``None`` if the variable specifier is already a :class:`.Var`,
        and must be a :class:`~.types.Type` if it is a string.  The argument is ignored if the given
        first argument is a :class:`.Var` already.

        Returns the validated variable, which is guaranteed to be safe to add to the circuit."""
        if isinstance(name_or_var, str):
            if type_ is None:
                raise CircuitError("the type must be known when creating a 'Var' from a string")
            var = expr.Var.new(name_or_var, type_)
        else:
            var = name_or_var
            if not var.standalone:
                raise CircuitError(
                    "cannot add variables that wrap `Clbit` or `ClassicalRegister` instances."
                    " Use `add_bits` or `add_register` as appropriate."
                )

        # The `var` is guaranteed to have a name because we already excluded the cases where it's
        # wrapping a bit/register.
        if (previous := self.get_var(var.name, default=None)) is not None:
            if previous == var:
                raise CircuitError(f"'{var}' is already present in the circuit")
            raise CircuitError(f"cannot add '{var}' as its name shadows the existing '{previous}'")
        return var

    def add_var(self, name_or_var: str | expr.Var, /, initial: typing.Any) -> expr.Var:
        """Add a classical variable with automatic storage and scope to this circuit.

        The variable is considered to have been "declared" at the beginning of the circuit, but it
        only becomes initialized at the point of the circuit that you call this method, so it can
        depend on variables defined before it.

        Args:
            name_or_var: either a string of the variable name, or an existing instance of
                :class:`~.expr.Var` to re-use.  Variables cannot shadow names that are already in
                use within the circuit.
            initial: the value to initialize this variable with.  If the first argument was given
                as a string name, the type of the resulting variable is inferred from the initial
                expression; to control this more manually, either use :meth:`.Var.new` to manually
                construct a new variable with the desired type, or use :func:`.expr.cast` to cast
                the initializer to the desired type.

                This must be either a :class:`~.expr.Expr` node, or a value that can be lifted to
                one using :class:`.expr.lift`.

        Returns:
            The created variable.  If a :class:`~.expr.Var` instance was given, the exact same
            object will be returned.

        Raises:
            CircuitError: if the variable cannot be created due to shadowing an existing variable.

        Examples:
            Define a new variable given just a name and an initializer expression::

                from qiskit.circuit import QuantumCircuit

                qc = QuantumCircuit(2)
                my_var = qc.add_var("my_var", False)

            Reuse a variable that may have been taken from a related circuit, or otherwise
            constructed manually, and initialize it to some more complicated expression::

                from qiskit.circuit import QuantumCircuit, QuantumRegister, ClassicalRegister
                from qiskit.circuit.classical import expr, types

                my_var = expr.Var.new("my_var", types.Uint(8))

                cr1 = ClassicalRegister(8, "cr1")
                cr2 = ClassicalRegister(8, "cr2")
                qc = QuantumCircuit(QuantumRegister(8), cr1, cr2)

                # Get some measurement results into each register.
                qc.h(0)
                for i in range(1, 8):
                    qc.cx(0, i)
                qc.measure(range(8), cr1)

                qc.reset(range(8))
                qc.h(0)
                for i in range(1, 8):
                    qc.cx(0, i)
                qc.measure(range(8), cr2)

                # Now when we add the variable, it is initialized using the real-time state of the
                # two classical registers we measured into above.
                qc.add_var(my_var, expr.bit_and(cr1, cr2))
        """
        # Validate the initializer first to catch cases where the variable to be declared is being
        # used in the initializer.
        circuit_scope = self._current_scope()
        # Convenience method to widen Python integer literals to the right width during the initial
        # lift, if the type is already known via the variable.
        if (
            isinstance(name_or_var, expr.Var)
            and name_or_var.type.kind is types.Uint
            and isinstance(initial, int)
            and not isinstance(initial, bool)
        ):
            coerce_type = name_or_var.type
        else:
            coerce_type = None
        initial = _validate_expr(circuit_scope, expr.lift(initial, coerce_type))
        if isinstance(name_or_var, str):
            var = expr.Var.new(name_or_var, initial.type)
        elif not name_or_var.standalone:
            raise CircuitError(
                "cannot add variables that wrap `Clbit` or `ClassicalRegister` instances."
            )
        else:
            var = name_or_var
        circuit_scope.add_uninitialized_var(var)
        try:
            # Store is responsible for ensuring the type safety of the initialization.
            store = Store(var, initial)
        except CircuitError:
            circuit_scope.remove_var(var)
            raise
        circuit_scope.append(CircuitInstruction(store, (), ()))
        return var

    def add_uninitialized_var(self, var: expr.Var, /):
        """Add a variable with no initializer.

        In most cases, you should use :meth:`add_var` to initialize the variable.  To use this
        function, you must already hold a :class:`~.expr.Var` instance, as the use of the function
        typically only makes sense in copying contexts.

        .. warning::

            Qiskit makes no assertions about what an uninitialized variable will evaluate to at
            runtime, and some hardware may reject this as an error.

            You should treat this function with caution, and as a low-level primitive that is useful
            only in special cases of programmatically rebuilding two like circuits.

        Args:
            var: the variable to add.
        """
        # This function is deliberately meant to be a bit harder to find, to have a long descriptive
        # name, and to be a bit less ergonomic than `add_var` (i.e. not allowing the (name, type)
        # overload) to discourage people from using it when they should use `add_var`.
        #
        # This function exists so that there is a method to emulate `copy_empty_like`'s behavior of
        # adding uninitialised variables, which there's no obvious way around.  We need to be sure
        # that _some_ sort of handling of uninitialised variables is taken into account in our
        # structures, so that doesn't become a huge edge case, even though we make no assertions
        # about the _meaning_ if such an expression was run on hardware.
        if self._control_flow_scopes:
            raise CircuitError("cannot add an uninitialized variable in a control-flow scope")
        if not var.standalone:
            raise CircuitError("cannot add a variable wrapping a bit or register to a circuit")
        self._builder_api.add_uninitialized_var(var)

    def add_capture(self, var: expr.Var):
        """Add a variable to the circuit that it should capture from a scope it will be contained
        within.

        This method requires a :class:`~.expr.Var` node to enforce that you've got a handle to one,
        because you will need to declare the same variable using the same object into the outer
        circuit.

        This is a low-level method, which is only really useful if you are manually constructing
        control-flow operations. You typically will not need to call this method, assuming you
        are using the builder interface for control-flow scopes (``with`` context-manager statements
        for :meth:`if_test` and the other scoping constructs).  The builder interface will
        automatically make the inner scopes closures on your behalf by capturing any variables that
        are used within them.

        Args:
            var: the variable to capture from an enclosing scope.

        Raises:
            CircuitError: if the variable cannot be created due to shadowing an existing variable.
        """
        if self._control_flow_scopes:
            # Allow manual capturing.  Not sure why it'd be useful, but there's a clear expected
            # behavior here.
            self._control_flow_scopes[-1].use_var(var)
            return
        if self._vars_input:
            raise CircuitError(
                "circuits with input variables cannot be enclosed, so cannot be closures"
            )
        self._vars_capture[var.name] = self._prepare_new_var(var, None)

    @typing.overload
    def add_input(self, name_or_var: str, type_: types.Type, /) -> expr.Var: ...

    @typing.overload
    def add_input(self, name_or_var: expr.Var, type_: None = None, /) -> expr.Var: ...

    def add_input(  # pylint: disable=missing-raises-doc
        self, name_or_var: str | expr.Var, type_: types.Type | None = None, /
    ) -> expr.Var:
        """Register a variable as an input to the circuit.

        Args:
            name_or_var: either a string name, or an existing :class:`~.expr.Var` node to use as the
                input variable.
            type_: if the name is given as a string, then this must be a :class:`~.types.Type` to
                use for the variable.  If the variable is given as an existing :class:`~.expr.Var`,
                then this must not be given, and will instead be read from the object itself.

        Returns:
            the variable created, or the same variable as was passed in.

        Raises:
            CircuitError: if the variable cannot be created due to shadowing an existing variable.
        """
        if self._control_flow_scopes:
            raise CircuitError("cannot add an input variable in a control-flow scope")
        if self._vars_capture:
            raise CircuitError("circuits to be enclosed with captures cannot have input variables")
        if isinstance(name_or_var, expr.Var) and type_ is not None:
            raise ValueError("cannot give an explicit type with an existing Var")
        var = self._prepare_new_var(name_or_var, type_)
        self._vars_input[var.name] = var
        return var

    def add_register(self, *regs: Register | int | Sequence[Bit]) -> None:
        """Add registers."""
        if not regs:
            return

        if any(isinstance(reg, int) for reg in regs):
            # QuantumCircuit defined without registers
            if len(regs) == 1 and isinstance(regs[0], int):
                # QuantumCircuit with anonymous quantum wires e.g. QuantumCircuit(2)
                if regs[0] == 0:
                    regs = ()
                else:
                    regs = (QuantumRegister(regs[0], "q"),)
            elif len(regs) == 2 and all(isinstance(reg, int) for reg in regs):
                # QuantumCircuit with anonymous wires e.g. QuantumCircuit(2, 3)
                if regs[0] == 0:
                    qregs: tuple[QuantumRegister, ...] = ()
                else:
                    qregs = (QuantumRegister(regs[0], "q"),)
                if regs[1] == 0:
                    cregs: tuple[ClassicalRegister, ...] = ()
                else:
                    cregs = (ClassicalRegister(regs[1], "c"),)
                regs = qregs + cregs
            else:
                raise CircuitError(
                    "QuantumCircuit parameters can be Registers or Integers."
                    " If Integers, up to 2 arguments. QuantumCircuit was called"
                    " with %s." % (regs,)
                )

        for register in regs:
            if isinstance(register, Register) and any(
                register.name == reg.name for reg in self.qregs + self.cregs
            ):
                raise CircuitError('register name "%s" already exists' % register.name)

            if isinstance(register, AncillaRegister):
                for bit in register:
                    if bit not in self._qubit_indices:
                        self._ancillas.append(bit)

            if isinstance(register, QuantumRegister):
                self.qregs.append(register)

                for idx, bit in enumerate(register):
                    if bit in self._qubit_indices:
                        self._qubit_indices[bit].registers.append((register, idx))
                    else:
                        self._data.add_qubit(bit)
                        self._qubit_indices[bit] = BitLocations(
                            self._data.num_qubits - 1, [(register, idx)]
                        )

            elif isinstance(register, ClassicalRegister):
                self.cregs.append(register)

                for idx, bit in enumerate(register):
                    if bit in self._clbit_indices:
                        self._clbit_indices[bit].registers.append((register, idx))
                    else:
                        self._data.add_clbit(bit)
                        self._clbit_indices[bit] = BitLocations(
                            self._data.num_clbits - 1, [(register, idx)]
                        )

            elif isinstance(register, list):
                self.add_bits(register)
            else:
                raise CircuitError("expected a register")

    def add_bits(self, bits: Iterable[Bit]) -> None:
        """Add Bits to the circuit."""
        duplicate_bits = {
            bit for bit in bits if bit in self._qubit_indices or bit in self._clbit_indices
        }
        if duplicate_bits:
            raise CircuitError(f"Attempted to add bits found already in circuit: {duplicate_bits}")

        for bit in bits:
            if isinstance(bit, AncillaQubit):
                self._ancillas.append(bit)
            if isinstance(bit, Qubit):
                self._data.add_qubit(bit)
                self._qubit_indices[bit] = BitLocations(self._data.num_qubits - 1, [])
            elif isinstance(bit, Clbit):
                self._data.add_clbit(bit)
                self._clbit_indices[bit] = BitLocations(self._data.num_clbits - 1, [])
            else:
                raise CircuitError(
                    "Expected an instance of Qubit, Clbit, or "
                    "AncillaQubit, but was passed {}".format(bit)
                )

    def find_bit(self, bit: Bit) -> BitLocations:
        """Find locations in the circuit which can be used to reference a given :obj:`~Bit`.

        In particular, this function can find the integer index of a qubit, which corresponds to its
        hardware index for a transpiled circuit.

        .. note::
            The circuit index of a :class:`.AncillaQubit` will be its index in :attr:`qubits`, not
            :attr:`ancillas`.

        Args:
            bit (Bit): The bit to locate.

        Returns:
            namedtuple(int, List[Tuple(Register, int)]): A 2-tuple. The first element (``index``)
            contains the index at which the ``Bit`` can be found (in either
            :obj:`~QuantumCircuit.qubits`, :obj:`~QuantumCircuit.clbits`, depending on its
            type). The second element (``registers``) is a list of ``(register, index)``
            pairs with an entry for each :obj:`~Register` in the circuit which contains the
            :obj:`~Bit` (and the index in the :obj:`~Register` at which it can be found).

        Raises:
            CircuitError: If the supplied :obj:`~Bit` was of an unknown type.
            CircuitError: If the supplied :obj:`~Bit` could not be found on the circuit.

        Examples:
            Loop through a circuit, getting the qubit and clbit indices of each operation::

                from qiskit.circuit import QuantumCircuit, Qubit

                qc = QuantumCircuit(3, 3)
                qc.h(0)
                qc.cx(0, 1)
                qc.cx(1, 2)
                qc.measure([0, 1, 2], [0, 1, 2])

                # The `.qubits` and `.clbits` fields are not integers.
                assert isinstance(qc.data[0].qubits[0], Qubit)
                # ... but we can use `find_bit` to retrieve them.
                assert qc.find_bit(qc.data[0].qubits[0]).index == 0

                simple = [
                    (
                        instruction.operation.name,
                        [qc.find_bit(bit).index for bit in instruction.qubits],
                        [qc.find_bit(bit).index for bit in instruction.clbits],
                    )
                    for instruction in qc.data
                ]
        """

        try:
            if isinstance(bit, Qubit):
                return self._qubit_indices[bit]
            elif isinstance(bit, Clbit):
                return self._clbit_indices[bit]
            else:
                raise CircuitError(f"Could not locate bit of unknown type: {type(bit)}")
        except KeyError as err:
            raise CircuitError(
                f"Could not locate provided bit: {bit}. Has it been added to the QuantumCircuit?"
            ) from err

    def _check_dups(self, qubits: Sequence[Qubit]) -> None:
        """Raise exception if list of qubits contains duplicates."""
        squbits = set(qubits)
        if len(squbits) != len(qubits):
            raise CircuitError("duplicate qubit arguments")

    def to_instruction(
        self,
        parameter_map: dict[Parameter, ParameterValueType] | None = None,
        label: str | None = None,
    ) -> Instruction:
        """Create an :class:`~.circuit.Instruction` out of this circuit.

        .. seealso::
            :func:`circuit_to_instruction`
                The underlying driver of this method.

        Args:
            parameter_map: For parameterized circuits, a mapping from
               parameters in the circuit to parameters to be used in the
               instruction. If None, existing circuit parameters will also
               parameterize the instruction.
            label: Optional gate label.

        Returns:
            qiskit.circuit.Instruction: a composite instruction encapsulating this circuit (can be
                decomposed back).
        """
        from qiskit.converters.circuit_to_instruction import circuit_to_instruction

        return circuit_to_instruction(self, parameter_map, label=label)

    def to_gate(
        self,
        parameter_map: dict[Parameter, ParameterValueType] | None = None,
        label: str | None = None,
    ) -> Gate:
        """Create a :class:`.Gate` out of this circuit.  The circuit must act only qubits and
        contain only unitary operations.

        .. seealso::
            :func:`circuit_to_gate`
                The underlying driver of this method.

        Args:
            parameter_map: For parameterized circuits, a mapping from parameters in the circuit to
                parameters to be used in the gate. If ``None``, existing circuit parameters will
                also parameterize the gate.
            label : Optional gate label.

        Returns:
            Gate: a composite gate encapsulating this circuit (can be decomposed back).
        """
        from qiskit.converters.circuit_to_gate import circuit_to_gate

        return circuit_to_gate(self, parameter_map, label=label)

    def decompose(
        self,
        gates_to_decompose: Type[Gate] | Sequence[Type[Gate]] | Sequence[str] | str | None = None,
        reps: int = 1,
    ) -> "QuantumCircuit":
        """Call a decomposition pass on this circuit,
        to decompose one level (shallow decompose).

        Args:
            gates_to_decompose (type or str or list(type, str)): Optional subset of gates
                to decompose. Can be a gate type, such as ``HGate``, or a gate name, such
                as 'h', or a gate label, such as 'My H Gate', or a list of any combination
                of these. If a gate name is entered, it will decompose all gates with that
                name, whether the gates have labels or not. Defaults to all gates in circuit.
            reps (int): Optional number of times the circuit should be decomposed.
                For instance, ``reps=2`` equals calling ``circuit.decompose().decompose()``.
                can decompose specific gates specific time

        Returns:
            QuantumCircuit: a circuit one level decomposed
        """
        # pylint: disable=cyclic-import
        from qiskit.transpiler.passes.basis.decompose import Decompose
        from qiskit.transpiler.passes.synthesis import HighLevelSynthesis
        from qiskit.converters.circuit_to_dag import circuit_to_dag
        from qiskit.converters.dag_to_circuit import dag_to_circuit

        dag = circuit_to_dag(self, copy_operations=True)
        dag = HighLevelSynthesis().run(dag)
        pass_ = Decompose(gates_to_decompose)
        for _ in range(reps):
            dag = pass_.run(dag)
        # do not copy operations, this is done in the conversion with circuit_to_dag
        return dag_to_circuit(dag, copy_operations=False)

    def draw(
        self,
        output: str | None = None,
        scale: float | None = None,
        filename: str | None = None,
        style: dict | str | None = None,
        interactive: bool = False,
        plot_barriers: bool = True,
        reverse_bits: bool | None = None,
        justify: str | None = None,
        vertical_compression: str | None = "medium",
        idle_wires: bool | None = None,
        with_layout: bool = True,
        fold: int | None = None,
        # The type of ax is matplotlib.axes.Axes, but this is not a fixed dependency, so cannot be
        # safely forward-referenced.
        ax: Any | None = None,
        initial_state: bool = False,
        cregbundle: bool | None = None,
        wire_order: list[int] | None = None,
        expr_len: int = 30,
    ):
        r"""Draw the quantum circuit. Use the output parameter to choose the drawing format:

        **text**: ASCII art TextDrawing that can be printed in the console.

        **mpl**: images with color rendered purely in Python using matplotlib.

        **latex**: high-quality images compiled via latex.

        **latex_source**: raw uncompiled latex output.

        .. warning::

            Support for :class:`~.expr.Expr` nodes in conditions and :attr:`.SwitchCaseOp.target`
            fields is preliminary and incomplete.  The ``text`` and ``mpl`` drawers will make a
            best-effort attempt to show data dependencies, but the LaTeX-based drawers will skip
            these completely.

        Args:
            output: Select the output method to use for drawing the circuit.
                Valid choices are ``text``, ``mpl``, ``latex``, ``latex_source``.
                By default, the ``text`` drawer is used unless the user config file
                (usually ``~/.qiskit/settings.conf``) has an alternative backend set
                as the default. For example, ``circuit_drawer = latex``. If the output
                kwarg is set, that backend will always be used over the default in
                the user config file.
            scale: Scale of image to draw (shrink if ``< 1.0``). Only used by
                the ``mpl``, ``latex`` and ``latex_source`` outputs. Defaults to ``1.0``.
            filename: File path to save image to. Defaults to ``None`` (result not saved in a file).
            style: Style name, file name of style JSON file, or a dictionary specifying the style.

                * The supported style names are ``"iqp"`` (default), ``"iqp-dark"``, ``"clifford"``,
                  ``"textbook"`` and ``"bw"``.
                * If given a JSON file, e.g. ``my_style.json`` or ``my_style`` (the ``.json``
                  extension may be omitted), this function attempts to load the style dictionary
                  from that location. Note, that the JSON file must completely specify the
                  visualization specifications. The file is searched for in
                  ``qiskit/visualization/circuit/styles``, the current working directory, and
                  the location specified in ``~/.qiskit/settings.conf``.
                * If a dictionary, every entry overrides the default configuration. If the
                  ``"name"`` key is given, the default configuration is given by that style.
                  For example, ``{"name": "textbook", "subfontsize": 5}`` loads the ``"texbook"``
                  style and sets the subfontsize (e.g. the gate angles) to ``5``.
                * If ``None`` the default style ``"iqp"`` is used or, if given, the default style
                  specified in ``~/.qiskit/settings.conf``.

            interactive: When set to ``True``, show the circuit in a new window
                (for ``mpl`` this depends on the matplotlib backend being used
                supporting this). Note when used with either the `text` or the
                ``latex_source`` output type this has no effect and will be silently
                ignored. Defaults to ``False``.
            reverse_bits: When set to ``True``, reverse the bit order inside
                registers for the output visualization. Defaults to ``False`` unless the
                user config file (usually ``~/.qiskit/settings.conf``) has an
                alternative value set. For example, ``circuit_reverse_bits = True``.
            plot_barriers: Enable/disable drawing barriers in the output
                circuit. Defaults to ``True``.
            justify: Options are ``left``, ``right`` or ``none``. If
                anything else is supplied, it defaults to left justified. It refers
                to where gates should be placed in the output circuit if there is
                an option. ``none`` results in each gate being placed in its own
                column.
            vertical_compression: ``high``, ``medium`` or ``low``. It
                merges the lines generated by the `text` output so the drawing
                will take less vertical room.  Default is ``medium``. Only used by
                the ``text`` output, will be silently ignored otherwise.
            idle_wires: Include idle wires (wires with no circuit elements)
                in output visualization. Default is ``True`` unless the
                user config file (usually ``~/.qiskit/settings.conf``) has an
                alternative value set. For example, ``circuit_idle_wires = False``.
            with_layout: Include layout information, with labels on the
                physical layout. Default is ``True``.
            fold: Sets pagination. It can be disabled using -1. In ``text``,
                sets the length of the lines. This is useful when the drawing does
                not fit in the console. If None (default), it will try to guess the
                console width using ``shutil.get_terminal_size()``. However, if
                running in jupyter, the default line length is set to 80 characters.
                In ``mpl``, it is the number of (visual) layers before folding.
                Default is 25.
            ax: Only used by the `mpl` backend. An optional ``matplotlib.axes.Axes``
                object to be used for the visualization output. If none is
                specified, a new matplotlib Figure will be created and used.
                Additionally, if specified there will be no returned Figure since
                it is redundant.
            initial_state: Adds :math:`|0\rangle` in the beginning of the qubit wires and
                :math:`0` to classical wires. Default is ``False``.
            cregbundle: If set to ``True``, bundle classical registers.
                Default is ``True``, except for when ``output`` is set to  ``"text"``.
            wire_order: A list of integers used to reorder the display
                of the bits. The list must have an entry for every bit with the bits
                in the range 0 to (``num_qubits`` + ``num_clbits``).
            expr_len: The number of characters to display if an :class:`~.expr.Expr`
                is used for the condition in a :class:`.ControlFlowOp`. If this number is exceeded,
                the string will be truncated at that number and '...' added to the end.

        Returns:
            :class:`.TextDrawing` or :class:`matplotlib.figure` or :class:`PIL.Image` or
            :class:`str`:

            * ``TextDrawing`` (if ``output='text'``)
                A drawing that can be printed as ascii art.
            * ``matplotlib.figure.Figure`` (if ``output='mpl'``)
                A matplotlib figure object for the circuit diagram.
            * ``PIL.Image`` (if ``output='latex``')
                An in-memory representation of the image of the circuit diagram.
            * ``str`` (if ``output='latex_source'``)
                The LaTeX source code for visualizing the circuit diagram.

        Raises:
            VisualizationError: when an invalid output method is selected
            ImportError: when the output methods requires non-installed libraries.

        Example:
            .. plot::
               :include-source:

               from qiskit import QuantumRegister, ClassicalRegister, QuantumCircuit
               qc = QuantumCircuit(1, 1)
               qc.h(0)
               qc.measure(0, 0)
               qc.draw(output='mpl', style={'backgroundcolor': '#EEEEEE'})
        """

        # pylint: disable=cyclic-import
        from qiskit.visualization import circuit_drawer

        return circuit_drawer(
            self,
            scale=scale,
            filename=filename,
            style=style,
            output=output,
            interactive=interactive,
            plot_barriers=plot_barriers,
            reverse_bits=reverse_bits,
            justify=justify,
            vertical_compression=vertical_compression,
            idle_wires=idle_wires,
            with_layout=with_layout,
            fold=fold,
            ax=ax,
            initial_state=initial_state,
            cregbundle=cregbundle,
            wire_order=wire_order,
            expr_len=expr_len,
        )

    def size(
        self,
        filter_function: Callable[..., int] = lambda x: not getattr(
            x.operation, "_directive", False
        ),
    ) -> int:
        """Returns total number of instructions in circuit.

        Args:
            filter_function (callable): a function to filter out some instructions.
                Should take as input a tuple of (Instruction, list(Qubit), list(Clbit)).
                By default, filters out "directives", such as barrier or snapshot.

        Returns:
            int: Total number of gate operations.
        """
        return sum(map(filter_function, self._data))

    def depth(
        self,
        filter_function: Callable[[CircuitInstruction], bool] = lambda x: not getattr(
            x.operation, "_directive", False
        ),
    ) -> int:
        """Return circuit depth (i.e., length of critical path).

        .. warning::
            This operation is not well defined if the circuit contains control-flow operations.

        Args:
            filter_function: A function to decide which instructions count to increase depth.
                Should take as a single positional input a :class:`CircuitInstruction`.
                Instructions for which the function returns ``False`` are ignored in the
                computation of the circuit depth.  By default, filters out "directives", such as
                :class:`.Barrier`.

        Returns:
            int: Depth of circuit.

        Examples:
            Simple calculation of total circuit depth::

                from qiskit.circuit import QuantumCircuit
                qc = QuantumCircuit(4)
                qc.h(0)
                qc.cx(0, 1)
                qc.h(2)
                qc.cx(2, 3)
                assert qc.depth() == 2

            Modifying the previous example to only calculate the depth of multi-qubit gates::

                assert qc.depth(lambda instr: len(instr.qubits) > 1) == 1
        """
        obj_depths = {
            obj: 0 for objects in (self.qubits, self.clbits, self.iter_vars()) for obj in objects
        }

        def update_from_expr(objects, node):
            for var in expr.iter_vars(node):
                if var.standalone:
                    objects.add(var)
                else:
                    objects.update(_builder_utils.node_resources(var).clbits)

        for instruction in self._data:
            objects = set(itertools.chain(instruction.qubits, instruction.clbits))
            if (condition := getattr(instruction.operation, "condition", None)) is not None:
                objects.update(_builder_utils.condition_resources(condition).clbits)
                if isinstance(condition, expr.Expr):
                    update_from_expr(objects, condition)
                else:
                    objects.update(_builder_utils.condition_resources(condition).clbits)
            elif isinstance(instruction.operation, SwitchCaseOp):
                update_from_expr(objects, expr.lift(instruction.operation.target))
            elif isinstance(instruction.operation, Store):
                update_from_expr(objects, instruction.operation.lvalue)
                update_from_expr(objects, instruction.operation.rvalue)

            # If we're counting this as adding to depth, do so.  If not, it still functions as a
            # data synchronisation point between the objects (think "barrier"), so the depths still
            # get updated to match the current max over the affected objects.
            new_depth = max((obj_depths[obj] for obj in objects), default=0)
            if filter_function(instruction):
                new_depth += 1
            for obj in objects:
                obj_depths[obj] = new_depth
        return max(obj_depths.values(), default=0)

    def width(self) -> int:
        """Return number of qubits plus clbits in circuit.

        Returns:
            int: Width of circuit.

        """
        return self._data.width()

    @property
    def num_qubits(self) -> int:
        """Return number of qubits."""
        return self._data.num_qubits

    @property
    def num_ancillas(self) -> int:
        """Return the number of ancilla qubits."""
        return len(self.ancillas)

    @property
    def num_clbits(self) -> int:
        """Return number of classical bits."""
        return self._data.num_clbits

    # The stringified return type is because OrderedDict can't be subscripted before Python 3.9, and
    # typing.OrderedDict wasn't added until 3.7.2.  It can be turned into a proper type once 3.6
    # support is dropped.
    def count_ops(self) -> "OrderedDict[Instruction, int]":
        """Count each operation kind in the circuit.

        Returns:
            OrderedDict: a breakdown of how many operations of each kind, sorted by amount.
        """
        count_ops: dict[Instruction, int] = {}
        for instruction in self._data:
            count_ops[instruction.operation.name] = count_ops.get(instruction.operation.name, 0) + 1
        return OrderedDict(sorted(count_ops.items(), key=lambda kv: kv[1], reverse=True))

    def num_nonlocal_gates(self) -> int:
        """Return number of non-local gates (i.e. involving 2+ qubits).

        Conditional nonlocal gates are also included.
        """
        return self._data.num_nonlocal_gates()

    def get_instructions(self, name: str) -> list[CircuitInstruction]:
        """Get instructions matching name.

        Args:
            name (str): The name of instruction to.

        Returns:
            list(tuple): list of (instruction, qargs, cargs).
        """
        return [match for match in self._data if match.operation.name == name]

    def num_connected_components(self, unitary_only: bool = False) -> int:
        """How many non-entangled subcircuits can the circuit be factored to.

        Args:
            unitary_only (bool): Compute only unitary part of graph.

        Returns:
            int: Number of connected components in circuit.
        """
        # Convert registers to ints (as done in depth).
        bits = self.qubits if unitary_only else (self.qubits + self.clbits)
        bit_indices: dict[Qubit | Clbit, int] = {bit: idx for idx, bit in enumerate(bits)}

        # Start with each qubit or clbit being its own subgraph.
        sub_graphs = [[bit] for bit in range(len(bit_indices))]

        num_sub_graphs = len(sub_graphs)

        # Here we are traversing the gates and looking to see
        # which of the sub_graphs the gate joins together.
        for instruction in self._data:
            if unitary_only:
                args = instruction.qubits
                num_qargs = len(args)
            else:
                args = instruction.qubits + instruction.clbits
                num_qargs = len(args) + (
                    1 if getattr(instruction.operation, "condition", None) else 0
                )

            if num_qargs >= 2 and not getattr(instruction.operation, "_directive", False):
                graphs_touched = []
                num_touched = 0
                # Controls necessarily join all the cbits in the
                # register that they use.
                if not unitary_only:
                    for bit in instruction.operation.condition_bits:
                        idx = bit_indices[bit]
                        for k in range(num_sub_graphs):
                            if idx in sub_graphs[k]:
                                graphs_touched.append(k)
                                break

                for item in args:
                    reg_int = bit_indices[item]
                    for k in range(num_sub_graphs):
                        if reg_int in sub_graphs[k]:
                            if k not in graphs_touched:
                                graphs_touched.append(k)
                                break

                graphs_touched = list(set(graphs_touched))
                num_touched = len(graphs_touched)

                # If the gate touches more than one subgraph
                # join those graphs together and return
                # reduced number of subgraphs
                if num_touched > 1:
                    connections = []
                    for idx in graphs_touched:
                        connections.extend(sub_graphs[idx])
                    _sub_graphs = []
                    for idx in range(num_sub_graphs):
                        if idx not in graphs_touched:
                            _sub_graphs.append(sub_graphs[idx])
                    _sub_graphs.append(connections)
                    sub_graphs = _sub_graphs
                    num_sub_graphs -= num_touched - 1
            # Cannot go lower than one so break
            if num_sub_graphs == 1:
                break
        return num_sub_graphs

    def num_unitary_factors(self) -> int:
        """Computes the number of tensor factors in the unitary
        (quantum) part of the circuit only.
        """
        return self.num_connected_components(unitary_only=True)

    def num_tensor_factors(self) -> int:
        """Computes the number of tensor factors in the unitary
        (quantum) part of the circuit only.

        Notes:
            This is here for backwards compatibility, and will be
            removed in a future release of Qiskit. You should call
            `num_unitary_factors` instead.
        """
        return self.num_unitary_factors()

    def copy(self, name: str | None = None) -> typing.Self:
        """Copy the circuit.

        Args:
          name (str): name to be given to the copied circuit. If None, then the name stays the same.

        Returns:
          QuantumCircuit: a deepcopy of the current circuit, with the specified name
        """
        cpy = self.copy_empty_like(name)
        cpy._data = self._data.copy()
<<<<<<< HEAD

        # The special global-phase sentinel doesn't need copying, but it's
        # added here to ensure it's recognized. The global phase itself was
        # already copied over in `copy_empty_like`.
        operation_copies = {id(ParameterTable.GLOBAL_PHASE): ParameterTable.GLOBAL_PHASE}

        def memo_copy(op):
            if (out := operation_copies.get(id(op))) is not None:
                return out
            copied = op.copy()
            operation_copies[id(op)] = copied
            return copied

        cpy._data.map_ops(memo_copy)
        cpy._parameter_table = ParameterTable(
            {
                param: ParameterReferences(
                    (operation_copies[id(operation)], param_index)
                    for operation, param_index in self._parameter_table[param]
                )
                for param in self._parameter_table
            }
        )
=======
>>>>>>> 81433d53
        return cpy

    def copy_empty_like(
        self,
        name: str | None = None,
        *,
        vars_mode: Literal["alike", "captures", "drop"] = "alike",
    ) -> typing.Self:
        """Return a copy of self with the same structure but empty.

        That structure includes:

        * name, calibrations and other metadata
        * global phase
        * all the qubits and clbits, including the registers
        * the realtime variables defined in the circuit, handled according to the ``vars`` keyword
          argument.

        .. warning::

            If the circuit contains any local variable declarations (those added by the
            ``declarations`` argument to the circuit constructor, or using :meth:`add_var`), they
            may be **uninitialized** in the output circuit.  You will need to manually add store
            instructions for them (see :class:`.Store` and :meth:`.QuantumCircuit.store`) to
            initialize them.

        Args:
            name: Name for the copied circuit. If None, then the name stays the same.
            vars_mode: The mode to handle realtime variables in.

                alike
                    The variables in the output circuit will have the same declaration semantics as
                    in the original circuit.  For example, ``input`` variables in the source will be
                    ``input`` variables in the output circuit.

                captures
                    All variables will be converted to captured variables.  This is useful when you
                    are building a new layer for an existing circuit that you will want to
                    :meth:`compose` onto the base, since :meth:`compose` can inline captures onto
                    the base circuit (but not other variables).

                drop
                    The output circuit will have no variables defined.

        Returns:
            QuantumCircuit: An empty copy of self.
        """
        if not (name is None or isinstance(name, str)):
            raise TypeError(
                f"invalid name for a circuit: '{name}'. The name must be a string or 'None'."
            )
        cpy = _copy.copy(self)
        # copy registers correctly, in copy.copy they are only copied via reference
        cpy.qregs = self.qregs.copy()
        cpy.cregs = self.cregs.copy()
        cpy._builder_api = _OuterCircuitScopeInterface(cpy)
        cpy._ancillas = self._ancillas.copy()
        cpy._qubit_indices = self._qubit_indices.copy()
        cpy._clbit_indices = self._clbit_indices.copy()

        if vars_mode == "alike":
            # Note that this causes the local variables to be uninitialised, because the stores are
            # not copied.  This can leave the circuit in a potentially dangerous state for users if
            # they don't re-add initializer stores.
            cpy._vars_local = self._vars_local.copy()
            cpy._vars_input = self._vars_input.copy()
            cpy._vars_capture = self._vars_capture.copy()
        elif vars_mode == "captures":
            cpy._vars_local = {}
            cpy._vars_input = {}
            cpy._vars_capture = {var.name: var for var in self.iter_vars()}
        elif vars_mode == "drop":
            cpy._vars_local = {}
            cpy._vars_input = {}
            cpy._vars_capture = {}
        else:  # pragma: no cover
            raise ValueError(f"unknown vars_mode: '{vars_mode}'")

        cpy._data = CircuitData(
            self._data.qubits, self._data.clbits, global_phase=self._data.global_phase
        )

        cpy._calibrations = _copy.deepcopy(self._calibrations)
        cpy._metadata = _copy.deepcopy(self._metadata)

        if name:
            cpy.name = name
        return cpy

    def clear(self) -> None:
        """Clear all instructions in self.

        Clearing the circuits will keep the metadata and calibrations.

        .. seealso::
            :meth:`copy_empty_like`
                A method to produce a new circuit with no instructions and all the same tracking of
                quantum and classical typed data, but without mutating the original circuit.
        """
        self._data.clear()
        # Repopulate the parameter table with any phase symbols.
        self.global_phase = self.global_phase

    def _create_creg(self, length: int, name: str) -> ClassicalRegister:
        """Creates a creg, checking if ClassicalRegister with same name exists"""
        if name in [creg.name for creg in self.cregs]:
            save_prefix = ClassicalRegister.prefix
            ClassicalRegister.prefix = name
            new_creg = ClassicalRegister(length)
            ClassicalRegister.prefix = save_prefix
        else:
            new_creg = ClassicalRegister(length, name)
        return new_creg

    def _create_qreg(self, length: int, name: str) -> QuantumRegister:
        """Creates a qreg, checking if QuantumRegister with same name exists"""
        if name in [qreg.name for qreg in self.qregs]:
            save_prefix = QuantumRegister.prefix
            QuantumRegister.prefix = name
            new_qreg = QuantumRegister(length)
            QuantumRegister.prefix = save_prefix
        else:
            new_qreg = QuantumRegister(length, name)
        return new_qreg

    def reset(self, qubit: QubitSpecifier) -> InstructionSet:
        """Reset the quantum bit(s) to their default state.

        Args:
            qubit: qubit(s) to reset.

        Returns:
            qiskit.circuit.InstructionSet: handle to the added instruction.
        """
        from .reset import Reset

        return self.append(Reset(), [qubit], [], copy=False)

    def store(self, lvalue: typing.Any, rvalue: typing.Any, /) -> InstructionSet:
        """Store the result of the given real-time classical expression ``rvalue`` in the memory
        location defined by ``lvalue``.

        Typically ``lvalue`` will be a :class:`~.expr.Var` node and ``rvalue`` will be some
        :class:`~.expr.Expr` to write into it, but anything that :func:`.expr.lift` can raise to an
        :class:`~.expr.Expr` is permissible in both places, and it will be called on them.

        Args:
            lvalue: a valid specifier for a memory location in the circuit.  This will typically be
                a :class:`~.expr.Var` node, but you can also write to :class:`.Clbit` or
                :class:`.ClassicalRegister` memory locations if your hardware supports it.  The
                memory location must already be present in the circuit.
            rvalue: a real-time classical expression whose result should be written into the given
                memory location.

        .. seealso::
            :class:`~.circuit.Store`
                The backing :class:`~.circuit.Instruction` class that represents this operation.

            :meth:`add_var`
                Create a new variable in the circuit that can be written to with this method.
        """
        # As a convenience, lift integer-literal rvalues to the matching width.
        lvalue = expr.lift(lvalue)
        rvalue_type = (
            lvalue.type if isinstance(rvalue, int) and not isinstance(rvalue, bool) else None
        )
        rvalue = expr.lift(rvalue, rvalue_type)
        return self.append(Store(lvalue, rvalue), (), (), copy=False)

    def measure(self, qubit: QubitSpecifier, cbit: ClbitSpecifier) -> InstructionSet:
        r"""Measure a quantum bit (``qubit``) in the Z basis into a classical bit (``cbit``).

        When a quantum state is measured, a qubit is projected in the computational (Pauli Z) basis
        to either :math:`\lvert 0 \rangle` or :math:`\lvert 1 \rangle`. The classical bit ``cbit``
        indicates the result
        of that projection as a ``0`` or a ``1`` respectively. This operation is non-reversible.

        Args:
            qubit: qubit(s) to measure.
            cbit: classical bit(s) to place the measurement result(s) in.

        Returns:
            qiskit.circuit.InstructionSet: handle to the added instructions.

        Raises:
            CircuitError: if arguments have bad format.

        Examples:
            In this example, a qubit is measured and the result of that measurement is stored in the
            classical bit (usually expressed in diagrams as a double line):

            .. code-block::

               from qiskit import QuantumCircuit
               circuit = QuantumCircuit(1, 1)
               circuit.h(0)
               circuit.measure(0, 0)
               circuit.draw()


            .. parsed-literal::

                      ┌───┐┌─┐
                   q: ┤ H ├┤M├
                      └───┘└╥┘
                 c: 1/══════╩═
                            0

            It is possible to call ``measure`` with lists of ``qubits`` and ``cbits`` as a shortcut
            for one-to-one measurement. These two forms produce identical results:

            .. code-block::

               circuit = QuantumCircuit(2, 2)
               circuit.measure([0,1], [0,1])

            .. code-block::

               circuit = QuantumCircuit(2, 2)
               circuit.measure(0, 0)
               circuit.measure(1, 1)

            Instead of lists, you can use :class:`~qiskit.circuit.QuantumRegister` and
            :class:`~qiskit.circuit.ClassicalRegister` under the same logic.

            .. code-block::

                from qiskit import QuantumCircuit, QuantumRegister, ClassicalRegister
                qreg = QuantumRegister(2, "qreg")
                creg = ClassicalRegister(2, "creg")
                circuit = QuantumCircuit(qreg, creg)
                circuit.measure(qreg, creg)

            This is equivalent to:

            .. code-block::

                circuit = QuantumCircuit(qreg, creg)
                circuit.measure(qreg[0], creg[0])
                circuit.measure(qreg[1], creg[1])

        """
        from .measure import Measure

        return self.append(Measure(), [qubit], [cbit], copy=False)

    def measure_active(self, inplace: bool = True) -> Optional["QuantumCircuit"]:
        """Adds measurement to all non-idle qubits. Creates a new ClassicalRegister with
        a size equal to the number of non-idle qubits being measured.

        Returns a new circuit with measurements if `inplace=False`.

        Args:
            inplace (bool): All measurements inplace or return new circuit.

        Returns:
            QuantumCircuit: Returns circuit with measurements when ``inplace = False``.
        """
        from qiskit.converters.circuit_to_dag import circuit_to_dag

        if inplace:
            circ = self
        else:
            circ = self.copy()
        dag = circuit_to_dag(circ)
        qubits_to_measure = [qubit for qubit in circ.qubits if qubit not in dag.idle_wires()]
        new_creg = circ._create_creg(len(qubits_to_measure), "measure")
        circ.add_register(new_creg)
        circ.barrier()
        circ.measure(qubits_to_measure, new_creg)

        if not inplace:
            return circ
        else:
            return None

    def measure_all(
        self, inplace: bool = True, add_bits: bool = True
    ) -> Optional["QuantumCircuit"]:
        """Adds measurement to all qubits.

        By default, adds new classical bits in a :obj:`.ClassicalRegister` to store these
        measurements.  If ``add_bits=False``, the results of the measurements will instead be stored
        in the already existing classical bits, with qubit ``n`` being measured into classical bit
        ``n``.

        Returns a new circuit with measurements if ``inplace=False``.

        Args:
            inplace (bool): All measurements inplace or return new circuit.
            add_bits (bool): Whether to add new bits to store the results.

        Returns:
            QuantumCircuit: Returns circuit with measurements when ``inplace=False``.

        Raises:
            CircuitError: if ``add_bits=False`` but there are not enough classical bits.
        """
        if inplace:
            circ = self
        else:
            circ = self.copy()
        if add_bits:
            new_creg = circ._create_creg(circ.num_qubits, "meas")
            circ.add_register(new_creg)
            circ.barrier()
            circ.measure(circ.qubits, new_creg)
        else:
            if circ.num_clbits < circ.num_qubits:
                raise CircuitError(
                    "The number of classical bits must be equal or greater than "
                    "the number of qubits."
                )
            circ.barrier()
            circ.measure(circ.qubits, circ.clbits[0 : circ.num_qubits])

        if not inplace:
            return circ
        else:
            return None

    def remove_final_measurements(self, inplace: bool = True) -> Optional["QuantumCircuit"]:
        """Removes final measurements and barriers on all qubits if they are present.
        Deletes the classical registers that were used to store the values from these measurements
        that become idle as a result of this operation, and deletes classical bits that are
        referenced only by removed registers, or that aren't referenced at all but have
        become idle as a result of this operation.

        Measurements and barriers are considered final if they are
        followed by no other operations (aside from other measurements or barriers.)

        .. note::
            This method has rather complex behavior, particularly around the removal of newly idle
            classical bits and registers.  It is much more efficient to avoid adding unnecessary
            classical data in the first place, rather than trying to remove it later.

        .. seealso::
            :class:`.RemoveFinalMeasurements`
                A transpiler pass that removes final measurements and barriers.  This does not
                remove the classical data.  If this is your goal, you can call that with::

                    from qiskit.circuit import QuantumCircuit
                    from qiskit.transpiler.passes import RemoveFinalMeasurements

                    qc = QuantumCircuit(2, 2)
                    qc.h(0)
                    qc.cx(0, 1)
                    qc.barrier()
                    qc.measure([0, 1], [0, 1])

                    pass_ = RemoveFinalMeasurements()
                    just_bell = pass_(qc)

        Args:
            inplace (bool): All measurements removed inplace or return new circuit.

        Returns:
            QuantumCircuit: Returns the resulting circuit when ``inplace=False``, else None.
        """
        # pylint: disable=cyclic-import
        from qiskit.transpiler.passes import RemoveFinalMeasurements
        from qiskit.converters import circuit_to_dag

        if inplace:
            circ = self
        else:
            circ = self.copy()

        dag = circuit_to_dag(circ)
        remove_final_meas = RemoveFinalMeasurements()
        new_dag = remove_final_meas.run(dag)
        kept_cregs = set(new_dag.cregs.values())
        kept_clbits = set(new_dag.clbits)

        # Filter only cregs/clbits still in new DAG, preserving original circuit order
        cregs_to_add = [creg for creg in circ.cregs if creg in kept_cregs]
        clbits_to_add = [clbit for clbit in circ._data.clbits if clbit in kept_clbits]

        # Clear cregs and clbits
        circ.cregs = []
        circ._clbit_indices = {}

        # Clear instruction info
        circ._data = CircuitData(
            qubits=circ._data.qubits, reserve=len(circ._data), global_phase=circ.global_phase
        )

        # We must add the clbits first to preserve the original circuit
        # order. This way, add_register never adds clbits and just
        # creates registers that point to them.
        circ.add_bits(clbits_to_add)
        for creg in cregs_to_add:
            circ.add_register(creg)

        # Set circ instructions to match the new DAG
        for node in new_dag.topological_op_nodes():
            # Get arguments for classical condition (if any)
            inst = node.op.copy()
            circ.append(inst, node.qargs, node.cargs)

        if not inplace:
            return circ
        else:
            return None

    @staticmethod
    def from_qasm_file(path: str) -> "QuantumCircuit":
        """Read an OpenQASM 2.0 program from a file and convert to an instance of
        :class:`.QuantumCircuit`.

        Args:
          path (str): Path to the file for an OpenQASM 2 program

        Return:
          QuantumCircuit: The QuantumCircuit object for the input OpenQASM 2.

        See also:
            :func:`.qasm2.load`: the complete interface to the OpenQASM 2 importer.
        """
        # pylint: disable=cyclic-import
        from qiskit import qasm2

        return qasm2.load(
            path,
            include_path=qasm2.LEGACY_INCLUDE_PATH,
            custom_instructions=qasm2.LEGACY_CUSTOM_INSTRUCTIONS,
            custom_classical=qasm2.LEGACY_CUSTOM_CLASSICAL,
            strict=False,
        )

    @staticmethod
    def from_qasm_str(qasm_str: str) -> "QuantumCircuit":
        """Convert a string containing an OpenQASM 2.0 program to a :class:`.QuantumCircuit`.

        Args:
          qasm_str (str): A string containing an OpenQASM 2.0 program.
        Return:
          QuantumCircuit: The QuantumCircuit object for the input OpenQASM 2

        See also:
            :func:`.qasm2.loads`: the complete interface to the OpenQASM 2 importer.
        """
        # pylint: disable=cyclic-import
        from qiskit import qasm2

        return qasm2.loads(
            qasm_str,
            include_path=qasm2.LEGACY_INCLUDE_PATH,
            custom_instructions=qasm2.LEGACY_CUSTOM_INSTRUCTIONS,
            custom_classical=qasm2.LEGACY_CUSTOM_CLASSICAL,
            strict=False,
        )

    @property
    def global_phase(self) -> ParameterValueType:
        """The global phase of the current circuit scope in radians."""
        if self._control_flow_scopes:
            return self._control_flow_scopes[-1].global_phase
        return self._data.global_phase

    @global_phase.setter
    def global_phase(self, angle: ParameterValueType):
        """Set the phase of the current circuit scope.

        Args:
            angle (float, ParameterExpression): radians
        """
        # If we're currently parametric, we need to throw away the references.  This setter is
<<<<<<< HEAD
        # called by some subclasses before the inner `_global_phase` is initialized.
        global_phase_reference = (ParameterTable.GLOBAL_PHASE, None)
        if isinstance(previous := getattr(self, "_global_phase", None), ParameterExpression):
=======
        # called by some subclasses before the inner `_global_phase` is initialised.
        if isinstance(getattr(self._data, "global_phase", None), ParameterExpression):
>>>>>>> 81433d53
            self._parameters = None
        if isinstance(angle, ParameterExpression):
            if angle.parameters:
                self._parameters = None
        else:
            angle = _normalize_global_phase(angle)

        if self._control_flow_scopes:
            self._control_flow_scopes[-1].global_phase = angle
        else:
            self._data.global_phase = angle

    @property
    def parameters(self) -> ParameterView:
        """The parameters defined in the circuit.

        This attribute returns the :class:`.Parameter` objects in the circuit sorted
        alphabetically. Note that parameters instantiated with a :class:`.ParameterVector`
        are still sorted numerically.

        Examples:

            The snippet below shows that insertion order of parameters does not matter.

            .. code-block:: python

                >>> from qiskit.circuit import QuantumCircuit, Parameter
                >>> a, b, elephant = Parameter("a"), Parameter("b"), Parameter("elephant")
                >>> circuit = QuantumCircuit(1)
                >>> circuit.rx(b, 0)
                >>> circuit.rz(elephant, 0)
                >>> circuit.ry(a, 0)
                >>> circuit.parameters  # sorted alphabetically!
                ParameterView([Parameter(a), Parameter(b), Parameter(elephant)])

            Bear in mind that alphabetical sorting might be unintuitive when it comes to numbers.
            The literal "10" comes before "2" in strict alphabetical sorting.

            .. code-block:: python

                >>> from qiskit.circuit import QuantumCircuit, Parameter
                >>> angles = [Parameter("angle_1"), Parameter("angle_2"), Parameter("angle_10")]
                >>> circuit = QuantumCircuit(1)
                >>> circuit.u(*angles, 0)
                >>> circuit.draw()
                   ┌─────────────────────────────┐
                q: ┤ U(angle_1,angle_2,angle_10) ├
                   └─────────────────────────────┘
                >>> circuit.parameters
                ParameterView([Parameter(angle_1), Parameter(angle_10), Parameter(angle_2)])

            To respect numerical sorting, a :class:`.ParameterVector` can be used.

            .. code-block:: python

                >>> from qiskit.circuit import QuantumCircuit, Parameter, ParameterVector
                >>> x = ParameterVector("x", 12)
                >>> circuit = QuantumCircuit(1)
                >>> for x_i in x:
                ...     circuit.rx(x_i, 0)
                >>> circuit.parameters
                ParameterView([
                    ParameterVectorElement(x[0]), ParameterVectorElement(x[1]),
                    ParameterVectorElement(x[2]), ParameterVectorElement(x[3]),
                    ..., ParameterVectorElement(x[11])
                ])


        Returns:
            The sorted :class:`.Parameter` objects in the circuit.
        """
        # parameters from gates
        if self._parameters is None:
            self._parameters = sort_parameters(self._unsorted_parameters())
        # return as parameter view, which implements the set and list interface
        return ParameterView(self._parameters)

    @property
    def num_parameters(self) -> int:
        """The number of parameter objects in the circuit."""
        return self._data.num_params()

    def _unsorted_parameters(self) -> set[Parameter]:
        """Efficiently get all parameters in the circuit, without any sorting overhead.

        .. warning::

            The returned object may directly view onto the ``ParameterTable`` internals, and so
            should not be mutated.  This is an internal performance detail.  Code outside of this
            package should not use this method.
        """
        # This should be free, by accessing the actual backing data structure of the table, but that
        # means that we need to copy it if adding keys from the global phase.
        return self._data.get_params_unsorted()

    @overload
    def assign_parameters(
        self,
        parameters: Union[Mapping[Parameter, ParameterValueType], Sequence[ParameterValueType]],
        inplace: Literal[False] = ...,
        *,
        flat_input: bool = ...,
        strict: bool = ...,
    ) -> "QuantumCircuit": ...

    @overload
    def assign_parameters(
        self,
        parameters: Union[Mapping[Parameter, ParameterValueType], Sequence[ParameterValueType]],
        inplace: Literal[True] = ...,
        *,
        flat_input: bool = ...,
        strict: bool = ...,
    ) -> None: ...

    def assign_parameters(  # pylint: disable=missing-raises-doc
        self,
        parameters: Union[Mapping[Parameter, ParameterValueType], Sequence[ParameterValueType]],
        inplace: bool = False,
        *,
        flat_input: bool = False,
        strict: bool = True,
    ) -> Optional["QuantumCircuit"]:
        """Assign parameters to new parameters or values.

        If ``parameters`` is passed as a dictionary, the keys should be :class:`.Parameter`
        instances in the current circuit. The values of the dictionary can either be numeric values
        or new parameter objects.

        If ``parameters`` is passed as a list or array, the elements are assigned to the
        current parameters in the order of :attr:`parameters` which is sorted
        alphabetically (while respecting the ordering in :class:`.ParameterVector` objects).

        The values can be assigned to the current circuit object or to a copy of it.

        .. note::
            When ``parameters`` is given as a mapping, it is permissible to have keys that are
            strings of the parameter names; these will be looked up using :meth:`get_parameter`.
            You can also have keys that are :class:`.ParameterVector` instances, and in this case,
            the dictionary value should be a sequence of values of the same length as the vector.

            If you use either of these cases, you must leave the setting ``flat_input=False``;
            changing this to ``True`` enables the fast path, where all keys must be
            :class:`.Parameter` instances.

        Args:
            parameters: Either a dictionary or iterable specifying the new parameter values.
            inplace: If False, a copy of the circuit with the bound parameters is returned.
                If True the circuit instance itself is modified.
            flat_input: If ``True`` and ``parameters`` is a mapping type, it is assumed to be
                exactly a mapping of ``{parameter: value}``.  By default (``False``), the mapping
                may also contain :class:`.ParameterVector` keys that point to a corresponding
                sequence of values, and these will be unrolled during the mapping, or string keys,
                which will be converted to :class:`.Parameter` instances using
                :meth:`get_parameter`.
            strict: If ``False``, any parameters given in the mapping that are not used in the
                circuit will be ignored.  If ``True`` (the default), an error will be raised
                indicating a logic error.

        Raises:
            CircuitError: If parameters is a dict and contains parameters not present in the
                circuit.
            ValueError: If parameters is a list/array and the length mismatches the number of free
                parameters in the circuit.

        Returns:
            A copy of the circuit with bound parameters if ``inplace`` is False, otherwise None.

        Examples:

            Create a parameterized circuit and assign the parameters in-place.

            .. plot::
               :include-source:

               from qiskit.circuit import QuantumCircuit, Parameter

               circuit = QuantumCircuit(2)
               params = [Parameter('A'), Parameter('B'), Parameter('C')]
               circuit.ry(params[0], 0)
               circuit.crx(params[1], 0, 1)
               circuit.draw('mpl')
               circuit.assign_parameters({params[0]: params[2]}, inplace=True)
               circuit.draw('mpl')

            Bind the values out-of-place by list and get a copy of the original circuit.

            .. plot::
               :include-source:

               from qiskit.circuit import QuantumCircuit, ParameterVector

               circuit = QuantumCircuit(2)
               params = ParameterVector('P', 2)
               circuit.ry(params[0], 0)
               circuit.crx(params[1], 0, 1)

               bound_circuit = circuit.assign_parameters([1, 2])
               bound_circuit.draw('mpl')

               circuit.draw('mpl')

        """
        if inplace:
            target = self
        else:
            target = self.copy()
            target._increment_instances()
            target._name_update()

        # Normalize the inputs into simple abstract interfaces, so we've dispatched the "iteration"
        # logic in one place at the start of the function.  This lets us do things like calculate
        # and cache expensive properties for (e.g.) the sequence format only if they're used; for
        # many large, close-to-hardware circuits, we won't need the extra handling for
        # `global_phase` or recursive definition binding.
        #
        # During normalisation, be sure to reference 'parameters' and related things from 'self' not
        # 'target' so we can take advantage of any caching we might be doing.
        if isinstance(parameters, dict):
            raw_mapping = parameters if flat_input else self._unroll_param_dict(parameters)
            # Remember that we _must not_ mutate the output of `_unsorted_parameters`.
            our_parameters = self._unsorted_parameters()
            if strict and (extras := raw_mapping.keys() - our_parameters):
                raise CircuitError(
                    f"Cannot bind parameters ({', '.join(str(x) for x in extras)}) not present in"
                    " the circuit."
                )
            parameter_binds = _ParameterBindsDict(raw_mapping, our_parameters)
        else:
            our_parameters = self.parameters
            if len(parameters) != len(our_parameters):
                raise ValueError(
                    "Mismatching number of values and parameters. For partial binding "
                    "please pass a dictionary of {parameter: value} pairs."
                )
            parameter_binds = _ParameterBindsSequence(our_parameters, parameters)

        # Clear out the parameter table for the relevant entries, since we'll be binding those.
        # Any new references to parameters are reinserted as part of the bind.
        target._parameters = None
        # This is deliberately eager, because we want the side effect of clearing the table.
        all_references = [
            (parameter, value, target._data.pop_param(parameter.uuid.int, parameter.name, ()))
            for parameter, value in parameter_binds.items()
        ]
        seen_operations = {}
        # The meat of the actual binding for regular operations.
        for to_bind, bound_value, references in all_references:
            update_parameters = (
                tuple(bound_value.parameters)
                if isinstance(bound_value, ParameterExpression)
                else ()
            )
            for inst_index, index in references:
                if inst_index == self._data.global_phase_param_index:
                    operation = None
                    seen_operations[inst_index] = None
                    assignee = target.global_phase
                    validate = _normalize_global_phase
                else:
                    operation = target._data[inst_index].operation
                    seen_operations[inst_index] = operation
                    assignee = operation.params[index]
                    validate = operation.validate_parameter
                if isinstance(assignee, ParameterExpression):
                    new_parameter = assignee.assign(to_bind, bound_value)
                    for parameter in update_parameters:
                        if not target._data.contains_param(parameter.uuid.int):
                            target._data.add_new_parameter(parameter, inst_index, index)
                        else:
                            target._data.update_parameter_entry(
                                parameter.uuid.int,
                                inst_index,
                                index,
                            )
                    if not new_parameter.parameters:
                        new_parameter = validate(new_parameter.numeric())
                elif isinstance(assignee, QuantumCircuit):
                    new_parameter = assignee.assign_parameters(
                        {to_bind: bound_value}, inplace=False, flat_input=True
                    )
                else:
                    raise RuntimeError(  # pragma: no cover
                        f"Saw an unknown type during symbolic binding: {assignee}."
                        " This may indicate an internal logic error in symbol tracking."
                    )
                if inst_index == self._data.global_phase_param_index:
                    # We've already handled parameter table updates in bulk, so we need to skip the
                    # public setter trying to do it again.
                    target._data.global_phase = new_parameter
                else:
                    temp_params = operation.params
                    temp_params[index] = new_parameter
                    operation.params = temp_params
                    target._data.setitem_no_param_table_update(
                        inst_index,
                        target._data[inst_index].replace(operation=operation, params=temp_params),
                    )

        # After we've been through everything at the top level, make a single visit to each
        # operation we've seen, rebinding its definition if necessary.
        for operation in seen_operations.values():
            if (
                definition := getattr(operation, "_definition", None)
            ) is not None and definition.num_parameters:
                definition.assign_parameters(
                    parameter_binds.mapping, inplace=True, flat_input=True, strict=False
                )

        # Finally, assign the parameters inside any of the calibrations.  We don't track these in
        # the `ParameterTable`, so we manually reconstruct things.
        def map_calibration(qubits, parameters, schedule):
            modified = False
            new_parameters = list(parameters)
            for i, parameter in enumerate(new_parameters):
                if not isinstance(parameter, ParameterExpression):
                    continue
                if not (contained := parameter.parameters & parameter_binds.mapping.keys()):
                    continue
                for to_bind in contained:
                    parameter = parameter.assign(to_bind, parameter_binds.mapping[to_bind])
                if not parameter.parameters:
                    parameter = parameter.numeric()
                    if isinstance(parameter, complex):
                        raise TypeError(f"Calibration cannot use complex number: '{parameter}'")
                new_parameters[i] = parameter
                modified = True
            if modified:
                schedule.assign_parameters(parameter_binds.mapping)
            return (qubits, tuple(new_parameters)), schedule

        target._calibrations = defaultdict(
            dict,
            (
                (
                    gate,
                    dict(
                        map_calibration(qubits, parameters, schedule)
                        for (qubits, parameters), schedule in calibrations.items()
                    ),
                )
                for gate, calibrations in target._calibrations.items()
            ),
        )
        target._parameters = None
        return None if inplace else target

    def _unroll_param_dict(
        self, parameter_binds: Mapping[Parameter, ParameterValueType]
    ) -> Mapping[Parameter, ParameterValueType]:
        out = {}
        for parameter, value in parameter_binds.items():
            if isinstance(parameter, ParameterVector):
                if len(parameter) != len(value):
                    raise CircuitError(
                        f"Parameter vector '{parameter.name}' has length {len(parameter)},"
                        f" but was assigned to {len(value)} values."
                    )
                out.update(zip(parameter, value))
            elif isinstance(parameter, str):
                out[self.get_parameter(parameter)] = value
            else:
                out[parameter] = value
        return out

    def barrier(self, *qargs: QubitSpecifier, label=None) -> InstructionSet:
        """Apply :class:`~.library.Barrier`. If ``qargs`` is empty, applies to all qubits
        in the circuit.

        Args:
            qargs (QubitSpecifier): Specification for one or more qubit arguments.
            label (str): The string label of the barrier.

        Returns:
            qiskit.circuit.InstructionSet: handle to the added instructions.
        """
        from .barrier import Barrier

        if qargs:
            # This uses a `dict` not a `set` to guarantee a deterministic order to the arguments.
            qubits = tuple({q: None for qarg in qargs for q in self.qbit_argument_conversion(qarg)})
            return self.append(
                CircuitInstruction(Barrier(len(qubits), label=label), qubits, ()), copy=False
            )
        else:
            qubits = self.qubits.copy()
            return self._current_scope().append(
                CircuitInstruction(Barrier(len(qubits), label=label), qubits, ())
            )

    def delay(
        self,
        duration: ParameterValueType,
        qarg: QubitSpecifier | None = None,
        unit: str = "dt",
    ) -> InstructionSet:
        """Apply :class:`~.circuit.Delay`. If qarg is ``None``, applies to all qubits.
        When applying to multiple qubits, delays with the same duration will be created.

        Args:
            duration (int or float or ParameterExpression): duration of the delay.
            qarg (Object): qubit argument to apply this delay.
            unit (str): unit of the duration. Supported units: ``'s'``, ``'ms'``, ``'us'``,
                ``'ns'``, ``'ps'``, and ``'dt'``. Default is ``'dt'``, i.e. integer time unit
                depending on the target backend.

        Returns:
            qiskit.circuit.InstructionSet: handle to the added instructions.

        Raises:
            CircuitError: if arguments have bad format.
        """
        if qarg is None:
            qarg = self.qubits
        return self.append(Delay(duration, unit=unit), [qarg], [], copy=False)

    def h(self, qubit: QubitSpecifier) -> InstructionSet:
        """Apply :class:`~qiskit.circuit.library.HGate`.

        For the full matrix form of this gate, see the underlying gate documentation.

        Args:
            qubit: The qubit(s) to apply the gate to.

        Returns:
            A handle to the instructions created.
        """
        return self._append_standard_gate(StandardGate.HGate, [], qargs=[qubit])

    def ch(
        self,
        control_qubit: QubitSpecifier,
        target_qubit: QubitSpecifier,
        label: str | None = None,
        ctrl_state: str | int | None = None,
    ) -> InstructionSet:
        """Apply :class:`~qiskit.circuit.library.CHGate`.

        For the full matrix form of this gate, see the underlying gate documentation.

        Args:
            control_qubit: The qubit(s) used as the control.
            target_qubit: The qubit(s) targeted by the gate.
            label: The string label of the gate in the circuit.
            ctrl_state:
                The control state in decimal, or as a bitstring (e.g. '1').  Defaults to controlling
                on the '1' state.

        Returns:
            A handle to the instructions created.
        """
        from .library.standard_gates.h import CHGate

        return self.append(
            CHGate(label=label, ctrl_state=ctrl_state),
            [control_qubit, target_qubit],
            [],
            copy=False,
        )

    def id(self, qubit: QubitSpecifier) -> InstructionSet:  # pylint: disable=invalid-name
        """Apply :class:`~qiskit.circuit.library.IGate`.

        For the full matrix form of this gate, see the underlying gate documentation.

        Args:
            qubit: The qubit(s) to apply the gate to.

        Returns:
            A handle to the instructions created.
        """
        return self._append_standard_gate(StandardGate.IGate, None, qargs=[qubit])

    def ms(self, theta: ParameterValueType, qubits: Sequence[QubitSpecifier]) -> InstructionSet:
        """Apply :class:`~qiskit.circuit.library.MSGate`.

        For the full matrix form of this gate, see the underlying gate documentation.

        Args:
            theta: The angle of the rotation.
            qubits: The qubits to apply the gate to.

        Returns:
            A handle to the instructions created.
        """
        # pylint: disable=cyclic-import
        from .library.generalized_gates.gms import MSGate

        return self.append(MSGate(len(qubits), theta), qubits, copy=False)

    def p(self, theta: ParameterValueType, qubit: QubitSpecifier) -> InstructionSet:
        """Apply :class:`~qiskit.circuit.library.PhaseGate`.

        For the full matrix form of this gate, see the underlying gate documentation.

        Args:
            theta: THe angle of the rotation.
            qubit: The qubit(s) to apply the gate to.

        Returns:
            A handle to the instructions created.
        """
        return self._append_standard_gate(StandardGate.PhaseGate, [theta], qargs=[qubit])

    def cp(
        self,
        theta: ParameterValueType,
        control_qubit: QubitSpecifier,
        target_qubit: QubitSpecifier,
        label: str | None = None,
        ctrl_state: str | int | None = None,
    ) -> InstructionSet:
        """Apply :class:`~qiskit.circuit.library.CPhaseGate`.

        For the full matrix form of this gate, see the underlying gate documentation.

        Args:
            theta: The angle of the rotation.
            control_qubit: The qubit(s) used as the control.
            target_qubit: The qubit(s) targeted by the gate.
            label: The string label of the gate in the circuit.
            ctrl_state:
                The control state in decimal, or as a bitstring (e.g. '1').  Defaults to controlling
                on the '1' state.

        Returns:
            A handle to the instructions created.
        """
        from .library.standard_gates.p import CPhaseGate

        return self.append(
            CPhaseGate(theta, label=label, ctrl_state=ctrl_state),
            [control_qubit, target_qubit],
            [],
            copy=False,
        )

    def mcp(
        self,
        lam: ParameterValueType,
        control_qubits: Sequence[QubitSpecifier],
        target_qubit: QubitSpecifier,
        ctrl_state: str | int | None = None,
    ) -> InstructionSet:
        """Apply :class:`~qiskit.circuit.library.MCPhaseGate`.

        For the full matrix form of this gate, see the underlying gate documentation.

        Args:
            lam: The angle of the rotation.
            control_qubits: The qubits used as the controls.
            target_qubit: The qubit(s) targeted by the gate.
            ctrl_state:
                The control state in decimal, or as a bitstring (e.g. '1').  Defaults to controlling
                on the '1' state.

        Returns:
            A handle to the instructions created.
        """
        from .library.standard_gates.p import MCPhaseGate

        num_ctrl_qubits = len(control_qubits)
        return self.append(
            MCPhaseGate(lam, num_ctrl_qubits, ctrl_state=ctrl_state),
            control_qubits[:] + [target_qubit],
            [],
            copy=False,
        )

    def r(
        self, theta: ParameterValueType, phi: ParameterValueType, qubit: QubitSpecifier
    ) -> InstructionSet:
        """Apply :class:`~qiskit.circuit.library.RGate`.

        For the full matrix form of this gate, see the underlying gate documentation.

        Args:
            theta: The angle of the rotation.
            phi: The angle of the axis of rotation in the x-y plane.
            qubit: The qubit(s) to apply the gate to.

        Returns:
            A handle to the instructions created.
        """
        from .library.standard_gates.r import RGate

        return self.append(RGate(theta, phi), [qubit], [], copy=False)

    def rv(
        self,
        vx: ParameterValueType,
        vy: ParameterValueType,
        vz: ParameterValueType,
        qubit: QubitSpecifier,
    ) -> InstructionSet:
        """Apply :class:`~qiskit.circuit.library.RVGate`.

        For the full matrix form of this gate, see the underlying gate documentation.

        Rotation around an arbitrary rotation axis :math:`v`, where :math:`|v|` is the angle of
        rotation in radians.

        Args:
            vx: x-component of the rotation axis.
            vy: y-component of the rotation axis.
            vz: z-component of the rotation axis.
            qubit: The qubit(s) to apply the gate to.

        Returns:
            A handle to the instructions created.
        """
        from .library.generalized_gates.rv import RVGate

        return self.append(RVGate(vx, vy, vz), [qubit], [], copy=False)

    def rccx(
        self,
        control_qubit1: QubitSpecifier,
        control_qubit2: QubitSpecifier,
        target_qubit: QubitSpecifier,
    ) -> InstructionSet:
        """Apply :class:`~qiskit.circuit.library.RCCXGate`.

        For the full matrix form of this gate, see the underlying gate documentation.

        Args:
            control_qubit1: The qubit(s) used as the first control.
            control_qubit2: The qubit(s) used as the second control.
            target_qubit: The qubit(s) targeted by the gate.

        Returns:
            A handle to the instructions created.
        """
        from .library.standard_gates.x import RCCXGate

        return self.append(
            RCCXGate(), [control_qubit1, control_qubit2, target_qubit], [], copy=False
        )

    def rcccx(
        self,
        control_qubit1: QubitSpecifier,
        control_qubit2: QubitSpecifier,
        control_qubit3: QubitSpecifier,
        target_qubit: QubitSpecifier,
    ) -> InstructionSet:
        """Apply :class:`~qiskit.circuit.library.RC3XGate`.

        For the full matrix form of this gate, see the underlying gate documentation.

        Args:
            control_qubit1: The qubit(s) used as the first control.
            control_qubit2: The qubit(s) used as the second control.
            control_qubit3: The qubit(s) used as the third control.
            target_qubit: The qubit(s) targeted by the gate.

        Returns:
            A handle to the instructions created.
        """
        from .library.standard_gates.x import RC3XGate

        return self.append(
            RC3XGate(),
            [control_qubit1, control_qubit2, control_qubit3, target_qubit],
            [],
            copy=False,
        )

    def rx(
        self, theta: ParameterValueType, qubit: QubitSpecifier, label: str | None = None
    ) -> InstructionSet:
        """Apply :class:`~qiskit.circuit.library.RXGate`.

        For the full matrix form of this gate, see the underlying gate documentation.

        Args:
            theta: The rotation angle of the gate.
            qubit: The qubit(s) to apply the gate to.
            label: The string label of the gate in the circuit.

        Returns:
            A handle to the instructions created.
        """
        return self._append_standard_gate(StandardGate.RXGate, [theta], [qubit], None, label=label)

    def crx(
        self,
        theta: ParameterValueType,
        control_qubit: QubitSpecifier,
        target_qubit: QubitSpecifier,
        label: str | None = None,
        ctrl_state: str | int | None = None,
    ) -> InstructionSet:
        """Apply :class:`~qiskit.circuit.library.CRXGate`.

        For the full matrix form of this gate, see the underlying gate documentation.

        Args:
            theta: The angle of the rotation.
            control_qubit: The qubit(s) used as the control.
            target_qubit: The qubit(s) targeted by the gate.
            label: The string label of the gate in the circuit.
            ctrl_state:
                The control state in decimal, or as a bitstring (e.g. '1').  Defaults to controlling
                on the '1' state.

        Returns:
            A handle to the instructions created.
        """
        from .library.standard_gates.rx import CRXGate

        return self.append(
            CRXGate(theta, label=label, ctrl_state=ctrl_state),
            [control_qubit, target_qubit],
            [],
            copy=False,
        )

    def rxx(
        self, theta: ParameterValueType, qubit1: QubitSpecifier, qubit2: QubitSpecifier
    ) -> InstructionSet:
        """Apply :class:`~qiskit.circuit.library.RXXGate`.

        For the full matrix form of this gate, see the underlying gate documentation.

        Args:
            theta: The angle of the rotation.
            qubit1: The qubit(s) to apply the gate to.
            qubit2: The qubit(s) to apply the gate to.

        Returns:
            A handle to the instructions created.
        """
        from .library.standard_gates.rxx import RXXGate

        return self.append(RXXGate(theta), [qubit1, qubit2], [], copy=False)

    def ry(
        self, theta: ParameterValueType, qubit: QubitSpecifier, label: str | None = None
    ) -> InstructionSet:
        """Apply :class:`~qiskit.circuit.library.RYGate`.

        For the full matrix form of this gate, see the underlying gate documentation.

        Args:
            theta: The rotation angle of the gate.
            qubit: The qubit(s) to apply the gate to.
            label: The string label of the gate in the circuit.

        Returns:
            A handle to the instructions created.
        """
        return self._append_standard_gate(StandardGate.RYGate, [theta], [qubit], None, label=label)

    def cry(
        self,
        theta: ParameterValueType,
        control_qubit: QubitSpecifier,
        target_qubit: QubitSpecifier,
        label: str | None = None,
        ctrl_state: str | int | None = None,
    ) -> InstructionSet:
        """Apply :class:`~qiskit.circuit.library.CRYGate`.

        For the full matrix form of this gate, see the underlying gate documentation.

        Args:
            theta: The angle of the rotation.
            control_qubit: The qubit(s) used as the control.
            target_qubit: The qubit(s) targeted by the gate.
            label: The string label of the gate in the circuit.
            ctrl_state:
                The control state in decimal, or as a bitstring (e.g. '1').  Defaults to controlling
                on the '1' state.

        Returns:
            A handle to the instructions created.
        """
        from .library.standard_gates.ry import CRYGate

        return self.append(
            CRYGate(theta, label=label, ctrl_state=ctrl_state),
            [control_qubit, target_qubit],
            [],
            copy=False,
        )

    def ryy(
        self, theta: ParameterValueType, qubit1: QubitSpecifier, qubit2: QubitSpecifier
    ) -> InstructionSet:
        """Apply :class:`~qiskit.circuit.library.RYYGate`.

        For the full matrix form of this gate, see the underlying gate documentation.

        Args:
            theta: The rotation angle of the gate.
            qubit1: The qubit(s) to apply the gate to.
            qubit2: The qubit(s) to apply the gate to.

        Returns:
            A handle to the instructions created.
        """
        from .library.standard_gates.ryy import RYYGate

        return self.append(RYYGate(theta), [qubit1, qubit2], [], copy=False)

    def rz(self, phi: ParameterValueType, qubit: QubitSpecifier) -> InstructionSet:
        """Apply :class:`~qiskit.circuit.library.RZGate`.

        For the full matrix form of this gate, see the underlying gate documentation.

        Args:
            phi: The rotation angle of the gate.
            qubit: The qubit(s) to apply the gate to.

        Returns:
            A handle to the instructions created.
        """
        return self._append_standard_gate(StandardGate.RZGate, [phi], [qubit], None)

    def crz(
        self,
        theta: ParameterValueType,
        control_qubit: QubitSpecifier,
        target_qubit: QubitSpecifier,
        label: str | None = None,
        ctrl_state: str | int | None = None,
    ) -> InstructionSet:
        """Apply :class:`~qiskit.circuit.library.CRZGate`.

        For the full matrix form of this gate, see the underlying gate documentation.

        Args:
            theta: The angle of the rotation.
            control_qubit: The qubit(s) used as the control.
            target_qubit: The qubit(s) targeted by the gate.
            label: The string label of the gate in the circuit.
            ctrl_state:
                The control state in decimal, or as a bitstring (e.g. '1').  Defaults to controlling
                on the '1' state.

        Returns:
            A handle to the instructions created.
        """
        from .library.standard_gates.rz import CRZGate

        return self.append(
            CRZGate(theta, label=label, ctrl_state=ctrl_state),
            [control_qubit, target_qubit],
            [],
            copy=False,
        )

    def rzx(
        self, theta: ParameterValueType, qubit1: QubitSpecifier, qubit2: QubitSpecifier
    ) -> InstructionSet:
        """Apply :class:`~qiskit.circuit.library.RZXGate`.

        For the full matrix form of this gate, see the underlying gate documentation.

        Args:
            theta: The rotation angle of the gate.
            qubit1: The qubit(s) to apply the gate to.
            qubit2: The qubit(s) to apply the gate to.

        Returns:
            A handle to the instructions created.
        """
        from .library.standard_gates.rzx import RZXGate

        return self.append(RZXGate(theta), [qubit1, qubit2], [], copy=False)

    def rzz(
        self, theta: ParameterValueType, qubit1: QubitSpecifier, qubit2: QubitSpecifier
    ) -> InstructionSet:
        """Apply :class:`~qiskit.circuit.library.RZZGate`.

        For the full matrix form of this gate, see the underlying gate documentation.

        Args:
            theta: The rotation angle of the gate.
            qubit1: The qubit(s) to apply the gate to.
            qubit2: The qubit(s) to apply the gate to.

        Returns:
            A handle to the instructions created.
        """
        from .library.standard_gates.rzz import RZZGate

        return self.append(RZZGate(theta), [qubit1, qubit2], [], copy=False)

    def ecr(self, qubit1: QubitSpecifier, qubit2: QubitSpecifier) -> InstructionSet:
        """Apply :class:`~qiskit.circuit.library.ECRGate`.

        For the full matrix form of this gate, see the underlying gate documentation.

        Args:
            qubit1, qubit2: The qubits to apply the gate to.

        Returns:
            A handle to the instructions created.
        """
        return self._append_standard_gate(
            StandardGate.ECRGate, [], qargs=[qubit1, qubit2], cargs=None
        )

    def s(self, qubit: QubitSpecifier) -> InstructionSet:
        """Apply :class:`~qiskit.circuit.library.SGate`.

        For the full matrix form of this gate, see the underlying gate documentation.

        Args:
            qubit: The qubit(s) to apply the gate to.

        Returns:
            A handle to the instructions created.
        """
        from .library.standard_gates.s import SGate

        return self.append(SGate(), [qubit], [], copy=False)

    def sdg(self, qubit: QubitSpecifier) -> InstructionSet:
        """Apply :class:`~qiskit.circuit.library.SdgGate`.

        For the full matrix form of this gate, see the underlying gate documentation.

        Args:
            qubit: The qubit(s) to apply the gate to.

        Returns:
            A handle to the instructions created.
        """
        from .library.standard_gates.s import SdgGate

        return self.append(SdgGate(), [qubit], [], copy=False)

    def cs(
        self,
        control_qubit: QubitSpecifier,
        target_qubit: QubitSpecifier,
        label: str | None = None,
        ctrl_state: str | int | None = None,
    ) -> InstructionSet:
        """Apply :class:`~qiskit.circuit.library.CSGate`.

        For the full matrix form of this gate, see the underlying gate documentation.

        Args:
            control_qubit: The qubit(s) used as the control.
            target_qubit: The qubit(s) targeted by the gate.
            label: The string label of the gate in the circuit.
            ctrl_state:
                The control state in decimal, or as a bitstring (e.g. '1').  Defaults to controlling
                on the '1' state.

        Returns:
            A handle to the instructions created.
        """
        from .library.standard_gates.s import CSGate

        return self.append(
            CSGate(label=label, ctrl_state=ctrl_state),
            [control_qubit, target_qubit],
            [],
            copy=False,
        )

    def csdg(
        self,
        control_qubit: QubitSpecifier,
        target_qubit: QubitSpecifier,
        label: str | None = None,
        ctrl_state: str | int | None = None,
    ) -> InstructionSet:
        """Apply :class:`~qiskit.circuit.library.CSdgGate`.

        For the full matrix form of this gate, see the underlying gate documentation.

        Args:
            control_qubit: The qubit(s) used as the control.
            target_qubit: The qubit(s) targeted by the gate.
            label: The string label of the gate in the circuit.
            ctrl_state:
                The control state in decimal, or as a bitstring (e.g. '1').  Defaults to controlling
                on the '1' state.

        Returns:
            A handle to the instructions created.
        """
        from .library.standard_gates.s import CSdgGate

        return self.append(
            CSdgGate(label=label, ctrl_state=ctrl_state),
            [control_qubit, target_qubit],
            [],
            copy=False,
        )

    def swap(self, qubit1: QubitSpecifier, qubit2: QubitSpecifier) -> InstructionSet:
        """Apply :class:`~qiskit.circuit.library.SwapGate`.

        For the full matrix form of this gate, see the underlying gate documentation.

        Args:
            qubit1, qubit2: The qubits to apply the gate to.

        Returns:
            A handle to the instructions created.
        """
        return self._append_standard_gate(
            StandardGate.SwapGate,
            [],
            qargs=[qubit1, qubit2],
            cargs=None,
        )

    def iswap(self, qubit1: QubitSpecifier, qubit2: QubitSpecifier) -> InstructionSet:
        """Apply :class:`~qiskit.circuit.library.iSwapGate`.

        For the full matrix form of this gate, see the underlying gate documentation.

        Args:
            qubit1, qubit2: The qubits to apply the gate to.

        Returns:
            A handle to the instructions created.
        """
        from .library.standard_gates.iswap import iSwapGate

        return self.append(iSwapGate(), [qubit1, qubit2], [], copy=False)

    def cswap(
        self,
        control_qubit: QubitSpecifier,
        target_qubit1: QubitSpecifier,
        target_qubit2: QubitSpecifier,
        label: str | None = None,
        ctrl_state: str | int | None = None,
    ) -> InstructionSet:
        """Apply :class:`~qiskit.circuit.library.CSwapGate`.

        For the full matrix form of this gate, see the underlying gate documentation.

        Args:
            control_qubit: The qubit(s) used as the control.
            target_qubit1: The qubit(s) targeted by the gate.
            target_qubit2: The qubit(s) targeted by the gate.
            label: The string label of the gate in the circuit.
            ctrl_state:
                The control state in decimal, or as a bitstring (e.g. ``'1'``).  Defaults to controlling
                on the ``'1'`` state.

        Returns:
            A handle to the instructions created.
        """
        from .library.standard_gates.swap import CSwapGate

        return self.append(
            CSwapGate(label=label, ctrl_state=ctrl_state),
            [control_qubit, target_qubit1, target_qubit2],
            [],
            copy=False,
        )

    def sx(self, qubit: QubitSpecifier) -> InstructionSet:
        """Apply :class:`~qiskit.circuit.library.SXGate`.

        For the full matrix form of this gate, see the underlying gate documentation.

        Args:
            qubit: The qubit(s) to apply the gate to.

        Returns:
            A handle to the instructions created.
        """
        return self._append_standard_gate(StandardGate.SXGate, None, qargs=[qubit])

    def sxdg(self, qubit: QubitSpecifier) -> InstructionSet:
        """Apply :class:`~qiskit.circuit.library.SXdgGate`.

        For the full matrix form of this gate, see the underlying gate documentation.

        Args:
            qubit: The qubit(s) to apply the gate to.

        Returns:
            A handle to the instructions created.
        """
        from .library.standard_gates.sx import SXdgGate

        return self.append(SXdgGate(), [qubit], [], copy=False)

    def csx(
        self,
        control_qubit: QubitSpecifier,
        target_qubit: QubitSpecifier,
        label: str | None = None,
        ctrl_state: str | int | None = None,
    ) -> InstructionSet:
        """Apply :class:`~qiskit.circuit.library.CSXGate`.

        For the full matrix form of this gate, see the underlying gate documentation.

        Args:
            control_qubit: The qubit(s) used as the control.
            target_qubit: The qubit(s) targeted by the gate.
            label: The string label of the gate in the circuit.
            ctrl_state:
                The control state in decimal, or as a bitstring (e.g. '1').  Defaults to controlling
                on the '1' state.

        Returns:
            A handle to the instructions created.
        """
        from .library.standard_gates.sx import CSXGate

        return self.append(
            CSXGate(label=label, ctrl_state=ctrl_state),
            [control_qubit, target_qubit],
            [],
            copy=False,
        )

    def t(self, qubit: QubitSpecifier) -> InstructionSet:
        """Apply :class:`~qiskit.circuit.library.TGate`.

        For the full matrix form of this gate, see the underlying gate documentation.

        Args:
            qubit: The qubit(s) to apply the gate to.

        Returns:
            A handle to the instructions created.
        """
        from .library.standard_gates.t import TGate

        return self.append(TGate(), [qubit], [], copy=False)

    def tdg(self, qubit: QubitSpecifier) -> InstructionSet:
        """Apply :class:`~qiskit.circuit.library.TdgGate`.

        For the full matrix form of this gate, see the underlying gate documentation.

        Args:
            qubit: The qubit(s) to apply the gate to.

        Returns:
            A handle to the instructions created.
        """
        from .library.standard_gates.t import TdgGate

        return self.append(TdgGate(), [qubit], [], copy=False)

    def u(
        self,
        theta: ParameterValueType,
        phi: ParameterValueType,
        lam: ParameterValueType,
        qubit: QubitSpecifier,
    ) -> InstructionSet:
        r"""Apply :class:`~qiskit.circuit.library.UGate`.

        For the full matrix form of this gate, see the underlying gate documentation.

        Args:
            theta: The :math:`\theta` rotation angle of the gate.
            phi: The :math:`\phi` rotation angle of the gate.
            lam: The :math:`\lambda` rotation angle of the gate.
            qubit: The qubit(s) to apply the gate to.

        Returns:
            A handle to the instructions created.
        """
        return self._append_standard_gate(StandardGate.UGate, [theta, phi, lam], qargs=[qubit])

    def cu(
        self,
        theta: ParameterValueType,
        phi: ParameterValueType,
        lam: ParameterValueType,
        gamma: ParameterValueType,
        control_qubit: QubitSpecifier,
        target_qubit: QubitSpecifier,
        label: str | None = None,
        ctrl_state: str | int | None = None,
    ) -> InstructionSet:
        r"""Apply :class:`~qiskit.circuit.library.CUGate`.

        For the full matrix form of this gate, see the underlying gate documentation.

        Args:
            theta: The :math:`\theta` rotation angle of the gate.
            phi: The :math:`\phi` rotation angle of the gate.
            lam: The :math:`\lambda` rotation angle of the gate.
            gamma: The global phase applied of the U gate, if applied.
            control_qubit: The qubit(s) used as the control.
            target_qubit: The qubit(s) targeted by the gate.
            label: The string label of the gate in the circuit.
            ctrl_state:
                The control state in decimal, or as a bitstring (e.g. '1').  Defaults to controlling
                on the '1' state.

        Returns:
            A handle to the instructions created.
        """
        from .library.standard_gates.u import CUGate

        return self.append(
            CUGate(theta, phi, lam, gamma, label=label, ctrl_state=ctrl_state),
            [control_qubit, target_qubit],
            [],
            copy=False,
        )

    def x(self, qubit: QubitSpecifier, label: str | None = None) -> InstructionSet:
        r"""Apply :class:`~qiskit.circuit.library.XGate`.

        For the full matrix form of this gate, see the underlying gate documentation.

        Args:
            qubit: The qubit(s) to apply the gate to.
            label: The string label of the gate in the circuit.

        Returns:
            A handle to the instructions created.
        """
        return self._append_standard_gate(StandardGate.XGate, None, qargs=[qubit], label=label)

    def cx(
        self,
        control_qubit: QubitSpecifier,
        target_qubit: QubitSpecifier,
        label: str | None = None,
        ctrl_state: str | int | None = None,
    ) -> InstructionSet:
        r"""Apply :class:`~qiskit.circuit.library.CXGate`.

        For the full matrix form of this gate, see the underlying gate documentation.

        Args:
            control_qubit: The qubit(s) used as the control.
            target_qubit: The qubit(s) targeted by the gate.
            label: The string label of the gate in the circuit.
            ctrl_state:
                The control state in decimal, or as a bitstring (e.g. '1').  Defaults to controlling
                on the '1' state.

        Returns:
            A handle to the instructions created.
        """
        if ctrl_state is not None:
            from .library.standard_gates.x import CXGate

            return self.append(
                CXGate(label=label, ctrl_state=ctrl_state),
                [control_qubit, target_qubit],
                [],
                copy=False,
            )
        return self._append_standard_gate(
            StandardGate.CXGate, [], qargs=[control_qubit, target_qubit], cargs=None, label=label
        )

    def dcx(self, qubit1: QubitSpecifier, qubit2: QubitSpecifier) -> InstructionSet:
        r"""Apply :class:`~qiskit.circuit.library.DCXGate`.

        For the full matrix form of this gate, see the underlying gate documentation.

        Args:
            qubit1: The qubit(s) to apply the gate to.
            qubit2: The qubit(s) to apply the gate to.

        Returns:
            A handle to the instructions created.
        """
        from .library.standard_gates.dcx import DCXGate

        return self.append(DCXGate(), [qubit1, qubit2], [], copy=False)

    def ccx(
        self,
        control_qubit1: QubitSpecifier,
        control_qubit2: QubitSpecifier,
        target_qubit: QubitSpecifier,
        ctrl_state: str | int | None = None,
    ) -> InstructionSet:
        r"""Apply :class:`~qiskit.circuit.library.CCXGate`.

        For the full matrix form of this gate, see the underlying gate documentation.

        Args:
            control_qubit1: The qubit(s) used as the first control.
            control_qubit2: The qubit(s) used as the second control.
            target_qubit: The qubit(s) targeted by the gate.
            ctrl_state:
                The control state in decimal, or as a bitstring (e.g. '1').  Defaults to controlling
                on the '1' state.

        Returns:
            A handle to the instructions created.
        """
        if ctrl_state is not None:
            from .library.standard_gates.x import CCXGate

            return self.append(
                CCXGate(ctrl_state=ctrl_state),
                [control_qubit1, control_qubit2, target_qubit],
                [],
                copy=False,
            )
        return self._append_standard_gate(
            StandardGate.CCXGate,
            [],
            qargs=[control_qubit1, control_qubit2, target_qubit],
            cargs=None,
        )

    def mcx(
        self,
        control_qubits: Sequence[QubitSpecifier],
        target_qubit: QubitSpecifier,
        ancilla_qubits: QubitSpecifier | Sequence[QubitSpecifier] | None = None,
        mode: str = "noancilla",
        ctrl_state: str | int | None = None,
    ) -> InstructionSet:
        """Apply :class:`~qiskit.circuit.library.MCXGate`.

        The multi-cX gate can be implemented using different techniques, which use different numbers
        of ancilla qubits and have varying circuit depth. These modes are:

        - ``'noancilla'``: Requires 0 ancilla qubits.
        - ``'recursion'``: Requires 1 ancilla qubit if more than 4 controls are used, otherwise 0.
        - ``'v-chain'``: Requires 2 less ancillas than the number of control qubits.
        - ``'v-chain-dirty'``: Same as for the clean ancillas (but the circuit will be longer).

        For the full matrix form of this gate, see the underlying gate documentation.

        Args:
            control_qubits: The qubits used as the controls.
            target_qubit: The qubit(s) targeted by the gate.
            ancilla_qubits: The qubits used as the ancillae, if the mode requires them.
            mode: The choice of mode, explained further above.
            ctrl_state:
                The control state in decimal, or as a bitstring (e.g. '1').  Defaults to controlling
                on the '1' state.

        Returns:
            A handle to the instructions created.

        Raises:
            ValueError: if the given mode is not known, or if too few ancilla qubits are passed.
            AttributeError: if no ancilla qubits are passed, but some are needed.
        """
        from .library.standard_gates.x import MCXGrayCode, MCXRecursive, MCXVChain

        num_ctrl_qubits = len(control_qubits)

        available_implementations = {
            "noancilla": MCXGrayCode(num_ctrl_qubits, ctrl_state=ctrl_state),
            "recursion": MCXRecursive(num_ctrl_qubits, ctrl_state=ctrl_state),
            "v-chain": MCXVChain(num_ctrl_qubits, False, ctrl_state=ctrl_state),
            "v-chain-dirty": MCXVChain(num_ctrl_qubits, dirty_ancillas=True, ctrl_state=ctrl_state),
            # outdated, previous names
            "advanced": MCXRecursive(num_ctrl_qubits, ctrl_state=ctrl_state),
            "basic": MCXVChain(num_ctrl_qubits, dirty_ancillas=False, ctrl_state=ctrl_state),
            "basic-dirty-ancilla": MCXVChain(
                num_ctrl_qubits, dirty_ancillas=True, ctrl_state=ctrl_state
            ),
        }

        # check ancilla input
        if ancilla_qubits:
            _ = self.qbit_argument_conversion(ancilla_qubits)

        try:
            gate = available_implementations[mode]
        except KeyError as ex:
            all_modes = list(available_implementations.keys())
            raise ValueError(
                f"Unsupported mode ({mode}) selected, choose one of {all_modes}"
            ) from ex

        if hasattr(gate, "num_ancilla_qubits") and gate.num_ancilla_qubits > 0:
            required = gate.num_ancilla_qubits
            if ancilla_qubits is None:
                raise AttributeError(f"No ancillas provided, but {required} are needed!")

            # convert ancilla qubits to a list if they were passed as int or qubit
            if not hasattr(ancilla_qubits, "__len__"):
                ancilla_qubits = [ancilla_qubits]

            if len(ancilla_qubits) < required:
                actually = len(ancilla_qubits)
                raise ValueError(f"At least {required} ancillas required, but {actually} given.")
            # size down if too many ancillas were provided
            ancilla_qubits = ancilla_qubits[:required]
        else:
            ancilla_qubits = []

        return self.append(gate, control_qubits[:] + [target_qubit] + ancilla_qubits[:], [])

    def y(self, qubit: QubitSpecifier) -> InstructionSet:
        r"""Apply :class:`~qiskit.circuit.library.YGate`.

        For the full matrix form of this gate, see the underlying gate documentation.

        Args:
            qubit: The qubit(s) to apply the gate to.

        Returns:
            A handle to the instructions created.
        """
        return self._append_standard_gate(StandardGate.YGate, None, qargs=[qubit])

    def cy(
        self,
        control_qubit: QubitSpecifier,
        target_qubit: QubitSpecifier,
        label: str | None = None,
        ctrl_state: str | int | None = None,
    ) -> InstructionSet:
        r"""Apply :class:`~qiskit.circuit.library.CYGate`.

        For the full matrix form of this gate, see the underlying gate documentation.

        Args:
            control_qubit: The qubit(s) used as the controls.
            target_qubit: The qubit(s) targeted by the gate.
            label: The string label of the gate in the circuit.
            ctrl_state:
                The control state in decimal, or as a bitstring (e.g. '1').  Defaults to controlling
                on the '1' state.

        Returns:
            A handle to the instructions created.
        """
        if ctrl_state is not None:
            from .library.standard_gates.y import CYGate

            return self.append(
                CYGate(label=label, ctrl_state=ctrl_state),
                [control_qubit, target_qubit],
                [],
                copy=False,
            )

        return self._append_standard_gate(
            StandardGate.CYGate, [], qargs=[control_qubit, target_qubit], cargs=None, label=label
        )

    def z(self, qubit: QubitSpecifier) -> InstructionSet:
        r"""Apply :class:`~qiskit.circuit.library.ZGate`.

        For the full matrix form of this gate, see the underlying gate documentation.

        Args:
            qubit: The qubit(s) to apply the gate to.

        Returns:
            A handle to the instructions created.
        """
        return self._append_standard_gate(StandardGate.ZGate, None, qargs=[qubit])

    def cz(
        self,
        control_qubit: QubitSpecifier,
        target_qubit: QubitSpecifier,
        label: str | None = None,
        ctrl_state: str | int | None = None,
    ) -> InstructionSet:
        r"""Apply :class:`~qiskit.circuit.library.CZGate`.

        For the full matrix form of this gate, see the underlying gate documentation.

        Args:
            control_qubit: The qubit(s) used as the controls.
            target_qubit: The qubit(s) targeted by the gate.
            label: The string label of the gate in the circuit.
            ctrl_state:
                The control state in decimal, or as a bitstring (e.g. '1').  Defaults to controlling
                on the '1' state.

        Returns:
            A handle to the instructions created.
        """
        if ctrl_state is not None:
            from .library.standard_gates.z import CZGate

            return self.append(
                CZGate(label=label, ctrl_state=ctrl_state),
                [control_qubit, target_qubit],
                [],
                copy=False,
            )

        return self._append_standard_gate(
            StandardGate.CZGate, [], qargs=[control_qubit, target_qubit], cargs=None, label=label
        )

    def ccz(
        self,
        control_qubit1: QubitSpecifier,
        control_qubit2: QubitSpecifier,
        target_qubit: QubitSpecifier,
        label: str | None = None,
        ctrl_state: str | int | None = None,
    ) -> InstructionSet:
        r"""Apply :class:`~qiskit.circuit.library.CCZGate`.

        For the full matrix form of this gate, see the underlying gate documentation.

        Args:
            control_qubit1: The qubit(s) used as the first control.
            control_qubit2: The qubit(s) used as the second control.
            target_qubit: The qubit(s) targeted by the gate.
            label: The string label of the gate in the circuit.
            ctrl_state:
                The control state in decimal, or as a bitstring (e.g. '10').  Defaults to controlling
                on the '11' state.

        Returns:
            A handle to the instructions created.
        """
        from .library.standard_gates.z import CCZGate

        return self.append(
            CCZGate(label=label, ctrl_state=ctrl_state),
            [control_qubit1, control_qubit2, target_qubit],
            [],
            copy=False,
        )

    def pauli(
        self,
        pauli_string: str,
        qubits: Sequence[QubitSpecifier],
    ) -> InstructionSet:
        """Apply :class:`~qiskit.circuit.library.PauliGate`.

        Args:
            pauli_string: A string representing the Pauli operator to apply, e.g. 'XX'.
            qubits: The qubits to apply this gate to.

        Returns:
            A handle to the instructions created.
        """
        from qiskit.circuit.library.generalized_gates.pauli import PauliGate

        return self.append(PauliGate(pauli_string), qubits, [], copy=False)

    def prepare_state(
        self,
        state: Statevector | Sequence[complex] | str | int,
        qubits: Sequence[QubitSpecifier] | None = None,
        label: str | None = None,
        normalize: bool = False,
    ) -> InstructionSet:
        r"""Prepare qubits in a specific state.

        This class implements a state preparing unitary. Unlike
        :meth:`.initialize` it does not reset the qubits first.

        Args:
            state: The state to initialize to, can be either of the following.

                * Statevector or vector of complex amplitudes to initialize to.
                * Labels of basis states of the Pauli eigenstates Z, X, Y. See
                  :meth:`.Statevector.from_label`. Notice the order of the labels is reversed with
                  respect to the qubit index to be applied to. Example label '01' initializes the
                  qubit zero to :math:`|1\rangle` and the qubit one to :math:`|0\rangle`.
                * An integer that is used as a bitmap indicating which qubits to initialize to
                  :math:`|1\rangle`. Example: setting params to 5 would initialize qubit 0 and qubit
                  2 to :math:`|1\rangle` and qubit 1 to :math:`|0\rangle`.

            qubits: Qubits to initialize. If ``None`` the initialization is applied to all qubits in
                the circuit.
            label: An optional label for the gate
            normalize: Whether to normalize an input array to a unit vector.

        Returns:
            A handle to the instruction that was just initialized

        Examples:
            Prepare a qubit in the state :math:`(|0\rangle - |1\rangle) / \sqrt{2}`.

            .. code-block::

                import numpy as np
                from qiskit import QuantumCircuit

                circuit = QuantumCircuit(1)
                circuit.prepare_state([1/np.sqrt(2), -1/np.sqrt(2)], 0)
                circuit.draw()

            output:

            .. parsed-literal::

                     ┌─────────────────────────────────────┐
                q_0: ┤ State Preparation(0.70711,-0.70711) ├
                     └─────────────────────────────────────┘


            Prepare from a string two qubits in the state :math:`|10\rangle`.
            The order of the labels is reversed with respect to qubit index.
            More information about labels for basis states are in
            :meth:`.Statevector.from_label`.

            .. code-block::

                import numpy as np
                from qiskit import QuantumCircuit

                circuit = QuantumCircuit(2)
                circuit.prepare_state('01', circuit.qubits)
                circuit.draw()

            output:

            .. parsed-literal::

                     ┌─────────────────────────┐
                q_0: ┤0                        ├
                     │  State Preparation(0,1) │
                q_1: ┤1                        ├
                     └─────────────────────────┘


            Initialize two qubits from an array of complex amplitudes
            .. code-block::

                import numpy as np
                from qiskit import QuantumCircuit

                circuit = QuantumCircuit(2)
                circuit.prepare_state([0, 1/np.sqrt(2), -1.j/np.sqrt(2), 0], circuit.qubits)
                circuit.draw()

            output:

            .. parsed-literal::

                     ┌───────────────────────────────────────────┐
                q_0: ┤0                                          ├
                     │  State Preparation(0,0.70711,-0.70711j,0) │
                q_1: ┤1                                          ├
                     └───────────────────────────────────────────┘
        """
        # pylint: disable=cyclic-import
        from qiskit.circuit.library.data_preparation import StatePreparation

        if qubits is None:
            qubits = self.qubits
        elif isinstance(qubits, (int, np.integer, slice, Qubit)):
            qubits = [qubits]

        num_qubits = len(qubits) if isinstance(state, int) else None

        return self.append(
            StatePreparation(state, num_qubits, label=label, normalize=normalize),
            qubits,
            copy=False,
        )

    def initialize(
        self,
        params: Statevector | Sequence[complex] | str | int,
        qubits: Sequence[QubitSpecifier] | None = None,
        normalize: bool = False,
    ):
        r"""Initialize qubits in a specific state.

        Qubit initialization is done by first resetting the qubits to :math:`|0\rangle`
        followed by calling :class:`~qiskit.circuit.library.StatePreparation`
        class to prepare the qubits in a specified state.
        Both these steps are included in the
        :class:`~qiskit.circuit.library.Initialize` instruction.

        Args:
            params: The state to initialize to, can be either of the following.

                * Statevector or vector of complex amplitudes to initialize to.
                * Labels of basis states of the Pauli eigenstates Z, X, Y. See
                  :meth:`.Statevector.from_label`. Notice the order of the labels is reversed with
                  respect to the qubit index to be applied to. Example label ``'01'`` initializes the
                  qubit zero to :math:`|1\rangle` and the qubit one to :math:`|0\rangle`.
                * An integer that is used as a bitmap indicating which qubits to initialize to
                  :math:`|1\rangle`. Example: setting params to 5 would initialize qubit 0 and qubit
                  2 to :math:`|1\rangle` and qubit 1 to :math:`|0\rangle`.

            qubits: Qubits to initialize. If ``None`` the initialization is applied to all qubits in
                the circuit.
            normalize: Whether to normalize an input array to a unit vector.

        Returns:
            A handle to the instructions created.

        Examples:
            Prepare a qubit in the state :math:`(|0\rangle - |1\rangle) / \sqrt{2}`.

            .. code-block::

                import numpy as np
                from qiskit import QuantumCircuit

                circuit = QuantumCircuit(1)
                circuit.initialize([1/np.sqrt(2), -1/np.sqrt(2)], 0)
                circuit.draw()

            output:

            .. parsed-literal::

                     ┌──────────────────────────────┐
                q_0: ┤ Initialize(0.70711,-0.70711) ├
                     └──────────────────────────────┘


            Initialize from a string two qubits in the state :math:`|10\rangle`.
            The order of the labels is reversed with respect to qubit index.
            More information about labels for basis states are in
            :meth:`.Statevector.from_label`.

            .. code-block::

                import numpy as np
                from qiskit import QuantumCircuit

                circuit = QuantumCircuit(2)
                circuit.initialize('01', circuit.qubits)
                circuit.draw()

            output:

            .. parsed-literal::

                     ┌──────────────────┐
                q_0: ┤0                 ├
                     │  Initialize(0,1) │
                q_1: ┤1                 ├
                     └──────────────────┘

            Initialize two qubits from an array of complex amplitudes.

            .. code-block::

                import numpy as np
                from qiskit import QuantumCircuit

                circuit = QuantumCircuit(2)
                circuit.initialize([0, 1/np.sqrt(2), -1.j/np.sqrt(2), 0], circuit.qubits)
                circuit.draw()

            output:

            .. parsed-literal::

                     ┌────────────────────────────────────┐
                q_0: ┤0                                   ├
                     │  Initialize(0,0.70711,-0.70711j,0) │
                q_1: ┤1                                   ├
                     └────────────────────────────────────┘
        """
        # pylint: disable=cyclic-import
        from .library.data_preparation.initializer import Initialize

        if qubits is None:
            qubits = self.qubits
        elif isinstance(qubits, (int, np.integer, slice, Qubit)):
            qubits = [qubits]

        num_qubits = len(qubits) if isinstance(params, int) else None

        return self.append(Initialize(params, num_qubits, normalize), qubits, copy=False)

    def unitary(
        self,
        obj: np.ndarray | Gate | BaseOperator,
        qubits: Sequence[QubitSpecifier],
        label: str | None = None,
    ):
        """Apply unitary gate specified by ``obj`` to ``qubits``.

        Args:
            obj: Unitary operator.
            qubits: The circuit qubits to apply the transformation to.
            label: Unitary name for backend [Default: None].

        Returns:
            QuantumCircuit: The quantum circuit.

        Example:

            Apply a gate specified by a unitary matrix to a quantum circuit

            .. code-block:: python

                from qiskit import QuantumCircuit
                matrix = [[0, 0, 0, 1],
                        [0, 0, 1, 0],
                        [1, 0, 0, 0],
                        [0, 1, 0, 0]]
                circuit = QuantumCircuit(2)
                circuit.unitary(matrix, [0, 1])
        """
        # pylint: disable=cyclic-import
        from .library.generalized_gates.unitary import UnitaryGate

        gate = UnitaryGate(obj, label=label)

        # correctly treat as single-qubit gate if it only acts as 1 qubit, i.e.
        # allow a single qubit specifier and enable broadcasting
        if gate.num_qubits == 1:
            if isinstance(qubits, (int, Qubit)) or len(qubits) > 1:
                qubits = [qubits]

        return self.append(gate, qubits, [], copy=False)

    def _current_scope(self) -> CircuitScopeInterface:
        if self._control_flow_scopes:
            return self._control_flow_scopes[-1]
        return self._builder_api

    def _push_scope(
        self,
        qubits: Iterable[Qubit] = (),
        clbits: Iterable[Clbit] = (),
        registers: Iterable[Register] = (),
        allow_jumps: bool = True,
        forbidden_message: Optional[str] = None,
    ):
        """Add a scope for collecting instructions into this circuit.

        This should only be done by the control-flow context managers, which will handle cleaning up
        after themselves at the end as well.

        Args:
            qubits: Any qubits that this scope should automatically use.
            clbits: Any clbits that this scope should automatically use.
            allow_jumps: Whether this scope allows jumps to be used within it.
            forbidden_message: If given, all attempts to add instructions to this scope will raise a
                :exc:`.CircuitError` with this message.
        """
        self._control_flow_scopes.append(
            ControlFlowBuilderBlock(
                qubits,
                clbits,
                parent=self._current_scope(),
                registers=registers,
                allow_jumps=allow_jumps,
                forbidden_message=forbidden_message,
            )
        )

    def _pop_scope(self) -> ControlFlowBuilderBlock:
        """Finish a scope used in the control-flow builder interface, and return it to the caller.

        This should only be done by the control-flow context managers, since they naturally
        synchronize the creation and deletion of stack elements."""
        return self._control_flow_scopes.pop()

    def _peek_previous_instruction_in_scope(self) -> CircuitInstruction:
        """Return the instruction 3-tuple of the most recent instruction in the current scope, even
        if that scope is currently under construction.

        This function is only intended for use by the control-flow ``if``-statement builders, which
        may need to modify a previous instruction."""
        if self._control_flow_scopes:
            return self._control_flow_scopes[-1].peek()
        if not self._data:
            raise CircuitError("This circuit contains no instructions.")
        return self._data[-1]

    def _pop_previous_instruction_in_scope(self) -> CircuitInstruction:
        """Return the instruction 3-tuple of the most recent instruction in the current scope, even
        if that scope is currently under construction, and remove it from that scope.

        This function is only intended for use by the control-flow ``if``-statement builders, which
        may need to replace a previous instruction with another.
        """
        if self._control_flow_scopes:
            return self._control_flow_scopes[-1].pop()
        if not self._data:
            raise CircuitError("This circuit contains no instructions.")
        instruction = self._data.pop()
        self._parameters = None
        return instruction

<<<<<<< HEAD
    def _update_parameter_table_on_instruction_removal(self, instruction: CircuitInstruction):
        """Update the :obj:`.ParameterTable` of this circuit given that an instance of the given
        ``instruction`` has just been removed from the circuit.

        .. note::

            This does not account for the possibility for the same instruction instance being added
            more than once to the circuit.  At the time of writing (2021-11-17, main commit 271a82f)
            there is a defensive ``deepcopy`` of parameterized instructions inside
            :meth:`.QuantumCircuit.append`, so this should be safe.  Trying to account for it would
            involve adding a potentially quadratic-scaling loop to check each entry in ``data``.
        """
        atomic_parameters: list[tuple[Parameter, int]] = []
        for index, parameter in enumerate(instruction.operation.params):
            if isinstance(parameter, (ParameterExpression, QuantumCircuit)):
                atomic_parameters.extend((p, index) for p in parameter.parameters)
        for atomic_parameter, index in atomic_parameters:
            new_entries = self._parameter_table[atomic_parameter].copy()
            new_entries.discard((instruction.operation, index))
            if not new_entries:
                del self._parameter_table[atomic_parameter]
                # Invalidate cache.
                self._parameters = None
            else:
                self._parameter_table[atomic_parameter] = new_entries

=======
>>>>>>> 81433d53
    @typing.overload
    def while_loop(
        self,
        condition: tuple[ClassicalRegister | Clbit, int] | expr.Expr,
        body: None,
        qubits: None,
        clbits: None,
        *,
        label: str | None,
    ) -> WhileLoopContext: ...

    @typing.overload
    def while_loop(
        self,
        condition: tuple[ClassicalRegister | Clbit, int] | expr.Expr,
        body: "QuantumCircuit",
        qubits: Sequence[QubitSpecifier],
        clbits: Sequence[ClbitSpecifier],
        *,
        label: str | None,
    ) -> InstructionSet: ...

    def while_loop(self, condition, body=None, qubits=None, clbits=None, *, label=None):
        """Create a ``while`` loop on this circuit.

        There are two forms for calling this function.  If called with all its arguments (with the
        possible exception of ``label``), it will create a
        :obj:`~qiskit.circuit.controlflow.WhileLoopOp` with the given ``body``.  If ``body`` (and
        ``qubits`` and ``clbits``) are *not* passed, then this acts as a context manager, which
        will automatically build a :obj:`~qiskit.circuit.controlflow.WhileLoopOp` when the scope
        finishes.  In this form, you do not need to keep track of the qubits or clbits you are
        using, because the scope will handle it for you.

        Example usage::

            from qiskit.circuit import QuantumCircuit, Clbit, Qubit
            bits = [Qubit(), Qubit(), Clbit()]
            qc = QuantumCircuit(bits)

            with qc.while_loop((bits[2], 0)):
                qc.h(0)
                qc.cx(0, 1)
                qc.measure(0, 0)

        Args:
            condition (Tuple[Union[ClassicalRegister, Clbit], int]): An equality condition to be
                checked prior to executing ``body``. The left-hand side of the condition must be a
                :obj:`~ClassicalRegister` or a :obj:`~Clbit`, and the right-hand side must be an
                integer or boolean.
            body (Optional[QuantumCircuit]): The loop body to be repeatedly executed.  Omit this to
                use the context-manager mode.
            qubits (Optional[Sequence[Qubit]]): The circuit qubits over which the loop body should
                be run.  Omit this to use the context-manager mode.
            clbits (Optional[Sequence[Clbit]]): The circuit clbits over which the loop body should
                be run.  Omit this to use the context-manager mode.
            label (Optional[str]): The string label of the instruction in the circuit.

        Returns:
            InstructionSet or WhileLoopContext: If used in context-manager mode, then this should be
            used as a ``with`` resource, which will infer the block content and operands on exit.
            If the full form is used, then this returns a handle to the instructions created.

        Raises:
            CircuitError: if an incorrect calling convention is used.
        """
        circuit_scope = self._current_scope()
        if isinstance(condition, expr.Expr):
            condition = _validate_expr(circuit_scope, condition)
        else:
            condition = (circuit_scope.resolve_classical_resource(condition[0]), condition[1])

        if body is None:
            if qubits is not None or clbits is not None:
                raise CircuitError(
                    "When using 'while_loop' as a context manager,"
                    " you cannot pass qubits or clbits."
                )
            return WhileLoopContext(self, condition, label=label)
        elif qubits is None or clbits is None:
            raise CircuitError(
                "When using 'while_loop' with a body, you must pass qubits and clbits."
            )

        return self.append(WhileLoopOp(condition, body, label), qubits, clbits, copy=False)

    @typing.overload
    def for_loop(
        self,
        indexset: Iterable[int],
        loop_parameter: Parameter | None,
        body: None,
        qubits: None,
        clbits: None,
        *,
        label: str | None,
    ) -> ForLoopContext: ...

    @typing.overload
    def for_loop(
        self,
        indexset: Iterable[int],
        loop_parameter: Union[Parameter, None],
        body: "QuantumCircuit",
        qubits: Sequence[QubitSpecifier],
        clbits: Sequence[ClbitSpecifier],
        *,
        label: str | None,
    ) -> InstructionSet: ...

    def for_loop(
        self, indexset, loop_parameter=None, body=None, qubits=None, clbits=None, *, label=None
    ):
        """Create a ``for`` loop on this circuit.

        There are two forms for calling this function.  If called with all its arguments (with the
        possible exception of ``label``), it will create a
        :class:`~qiskit.circuit.ForLoopOp` with the given ``body``.  If ``body`` (and
        ``qubits`` and ``clbits``) are *not* passed, then this acts as a context manager, which,
        when entered, provides a loop variable (unless one is given, in which case it will be
        reused) and will automatically build a :class:`~qiskit.circuit.ForLoopOp` when the
        scope finishes.  In this form, you do not need to keep track of the qubits or clbits you are
        using, because the scope will handle it for you.

        For example::

            from qiskit import QuantumCircuit
            qc = QuantumCircuit(2, 1)

            with qc.for_loop(range(5)) as i:
                qc.h(0)
                qc.cx(0, 1)
                qc.measure(0, 0)
                qc.break_loop().c_if(0, True)

        Args:
            indexset (Iterable[int]): A collection of integers to loop over.  Always necessary.
            loop_parameter (Optional[Parameter]): The parameter used within ``body`` to which
                the values from ``indexset`` will be assigned.  In the context-manager form, if this
                argument is not supplied, then a loop parameter will be allocated for you and
                returned as the value of the ``with`` statement.  This will only be bound into the
                circuit if it is used within the body.

                If this argument is ``None`` in the manual form of this method, ``body`` will be
                repeated once for each of the items in ``indexset`` but their values will be
                ignored.
            body (Optional[QuantumCircuit]): The loop body to be repeatedly executed.  Omit this to
                use the context-manager mode.
            qubits (Optional[Sequence[QubitSpecifier]]): The circuit qubits over which the loop body
                should be run.  Omit this to use the context-manager mode.
            clbits (Optional[Sequence[ClbitSpecifier]]): The circuit clbits over which the loop body
                should be run.  Omit this to use the context-manager mode.
            label (Optional[str]): The string label of the instruction in the circuit.

        Returns:
            InstructionSet or ForLoopContext: depending on the call signature, either a context
            manager for creating the for loop (it will automatically be added to the circuit at the
            end of the block), or an :obj:`~InstructionSet` handle to the appended loop operation.

        Raises:
            CircuitError: if an incorrect calling convention is used.
        """
        if body is None:
            if qubits is not None or clbits is not None:
                raise CircuitError(
                    "When using 'for_loop' as a context manager, you cannot pass qubits or clbits."
                )
            return ForLoopContext(self, indexset, loop_parameter, label=label)
        elif qubits is None or clbits is None:
            raise CircuitError(
                "When using 'for_loop' with a body, you must pass qubits and clbits."
            )

        return self.append(
            ForLoopOp(indexset, loop_parameter, body, label), qubits, clbits, copy=False
        )

    @typing.overload
    def if_test(self, condition: tuple[ClassicalRegister | Clbit, int]) -> IfContext: ...

    @typing.overload
    def if_test(
        self,
        condition: tuple[ClassicalRegister | Clbit, int],
        true_body: "QuantumCircuit",
        qubits: Sequence[QubitSpecifier],
        clbits: Sequence[ClbitSpecifier],
        *,
        label: str | None = None,
    ) -> InstructionSet: ...

    def if_test(
        self,
        condition,
        true_body=None,
        qubits=None,
        clbits=None,
        *,
        label=None,
    ):
        """Create an ``if`` statement on this circuit.

        There are two forms for calling this function.  If called with all its arguments (with the
        possible exception of ``label``), it will create a
        :obj:`~qiskit.circuit.IfElseOp` with the given ``true_body``, and there will be
        no branch for the ``false`` condition (see also the :meth:`.if_else` method).  However, if
        ``true_body`` (and ``qubits`` and ``clbits``) are *not* passed, then this acts as a context
        manager, which can be used to build ``if`` statements.  The return value of the ``with``
        statement is a chainable context manager, which can be used to create subsequent ``else``
        blocks.  In this form, you do not need to keep track of the qubits or clbits you are using,
        because the scope will handle it for you.

        For example::

            from qiskit.circuit import QuantumCircuit, Qubit, Clbit
            bits = [Qubit(), Qubit(), Qubit(), Clbit(), Clbit()]
            qc = QuantumCircuit(bits)

            qc.h(0)
            qc.cx(0, 1)
            qc.measure(0, 0)
            qc.h(0)
            qc.cx(0, 1)
            qc.measure(0, 1)

            with qc.if_test((bits[3], 0)) as else_:
                qc.x(2)
            with else_:
                qc.h(2)
                qc.z(2)

        Args:
            condition (Tuple[Union[ClassicalRegister, Clbit], int]): A condition to be evaluated in
                real time during circuit execution, which, if true, will trigger the evaluation of
                ``true_body``. Can be specified as either a tuple of a ``ClassicalRegister`` to be
                tested for equality with a given ``int``, or as a tuple of a ``Clbit`` to be
                compared to either a ``bool`` or an ``int``.
            true_body (Optional[QuantumCircuit]): The circuit body to be run if ``condition`` is
                true.
            qubits (Optional[Sequence[QubitSpecifier]]): The circuit qubits over which the if/else
                should be run.
            clbits (Optional[Sequence[ClbitSpecifier]]): The circuit clbits over which the if/else
                should be run.
            label (Optional[str]): The string label of the instruction in the circuit.

        Returns:
            InstructionSet or IfContext: depending on the call signature, either a context
            manager for creating the ``if`` block (it will automatically be added to the circuit at
            the end of the block), or an :obj:`~InstructionSet` handle to the appended conditional
            operation.

        Raises:
            CircuitError: If the provided condition references Clbits outside the
                enclosing circuit.
            CircuitError: if an incorrect calling convention is used.

        Returns:
            A handle to the instruction created.
        """
        circuit_scope = self._current_scope()
        if isinstance(condition, expr.Expr):
            condition = _validate_expr(circuit_scope, condition)
        else:
            condition = (circuit_scope.resolve_classical_resource(condition[0]), condition[1])

        if true_body is None:
            if qubits is not None or clbits is not None:
                raise CircuitError(
                    "When using 'if_test' as a context manager, you cannot pass qubits or clbits."
                )
            # We can only allow jumps if we're in a loop block, but the default path (no scopes)
            # also allows adding jumps to support the more verbose internal mode.
            in_loop = bool(self._control_flow_scopes and self._control_flow_scopes[-1].allow_jumps)
            return IfContext(self, condition, in_loop=in_loop, label=label)
        elif qubits is None or clbits is None:
            raise CircuitError("When using 'if_test' with a body, you must pass qubits and clbits.")

        return self.append(IfElseOp(condition, true_body, None, label), qubits, clbits, copy=False)

    def if_else(
        self,
        condition: tuple[ClassicalRegister, int] | tuple[Clbit, int] | tuple[Clbit, bool],
        true_body: "QuantumCircuit",
        false_body: "QuantumCircuit",
        qubits: Sequence[QubitSpecifier],
        clbits: Sequence[ClbitSpecifier],
        label: str | None = None,
    ) -> InstructionSet:
        """Apply :class:`~qiskit.circuit.IfElseOp`.

        .. note::

            This method does not have an associated context-manager form, because it is already
            handled by the :meth:`.if_test` method.  You can use the ``else`` part of that with
            something such as::

                from qiskit.circuit import QuantumCircuit, Qubit, Clbit
                bits = [Qubit(), Qubit(), Clbit()]
                qc = QuantumCircuit(bits)
                qc.h(0)
                qc.cx(0, 1)
                qc.measure(0, 0)
                with qc.if_test((bits[2], 0)) as else_:
                    qc.h(0)
                with else_:
                    qc.x(0)

        Args:
            condition: A condition to be evaluated in real time at circuit execution, which,
                if true, will trigger the evaluation of ``true_body``. Can be
                specified as either a tuple of a ``ClassicalRegister`` to be
                tested for equality with a given ``int``, or as a tuple of a
                ``Clbit`` to be compared to either a ``bool`` or an ``int``.
            true_body: The circuit body to be run if ``condition`` is true.
            false_body: The circuit to be run if ``condition`` is false.
            qubits: The circuit qubits over which the if/else should be run.
            clbits: The circuit clbits over which the if/else should be run.
            label: The string label of the instruction in the circuit.

        Raises:
            CircuitError: If the provided condition references Clbits outside the
                enclosing circuit.

        Returns:
            A handle to the instruction created.
        """
        circuit_scope = self._current_scope()
        if isinstance(condition, expr.Expr):
            condition = _validate_expr(circuit_scope, condition)
        else:
            condition = (circuit_scope.resolve_classical_resource(condition[0]), condition[1])

        return self.append(
            IfElseOp(condition, true_body, false_body, label), qubits, clbits, copy=False
        )

    @typing.overload
    def switch(
        self,
        target: Union[ClbitSpecifier, ClassicalRegister],
        cases: None,
        qubits: None,
        clbits: None,
        *,
        label: Optional[str],
    ) -> SwitchContext: ...

    @typing.overload
    def switch(
        self,
        target: Union[ClbitSpecifier, ClassicalRegister],
        cases: Iterable[Tuple[typing.Any, QuantumCircuit]],
        qubits: Sequence[QubitSpecifier],
        clbits: Sequence[ClbitSpecifier],
        *,
        label: Optional[str],
    ) -> InstructionSet: ...

    def switch(self, target, cases=None, qubits=None, clbits=None, *, label=None):
        """Create a ``switch``/``case`` structure on this circuit.

        There are two forms for calling this function.  If called with all its arguments (with the
        possible exception of ``label``), it will create a :class:`.SwitchCaseOp` with the given
        case structure.  If ``cases`` (and ``qubits`` and ``clbits``) are *not* passed, then this
        acts as a context manager, which will automatically build a :class:`.SwitchCaseOp` when the
        scope finishes.  In this form, you do not need to keep track of the qubits or clbits you are
        using, because the scope will handle it for you.

        Example usage::

            from qiskit.circuit import QuantumCircuit, ClassicalRegister, QuantumRegister
            qreg = QuantumRegister(3)
            creg = ClassicalRegister(3)
            qc = QuantumCircuit(qreg, creg)
            qc.h([0, 1, 2])
            qc.measure([0, 1, 2], [0, 1, 2])

            with qc.switch(creg) as case:
                with case(0):
                    qc.x(0)
                with case(1, 2):
                    qc.z(1)
                with case(case.DEFAULT):
                    qc.cx(0, 1)

        Args:
            target (Union[ClassicalRegister, Clbit]): The classical value to switch one.  This must
                be integer-like.
            cases (Iterable[Tuple[typing.Any, QuantumCircuit]]): A sequence of case specifiers.
                Each tuple defines one case body (the second item).  The first item of the tuple can
                be either a single integer value, the special value :data:`.CASE_DEFAULT`, or a
                tuple of several integer values.  Each of the integer values will be tried in turn;
                control will then pass to the body corresponding to the first match.
                :data:`.CASE_DEFAULT` matches all possible values.  Omit in context-manager form.
            qubits (Sequence[Qubit]): The circuit qubits over which all case bodies execute. Omit in
                context-manager form.
            clbits (Sequence[Clbit]): The circuit clbits over which all case bodies execute. Omit in
                context-manager form.
            label (Optional[str]): The string label of the instruction in the circuit.

        Returns:
            InstructionSet or SwitchCaseContext: If used in context-manager mode, then this should
            be used as a ``with`` resource, which will return an object that can be repeatedly
            entered to produce cases for the switch statement.  If the full form is used, then this
            returns a handle to the instructions created.

        Raises:
            CircuitError: if an incorrect calling convention is used.
        """

        circuit_scope = self._current_scope()
        if isinstance(target, expr.Expr):
            target = _validate_expr(circuit_scope, target)
        else:
            target = circuit_scope.resolve_classical_resource(target)
        if cases is None:
            if qubits is not None or clbits is not None:
                raise CircuitError(
                    "When using 'switch' as a context manager, you cannot pass qubits or clbits."
                )
            in_loop = bool(self._control_flow_scopes and self._control_flow_scopes[-1].allow_jumps)
            return SwitchContext(self, target, in_loop=in_loop, label=label)

        if qubits is None or clbits is None:
            raise CircuitError("When using 'switch' with cases, you must pass qubits and clbits.")
        return self.append(SwitchCaseOp(target, cases, label=label), qubits, clbits, copy=False)

    def break_loop(self) -> InstructionSet:
        """Apply :class:`~qiskit.circuit.BreakLoopOp`.

        .. warning::

            If you are using the context-manager "builder" forms of :meth:`.if_test`,
            :meth:`.for_loop` or :meth:`.while_loop`, you can only call this method if you are
            within a loop context, because otherwise the "resource width" of the operation cannot be
            determined.  This would quickly lead to invalid circuits, and so if you are trying to
            construct a reusable loop body (without the context managers), you must also use the
            non-context-manager form of :meth:`.if_test` and :meth:`.if_else`.  Take care that the
            :obj:`.BreakLoopOp` instruction must span all the resources of its containing loop, not
            just the immediate scope.

        Returns:
            A handle to the instruction created.

        Raises:
            CircuitError: if this method was called within a builder context, but not contained
                within a loop.
        """
        if self._control_flow_scopes:
            operation = BreakLoopPlaceholder()
            resources = operation.placeholder_resources()
            return self.append(operation, resources.qubits, resources.clbits, copy=False)
        return self.append(
            BreakLoopOp(self.num_qubits, self.num_clbits), self.qubits, self.clbits, copy=False
        )

    def continue_loop(self) -> InstructionSet:
        """Apply :class:`~qiskit.circuit.ContinueLoopOp`.

        .. warning::

            If you are using the context-manager "builder" forms of :meth:`.if_test`,
            :meth:`.for_loop` or :meth:`.while_loop`, you can only call this method if you are
            within a loop context, because otherwise the "resource width" of the operation cannot be
            determined.  This would quickly lead to invalid circuits, and so if you are trying to
            construct a reusable loop body (without the context managers), you must also use the
            non-context-manager form of :meth:`.if_test` and :meth:`.if_else`.  Take care that the
            :class:`~qiskit.circuit.ContinueLoopOp` instruction must span all the resources of its
            containing loop, not just the immediate scope.

        Returns:
            A handle to the instruction created.

        Raises:
            CircuitError: if this method was called within a builder context, but not contained
                within a loop.
        """
        if self._control_flow_scopes:
            operation = ContinueLoopPlaceholder()
            resources = operation.placeholder_resources()
            return self.append(operation, resources.qubits, resources.clbits, copy=False)
        return self.append(
            ContinueLoopOp(self.num_qubits, self.num_clbits), self.qubits, self.clbits, copy=False
        )

    def add_calibration(
        self,
        gate: Union[Gate, str],
        qubits: Sequence[int],
        # Schedule has the type `qiskit.pulse.Schedule`, but `qiskit.pulse` cannot be imported
        # while this module is, and so Sphinx will not accept a forward reference to it.  Sphinx
        # needs the types available at runtime, whereas mypy will accept it, because it handles the
        # type checking by static analysis.
        schedule,
        params: Sequence[ParameterValueType] | None = None,
    ) -> None:
        """Register a low-level, custom pulse definition for the given gate.

        Args:
            gate (Union[Gate, str]): Gate information.
            qubits (Union[int, Tuple[int]]): List of qubits to be measured.
            schedule (Schedule): Schedule information.
            params (Optional[List[Union[float, Parameter]]]): A list of parameters.

        Raises:
            Exception: if the gate is of type string and params is None.
        """

        def _format(operand):
            try:
                # Using float/complex value as a dict key is not good idea.
                # This makes the mapping quite sensitive to the rounding error.
                # However, the mechanism is already tied to the execution model (i.e. pulse gate)
                # and we cannot easily update this rule.
                # The same logic exists in DAGCircuit.add_calibration.
                evaluated = complex(operand)
                if np.isreal(evaluated):
                    evaluated = float(evaluated.real)
                    if evaluated.is_integer():
                        evaluated = int(evaluated)
                return evaluated
            except TypeError:
                # Unassigned parameter
                return operand

        if isinstance(gate, Gate):
            params = gate.params
            gate = gate.name
        if params is not None:
            params = tuple(map(_format, params))
        else:
            params = ()

        self._calibrations[gate][(tuple(qubits), params)] = schedule

    # Functions only for scheduled circuits
    def qubit_duration(self, *qubits: Union[Qubit, int]) -> float:
        """Return the duration between the start and stop time of the first and last instructions,
        excluding delays, over the supplied qubits. Its time unit is ``self.unit``.

        Args:
            *qubits: Qubits within ``self`` to include.

        Returns:
            Return the duration between the first start and last stop time of non-delay instructions
        """
        return self.qubit_stop_time(*qubits) - self.qubit_start_time(*qubits)

    def qubit_start_time(self, *qubits: Union[Qubit, int]) -> float:
        """Return the start time of the first instruction, excluding delays,
        over the supplied qubits. Its time unit is ``self.unit``.

        Return 0 if there are no instructions over qubits

        Args:
            *qubits: Qubits within ``self`` to include. Integers are allowed for qubits, indicating
            indices of ``self.qubits``.

        Returns:
            Return the start time of the first instruction, excluding delays, over the qubits

        Raises:
            CircuitError: if ``self`` is a not-yet scheduled circuit.
        """
        if self.duration is None:
            # circuit has only delays, this is kind of scheduled
            for instruction in self._data:
                if not isinstance(instruction.operation, Delay):
                    raise CircuitError(
                        "qubit_start_time undefined. Circuit must be scheduled first."
                    )
            return 0

        qubits = [self.qubits[q] if isinstance(q, int) else q for q in qubits]

        starts = {q: 0 for q in qubits}
        dones = {q: False for q in qubits}
        for instruction in self._data:
            for q in qubits:
                if q in instruction.qubits:
                    if isinstance(instruction.operation, Delay):
                        if not dones[q]:
                            starts[q] += instruction.operation.duration
                    else:
                        dones[q] = True
            if len(qubits) == len([done for done in dones.values() if done]):  # all done
                return min(start for start in starts.values())

        return 0  # If there are no instructions over bits

    def qubit_stop_time(self, *qubits: Union[Qubit, int]) -> float:
        """Return the stop time of the last instruction, excluding delays, over the supplied qubits.
        Its time unit is ``self.unit``.

        Return 0 if there are no instructions over qubits

        Args:
            *qubits: Qubits within ``self`` to include. Integers are allowed for qubits, indicating
            indices of ``self.qubits``.

        Returns:
            Return the stop time of the last instruction, excluding delays, over the qubits

        Raises:
            CircuitError: if ``self`` is a not-yet scheduled circuit.
        """
        if self.duration is None:
            # circuit has only delays, this is kind of scheduled
            for instruction in self._data:
                if not isinstance(instruction.operation, Delay):
                    raise CircuitError(
                        "qubit_stop_time undefined. Circuit must be scheduled first."
                    )
            return 0

        qubits = [self.qubits[q] if isinstance(q, int) else q for q in qubits]

        stops = {q: self.duration for q in qubits}
        dones = {q: False for q in qubits}
        for instruction in reversed(self._data):
            for q in qubits:
                if q in instruction.qubits:
                    if isinstance(instruction.operation, Delay):
                        if not dones[q]:
                            stops[q] -= instruction.operation.duration
                    else:
                        dones[q] = True
            if len(qubits) == len([done for done in dones.values() if done]):  # all done
                return max(stop for stop in stops.values())

        return 0  # If there are no instructions over bits


class _OuterCircuitScopeInterface(CircuitScopeInterface):
    # This is an explicit interface-fulfilling object friend of QuantumCircuit that acts as its
    # implementation of the control-flow builder scope methods.

    __slots__ = ("circuit",)

    def __init__(self, circuit: QuantumCircuit):
        self.circuit = circuit

    @property
    def instructions(self):
        return self.circuit._data

    def append(self, instruction, *, _standard_gate: bool = False):
        # QuantumCircuit._append is semi-public, so we just call back to it.
        return self.circuit._append(instruction, _standard_gate=_standard_gate)

    def extend(self, data: CircuitData):
        self.circuit._data.extend(data)
        self.circuit._parameters = None
        self.circuit.duration = None
        self.circuit.unit = "dt"

    def resolve_classical_resource(self, specifier):
        # This is slightly different to cbit_argument_conversion, because it should not
        # unwrap :obj:`.ClassicalRegister` instances into lists, and in general it should not allow
        # iterables or broadcasting.  It is expected to be used as a callback for things like
        # :meth:`.InstructionSet.c_if` to check the validity of their arguments.
        if isinstance(specifier, Clbit):
            if specifier not in self.circuit._clbit_indices:
                raise CircuitError(f"Clbit {specifier} is not present in this circuit.")
            return specifier
        if isinstance(specifier, ClassicalRegister):
            # This is linear complexity for something that should be constant, but QuantumCircuit
            # does not currently keep a hashmap of registers, and requires non-trivial changes to
            # how it exposes its registers publically before such a map can be safely stored so it
            # doesn't miss updates. (Jake, 2021-11-10).
            if specifier not in self.circuit.cregs:
                raise CircuitError(f"Register {specifier} is not present in this circuit.")
            return specifier
        if isinstance(specifier, int):
            try:
                return self.circuit._data.clbits[specifier]
            except IndexError:
                raise CircuitError(f"Classical bit index {specifier} is out-of-range.") from None
        raise CircuitError(f"Unknown classical resource specifier: '{specifier}'.")

    def add_uninitialized_var(self, var):
        var = self.circuit._prepare_new_var(var, None)
        self.circuit._vars_local[var.name] = var

    def remove_var(self, var):
        self.circuit._vars_local.pop(var.name)

    def get_var(self, name):
        if (out := self.circuit._vars_local.get(name)) is not None:
            return out
        if (out := self.circuit._vars_capture.get(name)) is not None:
            return out
        return self.circuit._vars_input.get(name)

    def use_var(self, var):
        if self.get_var(var.name) != var:
            raise CircuitError(f"'{var}' is not present in this circuit")


def _validate_expr(circuit_scope: CircuitScopeInterface, node: expr.Expr) -> expr.Expr:
    # This takes the `circuit_scope` object as an argument rather than being a circuit method and
    # inferring it because we may want to call this several times, and we almost invariably already
    # need the interface implementation for something else anyway.
    for var in set(expr.iter_vars(node)):
        if var.standalone:
            circuit_scope.use_var(var)
        else:
            circuit_scope.resolve_classical_resource(var.var)
    return node


class _ParameterBindsDict:
    __slots__ = ("mapping", "allowed_keys")

    def __init__(self, mapping, allowed_keys):
        self.mapping = mapping
        self.allowed_keys = allowed_keys

    def items(self):
        """Iterator through all the keys in the mapping that we care about.  Wrapping the main
        mapping allows us to avoid reconstructing a new 'dict', but just use the given 'mapping'
        without any copy / reconstruction."""
        for parameter, value in self.mapping.items():
            if parameter in self.allowed_keys:
                yield parameter, value


class _ParameterBindsSequence:
    __slots__ = ("parameters", "values", "mapping_cache")

    def __init__(self, parameters, values):
        self.parameters = parameters
        self.values = values
        self.mapping_cache = None

    def items(self):
        """Iterator through all the keys in the mapping that we care about."""
        return zip(self.parameters, self.values)

    @property
    def mapping(self):
        """Cached version of a mapping.  This is only generated on demand."""
        if self.mapping_cache is None:
            self.mapping_cache = dict(zip(self.parameters, self.values))
        return self.mapping_cache


def _bit_argument_conversion(specifier, bit_sequence, bit_set, type_) -> list[Bit]:
    """Get the list of bits referred to by the specifier ``specifier``.

    Valid types for ``specifier`` are integers, bits of the correct type (as given in ``type_``), or
    iterables of one of those two scalar types.  Integers are interpreted as indices into the
    sequence ``bit_sequence``.  All allowed bits must be in ``bit_set`` (which should implement
    fast lookup), which is assumed to contain the same bits as ``bit_sequence``.

    Returns:
        List[Bit]: a list of the specified bits from ``bits``.

    Raises:
        CircuitError: if an incorrect type or index is encountered, if the same bit is specified
            more than once, or if the specifier is to a bit not in the ``bit_set``.
    """
    # The duplication between this function and `_bit_argument_conversion_scalar` is so that fast
    # paths return as quickly as possible, and all valid specifiers will resolve without needing to
    # try/catch exceptions (which is too slow for inner-loop code).
    if isinstance(specifier, type_):
        if specifier in bit_set:
            return [specifier]
        raise CircuitError(f"Bit '{specifier}' is not in the circuit.")
    if isinstance(specifier, (int, np.integer)):
        try:
            return [bit_sequence[specifier]]
        except IndexError as ex:
            raise CircuitError(
                f"Index {specifier} out of range for size {len(bit_sequence)}."
            ) from ex
    # Slices can't raise IndexError - they just return an empty list.
    if isinstance(specifier, slice):
        return bit_sequence[specifier]
    try:
        return [
            _bit_argument_conversion_scalar(index, bit_sequence, bit_set, type_)
            for index in specifier
        ]
    except TypeError as ex:
        message = (
            f"Incorrect bit type: expected '{type_.__name__}' but got '{type(specifier).__name__}'"
            if isinstance(specifier, Bit)
            else f"Invalid bit index: '{specifier}' of type '{type(specifier)}'"
        )
        raise CircuitError(message) from ex


def _bit_argument_conversion_scalar(specifier, bit_sequence, bit_set, type_):
    if isinstance(specifier, type_):
        if specifier in bit_set:
            return specifier
        raise CircuitError(f"Bit '{specifier}' is not in the circuit.")
    if isinstance(specifier, (int, np.integer)):
        try:
            return bit_sequence[specifier]
        except IndexError as ex:
            raise CircuitError(
                f"Index {specifier} out of range for size {len(bit_sequence)}."
            ) from ex
    message = (
        f"Incorrect bit type: expected '{type_.__name__}' but got '{type(specifier).__name__}'"
        if isinstance(specifier, Bit)
        else f"Invalid bit index: '{specifier}' of type '{type(specifier)}'"
    )
    raise CircuitError(message)


def _normalize_global_phase(angle):
    """Return the normalized form of an angle for use in the global phase.  This coerces to float if
    possible, and fixes to the interval :math:`[0, 2\\pi)`."""
    if isinstance(angle, ParameterExpression) and angle.parameters:
        return angle
    return float(angle) % (2.0 * np.pi)<|MERGE_RESOLUTION|>--- conflicted
+++ resolved
@@ -3592,32 +3592,6 @@
         """
         cpy = self.copy_empty_like(name)
         cpy._data = self._data.copy()
-<<<<<<< HEAD
-
-        # The special global-phase sentinel doesn't need copying, but it's
-        # added here to ensure it's recognized. The global phase itself was
-        # already copied over in `copy_empty_like`.
-        operation_copies = {id(ParameterTable.GLOBAL_PHASE): ParameterTable.GLOBAL_PHASE}
-
-        def memo_copy(op):
-            if (out := operation_copies.get(id(op))) is not None:
-                return out
-            copied = op.copy()
-            operation_copies[id(op)] = copied
-            return copied
-
-        cpy._data.map_ops(memo_copy)
-        cpy._parameter_table = ParameterTable(
-            {
-                param: ParameterReferences(
-                    (operation_copies[id(operation)], param_index)
-                    for operation, param_index in self._parameter_table[param]
-                )
-                for param in self._parameter_table
-            }
-        )
-=======
->>>>>>> 81433d53
         return cpy
 
     def copy_empty_like(
@@ -4086,14 +4060,8 @@
             angle (float, ParameterExpression): radians
         """
         # If we're currently parametric, we need to throw away the references.  This setter is
-<<<<<<< HEAD
         # called by some subclasses before the inner `_global_phase` is initialized.
-        global_phase_reference = (ParameterTable.GLOBAL_PHASE, None)
-        if isinstance(previous := getattr(self, "_global_phase", None), ParameterExpression):
-=======
-        # called by some subclasses before the inner `_global_phase` is initialised.
         if isinstance(getattr(self._data, "global_phase", None), ParameterExpression):
->>>>>>> 81433d53
             self._parameters = None
         if isinstance(angle, ParameterExpression):
             if angle.parameters:
@@ -5982,35 +5950,6 @@
         self._parameters = None
         return instruction
 
-<<<<<<< HEAD
-    def _update_parameter_table_on_instruction_removal(self, instruction: CircuitInstruction):
-        """Update the :obj:`.ParameterTable` of this circuit given that an instance of the given
-        ``instruction`` has just been removed from the circuit.
-
-        .. note::
-
-            This does not account for the possibility for the same instruction instance being added
-            more than once to the circuit.  At the time of writing (2021-11-17, main commit 271a82f)
-            there is a defensive ``deepcopy`` of parameterized instructions inside
-            :meth:`.QuantumCircuit.append`, so this should be safe.  Trying to account for it would
-            involve adding a potentially quadratic-scaling loop to check each entry in ``data``.
-        """
-        atomic_parameters: list[tuple[Parameter, int]] = []
-        for index, parameter in enumerate(instruction.operation.params):
-            if isinstance(parameter, (ParameterExpression, QuantumCircuit)):
-                atomic_parameters.extend((p, index) for p in parameter.parameters)
-        for atomic_parameter, index in atomic_parameters:
-            new_entries = self._parameter_table[atomic_parameter].copy()
-            new_entries.discard((instruction.operation, index))
-            if not new_entries:
-                del self._parameter_table[atomic_parameter]
-                # Invalidate cache.
-                self._parameters = None
-            else:
-                self._parameter_table[atomic_parameter] = new_entries
-
-=======
->>>>>>> 81433d53
     @typing.overload
     def while_loop(
         self,
