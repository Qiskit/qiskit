# This code is part of Qiskit.
#
# (C) Copyright IBM 2017.
#
# This code is licensed under the Apache License, Version 2.0. You may
# obtain a copy of this license in the LICENSE.txt file in the root directory
# of this source tree or at http://www.apache.org/licenses/LICENSE-2.0.
#
# Any modifications or derivative works of this code must retain this
# copyright notice, and modified files need to carry a notice indicating
# that they have been altered from the originals.

# pylint: disable=bad-docstring-quotes,invalid-name

"""Quantum circuit object."""

from __future__ import annotations

import collections.abc
import copy as _copy
import itertools
import multiprocessing as mp
import typing
from collections import OrderedDict, defaultdict, namedtuple
from typing import (
    Union,
    Optional,
    Tuple,
    Type,
    TypeVar,
    Sequence,
    Callable,
    Mapping,
    Iterable,
    Any,
    DefaultDict,
    Literal,
    overload,
)
from math import pi
import numpy as np
from qiskit._accelerate.circuit import CircuitData
from qiskit._accelerate.circuit import StandardGate
from qiskit.exceptions import QiskitError
from qiskit.utils.multiprocessing import is_main_process
from qiskit.circuit.instruction import Instruction
from qiskit.circuit.gate import Gate
from qiskit.circuit.parameter import Parameter
from qiskit.circuit.exceptions import CircuitError
from qiskit.utils import deprecate_func
from qiskit.utils.deprecate_pulse import deprecate_pulse_dependency
from . import _classical_resource_map
from .controlflow import ControlFlowOp, _builder_utils
from .controlflow.builder import CircuitScopeInterface, ControlFlowBuilderBlock
from .controlflow.break_loop import BreakLoopOp, BreakLoopPlaceholder
from .controlflow.continue_loop import ContinueLoopOp, ContinueLoopPlaceholder
from .controlflow.for_loop import ForLoopOp, ForLoopContext
from .controlflow.if_else import IfElseOp, IfContext
from .controlflow.switch_case import SwitchCaseOp, SwitchContext
from .controlflow.while_loop import WhileLoopOp, WhileLoopContext
from .classical import expr, types
from .parameterexpression import ParameterExpression, ParameterValueType
from .quantumregister import QuantumRegister, Qubit, AncillaRegister, AncillaQubit
from .classicalregister import ClassicalRegister, Clbit
from .parametertable import ParameterView
from .parametervector import ParameterVector
from .instructionset import InstructionSet
from .operation import Operation
from .register import Register
from .bit import Bit
from .quantumcircuitdata import QuantumCircuitData, CircuitInstruction
from .delay import Delay
from .store import Store


if typing.TYPE_CHECKING:
    import qiskit  # pylint: disable=cyclic-import
    from qiskit.transpiler.layout import TranspileLayout  # pylint: disable=cyclic-import
    from qiskit.quantum_info.operators.base_operator import BaseOperator
    from qiskit.quantum_info.states.statevector import Statevector  # pylint: disable=cyclic-import

BitLocations = namedtuple("BitLocations", ("index", "registers"))


# The following types are not marked private to avoid leaking this "private/public" abstraction out
# into the documentation.  They are not imported by circuit.__init__, nor are they meant to be.

# Arbitrary type variables for marking up generics.
S = TypeVar("S")
T = TypeVar("T")

# Types that can be coerced to a valid Qubit specifier in a circuit.
QubitSpecifier = Union[
    Qubit,
    QuantumRegister,
    int,
    slice,
    Sequence[Union[Qubit, int]],
]

# Types that can be coerced to a valid Clbit specifier in a circuit.
ClbitSpecifier = Union[
    Clbit,
    ClassicalRegister,
    int,
    slice,
    Sequence[Union[Clbit, int]],
]

# Generic type which is either :obj:`~Qubit` or :obj:`~Clbit`, used to specify types of functions
# which operate on either type of bit, but not both at the same time.
BitType = TypeVar("BitType", Qubit, Clbit)


# NOTE:
#
# If you're adding methods or attributes to `QuantumCircuit`, be sure to update the class docstring
# to document them in a suitable place.  The class is huge, so we do its documentation manually so
# it has at least some amount of organizational structure.


class QuantumCircuit:
    """Core Qiskit representation of a quantum circuit.

    .. note::
        For more details setting the :class:`QuantumCircuit` in context of all of the data
        structures that go with it, how it fits into the rest of the :mod:`qiskit` package, and the
        different regimes of quantum-circuit descriptions in Qiskit, see the module-level
        documentation of :mod:`qiskit.circuit`.

    Circuit attributes
    ==================

    :class:`QuantumCircuit` has a small number of public attributes, which are mostly older
    functionality.  Most of its functionality is accessed through methods.

    A small handful of the attributes are intentionally mutable, the rest are data attributes that
    should be considered immutable.

    ========================= ======================================================================
    Mutable attribute         Summary
    ========================= ======================================================================
    :attr:`global_phase`      The global phase of the circuit, measured in radians.
    :attr:`metadata`          Arbitrary user mapping, which Qiskit will preserve through the
                              transpiler, but otherwise completely ignore.
    :attr:`name`              An optional string name for the circuit.
    ========================= ======================================================================

    ========================= ======================================================================
    Immutable data attribute  Summary
    ========================= ======================================================================
    :attr:`ancillas`          List of :class:`AncillaQubit`\\ s tracked by the circuit.
    :attr:`calibrations`      Custom user-supplied pulse calibrations for individual instructions.
    :attr:`cregs`             List of :class:`ClassicalRegister`\\ s tracked by the circuit.

    :attr:`clbits`            List of :class:`Clbit`\\ s tracked by the circuit.
    :attr:`data`              List of individual :class:`CircuitInstruction`\\ s that make up the
                              circuit.
    :attr:`duration`          Total duration of the circuit, added by scheduling transpiler passes.

    :attr:`layout`            Hardware layout and routing information added by the transpiler.
    :attr:`num_ancillas`      The number of ancilla qubits in the circuit.
    :attr:`num_clbits`        The number of clbits in the circuit.
    :attr:`num_captured_vars` Number of captured real-time classical variables.

    :attr:`num_declared_vars` Number of locally declared real-time classical variables in the outer
                              circuit scope.
    :attr:`num_input_vars`    Number of input real-time classical variables.
    :attr:`num_parameters`    Number of compile-time :class:`Parameter`\\ s in the circuit.
    :attr:`num_qubits`        Number of qubits in the circuit.

    :attr:`num_vars`          Total number of real-time classical variables in the outer circuit
                              scope.
    :attr:`op_start_times`    Start times of scheduled operations, added by scheduling transpiler
                              passes.
    :attr:`parameters`        Ordered set-like view of the compile-time :class:`Parameter`\\ s
                              tracked by the circuit.
    :attr:`qregs`             List of :class:`QuantumRegister`\\ s tracked by the circuit.

    :attr:`qubits`            List of :class:`Qubit`\\ s tracked by the circuit.
    :attr:`unit`              The unit of the :attr:`duration` field.
    ========================= ======================================================================

    The core attribute is :attr:`data`.  This is a sequence-like object that exposes the
    :class:`CircuitInstruction`\\ s contained in an ordered form.  You generally should not mutate
    this object directly; :class:`QuantumCircuit` is only designed for append-only operations (which
    should use :meth:`append`).  Most operations that mutate circuits in place should be written as
    transpiler passes (:mod:`qiskit.transpiler`).

    .. autoattribute:: data

    Alongside the :attr:`data`, the :attr:`global_phase` of a circuit can have some impact on its
    output, if the circuit is used to describe a :class:`.Gate` that may be controlled.  This is
    measured in radians and is directly settable.

    .. autoattribute:: global_phase

    The :attr:`name` of a circuit becomes the name of the :class:`~.circuit.Instruction` or
    :class:`.Gate` resulting from :meth:`to_instruction` and :meth:`to_gate` calls, which can be
    handy for visualizations.

    .. autoattribute:: name

    You can attach arbitrary :attr:`metadata` to a circuit.  No part of core Qiskit will inspect
    this or change its behavior based on metadata, but it will be faithfully passed through the
    transpiler, so you can tag your circuits yourself.  When serializing a circuit with QPY (see
    :mod:`qiskit.qpy`), the metadata will be JSON-serialized and you may need to pass a custom
    serializer to handle non-JSON-compatible objects within it (see :func:`.qpy.dump` for more
    detail).  This field is ignored during export to OpenQASM 2 or 3.

    .. autoattribute:: metadata

    :class:`QuantumCircuit` exposes data attributes tracking its internal quantum and classical bits
    and registers.  These appear as Python :class:`list`\\ s, but you should treat them as
    immutable; changing them will *at best* have no effect, and more likely will simply corrupt
    the internal data of the :class:`QuantumCircuit`.

    .. autoattribute:: qregs
    .. autoattribute:: cregs
    .. autoattribute:: qubits
    .. autoattribute:: ancillas
    .. autoattribute:: clbits

    The :ref:`compile-time parameters <circuit-compile-time-parameters>` present in instructions on
    the circuit are available in :attr:`parameters`.  This has a canonical order (mostly lexical,
    except in the case of :class:`.ParameterVector`), which matches the order that parameters will
    be assigned when using the list forms of :meth:`assign_parameters`, but also supports
    :class:`set`-like constant-time membership testing.

    .. autoattribute:: parameters

    The storage of any :ref:`manual pulse-level calibrations <circuit-calibrations>` for individual
    instructions on the circuit is in :attr:`calibrations`.  This presents as a :class:`dict`, but
    should not be mutated directly; use the methods discussed in :ref:`circuit-calibrations`.

    .. autoattribute:: calibrations

    If you have transpiled your circuit, so you have a physical circuit, you can inspect the
    :attr:`layout` attribute for information stored by the transpiler about how the virtual qubits
    of the source circuit map to the hardware qubits of your physical circuit, both at the start and
    end of the circuit.

    .. autoattribute:: layout

    If your circuit was also *scheduled* as part of a transpilation, it will expose the individual
    timings of each instruction, along with the total :attr:`duration` of the circuit.

    .. autoattribute:: duration
    .. autoattribute:: unit
    .. autoattribute:: op_start_times

    Finally, :class:`QuantumCircuit` exposes several simple properties as dynamic read-only numeric
    attributes.

    .. autoattribute:: num_ancillas
    .. autoattribute:: num_clbits
    .. autoattribute:: num_captured_vars
    .. autoattribute:: num_declared_vars
    .. autoattribute:: num_input_vars
    .. autoattribute:: num_parameters
    .. autoattribute:: num_qubits
    .. autoattribute:: num_vars

    Creating new circuits
    =====================

    =========================  =====================================================================
    Method                     Summary
    =========================  =====================================================================
    :meth:`__init__`           Default constructor of no-instruction circuits.
    :meth:`copy`               Make a complete copy of an existing circuit.
    :meth:`copy_empty_like`    Copy data objects from one circuit into a new one without any
                               instructions.
    :meth:`from_instructions`  Infer data objects needed from a list of instructions.
    :meth:`from_qasm_file`     Legacy interface to :func:`.qasm2.load`.
    :meth:`from_qasm_str`      Legacy interface to :func:`.qasm2.loads`.
    =========================  =====================================================================

    The default constructor (``QuantumCircuit(...)``) produces a circuit with no initial
    instructions. The arguments to the default constructor can be used to seed the circuit with
    quantum and classical data storage, and to provide a name, global phase and arbitrary metadata.
    All of these fields can be expanded later.

    .. automethod:: __init__

    If you have an existing circuit, you can produce a copy of it using :meth:`copy`, including all
    its instructions.  This is useful if you want to keep partial circuits while extending another,
    or to have a version you can mutate in-place while leaving the prior one intact.

    .. automethod:: copy

    Similarly, if you want a circuit that contains all the same data objects (bits, registers,
    variables, etc) but with none of the instructions, you can use :meth:`copy_empty_like`.  This is
    quite common when you want to build up a new layer of a circuit to then use apply onto the back
    with :meth:`compose`, or to do a full rewrite of a circuit's instructions.

    .. automethod:: copy_empty_like

    In some cases, it is most convenient to generate a list of :class:`.CircuitInstruction`\\ s
    separately to an entire circuit context, and then to build a circuit from this.  The
    :meth:`from_instructions` constructor will automatically capture all :class:`.Qubit` and
    :class:`.Clbit` instances used in the instructions, and create a new :class:`QuantumCircuit`
    object that has the correct resources and all the instructions.

    .. automethod:: from_instructions

    :class:`QuantumCircuit` also still has two constructor methods that are legacy wrappers around
    the importers in :mod:`qiskit.qasm2`.  These automatically apply :ref:`the legacy compatibility
    settings <qasm2-legacy-compatibility>` of :func:`~.qasm2.load` and :func:`~.qasm2.loads`.

    .. automethod:: from_qasm_file
    .. automethod:: from_qasm_str

    Data objects on circuits
    ========================

    .. _circuit-adding-data-objects:

    Adding data objects
    -------------------

    =============================  =================================================================
    Method                         Adds this kind of data
    =============================  =================================================================
    :meth:`add_bits`               :class:`.Qubit`\\ s and :class:`.Clbit`\\ s.
    :meth:`add_register`           :class:`.QuantumRegister` and :class:`.ClassicalRegister`.
    :meth:`add_var`                :class:`~.expr.Var` nodes with local scope and initializers.
    :meth:`add_input`              :class:`~.expr.Var` nodes that are treated as circuit inputs.
    :meth:`add_capture`            :class:`~.expr.Var` nodes captured from containing scopes.
    :meth:`add_uninitialized_var`  :class:`~.expr.Var` nodes with local scope and undefined state.
    =============================  =================================================================

    Typically you add most of the data objects (:class:`.Qubit`, :class:`.Clbit`,
    :class:`.ClassicalRegister`, etc) to the circuit as part of using the :meth:`__init__` default
    constructor, or :meth:`copy_empty_like`.  However, it is also possible to add these afterwards.
    Typed classical data, such as standalone :class:`~.expr.Var` nodes (see
    :ref:`circuit-repr-real-time-classical`), can be both constructed and added with separate
    methods.

    New registerless :class:`.Qubit` and :class:`.Clbit` objects are added using :meth:`add_bits`.
    These objects must not already be present in the circuit.  You can check if a bit exists in the
    circuit already using :meth:`find_bit`.

    .. automethod:: add_bits

    Registers are added to the circuit with :meth:`add_register`.  In this method, it is not an
    error if some of the bits are already present in the circuit.  In this case, the register will
    be an "alias" over the bits.  This is not generally well-supported by hardware backends; it is
    probably best to stay away from relying on it.  The registers a given bit is in are part of the
    return of :meth:`find_bit`.

    .. automethod:: add_register

    :ref:`Real-time, typed classical data <circuit-repr-real-time-classical>` is represented on the
    circuit by :class:`~.expr.Var` nodes with a well-defined :class:`~.types.Type`.  It is possible
    to instantiate these separately to a circuit (see :meth:`.Var.new`), but it is often more
    convenient to use circuit methods that will automatically manage the types and expression
    initialization for you.  The two most common methods are :meth:`add_var` (locally scoped
    variables) and :meth:`add_input` (inputs to the circuit).

    .. automethod:: add_var
    .. automethod:: add_input

    In addition, there are two lower-level methods that can be useful for programmatic generation of
    circuits.  When working interactively, you will most likely not need these; most uses of
    :meth:`add_uninitialized_var` are part of :meth:`copy_empty_like`, and most uses of
    :meth:`add_capture` would be better off using :ref:`the control-flow builder interface
    <circuit-control-flow-methods>`.

    .. automethod:: add_uninitialized_var
    .. automethod:: add_capture

    Working with bits and registers
    -------------------------------

    A :class:`.Bit` instance is, on its own, just a unique handle for circuits to use in their own
    contexts.  If you have got a :class:`.Bit` instance and a circuit, just can find the contexts
    that the bit exists in using :meth:`find_bit`, such as its integer index in the circuit and any
    registers it is contained in.

    .. automethod:: find_bit

    Similarly, you can query a circuit to see if a register has already been added to it by using
    :meth:`has_register`.

    .. automethod:: has_register

    Working with compile-time parameters
    ------------------------------------

    .. seealso::
        :ref:`circuit-compile-time-parameters`
            A more complete discussion of what compile-time parametrization is, and how it fits into
            Qiskit's data model.

    Unlike bits, registers, and real-time typed classical data, compile-time symbolic parameters are
    not manually added to a circuit.  Their presence is inferred by being contained in operations
    added to circuits and the global phase.  An ordered list of all parameters currently in a
    circuit is at :attr:`QuantumCircuit.parameters`.

    The most common operation on :class:`.Parameter` instances is to replace them in symbolic
    operations with some numeric value, or another symbolic expression.  This is done with
    :meth:`assign_parameters`.

    .. automethod:: assign_parameters

    The circuit tracks parameters by :class:`.Parameter` instances themselves, and forbids having
    multiple parameters of the same name to avoid some problems when interoperating with OpenQASM or
    other external formats.  You can use :meth:`has_parameter` and :meth:`get_parameter` to query
    the circuit for a parameter with the given string name.

    .. automethod:: has_parameter
    .. automethod:: get_parameter

    .. _circuit-real-time-methods:

    Working with real-time typed classical data
    -------------------------------------------

    .. seealso::
        :mod:`qiskit.circuit.classical`
            Module-level documentation for how the variable-, expression- and type-systems work, the
            objects used to represent them, and the classical operations available.

        :ref:`circuit-repr-real-time-classical`
            A discussion of how real-time data fits into the entire :mod:`qiskit.circuit` data model
            as a whole.

        :ref:`circuit-adding-data-objects`
            The methods for adding new :class:`~.expr.Var` variables to a circuit after
            initialization.

    You can retrive a :class:`~.expr.Var` instance attached to a circuit by using its variable name
    using :meth:`get_var`, or check if a circuit contains a given variable with :meth:`has_var`.

    .. automethod:: get_var
    .. automethod:: has_var

    There are also several iterator methods that you can use to get the full set of variables
    tracked by a circuit.  At least one of :meth:`iter_input_vars` and :meth:`iter_captured_vars`
    will be empty, as inputs and captures are mutually exclusive.  All of the iterators have
    corresponding dynamic properties on :class:`QuantumCircuit` that contain their length:
    :attr:`num_vars`, :attr:`num_input_vars`, :attr:`num_captured_vars` and
    :attr:`num_declared_vars`.

    .. automethod:: iter_vars
    .. automethod:: iter_input_vars
    .. automethod:: iter_captured_vars
    .. automethod:: iter_declared_vars


    .. _circuit-adding-operations:

    Adding operations to circuits
    =============================

    You can add anything that implements the :class:`.Operation` interface to a circuit as a single
    instruction, though most things you will want to add will be :class:`~.circuit.Instruction` or
    :class:`~.circuit.Gate` instances.

    .. seealso::
        :ref:`circuit-operations-instructions`
            The :mod:`qiskit.circuit`-level documentation on the different interfaces that Qiskit
            uses to define circuit-level instructions.

    .. _circuit-append-compose:

    Methods to add general operations
    ---------------------------------

    These are the base methods that handle adding any object, including user-defined ones, onto
    circuits.

    ===============  ===============================================================================
    Method           When to use it
    ===============  ===============================================================================
    :meth:`append`   Add an instruction as a single object onto a circuit.
    :meth:`_append`  Same as :meth:`append`, but a low-level interface that elides almost all error
                     checking.
    :meth:`compose`  Inline the instructions from one circuit onto another.
    :meth:`tensor`   Like :meth:`compose`, but strictly for joining circuits that act on disjoint
                     qubits.
    ===============  ===============================================================================

    :class:`QuantumCircuit` has two main ways that you will add more operations onto a circuit.
    Which to use depends on whether you want to add your object as a single "instruction"
    (:meth:`append`), or whether you want to join the instructions from two circuits together
    (:meth:`compose`).

    A single instruction or operation appears as a single entry in the :attr:`data` of the circuit,
    and as a single box when drawn in the circuit visualizers (see :meth:`draw`).  A single
    instruction is the "unit" that a hardware backend might be defined in terms of (see
    :class:`.Target`).  An :class:`~.circuit.Instruction` can come with a
    :attr:`~.circuit.Instruction.definition`, which is one rule the transpiler (see
    :mod:`qiskit.transpiler`) will be able to fall back on to decompose it for hardware, if needed.
    An :class:`.Operation` that is not also an :class:`~.circuit.Instruction` can
    only be decomposed if it has some associated high-level synthesis method registered for it (see
    :mod:`qiskit.transpiler.passes.synthesis.plugin`).

    A :class:`QuantumCircuit` alone is not a single :class:`~.circuit.Instruction`; it is rather
    more complicated, since it can, in general, represent a complete program with typed classical
    memory inputs and outputs, and control flow.  Qiskit's (and most hardware's) data model does not
    yet have the concept of re-usable callable subroutines with virtual quantum operands.  You can
    convert simple circuits that act only on qubits with unitary operations into a :class:`.Gate`
    using :meth:`to_gate`, and simple circuits acting only on qubits and clbits into a
    :class:`~.circuit.Instruction` with :meth:`to_instruction`.

    When you have an :class:`.Operation`, :class:`~.circuit.Instruction`, or :class:`.Gate`, add it
    to the circuit, specifying the qubit and clbit arguments with :meth:`append`.

    .. automethod:: append

    :meth:`append` does quite substantial error checking to ensure that you cannot accidentally
    break the data model of :class:`QuantumCircuit`.  If you are programmatically generating a
    circuit from known-good data, you can elide much of this error checking by using the fast-path
    appender :meth:`_append`, but at the risk that the caller is responsible for ensuring they are
    passing only valid data.

    .. automethod:: _append

    In other cases, you may want to join two circuits together, applying the instructions from one
    circuit onto specified qubits and clbits on another circuit.  This "inlining" operation is
    called :meth:`compose` in Qiskit.  :meth:`compose` is, in general, more powerful than
    a :meth:`to_instruction`-plus-:meth:`append` combination for joining two circuits, because it
    can also link typed classical data together, and allows for circuit control-flow operations to
    be joined onto another circuit.

    The downsides to :meth:`compose` are that it is a more complex operation that can involve more
    rewriting of the operand, and that it necessarily must move data from one circuit object to
    another.  If you are building up a circuit for yourself and raw performance is a core goal,
    consider passing around your base circuit and having different parts of your algorithm write
    directly to the base circuit, rather than building a temporary layer circuit.

    .. automethod:: compose

    If you are trying to join two circuits that will apply to completely disjoint qubits and clbits,
    :meth:`tensor` is a convenient wrapper around manually adding bit objects and calling
    :meth:`compose`.

    .. automethod:: tensor

    As some rules of thumb:

    * If you have a single :class:`.Operation`, :class:`~.circuit.Instruction` or :class:`.Gate`,
      you should definitely use :meth:`append` or :meth:`_append`.
    * If you have a :class:`QuantumCircuit` that represents a single atomic instruction for a larger
      circuit that you want to re-use, you probably want to call :meth:`to_instruction` or
      :meth:`to_gate`, and then apply the result of that to the circuit using :meth:`append`.
    * If you have a :class:`QuantumCircuit` that represents a larger "layer" of another circuit, or
      contains typed classical variables or control flow, you should use :meth:`compose` to merge it
      onto another circuit.
    * :meth:`tensor` is wanted far more rarely than either :meth:`append` or :meth:`compose`.
      Internally, it is mostly a wrapper around :meth:`add_bits` and :meth:`compose`.

    Some potential pitfalls to beware of:

    * Even if you re-use a custom :class:`~.circuit.Instruction` during circuit construction, the
      transpiler will generally have to "unroll" each invocation of it to its inner decomposition
      before beginning work on it.  This should not prevent you from using the
      :meth:`to_instruction`-plus-:meth:`append` pattern, as the transpiler will improve in this
      regard over time.
    * :meth:`compose` will, by default, produce a new circuit for backwards compatibility.  This is
      more expensive, and not usually what you want, so you should set ``inplace=True``.
    * Both :meth:`append` and :meth:`compose` (but not :meth:`_append`) have a ``copy`` keyword
      argument that defaults to ``True``.  In these cases, the incoming :class:`.Operation`
      instances will be copied if Qiskit detects that the objects have mutability about them (such
      as taking gate parameters).  If you are sure that you will not re-use the objects again in
      other places, you should set ``copy=False`` to prevent this copying, which can be a
      substantial speed-up for large objects.

    Methods to add standard instructions
    ------------------------------------

    The :class:`QuantumCircuit` class has helper methods to add many of the Qiskit standard-library
    instructions and gates onto a circuit.  These are generally equivalent to manually constructing
    an instance of the relevent :mod:`qiskit.circuit.library` object, then passing that to
    :meth:`append` with the remaining arguments placed into the ``qargs`` and ``cargs`` fields as
    appropriate.

    The following methods apply special non-unitary :class:`~.circuit.Instruction` operations to the
    circuit:

    ===============================   ====================================================
    :class:`QuantumCircuit` method    :mod:`qiskit.circuit` :class:`~.circuit.Instruction`
    ===============================   ====================================================
    :meth:`barrier`                   :class:`Barrier`
    :meth:`delay`                     :class:`Delay`
    :meth:`initialize`                :class:`~library.Initialize`
    :meth:`measure`                   :class:`Measure`
    :meth:`reset`                     :class:`Reset`
    :meth:`store`                     :class:`Store`
    ===============================   ====================================================

    These methods apply uncontrolled unitary :class:`.Gate` instances to the circuit:

    ===============================   ============================================
    :class:`QuantumCircuit` method    :mod:`qiskit.circuit.library` :class:`.Gate`
    ===============================   ============================================
    :meth:`dcx`                       :class:`~library.DCXGate`
    :meth:`ecr`                       :class:`~library.ECRGate`
    :meth:`h`                         :class:`~library.HGate`
    :meth:`id`                        :class:`~library.IGate`
    :meth:`iswap`                     :class:`~library.iSwapGate`
    :meth:`ms`                        :class:`~library.MSGate`
    :meth:`p`                         :class:`~library.PhaseGate`
    :meth:`pauli`                     :class:`~library.PauliGate`
    :meth:`prepare_state`             :class:`~library.StatePreparation`
    :meth:`r`                         :class:`~library.RGate`
    :meth:`rcccx`                     :class:`~library.RC3XGate`
    :meth:`rccx`                      :class:`~library.RCCXGate`
    :meth:`rv`                        :class:`~library.RVGate`
    :meth:`rx`                        :class:`~library.RXGate`
    :meth:`rxx`                       :class:`~library.RXXGate`
    :meth:`ry`                        :class:`~library.RYGate`
    :meth:`ryy`                       :class:`~library.RYYGate`
    :meth:`rz`                        :class:`~library.RZGate`
    :meth:`rzx`                       :class:`~library.RZXGate`
    :meth:`rzz`                       :class:`~library.RZZGate`
    :meth:`s`                         :class:`~library.SGate`
    :meth:`sdg`                       :class:`~library.SdgGate`
    :meth:`swap`                      :class:`~library.SwapGate`
    :meth:`sx`                        :class:`~library.SXGate`
    :meth:`sxdg`                      :class:`~library.SXdgGate`
    :meth:`t`                         :class:`~library.TGate`
    :meth:`tdg`                       :class:`~library.TdgGate`
    :meth:`u`                         :class:`~library.UGate`
    :meth:`unitary`                   :class:`~library.UnitaryGate`
    :meth:`x`                         :class:`~library.XGate`
    :meth:`y`                         :class:`~library.YGate`
    :meth:`z`                         :class:`~library.ZGate`
    ===============================   ============================================

    The following methods apply :class:`Gate` instances that are also controlled gates, so are
    direct subclasses of :class:`ControlledGate`:

    ===============================   ======================================================
    :class:`QuantumCircuit` method    :mod:`qiskit.circuit.library` :class:`.ControlledGate`
    ===============================   ======================================================
    :meth:`ccx`                       :class:`~library.CCXGate`
    :meth:`ccz`                       :class:`~library.CCZGate`
    :meth:`ch`                        :class:`~library.CHGate`
    :meth:`cp`                        :class:`~library.CPhaseGate`
    :meth:`crx`                       :class:`~library.CRXGate`
    :meth:`cry`                       :class:`~library.CRYGate`
    :meth:`crz`                       :class:`~library.CRZGate`
    :meth:`cs`                        :class:`~library.CSGate`
    :meth:`csdg`                      :class:`~library.CSdgGate`
    :meth:`cswap`                     :class:`~library.CSwapGate`
    :meth:`csx`                       :class:`~library.CSXGate`
    :meth:`cu`                        :class:`~library.CUGate`
    :meth:`cx`                        :class:`~library.CXGate`
    :meth:`cy`                        :class:`~library.CYGate`
    :meth:`cz`                        :class:`~library.CZGate`
    ===============================   ======================================================

    Finally, these methods apply particular generalized multiply controlled gates to the circuit,
    often with eager syntheses.  They are listed in terms of the *base* gate they are controlling,
    since their exact output is often a synthesized version of a gate.

    ===============================   =================================================
    :class:`QuantumCircuit` method    Base :mod:`qiskit.circuit.library` :class:`.Gate`
    ===============================   =================================================
    :meth:`mcp`                       :class:`~library.PhaseGate`
    :meth:`mcrx`                      :class:`~library.RXGate`
    :meth:`mcry`                      :class:`~library.RYGate`
    :meth:`mcrz`                      :class:`~library.RZGate`
    :meth:`mcx`                       :class:`~library.XGate`
    ===============================   =================================================

    The rest of this section is the API listing of all the individual methods; the tables above are
    summaries whose links will jump you to the correct place.

    .. automethod:: barrier
    .. automethod:: ccx
    .. automethod:: ccz
    .. automethod:: ch
    .. automethod:: cp
    .. automethod:: crx
    .. automethod:: cry
    .. automethod:: crz
    .. automethod:: cs
    .. automethod:: csdg
    .. automethod:: cswap
    .. automethod:: csx
    .. automethod:: cu
    .. automethod:: cx
    .. automethod:: cy
    .. automethod:: cz
    .. automethod:: dcx
    .. automethod:: delay
    .. automethod:: ecr
    .. automethod:: h
    .. automethod:: id
    .. automethod:: initialize
    .. automethod:: iswap
    .. automethod:: mcp
    .. automethod:: mcrx
    .. automethod:: mcry
    .. automethod:: mcrz
    .. automethod:: mcx
    .. automethod:: measure
    .. automethod:: ms
    .. automethod:: p
    .. automethod:: pauli
    .. automethod:: prepare_state
    .. automethod:: r
    .. automethod:: rcccx
    .. automethod:: rccx
    .. automethod:: reset
    .. automethod:: rv
    .. automethod:: rx
    .. automethod:: rxx
    .. automethod:: ry
    .. automethod:: ryy
    .. automethod:: rz
    .. automethod:: rzx
    .. automethod:: rzz
    .. automethod:: s
    .. automethod:: sdg
    .. automethod:: store
    .. automethod:: swap
    .. automethod:: sx
    .. automethod:: sxdg
    .. automethod:: t
    .. automethod:: tdg
    .. automethod:: u
    .. automethod:: unitary
    .. automethod:: x
    .. automethod:: y
    .. automethod:: z


    .. _circuit-control-flow-methods:

    Adding control flow to circuits
    -------------------------------

    .. seealso::
        :ref:`circuit-control-flow-repr`

        Discussion of how control-flow operations are represented in the whole :mod:`qiskit.circuit`
        context.

    ==============================  ================================================================
    :class:`QuantumCircuit` method  Control-flow instruction
    ==============================  ================================================================
    :meth:`if_test`                 :class:`.IfElseOp` with only a ``True`` body.
    :meth:`if_else`                 :class:`.IfElseOp` with both ``True`` and ``False`` bodies.
    :meth:`while_loop`              :class:`.WhileLoopOp`.
    :meth:`switch`                  :class:`.SwitchCaseOp`.
    :meth:`for_loop`                :class:`.ForLoopOp`.
    :meth:`break_loop`              :class:`.BreakLoopOp`.
    :meth:`continue_loop`           :class:`.ContinueLoopOp`.
    ==============================  ================================================================

    :class:`QuantumCircuit` has corresponding methods for all of the control-flow operations that
    are supported by Qiskit.  These have two forms for calling them.  The first is a very
    straightfowards convenience wrapper that takes in the block bodies of the instructions as
    :class:`QuantumCircuit` arguments, and simply constructs and appends the corresponding
    :class:`.ControlFlowOp`.

    The second form, which we strongly recommend you use for constructing control flow, is called
    *the builder interface*.  Here, the methods take only the real-time discriminant of the
    operation, and return `context managers
    <https://docs.python.org/3/library/stdtypes.html#typecontextmanager>`__ that you enter using
    ``with``.  You can then use regular :class:`QuantumCircuit` methods within those blocks to build
    up the control-flow bodies, and Qiskit will automatically track which of the data resources are
    needed for the inner blocks, building the complete :class:`.ControlFlowOp` as you leave the
    ``with`` statement.  It is far simpler and less error-prone to build control flow
    programmatically this way.

    When using the control-flow builder interface, you may sometimes want a qubit to be included in
    a block, even though it has no operations defined.  In this case, you can use the :meth:`noop`
    method.

    ..
        TODO: expand the examples of the builder interface.

    .. automethod:: break_loop
    .. automethod:: continue_loop
    .. automethod:: for_loop
    .. automethod:: if_else
    .. automethod:: if_test
    .. automethod:: switch
    .. automethod:: while_loop
    .. automethod:: noop


    Converting circuits to single objects
    -------------------------------------

    As discussed in :ref:`circuit-append-compose`, you can convert a circuit to either an
    :class:`~.circuit.Instruction` or a :class:`.Gate` using two helper methods.

    .. automethod:: to_instruction
    .. automethod:: to_gate


    Helper mutation methods
    -----------------------

    There are two higher-level methods on :class:`QuantumCircuit` for appending measurements to the
    end of a circuit.  Note that by default, these also add an extra register.

    .. automethod:: measure_active
    .. automethod:: measure_all

    There are two "subtractive" methods on :class:`QuantumCircuit` as well.  This is not a use-case
    that :class:`QuantumCircuit` is designed for; typically you should just look to use
    :meth:`copy_empty_like` in place of :meth:`clear`, and run :meth:`remove_final_measurements` as
    its transpiler-pass form :class:`.RemoveFinalMeasurements`.

    .. automethod:: clear
    .. automethod:: remove_final_measurements

    .. _circuit-calibrations:

    Manual calibration of instructions
    ----------------------------------

    :class:`QuantumCircuit` can store :attr:`calibrations` of instructions that define the pulses
    used to run them on one particular hardware backend.  You can

    .. automethod:: add_calibration
    .. automethod:: has_calibration_for


    Circuit properties
    ==================

    Simple circuit metrics
    ----------------------

    When constructing quantum circuits, there are several properties that help quantify
    the "size" of the circuits, and their ability to be run on a noisy quantum device.
    Some of these, like number of qubits, are straightforward to understand, while others
    like depth and number of tensor components require a bit more explanation.  Here we will
    explain all of these properties, and, in preparation for understanding how circuits change
    when run on actual devices, highlight the conditions under which they change.

    Consider the following circuit:

    .. plot::
       :alt: Circuit diagram output by the previous code.
       :include-source:

       from qiskit import QuantumCircuit
       qc = QuantumCircuit(12)
       for idx in range(5):
          qc.h(idx)
          qc.cx(idx, idx+5)

       qc.cx(1, 7)
       qc.x(8)
       qc.cx(1, 9)
       qc.x(7)
       qc.cx(1, 11)
       qc.swap(6, 11)
       qc.swap(6, 9)
       qc.swap(6, 10)
       qc.x(6)
       qc.draw('mpl')

    From the plot, it is easy to see that this circuit has 12 qubits, and a collection of
    Hadamard, CNOT, X, and SWAP gates.  But how to quantify this programmatically? Because we
    can do single-qubit gates on all the qubits simultaneously, the number of qubits in this
    circuit is equal to the :meth:`width` of the circuit::

       assert qc.width() == 12

    We can also just get the number of qubits directly using :attr:`num_qubits`::

       assert qc.num_qubits == 12

    .. important::

       For a quantum circuit composed from just qubits, the circuit width is equal
       to the number of qubits. This is the definition used in quantum computing. However,
       for more complicated circuits with classical registers, and classically controlled gates,
       this equivalence breaks down. As such, from now on we will not refer to the number of
       qubits in a quantum circuit as the width.

    It is also straightforward to get the number and type of the gates in a circuit using
    :meth:`count_ops`::

       qc.count_ops()

    .. code-block:: text

       OrderedDict([('cx', 8), ('h', 5), ('x', 3), ('swap', 3)])

    We can also get just the raw count of operations by computing the circuits
    :meth:`size`::

       assert qc.size() == 19

    .. automethod:: count_ops
    .. automethod:: depth
    .. automethod:: get_instructions
    .. automethod:: num_connected_components
    .. automethod:: num_nonlocal_gates
    .. automethod:: num_tensor_factors
    .. automethod:: num_unitary_factors
    .. automethod:: size
    .. automethod:: width

    Accessing scheduling information
    --------------------------------

    If a :class:`QuantumCircuit` has been scheduled as part of a transpilation pipeline, the timing
    information for individual qubits can be accessed.  The whole-circuit timing information is
    available through the :attr:`duration`, :attr:`unit` and :attr:`op_start_times` attributes.

    .. automethod:: qubit_duration
    .. automethod:: qubit_start_time
    .. automethod:: qubit_stop_time

    Instruction-like methods
    ========================

    ..
        These methods really shouldn't be on `QuantumCircuit` at all.  They're generally more
        appropriate as `Instruction` or `Gate` methods.  `reverse_ops` shouldn't be a method _full
        stop_---it was copying a `DAGCircuit` method from an implementation detail of the original
        `SabreLayout` pass in Qiskit.

    :class:`QuantumCircuit` also contains a small number of methods that are very
    :class:`~.circuit.Instruction`-like in detail.  You may well find better integration and more
    API support if you first convert your circuit to an :class:`~.circuit.Instruction`
    (:meth:`to_instruction`) or :class:`.Gate` (:meth:`to_gate`) as appropriate, then call the
    corresponding method.

    .. automethod:: control
    .. automethod:: inverse
    .. automethod:: power
    .. automethod:: repeat
    .. automethod:: reverse_ops

    Visualization
    =============

    Qiskit includes some drawing tools to give you a quick feel for what your circuit looks like.
    This tooling is primarily targeted at producing either a `Matplotlib
    <https://matplotlib.org/>`__- or text-based drawing.  There is also a lesser-featured LaTeX
    backend for drawing, but this is only for simple circuits, and is not as actively maintained.

    .. seealso::
        :mod:`qiskit.visualization`
            The primary documentation for all of Qiskit's visualization tooling.

    .. automethod:: draw

    In addition to the core :meth:`draw` driver, there are two visualization-related helper methods,
    which are mostly useful for quickly unwrapping some inner instructions or reversing the
    :ref:`qubit-labelling conventions <circuit-conventions>` in the drawing.  For more general
    mutation, including basis-gate rewriting, you should use the transpiler
    (:mod:`qiskit.transpiler`).

    .. automethod:: decompose
    .. automethod:: reverse_bits

    Internal utilities
    ==================

    These functions are not intended for public use, but were accidentally left documented in the
    public API during the 1.0 release.  They will be removed in Qiskit 2.0, but will be supported
    until then.

    .. automethod:: cast
    .. automethod:: cbit_argument_conversion
    .. automethod:: cls_instances
    .. automethod:: cls_prefix
    .. automethod:: qbit_argument_conversion
    """

    instances = 0
    prefix = "circuit"

    def __init__(
        self,
        *regs: Register | int | Sequence[Bit],
        name: str | None = None,
        global_phase: ParameterValueType = 0,
        metadata: dict | None = None,
        inputs: Iterable[expr.Var] = (),
        captures: Iterable[expr.Var] = (),
        declarations: Mapping[expr.Var, expr.Expr] | Iterable[Tuple[expr.Var, expr.Expr]] = (),
    ):
        """
        Default constructor of :class:`QuantumCircuit`.

        ..
            `QuantumCirucit` documents its `__init__` method explicitly, unlike most classes where
            it's implicitly appended to the class-level documentation, just because the class is so
            huge and has a lot of introductory material to its class docstring.

        Args:
            regs: The registers to be included in the circuit.

                * If a list of :class:`~.Register` objects, represents the :class:`.QuantumRegister`
                  and/or :class:`.ClassicalRegister` objects to include in the circuit.

                  For example:

                    * ``QuantumCircuit(QuantumRegister(4))``
                    * ``QuantumCircuit(QuantumRegister(4), ClassicalRegister(3))``
                    * ``QuantumCircuit(QuantumRegister(4, 'qr0'), QuantumRegister(2, 'qr1'))``

                * If a list of ``int``, the amount of qubits and/or classical bits to include in
                  the circuit. It can either be a single int for just the number of quantum bits,
                  or 2 ints for the number of quantum bits and classical bits, respectively.

                  For example:

                    * ``QuantumCircuit(4) # A QuantumCircuit with 4 qubits``
                    * ``QuantumCircuit(4, 3) # A QuantumCircuit with 4 qubits and 3 classical bits``

                * If a list of python lists containing :class:`.Bit` objects, a collection of
                  :class:`.Bit` s to be added to the circuit.

            name: the name of the quantum circuit. If not set, an automatically generated string
                will be assigned.
            global_phase: The global phase of the circuit in radians.
            metadata: Arbitrary key value metadata to associate with the circuit. This gets
                stored as free-form data in a dict in the
                :attr:`~qiskit.circuit.QuantumCircuit.metadata` attribute. It will not be directly
                used in the circuit.
            inputs: any variables to declare as ``input`` runtime variables for this circuit.  These
                should already be existing :class:`.expr.Var` nodes that you build from somewhere
                else; if you need to create the inputs as well, use
                :meth:`QuantumCircuit.add_input`.  The variables given in this argument will be
                passed directly to :meth:`add_input`.  A circuit cannot have both ``inputs`` and
                ``captures``.
            captures: any variables that that this circuit scope should capture from a containing
                scope.  The variables given here will be passed directly to :meth:`add_capture`.  A
                circuit cannot have both ``inputs`` and ``captures``.
            declarations: any variables that this circuit should declare and initialize immediately.
                You can order this input so that later declarations depend on earlier ones
                (including inputs or captures). If you need to depend on values that will be
                computed later at runtime, use :meth:`add_var` at an appropriate point in the
                circuit execution.

                This argument is intended for convenient circuit initialization when you already
                have a set of created variables.  The variables used here will be directly passed to
                :meth:`add_var`, which you can use directly if this is the first time you are
                creating the variable.

        Raises:
            CircuitError: if the circuit name, if given, is not valid.
            CircuitError: if both ``inputs`` and ``captures`` are given.
        """
        if any(not isinstance(reg, (list, QuantumRegister, ClassicalRegister)) for reg in regs):
            # check if inputs are integers, but also allow e.g. 2.0

            try:
                valid_reg_size = all(reg == int(reg) for reg in regs)
            except (ValueError, TypeError):
                valid_reg_size = False

            if not valid_reg_size:
                raise CircuitError(
                    "Circuit args must be Registers or integers. ("
                    f"{[type(reg).__name__ for reg in regs]} '{regs}' was "
                    "provided)"
                )

            regs = tuple(int(reg) for reg in regs)  # cast to int
        self._base_name = None
        self.name: str
        """A human-readable name for the circuit."""
        if name is None:
            self._base_name = self._cls_prefix()
            self._name_update()
        elif not isinstance(name, str):
            raise CircuitError(
                "The circuit name should be a string (or None to auto-generate a name)."
            )
        else:
            self._base_name = name
            self.name = name
        self._increment_instances()

        # An explicit implementation of the circuit scope builder interface used to dispatch appends
        # and the like to the relevant control-flow scope.
        self._builder_api = _OuterCircuitScopeInterface(self)

        self._op_start_times = None

        # A stack to hold the instruction sets that are being built up during for-, if- and
        # while-block construction.  These are stored as a stripped down sequence of instructions,
        # and sets of qubits and clbits, rather than a full QuantumCircuit instance because the
        # builder interfaces need to wait until they are completed before they can fill in things
        # like `break` and `continue`.  This is because these instructions need to "operate" on the
        # full width of bits, but the builder interface won't know what bits are used until the end.
        self._control_flow_scopes: list[
            "qiskit.circuit.controlflow.builder.ControlFlowBuilderBlock"
        ] = []

        self.qregs: list[QuantumRegister] = []
        """A list of the :class:`QuantumRegister`\\ s in this circuit.  You should not mutate
        this."""
        self.cregs: list[ClassicalRegister] = []
        """A list of the :class:`ClassicalRegister`\\ s in this circuit.  You should not mutate
        this."""

        # Dict mapping Qubit or Clbit instances to tuple comprised of 0) the
        # corresponding index in circuit.{qubits,clbits} and 1) a list of
        # Register-int pairs for each Register containing the Bit and its index
        # within that register.
        self._qubit_indices: dict[Qubit, BitLocations] = {}
        self._clbit_indices: dict[Clbit, BitLocations] = {}

        # Data contains a list of instructions and their contexts,
        # in the order they were applied.
        self._data: CircuitData = CircuitData()

        self._ancillas: list[AncillaQubit] = []
        self._calibrations: DefaultDict[str, dict[tuple, Any]] = defaultdict(dict)
        self.add_register(*regs)

        self._layout = None
        self.global_phase = global_phase

        # Add classical variables.  Resolve inputs and captures first because they can't depend on
        # anything, but declarations might depend on them.
        self._vars_input: dict[str, expr.Var] = {}
        self._vars_capture: dict[str, expr.Var] = {}
        self._vars_local: dict[str, expr.Var] = {}
        for input_ in inputs:
            self.add_input(input_)
        for capture in captures:
            self.add_capture(capture)
        if isinstance(declarations, Mapping):
            declarations = declarations.items()
        for var, initial in declarations:
            self.add_var(var, initial)

        self._duration = None
        self._unit = "dt"
        self.metadata = {} if metadata is None else metadata
        """Arbitrary user-defined metadata for the circuit.

        Qiskit will not examine the content of this mapping, but it will pass it through the
        transpiler and reattach it to the output, so you can track your own metadata."""

    @property
    @deprecate_func(since="1.3.0", removal_timeline="in Qiskit 2.0.0", is_property=True)
    def duration(self):
        """The total duration of the circuit, set by a scheduling transpiler pass.  Its unit is
        specified by :attr:`unit`."""
        return self._duration

    @duration.setter
    def duration(self, value: int | float | None):
        self._duration = value

    @property
    @deprecate_func(since="1.3.0", removal_timeline="in Qiskit 2.0.0", is_property=True)
    def unit(self):
        """The unit that :attr:`duration` is specified in."""
        return self._unit

    @unit.setter
    def unit(self, value):
        self._unit = value

    @classmethod
    def _from_circuit_data(
        cls, data: CircuitData, add_regs: bool = False, name: str | None = None
    ) -> typing.Self:
        """A private constructor from rust space circuit data."""
        out = QuantumCircuit(name=name)

        if data.num_qubits > 0:
            if add_regs:
                qr = QuantumRegister(name="q", bits=data.qubits)
                out.qregs = [qr]
                out._qubit_indices = {
                    bit: BitLocations(index, [(qr, index)]) for index, bit in enumerate(data.qubits)
                }
            else:
                out._qubit_indices = {
                    bit: BitLocations(index, []) for index, bit in enumerate(data.qubits)
                }

        if data.num_clbits > 0:
            if add_regs:
                cr = ClassicalRegister(name="c", bits=data.clbits)
                out.cregs = [cr]
                out._clbit_indices = {
                    bit: BitLocations(index, [(cr, index)]) for index, bit in enumerate(data.clbits)
                }
            else:
                out._clbit_indices = {
                    bit: BitLocations(index, []) for index, bit in enumerate(data.clbits)
                }

        out._data = data

        return out

    @staticmethod
    def from_instructions(
        instructions: Iterable[
            CircuitInstruction
            | tuple[qiskit.circuit.Instruction]
            | tuple[qiskit.circuit.Instruction, Iterable[Qubit]]
            | tuple[qiskit.circuit.Instruction, Iterable[Qubit], Iterable[Clbit]]
        ],
        *,
        qubits: Iterable[Qubit] = (),
        clbits: Iterable[Clbit] = (),
        name: str | None = None,
        global_phase: ParameterValueType = 0,
        metadata: dict | None = None,
    ) -> "QuantumCircuit":
        """Construct a circuit from an iterable of :class:`.CircuitInstruction`\\ s.

        Args:
            instructions: The instructions to add to the circuit.
            qubits: Any qubits to add to the circuit. This argument can be used,
                for example, to enforce a particular ordering of qubits.
            clbits: Any classical bits to add to the circuit. This argument can be used,
                for example, to enforce a particular ordering of classical bits.
            name: The name of the circuit.
            global_phase: The global phase of the circuit in radians.
            metadata: Arbitrary key value metadata to associate with the circuit.

        Returns:
            The quantum circuit.
        """
        circuit = QuantumCircuit(name=name, global_phase=global_phase, metadata=metadata)
        added_qubits = set()
        added_clbits = set()
        if qubits:
            qubits = list(qubits)
            circuit.add_bits(qubits)
            added_qubits.update(qubits)
        if clbits:
            clbits = list(clbits)
            circuit.add_bits(clbits)
            added_clbits.update(clbits)
        for instruction in instructions:
            if not isinstance(instruction, CircuitInstruction):
                instruction = CircuitInstruction(*instruction)
            qubits = [qubit for qubit in instruction.qubits if qubit not in added_qubits]
            clbits = [clbit for clbit in instruction.clbits if clbit not in added_clbits]
            circuit.add_bits(qubits)
            circuit.add_bits(clbits)
            added_qubits.update(qubits)
            added_clbits.update(clbits)
            circuit._append(instruction)
        return circuit

    @property
    def layout(self) -> Optional[TranspileLayout]:
        r"""Return any associated layout information about the circuit

        This attribute contains an optional :class:`~.TranspileLayout`
        object. This is typically set on the output from :func:`~.transpile`
        or :meth:`.PassManager.run` to retain information about the
        permutations caused on the input circuit by transpilation.

        There are two types of permutations caused by the :func:`~.transpile`
        function, an initial layout which permutes the qubits based on the
        selected physical qubits on the :class:`~.Target`, and a final layout
        which is an output permutation caused by :class:`~.SwapGate`\s
        inserted during routing.
        """
        return self._layout

    @property
    def data(self) -> QuantumCircuitData:
        """The circuit data (instructions and context).

        Returns:
            QuantumCircuitData: a list-like object containing the :class:`.CircuitInstruction`\\ s
            for each instruction.
        """
        return QuantumCircuitData(self)

    @data.setter
    def data(self, data_input: Iterable):
        """Sets the circuit data from a list of instructions and context.

        Args:
            data_input (Iterable): A sequence of instructions with their execution contexts.  The
                elements must either be instances of :class:`.CircuitInstruction` (preferred), or a
                3-tuple of ``(instruction, qargs, cargs)`` (legacy).  In the legacy format,
                ``instruction`` must be an :class:`~.circuit.Instruction`, while ``qargs`` and
                ``cargs`` must be iterables of :class:`~.circuit.Qubit` or :class:`.Clbit`
                specifiers (similar to the allowed forms in calls to :meth:`append`).
        """
        # If data_input is QuantumCircuitData(self), clearing self._data
        # below will also empty data_input, so make a shallow copy first.
        if isinstance(data_input, CircuitData):
            data_input = data_input.copy()
        else:
            data_input = list(data_input)
        self._data.clear()
        # Repopulate the parameter table with any global-phase entries.
        self.global_phase = self.global_phase
        if not data_input:
            return
        if isinstance(data_input[0], CircuitInstruction):
            for instruction in data_input:
                self.append(instruction, copy=False)
        else:
            for instruction, qargs, cargs in data_input:
                self.append(instruction, qargs, cargs, copy=False)

    @property
    def op_start_times(self) -> list[int]:
        """Return a list of operation start times.

        This attribute is enabled once one of scheduling analysis passes
        runs on the quantum circuit.

        Returns:
            List of integers representing instruction start times.
            The index corresponds to the index of instruction in :attr:`QuantumCircuit.data`.

        Raises:
            AttributeError: When circuit is not scheduled.
        """
        if self._op_start_times is None:
            raise AttributeError(
                "This circuit is not scheduled. "
                "To schedule it run the circuit through one of the transpiler scheduling passes."
            )
        return self._op_start_times

    @property
    @deprecate_pulse_dependency(is_property=True)
    def calibrations(self) -> dict:
        """Return calibration dictionary.

        The custom pulse definition of a given gate is of the form
        ``{'gate_name': {(qubits, params): schedule}}``
        """
        return self._calibrations_prop

    @calibrations.setter
    @deprecate_pulse_dependency(is_property=True)
    def calibrations(self, calibrations: dict):
        """Set the circuit calibration data from a dictionary of calibration definition.

        Args:
            calibrations (dict): A dictionary of input in the format
               ``{'gate_name': {(qubits, gate_params): schedule}}``
        """
        self._calibrations_prop = calibrations

    @property
    def _calibrations_prop(self) -> dict:
        """An alternative private path to the `calibrations` property for
        avoiding deprecation warnings."""
        return dict(self._calibrations)

    @_calibrations_prop.setter
    def _calibrations_prop(self, calibrations: dict):
        """An alternative private path to the `calibrations` property for
        avoiding deprecation warnings."""
        self._calibrations = defaultdict(dict, calibrations)

    @deprecate_pulse_dependency
    def has_calibration_for(self, instruction: CircuitInstruction | tuple):
        """Return True if the circuit has a calibration defined for the instruction context. In this
        case, the operation does not need to be translated to the device basis.
        """

        return self._has_calibration_for(instruction)

    def _has_calibration_for(self, instruction: CircuitInstruction | tuple):
        """An alternative private path to the `has_calibration_for` method for
        avoiding deprecation warnings."""
        if isinstance(instruction, CircuitInstruction):
            operation = instruction.operation
            qubits = instruction.qubits
        else:
            operation, qubits, _ = instruction
        if not self._calibrations_prop or operation.name not in self._calibrations_prop:
            return False
        qubits = tuple(self.qubits.index(qubit) for qubit in qubits)
        params = []
        for p in operation.params:
            if isinstance(p, ParameterExpression) and not p.parameters:
                params.append(float(p))
            else:
                params.append(p)
        params = tuple(params)
        return (qubits, params) in self._calibrations_prop[operation.name]

    @property
    def metadata(self) -> dict:
        """The user provided metadata associated with the circuit.

        The metadata for the circuit is a user provided ``dict`` of metadata
        for the circuit. It will not be used to influence the execution or
        operation of the circuit, but it is expected to be passed between
        all transforms of the circuit (ie transpilation) and that providers will
        associate any circuit metadata with the results it returns from
        execution of that circuit.
        """
        return self._metadata

    @metadata.setter
    def metadata(self, metadata: dict):
        """Update the circuit metadata"""
        if not isinstance(metadata, dict):
            raise TypeError("Only a dictionary is accepted for circuit metadata")
        self._metadata = metadata

    def __str__(self) -> str:
        return str(self.draw(output="text"))

    def __eq__(self, other) -> bool:
        if not isinstance(other, QuantumCircuit):
            return False

        # TODO: remove the DAG from this function
        from qiskit.converters import circuit_to_dag

        return circuit_to_dag(self, copy_operations=False) == circuit_to_dag(
            other, copy_operations=False
        )

    def __deepcopy__(self, memo=None):
        # This is overridden to minimize memory pressure when we don't
        # actually need to pickle (i.e. the typical deepcopy case).
        # Note:
        #   This is done here instead of in CircuitData since PyO3
        #   doesn't include a native way to recursively call
        #   copy.deepcopy(memo).
        cls = self.__class__
        result = cls.__new__(cls)
        for k in self.__dict__.keys() - {"_data", "_builder_api"}:
            setattr(result, k, _copy.deepcopy(self.__dict__[k], memo))

        result._builder_api = _OuterCircuitScopeInterface(result)

        # Avoids pulling self._data into a Python list
        # like we would when pickling.
        result._data = self._data.copy(deepcopy=True)
        result._data.replace_bits(
            qubits=_copy.deepcopy(self._data.qubits, memo),
            clbits=_copy.deepcopy(self._data.clbits, memo),
        )
        return result

    @classmethod
    def _increment_instances(cls):
        cls.instances += 1

    @classmethod
    @deprecate_func(
        since=1.2,
        removal_timeline="in the 2.0 release",
        additional_msg="This method is only used as an internal helper "
        "and will be removed with no replacement.",
    )
    def cls_instances(cls) -> int:
        """Return the current number of instances of this class,
        useful for auto naming."""
        return cls.instances

    @classmethod
    def _cls_instances(cls) -> int:
        """Return the current number of instances of this class,
        useful for auto naming."""
        return cls.instances

    @classmethod
    @deprecate_func(
        since=1.2,
        removal_timeline="in the 2.0 release",
        additional_msg="This method is only used as an internal helper "
        "and will be removed with no replacement.",
    )
    def cls_prefix(cls) -> str:
        """Return the prefix to use for auto naming."""
        return cls.prefix

    @classmethod
    def _cls_prefix(cls) -> str:
        """Return the prefix to use for auto naming."""
        return cls.prefix

    def _name_update(self) -> None:
        """update name of instance using instance number"""
        if not is_main_process():
            pid_name = f"-{mp.current_process().pid}"
        else:
            pid_name = ""

        self.name = f"{self._base_name}-{self._cls_instances()}{pid_name}"

    def has_register(self, register: Register) -> bool:
        """
        Test if this circuit has the register r.

        Args:
            register (Register): a quantum or classical register.

        Returns:
            bool: True if the register is contained in this circuit.
        """
        has_reg = False
        if isinstance(register, QuantumRegister) and register in self.qregs:
            has_reg = True
        elif isinstance(register, ClassicalRegister) and register in self.cregs:
            has_reg = True
        return has_reg

    def reverse_ops(self) -> "QuantumCircuit":
        """Reverse the circuit by reversing the order of instructions.

        This is done by recursively reversing all instructions.
        It does not invert (adjoint) any gate.

        Returns:
            QuantumCircuit: the reversed circuit.

        Examples:

            input:

            .. code-block:: text

                     ┌───┐
                q_0: ┤ H ├─────■──────
                     └───┘┌────┴─────┐
                q_1: ─────┤ RX(1.57) ├
                          └──────────┘

            output:

            .. code-block:: text

                                 ┌───┐
                q_0: ─────■──────┤ H ├
                     ┌────┴─────┐└───┘
                q_1: ┤ RX(1.57) ├─────
                     └──────────┘
        """
        reverse_circ = self.copy_empty_like(self.name + "_reverse")

        for instruction in reversed(self.data):
            reverse_circ._append(instruction.replace(operation=instruction.operation.reverse_ops()))

        reverse_circ.duration = self.duration
        reverse_circ.unit = self.unit
        return reverse_circ

    def reverse_bits(self) -> "QuantumCircuit":
        """Return a circuit with the opposite order of wires.

        The circuit is "vertically" flipped. If a circuit is
        defined over multiple registers, the resulting circuit will have
        the same registers but with their order flipped.

        This method is useful for converting a circuit written in little-endian
        convention to the big-endian equivalent, and vice versa.

        Returns:
            QuantumCircuit: the circuit with reversed bit order.

        Examples:

            input:

            .. code-block:: text

                     ┌───┐
                a_0: ┤ H ├──■─────────────────
                     └───┘┌─┴─┐
                a_1: ─────┤ X ├──■────────────
                          └───┘┌─┴─┐
                a_2: ──────────┤ X ├──■───────
                               └───┘┌─┴─┐
                b_0: ───────────────┤ X ├──■──
                                    └───┘┌─┴─┐
                b_1: ────────────────────┤ X ├
                                         └───┘

            output:

            .. code-block:: text

                                         ┌───┐
                b_0: ────────────────────┤ X ├
                                    ┌───┐└─┬─┘
                b_1: ───────────────┤ X ├──■──
                               ┌───┐└─┬─┘
                a_0: ──────────┤ X ├──■───────
                          ┌───┐└─┬─┘
                a_1: ─────┤ X ├──■────────────
                     ┌───┐└─┬─┘
                a_2: ┤ H ├──■─────────────────
                     └───┘
        """
        circ = QuantumCircuit(
            list(reversed(self.qubits)),
            list(reversed(self.clbits)),
            name=self.name,
            global_phase=self.global_phase,
        )
        new_qubit_map = circ.qubits[::-1]
        new_clbit_map = circ.clbits[::-1]
        for reg in reversed(self.qregs):
            bits = [new_qubit_map[self.find_bit(qubit).index] for qubit in reversed(reg)]
            circ.add_register(QuantumRegister(bits=bits, name=reg.name))
        for reg in reversed(self.cregs):
            bits = [new_clbit_map[self.find_bit(clbit).index] for clbit in reversed(reg)]
            circ.add_register(ClassicalRegister(bits=bits, name=reg.name))

        for instruction in self.data:
            qubits = [new_qubit_map[self.find_bit(qubit).index] for qubit in instruction.qubits]
            clbits = [new_clbit_map[self.find_bit(clbit).index] for clbit in instruction.clbits]
            circ._append(instruction.replace(qubits=qubits, clbits=clbits))
        return circ

    def inverse(self, annotated: bool = False) -> "QuantumCircuit":
        """Invert (take adjoint of) this circuit.

        This is done by recursively inverting all gates.

        Args:
            annotated: indicates whether the inverse gate can be implemented
                as an annotated gate.

        Returns:
            QuantumCircuit: the inverted circuit

        Raises:
            CircuitError: if the circuit cannot be inverted.

        Examples:

            input:

            .. code-block:: text

                     ┌───┐
                q_0: ┤ H ├─────■──────
                     └───┘┌────┴─────┐
                q_1: ─────┤ RX(1.57) ├
                          └──────────┘

            output:

            .. code-block:: text

                                  ┌───┐
                q_0: ──────■──────┤ H ├
                     ┌─────┴─────┐└───┘
                q_1: ┤ RX(-1.57) ├─────
                     └───────────┘
        """
        inverse_circ = QuantumCircuit(
            self.qubits,
            self.clbits,
            *self.qregs,
            *self.cregs,
            name=self.name + "_dg",
            global_phase=-self.global_phase,
        )

        for instruction in reversed(self._data):
            inverse_circ._append(
                instruction.replace(operation=instruction.operation.inverse(annotated=annotated))
            )
        return inverse_circ

    def repeat(self, reps: int, *, insert_barriers: bool = False) -> "QuantumCircuit":
        """Repeat this circuit ``reps`` times.

        Args:
            reps (int): How often this circuit should be repeated.
            insert_barriers (bool): Whether to include barriers between circuit repetitions.

        Returns:
            QuantumCircuit: A circuit containing ``reps`` repetitions of this circuit.
        """
        repeated_circ = QuantumCircuit(
            self.qubits, self.clbits, *self.qregs, *self.cregs, name=self.name + f"**{reps}"
        )

        # benefit of appending instructions: decomposing shows the subparts, i.e. the power
        # is actually `reps` times this circuit, and it is currently much faster than `compose`.
        if reps > 0:
            try:  # try to append as gate if possible to not disallow to_gate
                inst: Instruction = self.to_gate()
            except QiskitError:
                inst = self.to_instruction()
            for i in range(reps):
                repeated_circ._append(inst, self.qubits, self.clbits)
                if insert_barriers and i != reps - 1:
                    repeated_circ.barrier()

        return repeated_circ

    def power(
        self, power: float, matrix_power: bool = False, annotated: bool = False
    ) -> "QuantumCircuit":
        """Raise this circuit to the power of ``power``.

        If ``power`` is a positive integer and both ``matrix_power`` and ``annotated``
        are ``False``, this implementation defaults to calling ``repeat``. Otherwise,
        the circuit is converted into a gate, and a new circuit, containing this gate
        raised to the given power, is returned. The gate raised to the given power is
        implemented either as a unitary gate if ``annotated`` is ``False`` or as an
        annotated operation if ``annotated`` is ``True``.

        Args:
            power (float): The power to raise this circuit to.
            matrix_power (bool): indicates whether the inner power gate can be implemented
                as a unitary gate.
            annotated (bool): indicates whether the inner power gate can be implemented
                as an annotated operation.

        Raises:
            CircuitError: If the circuit needs to be converted to a unitary gate, but is
                not unitary.

        Returns:
            QuantumCircuit: A circuit implementing this circuit raised to the power of ``power``.
        """
        if (
            power >= 0
            and isinstance(power, (int, np.integer))
            and not matrix_power
            and not annotated
        ):
            return self.repeat(power)

        # attempt conversion to gate
        if self.num_parameters > 0:
            raise CircuitError(
                "Cannot raise a parameterized circuit to a non-positive power "
                "or matrix-power, please bind the free parameters: "
                f"{self.parameters}"
            )

        try:
            gate = self.to_gate()
        except QiskitError as ex:
            raise CircuitError(
                "The circuit contains non-unitary operations and cannot be "
                "raised to a power. Note that no qiskit.circuit.Instruction "
                "objects may be in the circuit for this operation."
            ) from ex

        power_circuit = QuantumCircuit(self.qubits, self.clbits, *self.qregs, *self.cregs)
        power_circuit.append(gate.power(power, annotated=annotated), list(range(gate.num_qubits)))
        return power_circuit

    def control(
        self,
        num_ctrl_qubits: int = 1,
        label: str | None = None,
        ctrl_state: str | int | None = None,
        annotated: bool = False,
    ) -> "QuantumCircuit":
        """Control this circuit on ``num_ctrl_qubits`` qubits.

        Args:
            num_ctrl_qubits (int): The number of control qubits.
            label (str): An optional label to give the controlled operation for visualization.
            ctrl_state (str or int): The control state in decimal or as a bitstring
                (e.g. '111'). If None, use ``2**num_ctrl_qubits - 1``.
            annotated: indicates whether the controlled gate should be implemented
                as an annotated gate.

        Returns:
            QuantumCircuit: The controlled version of this circuit.

        Raises:
            CircuitError: If the circuit contains a non-unitary operation and cannot be controlled.
        """
        try:
            gate = self.to_gate()
        except QiskitError as ex:
            raise CircuitError(
                "The circuit contains non-unitary operations and cannot be "
                "controlled. Note that no qiskit.circuit.Instruction objects may "
                "be in the circuit for this operation."
            ) from ex

        controlled_gate = gate.control(num_ctrl_qubits, label, ctrl_state, annotated)
        control_qreg = QuantumRegister(num_ctrl_qubits)
        controlled_circ = QuantumCircuit(
            control_qreg, self.qubits, *self.qregs, name=f"c_{self.name}"
        )
        controlled_circ.append(controlled_gate, controlled_circ.qubits)

        return controlled_circ

    def compose(
        self,
        other: Union["QuantumCircuit", Instruction],
        qubits: QubitSpecifier | Sequence[QubitSpecifier] | None = None,
        clbits: ClbitSpecifier | Sequence[ClbitSpecifier] | None = None,
        front: bool = False,
        inplace: bool = False,
        wrap: bool = False,
        *,
        copy: bool = True,
        var_remap: Mapping[str | expr.Var, str | expr.Var] | None = None,
        inline_captures: bool = False,
    ) -> Optional["QuantumCircuit"]:
        """Apply the instructions from one circuit onto specified qubits and/or clbits on another.

        .. note::

            By default, this creates a new circuit object, leaving ``self`` untouched.  For most
            uses of this function, it is far more efficient to set ``inplace=True`` and modify the
            base circuit in-place.

        When dealing with realtime variables (:class:`.expr.Var` instances), there are two principal
        strategies for using :meth:`compose`:

        1. The ``other`` circuit is treated as entirely additive, including its variables.  The
           variables in ``other`` must be entirely distinct from those in ``self`` (use
           ``var_remap`` to help with this), and all variables in ``other`` will be declared anew in
           the output with matching input/capture/local scoping to how they are in ``other``.  This
           is generally what you want if you're joining two unrelated circuits.

        2. The ``other`` circuit was created as an exact extension to ``self`` to be inlined onto
           it, including acting on the existing variables in their states at the end of ``self``.
           In this case, ``other`` should be created with all these variables to be inlined declared
           as "captures", and then you can use ``inline_captures=True`` in this method to link them.
           This is generally what you want if you're building up a circuit by defining layers
           on-the-fly, or rebuilding a circuit using layers taken from itself.  You might find the
           ``vars_mode="captures"`` argument to :meth:`copy_empty_like` useful to create each
           layer's base, in this case.

        Args:
            other (qiskit.circuit.Instruction or QuantumCircuit):
                (sub)circuit or instruction to compose onto self.  If not a :obj:`.QuantumCircuit`,
                this can be anything that :obj:`.append` will accept.
            qubits (list[Qubit|int]): qubits of self to compose onto.
            clbits (list[Clbit|int]): clbits of self to compose onto.
            front (bool): If ``True``, front composition will be performed.  This is not possible within
                control-flow builder context managers.
            inplace (bool): If ``True``, modify the object. Otherwise, return composed circuit.
            copy (bool): If ``True`` (the default), then the input is treated as shared, and any
                contained instructions will be copied, if they might need to be mutated in the
                future.  You can set this to ``False`` if the input should be considered owned by
                the base circuit, in order to avoid unnecessary copies; in this case, it is not
                valid to use ``other`` afterward, and some instructions may have been mutated in
                place.
            var_remap (Mapping): mapping to use to rewrite :class:`.expr.Var` nodes in ``other`` as
                they are inlined into ``self``.  This can be used to avoid naming conflicts.

                Both keys and values can be given as strings or direct :class:`.expr.Var` instances.
                If a key is a string, it matches any :class:`~.expr.Var` with the same name.  If a
                value is a string, whenever a new key matches a it, a new :class:`~.expr.Var` is
                created with the correct type.  If a value is a :class:`~.expr.Var`, its
                :class:`~.expr.Expr.type` must exactly match that of the variable it is replacing.
            inline_captures (bool): if ``True``, then all "captured" :class:`~.expr.Var` nodes in
                the ``other`` :class:`.QuantumCircuit` are assumed to refer to variables already
                declared in ``self`` (as any input/capture/local type), and the uses in ``other``
                will apply to the existing variables.  If you want to build up a layer for an
                existing circuit to use with :meth:`compose`, you might find the
                ``vars_mode="captures"`` argument to :meth:`copy_empty_like` useful.  Any remapping
                in ``vars_remap`` occurs before evaluating this variable inlining.

                If this is ``False`` (the default), then all variables in ``other`` will be required
                to be distinct from those in ``self``, and new declarations will be made for them.
            wrap (bool): If True, wraps the other circuit into a gate (or instruction, depending on
                whether it contains only unitary instructions) before composing it onto self.
                Rather than using this option, it is almost always better to manually control this
                yourself by using :meth:`to_instruction` or :meth:`to_gate`, and then call
                :meth:`append`.

        Returns:
            QuantumCircuit: the composed circuit (returns None if inplace==True).

        Raises:
            CircuitError: if no correct wire mapping can be made between the two circuits, such as
                if ``other`` is wider than ``self``.
            CircuitError: if trying to emit a new circuit while ``self`` has a partially built
                control-flow context active, such as the context-manager forms of :meth:`if_test`,
                :meth:`for_loop` and :meth:`while_loop`.
            CircuitError: if trying to compose to the front of a circuit when a control-flow builder
                block is active; there is no clear meaning to this action.

        Examples:
            .. code-block:: python

                >>> lhs.compose(rhs, qubits=[3, 2], inplace=True)

            .. code-block:: text

                            ┌───┐                   ┌─────┐                ┌───┐
                lqr_1_0: ───┤ H ├───    rqr_0: ──■──┤ Tdg ├    lqr_1_0: ───┤ H ├───────────────
                            ├───┤              ┌─┴─┐└─────┘                ├───┤
                lqr_1_1: ───┤ X ├───    rqr_1: ┤ X ├───────    lqr_1_1: ───┤ X ├───────────────
                         ┌──┴───┴──┐           └───┘                    ┌──┴───┴──┐┌───┐
                lqr_1_2: ┤ U1(0.1) ├  +                     =  lqr_1_2: ┤ U1(0.1) ├┤ X ├───────
                         └─────────┘                                    └─────────┘└─┬─┘┌─────┐
                lqr_2_0: ─────■─────                           lqr_2_0: ─────■───────■──┤ Tdg ├
                            ┌─┴─┐                                          ┌─┴─┐        └─────┘
                lqr_2_1: ───┤ X ├───                           lqr_2_1: ───┤ X ├───────────────
                            └───┘                                          └───┘
                lcr_0: 0 ═══════════                           lcr_0: 0 ═══════════════════════

                lcr_1: 0 ═══════════                           lcr_1: 0 ═══════════════════════

        """

        if inplace and front and self._control_flow_scopes:
            # If we're composing onto ourselves while in a stateful control-flow builder context,
            # there's no clear meaning to composition to the "front" of the circuit.
            raise CircuitError(
                "Cannot compose to the front of a circuit while a control-flow context is active."
            )
        if not inplace and self._control_flow_scopes:
            # If we're inside a stateful control-flow builder scope, even if we successfully cloned
            # the partial builder scope (not simple), the scope wouldn't be controlled by an active
            # `with` statement, so the output circuit would be permanently broken.
            raise CircuitError(
                "Cannot emit a new composed circuit while a control-flow context is active."
            )

        # Avoid mutating `dest` until as much of the error checking as possible is complete, to
        # avoid an in-place composition getting `self` in a partially mutated state for a simple
        # error that the user might want to correct in an interactive session.
        dest = self if inplace else self.copy()

        var_remap = {} if var_remap is None else var_remap

        # This doesn't use `functools.cache` so we can access it during the variable remapping of
        # instructions.  We cache all replacement lookups for a) speed and b) to ensure that
        # the same variable _always_ maps to the same replacement even if it's used in different
        # places in the recursion tree (such as being a captured variable).
        def replace_var(var: expr.Var, cache: Mapping[expr.Var, expr.Var]) -> expr.Var:
            # This is closing over an argument to `compose`.
            nonlocal var_remap

            if out := cache.get(var):
                return out
            if (replacement := var_remap.get(var)) or (replacement := var_remap.get(var.name)):
                if isinstance(replacement, str):
                    replacement = expr.Var.new(replacement, var.type)
                if replacement.type != var.type:
                    raise CircuitError(
                        f"mismatched types in replacement for '{var.name}':"
                        f" '{var.type}' cannot become '{replacement.type}'"
                    )
            else:
                replacement = var
            cache[var] = replacement
            return replacement

        # As a special case, allow composing some clbits onto no clbits - normally the destination
        # has to be strictly larger. This allows composing final measurements onto unitary circuits.
        if isinstance(other, QuantumCircuit):
            if not self.clbits and other.clbits:
                if dest._control_flow_scopes:
                    raise CircuitError(
                        "cannot implicitly add clbits while within a control-flow scope"
                    )
                dest.add_bits(other.clbits)
                for reg in other.cregs:
                    dest.add_register(reg)

        if wrap and isinstance(other, QuantumCircuit):
            other = (
                other.to_gate()
                if all(isinstance(ins.operation, Gate) for ins in other.data)
                else other.to_instruction()
            )

        if not isinstance(other, QuantumCircuit):
            if qubits is None:
                qubits = self.qubits[: other.num_qubits]
            if clbits is None:
                clbits = self.clbits[: other.num_clbits]
            if front:
                # Need to keep a reference to the data for use after we've emptied it.
                old_data = dest._data.copy(copy_instructions=copy)
                dest.clear()
                dest.append(other, qubits, clbits, copy=copy)
                for instruction in old_data:
                    dest._append(instruction)
            else:
                dest.append(other, qargs=qubits, cargs=clbits, copy=copy)
            return None if inplace else dest

        if other.num_qubits > dest.num_qubits or other.num_clbits > dest.num_clbits:
            raise CircuitError(
                "Trying to compose with another QuantumCircuit which has more 'in' edges."
            )

        # Maps bits in 'other' to bits in 'dest'.
        mapped_qubits: list[Qubit]
        mapped_clbits: list[Clbit]
        edge_map: dict[Qubit | Clbit, Qubit | Clbit] = {}
        if qubits is None:
            mapped_qubits = dest.qubits
            edge_map.update(zip(other.qubits, dest.qubits))
        else:
            mapped_qubits = dest._qbit_argument_conversion(qubits)
            if len(mapped_qubits) != other.num_qubits:
                raise CircuitError(
                    f"Number of items in qubits parameter ({len(mapped_qubits)}) does not"
                    f" match number of qubits in the circuit ({other.num_qubits})."
                )
            if len(set(mapped_qubits)) != len(mapped_qubits):
                raise CircuitError(
                    f"Duplicate qubits referenced in 'qubits' parameter: '{mapped_qubits}'"
                )
            edge_map.update(zip(other.qubits, mapped_qubits))

        if clbits is None:
            mapped_clbits = dest.clbits
            edge_map.update(zip(other.clbits, dest.clbits))
        else:
            mapped_clbits = dest._cbit_argument_conversion(clbits)
            if len(mapped_clbits) != other.num_clbits:
                raise CircuitError(
                    f"Number of items in clbits parameter ({len(mapped_clbits)}) does not"
                    f" match number of clbits in the circuit ({other.num_clbits})."
                )
            if len(set(mapped_clbits)) != len(mapped_clbits):
                raise CircuitError(
                    f"Duplicate clbits referenced in 'clbits' parameter: '{mapped_clbits}'"
                )
            edge_map.update(zip(other.clbits, dest._cbit_argument_conversion(clbits)))

        for gate, cals in other._calibrations_prop.items():
            dest._calibrations[gate].update(cals)

        dest.duration = None
        dest.unit = "dt"
        dest.global_phase += other.global_phase

        # This is required to trigger data builds if the `other` is an unbuilt `BlueprintCircuit`,
        # so we can the access the complete `CircuitData` object at `_data`.
        _ = other.data

        def copy_with_remapping(
            source, dest, bit_map, var_map, inline_captures, new_qubits=None, new_clbits=None
        ):
            # Copy the instructions from `source` into `dest`, remapping variables in instructions
            # according to `var_map`.  If `new_qubits` or `new_clbits` are given, the qubits and
            # clbits of the source instruction are remapped to those as well.
            for var in source.iter_input_vars():
                dest.add_input(replace_var(var, var_map))
            if inline_captures:
                for var in source.iter_captured_vars():
                    replacement = replace_var(var, var_map)
                    if not dest.has_var(replace_var(var, var_map)):
                        if var is replacement:
                            raise CircuitError(
                                f"Variable '{var}' to be inlined is not in the base circuit."
                                " If you wanted it to be automatically added, use"
                                " `inline_captures=False`."
                            )
                        raise CircuitError(
                            f"Replacement '{replacement}' for variable '{var}' is not in the"
                            " base circuit.  Is the replacement correct?"
                        )
            else:
                for var in source.iter_captured_vars():
                    dest.add_capture(replace_var(var, var_map))
            for var in source.iter_declared_vars():
                dest.add_uninitialized_var(replace_var(var, var_map))

            def recurse_block(block):
                # Recurse the remapping into a control-flow block.  Note that this doesn't remap the
                # clbits within; the story around nested classical-register-based control-flow
                # doesn't really work in the current data model, and we hope to replace it with
                # `Expr`-based control-flow everywhere.
                new_block = block.copy_empty_like()
                new_block._vars_input = {}
                new_block._vars_capture = {}
                new_block._vars_local = {}
                # For the recursion, we never want to inline captured variables because we're not
                # copying onto a base that has variables.
                copy_with_remapping(block, new_block, bit_map, var_map, inline_captures=False)
                return new_block

            variable_mapper = _classical_resource_map.VariableMapper(
                dest.cregs, bit_map, var_map, add_register=dest.add_register
            )

            def map_vars(op):
                n_op = op
                is_control_flow = isinstance(n_op, ControlFlowOp)
                if (
                    not is_control_flow
                    and (condition := getattr(n_op, "_condition", None)) is not None
                ):
                    n_op = n_op.copy() if n_op is op and copy else n_op
                    n_op.condition = variable_mapper.map_condition(condition)
                elif is_control_flow:
                    n_op = n_op.replace_blocks(recurse_block(block) for block in n_op.blocks)
                    if isinstance(n_op, (IfElseOp, WhileLoopOp)):
                        n_op.condition = variable_mapper.map_condition(n_op._condition)
                    elif isinstance(n_op, SwitchCaseOp):
                        n_op.target = variable_mapper.map_target(n_op.target)
                elif isinstance(n_op, Store):
                    n_op = Store(
                        variable_mapper.map_expr(n_op.lvalue), variable_mapper.map_expr(n_op.rvalue)
                    )
                return n_op.copy() if n_op is op and copy else n_op

            instructions = source._data.copy(copy_instructions=copy)
            instructions.replace_bits(qubits=new_qubits, clbits=new_clbits)
            instructions.map_nonstandard_ops(map_vars)
            dest._current_scope().extend(instructions)

        append_existing = None
        if front:
            append_existing = dest._data.copy(copy_instructions=copy)
            dest.clear()
        copy_with_remapping(
            other,
            dest,
            bit_map=edge_map,
            # The actual `Var: Var` map gets built up from the more freeform user input as we
            # encounter the variables, since the user might be using string keys to refer to more
            # than one variable in separated scopes of control-flow operations.
            var_map={},
            inline_captures=inline_captures,
            new_qubits=mapped_qubits,
            new_clbits=mapped_clbits,
        )
        if append_existing:
            dest._current_scope().extend(append_existing)

        return None if inplace else dest

    def tensor(self, other: "QuantumCircuit", inplace: bool = False) -> Optional["QuantumCircuit"]:
        """Tensor ``self`` with ``other``.

        Remember that in the little-endian convention the leftmost operation will be at the bottom
        of the circuit. See also
        `the docs <https://docs.quantum.ibm.com/guides/construct-circuits>`__
        for more information.

        .. code-block:: text

                 ┌────────┐        ┌─────┐          ┌─────┐
            q_0: ┤ bottom ├ ⊗ q_0: ┤ top ├  = q_0: ─┤ top ├──
                 └────────┘        └─────┘         ┌┴─────┴─┐
                                              q_1: ┤ bottom ├
                                                   └────────┘

        Args:
            other (QuantumCircuit): The other circuit to tensor this circuit with.
            inplace (bool): If ``True``, modify the object. Otherwise return composed circuit.

        Examples:

            .. plot::
               :alt: Circuit diagram output by the previous code.
               :include-source:

               from qiskit import QuantumCircuit
               top = QuantumCircuit(1)
               top.x(0);
               bottom = QuantumCircuit(2)
               bottom.cry(0.2, 0, 1);
               tensored = bottom.tensor(top)
               tensored.draw('mpl')

        Returns:
            QuantumCircuit: The tensored circuit (returns ``None`` if ``inplace=True``).
        """
        num_qubits = self.num_qubits + other.num_qubits
        num_clbits = self.num_clbits + other.num_clbits

        # If a user defined both circuits with via register sizes and not with named registers
        # (e.g. QuantumCircuit(2, 2)) then we have a naming collision, as the registers are by
        # default called "q" resp. "c". To still allow tensoring we define new registers of the
        # correct sizes.
        if (
            len(self.qregs) == len(other.qregs) == 1
            and self.qregs[0].name == other.qregs[0].name == "q"
        ):
            # check if classical registers are in the circuit
            if num_clbits > 0:
                dest = QuantumCircuit(num_qubits, num_clbits)
            else:
                dest = QuantumCircuit(num_qubits)

        # handle case if ``measure_all`` was called on both circuits, in which case the
        # registers are both named "meas"
        elif (
            len(self.cregs) == len(other.cregs) == 1
            and self.cregs[0].name == other.cregs[0].name == "meas"
        ):
            cr = ClassicalRegister(self.num_clbits + other.num_clbits, "meas")
            dest = QuantumCircuit(*other.qregs, *self.qregs, cr)

        # Now we don't have to handle any more cases arising from special implicit naming
        else:
            dest = QuantumCircuit(
                other.qubits,
                self.qubits,
                other.clbits,
                self.clbits,
                *other.qregs,
                *self.qregs,
                *other.cregs,
                *self.cregs,
            )

        # compose self onto the output, and then other
        dest.compose(other, range(other.num_qubits), range(other.num_clbits), inplace=True)
        dest.compose(
            self,
            range(other.num_qubits, num_qubits),
            range(other.num_clbits, num_clbits),
            inplace=True,
        )

        # Replace information from tensored circuit into self when inplace = True
        if inplace:
            self.__dict__.update(dest.__dict__)
            return None
        return dest

    @property
    def qubits(self) -> list[Qubit]:
        """A list of :class:`Qubit`\\ s in the order that they were added.  You should not mutate
        this."""
        return self._data.qubits

    @property
    def clbits(self) -> list[Clbit]:
        """A list of :class:`Clbit`\\ s in the order that they were added.  You should not mutate
        this."""
        return self._data.clbits

    @property
    def ancillas(self) -> list[AncillaQubit]:
        """A list of :class:`AncillaQubit`\\ s in the order that they were added.  You should not
        mutate this."""
        return self._ancillas

    @property
    def num_vars(self) -> int:
        """The number of real-time classical variables in the circuit.

        This is the length of the :meth:`iter_vars` iterable."""
        return self.num_input_vars + self.num_captured_vars + self.num_declared_vars

    @property
    def num_input_vars(self) -> int:
        """The number of real-time classical variables in the circuit marked as circuit inputs.

        This is the length of the :meth:`iter_input_vars` iterable.  If this is non-zero,
        :attr:`num_captured_vars` must be zero."""
        return len(self._vars_input)

    @property
    def num_captured_vars(self) -> int:
        """The number of real-time classical variables in the circuit marked as captured from an
        enclosing scope.

        This is the length of the :meth:`iter_captured_vars` iterable.  If this is non-zero,
        :attr:`num_input_vars` must be zero."""
        return len(self._vars_capture)

    @property
    def num_declared_vars(self) -> int:
        """The number of real-time classical variables in the circuit that are declared by this
        circuit scope, excluding inputs or captures.

        This is the length of the :meth:`iter_declared_vars` iterable."""
        return len(self._vars_local)

    def iter_vars(self) -> typing.Iterable[expr.Var]:
        """Get an iterable over all real-time classical variables in scope within this circuit.

        This method will iterate over all variables in scope.  For more fine-grained iterators, see
        :meth:`iter_declared_vars`, :meth:`iter_input_vars` and :meth:`iter_captured_vars`."""
        if self._control_flow_scopes:
            builder = self._control_flow_scopes[-1]
            return itertools.chain(builder.iter_captured_vars(), builder.iter_local_vars())
        return itertools.chain(
            self._vars_input.values(), self._vars_capture.values(), self._vars_local.values()
        )

    def iter_declared_vars(self) -> typing.Iterable[expr.Var]:
        """Get an iterable over all real-time classical variables that are declared with automatic
        storage duration in this scope.  This excludes input variables (see :meth:`iter_input_vars`)
        and captured variables (see :meth:`iter_captured_vars`)."""
        if self._control_flow_scopes:
            return self._control_flow_scopes[-1].iter_local_vars()
        return self._vars_local.values()

    def iter_input_vars(self) -> typing.Iterable[expr.Var]:
        """Get an iterable over all real-time classical variables that are declared as inputs to
        this circuit scope.  This excludes locally declared variables (see
        :meth:`iter_declared_vars`) and captured variables (see :meth:`iter_captured_vars`)."""
        if self._control_flow_scopes:
            return ()
        return self._vars_input.values()

    def iter_captured_vars(self) -> typing.Iterable[expr.Var]:
        """Get an iterable over all real-time classical variables that are captured by this circuit
        scope from a containing scope.  This excludes input variables (see :meth:`iter_input_vars`)
        and locally declared variables (see :meth:`iter_declared_vars`)."""
        if self._control_flow_scopes:
            return self._control_flow_scopes[-1].iter_captured_vars()
        return self._vars_capture.values()

    def __and__(self, rhs: "QuantumCircuit") -> "QuantumCircuit":
        """Overload & to implement self.compose."""
        return self.compose(rhs)

    def __iand__(self, rhs: "QuantumCircuit") -> "QuantumCircuit":
        """Overload &= to implement self.compose in place."""
        self.compose(rhs, inplace=True)
        return self

    def __xor__(self, top: "QuantumCircuit") -> "QuantumCircuit":
        """Overload ^ to implement self.tensor."""
        return self.tensor(top)

    def __ixor__(self, top: "QuantumCircuit") -> "QuantumCircuit":
        """Overload ^= to implement self.tensor in place."""
        self.tensor(top, inplace=True)
        return self

    def __len__(self) -> int:
        """Return number of operations in circuit."""
        return len(self._data)

    @typing.overload
    def __getitem__(self, item: int) -> CircuitInstruction: ...

    @typing.overload
    def __getitem__(self, item: slice) -> list[CircuitInstruction]: ...

    def __getitem__(self, item):
        """Return indexed operation."""
        return self._data[item]

    @staticmethod
    @deprecate_func(
        since=1.2,
        removal_timeline="in the 2.0 release",
        additional_msg="This method is only used as an internal helper "
        "and will be removed with no replacement.",
    )
    def cast(value: S, type_: Callable[..., T]) -> Union[S, T]:
        """Best effort to cast value to type. Otherwise, returns the value."""
        try:
            return type_(value)
        except (ValueError, TypeError):
            return value

    @staticmethod
    def _cast(value: S, type_: Callable[..., T]) -> Union[S, T]:
        """Best effort to cast value to type. Otherwise, returns the value."""
        try:
            return type_(value)
        except (ValueError, TypeError):
            return value

    @deprecate_func(
        since=1.2,
        removal_timeline="in the 2.0 release",
        additional_msg="This method is only used as an internal helper "
        "and will be removed with no replacement.",
    )
    def qbit_argument_conversion(self, qubit_representation: QubitSpecifier) -> list[Qubit]:
        """
        Converts several qubit representations (such as indexes, range, etc.)
        into a list of qubits.

        Args:
            qubit_representation: Representation to expand.

        Returns:
            The resolved instances of the qubits.
        """

        return self._qbit_argument_conversion(qubit_representation)

    def _qbit_argument_conversion(self, qubit_representation: QubitSpecifier) -> list[Qubit]:
        """
        Converts several qubit representations (such as indexes, range, etc.)
        into a list of qubits.

        Args:
            qubit_representation: Representation to expand.

        Returns:
            The resolved instances of the qubits.
        """
        return _bit_argument_conversion(
            qubit_representation, self.qubits, self._qubit_indices, Qubit
        )

    @deprecate_func(
        since=1.2,
        removal_timeline="in the 2.0 release",
        additional_msg="This method is only used as an internal helper "
        "and will be removed with no replacement.",
    )
    def cbit_argument_conversion(self, clbit_representation: ClbitSpecifier) -> list[Clbit]:
        """
        Converts several classical bit representations (such as indexes, range, etc.)
        into a list of classical bits.

        Args:
            clbit_representation : Representation to expand.

        Returns:
            A list of tuples where each tuple is a classical bit.
        """
        return self._cbit_argument_conversion(clbit_representation)

    def _cbit_argument_conversion(self, clbit_representation: ClbitSpecifier) -> list[Clbit]:
        """
        Converts several classical bit representations (such as indexes, range, etc.)
        into a list of classical bits.

        Args:
            clbit_representation: Representation to expand.

        Returns:
            A list of tuples where each tuple is a classical bit.
        """
        return _bit_argument_conversion(
            clbit_representation, self.clbits, self._clbit_indices, Clbit
        )

    def _append_standard_gate(
        self,
        op: StandardGate,
        qargs: Sequence[QubitSpecifier] = (),
        params: Sequence[ParameterValueType] = (),
        label: str | None = None,
    ) -> InstructionSet:
        """An internal method to bypass some checking when directly appending a standard gate."""
        circuit_scope = self._current_scope()

        if params is None:
            params = []

        expanded_qargs = [self._qbit_argument_conversion(qarg) for qarg in qargs or []]
        for param in params:
            Gate.validate_parameter(op, param)

        instructions = InstructionSet(resource_requester=circuit_scope.resolve_classical_resource)
        for qarg, _ in Gate.broadcast_arguments(op, expanded_qargs, []):
            self._check_dups(qarg)
            instruction = CircuitInstruction.from_standard(op, qarg, params, label=label)
            circuit_scope.append(instruction, _standard_gate=True)
            instructions._add_ref(circuit_scope.instructions, len(circuit_scope.instructions) - 1)
        return instructions

    def append(
        self,
        instruction: Operation | CircuitInstruction,
        qargs: Sequence[QubitSpecifier] | None = None,
        cargs: Sequence[ClbitSpecifier] | None = None,
        *,
        copy: bool = True,
    ) -> InstructionSet:
        """Append one or more instructions to the end of the circuit, modifying the circuit in
        place.

        The ``qargs`` and ``cargs`` will be expanded and broadcast according to the rules of the
        given :class:`~.circuit.Instruction`, and any non-:class:`.Bit` specifiers (such as
        integer indices) will be resolved into the relevant instances.

        If a :class:`.CircuitInstruction` is given, it will be unwrapped, verified in the context of
        this circuit, and a new object will be appended to the circuit.  In this case, you may not
        pass ``qargs`` or ``cargs`` separately.

        Args:
            instruction: :class:`~.circuit.Instruction` instance to append, or a
                :class:`.CircuitInstruction` with all its context.
            qargs: specifiers of the :class:`~.circuit.Qubit`\\ s to attach instruction to.
            cargs: specifiers of the :class:`.Clbit`\\ s to attach instruction to.
            copy: if ``True`` (the default), then the incoming ``instruction`` is copied before
                adding it to the circuit if it contains symbolic parameters, so it can be safely
                mutated without affecting other circuits the same instruction might be in.  If you
                are sure this instruction will not be in other circuits, you can set this ``False``
                for a small speedup.

        Returns:
            qiskit.circuit.InstructionSet: a handle to the :class:`.CircuitInstruction`\\ s that
            were actually added to the circuit.

        Raises:
            CircuitError: if the operation passed is not an instance of :class:`~.circuit.Instruction` .
        """
        if isinstance(instruction, CircuitInstruction):
            operation = instruction.operation
            qargs = instruction.qubits
            cargs = instruction.clbits
        else:
            operation = instruction

        # Convert input to instruction
        if not isinstance(operation, Operation):
            if hasattr(operation, "to_instruction"):
                operation = operation.to_instruction()
                if not isinstance(operation, Operation):
                    raise CircuitError("operation.to_instruction() is not an Operation.")
            else:
                if issubclass(operation, Operation):
                    raise CircuitError(
                        "Object is a subclass of Operation, please add () to "
                        "pass an instance of this object."
                    )

                raise CircuitError(
                    "Object to append must be an Operation or have a to_instruction() method."
                )

        circuit_scope = self._current_scope()

        # Make copy of parameterized gate instances
        if params := getattr(operation, "params", ()):
            is_parameter = False
            for param in params:
                is_parameter = is_parameter or isinstance(param, ParameterExpression)
                if isinstance(param, expr.Expr):
                    param = _validate_expr(circuit_scope, param)
            if copy and is_parameter:
                operation = _copy.deepcopy(operation)
        if isinstance(operation, ControlFlowOp):
            # Verify that any variable bindings are valid.  Control-flow ops are already enforced
            # by the class not to contain 'input' variables.
            if bad_captures := {
                var
                for var in itertools.chain.from_iterable(
                    block.iter_captured_vars() for block in operation.blocks
                )
                if not self.has_var(var)
            }:
                raise CircuitError(
                    f"Control-flow op attempts to capture '{bad_captures}'"
                    " which are not in this circuit"
                )

        expanded_qargs = [self._qbit_argument_conversion(qarg) for qarg in qargs or []]
        expanded_cargs = [self._cbit_argument_conversion(carg) for carg in cargs or []]

        instructions = InstructionSet(resource_requester=circuit_scope.resolve_classical_resource)
        # For Operations that are non-Instructions, we use the Instruction's default method
        broadcast_iter = (
            operation.broadcast_arguments(expanded_qargs, expanded_cargs)
            if isinstance(operation, Instruction)
            else Instruction.broadcast_arguments(operation, expanded_qargs, expanded_cargs)
        )
        base_instruction = CircuitInstruction(operation, (), ())
        for qarg, carg in broadcast_iter:
            self._check_dups(qarg)
            instruction = base_instruction.replace(qubits=qarg, clbits=carg)
            circuit_scope.append(instruction)
            instructions._add_ref(circuit_scope.instructions, len(circuit_scope.instructions) - 1)
        return instructions

    # Preferred new style.
    @typing.overload
    def _append(
        self, instruction: CircuitInstruction, *, _standard_gate: bool
    ) -> CircuitInstruction: ...

    # To-be-deprecated old style.
    @typing.overload
    def _append(
        self,
        instruction: Operation,
        qargs: Sequence[Qubit],
        cargs: Sequence[Clbit],
    ) -> Operation: ...

    def _append(self, instruction, qargs=(), cargs=(), *, _standard_gate: bool = False):
        """Append an instruction to the end of the circuit, modifying the circuit in place.

        .. warning::

            This is an internal fast-path function, and it is the responsibility of the caller to
            ensure that all the arguments are valid; there is no error checking here.  In
            particular:

            * all the qubits and clbits must already exist in the circuit and there can be no
              duplicates in the list.
            * any control-flow operations or classically conditioned instructions must act only on
              variables present in the circuit.
            * the circuit must not be within a control-flow builder context.

        .. note::

            This function may be used by callers other than :obj:`.QuantumCircuit` when the caller
            is sure that all error-checking, broadcasting and scoping has already been performed,
            and the only reference to the circuit the instructions are being appended to is within
            that same function.  In particular, it is not safe to call
            :meth:`QuantumCircuit._append` on a circuit that is received by a function argument.
            This is because :meth:`.QuantumCircuit._append` will not recognize the scoping
            constructs of the control-flow builder interface.

        Args:
            instruction: A complete well-formed :class:`.CircuitInstruction` of the operation and
                its context to be added.

                In the legacy compatibility form, this can be a bare :class:`.Operation`, in which
                case ``qargs`` and ``cargs`` must be explicitly given.
            qargs: Legacy argument for qubits to attach the bare :class:`.Operation` to.  Ignored if
                the first argument is in the preferential :class:`.CircuitInstruction` form.
            cargs: Legacy argument for clbits to attach the bare :class:`.Operation` to.  Ignored if
                the first argument is in the preferential :class:`.CircuitInstruction` form.

        Returns:
            CircuitInstruction: a handle to the instruction that was just added.

        :meta public:
        """
        if _standard_gate:
            self._data.append(instruction)
            self.duration = None
            self.unit = "dt"
            return instruction

        old_style = not isinstance(instruction, CircuitInstruction)
        if old_style:
            instruction = CircuitInstruction(instruction, qargs, cargs)
        # If there is a reference to the outer circuit in an
        # instruction param the inner rust append method will raise a runtime error.
        # When this happens we need to handle the parameters separately.
        # This shouldn't happen in practice but 2 tests were doing this and it's not
        # explicitly prohibted by the API.
        try:
            self._data.append(instruction)
        except RuntimeError:
            params = [
                (idx, param.parameters)
                for idx, param in enumerate(instruction.operation.params)
                if isinstance(param, (ParameterExpression, QuantumCircuit))
            ]
            self._data.append_manual_params(instruction, params)

        # Invalidate whole circuit duration if an instruction is added
        self.duration = None
        self.unit = "dt"
        return instruction.operation if old_style else instruction

    @typing.overload
    def get_parameter(self, name: str, default: T) -> Union[Parameter, T]: ...

    # The builtin `types` module has `EllipsisType`, but only from 3.10+!
    @typing.overload
    def get_parameter(self, name: str, default: type(...) = ...) -> Parameter: ...

    # We use a _literal_ `Ellipsis` as the marker value to leave `None` available as a default.
    def get_parameter(self, name: str, default: typing.Any = ...) -> Parameter:
        """Retrieve a compile-time parameter that is accessible in this circuit scope by name.

        Args:
            name: the name of the parameter to retrieve.
            default: if given, this value will be returned if the parameter is not present.  If it
                is not given, a :exc:`KeyError` is raised instead.

        Returns:
            The corresponding parameter.

        Raises:
            KeyError: if no default is given, but the parameter does not exist in the circuit.

        Examples:
            Retrieve a parameter by name from a circuit::

                from qiskit.circuit import QuantumCircuit, Parameter

                my_param = Parameter("my_param")

                # Create a parametrized circuit.
                qc = QuantumCircuit(1)
                qc.rx(my_param, 0)

                # We can use 'my_param' as a parameter, but let's say we've lost the Python object
                # and need to retrieve it.
                my_param_again = qc.get_parameter("my_param")

                assert my_param is my_param_again

            Get a variable from a circuit by name, returning some default if it is not present::

                assert qc.get_parameter("my_param", None) is my_param
                assert qc.get_parameter("unknown_param", None) is None

        See also:
            :meth:`get_var`
                A similar method, but for :class:`.expr.Var` run-time variables instead of
                :class:`.Parameter` compile-time parameters.
        """
        if (parameter := self._data.get_parameter_by_name(name)) is None:
            if default is Ellipsis:
                raise KeyError(f"no parameter named '{name}' is present")
            return default
        return parameter

    def has_parameter(self, name_or_param: str | Parameter, /) -> bool:
        """Check whether a parameter object exists in this circuit.

        Args:
            name_or_param: the parameter, or name of a parameter to check.  If this is a
                :class:`.Parameter` node, the parameter must be exactly the given one for this
                function to return ``True``.

        Returns:
            whether a matching parameter is assignable in this circuit.

        See also:
            :meth:`QuantumCircuit.get_parameter`
                Retrieve the :class:`.Parameter` instance from this circuit by name.
            :meth:`QuantumCircuit.has_var`
                A similar method to this, but for run-time :class:`.expr.Var` variables instead of
                compile-time :class:`.Parameter`\\ s.
        """
        if isinstance(name_or_param, str):
            return self.get_parameter(name_or_param, None) is not None
        return (
            isinstance(name_or_param, Parameter)
            and self.get_parameter(name_or_param.name, None) == name_or_param
        )

    @typing.overload
    def get_var(self, name: str, default: T) -> Union[expr.Var, T]: ...

    # The builtin `types` module has `EllipsisType`, but only from 3.10+!
    @typing.overload
    def get_var(self, name: str, default: type(...) = ...) -> expr.Var: ...

    # We use a _literal_ `Ellipsis` as the marker value to leave `None` available as a default.
    def get_var(self, name: str, default: typing.Any = ...):
        """Retrieve a variable that is accessible in this circuit scope by name.

        Args:
            name: the name of the variable to retrieve.
            default: if given, this value will be returned if the variable is not present.  If it
                is not given, a :exc:`KeyError` is raised instead.

        Returns:
            The corresponding variable.

        Raises:
            KeyError: if no default is given, but the variable does not exist.

        Examples:
            Retrieve a variable by name from a circuit::

                from qiskit.circuit import QuantumCircuit

                # Create a circuit and create a variable in it.
                qc = QuantumCircuit()
                my_var = qc.add_var("my_var", False)

                # We can use 'my_var' as a variable, but let's say we've lost the Python object and
                # need to retrieve it.
                my_var_again = qc.get_var("my_var")

                assert my_var is my_var_again

            Get a variable from a circuit by name, returning some default if it is not present::

                assert qc.get_var("my_var", None) is my_var
                assert qc.get_var("unknown_variable", None) is None

        See also:
            :meth:`get_parameter`
                A similar method, but for :class:`.Parameter` compile-time parameters instead of
                :class:`.expr.Var` run-time variables.
        """
        if (out := self._current_scope().get_var(name)) is not None:
            return out
        if default is Ellipsis:
            raise KeyError(f"no variable named '{name}' is present")
        return default

    def has_var(self, name_or_var: str | expr.Var, /) -> bool:
        """Check whether a variable is accessible in this scope.

        Args:
            name_or_var: the variable, or name of a variable to check.  If this is a
                :class:`.expr.Var` node, the variable must be exactly the given one for this
                function to return ``True``.

        Returns:
            whether a matching variable is accessible.

        See also:
            :meth:`QuantumCircuit.get_var`
                Retrieve the :class:`.expr.Var` instance from this circuit by name.
            :meth:`QuantumCircuit.has_parameter`
                A similar method to this, but for compile-time :class:`.Parameter`\\ s instead of
                run-time :class:`.expr.Var` variables.
        """
        if isinstance(name_or_var, str):
            return self.get_var(name_or_var, None) is not None
        return self.get_var(name_or_var.name, None) == name_or_var

    def _prepare_new_var(
        self, name_or_var: str | expr.Var, type_: types.Type | None, /
    ) -> expr.Var:
        """The common logic for preparing and validating a new :class:`~.expr.Var` for the circuit.

        The given ``type_`` can be ``None`` if the variable specifier is already a :class:`.Var`,
        and must be a :class:`~.types.Type` if it is a string.  The argument is ignored if the given
        first argument is a :class:`.Var` already.

        Returns the validated variable, which is guaranteed to be safe to add to the circuit."""
        if isinstance(name_or_var, str):
            if type_ is None:
                raise CircuitError("the type must be known when creating a 'Var' from a string")
            var = expr.Var.new(name_or_var, type_)
        else:
            var = name_or_var
            if not var.standalone:
                raise CircuitError(
                    "cannot add variables that wrap `Clbit` or `ClassicalRegister` instances."
                    " Use `add_bits` or `add_register` as appropriate."
                )

        # The `var` is guaranteed to have a name because we already excluded the cases where it's
        # wrapping a bit/register.
        if (previous := self.get_var(var.name, default=None)) is not None:
            if previous == var:
                raise CircuitError(f"'{var}' is already present in the circuit")
            raise CircuitError(f"cannot add '{var}' as its name shadows the existing '{previous}'")
        return var

    def add_stretch(self, name_or_var: str | expr.Var) -> expr.Var:
        """Declares a new stretch variable scoped to this circuit.
        To create a new stretch variable with an initial value, use :meth:`add_var`.

        Args:
            name_or_var: either a string of the stretch variable name, or an existing instance of
                :class:`~.expr.Var` to re-use.  Variables cannot shadow names that are already in
                use within the circuit. The type of the variable must be
                :class:`~.types.Stretch`.
        Returns:
            The created variable.  If a :class:`~.expr.Var` instance was given, the exact same
            object will be returned.
        Raises:
            CircuitError: if the stretch variable cannot be created due to shadowing an existing
                variable, or the provided :class:`~.expr.Var` is not typed as a
                :class:`~.types.Stretch`.
        """
        if isinstance(name_or_var, str):
            var = expr.Var.new(name_or_var, types.Stretch())
        elif name_or_var.type.kind is not types.Stretch:
            raise CircuitError(f"cannot add stretch variable of type {name_or_var.type}")
        else:
            var = name_or_var
        self._current_scope().add_uninitialized_var(var)
        return var

    def add_var(self, name_or_var: str | expr.Var, /, initial: typing.Any) -> expr.Var:
        """Add a classical variable with automatic storage and scope to this circuit.

        The variable is considered to have been "declared" at the beginning of the circuit, but it
        only becomes initialized at the point of the circuit that you call this method, so it can
        depend on variables defined before it.

        Args:
            name_or_var: either a string of the variable name, or an existing instance of
                a non-const-typed :class:`~.expr.Var` to re-use.  Variables cannot shadow names
                that are already in use within the circuit.
            initial: the value to initialize this variable with.  If the first argument was given
                as a string name, the type of the resulting variable is inferred from the initial
                expression; to control this more manually, either use :meth:`.Var.new` to manually
                construct a new variable with the desired type, or use :func:`.expr.cast` to cast
                the initializer to the desired type. If a const-typed expression is provided, it
                will be automatically cast to its non-const counterpart.

                This must be either a :class:`~.expr.Expr` node, or a value that can be lifted to
                one using :class:`.expr.lift`.

        Returns:
            The created variable.  If a :class:`~.expr.Var` instance was given, the exact same
            object will be returned.

        Raises:
            CircuitError: if the variable cannot be created due to shadowing an existing variable
                or a const variable was specified for ``name_or_var``.

        Examples:
            Define a new variable given just a name and an initializer expression::

                from qiskit.circuit import QuantumCircuit

                qc = QuantumCircuit(2)
                my_var = qc.add_var("my_var", False)

            Reuse a variable that may have been taken from a related circuit, or otherwise
            constructed manually, and initialize it to some more complicated expression::

                from qiskit.circuit import QuantumCircuit, QuantumRegister, ClassicalRegister
                from qiskit.circuit.classical import expr, types

                my_var = expr.Var.new("my_var", types.Uint(8))

                cr1 = ClassicalRegister(8, "cr1")
                cr2 = ClassicalRegister(8, "cr2")
                qc = QuantumCircuit(QuantumRegister(8), cr1, cr2)

                # Get some measurement results into each register.
                qc.h(0)
                for i in range(1, 8):
                    qc.cx(0, i)
                qc.measure(range(8), cr1)

                qc.reset(range(8))
                qc.h(0)
                for i in range(1, 8):
                    qc.cx(0, i)
                qc.measure(range(8), cr2)

                # Now when we add the variable, it is initialized using the real-time state of the
                # two classical registers we measured into above.
                qc.add_var(my_var, expr.bit_and(cr1, cr2))
        """
        # Validate the initializer first to catch cases where the variable to be declared is being
        # used in the initializer.
        circuit_scope = self._current_scope()
<<<<<<< HEAD
        if isinstance(name_or_var, expr.Var):
            # Lift initial with const-ness of variable.
            try_const = name_or_var.type.const
            # Convenience method to widen Python integer literals to the right width during the initial
            # lift, if the type is already known via the variable.
=======
        coerce_type = None
        if isinstance(name_or_var, expr.Var):
            if name_or_var.type.const:
                raise CircuitError("const variables are not supported.")
>>>>>>> e92dcc55
            if (
                name_or_var.type.kind is types.Uint
                and isinstance(initial, int)
                and not isinstance(initial, bool)
            ):
<<<<<<< HEAD
                coerce_type = name_or_var.type
            else:
                coerce_type = None
        else:
            # By default, assume the user wants a variable with circuit memory.
            try_const = False
            coerce_type = None
        initial = _validate_expr(
            circuit_scope, expr.lift(initial, coerce_type, try_const=try_const)
        )
=======
                # Convenience method to widen Python integer literals to the right width during
                # the initial lift, if the type is already known via the variable.
                coerce_type = name_or_var.type
        initial = _validate_expr(circuit_scope, expr.lift(initial, coerce_type))
>>>>>>> e92dcc55
        if isinstance(name_or_var, str):
            var = expr.Var.new(name_or_var, initial.type)
        elif not name_or_var.standalone:
            raise CircuitError(
                "cannot add variables that wrap `Clbit` or `ClassicalRegister` instances."
            )
        else:
            var = name_or_var
        circuit_scope.add_uninitialized_var(var)
        try:
            # Store is responsible for ensuring the type safety of the initialization.
            store = Store(var, initial)
        except CircuitError:
            circuit_scope.remove_var(var)
            raise
        circuit_scope.append(CircuitInstruction(store, (), ()))
        return var

    def add_uninitialized_var(self, var: expr.Var, /):
        """Add a variable with no initializer.

        In most cases, you should use :meth:`add_var` to initialize the variable.  To use this
        function, you must already hold a :class:`~.expr.Var` instance, as the use of the function
        typically only makes sense in copying contexts.

        .. warning::

            Qiskit makes no assertions about what an uninitialized variable will evaluate to at
            runtime, and some hardware may reject this as an error.

            You should treat this function with caution, and as a low-level primitive that is useful
            only in special cases of programmatically rebuilding two like circuits.

        Args:
            var: the variable to add.
        """
        # This function is deliberately meant to be a bit harder to find, to have a long descriptive
        # name, and to be a bit less ergonomic than `add_var` (i.e. not allowing the (name, type)
        # overload) to discourage people from using it when they should use `add_var`.
        #
        # This function exists so that there is a method to emulate `copy_empty_like`'s behavior of
        # adding uninitialised variables, which there's no obvious way around.  We need to be sure
        # that _some_ sort of handling of uninitialised variables is taken into account in our
        # structures, so that doesn't become a huge edge case, even though we make no assertions
        # about the _meaning_ if such an expression was run on hardware.
        if self._control_flow_scopes:
            raise CircuitError("cannot add an uninitialized variable in a control-flow scope")
        if not var.standalone:
            raise CircuitError("cannot add a variable wrapping a bit or register to a circuit")
        if var.type.const:
            raise CircuitError("const variables are not supported.")
        self._builder_api.add_uninitialized_var(var)

    def add_capture(self, var: expr.Var):
        """Add a variable to the circuit that it should capture from a scope it will be contained
        within.

        This method requires a :class:`~.expr.Var` node to enforce that you've got a handle to one,
        because you will need to declare the same variable using the same object into the outer
        circuit.

        This is a low-level method, which is only really useful if you are manually constructing
        control-flow operations. You typically will not need to call this method, assuming you
        are using the builder interface for control-flow scopes (``with`` context-manager statements
        for :meth:`if_test` and the other scoping constructs).  The builder interface will
        automatically make the inner scopes closures on your behalf by capturing any variables that
        are used within them.

        Args:
            var: the variable to capture from an enclosing scope.

        Raises:
            CircuitError: if the variable cannot be created due to shadowing an existing variable.
        """
        if self._control_flow_scopes:
            # Allow manual capturing.  Not sure why it'd be useful, but there's a clear expected
            # behavior here.
            self._control_flow_scopes[-1].use_var(var)
            return
        if self._vars_input:
            raise CircuitError(
                "circuits with input variables cannot be enclosed, so cannot be closures"
            )
        self._vars_capture[var.name] = self._prepare_new_var(var, None)

    @typing.overload
    def add_input(self, name_or_var: str, type_: types.Type, /) -> expr.Var: ...

    @typing.overload
    def add_input(self, name_or_var: expr.Var, type_: None = None, /) -> expr.Var: ...

    def add_input(  # pylint: disable=missing-raises-doc
        self, name_or_var: str | expr.Var, type_: types.Type | None = None, /
    ) -> expr.Var:
        """Register a variable as an input to the circuit.

        Args:
            name_or_var: either a string name, or an existing :class:`~.expr.Var` node to use as the
                input variable.
            type_: if the name is given as a string, then this must be a :class:`~.types.Type` to
                use for the variable.  If the variable is given as an existing :class:`~.expr.Var`,
                then this must not be given, and will instead be read from the object itself.

        Returns:
            the variable created, or the same variable as was passed in.

        Raises:
            CircuitError: if the variable cannot be created due to shadowing an existing variable.
        """
        if self._control_flow_scopes:
            raise CircuitError("cannot add an input variable in a control-flow scope")
        if self._vars_capture:
            raise CircuitError("circuits to be enclosed with captures cannot have input variables")
        if isinstance(name_or_var, expr.Var):
            if type_ is not None:
                raise ValueError("cannot give an explicit type with an existing Var")
            if name_or_var.type.const:
                raise CircuitError("const variables are not supported")
        elif type_ is not None and type_.const:
            raise CircuitError("const variables are not supported")

        var = self._prepare_new_var(name_or_var, type_)
        self._vars_input[var.name] = var
        return var

    def add_register(self, *regs: Register | int | Sequence[Bit]) -> None:
        """Add registers."""
        if not regs:
            return

        if any(isinstance(reg, int) for reg in regs):
            # QuantumCircuit defined without registers
            if len(regs) == 1 and isinstance(regs[0], int):
                # QuantumCircuit with anonymous quantum wires e.g. QuantumCircuit(2)
                if regs[0] == 0:
                    regs = ()
                else:
                    regs = (QuantumRegister(regs[0], "q"),)
            elif len(regs) == 2 and all(isinstance(reg, int) for reg in regs):
                # QuantumCircuit with anonymous wires e.g. QuantumCircuit(2, 3)
                if regs[0] == 0:
                    qregs: tuple[QuantumRegister, ...] = ()
                else:
                    qregs = (QuantumRegister(regs[0], "q"),)
                if regs[1] == 0:
                    cregs: tuple[ClassicalRegister, ...] = ()
                else:
                    cregs = (ClassicalRegister(regs[1], "c"),)
                regs = qregs + cregs
            else:
                raise CircuitError(
                    "QuantumCircuit parameters can be Registers or Integers."
                    " If Integers, up to 2 arguments. QuantumCircuit was called"
                    f" with {(regs,)}."
                )

        for register in regs:
            if isinstance(register, Register) and any(
                register.name == reg.name for reg in self.qregs + self.cregs
            ):
                raise CircuitError(f'register name "{register.name}" already exists')

            if isinstance(register, AncillaRegister):
                for bit in register:
                    if bit not in self._qubit_indices:
                        self._ancillas.append(bit)

            if isinstance(register, QuantumRegister):
                self._add_qreg(register)

            elif isinstance(register, ClassicalRegister):
                self.cregs.append(register)

                for idx, bit in enumerate(register):
                    if bit in self._clbit_indices:
                        self._clbit_indices[bit].registers.append((register, idx))
                    else:
                        self._data.add_clbit(bit)
                        self._clbit_indices[bit] = BitLocations(
                            self._data.num_clbits - 1, [(register, idx)]
                        )

            elif isinstance(register, list):
                self.add_bits(register)
            else:
                raise CircuitError("expected a register")

    def _add_qreg(self, qreg: QuantumRegister) -> None:
        self.qregs.append(qreg)

        for idx, bit in enumerate(qreg):
            if bit in self._qubit_indices:
                self._qubit_indices[bit].registers.append((qreg, idx))
            else:
                self._data.add_qubit(bit)
                self._qubit_indices[bit] = BitLocations(self._data.num_qubits - 1, [(qreg, idx)])

    def add_bits(self, bits: Iterable[Bit]) -> None:
        """Add Bits to the circuit."""
        duplicate_bits = {
            bit for bit in bits if bit in self._qubit_indices or bit in self._clbit_indices
        }
        if duplicate_bits:
            raise CircuitError(f"Attempted to add bits found already in circuit: {duplicate_bits}")

        for bit in bits:
            if isinstance(bit, AncillaQubit):
                self._ancillas.append(bit)
            if isinstance(bit, Qubit):
                self._data.add_qubit(bit)
                self._qubit_indices[bit] = BitLocations(self._data.num_qubits - 1, [])
            elif isinstance(bit, Clbit):
                self._data.add_clbit(bit)
                self._clbit_indices[bit] = BitLocations(self._data.num_clbits - 1, [])
            else:
                raise CircuitError(
                    "Expected an instance of Qubit, Clbit, or "
                    f"AncillaQubit, but was passed {bit}"
                )

    def find_bit(self, bit: Bit) -> BitLocations:
        """Find locations in the circuit which can be used to reference a given :obj:`~Bit`.

        In particular, this function can find the integer index of a qubit, which corresponds to its
        hardware index for a transpiled circuit.

        .. note::
            The circuit index of a :class:`.AncillaQubit` will be its index in :attr:`qubits`, not
            :attr:`ancillas`.

        Args:
            bit (Bit): The bit to locate.

        Returns:
            namedtuple(int, List[Tuple(Register, int)]): A 2-tuple. The first element (``index``)
            contains the index at which the ``Bit`` can be found (in either
            :obj:`~QuantumCircuit.qubits`, :obj:`~QuantumCircuit.clbits`, depending on its
            type). The second element (``registers``) is a list of ``(register, index)``
            pairs with an entry for each :obj:`~Register` in the circuit which contains the
            :obj:`~Bit` (and the index in the :obj:`~Register` at which it can be found).

        Raises:
            CircuitError: If the supplied :obj:`~Bit` was of an unknown type.
            CircuitError: If the supplied :obj:`~Bit` could not be found on the circuit.

        Examples:
            Loop through a circuit, getting the qubit and clbit indices of each operation::

                from qiskit.circuit import QuantumCircuit, Qubit

                qc = QuantumCircuit(3, 3)
                qc.h(0)
                qc.cx(0, 1)
                qc.cx(1, 2)
                qc.measure([0, 1, 2], [0, 1, 2])

                # The `.qubits` and `.clbits` fields are not integers.
                assert isinstance(qc.data[0].qubits[0], Qubit)
                # ... but we can use `find_bit` to retrieve them.
                assert qc.find_bit(qc.data[0].qubits[0]).index == 0

                simple = [
                    (
                        instruction.operation.name,
                        [qc.find_bit(bit).index for bit in instruction.qubits],
                        [qc.find_bit(bit).index for bit in instruction.clbits],
                    )
                    for instruction in qc.data
                ]
        """

        try:
            if isinstance(bit, Qubit):
                return self._qubit_indices[bit]
            elif isinstance(bit, Clbit):
                return self._clbit_indices[bit]
            else:
                raise CircuitError(f"Could not locate bit of unknown type: {type(bit)}")
        except KeyError as err:
            raise CircuitError(
                f"Could not locate provided bit: {bit}. Has it been added to the QuantumCircuit?"
            ) from err

    def _check_dups(self, qubits: Sequence[Qubit]) -> None:
        """Raise exception if list of qubits contains duplicates."""
        squbits = set(qubits)
        if len(squbits) != len(qubits):
            raise CircuitError("duplicate qubit arguments")

    def to_instruction(
        self,
        parameter_map: dict[Parameter, ParameterValueType] | None = None,
        label: str | None = None,
    ) -> Instruction:
        """Create an :class:`~.circuit.Instruction` out of this circuit.

        .. seealso::
            :func:`circuit_to_instruction`
                The underlying driver of this method.

        Args:
            parameter_map: For parameterized circuits, a mapping from
               parameters in the circuit to parameters to be used in the
               instruction. If None, existing circuit parameters will also
               parameterize the instruction.
            label: Optional gate label.

        Returns:
            qiskit.circuit.Instruction: a composite instruction encapsulating this circuit (can be
                decomposed back).
        """
        from qiskit.converters.circuit_to_instruction import circuit_to_instruction

        return circuit_to_instruction(self, parameter_map, label=label)

    def to_gate(
        self,
        parameter_map: dict[Parameter, ParameterValueType] | None = None,
        label: str | None = None,
    ) -> Gate:
        """Create a :class:`.Gate` out of this circuit.  The circuit must act only qubits and
        contain only unitary operations.

        .. seealso::
            :func:`circuit_to_gate`
                The underlying driver of this method.

        Args:
            parameter_map: For parameterized circuits, a mapping from parameters in the circuit to
                parameters to be used in the gate. If ``None``, existing circuit parameters will
                also parameterize the gate.
            label : Optional gate label.

        Returns:
            Gate: a composite gate encapsulating this circuit (can be decomposed back).
        """
        from qiskit.converters.circuit_to_gate import circuit_to_gate

        return circuit_to_gate(self, parameter_map, label=label)

    def decompose(
        self,
        gates_to_decompose: (
            str | Type[Instruction] | Sequence[str | Type[Instruction]] | None
        ) = None,
        reps: int = 1,
    ) -> typing.Self:
        """Call a decomposition pass on this circuit, to decompose one level (shallow decompose).

        Args:
            gates_to_decompose: Optional subset of gates to decompose. Can be a gate type, such as
                ``HGate``, or a gate name, such as "h", or a gate label, such as "My H Gate", or a
                list of any combination of these. If a gate name is entered, it will decompose all
                gates with that name, whether the gates have labels or not. Defaults to all gates in
                the circuit.
            reps: Optional number of times the circuit should be decomposed.
                For instance, ``reps=2`` equals calling ``circuit.decompose().decompose()``.

        Returns:
            QuantumCircuit: a circuit one level decomposed
        """
        # pylint: disable=cyclic-import
        from qiskit.transpiler.passes.basis.decompose import Decompose
        from qiskit.converters.circuit_to_dag import circuit_to_dag
        from qiskit.converters.dag_to_circuit import dag_to_circuit

        dag = circuit_to_dag(self, copy_operations=True)

        pass_ = Decompose(gates_to_decompose, apply_synthesis=True)
        for _ in range(reps):
            dag = pass_.run(dag)

        # do not copy operations, this is done in the conversion with circuit_to_dag
        return dag_to_circuit(dag, copy_operations=False)

    def draw(
        self,
        output: str | None = None,
        scale: float | None = None,
        filename: str | None = None,
        style: dict | str | None = None,
        interactive: bool = False,
        plot_barriers: bool = True,
        reverse_bits: bool | None = None,
        justify: str | None = None,
        vertical_compression: str | None = "medium",
        idle_wires: bool | None = None,
        with_layout: bool = True,
        fold: int | None = None,
        # The type of ax is matplotlib.axes.Axes, but this is not a fixed dependency, so cannot be
        # safely forward-referenced.
        ax: Any | None = None,
        initial_state: bool = False,
        cregbundle: bool | None = None,
        wire_order: list[int] | None = None,
        expr_len: int = 30,
    ):
        r"""Draw the quantum circuit. Use the output parameter to choose the drawing format:

        **text**: ASCII art TextDrawing that can be printed in the console.

        **mpl**: images with color rendered purely in Python using matplotlib.

        **latex**: high-quality images compiled via latex.

        **latex_source**: raw uncompiled latex output.

        .. warning::

            Support for :class:`~.expr.Expr` nodes in conditions and :attr:`.SwitchCaseOp.target`
            fields is preliminary and incomplete.  The ``text`` and ``mpl`` drawers will make a
            best-effort attempt to show data dependencies, but the LaTeX-based drawers will skip
            these completely.

        Args:
            output: Select the output method to use for drawing the circuit.
                Valid choices are ``text``, ``mpl``, ``latex``, ``latex_source``.
                By default, the ``text`` drawer is used unless the user config file
                (usually ``~/.qiskit/settings.conf``) has an alternative backend set
                as the default. For example, ``circuit_drawer = latex``. If the output
                kwarg is set, that backend will always be used over the default in
                the user config file.
            scale: Scale of image to draw (shrink if ``< 1.0``). Only used by
                the ``mpl``, ``latex`` and ``latex_source`` outputs. Defaults to ``1.0``.
            filename: File path to save image to. Defaults to ``None`` (result not saved in a file).
            style: Style name, file name of style JSON file, or a dictionary specifying the style.

                * The supported style names are ``"iqp"`` (default), ``"iqp-dark"``, ``"clifford"``,
                  ``"textbook"`` and ``"bw"``.
                * If given a JSON file, e.g. ``my_style.json`` or ``my_style`` (the ``.json``
                  extension may be omitted), this function attempts to load the style dictionary
                  from that location. Note, that the JSON file must completely specify the
                  visualization specifications. The file is searched for in
                  ``qiskit/visualization/circuit/styles``, the current working directory, and
                  the location specified in ``~/.qiskit/settings.conf``.
                * If a dictionary, every entry overrides the default configuration. If the
                  ``"name"`` key is given, the default configuration is given by that style.
                  For example, ``{"name": "textbook", "subfontsize": 5}`` loads the ``"texbook"``
                  style and sets the subfontsize (e.g. the gate angles) to ``5``.
                * If ``None`` the default style ``"iqp"`` is used or, if given, the default style
                  specified in ``~/.qiskit/settings.conf``.

            interactive: When set to ``True``, show the circuit in a new window
                (for ``mpl`` this depends on the matplotlib backend being used
                supporting this). Note when used with either the `text` or the
                ``latex_source`` output type this has no effect and will be silently
                ignored. Defaults to ``False``.
            reverse_bits: When set to ``True``, reverse the bit order inside
                registers for the output visualization. Defaults to ``False`` unless the
                user config file (usually ``~/.qiskit/settings.conf``) has an
                alternative value set. For example, ``circuit_reverse_bits = True``.
            plot_barriers: Enable/disable drawing barriers in the output
                circuit. Defaults to ``True``.
            justify: Options are ``"left"``, ``"right"`` or ``"none"`` (str).
                If anything else is supplied, left justified will be used instead.
                It refers to where gates should be placed in the output circuit if
                there is an option. ``none`` results in each gate being placed in
                its own column. Defaults to ``left``.
            vertical_compression: ``high``, ``medium`` or ``low``. It
                merges the lines generated by the `text` output so the drawing
                will take less vertical room.  Default is ``medium``. Only used by
                the ``text`` output, will be silently ignored otherwise.
            idle_wires: Include idle wires (wires with no circuit elements)
                in output visualization. Default is ``True`` unless the
                user config file (usually ``~/.qiskit/settings.conf``) has an
                alternative value set. For example, ``circuit_idle_wires = False``.
            with_layout: Include layout information, with labels on the
                physical layout. Default is ``True``.
            fold: Sets pagination. It can be disabled using -1. In ``text``,
                sets the length of the lines. This is useful when the drawing does
                not fit in the console. If None (default), it will try to guess the
                console width using ``shutil.get_terminal_size()``. However, if
                running in jupyter, the default line length is set to 80 characters.
                In ``mpl``, it is the number of (visual) layers before folding.
                Default is 25.
            ax: Only used by the `mpl` backend. An optional ``matplotlib.axes.Axes``
                object to be used for the visualization output. If none is
                specified, a new matplotlib Figure will be created and used.
                Additionally, if specified there will be no returned Figure since
                it is redundant.
            initial_state: Adds :math:`|0\rangle` in the beginning of the qubit wires and
                :math:`0` to classical wires. Default is ``False``.
            cregbundle: If set to ``True``, bundle classical registers.
                Default is ``True``, except for when ``output`` is set to  ``"text"``.
            wire_order: A list of integers used to reorder the display
                of the bits. The list must have an entry for every bit with the bits
                in the range 0 to (``num_qubits`` + ``num_clbits``).
            expr_len: The number of characters to display if an :class:`~.expr.Expr`
                is used for the condition in a :class:`.ControlFlowOp`. If this number is exceeded,
                the string will be truncated at that number and '...' added to the end.

        Returns:
            :class:`.TextDrawing` or :class:`matplotlib.figure` or :class:`PIL.Image` or
            :class:`str`:

            * ``TextDrawing`` (if ``output='text'``)
                A drawing that can be printed as ascii art.
            * ``matplotlib.figure.Figure`` (if ``output='mpl'``)
                A matplotlib figure object for the circuit diagram.
            * ``PIL.Image`` (if ``output='latex``')
                An in-memory representation of the image of the circuit diagram.
            * ``str`` (if ``output='latex_source'``)
                The LaTeX source code for visualizing the circuit diagram.

        Raises:
            VisualizationError: when an invalid output method is selected
            ImportError: when the output methods requires non-installed libraries.

        Example:
            .. plot::
               :alt: Circuit diagram output by the previous code.
               :include-source:

               from qiskit import QuantumRegister, ClassicalRegister, QuantumCircuit
               qc = QuantumCircuit(1, 1)
               qc.h(0)
               qc.measure(0, 0)
               qc.draw(output='mpl', style={'backgroundcolor': '#EEEEEE'})
        """

        # pylint: disable=cyclic-import
        from qiskit.visualization import circuit_drawer

        return circuit_drawer(
            self,
            scale=scale,
            filename=filename,
            style=style,
            output=output,
            interactive=interactive,
            plot_barriers=plot_barriers,
            reverse_bits=reverse_bits,
            justify=justify,
            vertical_compression=vertical_compression,
            idle_wires=idle_wires,
            with_layout=with_layout,
            fold=fold,
            ax=ax,
            initial_state=initial_state,
            cregbundle=cregbundle,
            wire_order=wire_order,
            expr_len=expr_len,
        )

    def size(
        self,
        filter_function: Callable[..., int] = lambda x: not getattr(
            x.operation, "_directive", False
        ),
    ) -> int:
        """Returns total number of instructions in circuit.

        Args:
            filter_function (callable): a function to filter out some instructions.
                Should take as input a tuple of (Instruction, list(Qubit), list(Clbit)).
                By default, filters out "directives", such as barrier or snapshot.

        Returns:
            int: Total number of gate operations.
        """
        return sum(map(filter_function, self._data))

    def depth(
        self,
        filter_function: Callable[[CircuitInstruction], bool] = lambda x: not getattr(
            x.operation, "_directive", False
        ),
    ) -> int:
        """Return circuit depth (i.e., length of critical path).

        The depth of a quantum circuit is a measure of how many
        "layers" of quantum gates, executed in parallel, it takes to
        complete the computation defined by the circuit.  Because
        quantum gates take time to implement, the depth of a circuit
        roughly corresponds to the amount of time it takes the quantum
        computer to execute the circuit.


        .. warning::
            This operation is not well defined if the circuit contains control-flow operations.

        Args:
            filter_function: A function to decide which instructions count to increase depth.
                Should take as a single positional input a :class:`CircuitInstruction`.
                Instructions for which the function returns ``False`` are ignored in the
                computation of the circuit depth.  By default, filters out "directives", such as
                :class:`.Barrier`.

        Returns:
            int: Depth of circuit.

        Examples:
            Simple calculation of total circuit depth::

                from qiskit.circuit import QuantumCircuit
                qc = QuantumCircuit(4)
                qc.h(0)
                qc.cx(0, 1)
                qc.h(2)
                qc.cx(2, 3)
                assert qc.depth() == 2

            Modifying the previous example to only calculate the depth of multi-qubit gates::

                assert qc.depth(lambda instr: len(instr.qubits) > 1) == 1
        """
        obj_depths = {
            obj: 0 for objects in (self.qubits, self.clbits, self.iter_vars()) for obj in objects
        }

        def update_from_expr(objects, node):
            for var in expr.iter_vars(node):
                if var.standalone:
                    objects.add(var)
                else:
                    objects.update(_builder_utils.node_resources(var).clbits)

        for instruction in self._data:
            objects = set(itertools.chain(instruction.qubits, instruction.clbits))
            if (condition := getattr(instruction.operation, "_condition", None)) is not None:
                objects.update(_builder_utils.condition_resources(condition).clbits)
                if isinstance(condition, expr.Expr):
                    update_from_expr(objects, condition)
                else:
                    objects.update(_builder_utils.condition_resources(condition).clbits)
            elif isinstance(instruction.operation, SwitchCaseOp):
                update_from_expr(objects, expr.lift(instruction.operation.target))
            elif isinstance(instruction.operation, Store):
                update_from_expr(objects, instruction.operation.lvalue)
                update_from_expr(objects, instruction.operation.rvalue)

            # If we're counting this as adding to depth, do so.  If not, it still functions as a
            # data synchronisation point between the objects (think "barrier"), so the depths still
            # get updated to match the current max over the affected objects.
            new_depth = max((obj_depths[obj] for obj in objects), default=0)
            if filter_function(instruction):
                new_depth += 1
            for obj in objects:
                obj_depths[obj] = new_depth
        return max(obj_depths.values(), default=0)

    def width(self) -> int:
        """Return number of qubits plus clbits in circuit.

        Returns:
            int: Width of circuit.

        """
        return self._data.width()

    @property
    def num_qubits(self) -> int:
        """Return number of qubits."""
        return self._data.num_qubits

    @property
    def num_ancillas(self) -> int:
        """Return the number of ancilla qubits."""
        return len(self.ancillas)

    @property
    def num_clbits(self) -> int:
        """Return number of classical bits."""
        return self._data.num_clbits

    # The stringified return type is because OrderedDict can't be subscripted before Python 3.9, and
    # typing.OrderedDict wasn't added until 3.7.2.  It can be turned into a proper type once 3.6
    # support is dropped.
    def count_ops(self) -> "OrderedDict[Instruction, int]":
        """Count each operation kind in the circuit.

        Returns:
            OrderedDict: a breakdown of how many operations of each kind, sorted by amount.
        """
        ops_dict = self._data.count_ops()
        return OrderedDict(ops_dict)

    def num_nonlocal_gates(self) -> int:
        """Return number of non-local gates (i.e. involving 2+ qubits).

        Conditional nonlocal gates are also included.
        """
        return self._data.num_nonlocal_gates()

    def get_instructions(self, name: str) -> list[CircuitInstruction]:
        """Get instructions matching name.

        Args:
            name (str): The name of instruction to.

        Returns:
            list(tuple): list of (instruction, qargs, cargs).
        """
        return [match for match in self._data if match.operation.name == name]

    def num_connected_components(self, unitary_only: bool = False) -> int:
        """How many non-entangled subcircuits can the circuit be factored to.

        Args:
            unitary_only (bool): Compute only unitary part of graph.

        Returns:
            int: Number of connected components in circuit.
        """
        # Convert registers to ints (as done in depth).
        bits = self.qubits if unitary_only else (self.qubits + self.clbits)
        bit_indices: dict[Qubit | Clbit, int] = {bit: idx for idx, bit in enumerate(bits)}

        # Start with each qubit or clbit being its own subgraph.
        sub_graphs = [[bit] for bit in range(len(bit_indices))]

        num_sub_graphs = len(sub_graphs)

        # Here we are traversing the gates and looking to see
        # which of the sub_graphs the gate joins together.
        for instruction in self._data:
            if unitary_only:
                args = instruction.qubits
                num_qargs = len(args)
            else:
                args = instruction.qubits + instruction.clbits
                num_qargs = len(args) + (
                    1 if getattr(instruction.operation, "_condition", None) else 0
                )

            if num_qargs >= 2 and not getattr(instruction.operation, "_directive", False):
                graphs_touched = []
                num_touched = 0
                # Controls necessarily join all the cbits in the
                # register that they use.
                if not unitary_only:
                    for bit in instruction.operation.condition_bits:
                        idx = bit_indices[bit]
                        for k in range(num_sub_graphs):
                            if idx in sub_graphs[k]:
                                graphs_touched.append(k)
                                break

                for item in args:
                    reg_int = bit_indices[item]
                    for k in range(num_sub_graphs):
                        if reg_int in sub_graphs[k]:
                            if k not in graphs_touched:
                                graphs_touched.append(k)
                                break

                graphs_touched = list(set(graphs_touched))
                num_touched = len(graphs_touched)

                # If the gate touches more than one subgraph
                # join those graphs together and return
                # reduced number of subgraphs
                if num_touched > 1:
                    connections = []
                    for idx in graphs_touched:
                        connections.extend(sub_graphs[idx])
                    _sub_graphs = []
                    for idx in range(num_sub_graphs):
                        if idx not in graphs_touched:
                            _sub_graphs.append(sub_graphs[idx])
                    _sub_graphs.append(connections)
                    sub_graphs = _sub_graphs
                    num_sub_graphs -= num_touched - 1
            # Cannot go lower than one so break
            if num_sub_graphs == 1:
                break
        return num_sub_graphs

    def num_unitary_factors(self) -> int:
        """Computes the number of tensor factors in the unitary
        (quantum) part of the circuit only.
        """
        return self.num_connected_components(unitary_only=True)

    def num_tensor_factors(self) -> int:
        """Computes the number of tensor factors in the unitary
        (quantum) part of the circuit only.

        Notes:
            This is here for backwards compatibility, and will be
            removed in a future release of Qiskit. You should call
            `num_unitary_factors` instead.
        """
        return self.num_unitary_factors()

    def copy(self, name: str | None = None) -> typing.Self:
        """Copy the circuit.

        Args:
          name (str): name to be given to the copied circuit. If None, then the name stays the same.

        Returns:
          QuantumCircuit: a deepcopy of the current circuit, with the specified name
        """
        cpy = self.copy_empty_like(name)
        cpy._data = self._data.copy()
        return cpy

    def copy_empty_like(
        self,
        name: str | None = None,
        *,
        vars_mode: Literal["alike", "captures", "drop"] = "alike",
    ) -> typing.Self:
        """Return a copy of self with the same structure but empty.

        That structure includes:

        * name, calibrations and other metadata
        * global phase
        * all the qubits and clbits, including the registers
        * the realtime variables defined in the circuit, handled according to the ``vars`` keyword
          argument.

        .. warning::

            If the circuit contains any local variable declarations (those added by the
            ``declarations`` argument to the circuit constructor, or using :meth:`add_var`), they
            may be **uninitialized** in the output circuit.  You will need to manually add store
            instructions for them (see :class:`.Store` and :meth:`.QuantumCircuit.store`) to
            initialize them.

        Args:
            name: Name for the copied circuit. If None, then the name stays the same.
            vars_mode: The mode to handle realtime variables in.

                alike
                    The variables in the output circuit will have the same declaration semantics as
                    in the original circuit.  For example, ``input`` variables in the source will be
                    ``input`` variables in the output circuit.

                captures
                    All variables will be converted to captured variables.  This is useful when you
                    are building a new layer for an existing circuit that you will want to
                    :meth:`compose` onto the base, since :meth:`compose` can inline captures onto
                    the base circuit (but not other variables).

                drop
                    The output circuit will have no variables defined.

        Returns:
            QuantumCircuit: An empty copy of self.
        """
        if not (name is None or isinstance(name, str)):
            raise TypeError(
                f"invalid name for a circuit: '{name}'. The name must be a string or 'None'."
            )
        cpy = _copy.copy(self)

        _copy_metadata(self, cpy, vars_mode)

        cpy._data = self._data.copy_empty_like()

        if name:
            cpy.name = name
        return cpy

    def clear(self) -> None:
        """Clear all instructions in self.

        Clearing the circuits will keep the metadata and calibrations.

        .. seealso::
            :meth:`copy_empty_like`
                A method to produce a new circuit with no instructions and all the same tracking of
                quantum and classical typed data, but without mutating the original circuit.
        """
        self._data.clear()
        # Repopulate the parameter table with any phase symbols.
        self.global_phase = self.global_phase

    def _create_creg(self, length: int, name: str) -> ClassicalRegister:
        """Creates a creg, checking if ClassicalRegister with same name exists"""
        if name in [creg.name for creg in self.cregs]:
            save_prefix = ClassicalRegister.prefix
            ClassicalRegister.prefix = name
            new_creg = ClassicalRegister(length)
            ClassicalRegister.prefix = save_prefix
        else:
            new_creg = ClassicalRegister(length, name)
        return new_creg

    def _create_qreg(self, length: int, name: str) -> QuantumRegister:
        """Creates a qreg, checking if QuantumRegister with same name exists"""
        if name in [qreg.name for qreg in self.qregs]:
            save_prefix = QuantumRegister.prefix
            QuantumRegister.prefix = name
            new_qreg = QuantumRegister(length)
            QuantumRegister.prefix = save_prefix
        else:
            new_qreg = QuantumRegister(length, name)
        return new_qreg

    def reset(self, qubit: QubitSpecifier) -> InstructionSet:
        """Reset the quantum bit(s) to their default state.

        Args:
            qubit: qubit(s) to reset.

        Returns:
            qiskit.circuit.InstructionSet: handle to the added instruction.
        """
        from .reset import Reset

        return self.append(Reset(), [qubit], [], copy=False)

    def store(self, lvalue: typing.Any, rvalue: typing.Any, /) -> InstructionSet:
        """Store the result of the given real-time classical expression ``rvalue`` in the memory
        location defined by ``lvalue``.

        Typically ``lvalue`` will be a :class:`~.expr.Var` node and ``rvalue`` will be some
        :class:`~.expr.Expr` to write into it, but anything that :func:`.expr.lift` can raise to an
        :class:`~.expr.Expr` is permissible in both places, and it will be called on them.

        Args:
            lvalue: a valid specifier for a memory location in the circuit.  This will typically be
                a :class:`~.expr.Var` node, but you can also write to :class:`.Clbit` or
                :class:`.ClassicalRegister` memory locations if your hardware supports it.  The
                memory location must already be present in the circuit.
            rvalue: a real-time classical expression whose result should be written into the given
                memory location.

        .. seealso::
            :class:`~.circuit.Store`
                The backing :class:`~.circuit.Instruction` class that represents this operation.

            :meth:`add_var`
                Create a new variable in the circuit that can be written to with this method.
        """
        # As a convenience, lift integer-literal rvalues to the matching width.
        lvalue = expr.lift(lvalue)
        rvalue_type = (
            lvalue.type if isinstance(rvalue, int) and not isinstance(rvalue, bool) else None
        )
        rvalue = expr.lift(rvalue, rvalue_type)
        return self.append(Store(lvalue, rvalue), (), (), copy=False)

    def measure(self, qubit: QubitSpecifier, cbit: ClbitSpecifier) -> InstructionSet:
        r"""Measure a quantum bit (``qubit``) in the Z basis into a classical bit (``cbit``).

        When a quantum state is measured, a qubit is projected in the computational (Pauli Z) basis
        to either :math:`\lvert 0 \rangle` or :math:`\lvert 1 \rangle`. The classical bit ``cbit``
        indicates the result
        of that projection as a ``0`` or a ``1`` respectively. This operation is non-reversible.

        Args:
            qubit: qubit(s) to measure.
            cbit: classical bit(s) to place the measurement result(s) in.

        Returns:
            qiskit.circuit.InstructionSet: handle to the added instructions.

        Raises:
            CircuitError: if arguments have bad format.

        Examples:
            In this example, a qubit is measured and the result of that measurement is stored in the
            classical bit (usually expressed in diagrams as a double line):

            .. plot::
               :include-source:
               :nofigs:
               :context: reset

               from qiskit import QuantumCircuit
               circuit = QuantumCircuit(1, 1)
               circuit.h(0)
               circuit.measure(0, 0)
               circuit.draw()


            .. code-block:: text

                      ┌───┐┌─┐
                   q: ┤ H ├┤M├
                      └───┘└╥┘
                 c: 1/══════╩═
                            0

            It is possible to call ``measure`` with lists of ``qubits`` and ``cbits`` as a shortcut
            for one-to-one measurement. These two forms produce identical results:

            .. plot::
               :include-source:
               :nofigs:
               :context:

               circuit = QuantumCircuit(2, 2)
               circuit.measure([0,1], [0,1])

            .. plot::
               :include-source:
               :nofigs:
               :context:

               circuit = QuantumCircuit(2, 2)
               circuit.measure(0, 0)
               circuit.measure(1, 1)

            Instead of lists, you can use :class:`~qiskit.circuit.QuantumRegister` and
            :class:`~qiskit.circuit.ClassicalRegister` under the same logic.

            .. plot::
               :include-source:
               :nofigs:
               :context: reset

                from qiskit import QuantumCircuit, QuantumRegister, ClassicalRegister
                qreg = QuantumRegister(2, "qreg")
                creg = ClassicalRegister(2, "creg")
                circuit = QuantumCircuit(qreg, creg)
                circuit.measure(qreg, creg)

            This is equivalent to:

            .. plot::
               :include-source:
               :nofigs:
               :context:

                circuit = QuantumCircuit(qreg, creg)
                circuit.measure(qreg[0], creg[0])
                circuit.measure(qreg[1], creg[1])

        """
        from .measure import Measure

        return self.append(Measure(), [qubit], [cbit], copy=False)

    def measure_active(self, inplace: bool = True) -> Optional["QuantumCircuit"]:
        """Adds measurement to all non-idle qubits. Creates a new ClassicalRegister with
        a size equal to the number of non-idle qubits being measured.

        Returns a new circuit with measurements if `inplace=False`.

        Args:
            inplace (bool): All measurements inplace or return new circuit.

        Returns:
            QuantumCircuit: Returns circuit with measurements when ``inplace = False``.
        """
        from qiskit.converters.circuit_to_dag import circuit_to_dag

        if inplace:
            circ = self
        else:
            circ = self.copy()
        dag = circuit_to_dag(circ)
        qubits_to_measure = [qubit for qubit in circ.qubits if qubit not in dag.idle_wires()]
        new_creg = circ._create_creg(len(qubits_to_measure), "meas")
        circ.add_register(new_creg)
        circ.barrier()
        circ.measure(qubits_to_measure, new_creg)

        if not inplace:
            return circ
        else:
            return None

    def measure_all(
        self, inplace: bool = True, add_bits: bool = True
    ) -> Optional["QuantumCircuit"]:
        """Adds measurement to all qubits.

        By default, adds new classical bits in a :obj:`.ClassicalRegister` to store these
        measurements.  If ``add_bits=False``, the results of the measurements will instead be stored
        in the already existing classical bits, with qubit ``n`` being measured into classical bit
        ``n``.

        Returns a new circuit with measurements if ``inplace=False``.

        Args:
            inplace (bool): All measurements inplace or return new circuit.
            add_bits (bool): Whether to add new bits to store the results.

        Returns:
            QuantumCircuit: Returns circuit with measurements when ``inplace=False``.

        Raises:
            CircuitError: if ``add_bits=False`` but there are not enough classical bits.
        """
        if inplace:
            circ = self
        else:
            circ = self.copy()
        if add_bits:
            new_creg = circ._create_creg(circ.num_qubits, "meas")
            circ.add_register(new_creg)
            circ.barrier()
            circ.measure(circ.qubits, new_creg)
        else:
            if circ.num_clbits < circ.num_qubits:
                raise CircuitError(
                    "The number of classical bits must be equal or greater than "
                    "the number of qubits."
                )
            circ.barrier()
            circ.measure(circ.qubits, circ.clbits[0 : circ.num_qubits])

        if not inplace:
            return circ
        else:
            return None

    def remove_final_measurements(self, inplace: bool = True) -> Optional["QuantumCircuit"]:
        """Removes final measurements and barriers on all qubits if they are present.
        Deletes the classical registers that were used to store the values from these measurements
        that become idle as a result of this operation, and deletes classical bits that are
        referenced only by removed registers, or that aren't referenced at all but have
        become idle as a result of this operation.

        Measurements and barriers are considered final if they are
        followed by no other operations (aside from other measurements or barriers.)

        .. note::
            This method has rather complex behavior, particularly around the removal of newly idle
            classical bits and registers.  It is much more efficient to avoid adding unnecessary
            classical data in the first place, rather than trying to remove it later.

        .. seealso::
            :class:`.RemoveFinalMeasurements`
                A transpiler pass that removes final measurements and barriers.  This does not
                remove the classical data.  If this is your goal, you can call that with::

                    from qiskit.circuit import QuantumCircuit
                    from qiskit.transpiler.passes import RemoveFinalMeasurements

                    qc = QuantumCircuit(2, 2)
                    qc.h(0)
                    qc.cx(0, 1)
                    qc.barrier()
                    qc.measure([0, 1], [0, 1])

                    pass_ = RemoveFinalMeasurements()
                    just_bell = pass_(qc)

        Args:
            inplace (bool): All measurements removed inplace or return new circuit.

        Returns:
            QuantumCircuit: Returns the resulting circuit when ``inplace=False``, else None.
        """
        # pylint: disable=cyclic-import
        from qiskit.transpiler.passes import RemoveFinalMeasurements
        from qiskit.converters import circuit_to_dag

        if inplace:
            circ = self
        else:
            circ = self.copy()

        dag = circuit_to_dag(circ)
        remove_final_meas = RemoveFinalMeasurements()
        new_dag = remove_final_meas.run(dag)
        kept_cregs = set(new_dag.cregs.values())
        kept_clbits = set(new_dag.clbits)

        # Filter only cregs/clbits still in new DAG, preserving original circuit order
        cregs_to_add = [creg for creg in circ.cregs if creg in kept_cregs]
        clbits_to_add = [clbit for clbit in circ._data.clbits if clbit in kept_clbits]

        # Clear cregs and clbits
        circ.cregs = []
        circ._clbit_indices = {}

        # Clear instruction info
        circ._data = CircuitData(
            qubits=circ._data.qubits, reserve=len(circ._data), global_phase=circ.global_phase
        )

        # We must add the clbits first to preserve the original circuit
        # order. This way, add_register never adds clbits and just
        # creates registers that point to them.
        circ.add_bits(clbits_to_add)
        for creg in cregs_to_add:
            circ.add_register(creg)

        # Set circ instructions to match the new DAG
        for node in new_dag.topological_op_nodes():
            # Get arguments for classical condition (if any)
            inst = node.op.copy()
            circ.append(inst, node.qargs, node.cargs)

        if not inplace:
            return circ
        else:
            return None

    @staticmethod
    def from_qasm_file(path: str) -> "QuantumCircuit":
        """Read an OpenQASM 2.0 program from a file and convert to an instance of
        :class:`.QuantumCircuit`.

        Args:
          path (str): Path to the file for an OpenQASM 2 program

        Return:
          QuantumCircuit: The QuantumCircuit object for the input OpenQASM 2.

        See also:
            :func:`.qasm2.load`: the complete interface to the OpenQASM 2 importer.
        """
        # pylint: disable=cyclic-import
        from qiskit import qasm2

        return qasm2.load(
            path,
            include_path=qasm2.LEGACY_INCLUDE_PATH,
            custom_instructions=qasm2.LEGACY_CUSTOM_INSTRUCTIONS,
            custom_classical=qasm2.LEGACY_CUSTOM_CLASSICAL,
            strict=False,
        )

    @staticmethod
    def from_qasm_str(qasm_str: str) -> "QuantumCircuit":
        """Convert a string containing an OpenQASM 2.0 program to a :class:`.QuantumCircuit`.

        Args:
          qasm_str (str): A string containing an OpenQASM 2.0 program.
        Return:
          QuantumCircuit: The QuantumCircuit object for the input OpenQASM 2

        See also:
            :func:`.qasm2.loads`: the complete interface to the OpenQASM 2 importer.
        """
        # pylint: disable=cyclic-import
        from qiskit import qasm2

        return qasm2.loads(
            qasm_str,
            include_path=qasm2.LEGACY_INCLUDE_PATH,
            custom_instructions=qasm2.LEGACY_CUSTOM_INSTRUCTIONS,
            custom_classical=qasm2.LEGACY_CUSTOM_CLASSICAL,
            strict=False,
        )

    @property
    def global_phase(self) -> ParameterValueType:
        """The global phase of the current circuit scope in radians."""
        if self._control_flow_scopes:
            return self._control_flow_scopes[-1].global_phase
        return self._data.global_phase

    @global_phase.setter
    def global_phase(self, angle: ParameterValueType):
        """Set the phase of the current circuit scope.

        Args:
            angle (float, ParameterExpression): radians
        """
        if self._control_flow_scopes:
            self._control_flow_scopes[-1].global_phase = angle
        else:
            self._data.global_phase = angle

    @property
    def parameters(self) -> ParameterView:
        """The parameters defined in the circuit.

        This attribute returns the :class:`.Parameter` objects in the circuit sorted
        alphabetically. Note that parameters instantiated with a :class:`.ParameterVector`
        are still sorted numerically.

        Examples:

            The snippet below shows that insertion order of parameters does not matter.

            .. plot::
               :include-source:
               :nofigs:

                >>> from qiskit.circuit import QuantumCircuit, Parameter
                >>> a, b, elephant = Parameter("a"), Parameter("b"), Parameter("elephant")
                >>> circuit = QuantumCircuit(1)
                >>> circuit.rx(b, 0)
                >>> circuit.rz(elephant, 0)
                >>> circuit.ry(a, 0)
                >>> circuit.parameters  # sorted alphabetically!
                ParameterView([Parameter(a), Parameter(b), Parameter(elephant)])

            Bear in mind that alphabetical sorting might be unintuitive when it comes to numbers.
            The literal "10" comes before "2" in strict alphabetical sorting.

            .. plot::
               :include-source:
               :nofigs:

                >>> from qiskit.circuit import QuantumCircuit, Parameter
                >>> angles = [Parameter("angle_1"), Parameter("angle_2"), Parameter("angle_10")]
                >>> circuit = QuantumCircuit(1)
                >>> circuit.u(*angles, 0)
                >>> circuit.draw()
                   ┌─────────────────────────────┐
                q: ┤ U(angle_1,angle_2,angle_10) ├
                   └─────────────────────────────┘
                >>> circuit.parameters
                ParameterView([Parameter(angle_1), Parameter(angle_10), Parameter(angle_2)])

            To respect numerical sorting, a :class:`.ParameterVector` can be used.

            .. plot::
               :include-source:
               :nofigs:

                >>> from qiskit.circuit import QuantumCircuit, Parameter, ParameterVector
                >>> x = ParameterVector("x", 12)
                >>> circuit = QuantumCircuit(1)
                >>> for x_i in x:
                ...     circuit.rx(x_i, 0)
                >>> circuit.parameters
                ParameterView([
                    ParameterVectorElement(x[0]), ParameterVectorElement(x[1]),
                    ParameterVectorElement(x[2]), ParameterVectorElement(x[3]),
                    ..., ParameterVectorElement(x[11])
                ])


        Returns:
            The sorted :class:`.Parameter` objects in the circuit.
        """
        # return as parameter view, which implements the set and list interface
        return ParameterView(self._data.parameters)

    @property
    def num_parameters(self) -> int:
        """The number of parameter objects in the circuit."""
        return self._data.num_parameters()

    def _unsorted_parameters(self) -> set[Parameter]:
        """Efficiently get all parameters in the circuit, without any sorting overhead.

        .. warning::

            The returned object may directly view onto the ``ParameterTable`` internals, and so
            should not be mutated.  This is an internal performance detail.  Code outside of this
            package should not use this method.
        """
        # This should be free, by accessing the actual backing data structure of the table, but that
        # means that we need to copy it if adding keys from the global phase.
        return self._data.unsorted_parameters()

    @overload
    def assign_parameters(
        self,
        parameters: Union[Mapping[Parameter, ParameterValueType], Iterable[ParameterValueType]],
        inplace: Literal[False] = ...,
        *,
        flat_input: bool = ...,
        strict: bool = ...,
    ) -> "QuantumCircuit": ...

    @overload
    def assign_parameters(
        self,
        parameters: Union[Mapping[Parameter, ParameterValueType], Iterable[ParameterValueType]],
        inplace: Literal[True] = ...,
        *,
        flat_input: bool = ...,
        strict: bool = ...,
    ) -> None: ...

    def assign_parameters(  # pylint: disable=missing-raises-doc
        self,
        parameters: Union[Mapping[Parameter, ParameterValueType], Iterable[ParameterValueType]],
        inplace: bool = False,
        *,
        flat_input: bool = False,
        strict: bool = True,
    ) -> Optional["QuantumCircuit"]:
        """Assign parameters to new parameters or values.

        If ``parameters`` is passed as a dictionary, the keys should be :class:`.Parameter`
        instances in the current circuit. The values of the dictionary can either be numeric values
        or new parameter objects.

        If ``parameters`` is passed as a list or array, the elements are assigned to the
        current parameters in the order of :attr:`parameters` which is sorted
        alphabetically (while respecting the ordering in :class:`.ParameterVector` objects).

        The values can be assigned to the current circuit object or to a copy of it.

        .. note::
            When ``parameters`` is given as a mapping, it is permissible to have keys that are
            strings of the parameter names; these will be looked up using :meth:`get_parameter`.
            You can also have keys that are :class:`.ParameterVector` instances, and in this case,
            the dictionary value should be a sequence of values of the same length as the vector.

            If you use either of these cases, you must leave the setting ``flat_input=False``;
            changing this to ``True`` enables the fast path, where all keys must be
            :class:`.Parameter` instances.

        Args:
            parameters: Either a dictionary or iterable specifying the new parameter values.
            inplace: If False, a copy of the circuit with the bound parameters is returned.
                If True the circuit instance itself is modified.
            flat_input: If ``True`` and ``parameters`` is a mapping type, it is assumed to be
                exactly a mapping of ``{parameter: value}``.  By default (``False``), the mapping
                may also contain :class:`.ParameterVector` keys that point to a corresponding
                sequence of values, and these will be unrolled during the mapping, or string keys,
                which will be converted to :class:`.Parameter` instances using
                :meth:`get_parameter`.
            strict: If ``False``, any parameters given in the mapping that are not used in the
                circuit will be ignored.  If ``True`` (the default), an error will be raised
                indicating a logic error.

        Raises:
            CircuitError: If parameters is a dict and contains parameters not present in the
                circuit.
            ValueError: If parameters is a list/array and the length mismatches the number of free
                parameters in the circuit.

        Returns:
            A copy of the circuit with bound parameters if ``inplace`` is False, otherwise None.

        Examples:

            Create a parameterized circuit and assign the parameters in-place.

            .. plot::
               :alt: Circuit diagram output by the previous code.
               :include-source:

               from qiskit.circuit import QuantumCircuit, Parameter

               circuit = QuantumCircuit(2)
               params = [Parameter('A'), Parameter('B'), Parameter('C')]
               circuit.ry(params[0], 0)
               circuit.crx(params[1], 0, 1)
               circuit.draw('mpl')
               circuit.assign_parameters({params[0]: params[2]}, inplace=True)
               circuit.draw('mpl')

            Bind the values out-of-place by list and get a copy of the original circuit.

            .. plot::
               :alt: Circuit diagram output by the previous code.
               :include-source:

               from qiskit.circuit import QuantumCircuit, ParameterVector

               circuit = QuantumCircuit(2)
               params = ParameterVector('P', 2)
               circuit.ry(params[0], 0)
               circuit.crx(params[1], 0, 1)

               bound_circuit = circuit.assign_parameters([1, 2])
               bound_circuit.draw('mpl')

               circuit.draw('mpl')

        """
        if inplace:
            target = self
        else:
            if not isinstance(parameters, dict):
                # We're going to need to access the sorted order wihin the inner Rust method on
                # `target`, so warm up our own cache first so that subsequent calls to
                # `assign_parameters` on `self` benefit as well.
                _ = self._data.parameters
            target = self.copy()
            target._increment_instances()
            target._name_update()

        if isinstance(parameters, collections.abc.Mapping):
            raw_mapping = parameters if flat_input else self._unroll_param_dict(parameters)
            if strict and (
                extras := [
                    parameter for parameter in raw_mapping if not self.has_parameter(parameter)
                ]
            ):
                raise CircuitError(
                    f"Cannot bind parameters ({', '.join(str(x) for x in extras)}) not present in"
                    " the circuit."
                )

            def create_mapping_view():
                return raw_mapping

            target._data.assign_parameters_mapping(raw_mapping)
        else:
            # This should be a cache retrieval, since we warmed the cache.  We need to keep hold of
            # what the parameters were before anything is assigned, because we assign parameters in
            # the calibrations (which aren't tracked in the internal parameter table) after, which
            # would change what we create.  We don't make the full Python-space mapping object of
            # parameters to values eagerly because 99.9% of the time we don't need it, and it's
            # relatively expensive to do for large numbers of parameters.
            initial_parameters = target._data.parameters

            def create_mapping_view():
                return dict(zip(initial_parameters, parameters))

            target._data.assign_parameters_iterable(parameters)

        # Finally, assign the parameters inside any of the calibrations.  We don't track these in
        # the `ParameterTable`, so we manually reconstruct things.  We lazily construct the mapping
        # `{parameter: bound_value}` the first time we encounter a binding (we have to scan for
        # this, because calibrations don't use a parameter-table lookup), rather than always paying
        # the cost - most circuits don't have parametric calibrations, and it's expensive.
        mapping_view = None

        def map_calibration(qubits, parameters, schedule):
            # All calls to this function should share the same `{Parameter: bound_value}` mapping,
            # which we only want to lazily construct a single time.
            nonlocal mapping_view
            if mapping_view is None:
                mapping_view = create_mapping_view()

            modified = False
            new_parameters = list(parameters)
            for i, parameter in enumerate(new_parameters):
                if not isinstance(parameter, ParameterExpression):
                    continue
                if not (contained := parameter.parameters & mapping_view.keys()):
                    continue
                for to_bind in contained:
                    parameter = parameter.assign(to_bind, mapping_view[to_bind])
                if not parameter.parameters:
                    parameter = parameter.numeric()
                    if isinstance(parameter, complex):
                        raise TypeError(f"Calibration cannot use complex number: '{parameter}'")
                new_parameters[i] = parameter
                modified = True
            if modified:
                schedule.assign_parameters(mapping_view)
            return (qubits, tuple(new_parameters)), schedule

        target._calibrations = defaultdict(
            dict,
            (
                (
                    gate,
                    dict(
                        map_calibration(qubits, parameters, schedule)
                        for (qubits, parameters), schedule in calibrations.items()
                    ),
                )
                for gate, calibrations in target._calibrations.items()
            ),
        )
        return None if inplace else target

    def _unroll_param_dict(
        self, parameter_binds: Mapping[Parameter, ParameterValueType]
    ) -> Mapping[Parameter, ParameterValueType]:
        out = {}
        for parameter, value in parameter_binds.items():
            if isinstance(parameter, ParameterVector):
                if len(parameter) != len(value):
                    raise CircuitError(
                        f"Parameter vector '{parameter.name}' has length {len(parameter)},"
                        f" but was assigned to {len(value)} values."
                    )
                out.update(zip(parameter, value))
            elif isinstance(parameter, str):
                out[self.get_parameter(parameter)] = value
            else:
                out[parameter] = value
        return out

    def barrier(self, *qargs: QubitSpecifier, label=None) -> InstructionSet:
        """Apply :class:`~.library.Barrier`. If ``qargs`` is empty, applies to all qubits
        in the circuit.

        Args:
            qargs (QubitSpecifier): Specification for one or more qubit arguments.
            label (str): The string label of the barrier.

        Returns:
            qiskit.circuit.InstructionSet: handle to the added instructions.
        """
        from .barrier import Barrier

        if qargs:
            # This uses a `dict` not a `set` to guarantee a deterministic order to the arguments.
            qubits = tuple(
                {q: None for qarg in qargs for q in self._qbit_argument_conversion(qarg)}
            )
            return self.append(
                CircuitInstruction(Barrier(len(qubits), label=label), qubits, ()), copy=False
            )
        else:
            qubits = self.qubits.copy()
            return self._current_scope().append(
                CircuitInstruction(Barrier(len(qubits), label=label), qubits, ())
            )

    def delay(
        self,
        duration: ParameterValueType,
        qarg: QubitSpecifier | None = None,
        unit: str = "dt",
    ) -> InstructionSet:
        """Apply :class:`~.circuit.Delay`. If qarg is ``None``, applies to all qubits.
        When applying to multiple qubits, delays with the same duration will be created.

        Args:
            duration (int or float or ParameterExpression): duration of the delay.
            qarg (Object): qubit argument to apply this delay.
            unit (str): unit of the duration. Supported units: ``'s'``, ``'ms'``, ``'us'``,
                ``'ns'``, ``'ps'``, and ``'dt'``. Default is ``'dt'``, i.e. integer time unit
                depending on the target backend.

        Returns:
            qiskit.circuit.InstructionSet: handle to the added instructions.

        Raises:
            CircuitError: if arguments have bad format.
        """
        if qarg is None:
            qarg = self.qubits
        return self.append(Delay(duration, unit=unit), [qarg], [], copy=False)

    def h(self, qubit: QubitSpecifier) -> InstructionSet:
        """Apply :class:`~qiskit.circuit.library.HGate`.

        For the full matrix form of this gate, see the underlying gate documentation.

        Args:
            qubit: The qubit(s) to apply the gate to.

        Returns:
            A handle to the instructions created.
        """
        return self._append_standard_gate(StandardGate.HGate, [qubit], ())

    def ch(
        self,
        control_qubit: QubitSpecifier,
        target_qubit: QubitSpecifier,
        label: str | None = None,
        ctrl_state: str | int | None = None,
    ) -> InstructionSet:
        """Apply :class:`~qiskit.circuit.library.CHGate`.

        For the full matrix form of this gate, see the underlying gate documentation.

        Args:
            control_qubit: The qubit(s) used as the control.
            target_qubit: The qubit(s) targeted by the gate.
            label: The string label of the gate in the circuit.
            ctrl_state:
                The control state in decimal, or as a bitstring (e.g. '1').  Defaults to controlling
                on the '1' state.

        Returns:
            A handle to the instructions created.
        """
        # if the control state is |1> use the fast Rust version of the gate
        if ctrl_state is None or ctrl_state in ["1", 1]:
            return self._append_standard_gate(
                StandardGate.CHGate, [control_qubit, target_qubit], (), label=label
            )

        from .library.standard_gates.h import CHGate

        return self.append(
            CHGate(label=label, ctrl_state=ctrl_state),
            [control_qubit, target_qubit],
            [],
            copy=False,
        )

    def id(self, qubit: QubitSpecifier) -> InstructionSet:  # pylint: disable=invalid-name
        """Apply :class:`~qiskit.circuit.library.IGate`.

        For the full matrix form of this gate, see the underlying gate documentation.

        Args:
            qubit: The qubit(s) to apply the gate to.

        Returns:
            A handle to the instructions created.
        """
        return self._append_standard_gate(StandardGate.IGate, [qubit], ())

    def ms(self, theta: ParameterValueType, qubits: Sequence[QubitSpecifier]) -> InstructionSet:
        """Apply :class:`~qiskit.circuit.library.MSGate`.

        For the full matrix form of this gate, see the underlying gate documentation.

        Args:
            theta: The angle of the rotation.
            qubits: The qubits to apply the gate to.

        Returns:
            A handle to the instructions created.
        """
        # pylint: disable=cyclic-import
        from .library.generalized_gates.gms import MSGate

        return self.append(MSGate(len(qubits), theta), qubits, copy=False)

    def p(self, theta: ParameterValueType, qubit: QubitSpecifier) -> InstructionSet:
        """Apply :class:`~qiskit.circuit.library.PhaseGate`.

        For the full matrix form of this gate, see the underlying gate documentation.

        Args:
            theta: THe angle of the rotation.
            qubit: The qubit(s) to apply the gate to.

        Returns:
            A handle to the instructions created.
        """
        return self._append_standard_gate(StandardGate.PhaseGate, [qubit], (theta,))

    def cp(
        self,
        theta: ParameterValueType,
        control_qubit: QubitSpecifier,
        target_qubit: QubitSpecifier,
        label: str | None = None,
        ctrl_state: str | int | None = None,
    ) -> InstructionSet:
        """Apply :class:`~qiskit.circuit.library.CPhaseGate`.

        For the full matrix form of this gate, see the underlying gate documentation.

        Args:
            theta: The angle of the rotation.
            control_qubit: The qubit(s) used as the control.
            target_qubit: The qubit(s) targeted by the gate.
            label: The string label of the gate in the circuit.
            ctrl_state:
                The control state in decimal, or as a bitstring (e.g. '1').  Defaults to controlling
                on the '1' state.

        Returns:
            A handle to the instructions created.
        """
        # if the control state is |1> use the fast Rust version of the gate
        if ctrl_state is None or ctrl_state in ["1", 1]:
            return self._append_standard_gate(
                StandardGate.CPhaseGate, [control_qubit, target_qubit], (theta,), label=label
            )

        from .library.standard_gates.p import CPhaseGate

        return self.append(
            CPhaseGate(theta, label=label, ctrl_state=ctrl_state),
            [control_qubit, target_qubit],
            [],
            copy=False,
        )

    def mcp(
        self,
        lam: ParameterValueType,
        control_qubits: Sequence[QubitSpecifier],
        target_qubit: QubitSpecifier,
        ctrl_state: str | int | None = None,
    ) -> InstructionSet:
        """Apply :class:`~qiskit.circuit.library.MCPhaseGate`.

        For the full matrix form of this gate, see the underlying gate documentation.

        Args:
            lam: The angle of the rotation.
            control_qubits: The qubits used as the controls.
            target_qubit: The qubit(s) targeted by the gate.
            ctrl_state:
                The control state in decimal, or as a bitstring (e.g. '1').  Defaults to controlling
                on the '1' state.

        Returns:
            A handle to the instructions created.
        """
        from .library.standard_gates.p import MCPhaseGate

        num_ctrl_qubits = len(control_qubits)
        return self.append(
            MCPhaseGate(lam, num_ctrl_qubits, ctrl_state=ctrl_state),
            control_qubits[:] + [target_qubit],
            [],
            copy=False,
        )

    def mcrx(
        self,
        theta: ParameterValueType,
        q_controls: Sequence[QubitSpecifier],
        q_target: QubitSpecifier,
        use_basis_gates: bool = False,
    ):
        """
        Apply Multiple-Controlled X rotation gate

        Args:
            theta: The angle of the rotation.
            q_controls: The qubits used as the controls.
            q_target: The qubit targeted by the gate.
            use_basis_gates: use p, u, cx basis gates.
        """
        # pylint: disable=cyclic-import
        from .library.standard_gates.rx import RXGate
        from qiskit.synthesis.multi_controlled import (
            _apply_cu,
            _apply_mcu_graycode,
            _mcsu2_real_diagonal,
        )

        control_qubits = self._qbit_argument_conversion(q_controls)
        target_qubit = self._qbit_argument_conversion(q_target)
        if len(target_qubit) != 1:
            raise QiskitError("The mcrx gate needs a single qubit as target.")
        all_qubits = control_qubits + target_qubit
        target_qubit = target_qubit[0]
        self._check_dups(all_qubits)

        n_c = len(control_qubits)
        if n_c == 1:  # cu
            _apply_cu(
                self,
                theta,
                -pi / 2,
                pi / 2,
                control_qubits[0],
                target_qubit,
                use_basis_gates=use_basis_gates,
            )
        elif n_c < 4:
            theta_step = theta * (1 / (2 ** (n_c - 1)))
            _apply_mcu_graycode(
                self,
                theta_step,
                -pi / 2,
                pi / 2,
                control_qubits,
                target_qubit,
                use_basis_gates=use_basis_gates,
            )
        else:
            cgate = _mcsu2_real_diagonal(
                RXGate(theta),
                num_controls=len(control_qubits),
                use_basis_gates=use_basis_gates,
            )
            self.compose(cgate, control_qubits + [target_qubit], inplace=True)

    def mcry(
        self,
        theta: ParameterValueType,
        q_controls: Sequence[QubitSpecifier],
        q_target: QubitSpecifier,
        q_ancillae: QubitSpecifier | Sequence[QubitSpecifier] | None = None,
        mode: str | None = None,
        use_basis_gates: bool = False,
    ):
        """
        Apply Multiple-Controlled Y rotation gate

        Args:
            theta: The angle of the rotation.
            q_controls: The qubits used as the controls.
            q_target: The qubit targeted by the gate.
            q_ancillae: The list of ancillary qubits.
            mode: The implementation mode to use.
            use_basis_gates: use p, u, cx basis gates
        """
        # pylint: disable=cyclic-import
        from .library.standard_gates.ry import RYGate
        from .library.standard_gates.x import MCXGate
        from qiskit.synthesis.multi_controlled import (
            _apply_cu,
            _apply_mcu_graycode,
            _mcsu2_real_diagonal,
        )

        control_qubits = self._qbit_argument_conversion(q_controls)
        target_qubit = self._qbit_argument_conversion(q_target)
        if len(target_qubit) != 1:
            raise QiskitError("The mcry gate needs a single qubit as target.")
        ancillary_qubits = [] if q_ancillae is None else self._qbit_argument_conversion(q_ancillae)
        all_qubits = control_qubits + target_qubit + ancillary_qubits
        target_qubit = target_qubit[0]
        self._check_dups(all_qubits)

        # auto-select the best mode
        if mode is None:
            # if enough ancillary qubits are provided, use the 'v-chain' method
            additional_vchain = MCXGate.get_num_ancilla_qubits(len(control_qubits), "v-chain")
            if len(ancillary_qubits) >= additional_vchain:
                mode = "basic"
            else:
                mode = "noancilla"

        if mode == "basic":
            self.ry(theta / 2, q_target)
            self.mcx(list(q_controls), q_target, q_ancillae, mode="v-chain")
            self.ry(-theta / 2, q_target)
            self.mcx(list(q_controls), q_target, q_ancillae, mode="v-chain")
        elif mode == "noancilla":
            n_c = len(control_qubits)
            if n_c == 1:  # cu
                _apply_cu(
                    self,
                    theta,
                    0,
                    0,
                    control_qubits[0],
                    target_qubit,
                    use_basis_gates=use_basis_gates,
                )
            elif n_c < 4:
                theta_step = theta * (1 / (2 ** (n_c - 1)))
                _apply_mcu_graycode(
                    self,
                    theta_step,
                    0,
                    0,
                    control_qubits,
                    target_qubit,
                    use_basis_gates=use_basis_gates,
                )
            else:
                cgate = _mcsu2_real_diagonal(
                    RYGate(theta),
                    num_controls=len(control_qubits),
                    use_basis_gates=use_basis_gates,
                )
                self.compose(cgate, control_qubits + [target_qubit], inplace=True)
        else:
            raise QiskitError(f"Unrecognized mode for building MCRY circuit: {mode}.")

    def mcrz(
        self,
        lam: ParameterValueType,
        q_controls: Sequence[QubitSpecifier],
        q_target: QubitSpecifier,
        use_basis_gates: bool = False,
    ):
        """
        Apply Multiple-Controlled Z rotation gate

        Args:
            lam: The angle of the rotation.
            q_controls: The qubits used as the controls.
            q_target: The qubit targeted by the gate.
            use_basis_gates: use p, u, cx basis gates.
        """
        # pylint: disable=cyclic-import
        from .library.standard_gates.rz import CRZGate, RZGate
        from qiskit.synthesis.multi_controlled import _mcsu2_real_diagonal

        control_qubits = self._qbit_argument_conversion(q_controls)
        target_qubit = self._qbit_argument_conversion(q_target)
        if len(target_qubit) != 1:
            raise QiskitError("The mcrz gate needs a single qubit as target.")
        all_qubits = control_qubits + target_qubit
        target_qubit = target_qubit[0]
        self._check_dups(all_qubits)

        n_c = len(control_qubits)
        if n_c == 1:
            if use_basis_gates:
                self.u(0, 0, lam / 2, target_qubit)
                self.cx(control_qubits[0], target_qubit)
                self.u(0, 0, -lam / 2, target_qubit)
                self.cx(control_qubits[0], target_qubit)
            else:
                self.append(CRZGate(lam), control_qubits + [target_qubit])
        else:
            cgate = _mcsu2_real_diagonal(
                RZGate(lam),
                num_controls=len(control_qubits),
                use_basis_gates=use_basis_gates,
            )
            self.compose(cgate, control_qubits + [target_qubit], inplace=True)

    def r(
        self, theta: ParameterValueType, phi: ParameterValueType, qubit: QubitSpecifier
    ) -> InstructionSet:
        """Apply :class:`~qiskit.circuit.library.RGate`.

        For the full matrix form of this gate, see the underlying gate documentation.

        Args:
            theta: The angle of the rotation.
            phi: The angle of the axis of rotation in the x-y plane.
            qubit: The qubit(s) to apply the gate to.

        Returns:
            A handle to the instructions created.
        """
        return self._append_standard_gate(StandardGate.RGate, [qubit], [theta, phi])

    def rv(
        self,
        vx: ParameterValueType,
        vy: ParameterValueType,
        vz: ParameterValueType,
        qubit: QubitSpecifier,
    ) -> InstructionSet:
        """Apply :class:`~qiskit.circuit.library.RVGate`.

        For the full matrix form of this gate, see the underlying gate documentation.

        Rotation around an arbitrary rotation axis :math:`v`, where :math:`|v|` is the angle of
        rotation in radians.

        Args:
            vx: x-component of the rotation axis.
            vy: y-component of the rotation axis.
            vz: z-component of the rotation axis.
            qubit: The qubit(s) to apply the gate to.

        Returns:
            A handle to the instructions created.
        """
        from .library.generalized_gates.rv import RVGate

        return self.append(RVGate(vx, vy, vz), [qubit], [], copy=False)

    def rccx(
        self,
        control_qubit1: QubitSpecifier,
        control_qubit2: QubitSpecifier,
        target_qubit: QubitSpecifier,
    ) -> InstructionSet:
        """Apply :class:`~qiskit.circuit.library.RCCXGate`.

        For the full matrix form of this gate, see the underlying gate documentation.

        Args:
            control_qubit1: The qubit(s) used as the first control.
            control_qubit2: The qubit(s) used as the second control.
            target_qubit: The qubit(s) targeted by the gate.

        Returns:
            A handle to the instructions created.
        """
        return self._append_standard_gate(
            StandardGate.RCCXGate, [control_qubit1, control_qubit2, target_qubit], ()
        )

    def rcccx(
        self,
        control_qubit1: QubitSpecifier,
        control_qubit2: QubitSpecifier,
        control_qubit3: QubitSpecifier,
        target_qubit: QubitSpecifier,
    ) -> InstructionSet:
        """Apply :class:`~qiskit.circuit.library.RC3XGate`.

        For the full matrix form of this gate, see the underlying gate documentation.

        Args:
            control_qubit1: The qubit(s) used as the first control.
            control_qubit2: The qubit(s) used as the second control.
            control_qubit3: The qubit(s) used as the third control.
            target_qubit: The qubit(s) targeted by the gate.

        Returns:
            A handle to the instructions created.
        """
        return self._append_standard_gate(
            StandardGate.RC3XGate,
            [control_qubit1, control_qubit2, control_qubit3, target_qubit],
            (),
        )

    def rx(
        self, theta: ParameterValueType, qubit: QubitSpecifier, label: str | None = None
    ) -> InstructionSet:
        """Apply :class:`~qiskit.circuit.library.RXGate`.

        For the full matrix form of this gate, see the underlying gate documentation.

        Args:
            theta: The rotation angle of the gate.
            qubit: The qubit(s) to apply the gate to.
            label: The string label of the gate in the circuit.

        Returns:
            A handle to the instructions created.
        """
        return self._append_standard_gate(StandardGate.RXGate, [qubit], [theta], label=label)

    def crx(
        self,
        theta: ParameterValueType,
        control_qubit: QubitSpecifier,
        target_qubit: QubitSpecifier,
        label: str | None = None,
        ctrl_state: str | int | None = None,
    ) -> InstructionSet:
        """Apply :class:`~qiskit.circuit.library.CRXGate`.

        For the full matrix form of this gate, see the underlying gate documentation.

        Args:
            theta: The angle of the rotation.
            control_qubit: The qubit(s) used as the control.
            target_qubit: The qubit(s) targeted by the gate.
            label: The string label of the gate in the circuit.
            ctrl_state:
                The control state in decimal, or as a bitstring (e.g. '1').  Defaults to controlling
                on the '1' state.

        Returns:
            A handle to the instructions created.
        """
        # if the control state is |1> use the fast Rust version of the gate
        if ctrl_state is None or ctrl_state in ["1", 1]:
            return self._append_standard_gate(
                StandardGate.CRXGate, [control_qubit, target_qubit], [theta], label=label
            )

        from .library.standard_gates.rx import CRXGate

        return self.append(
            CRXGate(theta, label=label, ctrl_state=ctrl_state),
            [control_qubit, target_qubit],
            [],
            copy=False,
        )

    def rxx(
        self, theta: ParameterValueType, qubit1: QubitSpecifier, qubit2: QubitSpecifier
    ) -> InstructionSet:
        """Apply :class:`~qiskit.circuit.library.RXXGate`.

        For the full matrix form of this gate, see the underlying gate documentation.

        Args:
            theta: The angle of the rotation.
            qubit1: The qubit(s) to apply the gate to.
            qubit2: The qubit(s) to apply the gate to.

        Returns:
            A handle to the instructions created.
        """
        return self._append_standard_gate(StandardGate.RXXGate, [qubit1, qubit2], [theta])

    def ry(
        self, theta: ParameterValueType, qubit: QubitSpecifier, label: str | None = None
    ) -> InstructionSet:
        """Apply :class:`~qiskit.circuit.library.RYGate`.

        For the full matrix form of this gate, see the underlying gate documentation.

        Args:
            theta: The rotation angle of the gate.
            qubit: The qubit(s) to apply the gate to.
            label: The string label of the gate in the circuit.

        Returns:
            A handle to the instructions created.
        """
        return self._append_standard_gate(StandardGate.RYGate, [qubit], [theta], label=label)

    def cry(
        self,
        theta: ParameterValueType,
        control_qubit: QubitSpecifier,
        target_qubit: QubitSpecifier,
        label: str | None = None,
        ctrl_state: str | int | None = None,
    ) -> InstructionSet:
        """Apply :class:`~qiskit.circuit.library.CRYGate`.

        For the full matrix form of this gate, see the underlying gate documentation.

        Args:
            theta: The angle of the rotation.
            control_qubit: The qubit(s) used as the control.
            target_qubit: The qubit(s) targeted by the gate.
            label: The string label of the gate in the circuit.
            ctrl_state:
                The control state in decimal, or as a bitstring (e.g. '1').  Defaults to controlling
                on the '1' state.

        Returns:
            A handle to the instructions created.
        """
        # if the control state is |1> use the fast Rust version of the gate
        if ctrl_state is None or ctrl_state in ["1", 1]:
            return self._append_standard_gate(
                StandardGate.CRYGate, [control_qubit, target_qubit], [theta], label=label
            )

        from .library.standard_gates.ry import CRYGate

        return self.append(
            CRYGate(theta, label=label, ctrl_state=ctrl_state),
            [control_qubit, target_qubit],
            [],
            copy=False,
        )

    def ryy(
        self, theta: ParameterValueType, qubit1: QubitSpecifier, qubit2: QubitSpecifier
    ) -> InstructionSet:
        """Apply :class:`~qiskit.circuit.library.RYYGate`.

        For the full matrix form of this gate, see the underlying gate documentation.

        Args:
            theta: The rotation angle of the gate.
            qubit1: The qubit(s) to apply the gate to.
            qubit2: The qubit(s) to apply the gate to.

        Returns:
            A handle to the instructions created.
        """
        return self._append_standard_gate(StandardGate.RYYGate, [qubit1, qubit2], [theta])

    def rz(self, phi: ParameterValueType, qubit: QubitSpecifier) -> InstructionSet:
        """Apply :class:`~qiskit.circuit.library.RZGate`.

        For the full matrix form of this gate, see the underlying gate documentation.

        Args:
            phi: The rotation angle of the gate.
            qubit: The qubit(s) to apply the gate to.

        Returns:
            A handle to the instructions created.
        """
        return self._append_standard_gate(StandardGate.RZGate, [qubit], [phi])

    def crz(
        self,
        theta: ParameterValueType,
        control_qubit: QubitSpecifier,
        target_qubit: QubitSpecifier,
        label: str | None = None,
        ctrl_state: str | int | None = None,
    ) -> InstructionSet:
        """Apply :class:`~qiskit.circuit.library.CRZGate`.

        For the full matrix form of this gate, see the underlying gate documentation.

        Args:
            theta: The angle of the rotation.
            control_qubit: The qubit(s) used as the control.
            target_qubit: The qubit(s) targeted by the gate.
            label: The string label of the gate in the circuit.
            ctrl_state:
                The control state in decimal, or as a bitstring (e.g. '1').  Defaults to controlling
                on the '1' state.

        Returns:
            A handle to the instructions created.
        """
        # if the control state is |1> use the fast Rust version of the gate
        if ctrl_state is None or ctrl_state in ["1", 1]:
            return self._append_standard_gate(
                StandardGate.CRZGate, [control_qubit, target_qubit], [theta], label=label
            )

        from .library.standard_gates.rz import CRZGate

        return self.append(
            CRZGate(theta, label=label, ctrl_state=ctrl_state),
            [control_qubit, target_qubit],
            [],
            copy=False,
        )

    def rzx(
        self, theta: ParameterValueType, qubit1: QubitSpecifier, qubit2: QubitSpecifier
    ) -> InstructionSet:
        """Apply :class:`~qiskit.circuit.library.RZXGate`.

        For the full matrix form of this gate, see the underlying gate documentation.

        Args:
            theta: The rotation angle of the gate.
            qubit1: The qubit(s) to apply the gate to.
            qubit2: The qubit(s) to apply the gate to.

        Returns:
            A handle to the instructions created.
        """
        return self._append_standard_gate(StandardGate.RZXGate, [qubit1, qubit2], [theta])

    def rzz(
        self, theta: ParameterValueType, qubit1: QubitSpecifier, qubit2: QubitSpecifier
    ) -> InstructionSet:
        """Apply :class:`~qiskit.circuit.library.RZZGate`.

        For the full matrix form of this gate, see the underlying gate documentation.

        Args:
            theta: The rotation angle of the gate.
            qubit1: The qubit(s) to apply the gate to.
            qubit2: The qubit(s) to apply the gate to.

        Returns:
            A handle to the instructions created.
        """
        return self._append_standard_gate(StandardGate.RZZGate, [qubit1, qubit2], [theta])

    def ecr(self, qubit1: QubitSpecifier, qubit2: QubitSpecifier) -> InstructionSet:
        """Apply :class:`~qiskit.circuit.library.ECRGate`.

        For the full matrix form of this gate, see the underlying gate documentation.

        Args:
            qubit1, qubit2: The qubits to apply the gate to.

        Returns:
            A handle to the instructions created.
        """
        return self._append_standard_gate(StandardGate.ECRGate, [qubit1, qubit2], ())

    def s(self, qubit: QubitSpecifier) -> InstructionSet:
        """Apply :class:`~qiskit.circuit.library.SGate`.

        For the full matrix form of this gate, see the underlying gate documentation.

        Args:
            qubit: The qubit(s) to apply the gate to.

        Returns:
            A handle to the instructions created.
        """
        return self._append_standard_gate(StandardGate.SGate, [qubit], ())

    def sdg(self, qubit: QubitSpecifier) -> InstructionSet:
        """Apply :class:`~qiskit.circuit.library.SdgGate`.

        For the full matrix form of this gate, see the underlying gate documentation.

        Args:
            qubit: The qubit(s) to apply the gate to.

        Returns:
            A handle to the instructions created.
        """
        return self._append_standard_gate(StandardGate.SdgGate, [qubit], ())

    def cs(
        self,
        control_qubit: QubitSpecifier,
        target_qubit: QubitSpecifier,
        label: str | None = None,
        ctrl_state: str | int | None = None,
    ) -> InstructionSet:
        """Apply :class:`~qiskit.circuit.library.CSGate`.

        For the full matrix form of this gate, see the underlying gate documentation.

        Args:
            control_qubit: The qubit(s) used as the control.
            target_qubit: The qubit(s) targeted by the gate.
            label: The string label of the gate in the circuit.
            ctrl_state:
                The control state in decimal, or as a bitstring (e.g. '1').  Defaults to controlling
                on the '1' state.

        Returns:
            A handle to the instructions created.
        """
        # if the control state is |1> use the fast Rust version of the gate
        if ctrl_state is None or ctrl_state in ["1", 1]:
            return self._append_standard_gate(
                StandardGate.CSGate, [control_qubit, target_qubit], (), label=label
            )

        from .library.standard_gates.s import CSGate

        return self.append(
            CSGate(label=label, ctrl_state=ctrl_state),
            [control_qubit, target_qubit],
            [],
            copy=False,
        )

    def csdg(
        self,
        control_qubit: QubitSpecifier,
        target_qubit: QubitSpecifier,
        label: str | None = None,
        ctrl_state: str | int | None = None,
    ) -> InstructionSet:
        """Apply :class:`~qiskit.circuit.library.CSdgGate`.

        For the full matrix form of this gate, see the underlying gate documentation.

        Args:
            control_qubit: The qubit(s) used as the control.
            target_qubit: The qubit(s) targeted by the gate.
            label: The string label of the gate in the circuit.
            ctrl_state:
                The control state in decimal, or as a bitstring (e.g. '1').  Defaults to controlling
                on the '1' state.

        Returns:
            A handle to the instructions created.
        """
        # if the control state is |1> use the fast Rust version of the gate
        if ctrl_state is None or ctrl_state in ["1", 1]:
            return self._append_standard_gate(
                StandardGate.CSdgGate, [control_qubit, target_qubit], (), label=label
            )

        from .library.standard_gates.s import CSdgGate

        return self.append(
            CSdgGate(label=label, ctrl_state=ctrl_state),
            [control_qubit, target_qubit],
            [],
            copy=False,
        )

    def swap(self, qubit1: QubitSpecifier, qubit2: QubitSpecifier) -> InstructionSet:
        """Apply :class:`~qiskit.circuit.library.SwapGate`.

        For the full matrix form of this gate, see the underlying gate documentation.

        Args:
            qubit1, qubit2: The qubits to apply the gate to.

        Returns:
            A handle to the instructions created.
        """
        return self._append_standard_gate(
            StandardGate.SwapGate,
            [qubit1, qubit2],
            (),
        )

    def iswap(self, qubit1: QubitSpecifier, qubit2: QubitSpecifier) -> InstructionSet:
        """Apply :class:`~qiskit.circuit.library.iSwapGate`.

        For the full matrix form of this gate, see the underlying gate documentation.

        Args:
            qubit1, qubit2: The qubits to apply the gate to.

        Returns:
            A handle to the instructions created.
        """
        return self._append_standard_gate(StandardGate.ISwapGate, [qubit1, qubit2], ())

    def cswap(
        self,
        control_qubit: QubitSpecifier,
        target_qubit1: QubitSpecifier,
        target_qubit2: QubitSpecifier,
        label: str | None = None,
        ctrl_state: str | int | None = None,
    ) -> InstructionSet:
        """Apply :class:`~qiskit.circuit.library.CSwapGate`.

        For the full matrix form of this gate, see the underlying gate documentation.

        Args:
            control_qubit: The qubit(s) used as the control.
            target_qubit1: The qubit(s) targeted by the gate.
            target_qubit2: The qubit(s) targeted by the gate.
            label: The string label of the gate in the circuit.
            ctrl_state:
                The control state in decimal, or as a bitstring (e.g. ``'1'``).  Defaults to controlling
                on the ``'1'`` state.

        Returns:
            A handle to the instructions created.
        """
        # if the control state is |1> use the fast Rust version of the gate
        if ctrl_state is None or ctrl_state in ["1", 1]:
            return self._append_standard_gate(
                StandardGate.CSwapGate,
                [control_qubit, target_qubit1, target_qubit2],
                (),
                label=label,
            )

        from .library.standard_gates.swap import CSwapGate

        return self.append(
            CSwapGate(label=label, ctrl_state=ctrl_state),
            [control_qubit, target_qubit1, target_qubit2],
            [],
            copy=False,
        )

    def sx(self, qubit: QubitSpecifier) -> InstructionSet:
        """Apply :class:`~qiskit.circuit.library.SXGate`.

        For the full matrix form of this gate, see the underlying gate documentation.

        Args:
            qubit: The qubit(s) to apply the gate to.

        Returns:
            A handle to the instructions created.
        """
        return self._append_standard_gate(StandardGate.SXGate, [qubit], ())

    def sxdg(self, qubit: QubitSpecifier) -> InstructionSet:
        """Apply :class:`~qiskit.circuit.library.SXdgGate`.

        For the full matrix form of this gate, see the underlying gate documentation.

        Args:
            qubit: The qubit(s) to apply the gate to.

        Returns:
            A handle to the instructions created.
        """
        return self._append_standard_gate(StandardGate.SXdgGate, [qubit], ())

    def csx(
        self,
        control_qubit: QubitSpecifier,
        target_qubit: QubitSpecifier,
        label: str | None = None,
        ctrl_state: str | int | None = None,
    ) -> InstructionSet:
        """Apply :class:`~qiskit.circuit.library.CSXGate`.

        For the full matrix form of this gate, see the underlying gate documentation.

        Args:
            control_qubit: The qubit(s) used as the control.
            target_qubit: The qubit(s) targeted by the gate.
            label: The string label of the gate in the circuit.
            ctrl_state:
                The control state in decimal, or as a bitstring (e.g. '1').  Defaults to controlling
                on the '1' state.

        Returns:
            A handle to the instructions created.
        """
        # if the control state is |1> use the fast Rust version of the gate
        if ctrl_state is None or ctrl_state in ["1", 1]:
            return self._append_standard_gate(
                StandardGate.CSXGate, [control_qubit, target_qubit], (), label=label
            )

        from .library.standard_gates.sx import CSXGate

        return self.append(
            CSXGate(label=label, ctrl_state=ctrl_state),
            [control_qubit, target_qubit],
            [],
            copy=False,
        )

    def t(self, qubit: QubitSpecifier) -> InstructionSet:
        """Apply :class:`~qiskit.circuit.library.TGate`.

        For the full matrix form of this gate, see the underlying gate documentation.

        Args:
            qubit: The qubit(s) to apply the gate to.

        Returns:
            A handle to the instructions created.
        """
        return self._append_standard_gate(StandardGate.TGate, [qubit], ())

    def tdg(self, qubit: QubitSpecifier) -> InstructionSet:
        """Apply :class:`~qiskit.circuit.library.TdgGate`.

        For the full matrix form of this gate, see the underlying gate documentation.

        Args:
            qubit: The qubit(s) to apply the gate to.

        Returns:
            A handle to the instructions created.
        """
        return self._append_standard_gate(StandardGate.TdgGate, [qubit], ())

    def u(
        self,
        theta: ParameterValueType,
        phi: ParameterValueType,
        lam: ParameterValueType,
        qubit: QubitSpecifier,
    ) -> InstructionSet:
        r"""Apply :class:`~qiskit.circuit.library.UGate`.

        For the full matrix form of this gate, see the underlying gate documentation.

        Args:
            theta: The :math:`\theta` rotation angle of the gate.
            phi: The :math:`\phi` rotation angle of the gate.
            lam: The :math:`\lambda` rotation angle of the gate.
            qubit: The qubit(s) to apply the gate to.

        Returns:
            A handle to the instructions created.
        """
        return self._append_standard_gate(StandardGate.UGate, [qubit], [theta, phi, lam])

    def cu(
        self,
        theta: ParameterValueType,
        phi: ParameterValueType,
        lam: ParameterValueType,
        gamma: ParameterValueType,
        control_qubit: QubitSpecifier,
        target_qubit: QubitSpecifier,
        label: str | None = None,
        ctrl_state: str | int | None = None,
    ) -> InstructionSet:
        r"""Apply :class:`~qiskit.circuit.library.CUGate`.

        For the full matrix form of this gate, see the underlying gate documentation.

        Args:
            theta: The :math:`\theta` rotation angle of the gate.
            phi: The :math:`\phi` rotation angle of the gate.
            lam: The :math:`\lambda` rotation angle of the gate.
            gamma: The global phase applied of the U gate, if applied.
            control_qubit: The qubit(s) used as the control.
            target_qubit: The qubit(s) targeted by the gate.
            label: The string label of the gate in the circuit.
            ctrl_state:
                The control state in decimal, or as a bitstring (e.g. '1').  Defaults to controlling
                on the '1' state.

        Returns:
            A handle to the instructions created.
        """
        # if the control state is |1> use the fast Rust version of the gate
        if ctrl_state is None or ctrl_state in ["1", 1]:
            return self._append_standard_gate(
                StandardGate.CUGate,
                [control_qubit, target_qubit],
                [theta, phi, lam, gamma],
                label=label,
            )

        from .library.standard_gates.u import CUGate

        return self.append(
            CUGate(theta, phi, lam, gamma, label=label, ctrl_state=ctrl_state),
            [control_qubit, target_qubit],
            [],
            copy=False,
        )

    def x(self, qubit: QubitSpecifier, label: str | None = None) -> InstructionSet:
        r"""Apply :class:`~qiskit.circuit.library.XGate`.

        For the full matrix form of this gate, see the underlying gate documentation.

        Args:
            qubit: The qubit(s) to apply the gate to.
            label: The string label of the gate in the circuit.

        Returns:
            A handle to the instructions created.
        """
        return self._append_standard_gate(StandardGate.XGate, [qubit], (), label=label)

    def cx(
        self,
        control_qubit: QubitSpecifier,
        target_qubit: QubitSpecifier,
        label: str | None = None,
        ctrl_state: str | int | None = None,
    ) -> InstructionSet:
        r"""Apply :class:`~qiskit.circuit.library.CXGate`.

        For the full matrix form of this gate, see the underlying gate documentation.

        Args:
            control_qubit: The qubit(s) used as the control.
            target_qubit: The qubit(s) targeted by the gate.
            label: The string label of the gate in the circuit.
            ctrl_state:
                The control state in decimal, or as a bitstring (e.g. '1').  Defaults to controlling
                on the '1' state.

        Returns:
            A handle to the instructions created.
        """
        # if the control state is |1> use the fast Rust version of the gate
        if ctrl_state is None or ctrl_state in ["1", 1]:
            return self._append_standard_gate(
                StandardGate.CXGate,
                [control_qubit, target_qubit],
                (),
                label=label,
            )

        from .library.standard_gates.x import CXGate

        return self.append(
            CXGate(label=label, ctrl_state=ctrl_state),
            [control_qubit, target_qubit],
            [],
            copy=False,
        )

    def dcx(self, qubit1: QubitSpecifier, qubit2: QubitSpecifier) -> InstructionSet:
        r"""Apply :class:`~qiskit.circuit.library.DCXGate`.

        For the full matrix form of this gate, see the underlying gate documentation.

        Args:
            qubit1: The qubit(s) to apply the gate to.
            qubit2: The qubit(s) to apply the gate to.

        Returns:
            A handle to the instructions created.
        """
        return self._append_standard_gate(StandardGate.DCXGate, [qubit1, qubit2], ())

    def ccx(
        self,
        control_qubit1: QubitSpecifier,
        control_qubit2: QubitSpecifier,
        target_qubit: QubitSpecifier,
        ctrl_state: str | int | None = None,
    ) -> InstructionSet:
        r"""Apply :class:`~qiskit.circuit.library.CCXGate`.

        For the full matrix form of this gate, see the underlying gate documentation.

        Args:
            control_qubit1: The qubit(s) used as the first control.
            control_qubit2: The qubit(s) used as the second control.
            target_qubit: The qubit(s) targeted by the gate.
            ctrl_state:
                The control state in decimal, or as a bitstring (e.g. '1').  Defaults to controlling
                on the '1' state.

        Returns:
            A handle to the instructions created.
        """
        # if the control state is |11> use the fast Rust version of the gate
        if ctrl_state is None or ctrl_state in ["11", 3]:
            return self._append_standard_gate(
                StandardGate.CCXGate,
                [control_qubit1, control_qubit2, target_qubit],
                (),
            )

        from .library.standard_gates.x import CCXGate

        return self.append(
            CCXGate(ctrl_state=ctrl_state),
            [control_qubit1, control_qubit2, target_qubit],
            [],
            copy=False,
        )

    def mcx(
        self,
        control_qubits: Sequence[QubitSpecifier],
        target_qubit: QubitSpecifier,
        ancilla_qubits: QubitSpecifier | Sequence[QubitSpecifier] | None = None,
        mode: str = "noancilla",
        ctrl_state: str | int | None = None,
    ) -> InstructionSet:
        """Apply :class:`~qiskit.circuit.library.MCXGate`.

        The multi-cX gate can be implemented using different techniques, which use different numbers
        of ancilla qubits and have varying circuit depth. These modes are:

        - ``'noancilla'``: Requires 0 ancilla qubits.
        - ``'recursion'``: Requires 1 ancilla qubit if more than 4 controls are used, otherwise 0.
        - ``'v-chain'``: Requires 2 less ancillas than the number of control qubits.
        - ``'v-chain-dirty'``: Same as for the clean ancillas (but the circuit will be longer).

        For the full matrix form of this gate, see the underlying gate documentation.

        Args:
            control_qubits: The qubits used as the controls.
            target_qubit: The qubit(s) targeted by the gate.
            ancilla_qubits: The qubits used as the ancillae, if the mode requires them.
            mode: The choice of mode, explained further above.
            ctrl_state:
                The control state in decimal, or as a bitstring (e.g. '1').  Defaults to controlling
                on the '1' state.

        Returns:
            A handle to the instructions created.

        Raises:
            ValueError: if the given mode is not known, or if too few ancilla qubits are passed.
            AttributeError: if no ancilla qubits are passed, but some are needed.
        """
        from .library.standard_gates.x import MCXGate, MCXRecursive, MCXVChain

        num_ctrl_qubits = len(control_qubits)

        available_implementations = {
            "noancilla": MCXGate(num_ctrl_qubits, ctrl_state=ctrl_state),
            "recursion": MCXRecursive(num_ctrl_qubits, ctrl_state=ctrl_state),
            "v-chain": MCXVChain(num_ctrl_qubits, False, ctrl_state=ctrl_state),
            "v-chain-dirty": MCXVChain(num_ctrl_qubits, dirty_ancillas=True, ctrl_state=ctrl_state),
            # outdated, previous names
            "advanced": MCXRecursive(num_ctrl_qubits, ctrl_state=ctrl_state),
            "basic": MCXVChain(num_ctrl_qubits, dirty_ancillas=False, ctrl_state=ctrl_state),
            "basic-dirty-ancilla": MCXVChain(
                num_ctrl_qubits, dirty_ancillas=True, ctrl_state=ctrl_state
            ),
        }

        # check ancilla input
        if ancilla_qubits:
            _ = self._qbit_argument_conversion(ancilla_qubits)

        try:
            gate = available_implementations[mode]
        except KeyError as ex:
            all_modes = list(available_implementations.keys())
            raise ValueError(
                f"Unsupported mode ({mode}) selected, choose one of {all_modes}"
            ) from ex

        if hasattr(gate, "num_ancilla_qubits") and gate.num_ancilla_qubits > 0:
            required = gate.num_ancilla_qubits
            if ancilla_qubits is None:
                raise AttributeError(f"No ancillas provided, but {required} are needed!")

            # convert ancilla qubits to a list if they were passed as int or qubit
            if not hasattr(ancilla_qubits, "__len__"):
                ancilla_qubits = [ancilla_qubits]

            if len(ancilla_qubits) < required:
                actually = len(ancilla_qubits)
                raise ValueError(f"At least {required} ancillas required, but {actually} given.")
            # size down if too many ancillas were provided
            ancilla_qubits = ancilla_qubits[:required]
        else:
            ancilla_qubits = []

        return self.append(gate, control_qubits[:] + [target_qubit] + ancilla_qubits[:], [])

    def y(self, qubit: QubitSpecifier) -> InstructionSet:
        r"""Apply :class:`~qiskit.circuit.library.YGate`.

        For the full matrix form of this gate, see the underlying gate documentation.

        Args:
            qubit: The qubit(s) to apply the gate to.

        Returns:
            A handle to the instructions created.
        """
        return self._append_standard_gate(StandardGate.YGate, [qubit], ())

    def cy(
        self,
        control_qubit: QubitSpecifier,
        target_qubit: QubitSpecifier,
        label: str | None = None,
        ctrl_state: str | int | None = None,
    ) -> InstructionSet:
        r"""Apply :class:`~qiskit.circuit.library.CYGate`.

        For the full matrix form of this gate, see the underlying gate documentation.

        Args:
            control_qubit: The qubit(s) used as the controls.
            target_qubit: The qubit(s) targeted by the gate.
            label: The string label of the gate in the circuit.
            ctrl_state:
                The control state in decimal, or as a bitstring (e.g. '1').  Defaults to controlling
                on the '1' state.

        Returns:
            A handle to the instructions created.
        """
        # if the control state is |1> use the fast Rust version of the gate
        if ctrl_state is None or ctrl_state in ["1", 1]:
            return self._append_standard_gate(
                StandardGate.CYGate,
                [control_qubit, target_qubit],
                (),
                label=label,
            )

        from .library.standard_gates.y import CYGate

        return self.append(
            CYGate(label=label, ctrl_state=ctrl_state),
            [control_qubit, target_qubit],
            [],
            copy=False,
        )

    def z(self, qubit: QubitSpecifier) -> InstructionSet:
        r"""Apply :class:`~qiskit.circuit.library.ZGate`.

        For the full matrix form of this gate, see the underlying gate documentation.

        Args:
            qubit: The qubit(s) to apply the gate to.

        Returns:
            A handle to the instructions created.
        """
        return self._append_standard_gate(StandardGate.ZGate, [qubit], ())

    def cz(
        self,
        control_qubit: QubitSpecifier,
        target_qubit: QubitSpecifier,
        label: str | None = None,
        ctrl_state: str | int | None = None,
    ) -> InstructionSet:
        r"""Apply :class:`~qiskit.circuit.library.CZGate`.

        For the full matrix form of this gate, see the underlying gate documentation.

        Args:
            control_qubit: The qubit(s) used as the controls.
            target_qubit: The qubit(s) targeted by the gate.
            label: The string label of the gate in the circuit.
            ctrl_state:
                The control state in decimal, or as a bitstring (e.g. '1').  Defaults to controlling
                on the '1' state.

        Returns:
            A handle to the instructions created.
        """
        # if the control state is |1> use the fast Rust version of the gate
        if ctrl_state is None or ctrl_state in ["1", 1]:
            return self._append_standard_gate(
                StandardGate.CZGate, [control_qubit, target_qubit], (), label=label
            )

        from .library.standard_gates.z import CZGate

        return self.append(
            CZGate(label=label, ctrl_state=ctrl_state),
            [control_qubit, target_qubit],
            [],
            copy=False,
        )

    def ccz(
        self,
        control_qubit1: QubitSpecifier,
        control_qubit2: QubitSpecifier,
        target_qubit: QubitSpecifier,
        label: str | None = None,
        ctrl_state: str | int | None = None,
    ) -> InstructionSet:
        r"""Apply :class:`~qiskit.circuit.library.CCZGate`.

        For the full matrix form of this gate, see the underlying gate documentation.

        Args:
            control_qubit1: The qubit(s) used as the first control.
            control_qubit2: The qubit(s) used as the second control.
            target_qubit: The qubit(s) targeted by the gate.
            label: The string label of the gate in the circuit.
            ctrl_state:
                The control state in decimal, or as a bitstring (e.g. '10').  Defaults to controlling
                on the '11' state.

        Returns:
            A handle to the instructions created.
        """
        # if the control state is |11> use the fast Rust version of the gate
        if ctrl_state is None or ctrl_state in ["11", 3]:
            return self._append_standard_gate(
                StandardGate.CCZGate,
                [control_qubit1, control_qubit2, target_qubit],
                (),
                label=label,
            )

        from .library.standard_gates.z import CCZGate

        return self.append(
            CCZGate(label=label, ctrl_state=ctrl_state),
            [control_qubit1, control_qubit2, target_qubit],
            [],
            copy=False,
        )

    def pauli(
        self,
        pauli_string: str,
        qubits: Sequence[QubitSpecifier],
    ) -> InstructionSet:
        """Apply :class:`~qiskit.circuit.library.PauliGate`.

        Args:
            pauli_string: A string representing the Pauli operator to apply, e.g. 'XX'.
            qubits: The qubits to apply this gate to.

        Returns:
            A handle to the instructions created.
        """
        from qiskit.circuit.library.generalized_gates.pauli import PauliGate

        return self.append(PauliGate(pauli_string), qubits, [], copy=False)

    def prepare_state(
        self,
        state: Statevector | Sequence[complex] | str | int,
        qubits: Sequence[QubitSpecifier] | None = None,
        label: str | None = None,
        normalize: bool = False,
    ) -> InstructionSet:
        r"""Prepare qubits in a specific state.

        This class implements a state preparing unitary. Unlike
        :meth:`.initialize` it does not reset the qubits first.

        Args:
            state: The state to initialize to, can be either of the following.

                * Statevector or vector of complex amplitudes to initialize to.
                * Labels of basis states of the Pauli eigenstates Z, X, Y. See
                  :meth:`.Statevector.from_label`. Notice the order of the labels is reversed with
                  respect to the qubit index to be applied to. Example label '01' initializes the
                  qubit zero to :math:`|1\rangle` and the qubit one to :math:`|0\rangle`.
                * An integer that is used as a bitmap indicating which qubits to initialize to
                  :math:`|1\rangle`. Example: setting params to 5 would initialize qubit 0 and qubit
                  2 to :math:`|1\rangle` and qubit 1 to :math:`|0\rangle`.

            qubits: Qubits to initialize. If ``None`` the initialization is applied to all qubits in
                the circuit.
            label: An optional label for the gate
            normalize: Whether to normalize an input array to a unit vector.

        Returns:
            A handle to the instruction that was just initialized

        Examples:
            Prepare a qubit in the state :math:`(|0\rangle - |1\rangle) / \sqrt{2}`.

            .. plot::
               :include-source:
               :nofigs:

                import numpy as np
                from qiskit import QuantumCircuit

                circuit = QuantumCircuit(1)
                circuit.prepare_state([1/np.sqrt(2), -1/np.sqrt(2)], 0)
                circuit.draw()

            output:

            .. code-block:: text

                     ┌─────────────────────────────────────┐
                q_0: ┤ State Preparation(0.70711,-0.70711) ├
                     └─────────────────────────────────────┘


            Prepare from a string two qubits in the state :math:`|10\rangle`.
            The order of the labels is reversed with respect to qubit index.
            More information about labels for basis states are in
            :meth:`.Statevector.from_label`.

            .. plot::
               :include-source:
               :nofigs:

                import numpy as np
                from qiskit import QuantumCircuit

                circuit = QuantumCircuit(2)
                circuit.prepare_state('01', circuit.qubits)
                circuit.draw()

            output:

            .. code-block:: text

                     ┌─────────────────────────┐
                q_0: ┤0                        ├
                     │  State Preparation(0,1) │
                q_1: ┤1                        ├
                     └─────────────────────────┘


            Initialize two qubits from an array of complex amplitudes

            .. plot::
                :include-source:
                :nofigs:

                import numpy as np
                from qiskit import QuantumCircuit

                circuit = QuantumCircuit(2)
                circuit.prepare_state([0, 1/np.sqrt(2), -1.j/np.sqrt(2), 0], circuit.qubits)
                circuit.draw()

            output:

            .. code-block:: text

                     ┌───────────────────────────────────────────┐
                q_0: ┤0                                          ├
                     │  State Preparation(0,0.70711,-0.70711j,0) │
                q_1: ┤1                                          ├
                     └───────────────────────────────────────────┘
        """
        # pylint: disable=cyclic-import
        from qiskit.circuit.library.data_preparation import StatePreparation

        if qubits is None:
            qubits = self.qubits
        elif isinstance(qubits, (int, np.integer, slice, Qubit)):
            qubits = [qubits]

        num_qubits = len(qubits) if isinstance(state, int) else None

        return self.append(
            StatePreparation(state, num_qubits, label=label, normalize=normalize),
            qubits,
            copy=False,
        )

    def initialize(
        self,
        params: Statevector | Sequence[complex] | str | int,
        qubits: Sequence[QubitSpecifier] | None = None,
        normalize: bool = False,
    ):
        r"""Initialize qubits in a specific state.

        Qubit initialization is done by first resetting the qubits to :math:`|0\rangle`
        followed by calling :class:`~qiskit.circuit.library.StatePreparation`
        class to prepare the qubits in a specified state.
        Both these steps are included in the
        :class:`~qiskit.circuit.library.Initialize` instruction.

        Args:
            params: The state to initialize to, can be either of the following.

                * Statevector or vector of complex amplitudes to initialize to.
                * Labels of basis states of the Pauli eigenstates Z, X, Y. See
                  :meth:`.Statevector.from_label`. Notice the order of the labels is reversed with
                  respect to the qubit index to be applied to. Example label ``'01'`` initializes the
                  qubit zero to :math:`|1\rangle` and the qubit one to :math:`|0\rangle`.
                * An integer that is used as a bitmap indicating which qubits to initialize to
                  :math:`|1\rangle`. Example: setting params to 5 would initialize qubit 0 and qubit
                  2 to :math:`|1\rangle` and qubit 1 to :math:`|0\rangle`.

            qubits: Qubits to initialize. If ``None`` the initialization is applied to all qubits in
                the circuit.
            normalize: Whether to normalize an input array to a unit vector.

        Returns:
            A handle to the instructions created.

        Examples:
            Prepare a qubit in the state :math:`(|0\rangle - |1\rangle) / \sqrt{2}`.

            .. plot::
               :include-source:
               :nofigs:

                import numpy as np
                from qiskit import QuantumCircuit

                circuit = QuantumCircuit(1)
                circuit.initialize([1/np.sqrt(2), -1/np.sqrt(2)], 0)
                circuit.draw()

            output:

            .. code-block:: text

                     ┌──────────────────────────────┐
                q_0: ┤ Initialize(0.70711,-0.70711) ├
                     └──────────────────────────────┘


            Initialize from a string two qubits in the state :math:`|10\rangle`.
            The order of the labels is reversed with respect to qubit index.
            More information about labels for basis states are in
            :meth:`.Statevector.from_label`.

            .. plot::
               :include-source:
               :nofigs:

                import numpy as np
                from qiskit import QuantumCircuit

                circuit = QuantumCircuit(2)
                circuit.initialize('01', circuit.qubits)
                circuit.draw()

            output:

            .. code-block:: text

                     ┌──────────────────┐
                q_0: ┤0                 ├
                     │  Initialize(0,1) │
                q_1: ┤1                 ├
                     └──────────────────┘

            Initialize two qubits from an array of complex amplitudes.

            .. plot::
               :include-source:
               :nofigs:

                import numpy as np
                from qiskit import QuantumCircuit

                circuit = QuantumCircuit(2)
                circuit.initialize([0, 1/np.sqrt(2), -1.j/np.sqrt(2), 0], circuit.qubits)
                circuit.draw()

            output:

            .. code-block:: text

                     ┌────────────────────────────────────┐
                q_0: ┤0                                   ├
                     │  Initialize(0,0.70711,-0.70711j,0) │
                q_1: ┤1                                   ├
                     └────────────────────────────────────┘
        """
        # pylint: disable=cyclic-import
        from .library.data_preparation.initializer import Initialize

        if qubits is None:
            qubits = self.qubits
        elif isinstance(qubits, (int, np.integer, slice, Qubit)):
            qubits = [qubits]

        num_qubits = len(qubits) if isinstance(params, int) else None

        return self.append(Initialize(params, num_qubits, normalize), qubits, copy=False)

    def unitary(
        self,
        obj: np.ndarray | Gate | BaseOperator,
        qubits: Sequence[QubitSpecifier],
        label: str | None = None,
    ):
        """Apply unitary gate specified by ``obj`` to ``qubits``.

        Args:
            obj: Unitary operator.
            qubits: The circuit qubits to apply the transformation to.
            label: Unitary name for backend [Default: None].

        Returns:
            QuantumCircuit: The quantum circuit.

        Example:

            Apply a gate specified by a unitary matrix to a quantum circuit

            .. plot::
               :include-source:
               :nofigs:

                from qiskit import QuantumCircuit
                matrix = [[0, 0, 0, 1],
                        [0, 0, 1, 0],
                        [1, 0, 0, 0],
                        [0, 1, 0, 0]]
                circuit = QuantumCircuit(2)
                circuit.unitary(matrix, [0, 1])
        """
        # pylint: disable=cyclic-import
        from .library.generalized_gates.unitary import UnitaryGate

        gate = UnitaryGate(obj, label=label)

        # correctly treat as single-qubit gate if it only acts as 1 qubit, i.e.
        # allow a single qubit specifier and enable broadcasting
        if gate.num_qubits == 1:
            if isinstance(qubits, (int, Qubit)) or len(qubits) > 1:
                qubits = [qubits]

        return self.append(gate, qubits, [], copy=False)

    def noop(self, *qargs: QubitSpecifier):
        """Mark the given qubit(s) as used within the current scope, without adding an operation.

        This has no effect (other than raising an exception on invalid input) when called in the
        top scope of a :class:`QuantumCircuit`.  Within a control-flow builder, this causes the
        qubit to be "used" by the control-flow block, if it wouldn't already be used, without adding
        any additional operations on it.

        For example::

            from qiskit.circuit import QuantumCircuit

            qc = QuantumCircuit(3)
            with qc.box():
                # This control-flow block will only use qubits 0 and 1.
                qc.cx(0, 1)
            with qc.box():
                # This control-flow block will contain only the same operation as the previous
                # block, but it will also mark qubit 2 as "used" by the box.
                qc.cx(0, 1)
                qc.noop(2)

        Args:
            *qargs: variadic list of valid qubit specifiers.  Anything that can be passed as a qubit
                or collection of qubits is valid for each argument here.

        Raises:
            CircuitError: if any requested qubit is not valid for the circuit.
        """
        scope = self._current_scope()
        for qarg in qargs:
            for qubit in self._qbit_argument_conversion(qarg):
                # It doesn't matter if we pass duplicates along here, and the inner scope is going
                # to have to hash them to check anyway, so no point de-duplicating.
                scope.use_qubit(qubit)

    def _current_scope(self) -> CircuitScopeInterface:
        if self._control_flow_scopes:
            return self._control_flow_scopes[-1]
        return self._builder_api

    def _push_scope(
        self,
        qubits: Iterable[Qubit] = (),
        clbits: Iterable[Clbit] = (),
        registers: Iterable[Register] = (),
        allow_jumps: bool = True,
        forbidden_message: Optional[str] = None,
    ):
        """Add a scope for collecting instructions into this circuit.

        This should only be done by the control-flow context managers, which will handle cleaning up
        after themselves at the end as well.

        Args:
            qubits: Any qubits that this scope should automatically use.
            clbits: Any clbits that this scope should automatically use.
            allow_jumps: Whether this scope allows jumps to be used within it.
            forbidden_message: If given, all attempts to add instructions to this scope will raise a
                :exc:`.CircuitError` with this message.
        """
        self._control_flow_scopes.append(
            ControlFlowBuilderBlock(
                qubits,
                clbits,
                parent=self._current_scope(),
                registers=registers,
                allow_jumps=allow_jumps,
                forbidden_message=forbidden_message,
            )
        )

    def _pop_scope(self) -> ControlFlowBuilderBlock:
        """Finish a scope used in the control-flow builder interface, and return it to the caller.

        This should only be done by the control-flow context managers, since they naturally
        synchronize the creation and deletion of stack elements."""
        return self._control_flow_scopes.pop()

    def _peek_previous_instruction_in_scope(self) -> CircuitInstruction:
        """Return the instruction 3-tuple of the most recent instruction in the current scope, even
        if that scope is currently under construction.

        This function is only intended for use by the control-flow ``if``-statement builders, which
        may need to modify a previous instruction."""
        if self._control_flow_scopes:
            return self._control_flow_scopes[-1].peek()
        if not self._data:
            raise CircuitError("This circuit contains no instructions.")
        return self._data[-1]

    def _pop_previous_instruction_in_scope(self) -> CircuitInstruction:
        """Return the instruction 3-tuple of the most recent instruction in the current scope, even
        if that scope is currently under construction, and remove it from that scope.

        This function is only intended for use by the control-flow ``if``-statement builders, which
        may need to replace a previous instruction with another.
        """
        if self._control_flow_scopes:
            return self._control_flow_scopes[-1].pop()
        if not self._data:
            raise CircuitError("This circuit contains no instructions.")
        instruction = self._data.pop()
        return instruction

    @typing.overload
    def while_loop(
        self,
        condition: tuple[ClassicalRegister | Clbit, int] | expr.Expr,
        body: None,
        qubits: None,
        clbits: None,
        *,
        label: str | None,
    ) -> WhileLoopContext: ...

    @typing.overload
    def while_loop(
        self,
        condition: tuple[ClassicalRegister | Clbit, int] | expr.Expr,
        body: "QuantumCircuit",
        qubits: Sequence[QubitSpecifier],
        clbits: Sequence[ClbitSpecifier],
        *,
        label: str | None,
    ) -> InstructionSet: ...

    def while_loop(self, condition, body=None, qubits=None, clbits=None, *, label=None):
        """Create a ``while`` loop on this circuit.

        There are two forms for calling this function.  If called with all its arguments (with the
        possible exception of ``label``), it will create a
        :obj:`~qiskit.circuit.controlflow.WhileLoopOp` with the given ``body``.  If ``body`` (and
        ``qubits`` and ``clbits``) are *not* passed, then this acts as a context manager, which
        will automatically build a :obj:`~qiskit.circuit.controlflow.WhileLoopOp` when the scope
        finishes.  In this form, you do not need to keep track of the qubits or clbits you are
        using, because the scope will handle it for you.

        Example usage::

            from qiskit.circuit import QuantumCircuit, Clbit, Qubit
            bits = [Qubit(), Qubit(), Clbit()]
            qc = QuantumCircuit(bits)

            with qc.while_loop((bits[2], 0)):
                qc.h(0)
                qc.cx(0, 1)
                qc.measure(0, 0)

        Args:
            condition (Tuple[Union[ClassicalRegister, Clbit], int]): An equality condition to be
                checked prior to executing ``body``. The left-hand side of the condition must be a
                :obj:`~ClassicalRegister` or a :obj:`~Clbit`, and the right-hand side must be an
                integer or boolean.
            body (Optional[QuantumCircuit]): The loop body to be repeatedly executed.  Omit this to
                use the context-manager mode.
            qubits (Optional[Sequence[Qubit]]): The circuit qubits over which the loop body should
                be run.  Omit this to use the context-manager mode.
            clbits (Optional[Sequence[Clbit]]): The circuit clbits over which the loop body should
                be run.  Omit this to use the context-manager mode.
            label (Optional[str]): The string label of the instruction in the circuit.

        Returns:
            InstructionSet or WhileLoopContext: If used in context-manager mode, then this should be
            used as a ``with`` resource, which will infer the block content and operands on exit.
            If the full form is used, then this returns a handle to the instructions created.

        Raises:
            CircuitError: if an incorrect calling convention is used.
        """
        circuit_scope = self._current_scope()
        if isinstance(condition, expr.Expr):
            condition = _validate_expr(circuit_scope, condition)
        else:
            condition = (circuit_scope.resolve_classical_resource(condition[0]), condition[1])

        if body is None:
            if qubits is not None or clbits is not None:
                raise CircuitError(
                    "When using 'while_loop' as a context manager,"
                    " you cannot pass qubits or clbits."
                )
            return WhileLoopContext(self, condition, label=label)
        elif qubits is None or clbits is None:
            raise CircuitError(
                "When using 'while_loop' with a body, you must pass qubits and clbits."
            )

        return self.append(WhileLoopOp(condition, body, label), qubits, clbits, copy=False)

    @typing.overload
    def for_loop(
        self,
        indexset: Iterable[int],
        loop_parameter: Parameter | None,
        body: None,
        qubits: None,
        clbits: None,
        *,
        label: str | None,
    ) -> ForLoopContext: ...

    @typing.overload
    def for_loop(
        self,
        indexset: Iterable[int],
        loop_parameter: Union[Parameter, None],
        body: "QuantumCircuit",
        qubits: Sequence[QubitSpecifier],
        clbits: Sequence[ClbitSpecifier],
        *,
        label: str | None,
    ) -> InstructionSet: ...

    def for_loop(
        self, indexset, loop_parameter=None, body=None, qubits=None, clbits=None, *, label=None
    ):
        """Create a ``for`` loop on this circuit.

        There are two forms for calling this function.  If called with all its arguments (with the
        possible exception of ``label``), it will create a
        :class:`~qiskit.circuit.ForLoopOp` with the given ``body``.  If ``body`` (and
        ``qubits`` and ``clbits``) are *not* passed, then this acts as a context manager, which,
        when entered, provides a loop variable (unless one is given, in which case it will be
        reused) and will automatically build a :class:`~qiskit.circuit.ForLoopOp` when the
        scope finishes.  In this form, you do not need to keep track of the qubits or clbits you are
        using, because the scope will handle it for you.

        For example::

            from qiskit import QuantumCircuit
            qc = QuantumCircuit(2, 1)

            with qc.for_loop(range(5)) as i:
                qc.h(0)
                qc.cx(0, 1)
                qc.measure(0, 0)
                qc.break_loop().c_if(0, True)

        Args:
            indexset (Iterable[int]): A collection of integers to loop over.  Always necessary.
            loop_parameter (Optional[Parameter]): The parameter used within ``body`` to which
                the values from ``indexset`` will be assigned.  In the context-manager form, if this
                argument is not supplied, then a loop parameter will be allocated for you and
                returned as the value of the ``with`` statement.  This will only be bound into the
                circuit if it is used within the body.

                If this argument is ``None`` in the manual form of this method, ``body`` will be
                repeated once for each of the items in ``indexset`` but their values will be
                ignored.
            body (Optional[QuantumCircuit]): The loop body to be repeatedly executed.  Omit this to
                use the context-manager mode.
            qubits (Optional[Sequence[QubitSpecifier]]): The circuit qubits over which the loop body
                should be run.  Omit this to use the context-manager mode.
            clbits (Optional[Sequence[ClbitSpecifier]]): The circuit clbits over which the loop body
                should be run.  Omit this to use the context-manager mode.
            label (Optional[str]): The string label of the instruction in the circuit.

        Returns:
            InstructionSet or ForLoopContext: depending on the call signature, either a context
            manager for creating the for loop (it will automatically be added to the circuit at the
            end of the block), or an :obj:`~InstructionSet` handle to the appended loop operation.

        Raises:
            CircuitError: if an incorrect calling convention is used.
        """
        if body is None:
            if qubits is not None or clbits is not None:
                raise CircuitError(
                    "When using 'for_loop' as a context manager, you cannot pass qubits or clbits."
                )
            return ForLoopContext(self, indexset, loop_parameter, label=label)
        elif qubits is None or clbits is None:
            raise CircuitError(
                "When using 'for_loop' with a body, you must pass qubits and clbits."
            )

        return self.append(
            ForLoopOp(indexset, loop_parameter, body, label), qubits, clbits, copy=False
        )

    @typing.overload
    def if_test(self, condition: tuple[ClassicalRegister | Clbit, int]) -> IfContext: ...

    @typing.overload
    def if_test(
        self,
        condition: tuple[ClassicalRegister | Clbit, int],
        true_body: "QuantumCircuit",
        qubits: Sequence[QubitSpecifier],
        clbits: Sequence[ClbitSpecifier],
        *,
        label: str | None = None,
    ) -> InstructionSet: ...

    def if_test(
        self,
        condition,
        true_body=None,
        qubits=None,
        clbits=None,
        *,
        label=None,
    ):
        """Create an ``if`` statement on this circuit.

        There are two forms for calling this function.  If called with all its arguments (with the
        possible exception of ``label``), it will create a
        :obj:`~qiskit.circuit.IfElseOp` with the given ``true_body``, and there will be
        no branch for the ``false`` condition (see also the :meth:`.if_else` method).  However, if
        ``true_body`` (and ``qubits`` and ``clbits``) are *not* passed, then this acts as a context
        manager, which can be used to build ``if`` statements.  The return value of the ``with``
        statement is a chainable context manager, which can be used to create subsequent ``else``
        blocks.  In this form, you do not need to keep track of the qubits or clbits you are using,
        because the scope will handle it for you.

        For example::

            from qiskit.circuit import QuantumCircuit, Qubit, Clbit
            bits = [Qubit(), Qubit(), Qubit(), Clbit(), Clbit()]
            qc = QuantumCircuit(bits)

            qc.h(0)
            qc.cx(0, 1)
            qc.measure(0, 0)
            qc.h(0)
            qc.cx(0, 1)
            qc.measure(0, 1)

            with qc.if_test((bits[3], 0)) as else_:
                qc.x(2)
            with else_:
                qc.h(2)
                qc.z(2)

        Args:
            condition (Tuple[Union[ClassicalRegister, Clbit], int]): A condition to be evaluated in
                real time during circuit execution, which, if true, will trigger the evaluation of
                ``true_body``. Can be specified as either a tuple of a ``ClassicalRegister`` to be
                tested for equality with a given ``int``, or as a tuple of a ``Clbit`` to be
                compared to either a ``bool`` or an ``int``.
            true_body (Optional[QuantumCircuit]): The circuit body to be run if ``condition`` is
                true.
            qubits (Optional[Sequence[QubitSpecifier]]): The circuit qubits over which the if/else
                should be run.
            clbits (Optional[Sequence[ClbitSpecifier]]): The circuit clbits over which the if/else
                should be run.
            label (Optional[str]): The string label of the instruction in the circuit.

        Returns:
            InstructionSet or IfContext: depending on the call signature, either a context
            manager for creating the ``if`` block (it will automatically be added to the circuit at
            the end of the block), or an :obj:`~InstructionSet` handle to the appended conditional
            operation.

        Raises:
            CircuitError: If the provided condition references Clbits outside the
                enclosing circuit.
            CircuitError: if an incorrect calling convention is used.

        Returns:
            A handle to the instruction created.
        """
        circuit_scope = self._current_scope()
        if isinstance(condition, expr.Expr):
            condition = _validate_expr(circuit_scope, condition)
        else:
            condition = (circuit_scope.resolve_classical_resource(condition[0]), condition[1])

        if true_body is None:
            if qubits is not None or clbits is not None:
                raise CircuitError(
                    "When using 'if_test' as a context manager, you cannot pass qubits or clbits."
                )
            # We can only allow jumps if we're in a loop block, but the default path (no scopes)
            # also allows adding jumps to support the more verbose internal mode.
            in_loop = bool(self._control_flow_scopes and self._control_flow_scopes[-1].allow_jumps)
            return IfContext(self, condition, in_loop=in_loop, label=label)
        elif qubits is None or clbits is None:
            raise CircuitError("When using 'if_test' with a body, you must pass qubits and clbits.")

        return self.append(IfElseOp(condition, true_body, None, label), qubits, clbits, copy=False)

    def if_else(
        self,
        condition: tuple[ClassicalRegister, int] | tuple[Clbit, int] | tuple[Clbit, bool],
        true_body: "QuantumCircuit",
        false_body: "QuantumCircuit",
        qubits: Sequence[QubitSpecifier],
        clbits: Sequence[ClbitSpecifier],
        label: str | None = None,
    ) -> InstructionSet:
        """Apply :class:`~qiskit.circuit.IfElseOp`.

        .. note::

            This method does not have an associated context-manager form, because it is already
            handled by the :meth:`.if_test` method.  You can use the ``else`` part of that with
            something such as::

                from qiskit.circuit import QuantumCircuit, Qubit, Clbit
                bits = [Qubit(), Qubit(), Clbit()]
                qc = QuantumCircuit(bits)
                qc.h(0)
                qc.cx(0, 1)
                qc.measure(0, 0)
                with qc.if_test((bits[2], 0)) as else_:
                    qc.h(0)
                with else_:
                    qc.x(0)

        Args:
            condition: A condition to be evaluated in real time at circuit execution, which,
                if true, will trigger the evaluation of ``true_body``. Can be
                specified as either a tuple of a ``ClassicalRegister`` to be
                tested for equality with a given ``int``, or as a tuple of a
                ``Clbit`` to be compared to either a ``bool`` or an ``int``.
            true_body: The circuit body to be run if ``condition`` is true.
            false_body: The circuit to be run if ``condition`` is false.
            qubits: The circuit qubits over which the if/else should be run.
            clbits: The circuit clbits over which the if/else should be run.
            label: The string label of the instruction in the circuit.

        Raises:
            CircuitError: If the provided condition references Clbits outside the
                enclosing circuit.

        Returns:
            A handle to the instruction created.
        """
        circuit_scope = self._current_scope()
        if isinstance(condition, expr.Expr):
            condition = _validate_expr(circuit_scope, condition)
        else:
            condition = (circuit_scope.resolve_classical_resource(condition[0]), condition[1])

        return self.append(
            IfElseOp(condition, true_body, false_body, label), qubits, clbits, copy=False
        )

    @typing.overload
    def switch(
        self,
        target: Union[ClbitSpecifier, ClassicalRegister],
        cases: None,
        qubits: None,
        clbits: None,
        *,
        label: Optional[str],
    ) -> SwitchContext: ...

    @typing.overload
    def switch(
        self,
        target: Union[ClbitSpecifier, ClassicalRegister],
        cases: Iterable[Tuple[typing.Any, QuantumCircuit]],
        qubits: Sequence[QubitSpecifier],
        clbits: Sequence[ClbitSpecifier],
        *,
        label: Optional[str],
    ) -> InstructionSet: ...

    def switch(self, target, cases=None, qubits=None, clbits=None, *, label=None):
        """Create a ``switch``/``case`` structure on this circuit.

        There are two forms for calling this function.  If called with all its arguments (with the
        possible exception of ``label``), it will create a :class:`.SwitchCaseOp` with the given
        case structure.  If ``cases`` (and ``qubits`` and ``clbits``) are *not* passed, then this
        acts as a context manager, which will automatically build a :class:`.SwitchCaseOp` when the
        scope finishes.  In this form, you do not need to keep track of the qubits or clbits you are
        using, because the scope will handle it for you.

        Example usage::

            from qiskit.circuit import QuantumCircuit, ClassicalRegister, QuantumRegister
            qreg = QuantumRegister(3)
            creg = ClassicalRegister(3)
            qc = QuantumCircuit(qreg, creg)
            qc.h([0, 1, 2])
            qc.measure([0, 1, 2], [0, 1, 2])

            with qc.switch(creg) as case:
                with case(0):
                    qc.x(0)
                with case(1, 2):
                    qc.z(1)
                with case(case.DEFAULT):
                    qc.cx(0, 1)

        Args:
            target (Union[ClassicalRegister, Clbit]): The classical value to switch one.  This must
                be integer-like.
            cases (Iterable[Tuple[typing.Any, QuantumCircuit]]): A sequence of case specifiers.
                Each tuple defines one case body (the second item).  The first item of the tuple can
                be either a single integer value, the special value :data:`.CASE_DEFAULT`, or a
                tuple of several integer values.  Each of the integer values will be tried in turn;
                control will then pass to the body corresponding to the first match.
                :data:`.CASE_DEFAULT` matches all possible values.  Omit in context-manager form.
            qubits (Sequence[Qubit]): The circuit qubits over which all case bodies execute. Omit in
                context-manager form.
            clbits (Sequence[Clbit]): The circuit clbits over which all case bodies execute. Omit in
                context-manager form.
            label (Optional[str]): The string label of the instruction in the circuit.

        Returns:
            InstructionSet or SwitchCaseContext: If used in context-manager mode, then this should
            be used as a ``with`` resource, which will return an object that can be repeatedly
            entered to produce cases for the switch statement.  If the full form is used, then this
            returns a handle to the instructions created.

        Raises:
            CircuitError: if an incorrect calling convention is used.
        """

        circuit_scope = self._current_scope()
        if isinstance(target, expr.Expr):
            target = _validate_expr(circuit_scope, target)
        else:
            target = circuit_scope.resolve_classical_resource(target)
        if cases is None:
            if qubits is not None or clbits is not None:
                raise CircuitError(
                    "When using 'switch' as a context manager, you cannot pass qubits or clbits."
                )
            in_loop = bool(self._control_flow_scopes and self._control_flow_scopes[-1].allow_jumps)
            return SwitchContext(self, target, in_loop=in_loop, label=label)

        if qubits is None or clbits is None:
            raise CircuitError("When using 'switch' with cases, you must pass qubits and clbits.")
        return self.append(SwitchCaseOp(target, cases, label=label), qubits, clbits, copy=False)

    def break_loop(self) -> InstructionSet:
        """Apply :class:`~qiskit.circuit.BreakLoopOp`.

        .. warning::

            If you are using the context-manager "builder" forms of :meth:`.if_test`,
            :meth:`.for_loop` or :meth:`.while_loop`, you can only call this method if you are
            within a loop context, because otherwise the "resource width" of the operation cannot be
            determined.  This would quickly lead to invalid circuits, and so if you are trying to
            construct a reusable loop body (without the context managers), you must also use the
            non-context-manager form of :meth:`.if_test` and :meth:`.if_else`.  Take care that the
            :obj:`.BreakLoopOp` instruction must span all the resources of its containing loop, not
            just the immediate scope.

        Returns:
            A handle to the instruction created.

        Raises:
            CircuitError: if this method was called within a builder context, but not contained
                within a loop.
        """
        if self._control_flow_scopes:
            operation = BreakLoopPlaceholder()
            resources = operation.placeholder_resources()
            return self.append(operation, resources.qubits, resources.clbits, copy=False)
        return self.append(
            BreakLoopOp(self.num_qubits, self.num_clbits), self.qubits, self.clbits, copy=False
        )

    def continue_loop(self) -> InstructionSet:
        """Apply :class:`~qiskit.circuit.ContinueLoopOp`.

        .. warning::

            If you are using the context-manager "builder" forms of :meth:`.if_test`,
            :meth:`.for_loop` or :meth:`.while_loop`, you can only call this method if you are
            within a loop context, because otherwise the "resource width" of the operation cannot be
            determined.  This would quickly lead to invalid circuits, and so if you are trying to
            construct a reusable loop body (without the context managers), you must also use the
            non-context-manager form of :meth:`.if_test` and :meth:`.if_else`.  Take care that the
            :class:`~qiskit.circuit.ContinueLoopOp` instruction must span all the resources of its
            containing loop, not just the immediate scope.

        Returns:
            A handle to the instruction created.

        Raises:
            CircuitError: if this method was called within a builder context, but not contained
                within a loop.
        """
        if self._control_flow_scopes:
            operation = ContinueLoopPlaceholder()
            resources = operation.placeholder_resources()
            return self.append(operation, resources.qubits, resources.clbits, copy=False)
        return self.append(
            ContinueLoopOp(self.num_qubits, self.num_clbits), self.qubits, self.clbits, copy=False
        )

    @deprecate_pulse_dependency
    def add_calibration(
        self,
        gate: Union[Gate, str],
        qubits: Sequence[int],
        # Schedule has the type `qiskit.pulse.Schedule`, but `qiskit.pulse` cannot be imported
        # while this module is, and so Sphinx will not accept a forward reference to it.  Sphinx
        # needs the types available at runtime, whereas mypy will accept it, because it handles the
        # type checking by static analysis.
        schedule,
        params: Sequence[ParameterValueType] | None = None,
    ) -> None:
        """Register a low-level, custom pulse definition for the given gate.

        Args:
            gate (Union[Gate, str]): Gate information.
            qubits (Union[int, Tuple[int]]): List of qubits to be measured.
            schedule (Schedule): Schedule information.
            params (Optional[List[Union[float, Parameter]]]): A list of parameters.

        Raises:
            Exception: if the gate is of type string and params is None.
        """

        def _format(operand):
            try:
                # Using float/complex value as a dict key is not good idea.
                # This makes the mapping quite sensitive to the rounding error.
                # However, the mechanism is already tied to the execution model (i.e. pulse gate)
                # and we cannot easily update this rule.
                # The same logic exists in DAGCircuit.add_calibration.
                evaluated = complex(operand)
                if np.isreal(evaluated):
                    evaluated = float(evaluated.real)
                    if evaluated.is_integer():
                        evaluated = int(evaluated)
                return evaluated
            except TypeError:
                # Unassigned parameter
                return operand

        if isinstance(gate, Gate):
            params = gate.params
            gate = gate.name
        if params is not None:
            params = tuple(map(_format, params))
        else:
            params = ()

        self._calibrations[gate][(tuple(qubits), params)] = schedule

    # Functions only for scheduled circuits
    def qubit_duration(self, *qubits: Union[Qubit, int]) -> float:
        """Return the duration between the start and stop time of the first and last instructions,
        excluding delays, over the supplied qubits. Its time unit is ``self.unit``.

        Args:
            *qubits: Qubits within ``self`` to include.

        Returns:
            Return the duration between the first start and last stop time of non-delay instructions
        """
        return self.qubit_stop_time(*qubits) - self.qubit_start_time(*qubits)

    def qubit_start_time(self, *qubits: Union[Qubit, int]) -> float:
        """Return the start time of the first instruction, excluding delays,
        over the supplied qubits. Its time unit is ``self.unit``.

        Return 0 if there are no instructions over qubits

        Args:
            *qubits: Qubits within ``self`` to include. Integers are allowed for qubits, indicating
            indices of ``self.qubits``.

        Returns:
            Return the start time of the first instruction, excluding delays, over the qubits

        Raises:
            CircuitError: if ``self`` is a not-yet scheduled circuit.
        """
        if self.duration is None:
            # circuit has only delays, this is kind of scheduled
            for instruction in self._data:
                if not isinstance(instruction.operation, Delay):
                    raise CircuitError(
                        "qubit_start_time undefined. Circuit must be scheduled first."
                    )
            return 0

        qubits = [self.qubits[q] if isinstance(q, int) else q for q in qubits]

        starts = {q: 0 for q in qubits}
        dones = {q: False for q in qubits}
        for instruction in self._data:
            for q in qubits:
                if q in instruction.qubits:
                    if isinstance(instruction.operation, Delay):
                        if not dones[q]:
                            starts[q] += instruction.operation.duration
                    else:
                        dones[q] = True
            if len(qubits) == len([done for done in dones.values() if done]):  # all done
                return min(start for start in starts.values())

        return 0  # If there are no instructions over bits

    def qubit_stop_time(self, *qubits: Union[Qubit, int]) -> float:
        """Return the stop time of the last instruction, excluding delays, over the supplied qubits.
        Its time unit is ``self.unit``.

        Return 0 if there are no instructions over qubits

        Args:
            *qubits: Qubits within ``self`` to include. Integers are allowed for qubits, indicating
            indices of ``self.qubits``.

        Returns:
            Return the stop time of the last instruction, excluding delays, over the qubits

        Raises:
            CircuitError: if ``self`` is a not-yet scheduled circuit.
        """
        if self.duration is None:
            # circuit has only delays, this is kind of scheduled
            for instruction in self._data:
                if not isinstance(instruction.operation, Delay):
                    raise CircuitError(
                        "qubit_stop_time undefined. Circuit must be scheduled first."
                    )
            return 0

        qubits = [self.qubits[q] if isinstance(q, int) else q for q in qubits]

        stops = {q: self.duration for q in qubits}
        dones = {q: False for q in qubits}
        for instruction in reversed(self._data):
            for q in qubits:
                if q in instruction.qubits:
                    if isinstance(instruction.operation, Delay):
                        if not dones[q]:
                            stops[q] -= instruction.operation.duration
                    else:
                        dones[q] = True
            if len(qubits) == len([done for done in dones.values() if done]):  # all done
                return max(stop for stop in stops.values())

        if len(stops) > 0:  # not all but some qubits has instructions
            return max(stops.values())
        else:
            return 0  # If there are no instructions over bits


class _OuterCircuitScopeInterface(CircuitScopeInterface):
    # This is an explicit interface-fulfilling object friend of QuantumCircuit that acts as its
    # implementation of the control-flow builder scope methods.

    __slots__ = ("circuit",)

    def __init__(self, circuit: QuantumCircuit):
        self.circuit = circuit

    @property
    def instructions(self):
        return self.circuit._data

    def append(self, instruction, *, _standard_gate: bool = False):
        # QuantumCircuit._append is semi-public, so we just call back to it.
        return self.circuit._append(instruction, _standard_gate=_standard_gate)

    def extend(self, data: CircuitData):
        self.circuit._data.extend(data)
        self.circuit.duration = None
        self.circuit.unit = "dt"

    def resolve_classical_resource(self, specifier):
        # This is slightly different to cbit_argument_conversion, because it should not
        # unwrap :obj:`.ClassicalRegister` instances into lists, and in general it should not allow
        # iterables or broadcasting.  It is expected to be used as a callback for things like
        # :meth:`.InstructionSet.c_if` to check the validity of their arguments.
        if isinstance(specifier, Clbit):
            if specifier not in self.circuit._clbit_indices:
                raise CircuitError(f"Clbit {specifier} is not present in this circuit.")
            return specifier
        if isinstance(specifier, ClassicalRegister):
            # This is linear complexity for something that should be constant, but QuantumCircuit
            # does not currently keep a hashmap of registers, and requires non-trivial changes to
            # how it exposes its registers publically before such a map can be safely stored so it
            # doesn't miss updates. (Jake, 2021-11-10).
            if specifier not in self.circuit.cregs:
                raise CircuitError(f"Register {specifier} is not present in this circuit.")
            return specifier
        if isinstance(specifier, int):
            try:
                return self.circuit._data.clbits[specifier]
            except IndexError:
                raise CircuitError(f"Classical bit index {specifier} is out-of-range.") from None
        raise CircuitError(f"Unknown classical resource specifier: '{specifier}'.")

    def add_uninitialized_var(self, var):
        var = self.circuit._prepare_new_var(var, None)
        self.circuit._vars_local[var.name] = var

    def remove_var(self, var):
        self.circuit._vars_local.pop(var.name)

    def get_var(self, name):
        if (out := self.circuit._vars_local.get(name)) is not None:
            return out
        if (out := self.circuit._vars_capture.get(name)) is not None:
            return out
        return self.circuit._vars_input.get(name)

    def use_var(self, var):
        if self.get_var(var.name) != var:
            raise CircuitError(f"'{var}' is not present in this circuit")

    def use_qubit(self, qubit):
        # Since the qubit is guaranteed valid, there's nothing for us to do.
        pass


def _validate_expr(circuit_scope: CircuitScopeInterface, node: expr.Expr) -> expr.Expr:
    # This takes the `circuit_scope` object as an argument rather than being a circuit method and
    # inferring it because we may want to call this several times, and we almost invariably already
    # need the interface implementation for something else anyway.
    for var in set(expr.iter_vars(node)):
        if var.standalone:
            circuit_scope.use_var(var)
        else:
            circuit_scope.resolve_classical_resource(var.var)
    return node


def _bit_argument_conversion(specifier, bit_sequence, bit_set, type_) -> list[Bit]:
    """Get the list of bits referred to by the specifier ``specifier``.

    Valid types for ``specifier`` are integers, bits of the correct type (as given in ``type_``), or
    iterables of one of those two scalar types.  Integers are interpreted as indices into the
    sequence ``bit_sequence``.  All allowed bits must be in ``bit_set`` (which should implement
    fast lookup), which is assumed to contain the same bits as ``bit_sequence``.

    Returns:
        List[Bit]: a list of the specified bits from ``bits``.

    Raises:
        CircuitError: if an incorrect type or index is encountered, if the same bit is specified
            more than once, or if the specifier is to a bit not in the ``bit_set``.
    """
    # The duplication between this function and `_bit_argument_conversion_scalar` is so that fast
    # paths return as quickly as possible, and all valid specifiers will resolve without needing to
    # try/catch exceptions (which is too slow for inner-loop code).
    if isinstance(specifier, type_):
        if specifier in bit_set:
            return [specifier]
        raise CircuitError(f"Bit '{specifier}' is not in the circuit.")
    if isinstance(specifier, (int, np.integer)):
        try:
            return [bit_sequence[specifier]]
        except IndexError as ex:
            raise CircuitError(
                f"Index {specifier} out of range for size {len(bit_sequence)}."
            ) from ex
    # Slices can't raise IndexError - they just return an empty list.
    if isinstance(specifier, slice):
        return bit_sequence[specifier]
    try:
        return [
            _bit_argument_conversion_scalar(index, bit_sequence, bit_set, type_)
            for index in specifier
        ]
    except TypeError as ex:
        message = (
            f"Incorrect bit type: expected '{type_.__name__}' but got '{type(specifier).__name__}'"
            if isinstance(specifier, Bit)
            else f"Invalid bit index: '{specifier}' of type '{type(specifier)}'"
        )
        raise CircuitError(message) from ex


def _bit_argument_conversion_scalar(specifier, bit_sequence, bit_set, type_):
    if isinstance(specifier, type_):
        if specifier in bit_set:
            return specifier
        raise CircuitError(f"Bit '{specifier}' is not in the circuit.")
    if isinstance(specifier, (int, np.integer)):
        try:
            return bit_sequence[specifier]
        except IndexError as ex:
            raise CircuitError(
                f"Index {specifier} out of range for size {len(bit_sequence)}."
            ) from ex
    message = (
        f"Incorrect bit type: expected '{type_.__name__}' but got '{type(specifier).__name__}'"
        if isinstance(specifier, Bit)
        else f"Invalid bit index: '{specifier}' of type '{type(specifier)}'"
    )
    raise CircuitError(message)


def _copy_metadata(original, cpy, vars_mode):
    # copy registers correctly, in copy.copy they are only copied via reference
    cpy.qregs = original.qregs.copy()
    cpy.cregs = original.cregs.copy()
    cpy._builder_api = _OuterCircuitScopeInterface(cpy)
    cpy._ancillas = original._ancillas.copy()
    cpy._qubit_indices = original._qubit_indices.copy()
    cpy._clbit_indices = original._clbit_indices.copy()

    if vars_mode == "alike":
        # Note that this causes the local variables to be uninitialised, because the stores are
        # not copied.  This can leave the circuit in a potentially dangerous state for users if
        # they don't re-add initializer stores.
        cpy._vars_local = original._vars_local.copy()
        cpy._vars_input = original._vars_input.copy()
        cpy._vars_capture = original._vars_capture.copy()
    elif vars_mode == "captures":
        cpy._vars_local = {}
        cpy._vars_input = {}
        cpy._vars_capture = {var.name: var for var in original.iter_vars()}
    elif vars_mode == "drop":
        cpy._vars_local = {}
        cpy._vars_input = {}
        cpy._vars_capture = {}
    else:  # pragma: no cover
        raise ValueError(f"unknown vars_mode: '{vars_mode}'")

    cpy._calibrations = _copy.deepcopy(original._calibrations)
    cpy._metadata = _copy.deepcopy(original._metadata)<|MERGE_RESOLUTION|>--- conflicted
+++ resolved
@@ -2928,40 +2928,19 @@
         # Validate the initializer first to catch cases where the variable to be declared is being
         # used in the initializer.
         circuit_scope = self._current_scope()
-<<<<<<< HEAD
-        if isinstance(name_or_var, expr.Var):
-            # Lift initial with const-ness of variable.
-            try_const = name_or_var.type.const
-            # Convenience method to widen Python integer literals to the right width during the initial
-            # lift, if the type is already known via the variable.
-=======
         coerce_type = None
         if isinstance(name_or_var, expr.Var):
             if name_or_var.type.const:
                 raise CircuitError("const variables are not supported.")
->>>>>>> e92dcc55
             if (
                 name_or_var.type.kind is types.Uint
                 and isinstance(initial, int)
                 and not isinstance(initial, bool)
             ):
-<<<<<<< HEAD
-                coerce_type = name_or_var.type
-            else:
-                coerce_type = None
-        else:
-            # By default, assume the user wants a variable with circuit memory.
-            try_const = False
-            coerce_type = None
-        initial = _validate_expr(
-            circuit_scope, expr.lift(initial, coerce_type, try_const=try_const)
-        )
-=======
                 # Convenience method to widen Python integer literals to the right width during
                 # the initial lift, if the type is already known via the variable.
                 coerce_type = name_or_var.type
         initial = _validate_expr(circuit_scope, expr.lift(initial, coerce_type))
->>>>>>> e92dcc55
         if isinstance(name_or_var, str):
             var = expr.Var.new(name_or_var, initial.type)
         elif not name_or_var.standalone:
