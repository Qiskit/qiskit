# This code is part of Qiskit.
#
# (C) Copyright IBM 2017.
#
# This code is licensed under the Apache License, Version 2.0. You may
# obtain a copy of this license in the LICENSE.txt file in the root directory
# of this source tree or at http://www.apache.org/licenses/LICENSE-2.0.
#
# Any modifications or derivative works of this code must retain this
# copyright notice, and modified files need to carry a notice indicating
# that they have been altered from the originals.

# pylint: disable=bad-docstring-quotes,invalid-name

"""Quantum circuit object."""

from __future__ import annotations
import copy as _copy
import itertools
import multiprocessing as mp
import typing
from collections import OrderedDict, defaultdict, namedtuple
from typing import (
    Union,
    Optional,
    Tuple,
    Type,
    TypeVar,
    Sequence,
    Callable,
    Mapping,
    Iterable,
    Any,
    DefaultDict,
    Literal,
    overload,
)
import numpy as np
from qiskit._accelerate.circuit import CircuitData
from qiskit._accelerate.circuit import StandardGate, PyGate, PyInstruction, PyOperation
from qiskit.exceptions import QiskitError
from qiskit.utils.multiprocessing import is_main_process
from qiskit.circuit.instruction import Instruction
from qiskit.circuit.gate import Gate
from qiskit.circuit.parameter import Parameter
from qiskit.circuit.exceptions import CircuitError
from . import _classical_resource_map
from ._utils import sort_parameters
from .controlflow import ControlFlowOp, _builder_utils
from .controlflow.builder import CircuitScopeInterface, ControlFlowBuilderBlock
from .controlflow.break_loop import BreakLoopOp, BreakLoopPlaceholder
from .controlflow.continue_loop import ContinueLoopOp, ContinueLoopPlaceholder
from .controlflow.for_loop import ForLoopOp, ForLoopContext
from .controlflow.if_else import IfElseOp, IfContext
from .controlflow.switch_case import SwitchCaseOp, SwitchContext
from .controlflow.while_loop import WhileLoopOp, WhileLoopContext
from .classical import expr, types
from .parameterexpression import ParameterExpression, ParameterValueType
from .quantumregister import QuantumRegister, Qubit, AncillaRegister, AncillaQubit
from .classicalregister import ClassicalRegister, Clbit
from .parametertable import ParameterView
from .parametervector import ParameterVector
from .instructionset import InstructionSet
from .operation import Operation
from .register import Register
from .bit import Bit
from .quantumcircuitdata import QuantumCircuitData, CircuitInstruction
from .delay import Delay
from .store import Store

if typing.TYPE_CHECKING:
    import qiskit  # pylint: disable=cyclic-import
    from qiskit.transpiler.layout import TranspileLayout  # pylint: disable=cyclic-import
    from qiskit.quantum_info.operators.base_operator import BaseOperator
    from qiskit.quantum_info.states.statevector import Statevector  # pylint: disable=cyclic-import

BitLocations = namedtuple("BitLocations", ("index", "registers"))


# The following types are not marked private to avoid leaking this "private/public" abstraction out
# into the documentation.  They are not imported by circuit.__init__, nor are they meant to be.

# Arbitrary type variables for marking up generics.
S = TypeVar("S")
T = TypeVar("T")

# Types that can be coerced to a valid Qubit specifier in a circuit.
QubitSpecifier = Union[
    Qubit,
    QuantumRegister,
    int,
    slice,
    Sequence[Union[Qubit, int]],
]

# Types that can be coerced to a valid Clbit specifier in a circuit.
ClbitSpecifier = Union[
    Clbit,
    ClassicalRegister,
    int,
    slice,
    Sequence[Union[Clbit, int]],
]

# Generic type which is either :obj:`~Qubit` or :obj:`~Clbit`, used to specify types of functions
# which operate on either type of bit, but not both at the same time.
BitType = TypeVar("BitType", Qubit, Clbit)


# NOTE:
#
# If you're adding methods or attributes to `QuantumCircuit`, be sure to update the class docstring
# to document them in a suitable place.  The class is huge, so we do its documentation manually so
# it has at least some amount of organizational structure.


class QuantumCircuit:
    """Core Qiskit representation of a quantum circuit.

    .. note::
        For more details setting the :class:`QuantumCircuit` in context of all of the data
        structures that go with it, how it fits into the rest of the :mod:`qiskit` package, and the
        different regimes of quantum-circuit descriptions in Qiskit, see the module-level
        documentation of :mod:`qiskit.circuit`.

    Circuit attributes
    ==================

    :class:`QuantumCircuit` has a small number of public attributes, which are mostly older
    functionality.  Most of its functionality is accessed through methods.

    A small handful of the attributes are intentionally mutable, the rest are data attributes that
    should be considered immutable.

    ========================= ======================================================================
    Mutable attribute         Summary
    ========================= ======================================================================
    :attr:`global_phase`      The global phase of the circuit, measured in radians.
    :attr:`metadata`          Arbitrary user mapping, which Qiskit will preserve through the
                              transpiler, but otherwise completely ignore.
    :attr:`name`              An optional string name for the circuit.
    ========================= ======================================================================

    ========================= ======================================================================
    Immutable data attribute  Summary
    ========================= ======================================================================
    :attr:`ancillas`          List of :class:`AncillaQubit`\\ s tracked by the circuit.
    :attr:`calibrations`      Custom user-supplied pulse calibrations for individual instructions.
    :attr:`cregs`             List of :class:`ClassicalRegister`\\ s tracked by the circuit.

    :attr:`clbits`            List of :class:`Clbit`\\ s tracked by the circuit.
    :attr:`data`              List of individual :class:`CircuitInstruction`\\ s that make up the
                              circuit.
    :attr:`duration`          Total duration of the circuit, added by scheduling transpiler passes.

    :attr:`layout`            Hardware layout and routing information added by the transpiler.
    :attr:`num_ancillas`      The number of ancilla qubits in the circuit.
    :attr:`num_clbits`        The number of clbits in the circuit.
    :attr:`num_captured_vars` Number of captured real-time classical variables.

    :attr:`num_declared_vars` Number of locally declared real-time classical variables in the outer
                              circuit scope.
    :attr:`num_input_vars`    Number of input real-time classical variables.
    :attr:`num_parameters`    Number of compile-time :class:`Parameter`\\ s in the circuit.
    :attr:`num_qubits`        Number of qubits in the circuit.

    :attr:`num_vars`          Total number of real-time classical variables in the outer circuit
                              scope.
    :attr:`op_start_times`    Start times of scheduled operations, added by scheduling transpiler
                              passes.
    :attr:`parameters`        Ordered set-like view of the compile-time :class:`Parameter`\\ s
                              tracked by the circuit.
    :attr:`qregs`             List of :class:`QuantumRegister`\\ s tracked by the circuit.

    :attr:`qubits`            List of :class:`Qubit`\\ s tracked by the circuit.
    :attr:`unit`              The unit of the :attr:`duration` field.
    ========================= ======================================================================

    The core attribute is :attr:`data`.  This is a sequence-like object that exposes the
    :class:`CircuitInstruction`\\ s contained in an ordered form.  You generally should not mutate
    this object directly; :class:`QuantumCircuit` is only designed for append-only operations (which
    should use :meth:`append`).  Most operations that mutate circuits in place should be written as
    transpiler passes (:mod:`qiskit.transpiler`).

    .. autoattribute:: data

    Alongside the :attr:`data`, the :attr:`global_phase` of a circuit can have some impact on its
    output, if the circuit is used to describe a :class:`.Gate` that may be controlled.  This is
    measured in radians and is directly settable.

    .. autoattribute:: global_phase

    The :attr:`name` of a circuit becomes the name of the :class:`~.circuit.Instruction` or
    :class:`.Gate` resulting from :meth:`to_instruction` and :meth:`to_gate` calls, which can be
    handy for visualizations.

    .. autoattribute:: name

    You can attach arbitrary :attr:`metadata` to a circuit.  No part of core Qiskit will inspect
    this or change its behavior based on metadata, but it will be faithfully passed through the
    transpiler, so you can tag your circuits yourself.  When serializing a circuit with QPY (see
    :mod:`qiskit.qpy`), the metadata will be JSON-serialized and you may need to pass a custom
    serializer to handle non-JSON-compatible objects within it (see :func:`.qpy.dump` for more
    detail).  This field is ignored during export to OpenQASM 2 or 3.

    .. autoattribute:: metadata

    :class:`QuantumCircuit` exposes data attributes tracking its internal quantum and classical bits
    and registers.  These appear as Python :class:`list`\\ s, but you should treat them as
    immutable; changing them will *at best* have no effect, and more likely will simply corrupt
    the internal data of the :class:`QuantumCircuit`.

    .. autoattribute:: qregs
    .. autoattribute:: cregs
    .. autoattribute:: qubits
    .. autoattribute:: ancillas
    .. autoattribute:: clbits

    The :ref:`compile-time parameters <circuit-compile-time-parameters>` present in instructions on
    the circuit are available in :attr:`parameters`.  This has a canonical order (mostly lexical,
    except in the case of :class:`.ParameterVector`), which matches the order that parameters will
    be assigned when using the list forms of :meth:`assign_parameters`, but also supports
    :class:`set`-like constant-time membership testing.

    .. autoattribute:: parameters

    The storage of any :ref:`manual pulse-level calibrations <circuit-calibrations>` for individual
    instructions on the circuit is in :attr:`calibrations`.  This presents as a :class:`dict`, but
    should not be mutated directly; use the methods discussed in :ref:`circuit-calibrations`.

    .. autoattribute:: calibrations

    If you have transpiled your circuit, so you have a physical circuit, you can inspect the
    :attr:`layout` attribute for information stored by the transpiler about how the virtual qubits
    of the source circuit map to the hardware qubits of your physical circuit, both at the start and
    end of the circuit.

    .. autoattribute:: layout

    If your circuit was also *scheduled* as part of a transpilation, it will expose the individual
    timings of each instruction, along with the total :attr:`duration` of the circuit.

    .. autoattribute:: duration
    .. autoattribute:: unit
    .. autoattribute:: op_start_times

    Finally, :class:`QuantumCircuit` exposes several simple properties as dynamic read-only numeric
    attributes.

    .. autoattribute:: num_ancillas
    .. autoattribute:: num_clbits
    .. autoattribute:: num_captured_vars
    .. autoattribute:: num_declared_vars
    .. autoattribute:: num_input_vars
    .. autoattribute:: num_parameters
    .. autoattribute:: num_qubits
    .. autoattribute:: num_vars

    Creating new circuits
    =====================

    =========================  =====================================================================
    Method                     Summary
    =========================  =====================================================================
    :meth:`__init__`           Default constructor of no-instruction circuits.
    :meth:`copy`               Make a complete copy of an existing circuit.
    :meth:`copy_empty_like`    Copy data objects from one circuit into a new one without any
                               instructions.
    :meth:`from_instructions`  Infer data objects needed from a list of instructions.
    :meth:`from_qasm_file`     Legacy interface to :func:`.qasm2.load`.
    :meth:`from_qasm_str`      Legacy interface to :func:`.qasm2.loads`.
    =========================  =====================================================================

    The default constructor (``QuantumCircuit(...)``) produces a circuit with no initial
    instructions. The arguments to the default constructor can be used to seed the circuit with
    quantum and classical data storage, and to provide a name, global phase and arbitrary metadata.
    All of these fields can be expanded later.

    .. automethod:: __init__

    If you have an existing circuit, you can produce a copy of it using :meth:`copy`, including all
    its instructions.  This is useful if you want to keep partial circuits while extending another,
    or to have a version you can mutate in-place while leaving the prior one intact.

    .. automethod:: copy

    Similarly, if you want a circuit that contains all the same data objects (bits, registers,
    variables, etc) but with none of the instructions, you can use :meth:`copy_empty_like`.  This is
    quite common when you want to build up a new layer of a circuit to then use apply onto the back
    with :meth:`compose`, or to do a full rewrite of a circuit's instructions.

    .. automethod:: copy_empty_like

    In some cases, it is most convenient to generate a list of :class:`.CircuitInstruction`\\ s
    separately to an entire circuit context, and then to build a circuit from this.  The
    :meth:`from_instructions` constructor will automatically capture all :class:`.Qubit` and
    :class:`.Clbit` instances used in the instructions, and create a new :class:`QuantumCircuit`
    object that has the correct resources and all the instructions.

    .. automethod:: from_instructions

    :class:`QuantumCircuit` also still has two constructor methods that are legacy wrappers around
    the importers in :mod:`qiskit.qasm2`.  These automatically apply :ref:`the legacy compatibility
    settings <qasm2-legacy-compatibility>` of :func:`~.qasm2.load` and :func:`~.qasm2.loads`.

    .. automethod:: from_qasm_file
    .. automethod:: from_qasm_str

    Data objects on circuits
    ========================

    .. _circuit-adding-data-objects:

    Adding data objects
    -------------------

    =============================  =================================================================
    Method                         Adds this kind of data
    =============================  =================================================================
    :meth:`add_bits`               :class:`.Qubit`\\ s and :class:`.Clbit`\\ s.
    :meth:`add_register`           :class:`.QuantumRegister` and :class:`.ClassicalRegister`.
    :meth:`add_var`                :class:`~.expr.Var` nodes with local scope and initializers.
    :meth:`add_input`              :class:`~.expr.Var` nodes that are treated as circuit inputs.
    :meth:`add_capture`            :class:`~.expr.Var` nodes captured from containing scopes.
    :meth:`add_uninitialized_var`  :class:`~.expr.Var` nodes with local scope and undefined state.
    =============================  =================================================================

    Typically you add most of the data objects (:class:`.Qubit`, :class:`.Clbit`,
    :class:`.ClassicalRegister`, etc) to the circuit as part of using the :meth:`__init__` default
    constructor, or :meth:`copy_empty_like`.  However, it is also possible to add these afterwards.
    Typed classical data, such as standalone :class:`~.expr.Var` nodes (see
    :ref:`circuit-repr-real-time-classical`), can be both constructed and added with separate
    methods.

    New registerless :class:`.Qubit` and :class:`.Clbit` objects are added using :meth:`add_bits`.
    These objects must not already be present in the circuit.  You can check if a bit exists in the
    circuit already using :meth:`find_bit`.

    .. automethod:: add_bits

    Registers are added to the circuit with :meth:`add_register`.  In this method, it is not an
    error if some of the bits are already present in the circuit.  In this case, the register will
    be an "alias" over the bits.  This is not generally well-supported by hardware backends; it is
    probably best to stay away from relying on it.  The registers a given bit is in are part of the
    return of :meth:`find_bit`.

    .. automethod:: add_register

    :ref:`Real-time, typed classical data <circuit-repr-real-time-classical>` is represented on the
    circuit by :class:`~.expr.Var` nodes with a well-defined :class:`~.types.Type`.  It is possible
    to instantiate these separately to a circuit (see :meth:`.Var.new`), but it is often more
    convenient to use circuit methods that will automatically manage the types and expression
    initialization for you.  The two most common methods are :meth:`add_var` (locally scoped
    variables) and :meth:`add_input` (inputs to the circuit).

    .. automethod:: add_var
    .. automethod:: add_input

    In addition, there are two lower-level methods that can be useful for programmatic generation of
    circuits.  When working interactively, you will most likely not need these; most uses of
    :meth:`add_uninitialized_var` are part of :meth:`copy_empty_like`, and most uses of
    :meth:`add_capture` would be better off using :ref:`the control-flow builder interface
    <circuit-control-flow-methods>`.

    .. automethod:: add_uninitialized_var
    .. automethod:: add_capture

    Working with bits and registers
    -------------------------------

    A :class:`.Bit` instance is, on its own, just a unique handle for circuits to use in their own
    contexts.  If you have got a :class:`.Bit` instance and a circuit, just can find the contexts
    that the bit exists in using :meth:`find_bit`, such as its integer index in the circuit and any
    registers it is contained in.

    .. automethod:: find_bit

    Similarly, you can query a circuit to see if a register has already been added to it by using
    :meth:`has_register`.

    .. automethod:: has_register

    Working with compile-time parameters
    ------------------------------------

    .. seealso::
        :ref:`circuit-compile-time-parameters`
            A more complete discussion of what compile-time parametrization is, and how it fits into
            Qiskit's data model.

    Unlike bits, registers, and real-time typed classical data, compile-time symbolic parameters are
    not manually added to a circuit.  Their presence is inferred by being contained in operations
    added to circuits and the global phase.  An ordered list of all parameters currently in a
    circuit is at :attr:`QuantumCircuit.parameters`.

    The most common operation on :class:`.Parameter` instances is to replace them in symbolic
    operations with some numeric value, or another symbolic expression.  This is done with
    :meth:`assign_parameters`.

    .. automethod:: assign_parameters

    The circuit tracks parameters by :class:`.Parameter` instances themselves, and forbids having
    multiple parameters of the same name to avoid some problems when interoperating with OpenQASM or
    other external formats.  You can use :meth:`has_parameter` and :meth:`get_parameter` to query
    the circuit for a parameter with the given string name.

    .. automethod:: has_parameter
    .. automethod:: get_parameter

    .. _circuit-real-time-methods:

    Working with real-time typed classical data
    -------------------------------------------

    .. seealso::
        :mod:`qiskit.circuit.classical`
            Module-level documentation for how the variable-, expression- and type-systems work, the
            objects used to represent them, and the classical operations available.

        :ref:`circuit-repr-real-time-classical`
            A discussion of how real-time data fits into the entire :mod:`qiskit.circuit` data model
            as a whole.

        :ref:`circuit-adding-data-objects`
            The methods for adding new :class:`~.expr.Var` variables to a circuit after
            initialization.

    You can retrive a :class:`~.expr.Var` instance attached to a circuit by using its variable name
    using :meth:`get_var`, or check if a circuit contains a given variable with :meth:`has_var`.

    .. automethod:: get_var
    .. automethod:: has_var

    There are also several iterator methods that you can use to get the full set of variables
    tracked by a circuit.  At least one of :meth:`iter_input_vars` and :meth:`iter_captured_vars`
    will be empty, as inputs and captures are mutually exclusive.  All of the iterators have
    corresponding dynamic properties on :class:`QuantumCircuit` that contain their length:
    :attr:`num_vars`, :attr:`num_input_vars`, :attr:`num_captured_vars` and
    :attr:`num_declared_vars`.

    .. automethod:: iter_vars
    .. automethod:: iter_input_vars
    .. automethod:: iter_captured_vars
    .. automethod:: iter_declared_vars


    .. _circuit-adding-operations:

    Adding operations to circuits
    =============================

    You can add anything that implements the :class:`.Operation` interface to a circuit as a single
    instruction, though most things you will want to add will be :class:`~.circuit.Instruction` or
    :class:`~.circuit.Gate` instances.

    .. seealso::
        :ref:`circuit-operations-instructions`
            The :mod:`qiskit.circuit`-level documentation on the different interfaces that Qiskit
            uses to define circuit-level instructions.

    .. _circuit-append-compose:

    Methods to add general operations
    ---------------------------------

    These are the base methods that handle adding any object, including user-defined ones, onto
    circuits.

    ===============  ===============================================================================
    Method           When to use it
    ===============  ===============================================================================
    :meth:`append`   Add an instruction as a single object onto a circuit.
    :meth:`_append`  Same as :meth:`append`, but a low-level interface that elides almost all error
                     checking.
    :meth:`compose`  Inline the instructions from one circuit onto another.
    :meth:`tensor`   Like :meth:`compose`, but strictly for joining circuits that act on disjoint
                     qubits.
    ===============  ===============================================================================

    :class:`QuantumCircuit` has two main ways that you will add more operations onto a circuit.
    Which to use depends on whether you want to add your object as a single "instruction"
    (:meth:`append`), or whether you want to join the instructions from two circuits together
    (:meth:`compose`).

    A single instruction or operation appears as a single entry in the :attr:`data` of the circuit,
    and as a single box when drawn in the circuit visualizers (see :meth:`draw`).  A single
    instruction is the "unit" that a hardware backend might be defined in terms of (see
    :class:`.Target`).  An :class:`~.circuit.Instruction` can come with a
    :attr:`~.circuit.Instruction.definition`, which is one rule the transpiler (see
    :mod:`qiskit.transpiler`) will be able to fall back on to decompose it for hardware, if needed.
    An :class:`.Operation` that is not also an :class:`~.circuit.Instruction` can
    only be decomposed if it has some associated high-level synthesis method registered for it (see
    :mod:`qiskit.transpiler.passes.synthesis.plugin`).

    A :class:`QuantumCircuit` alone is not a single :class:`~.circuit.Instruction`; it is rather
    more complicated, since it can, in general, represent a complete program with typed classical
    memory inputs and outputs, and control flow.  Qiskit's (and most hardware's) data model does not
    yet have the concept of re-usable callable subroutines with virtual quantum operands.  You can
    convert simple circuits that act only on qubits with unitary operations into a :class:`.Gate`
    using :meth:`to_gate`, and simple circuits acting only on qubits and clbits into a
    :class:`~.circuit.Instruction` with :meth:`to_instruction`.

    When you have an :class:`.Operation`, :class:`~.circuit.Instruction`, or :class:`.Gate`, add it
    to the circuit, specifying the qubit and clbit arguments with :meth:`append`.

    .. automethod:: append

    :meth:`append` does quite substantial error checking to ensure that you cannot accidentally
    break the data model of :class:`QuantumCircuit`.  If you are programmatically generating a
    circuit from known-good data, you can elide much of this error checking by using the fast-path
    appender :meth:`_append`, but at the risk that the caller is responsible for ensuring they are
    passing only valid data.

    .. automethod:: _append

    In other cases, you may want to join two circuits together, applying the instructions from one
    circuit onto specified qubits and clbits on another circuit.  This "inlining" operation is
    called :meth:`compose` in Qiskit.  :meth:`compose` is, in general, more powerful than
    a :meth:`to_instruction`-plus-:meth:`append` combination for joining two circuits, because it
    can also link typed classical data together, and allows for circuit control-flow operations to
    be joined onto another circuit.

    The downsides to :meth:`compose` are that it is a more complex operation that can involve more
    rewriting of the operand, and that it necessarily must move data from one circuit object to
    another.  If you are building up a circuit for yourself and raw performance is a core goal,
    consider passing around your base circuit and having different parts of your algorithm write
    directly to the base circuit, rather than building a temporary layer circuit.

    .. automethod:: compose

    If you are trying to join two circuits that will apply to completely disjoint qubits and clbits,
    :meth:`tensor` is a convenient wrapper around manually adding bit objects and calling
    :meth:`compose`.

    .. automethod:: tensor

    As some rules of thumb:

    * If you have a single :class:`.Operation`, :class:`~.circuit.Instruction` or :class:`.Gate`,
      you should definitely use :meth:`append` or :meth:`_append`.
    * If you have a :class:`QuantumCircuit` that represents a single atomic instruction for a larger
      circuit that you want to re-use, you probably want to call :meth:`to_instruction` or
      :meth:`to_gate`, and then apply the result of that to the circuit using :meth:`append`.
    * If you have a :class:`QuantumCircuit` that represents a larger "layer" of another circuit, or
      contains typed classical variables or control flow, you should use :meth:`compose` to merge it
      onto another circuit.
    * :meth:`tensor` is wanted far more rarely than either :meth:`append` or :meth:`compose`.
      Internally, it is mostly a wrapper around :meth:`add_bits` and :meth:`compose`.

    Some potential pitfalls to beware of:

    * Even if you re-use a custom :class:`~.circuit.Instruction` during circuit construction, the
      transpiler will generally have to "unroll" each invocation of it to its inner decomposition
      before beginning work on it.  This should not prevent you from using the
      :meth:`to_instruction`-plus-:meth:`append` pattern, as the transpiler will improve in this
      regard over time.
    * :meth:`compose` will, by default, produce a new circuit for backwards compatibility.  This is
      more expensive, and not usually what you want, so you should set ``inplace=True``.
    * Both :meth:`append` and :meth:`compose` (but not :meth:`_append`) have a ``copy`` keyword
      argument that defaults to ``True``.  In these cases, the incoming :class:`.Operation`
      instances will be copied if Qiskit detects that the objects have mutability about them (such
      as taking gate parameters).  If you are sure that you will not re-use the objects again in
      other places, you should set ``copy=False`` to prevent this copying, which can be a
      substantial speed-up for large objects.

    Methods to add standard instructions
    ------------------------------------

    The :class:`QuantumCircuit` class has helper methods to add many of the Qiskit standard-library
    instructions and gates onto a circuit.  These are generally equivalent to manually constructing
    an instance of the relevent :mod:`qiskit.circuit.library` object, then passing that to
    :meth:`append` with the remaining arguments placed into the ``qargs`` and ``cargs`` fields as
    appropriate.

    The following methods apply special non-unitary :class:`~.circuit.Instruction` operations to the
    circuit:

    ===============================   ====================================================
    :class:`QuantumCircuit` method    :mod:`qiskit.circuit` :class:`~.circuit.Instruction`
    ===============================   ====================================================
    :meth:`barrier`                   :class:`Barrier`
    :meth:`delay`                     :class:`Delay`
    :meth:`initialize`                :class:`~library.Initialize`
    :meth:`measure`                   :class:`Measure`
    :meth:`reset`                     :class:`Reset`
    :meth:`store`                     :class:`Store`
    ===============================   ====================================================

    These methods apply uncontrolled unitary :class:`.Gate` instances to the circuit:

    ===============================   ============================================
    :class:`QuantumCircuit` method    :mod:`qiskit.circuit.library` :class:`.Gate`
    ===============================   ============================================
    :meth:`dcx`                       :class:`~library.DCXGate`
    :meth:`ecr`                       :class:`~library.ECRGate`
    :meth:`h`                         :class:`~library.HGate`
    :meth:`id`                        :class:`~library.IGate`
    :meth:`iswap`                     :class:`~library.iSwapGate`
    :meth:`ms`                        :class:`~library.MSGate`
    :meth:`p`                         :class:`~library.PhaseGate`
    :meth:`pauli`                     :class:`~library.PauliGate`
    :meth:`prepare_state`             :class:`~library.StatePreparation`
    :meth:`r`                         :class:`~library.RGate`
    :meth:`rcccx`                     :class:`~library.RC3XGate`
    :meth:`rccx`                      :class:`~library.RCCXGate`
    :meth:`rv`                        :class:`~library.RVGate`
    :meth:`rx`                        :class:`~library.RXGate`
    :meth:`rxx`                       :class:`~library.RXXGate`
    :meth:`ry`                        :class:`~library.RYGate`
    :meth:`ryy`                       :class:`~library.RYYGate`
    :meth:`rz`                        :class:`~library.RZGate`
    :meth:`rzx`                       :class:`~library.RZXGate`
    :meth:`rzz`                       :class:`~library.RZZGate`
    :meth:`s`                         :class:`~library.SGate`
    :meth:`sdg`                       :class:`~library.SdgGate`
    :meth:`swap`                      :class:`~library.SwapGate`
    :meth:`sx`                        :class:`~library.SXGate`
    :meth:`sxdg`                      :class:`~library.SXdgGate`
    :meth:`t`                         :class:`~library.TGate`
    :meth:`tdg`                       :class:`~library.TdgGate`
    :meth:`u`                         :class:`~library.UGate`
    :meth:`unitary`                   :class:`~library.UnitaryGate`
    :meth:`x`                         :class:`~library.XGate`
    :meth:`y`                         :class:`~library.YGate`
    :meth:`z`                         :class:`~library.ZGate`
    ===============================   ============================================

    The following methods apply :class:`Gate` instances that are also controlled gates, so are
    direct subclasses of :class:`ControlledGate`:

    ===============================   ======================================================
    :class:`QuantumCircuit` method    :mod:`qiskit.circuit.library` :class:`.ControlledGate`
    ===============================   ======================================================
    :meth:`ccx`                       :class:`~library.CCXGate`
    :meth:`ccz`                       :class:`~library.CCZGate`
    :meth:`ch`                        :class:`~library.CHGate`
    :meth:`cp`                        :class:`~library.CPhaseGate`
    :meth:`crx`                       :class:`~library.CRXGate`
    :meth:`cry`                       :class:`~library.CRYGate`
    :meth:`crz`                       :class:`~library.CRZGate`
    :meth:`cs`                        :class:`~library.CSGate`
    :meth:`csdg`                      :class:`~library.CSdgGate`
    :meth:`cswap`                     :class:`~library.CSwapGate`
    :meth:`csx`                       :class:`~library.CSXGate`
    :meth:`cu`                        :class:`~library.CUGate`
    :meth:`cx`                        :class:`~library.CXGate`
    :meth:`cy`                        :class:`~library.CYGate`
    :meth:`cz`                        :class:`~library.CZGate`
    ===============================   ======================================================

    Finally, these methods apply particular generalized multiply controlled gates to the circuit,
    often with eager syntheses.  They are listed in terms of the *base* gate they are controlling,
    since their exact output is often a synthesized version of a gate.

    ===============================   =================================================
    :class:`QuantumCircuit` method    Base :mod:`qiskit.circuit.library` :class:`.Gate`
    ===============================   =================================================
    :meth:`mcp`                       :class:`~library.PhaseGate`
    :meth:`mcrx`                      :class:`~library.RXGate`
    :meth:`mcry`                      :class:`~library.RYGate`
    :meth:`mcrz`                      :class:`~library.RZGate`
    :meth:`mcx`                       :class:`~library.XGate`
    ===============================   =================================================

    The rest of this section is the API listing of all the individual methods; the tables above are
    summaries whose links will jump you to the correct place.

    .. automethod:: barrier
    .. automethod:: ccx
    .. automethod:: ccz
    .. automethod:: ch
    .. automethod:: cp
    .. automethod:: crx
    .. automethod:: cry
    .. automethod:: crz
    .. automethod:: cs
    .. automethod:: csdg
    .. automethod:: cswap
    .. automethod:: csx
    .. automethod:: cu
    .. automethod:: cx
    .. automethod:: cy
    .. automethod:: cz
    .. automethod:: dcx
    .. automethod:: delay
    .. automethod:: ecr
    .. automethod:: h
    .. automethod:: id
    .. automethod:: initialize
    .. automethod:: iswap
    .. automethod:: mcp
    .. automethod:: mcrx
    .. automethod:: mcry
    .. automethod:: mcrz
    .. automethod:: mcx
    .. automethod:: measure
    .. automethod:: ms
    .. automethod:: p
    .. automethod:: pauli
    .. automethod:: prepare_state
    .. automethod:: r
    .. automethod:: rcccx
    .. automethod:: rccx
    .. automethod:: reset
    .. automethod:: rv
    .. automethod:: rx
    .. automethod:: rxx
    .. automethod:: ry
    .. automethod:: ryy
    .. automethod:: rz
    .. automethod:: rzx
    .. automethod:: rzz
    .. automethod:: s
    .. automethod:: sdg
    .. automethod:: store
    .. automethod:: swap
    .. automethod:: sx
    .. automethod:: sxdg
    .. automethod:: t
    .. automethod:: tdg
    .. automethod:: u
    .. automethod:: unitary
    .. automethod:: x
    .. automethod:: y
    .. automethod:: z


    .. _circuit-control-flow-methods:

    Adding control flow to circuits
    -------------------------------

    .. seealso::
        :ref:`circuit-control-flow-repr`

        Discussion of how control-flow operations are represented in the whole :mod:`qiskit.circuit`
        context.

    ==============================  ================================================================
    :class:`QuantumCircuit` method  Control-flow instruction
    ==============================  ================================================================
    :meth:`if_test`                 :class:`.IfElseOp` with only a ``True`` body.
    :meth:`if_else`                 :class:`.IfElseOp` with both ``True`` and ``False`` bodies.
    :meth:`while_loop`              :class:`.WhileLoopOp`.
    :meth:`switch`                  :class:`.SwitchCaseOp`.
    :meth:`for_loop`                :class:`.ForLoopOp`.
    :meth:`break_loop`              :class:`.BreakLoopOp`.
    :meth:`continue_loop`           :class:`.ContinueLoopOp`.
    ==============================  ================================================================

    :class:`QuantumCircuit` has corresponding methods for all of the control-flow operations that
    are supported by Qiskit.  These have two forms for calling them.  The first is a very
    straightfowards convenience wrapper that takes in the block bodies of the instructions as
    :class:`QuantumCircuit` arguments, and simply constructs and appends the corresponding
    :class:`.ControlFlowOp`.

    The second form, which we strongly recommend you use for constructing control flow, is called
    *the builder interface*.  Here, the methods take only the real-time discriminant of the
    operation, and return `context managers
    <https://docs.python.org/3/library/stdtypes.html#typecontextmanager>`__ that you enter using
    ``with``.  You can then use regular :class:`QuantumCircuit` methods within those blocks to build
    up the control-flow bodies, and Qiskit will automatically track which of the data resources are
    needed for the inner blocks, building the complete :class:`.ControlFlowOp` as you leave the
    ``with`` statement.  It is far simpler and less error-prone to build control flow
    programmatically this way.

    ..
        TODO: expand the examples of the builder interface.

    .. automethod:: break_loop
    .. automethod:: continue_loop
    .. automethod:: for_loop
    .. automethod:: if_else
    .. automethod:: if_test
    .. automethod:: switch
    .. automethod:: while_loop


    Converting circuits to single objects
    -------------------------------------

    As discussed in :ref:`circuit-append-compose`, you can convert a circuit to either an
    :class:`~.circuit.Instruction` or a :class:`.Gate` using two helper methods.

    .. automethod:: to_instruction
    .. automethod:: to_gate


    Helper mutation methods
    -----------------------

    There are two higher-level methods on :class:`QuantumCircuit` for appending measurements to the
    end of a circuit.  Note that by default, these also add an extra register.

    .. automethod:: measure_active
    .. automethod:: measure_all

    There are two "subtractive" methods on :class:`QuantumCircuit` as well.  This is not a use-case
    that :class:`QuantumCircuit` is designed for; typically you should just look to use
    :meth:`copy_empty_like` in place of :meth:`clear`, and run :meth:`remove_final_measurements` as
    its transpiler-pass form :class:`.RemoveFinalMeasurements`.

    .. automethod:: clear
    .. automethod:: remove_final_measurements

    .. _circuit-calibrations:

    Manual calibration of instructions
    ----------------------------------

    :class:`QuantumCircuit` can store :attr:`calibrations` of instructions that define the pulses
    used to run them on one particular hardware backend.  You can

    .. automethod:: add_calibration
    .. automethod:: has_calibration_for


    Circuit properties
    ==================

    Simple circuit metrics
    ----------------------

    When constructing quantum circuits, there are several properties that help quantify
    the "size" of the circuits, and their ability to be run on a noisy quantum device.
    Some of these, like number of qubits, are straightforward to understand, while others
    like depth and number of tensor components require a bit more explanation.  Here we will
    explain all of these properties, and, in preparation for understanding how circuits change
    when run on actual devices, highlight the conditions under which they change.

    Consider the following circuit:

    .. plot::
       :include-source:

       from qiskit import QuantumCircuit
       qc = QuantumCircuit(12)
       for idx in range(5):
          qc.h(idx)
          qc.cx(idx, idx+5)

       qc.cx(1, 7)
       qc.x(8)
       qc.cx(1, 9)
       qc.x(7)
       qc.cx(1, 11)
       qc.swap(6, 11)
       qc.swap(6, 9)
       qc.swap(6, 10)
       qc.x(6)
       qc.draw('mpl')

    From the plot, it is easy to see that this circuit has 12 qubits, and a collection of
    Hadamard, CNOT, X, and SWAP gates.  But how to quantify this programmatically? Because we
    can do single-qubit gates on all the qubits simultaneously, the number of qubits in this
    circuit is equal to the :meth:`width` of the circuit::

       assert qc.width() == 12

    We can also just get the number of qubits directly using :attr:`num_qubits`::

       assert qc.num_qubits == 12

    .. important::

       For a quantum circuit composed from just qubits, the circuit width is equal
       to the number of qubits. This is the definition used in quantum computing. However,
       for more complicated circuits with classical registers, and classically controlled gates,
       this equivalence breaks down. As such, from now on we will not refer to the number of
       qubits in a quantum circuit as the width.

    It is also straightforward to get the number and type of the gates in a circuit using
    :meth:`count_ops`::

       qc.count_ops()

    .. parsed-literal::

       OrderedDict([('cx', 8), ('h', 5), ('x', 3), ('swap', 3)])

    We can also get just the raw count of operations by computing the circuits
    :meth:`size`::

       assert qc.size() == 19

    A particularly important circuit property is known as the circuit :meth:`depth`.  The depth
    of a quantum circuit is a measure of how many "layers" of quantum gates, executed in
    parallel, it takes to complete the computation defined by the circuit.  Because quantum
    gates take time to implement, the depth of a circuit roughly corresponds to the amount of
    time it takes the quantum computer to execute the circuit.  Thus, the depth of a circuit
    is one important quantity used to measure if a quantum circuit can be run on a device.

    The depth of a quantum circuit has a mathematical definition as the longest path in a
    directed acyclic graph (DAG).  However, such a definition is a bit hard to grasp, even for
    experts.  Fortunately, the depth of a circuit can be easily understood by anyone familiar
    with playing `Tetris <https://en.wikipedia.org/wiki/Tetris>`_.  Lets see how to compute this
    graphically:

    .. image:: /source_images/depth.gif

    We can verify our graphical result using :meth:`QuantumCircuit.depth`::

       assert qc.depth() == 9

    .. automethod:: count_ops
    .. automethod:: depth
    .. automethod:: get_instructions
    .. automethod:: num_connected_components
    .. automethod:: num_nonlocal_gates
    .. automethod:: num_tensor_factors
    .. automethod:: num_unitary_factors
    .. automethod:: size
    .. automethod:: width

    Accessing scheduling information
    --------------------------------

    If a :class:`QuantumCircuit` has been scheduled as part of a transpilation pipeline, the timing
    information for individual qubits can be accessed.  The whole-circuit timing information is
    available through the :attr:`duration`, :attr:`unit` and :attr:`op_start_times` attributes.

    .. automethod:: qubit_duration
    .. automethod:: qubit_start_time
    .. automethod:: qubit_stop_time

    Instruction-like methods
    ========================

    ..
        These methods really shouldn't be on `QuantumCircuit` at all.  They're generally more
        appropriate as `Instruction` or `Gate` methods.  `reverse_ops` shouldn't be a method _full
        stop_---it was copying a `DAGCircuit` method from an implementation detail of the original
        `SabreLayout` pass in Qiskit.

    :class:`QuantumCircuit` also contains a small number of methods that are very
    :class:`~.circuit.Instruction`-like in detail.  You may well find better integration and more
    API support if you first convert your circuit to an :class:`~.circuit.Instruction`
    (:meth:`to_instruction`) or :class:`.Gate` (:meth:`to_gate`) as appropriate, then call the
    corresponding method.

    .. automethod:: control
    .. automethod:: inverse
    .. automethod:: power
    .. automethod:: repeat
    .. automethod:: reverse_ops

    Visualization
    =============

    Qiskit includes some drawing tools to give you a quick feel for what your circuit looks like.
    This tooling is primarily targeted at producing either a `Matplotlib
    <https://matplotlib.org/>`__- or text-based drawing.  There is also a lesser-featured LaTeX
    backend for drawing, but this is only for simple circuits, and is not as actively maintained.

    .. seealso::
        :mod:`qiskit.visualization`
            The primary documentation for all of Qiskit's visualization tooling.

    .. automethod:: draw

    In addition to the core :meth:`draw` driver, there are two visualization-related helper methods,
    which are mostly useful for quickly unwrapping some inner instructions or reversing the
    :ref:`qubit-labelling conventions <circuit-conventions>` in the drawing.  For more general
    mutation, including basis-gate rewriting, you should use the transpiler
    (:mod:`qiskit.transpiler`).

    .. automethod:: decompose
    .. automethod:: reverse_bits

    Internal utilities
    ==================

    These functions are not intended for public use, but were accidentally left documented in the
    public API during the 1.0 release.  They will be removed in Qiskit 2.0, but will be supported
    until then.

    .. automethod:: cast
    .. automethod:: cbit_argument_conversion
    .. automethod:: cls_instances
    .. automethod:: cls_prefix
    .. automethod:: qbit_argument_conversion
    """

    instances = 0
    prefix = "circuit"

    def __init__(
        self,
        *regs: Register | int | Sequence[Bit],
        name: str | None = None,
        global_phase: ParameterValueType = 0,
        metadata: dict | None = None,
        inputs: Iterable[expr.Var] = (),
        captures: Iterable[expr.Var] = (),
        declarations: Mapping[expr.Var, expr.Expr] | Iterable[Tuple[expr.Var, expr.Expr]] = (),
    ):
        """
        Default constructor of :class:`QuantumCircuit`.

        ..
            `QuantumCirucit` documents its `__init__` method explicitly, unlike most classes where
            it's implicitly appended to the class-level documentation, just because the class is so
            huge and has a lot of introductory material to its class docstring.

        Args:
            regs: The registers to be included in the circuit.

                * If a list of :class:`~.Register` objects, represents the :class:`.QuantumRegister`
                  and/or :class:`.ClassicalRegister` objects to include in the circuit.

                  For example:

                    * ``QuantumCircuit(QuantumRegister(4))``
                    * ``QuantumCircuit(QuantumRegister(4), ClassicalRegister(3))``
                    * ``QuantumCircuit(QuantumRegister(4, 'qr0'), QuantumRegister(2, 'qr1'))``

                * If a list of ``int``, the amount of qubits and/or classical bits to include in
                  the circuit. It can either be a single int for just the number of quantum bits,
                  or 2 ints for the number of quantum bits and classical bits, respectively.

                  For example:

                    * ``QuantumCircuit(4) # A QuantumCircuit with 4 qubits``
                    * ``QuantumCircuit(4, 3) # A QuantumCircuit with 4 qubits and 3 classical bits``

                * If a list of python lists containing :class:`.Bit` objects, a collection of
                  :class:`.Bit` s to be added to the circuit.

            name: the name of the quantum circuit. If not set, an automatically generated string
                will be assigned.
            global_phase: The global phase of the circuit in radians.
            metadata: Arbitrary key value metadata to associate with the circuit. This gets
                stored as free-form data in a dict in the
                :attr:`~qiskit.circuit.QuantumCircuit.metadata` attribute. It will not be directly
                used in the circuit.
            inputs: any variables to declare as ``input`` runtime variables for this circuit.  These
                should already be existing :class:`.expr.Var` nodes that you build from somewhere
                else; if you need to create the inputs as well, use
                :meth:`QuantumCircuit.add_input`.  The variables given in this argument will be
                passed directly to :meth:`add_input`.  A circuit cannot have both ``inputs`` and
                ``captures``.
            captures: any variables that that this circuit scope should capture from a containing
                scope.  The variables given here will be passed directly to :meth:`add_capture`.  A
                circuit cannot have both ``inputs`` and ``captures``.
            declarations: any variables that this circuit should declare and initialize immediately.
                You can order this input so that later declarations depend on earlier ones
                (including inputs or captures). If you need to depend on values that will be
                computed later at runtime, use :meth:`add_var` at an appropriate point in the
                circuit execution.

                This argument is intended for convenient circuit initialization when you already
                have a set of created variables.  The variables used here will be directly passed to
                :meth:`add_var`, which you can use directly if this is the first time you are
                creating the variable.

        Raises:
            CircuitError: if the circuit name, if given, is not valid.
            CircuitError: if both ``inputs`` and ``captures`` are given.
        """
        if any(not isinstance(reg, (list, QuantumRegister, ClassicalRegister)) for reg in regs):
            # check if inputs are integers, but also allow e.g. 2.0

            try:
                valid_reg_size = all(reg == int(reg) for reg in regs)
            except (ValueError, TypeError):
                valid_reg_size = False

            if not valid_reg_size:
                raise CircuitError(
                    "Circuit args must be Registers or integers. ("
                    f"{[type(reg).__name__ for reg in regs]} '{regs}' was "
                    "provided)"
                )

            regs = tuple(int(reg) for reg in regs)  # cast to int
        self._base_name = None
        self.name: str
        """A human-readable name for the circuit."""
        if name is None:
            self._base_name = self.cls_prefix()
            self._name_update()
        elif not isinstance(name, str):
            raise CircuitError(
                "The circuit name should be a string (or None to auto-generate a name)."
            )
        else:
            self._base_name = name
            self.name = name
        self._increment_instances()

        # An explicit implementation of the circuit scope builder interface used to dispatch appends
        # and the like to the relevant control-flow scope.
        self._builder_api = _OuterCircuitScopeInterface(self)

        self._op_start_times = None

        # A stack to hold the instruction sets that are being built up during for-, if- and
        # while-block construction.  These are stored as a stripped down sequence of instructions,
        # and sets of qubits and clbits, rather than a full QuantumCircuit instance because the
        # builder interfaces need to wait until they are completed before they can fill in things
        # like `break` and `continue`.  This is because these instructions need to "operate" on the
        # full width of bits, but the builder interface won't know what bits are used until the end.
        self._control_flow_scopes: list[
            "qiskit.circuit.controlflow.builder.ControlFlowBuilderBlock"
        ] = []

        self.qregs: list[QuantumRegister] = []
        """A list of the :class:`QuantumRegister`\\ s in this circuit.  You should not mutate
        this."""
        self.cregs: list[ClassicalRegister] = []
        """A list of the :class:`ClassicalRegister`\\ s in this circuit.  You should not mutate
        this."""

        # Dict mapping Qubit or Clbit instances to tuple comprised of 0) the
        # corresponding index in circuit.{qubits,clbits} and 1) a list of
        # Register-int pairs for each Register containing the Bit and its index
        # within that register.
        self._qubit_indices: dict[Qubit, BitLocations] = {}
        self._clbit_indices: dict[Clbit, BitLocations] = {}

        # Data contains a list of instructions and their contexts,
        # in the order they were applied.
        self._data: CircuitData = CircuitData()

        self._ancillas: list[AncillaQubit] = []
        self._calibrations: DefaultDict[str, dict[tuple, Any]] = defaultdict(dict)
        self.add_register(*regs)

        # Cache to avoid re-sorting parameters
        self._parameters = None

        self._layout = None
        self.global_phase = global_phase

        # Add classical variables.  Resolve inputs and captures first because they can't depend on
        # anything, but declarations might depend on them.
        self._vars_input: dict[str, expr.Var] = {}
        self._vars_capture: dict[str, expr.Var] = {}
        self._vars_local: dict[str, expr.Var] = {}
        for input_ in inputs:
            self.add_input(input_)
        for capture in captures:
            self.add_capture(capture)
        if isinstance(declarations, Mapping):
            declarations = declarations.items()
        for var, initial in declarations:
            self.add_var(var, initial)

        self.duration: int | float | None = None
        """The total duration of the circuit, set by a scheduling transpiler pass.  Its unit is
        specified by :attr:`unit`."""
        self.unit = "dt"
        """The unit that :attr:`duration` is specified in."""
        self.metadata = {} if metadata is None else metadata
        """Arbitrary user-defined metadata for the circuit.

        Qiskit will not examine the content of this mapping, but it will pass it through the
        transpiler and reattach it to the output, so you can track your own metadata."""

    @classmethod
    def _from_circuit_data(cls, data: CircuitData) -> typing.Self:
        """A private constructor from rust space circuit data."""
        out = QuantumCircuit()
        out._data = data
        out._qubit_indices = {bit: BitLocations(index, []) for index, bit in enumerate(data.qubits)}
        out._clbit_indices = {bit: BitLocations(index, []) for index, bit in enumerate(data.clbits)}
        return out

    @staticmethod
    def from_instructions(
        instructions: Iterable[
            CircuitInstruction
            | tuple[qiskit.circuit.Instruction]
            | tuple[qiskit.circuit.Instruction, Iterable[Qubit]]
            | tuple[qiskit.circuit.Instruction, Iterable[Qubit], Iterable[Clbit]]
        ],
        *,
        qubits: Iterable[Qubit] = (),
        clbits: Iterable[Clbit] = (),
        name: str | None = None,
        global_phase: ParameterValueType = 0,
        metadata: dict | None = None,
    ) -> "QuantumCircuit":
        """Construct a circuit from an iterable of :class:`.CircuitInstruction`\\ s.

        Args:
            instructions: The instructions to add to the circuit.
            qubits: Any qubits to add to the circuit. This argument can be used,
                for example, to enforce a particular ordering of qubits.
            clbits: Any classical bits to add to the circuit. This argument can be used,
                for example, to enforce a particular ordering of classical bits.
            name: The name of the circuit.
            global_phase: The global phase of the circuit in radians.
            metadata: Arbitrary key value metadata to associate with the circuit.

        Returns:
            The quantum circuit.
        """
        circuit = QuantumCircuit(name=name, global_phase=global_phase, metadata=metadata)
        added_qubits = set()
        added_clbits = set()
        if qubits:
            qubits = list(qubits)
            circuit.add_bits(qubits)
            added_qubits.update(qubits)
        if clbits:
            clbits = list(clbits)
            circuit.add_bits(clbits)
            added_clbits.update(clbits)
        for instruction in instructions:
            if not isinstance(instruction, CircuitInstruction):
                instruction = CircuitInstruction(*instruction)
            qubits = [qubit for qubit in instruction.qubits if qubit not in added_qubits]
            clbits = [clbit for clbit in instruction.clbits if clbit not in added_clbits]
            circuit.add_bits(qubits)
            circuit.add_bits(clbits)
            added_qubits.update(qubits)
            added_clbits.update(clbits)
            circuit._append(instruction)
        return circuit

    @property
    def layout(self) -> Optional[TranspileLayout]:
        r"""Return any associated layout information about the circuit

        This attribute contains an optional :class:`~.TranspileLayout`
        object. This is typically set on the output from :func:`~.transpile`
        or :meth:`.PassManager.run` to retain information about the
        permutations caused on the input circuit by transpilation.

        There are two types of permutations caused by the :func:`~.transpile`
        function, an initial layout which permutes the qubits based on the
        selected physical qubits on the :class:`~.Target`, and a final layout
        which is an output permutation caused by :class:`~.SwapGate`\s
        inserted during routing.
        """
        return self._layout

    @property
    def data(self) -> QuantumCircuitData:
        """The circuit data (instructions and context).

        Returns:
            QuantumCircuitData: a list-like object containing the :class:`.CircuitInstruction`\\ s
            for each instruction.
        """
        return QuantumCircuitData(self)

    @data.setter
    def data(self, data_input: Iterable):
        """Sets the circuit data from a list of instructions and context.

        Args:
            data_input (Iterable): A sequence of instructions with their execution contexts.  The
                elements must either be instances of :class:`.CircuitInstruction` (preferred), or a
                3-tuple of ``(instruction, qargs, cargs)`` (legacy).  In the legacy format,
                ``instruction`` must be an :class:`~.circuit.Instruction`, while ``qargs`` and
                ``cargs`` must be iterables of :class:`~.circuit.Qubit` or :class:`.Clbit`
                specifiers (similar to the allowed forms in calls to :meth:`append`).
        """
        # If data_input is QuantumCircuitData(self), clearing self._data
        # below will also empty data_input, so make a shallow copy first.
        if isinstance(data_input, CircuitData):
            data_input = data_input.copy()
        else:
            data_input = list(data_input)
        self._data.clear()
        self._parameters = None
        # Repopulate the parameter table with any global-phase entries.
        self.global_phase = self.global_phase
        if not data_input:
            return
        if isinstance(data_input[0], CircuitInstruction):
            for instruction in data_input:
                self.append(instruction, copy=False)
        else:
            for instruction, qargs, cargs in data_input:
                self.append(instruction, qargs, cargs, copy=False)

    @property
    def op_start_times(self) -> list[int]:
        """Return a list of operation start times.

        This attribute is enabled once one of scheduling analysis passes
        runs on the quantum circuit.

        Returns:
            List of integers representing instruction start times.
            The index corresponds to the index of instruction in :attr:`QuantumCircuit.data`.

        Raises:
            AttributeError: When circuit is not scheduled.
        """
        if self._op_start_times is None:
            raise AttributeError(
                "This circuit is not scheduled. "
                "To schedule it run the circuit through one of the transpiler scheduling passes."
            )
        return self._op_start_times

    @property
    def calibrations(self) -> dict:
        """Return calibration dictionary.

        The custom pulse definition of a given gate is of the form
        ``{'gate_name': {(qubits, params): schedule}}``
        """
        return dict(self._calibrations)

    @calibrations.setter
    def calibrations(self, calibrations: dict):
        """Set the circuit calibration data from a dictionary of calibration definition.

        Args:
            calibrations (dict): A dictionary of input in the format
               ``{'gate_name': {(qubits, gate_params): schedule}}``
        """
        self._calibrations = defaultdict(dict, calibrations)

    def has_calibration_for(self, instruction: CircuitInstruction | tuple):
        """Return True if the circuit has a calibration defined for the instruction context. In this
        case, the operation does not need to be translated to the device basis.
        """
        if isinstance(instruction, CircuitInstruction):
            operation = instruction.operation
            qubits = instruction.qubits
        else:
            operation, qubits, _ = instruction
        if not self.calibrations or operation.name not in self.calibrations:
            return False
        qubits = tuple(self.qubits.index(qubit) for qubit in qubits)
        params = []
        for p in operation.params:
            if isinstance(p, ParameterExpression) and not p.parameters:
                params.append(float(p))
            else:
                params.append(p)
        params = tuple(params)
        return (qubits, params) in self.calibrations[operation.name]

    @property
    def metadata(self) -> dict:
        """The user provided metadata associated with the circuit.

        The metadata for the circuit is a user provided ``dict`` of metadata
        for the circuit. It will not be used to influence the execution or
        operation of the circuit, but it is expected to be passed between
        all transforms of the circuit (ie transpilation) and that providers will
        associate any circuit metadata with the results it returns from
        execution of that circuit.
        """
        return self._metadata

    @metadata.setter
    def metadata(self, metadata: dict):
        """Update the circuit metadata"""
        if not isinstance(metadata, dict):
            raise TypeError("Only a dictionary is accepted for circuit metadata")
        self._metadata = metadata

    def __str__(self) -> str:
        return str(self.draw(output="text"))

    def __eq__(self, other) -> bool:
        if not isinstance(other, QuantumCircuit):
            return False

        # TODO: remove the DAG from this function
        from qiskit.converters import circuit_to_dag

        return circuit_to_dag(self, copy_operations=False) == circuit_to_dag(
            other, copy_operations=False
        )

    def __deepcopy__(self, memo=None):
        # This is overridden to minimize memory pressure when we don't
        # actually need to pickle (i.e. the typical deepcopy case).
        # Note:
        #   This is done here instead of in CircuitData since PyO3
        #   doesn't include a native way to recursively call
        #   copy.deepcopy(memo).
        cls = self.__class__
        result = cls.__new__(cls)
        for k in self.__dict__.keys() - {"_data", "_builder_api"}:
            setattr(result, k, _copy.deepcopy(self.__dict__[k], memo))

        result._builder_api = _OuterCircuitScopeInterface(result)

        # Avoids pulling self._data into a Python list
        # like we would when pickling.
        result._data = self._data.copy(deepcopy=True)
        result._data.replace_bits(
            qubits=_copy.deepcopy(self._data.qubits, memo),
            clbits=_copy.deepcopy(self._data.clbits, memo),
        )
        return result

    @classmethod
    def _increment_instances(cls):
        cls.instances += 1

    @classmethod
    def cls_instances(cls) -> int:
        """Return the current number of instances of this class,
        useful for auto naming."""
        return cls.instances

    @classmethod
    def cls_prefix(cls) -> str:
        """Return the prefix to use for auto naming."""
        return cls.prefix

    def _name_update(self) -> None:
        """update name of instance using instance number"""
        if not is_main_process():
            pid_name = f"-{mp.current_process().pid}"
        else:
            pid_name = ""

        self.name = f"{self._base_name}-{self.cls_instances()}{pid_name}"

    def has_register(self, register: Register) -> bool:
        """
        Test if this circuit has the register r.

        Args:
            register (Register): a quantum or classical register.

        Returns:
            bool: True if the register is contained in this circuit.
        """
        has_reg = False
        if isinstance(register, QuantumRegister) and register in self.qregs:
            has_reg = True
        elif isinstance(register, ClassicalRegister) and register in self.cregs:
            has_reg = True
        return has_reg

    def reverse_ops(self) -> "QuantumCircuit":
        """Reverse the circuit by reversing the order of instructions.

        This is done by recursively reversing all instructions.
        It does not invert (adjoint) any gate.

        Returns:
            QuantumCircuit: the reversed circuit.

        Examples:

            input:

            .. parsed-literal::

                     ┌───┐
                q_0: ┤ H ├─────■──────
                     └───┘┌────┴─────┐
                q_1: ─────┤ RX(1.57) ├
                          └──────────┘

            output:

            .. parsed-literal::

                                 ┌───┐
                q_0: ─────■──────┤ H ├
                     ┌────┴─────┐└───┘
                q_1: ┤ RX(1.57) ├─────
                     └──────────┘
        """
        reverse_circ = self.copy_empty_like(self.name + "_reverse")

        for instruction in reversed(self.data):
            reverse_circ._append(instruction.replace(operation=instruction.operation.reverse_ops()))

        reverse_circ.duration = self.duration
        reverse_circ.unit = self.unit
        return reverse_circ

    def reverse_bits(self) -> "QuantumCircuit":
        """Return a circuit with the opposite order of wires.

        The circuit is "vertically" flipped. If a circuit is
        defined over multiple registers, the resulting circuit will have
        the same registers but with their order flipped.

        This method is useful for converting a circuit written in little-endian
        convention to the big-endian equivalent, and vice versa.

        Returns:
            QuantumCircuit: the circuit with reversed bit order.

        Examples:

            input:

            .. parsed-literal::

                     ┌───┐
                a_0: ┤ H ├──■─────────────────
                     └───┘┌─┴─┐
                a_1: ─────┤ X ├──■────────────
                          └───┘┌─┴─┐
                a_2: ──────────┤ X ├──■───────
                               └───┘┌─┴─┐
                b_0: ───────────────┤ X ├──■──
                                    └───┘┌─┴─┐
                b_1: ────────────────────┤ X ├
                                         └───┘

            output:

            .. parsed-literal::

                                         ┌───┐
                b_0: ────────────────────┤ X ├
                                    ┌───┐└─┬─┘
                b_1: ───────────────┤ X ├──■──
                               ┌───┐└─┬─┘
                a_0: ──────────┤ X ├──■───────
                          ┌───┐└─┬─┘
                a_1: ─────┤ X ├──■────────────
                     ┌───┐└─┬─┘
                a_2: ┤ H ├──■─────────────────
                     └───┘
        """
        circ = QuantumCircuit(
            list(reversed(self.qubits)),
            list(reversed(self.clbits)),
            name=self.name,
            global_phase=self.global_phase,
        )
        new_qubit_map = circ.qubits[::-1]
        new_clbit_map = circ.clbits[::-1]
        for reg in reversed(self.qregs):
            bits = [new_qubit_map[self.find_bit(qubit).index] for qubit in reversed(reg)]
            circ.add_register(QuantumRegister(bits=bits, name=reg.name))
        for reg in reversed(self.cregs):
            bits = [new_clbit_map[self.find_bit(clbit).index] for clbit in reversed(reg)]
            circ.add_register(ClassicalRegister(bits=bits, name=reg.name))

        for instruction in self.data:
            qubits = [new_qubit_map[self.find_bit(qubit).index] for qubit in instruction.qubits]
            clbits = [new_clbit_map[self.find_bit(clbit).index] for clbit in instruction.clbits]
            circ._append(instruction.replace(qubits=qubits, clbits=clbits))
        return circ

    def inverse(self, annotated: bool = False) -> "QuantumCircuit":
        """Invert (take adjoint of) this circuit.

        This is done by recursively inverting all gates.

        Args:
            annotated: indicates whether the inverse gate can be implemented
                as an annotated gate.

        Returns:
            QuantumCircuit: the inverted circuit

        Raises:
            CircuitError: if the circuit cannot be inverted.

        Examples:

            input:

            .. parsed-literal::

                     ┌───┐
                q_0: ┤ H ├─────■──────
                     └───┘┌────┴─────┐
                q_1: ─────┤ RX(1.57) ├
                          └──────────┘

            output:

            .. parsed-literal::

                                  ┌───┐
                q_0: ──────■──────┤ H ├
                     ┌─────┴─────┐└───┘
                q_1: ┤ RX(-1.57) ├─────
                     └───────────┘
        """
        inverse_circ = QuantumCircuit(
            self.qubits,
            self.clbits,
            *self.qregs,
            *self.cregs,
            name=self.name + "_dg",
            global_phase=-self.global_phase,
        )

        for instruction in reversed(self._data):
            inverse_circ._append(
                instruction.replace(operation=instruction.operation.inverse(annotated=annotated))
            )
        return inverse_circ

    def repeat(self, reps: int) -> "QuantumCircuit":
        """Repeat this circuit ``reps`` times.

        Args:
            reps (int): How often this circuit should be repeated.

        Returns:
            QuantumCircuit: A circuit containing ``reps`` repetitions of this circuit.
        """
        repeated_circ = QuantumCircuit(
            self.qubits, self.clbits, *self.qregs, *self.cregs, name=self.name + f"**{reps}"
        )

        # benefit of appending instructions: decomposing shows the subparts, i.e. the power
        # is actually `reps` times this circuit, and it is currently much faster than `compose`.
        if reps > 0:
            try:  # try to append as gate if possible to not disallow to_gate
                inst: Instruction = self.to_gate()
            except QiskitError:
                inst = self.to_instruction()
            for _ in range(reps):
                repeated_circ._append(inst, self.qubits, self.clbits)

        return repeated_circ

    def power(
        self, power: float, matrix_power: bool = False, annotated: bool = False
    ) -> "QuantumCircuit":
        """Raise this circuit to the power of ``power``.

        If ``power`` is a positive integer and both ``matrix_power`` and ``annotated``
        are ``False``, this implementation defaults to calling ``repeat``. Otherwise,
        the circuit is converted into a gate, and a new circuit, containing this gate
        raised to the given power, is returned. The gate raised to the given power is
        implemented either as a unitary gate if ``annotated`` is ``False`` or as an
        annotated operation if ``annotated`` is ``True``.

        Args:
            power (float): The power to raise this circuit to.
            matrix_power (bool): indicates whether the inner power gate can be implemented
                as a unitary gate.
            annotated (bool): indicates whether the inner power gate can be implemented
                as an annotated operation.

        Raises:
            CircuitError: If the circuit needs to be converted to a unitary gate, but is
                not unitary.

        Returns:
            QuantumCircuit: A circuit implementing this circuit raised to the power of ``power``.
        """
        if (
            power >= 0
            and isinstance(power, (int, np.integer))
            and not matrix_power
            and not annotated
        ):
            return self.repeat(power)

        # attempt conversion to gate
        if self.num_parameters > 0:
            raise CircuitError(
                "Cannot raise a parameterized circuit to a non-positive power "
                "or matrix-power, please bind the free parameters: "
                f"{self.parameters}"
            )

        try:
            gate = self.to_gate()
        except QiskitError as ex:
            raise CircuitError(
                "The circuit contains non-unitary operations and cannot be "
                "raised to a power. Note that no qiskit.circuit.Instruction "
                "objects may be in the circuit for this operation."
            ) from ex

        power_circuit = QuantumCircuit(self.qubits, self.clbits, *self.qregs, *self.cregs)
        power_circuit.append(gate.power(power, annotated=annotated), list(range(gate.num_qubits)))
        return power_circuit

    def control(
        self,
        num_ctrl_qubits: int = 1,
        label: str | None = None,
        ctrl_state: str | int | None = None,
        annotated: bool = False,
    ) -> "QuantumCircuit":
        """Control this circuit on ``num_ctrl_qubits`` qubits.

        Args:
            num_ctrl_qubits (int): The number of control qubits.
            label (str): An optional label to give the controlled operation for visualization.
            ctrl_state (str or int): The control state in decimal or as a bitstring
                (e.g. '111'). If None, use ``2**num_ctrl_qubits - 1``.
            annotated: indicates whether the controlled gate can be implemented
                as an annotated gate.

        Returns:
            QuantumCircuit: The controlled version of this circuit.

        Raises:
            CircuitError: If the circuit contains a non-unitary operation and cannot be controlled.
        """
        try:
            gate = self.to_gate()
        except QiskitError as ex:
            raise CircuitError(
                "The circuit contains non-unitary operations and cannot be "
                "controlled. Note that no qiskit.circuit.Instruction objects may "
                "be in the circuit for this operation."
            ) from ex

        controlled_gate = gate.control(num_ctrl_qubits, label, ctrl_state, annotated)
        control_qreg = QuantumRegister(num_ctrl_qubits)
        controlled_circ = QuantumCircuit(
            control_qreg, self.qubits, *self.qregs, name=f"c_{self.name}"
        )
        controlled_circ.append(controlled_gate, controlled_circ.qubits)

        return controlled_circ

    def compose(
        self,
        other: Union["QuantumCircuit", Instruction],
        qubits: QubitSpecifier | Sequence[QubitSpecifier] | None = None,
        clbits: ClbitSpecifier | Sequence[ClbitSpecifier] | None = None,
        front: bool = False,
        inplace: bool = False,
        wrap: bool = False,
        *,
        copy: bool = True,
        var_remap: Mapping[str | expr.Var, str | expr.Var] | None = None,
        inline_captures: bool = False,
    ) -> Optional["QuantumCircuit"]:
        """Apply the instructions from one circuit onto specified qubits and/or clbits on another.

        .. note::

            By default, this creates a new circuit object, leaving ``self`` untouched.  For most
            uses of this function, it is far more efficient to set ``inplace=True`` and modify the
            base circuit in-place.

        When dealing with realtime variables (:class:`.expr.Var` instances), there are two principal
        strategies for using :meth:`compose`:

        1. The ``other`` circuit is treated as entirely additive, including its variables.  The
           variables in ``other`` must be entirely distinct from those in ``self`` (use
           ``var_remap`` to help with this), and all variables in ``other`` will be declared anew in
           the output with matching input/capture/local scoping to how they are in ``other``.  This
           is generally what you want if you're joining two unrelated circuits.

        2. The ``other`` circuit was created as an exact extension to ``self`` to be inlined onto
           it, including acting on the existing variables in their states at the end of ``self``.
           In this case, ``other`` should be created with all these variables to be inlined declared
           as "captures", and then you can use ``inline_captures=True`` in this method to link them.
           This is generally what you want if you're building up a circuit by defining layers
           on-the-fly, or rebuilding a circuit using layers taken from itself.  You might find the
           ``vars_mode="captures"`` argument to :meth:`copy_empty_like` useful to create each
           layer's base, in this case.

        Args:
            other (qiskit.circuit.Instruction or QuantumCircuit):
                (sub)circuit or instruction to compose onto self.  If not a :obj:`.QuantumCircuit`,
                this can be anything that :obj:`.append` will accept.
            qubits (list[Qubit|int]): qubits of self to compose onto.
            clbits (list[Clbit|int]): clbits of self to compose onto.
            front (bool): If ``True``, front composition will be performed.  This is not possible within
                control-flow builder context managers.
            inplace (bool): If ``True``, modify the object. Otherwise, return composed circuit.
            copy (bool): If ``True`` (the default), then the input is treated as shared, and any
                contained instructions will be copied, if they might need to be mutated in the
                future.  You can set this to ``False`` if the input should be considered owned by
                the base circuit, in order to avoid unnecessary copies; in this case, it is not
                valid to use ``other`` afterward, and some instructions may have been mutated in
                place.
            var_remap (Mapping): mapping to use to rewrite :class:`.expr.Var` nodes in ``other`` as
                they are inlined into ``self``.  This can be used to avoid naming conflicts.

                Both keys and values can be given as strings or direct :class:`.expr.Var` instances.
                If a key is a string, it matches any :class:`~.expr.Var` with the same name.  If a
                value is a string, whenever a new key matches a it, a new :class:`~.expr.Var` is
                created with the correct type.  If a value is a :class:`~.expr.Var`, its
                :class:`~.expr.Expr.type` must exactly match that of the variable it is replacing.
            inline_captures (bool): if ``True``, then all "captured" :class:`~.expr.Var` nodes in
                the ``other`` :class:`.QuantumCircuit` are assumed to refer to variables already
                declared in ``self`` (as any input/capture/local type), and the uses in ``other``
                will apply to the existing variables.  If you want to build up a layer for an
                existing circuit to use with :meth:`compose`, you might find the
                ``vars_mode="captures"`` argument to :meth:`copy_empty_like` useful.  Any remapping
                in ``vars_remap`` occurs before evaluating this variable inlining.

                If this is ``False`` (the default), then all variables in ``other`` will be required
                to be distinct from those in ``self``, and new declarations will be made for them.
            wrap (bool): If True, wraps the other circuit into a gate (or instruction, depending on
                whether it contains only unitary instructions) before composing it onto self.
                Rather than using this option, it is almost always better to manually control this
                yourself by using :meth:`to_instruction` or :meth:`to_gate`, and then call
                :meth:`append`.

        Returns:
            QuantumCircuit: the composed circuit (returns None if inplace==True).

        Raises:
            CircuitError: if no correct wire mapping can be made between the two circuits, such as
                if ``other`` is wider than ``self``.
            CircuitError: if trying to emit a new circuit while ``self`` has a partially built
                control-flow context active, such as the context-manager forms of :meth:`if_test`,
                :meth:`for_loop` and :meth:`while_loop`.
            CircuitError: if trying to compose to the front of a circuit when a control-flow builder
                block is active; there is no clear meaning to this action.

        Examples:
            .. code-block:: python

                >>> lhs.compose(rhs, qubits=[3, 2], inplace=True)

            .. parsed-literal::

                            ┌───┐                   ┌─────┐                ┌───┐
                lqr_1_0: ───┤ H ├───    rqr_0: ──■──┤ Tdg ├    lqr_1_0: ───┤ H ├───────────────
                            ├───┤              ┌─┴─┐└─────┘                ├───┤
                lqr_1_1: ───┤ X ├───    rqr_1: ┤ X ├───────    lqr_1_1: ───┤ X ├───────────────
                         ┌──┴───┴──┐           └───┘                    ┌──┴───┴──┐┌───┐
                lqr_1_2: ┤ U1(0.1) ├  +                     =  lqr_1_2: ┤ U1(0.1) ├┤ X ├───────
                         └─────────┘                                    └─────────┘└─┬─┘┌─────┐
                lqr_2_0: ─────■─────                           lqr_2_0: ─────■───────■──┤ Tdg ├
                            ┌─┴─┐                                          ┌─┴─┐        └─────┘
                lqr_2_1: ───┤ X ├───                           lqr_2_1: ───┤ X ├───────────────
                            └───┘                                          └───┘
                lcr_0: 0 ═══════════                           lcr_0: 0 ═══════════════════════

                lcr_1: 0 ═══════════                           lcr_1: 0 ═══════════════════════

        """

        if inplace and front and self._control_flow_scopes:
            # If we're composing onto ourselves while in a stateful control-flow builder context,
            # there's no clear meaning to composition to the "front" of the circuit.
            raise CircuitError(
                "Cannot compose to the front of a circuit while a control-flow context is active."
            )
        if not inplace and self._control_flow_scopes:
            # If we're inside a stateful control-flow builder scope, even if we successfully cloned
            # the partial builder scope (not simple), the scope wouldn't be controlled by an active
            # `with` statement, so the output circuit would be permanently broken.
            raise CircuitError(
                "Cannot emit a new composed circuit while a control-flow context is active."
            )

        # Avoid mutating `dest` until as much of the error checking as possible is complete, to
        # avoid an in-place composition getting `self` in a partially mutated state for a simple
        # error that the user might want to correct in an interactive session.
        dest = self if inplace else self.copy()

        var_remap = {} if var_remap is None else var_remap

        # This doesn't use `functools.cache` so we can access it during the variable remapping of
        # instructions.  We cache all replacement lookups for a) speed and b) to ensure that
        # the same variable _always_ maps to the same replacement even if it's used in different
        # places in the recursion tree (such as being a captured variable).
        def replace_var(var: expr.Var, cache: Mapping[expr.Var, expr.Var]) -> expr.Var:
            # This is closing over an argument to `compose`.
            nonlocal var_remap

            if out := cache.get(var):
                return out
            if (replacement := var_remap.get(var)) or (replacement := var_remap.get(var.name)):
                if isinstance(replacement, str):
                    replacement = expr.Var.new(replacement, var.type)
                if replacement.type != var.type:
                    raise CircuitError(
                        f"mismatched types in replacement for '{var.name}':"
                        f" '{var.type}' cannot become '{replacement.type}'"
                    )
            else:
                replacement = var
            cache[var] = replacement
            return replacement

        # As a special case, allow composing some clbits onto no clbits - normally the destination
        # has to be strictly larger. This allows composing final measurements onto unitary circuits.
        if isinstance(other, QuantumCircuit):
            if not self.clbits and other.clbits:
                if dest._control_flow_scopes:
                    raise CircuitError(
                        "cannot implicitly add clbits while within a control-flow scope"
                    )
                dest.add_bits(other.clbits)
                for reg in other.cregs:
                    dest.add_register(reg)

        if wrap and isinstance(other, QuantumCircuit):
            other = (
                other.to_gate()
                if all(isinstance(ins.operation, Gate) for ins in other.data)
                else other.to_instruction()
            )

        if not isinstance(other, QuantumCircuit):
            if qubits is None:
                qubits = self.qubits[: other.num_qubits]
            if clbits is None:
                clbits = self.clbits[: other.num_clbits]
            if front:
                # Need to keep a reference to the data for use after we've emptied it.
                old_data = dest._data.copy(copy_instructions=copy)
                dest.clear()
                dest.append(other, qubits, clbits, copy=copy)
                for instruction in old_data:
                    dest._append(instruction)
            else:
                dest.append(other, qargs=qubits, cargs=clbits, copy=copy)
            return None if inplace else dest

        if other.num_qubits > dest.num_qubits or other.num_clbits > dest.num_clbits:
            raise CircuitError(
                "Trying to compose with another QuantumCircuit which has more 'in' edges."
            )

        # Maps bits in 'other' to bits in 'dest'.
        mapped_qubits: list[Qubit]
        mapped_clbits: list[Clbit]
        edge_map: dict[Qubit | Clbit, Qubit | Clbit] = {}
        if qubits is None:
            mapped_qubits = dest.qubits
            edge_map.update(zip(other.qubits, dest.qubits))
        else:
            mapped_qubits = dest.qbit_argument_conversion(qubits)
            if len(mapped_qubits) != other.num_qubits:
                raise CircuitError(
                    f"Number of items in qubits parameter ({len(mapped_qubits)}) does not"
                    f" match number of qubits in the circuit ({other.num_qubits})."
                )
            if len(set(mapped_qubits)) != len(mapped_qubits):
                raise CircuitError(
                    f"Duplicate qubits referenced in 'qubits' parameter: '{mapped_qubits}'"
                )
            edge_map.update(zip(other.qubits, mapped_qubits))

        if clbits is None:
            mapped_clbits = dest.clbits
            edge_map.update(zip(other.clbits, dest.clbits))
        else:
            mapped_clbits = dest.cbit_argument_conversion(clbits)
            if len(mapped_clbits) != other.num_clbits:
                raise CircuitError(
                    f"Number of items in clbits parameter ({len(mapped_clbits)}) does not"
                    f" match number of clbits in the circuit ({other.num_clbits})."
                )
            if len(set(mapped_clbits)) != len(mapped_clbits):
                raise CircuitError(
                    f"Duplicate clbits referenced in 'clbits' parameter: '{mapped_clbits}'"
                )
            edge_map.update(zip(other.clbits, dest.cbit_argument_conversion(clbits)))

        for gate, cals in other.calibrations.items():
            dest._calibrations[gate].update(cals)

        dest.duration = None
        dest.unit = "dt"
        dest.global_phase += other.global_phase

        # This is required to trigger data builds if the `other` is an unbuilt `BlueprintCircuit`,
        # so we can the access the complete `CircuitData` object at `_data`.
        _ = other.data

        def copy_with_remapping(
            source, dest, bit_map, var_map, inline_captures, new_qubits=None, new_clbits=None
        ):
            # Copy the instructions from `source` into `dest`, remapping variables in instructions
            # according to `var_map`.  If `new_qubits` or `new_clbits` are given, the qubits and
            # clbits of the source instruction are remapped to those as well.
            for var in source.iter_input_vars():
                dest.add_input(replace_var(var, var_map))
            if inline_captures:
                for var in source.iter_captured_vars():
                    replacement = replace_var(var, var_map)
                    if not dest.has_var(replace_var(var, var_map)):
                        if var is replacement:
                            raise CircuitError(
                                f"Variable '{var}' to be inlined is not in the base circuit."
                                " If you wanted it to be automatically added, use"
                                " `inline_captures=False`."
                            )
                        raise CircuitError(
                            f"Replacement '{replacement}' for variable '{var}' is not in the"
                            " base circuit.  Is the replacement correct?"
                        )
            else:
                for var in source.iter_captured_vars():
                    dest.add_capture(replace_var(var, var_map))
            for var in source.iter_declared_vars():
                dest.add_uninitialized_var(replace_var(var, var_map))

            def recurse_block(block):
                # Recurse the remapping into a control-flow block.  Note that this doesn't remap the
                # clbits within; the story around nested classical-register-based control-flow
                # doesn't really work in the current data model, and we hope to replace it with
                # `Expr`-based control-flow everywhere.
                new_block = block.copy_empty_like()
                new_block._vars_input = {}
                new_block._vars_capture = {}
                new_block._vars_local = {}
                # For the recursion, we never want to inline captured variables because we're not
                # copying onto a base that has variables.
                copy_with_remapping(block, new_block, bit_map, var_map, inline_captures=False)
                return new_block

            variable_mapper = _classical_resource_map.VariableMapper(
                dest.cregs, bit_map, var_map, add_register=dest.add_register
            )

            def map_vars(op):
                n_op = op
                is_control_flow = isinstance(n_op, ControlFlowOp)
                if (
                    not is_control_flow
                    and (condition := getattr(n_op, "condition", None)) is not None
                ):
                    n_op = n_op.copy() if n_op is op and copy else n_op
                    n_op.condition = variable_mapper.map_condition(condition)
                elif is_control_flow:
                    n_op = n_op.replace_blocks(recurse_block(block) for block in n_op.blocks)
                    if isinstance(n_op, (IfElseOp, WhileLoopOp)):
                        n_op.condition = variable_mapper.map_condition(n_op.condition)
                    elif isinstance(n_op, SwitchCaseOp):
                        n_op.target = variable_mapper.map_target(n_op.target)
                elif isinstance(n_op, Store):
                    n_op = Store(
                        variable_mapper.map_expr(n_op.lvalue), variable_mapper.map_expr(n_op.rvalue)
                    )
                return n_op.copy() if n_op is op and copy else n_op

            instructions = source._data.copy(copy_instructions=copy)
            instructions.replace_bits(qubits=new_qubits, clbits=new_clbits)
            instructions.map_ops(map_vars)
            dest._current_scope().extend(instructions)

        append_existing = None
        if front:
            append_existing = dest._data.copy(copy_instructions=copy)
            dest.clear()
        copy_with_remapping(
            other,
            dest,
            bit_map=edge_map,
            # The actual `Var: Var` map gets built up from the more freeform user input as we
            # encounter the variables, since the user might be using string keys to refer to more
            # than one variable in separated scopes of control-flow operations.
            var_map={},
            inline_captures=inline_captures,
            new_qubits=mapped_qubits,
            new_clbits=mapped_clbits,
        )
        if append_existing:
            dest._current_scope().extend(append_existing)

        return None if inplace else dest

    def tensor(self, other: "QuantumCircuit", inplace: bool = False) -> Optional["QuantumCircuit"]:
        """Tensor ``self`` with ``other``.

        Remember that in the little-endian convention the leftmost operation will be at the bottom
        of the circuit. See also
        `the docs <https://docs.quantum.ibm.com/build/circuit-construction>`__
        for more information.

        .. parsed-literal::

                 ┌────────┐        ┌─────┐          ┌─────┐
            q_0: ┤ bottom ├ ⊗ q_0: ┤ top ├  = q_0: ─┤ top ├──
                 └────────┘        └─────┘         ┌┴─────┴─┐
                                              q_1: ┤ bottom ├
                                                   └────────┘

        Args:
            other (QuantumCircuit): The other circuit to tensor this circuit with.
            inplace (bool): If ``True``, modify the object. Otherwise return composed circuit.

        Examples:

            .. plot::
               :include-source:

               from qiskit import QuantumCircuit
               top = QuantumCircuit(1)
               top.x(0);
               bottom = QuantumCircuit(2)
               bottom.cry(0.2, 0, 1);
               tensored = bottom.tensor(top)
               tensored.draw('mpl')

        Returns:
            QuantumCircuit: The tensored circuit (returns ``None`` if ``inplace=True``).
        """
        num_qubits = self.num_qubits + other.num_qubits
        num_clbits = self.num_clbits + other.num_clbits

        # If a user defined both circuits with via register sizes and not with named registers
        # (e.g. QuantumCircuit(2, 2)) then we have a naming collision, as the registers are by
        # default called "q" resp. "c". To still allow tensoring we define new registers of the
        # correct sizes.
        if (
            len(self.qregs) == len(other.qregs) == 1
            and self.qregs[0].name == other.qregs[0].name == "q"
        ):
            # check if classical registers are in the circuit
            if num_clbits > 0:
                dest = QuantumCircuit(num_qubits, num_clbits)
            else:
                dest = QuantumCircuit(num_qubits)

        # handle case if ``measure_all`` was called on both circuits, in which case the
        # registers are both named "meas"
        elif (
            len(self.cregs) == len(other.cregs) == 1
            and self.cregs[0].name == other.cregs[0].name == "meas"
        ):
            cr = ClassicalRegister(self.num_clbits + other.num_clbits, "meas")
            dest = QuantumCircuit(*other.qregs, *self.qregs, cr)

        # Now we don't have to handle any more cases arising from special implicit naming
        else:
            dest = QuantumCircuit(
                other.qubits,
                self.qubits,
                other.clbits,
                self.clbits,
                *other.qregs,
                *self.qregs,
                *other.cregs,
                *self.cregs,
            )

        # compose self onto the output, and then other
        dest.compose(other, range(other.num_qubits), range(other.num_clbits), inplace=True)
        dest.compose(
            self,
            range(other.num_qubits, num_qubits),
            range(other.num_clbits, num_clbits),
            inplace=True,
        )

        # Replace information from tensored circuit into self when inplace = True
        if inplace:
            self.__dict__.update(dest.__dict__)
            return None
        return dest

    @property
    def qubits(self) -> list[Qubit]:
        """A list of :class:`Qubit`\\ s in the order that they were added.  You should not mutate
        this."""
        return self._data.qubits

    @property
    def clbits(self) -> list[Clbit]:
        """A list of :class:`Clbit`\\ s in the order that they were added.  You should not mutate
        this."""
        return self._data.clbits

    @property
    def ancillas(self) -> list[AncillaQubit]:
        """A list of :class:`AncillaQubit`\\ s in the order that they were added.  You should not
        mutate this."""
        return self._ancillas

    @property
    def num_vars(self) -> int:
        """The number of real-time classical variables in the circuit.

        This is the length of the :meth:`iter_vars` iterable."""
        return self.num_input_vars + self.num_captured_vars + self.num_declared_vars

    @property
    def num_input_vars(self) -> int:
        """The number of real-time classical variables in the circuit marked as circuit inputs.

        This is the length of the :meth:`iter_input_vars` iterable.  If this is non-zero,
        :attr:`num_captured_vars` must be zero."""
        return len(self._vars_input)

    @property
    def num_captured_vars(self) -> int:
        """The number of real-time classical variables in the circuit marked as captured from an
        enclosing scope.

        This is the length of the :meth:`iter_captured_vars` iterable.  If this is non-zero,
        :attr:`num_input_vars` must be zero."""
        return len(self._vars_capture)

    @property
    def num_declared_vars(self) -> int:
        """The number of real-time classical variables in the circuit that are declared by this
        circuit scope, excluding inputs or captures.

        This is the length of the :meth:`iter_declared_vars` iterable."""
        return len(self._vars_local)

    def iter_vars(self) -> typing.Iterable[expr.Var]:
        """Get an iterable over all real-time classical variables in scope within this circuit.

        This method will iterate over all variables in scope.  For more fine-grained iterators, see
        :meth:`iter_declared_vars`, :meth:`iter_input_vars` and :meth:`iter_captured_vars`."""
        if self._control_flow_scopes:
            builder = self._control_flow_scopes[-1]
            return itertools.chain(builder.iter_captured_vars(), builder.iter_local_vars())
        return itertools.chain(
            self._vars_input.values(), self._vars_capture.values(), self._vars_local.values()
        )

    def iter_declared_vars(self) -> typing.Iterable[expr.Var]:
        """Get an iterable over all real-time classical variables that are declared with automatic
        storage duration in this scope.  This excludes input variables (see :meth:`iter_input_vars`)
        and captured variables (see :meth:`iter_captured_vars`)."""
        if self._control_flow_scopes:
            return self._control_flow_scopes[-1].iter_local_vars()
        return self._vars_local.values()

    def iter_input_vars(self) -> typing.Iterable[expr.Var]:
        """Get an iterable over all real-time classical variables that are declared as inputs to
        this circuit scope.  This excludes locally declared variables (see
        :meth:`iter_declared_vars`) and captured variables (see :meth:`iter_captured_vars`)."""
        if self._control_flow_scopes:
            return ()
        return self._vars_input.values()

    def iter_captured_vars(self) -> typing.Iterable[expr.Var]:
        """Get an iterable over all real-time classical variables that are captured by this circuit
        scope from a containing scope.  This excludes input variables (see :meth:`iter_input_vars`)
        and locally declared variables (see :meth:`iter_declared_vars`)."""
        if self._control_flow_scopes:
            return self._control_flow_scopes[-1].iter_captured_vars()
        return self._vars_capture.values()

    def __and__(self, rhs: "QuantumCircuit") -> "QuantumCircuit":
        """Overload & to implement self.compose."""
        return self.compose(rhs)

    def __iand__(self, rhs: "QuantumCircuit") -> "QuantumCircuit":
        """Overload &= to implement self.compose in place."""
        self.compose(rhs, inplace=True)
        return self

    def __xor__(self, top: "QuantumCircuit") -> "QuantumCircuit":
        """Overload ^ to implement self.tensor."""
        return self.tensor(top)

    def __ixor__(self, top: "QuantumCircuit") -> "QuantumCircuit":
        """Overload ^= to implement self.tensor in place."""
        self.tensor(top, inplace=True)
        return self

    def __len__(self) -> int:
        """Return number of operations in circuit."""
        return len(self._data)

    @typing.overload
    def __getitem__(self, item: int) -> CircuitInstruction: ...

    @typing.overload
    def __getitem__(self, item: slice) -> list[CircuitInstruction]: ...

    def __getitem__(self, item):
        """Return indexed operation."""
        return self._data[item]

    @staticmethod
    def cast(value: S, type_: Callable[..., T]) -> Union[S, T]:
        """Best effort to cast value to type. Otherwise, returns the value."""
        try:
            return type_(value)
        except (ValueError, TypeError):
            return value

    def qbit_argument_conversion(self, qubit_representation: QubitSpecifier) -> list[Qubit]:
        """
        Converts several qubit representations (such as indexes, range, etc.)
        into a list of qubits.

        Args:
            qubit_representation (Object): representation to expand

        Returns:
            List(Qubit): the resolved instances of the qubits.
        """
        return _bit_argument_conversion(
            qubit_representation, self.qubits, self._qubit_indices, Qubit
        )

    def cbit_argument_conversion(self, clbit_representation: ClbitSpecifier) -> list[Clbit]:
        """
        Converts several classical bit representations (such as indexes, range, etc.)
        into a list of classical bits.

        Args:
            clbit_representation (Object): representation to expand

        Returns:
            List(tuple): Where each tuple is a classical bit.
        """
        return _bit_argument_conversion(
            clbit_representation, self.clbits, self._clbit_indices, Clbit
        )

    def _append_standard_gate(
        self,
        op: StandardGate,
        params: Sequence[ParameterValueType] | None = None,
        qargs: Sequence[QubitSpecifier] | None = None,
        cargs: Sequence[ClbitSpecifier] | None = None,
        label: str | None = None,
    ) -> InstructionSet:
        """An internal method to bypass some checking when directly appending a standard gate."""
        circuit_scope = self._current_scope()

        if params is None:
            params = []

        expanded_qargs = [self.qbit_argument_conversion(qarg) for qarg in qargs or []]
        expanded_cargs = [self.cbit_argument_conversion(carg) for carg in cargs or []]
        if params is not None:
            for param in params:
                Gate.validate_parameter(op, param)

        instructions = InstructionSet(resource_requester=circuit_scope.resolve_classical_resource)
        broadcast_iter = Gate.broadcast_arguments(op, expanded_qargs, expanded_cargs)
        for qarg, carg in broadcast_iter:
            self._check_dups(qarg)
            instruction = CircuitInstruction(op, qarg, carg, params=params, label=label)
            circuit_scope.append(instruction, _standard_gate=True)
            instructions._add_ref(circuit_scope.instructions, len(circuit_scope.instructions) - 1)
        return instructions

    def append(
        self,
        instruction: Operation | CircuitInstruction,
        qargs: Sequence[QubitSpecifier] | None = None,
        cargs: Sequence[ClbitSpecifier] | None = None,
        *,
        copy: bool = True,
    ) -> InstructionSet:
        """Append one or more instructions to the end of the circuit, modifying the circuit in
        place.

        The ``qargs`` and ``cargs`` will be expanded and broadcast according to the rules of the
        given :class:`~.circuit.Instruction`, and any non-:class:`.Bit` specifiers (such as
        integer indices) will be resolved into the relevant instances.

        If a :class:`.CircuitInstruction` is given, it will be unwrapped, verified in the context of
        this circuit, and a new object will be appended to the circuit.  In this case, you may not
        pass ``qargs`` or ``cargs`` separately.

        Args:
            instruction: :class:`~.circuit.Instruction` instance to append, or a
                :class:`.CircuitInstruction` with all its context.
            qargs: specifiers of the :class:`~.circuit.Qubit`\\ s to attach instruction to.
            cargs: specifiers of the :class:`.Clbit`\\ s to attach instruction to.
            copy: if ``True`` (the default), then the incoming ``instruction`` is copied before
                adding it to the circuit if it contains symbolic parameters, so it can be safely
                mutated without affecting other circuits the same instruction might be in.  If you
                are sure this instruction will not be in other circuits, you can set this ``False``
                for a small speedup.

        Returns:
            qiskit.circuit.InstructionSet: a handle to the :class:`.CircuitInstruction`\\ s that
            were actually added to the circuit.

        Raises:
            CircuitError: if the operation passed is not an instance of :class:`~.circuit.Instruction` .
        """
        if isinstance(instruction, CircuitInstruction):
            operation = instruction.operation
            qargs = instruction.qubits
            cargs = instruction.clbits
        else:
            operation = instruction

        # Convert input to instruction
        if not isinstance(operation, Operation):
            if hasattr(operation, "to_instruction"):
                operation = operation.to_instruction()
                if not isinstance(operation, Operation):
                    raise CircuitError("operation.to_instruction() is not an Operation.")
            else:
                if issubclass(operation, Operation):
                    raise CircuitError(
                        "Object is a subclass of Operation, please add () to "
                        "pass an instance of this object."
                    )

                raise CircuitError(
                    "Object to append must be an Operation or have a to_instruction() method."
                )

        circuit_scope = self._current_scope()

        # Make copy of parameterized gate instances
        if params := getattr(operation, "params", ()):
            is_parameter = False
            for param in params:
                is_parameter = is_parameter or isinstance(param, ParameterExpression)
                if isinstance(param, expr.Expr):
                    param = _validate_expr(circuit_scope, param)
            if copy and is_parameter:
                operation = _copy.deepcopy(operation)
        if isinstance(operation, ControlFlowOp):
            # Verify that any variable bindings are valid.  Control-flow ops are already enforced
            # by the class not to contain 'input' variables.
            if bad_captures := {
                var
                for var in itertools.chain.from_iterable(
                    block.iter_captured_vars() for block in operation.blocks
                )
                if not self.has_var(var)
            }:
                raise CircuitError(
                    f"Control-flow op attempts to capture '{bad_captures}'"
                    " which are not in this circuit"
                )

        expanded_qargs = [self.qbit_argument_conversion(qarg) for qarg in qargs or []]
        expanded_cargs = [self.cbit_argument_conversion(carg) for carg in cargs or []]

        instructions = InstructionSet(resource_requester=circuit_scope.resolve_classical_resource)
        # For Operations that are non-Instructions, we use the Instruction's default method
        broadcast_iter = (
            operation.broadcast_arguments(expanded_qargs, expanded_cargs)
            if isinstance(operation, Instruction)
            else Instruction.broadcast_arguments(operation, expanded_qargs, expanded_cargs)
        )
        params = None
        if isinstance(operation, Gate):
            params = operation.params
            operation = PyGate(
                operation.name,
                operation.num_qubits,
                operation.num_clbits,
                len(params),
                operation,
            )
        elif isinstance(operation, Instruction):
            params = operation.params
            operation = PyInstruction(
                operation.name,
                operation.num_qubits,
                operation.num_clbits,
                len(params),
                operation,
            )
        elif isinstance(operation, Operation):
            params = getattr(operation, "params", ())
            operation = PyOperation(
                operation.name,
                operation.num_qubits,
                operation.num_clbits,
                len(params),
                operation,
            )

        for qarg, carg in broadcast_iter:
            self._check_dups(qarg)
            instruction = CircuitInstruction(operation, qarg, carg, params=params)
            circuit_scope.append(instruction)
            instructions._add_ref(circuit_scope.instructions, len(circuit_scope.instructions) - 1)
        return instructions

    # Preferred new style.
    @typing.overload
    def _append(
        self, instruction: CircuitInstruction, *, _standard_gate: bool
    ) -> CircuitInstruction: ...

    # To-be-deprecated old style.
    @typing.overload
    def _append(
        self,
        instruction: Operation,
        qargs: Sequence[Qubit],
        cargs: Sequence[Clbit],
    ) -> Operation: ...

    def _append(self, instruction, qargs=(), cargs=(), *, _standard_gate: bool = False):
        """Append an instruction to the end of the circuit, modifying the circuit in place.

        .. warning::

            This is an internal fast-path function, and it is the responsibility of the caller to
            ensure that all the arguments are valid; there is no error checking here.  In
            particular:

            * all the qubits and clbits must already exist in the circuit and there can be no
              duplicates in the list.
            * any control-flow operations or classically conditioned instructions must act only on
              variables present in the circuit.
            * the circuit must not be within a control-flow builder context.

        .. note::

            This function may be used by callers other than :obj:`.QuantumCircuit` when the caller
            is sure that all error-checking, broadcasting and scoping has already been performed,
            and the only reference to the circuit the instructions are being appended to is within
            that same function.  In particular, it is not safe to call
            :meth:`QuantumCircuit._append` on a circuit that is received by a function argument.
            This is because :meth:`.QuantumCircuit._append` will not recognize the scoping
            constructs of the control-flow builder interface.

        Args:
            instruction: A complete well-formed :class:`.CircuitInstruction` of the operation and
                its context to be added.

                In the legacy compatibility form, this can be a bare :class:`.Operation`, in which
                case ``qargs`` and ``cargs`` must be explicitly given.
            qargs: Legacy argument for qubits to attach the bare :class:`.Operation` to.  Ignored if
                the first argument is in the preferential :class:`.CircuitInstruction` form.
            cargs: Legacy argument for clbits to attach the bare :class:`.Operation` to.  Ignored if
                the first argument is in the preferential :class:`.CircuitInstruction` form.

        Returns:
            CircuitInstruction: a handle to the instruction that was just added.

        :meta public:
        """
        if _standard_gate:
            new_param = self._data.append(instruction)
            if new_param:
                self._parameters = None
            self.duration = None
            self.unit = "dt"
            return instruction

        old_style = not isinstance(instruction, CircuitInstruction)
        if old_style:
            instruction = CircuitInstruction(instruction, qargs, cargs)
        # If there is a reference to the outer circuit in an
        # instruction param the inner rust append method will raise a runtime error.
        # When this happens we need to handle the parameters separately.
        # This shouldn't happen in practice but 2 tests were doing this and it's not
        # explicitly prohibted by the API so this and the `params` optional argument
        # path guard against it.
        try:
            new_param = self._data.append(instruction)
        except RuntimeError:
            params = []
            for idx, param in enumerate(instruction.operation.params):
                if isinstance(param, (ParameterExpression, QuantumCircuit)):
                    params.append((idx, list(set(param.parameters))))
            new_param = self._data.append(instruction, params)
        if new_param:
            # clear cache if new parameter is added
            self._parameters = None

        # Invalidate whole circuit duration if an instruction is added
        self.duration = None
        self.unit = "dt"
        return instruction.operation if old_style else instruction

    @typing.overload
    def get_parameter(self, name: str, default: T) -> Union[Parameter, T]: ...

    # The builtin `types` module has `EllipsisType`, but only from 3.10+!
    @typing.overload
    def get_parameter(self, name: str, default: type(...) = ...) -> Parameter: ...

    # We use a _literal_ `Ellipsis` as the marker value to leave `None` available as a default.
    def get_parameter(self, name: str, default: typing.Any = ...) -> Parameter:
        """Retrieve a compile-time parameter that is accessible in this circuit scope by name.

        Args:
            name: the name of the parameter to retrieve.
            default: if given, this value will be returned if the parameter is not present.  If it
                is not given, a :exc:`KeyError` is raised instead.

        Returns:
            The corresponding parameter.

        Raises:
            KeyError: if no default is given, but the parameter does not exist in the circuit.

        Examples:
            Retrieve a parameter by name from a circuit::

                from qiskit.circuit import QuantumCircuit, Parameter

                my_param = Parameter("my_param")

                # Create a parametrized circuit.
                qc = QuantumCircuit(1)
                qc.rx(my_param, 0)

                # We can use 'my_param' as a parameter, but let's say we've lost the Python object
                # and need to retrieve it.
                my_param_again = qc.get_parameter("my_param")

                assert my_param is my_param_again

            Get a variable from a circuit by name, returning some default if it is not present::

                assert qc.get_parameter("my_param", None) is my_param
                assert qc.get_parameter("unknown_param", None) is None

        See also:
            :meth:`get_var`
                A similar method, but for :class:`.expr.Var` run-time variables instead of
                :class:`.Parameter` compile-time parameters.
        """
        if (parameter := self._data.get_param_from_name(name)) is None:
            if default is Ellipsis:
                raise KeyError(f"no parameter named '{name}' is present")
            return default
        return parameter

    def has_parameter(self, name_or_param: str | Parameter, /) -> bool:
        """Check whether a parameter object exists in this circuit.

        Args:
            name_or_param: the parameter, or name of a parameter to check.  If this is a
                :class:`.Parameter` node, the parameter must be exactly the given one for this
                function to return ``True``.

        Returns:
            whether a matching parameter is assignable in this circuit.

        See also:
            :meth:`QuantumCircuit.get_parameter`
                Retrieve the :class:`.Parameter` instance from this circuit by name.
            :meth:`QuantumCircuit.has_var`
                A similar method to this, but for run-time :class:`.expr.Var` variables instead of
                compile-time :class:`.Parameter`\\ s.
        """
        if isinstance(name_or_param, str):
            return self.get_parameter(name_or_param, None) is not None
        return self.get_parameter(name_or_param.name) == name_or_param

    @typing.overload
    def get_var(self, name: str, default: T) -> Union[expr.Var, T]: ...

    # The builtin `types` module has `EllipsisType`, but only from 3.10+!
    @typing.overload
    def get_var(self, name: str, default: type(...) = ...) -> expr.Var: ...

    # We use a _literal_ `Ellipsis` as the marker value to leave `None` available as a default.
    def get_var(self, name: str, default: typing.Any = ...):
        """Retrieve a variable that is accessible in this circuit scope by name.

        Args:
            name: the name of the variable to retrieve.
            default: if given, this value will be returned if the variable is not present.  If it
                is not given, a :exc:`KeyError` is raised instead.

        Returns:
            The corresponding variable.

        Raises:
            KeyError: if no default is given, but the variable does not exist.

        Examples:
            Retrieve a variable by name from a circuit::

                from qiskit.circuit import QuantumCircuit

                # Create a circuit and create a variable in it.
                qc = QuantumCircuit()
                my_var = qc.add_var("my_var", False)

                # We can use 'my_var' as a variable, but let's say we've lost the Python object and
                # need to retrieve it.
                my_var_again = qc.get_var("my_var")

                assert my_var is my_var_again

            Get a variable from a circuit by name, returning some default if it is not present::

                assert qc.get_var("my_var", None) is my_var
                assert qc.get_var("unknown_variable", None) is None

        See also:
            :meth:`get_parameter`
                A similar method, but for :class:`.Parameter` compile-time parameters instead of
                :class:`.expr.Var` run-time variables.
        """
        if (out := self._current_scope().get_var(name)) is not None:
            return out
        if default is Ellipsis:
            raise KeyError(f"no variable named '{name}' is present")
        return default

    def has_var(self, name_or_var: str | expr.Var, /) -> bool:
        """Check whether a variable is accessible in this scope.

        Args:
            name_or_var: the variable, or name of a variable to check.  If this is a
                :class:`.expr.Var` node, the variable must be exactly the given one for this
                function to return ``True``.

        Returns:
            whether a matching variable is accessible.

        See also:
            :meth:`QuantumCircuit.get_var`
                Retrieve the :class:`.expr.Var` instance from this circuit by name.
            :meth:`QuantumCircuit.has_parameter`
                A similar method to this, but for compile-time :class:`.Parameter`\\ s instead of
                run-time :class:`.expr.Var` variables.
        """
        if isinstance(name_or_var, str):
            return self.get_var(name_or_var, None) is not None
        return self.get_var(name_or_var.name, None) == name_or_var

    def _prepare_new_var(
        self, name_or_var: str | expr.Var, type_: types.Type | None, /
    ) -> expr.Var:
        """The common logic for preparing and validating a new :class:`~.expr.Var` for the circuit.

        The given ``type_`` can be ``None`` if the variable specifier is already a :class:`.Var`,
        and must be a :class:`~.types.Type` if it is a string.  The argument is ignored if the given
        first argument is a :class:`.Var` already.

        Returns the validated variable, which is guaranteed to be safe to add to the circuit."""
        if isinstance(name_or_var, str):
            if type_ is None:
                raise CircuitError("the type must be known when creating a 'Var' from a string")
            var = expr.Var.new(name_or_var, type_)
        else:
            var = name_or_var
            if not var.standalone:
                raise CircuitError(
                    "cannot add variables that wrap `Clbit` or `ClassicalRegister` instances."
                    " Use `add_bits` or `add_register` as appropriate."
                )

        # The `var` is guaranteed to have a name because we already excluded the cases where it's
        # wrapping a bit/register.
        if (previous := self.get_var(var.name, default=None)) is not None:
            if previous == var:
                raise CircuitError(f"'{var}' is already present in the circuit")
            raise CircuitError(f"cannot add '{var}' as its name shadows the existing '{previous}'")
        return var

    def add_var(self, name_or_var: str | expr.Var, /, initial: typing.Any) -> expr.Var:
        """Add a classical variable with automatic storage and scope to this circuit.

        The variable is considered to have been "declared" at the beginning of the circuit, but it
        only becomes initialized at the point of the circuit that you call this method, so it can
        depend on variables defined before it.

        Args:
            name_or_var: either a string of the variable name, or an existing instance of
                :class:`~.expr.Var` to re-use.  Variables cannot shadow names that are already in
                use within the circuit.
            initial: the value to initialize this variable with.  If the first argument was given
                as a string name, the type of the resulting variable is inferred from the initial
                expression; to control this more manually, either use :meth:`.Var.new` to manually
                construct a new variable with the desired type, or use :func:`.expr.cast` to cast
                the initializer to the desired type.

                This must be either a :class:`~.expr.Expr` node, or a value that can be lifted to
                one using :class:`.expr.lift`.

        Returns:
            The created variable.  If a :class:`~.expr.Var` instance was given, the exact same
            object will be returned.

        Raises:
            CircuitError: if the variable cannot be created due to shadowing an existing variable.

        Examples:
            Define a new variable given just a name and an initializer expression::

                from qiskit.circuit import QuantumCircuit

                qc = QuantumCircuit(2)
                my_var = qc.add_var("my_var", False)

            Reuse a variable that may have been taken from a related circuit, or otherwise
            constructed manually, and initialize it to some more complicated expression::

                from qiskit.circuit import QuantumCircuit, QuantumRegister, ClassicalRegister
                from qiskit.circuit.classical import expr, types

                my_var = expr.Var.new("my_var", types.Uint(8))

                cr1 = ClassicalRegister(8, "cr1")
                cr2 = ClassicalRegister(8, "cr2")
                qc = QuantumCircuit(QuantumRegister(8), cr1, cr2)

                # Get some measurement results into each register.
                qc.h(0)
                for i in range(1, 8):
                    qc.cx(0, i)
                qc.measure(range(8), cr1)

                qc.reset(range(8))
                qc.h(0)
                for i in range(1, 8):
                    qc.cx(0, i)
                qc.measure(range(8), cr2)

                # Now when we add the variable, it is initialized using the real-time state of the
                # two classical registers we measured into above.
                qc.add_var(my_var, expr.bit_and(cr1, cr2))
        """
        # Validate the initializer first to catch cases where the variable to be declared is being
        # used in the initializer.
        circuit_scope = self._current_scope()
        # Convenience method to widen Python integer literals to the right width during the initial
        # lift, if the type is already known via the variable.
        if (
            isinstance(name_or_var, expr.Var)
            and name_or_var.type.kind is types.Uint
            and isinstance(initial, int)
            and not isinstance(initial, bool)
        ):
            coerce_type = name_or_var.type
        else:
            coerce_type = None
        initial = _validate_expr(circuit_scope, expr.lift(initial, coerce_type))
        if isinstance(name_or_var, str):
            var = expr.Var.new(name_or_var, initial.type)
        elif not name_or_var.standalone:
            raise CircuitError(
                "cannot add variables that wrap `Clbit` or `ClassicalRegister` instances."
            )
        else:
            var = name_or_var
        circuit_scope.add_uninitialized_var(var)
        try:
            # Store is responsible for ensuring the type safety of the initialization.
            store = Store(var, initial)
        except CircuitError:
            circuit_scope.remove_var(var)
            raise
        circuit_scope.append(CircuitInstruction(store, (), ()))
        return var

    def add_uninitialized_var(self, var: expr.Var, /):
        """Add a variable with no initializer.

        In most cases, you should use :meth:`add_var` to initialize the variable.  To use this
        function, you must already hold a :class:`~.expr.Var` instance, as the use of the function
        typically only makes sense in copying contexts.

        .. warning::

            Qiskit makes no assertions about what an uninitialized variable will evaluate to at
            runtime, and some hardware may reject this as an error.

            You should treat this function with caution, and as a low-level primitive that is useful
            only in special cases of programmatically rebuilding two like circuits.

        Args:
            var: the variable to add.
        """
        # This function is deliberately meant to be a bit harder to find, to have a long descriptive
        # name, and to be a bit less ergonomic than `add_var` (i.e. not allowing the (name, type)
        # overload) to discourage people from using it when they should use `add_var`.
        #
        # This function exists so that there is a method to emulate `copy_empty_like`'s behavior of
        # adding uninitialised variables, which there's no obvious way around.  We need to be sure
        # that _some_ sort of handling of uninitialised variables is taken into account in our
        # structures, so that doesn't become a huge edge case, even though we make no assertions
        # about the _meaning_ if such an expression was run on hardware.
        if self._control_flow_scopes:
            raise CircuitError("cannot add an uninitialized variable in a control-flow scope")
        if not var.standalone:
            raise CircuitError("cannot add a variable wrapping a bit or register to a circuit")
        self._builder_api.add_uninitialized_var(var)

    def add_capture(self, var: expr.Var):
        """Add a variable to the circuit that it should capture from a scope it will be contained
        within.

        This method requires a :class:`~.expr.Var` node to enforce that you've got a handle to one,
        because you will need to declare the same variable using the same object into the outer
        circuit.

        This is a low-level method, which is only really useful if you are manually constructing
        control-flow operations. You typically will not need to call this method, assuming you
        are using the builder interface for control-flow scopes (``with`` context-manager statements
        for :meth:`if_test` and the other scoping constructs).  The builder interface will
        automatically make the inner scopes closures on your behalf by capturing any variables that
        are used within them.

        Args:
            var: the variable to capture from an enclosing scope.

        Raises:
            CircuitError: if the variable cannot be created due to shadowing an existing variable.
        """
        if self._control_flow_scopes:
            # Allow manual capturing.  Not sure why it'd be useful, but there's a clear expected
            # behavior here.
            self._control_flow_scopes[-1].use_var(var)
            return
        if self._vars_input:
            raise CircuitError(
                "circuits with input variables cannot be enclosed, so cannot be closures"
            )
        self._vars_capture[var.name] = self._prepare_new_var(var, None)

    @typing.overload
    def add_input(self, name_or_var: str, type_: types.Type, /) -> expr.Var: ...

    @typing.overload
    def add_input(self, name_or_var: expr.Var, type_: None = None, /) -> expr.Var: ...

    def add_input(  # pylint: disable=missing-raises-doc
        self, name_or_var: str | expr.Var, type_: types.Type | None = None, /
    ) -> expr.Var:
        """Register a variable as an input to the circuit.

        Args:
            name_or_var: either a string name, or an existing :class:`~.expr.Var` node to use as the
                input variable.
            type_: if the name is given as a string, then this must be a :class:`~.types.Type` to
                use for the variable.  If the variable is given as an existing :class:`~.expr.Var`,
                then this must not be given, and will instead be read from the object itself.

        Returns:
            the variable created, or the same variable as was passed in.

        Raises:
            CircuitError: if the variable cannot be created due to shadowing an existing variable.
        """
        if self._control_flow_scopes:
            raise CircuitError("cannot add an input variable in a control-flow scope")
        if self._vars_capture:
            raise CircuitError("circuits to be enclosed with captures cannot have input variables")
        if isinstance(name_or_var, expr.Var) and type_ is not None:
            raise ValueError("cannot give an explicit type with an existing Var")
        var = self._prepare_new_var(name_or_var, type_)
        self._vars_input[var.name] = var
        return var

    def add_register(self, *regs: Register | int | Sequence[Bit]) -> None:
        """Add registers."""
        if not regs:
            return

        if any(isinstance(reg, int) for reg in regs):
            # QuantumCircuit defined without registers
            if len(regs) == 1 and isinstance(regs[0], int):
                # QuantumCircuit with anonymous quantum wires e.g. QuantumCircuit(2)
                if regs[0] == 0:
                    regs = ()
                else:
                    regs = (QuantumRegister(regs[0], "q"),)
            elif len(regs) == 2 and all(isinstance(reg, int) for reg in regs):
                # QuantumCircuit with anonymous wires e.g. QuantumCircuit(2, 3)
                if regs[0] == 0:
                    qregs: tuple[QuantumRegister, ...] = ()
                else:
                    qregs = (QuantumRegister(regs[0], "q"),)
                if regs[1] == 0:
                    cregs: tuple[ClassicalRegister, ...] = ()
                else:
                    cregs = (ClassicalRegister(regs[1], "c"),)
                regs = qregs + cregs
            else:
                raise CircuitError(
                    "QuantumCircuit parameters can be Registers or Integers."
                    " If Integers, up to 2 arguments. QuantumCircuit was called"
                    f" with {(regs,)}."
                )

        for register in regs:
            if isinstance(register, Register) and any(
                register.name == reg.name for reg in self.qregs + self.cregs
            ):
                raise CircuitError(f'register name "{register.name}" already exists')

            if isinstance(register, AncillaRegister):
                for bit in register:
                    if bit not in self._qubit_indices:
                        self._ancillas.append(bit)

            if isinstance(register, QuantumRegister):
                self.qregs.append(register)

                for idx, bit in enumerate(register):
                    if bit in self._qubit_indices:
                        self._qubit_indices[bit].registers.append((register, idx))
                    else:
                        self._data.add_qubit(bit)
                        self._qubit_indices[bit] = BitLocations(
                            self._data.num_qubits - 1, [(register, idx)]
                        )

            elif isinstance(register, ClassicalRegister):
                self.cregs.append(register)

                for idx, bit in enumerate(register):
                    if bit in self._clbit_indices:
                        self._clbit_indices[bit].registers.append((register, idx))
                    else:
                        self._data.add_clbit(bit)
                        self._clbit_indices[bit] = BitLocations(
                            self._data.num_clbits - 1, [(register, idx)]
                        )

            elif isinstance(register, list):
                self.add_bits(register)
            else:
                raise CircuitError("expected a register")

    def add_bits(self, bits: Iterable[Bit]) -> None:
        """Add Bits to the circuit."""
        duplicate_bits = {
            bit for bit in bits if bit in self._qubit_indices or bit in self._clbit_indices
        }
        if duplicate_bits:
            raise CircuitError(f"Attempted to add bits found already in circuit: {duplicate_bits}")

        for bit in bits:
            if isinstance(bit, AncillaQubit):
                self._ancillas.append(bit)
            if isinstance(bit, Qubit):
                self._data.add_qubit(bit)
                self._qubit_indices[bit] = BitLocations(self._data.num_qubits - 1, [])
            elif isinstance(bit, Clbit):
                self._data.add_clbit(bit)
                self._clbit_indices[bit] = BitLocations(self._data.num_clbits - 1, [])
            else:
                raise CircuitError(
                    "Expected an instance of Qubit, Clbit, or "
                    f"AncillaQubit, but was passed {bit}"
                )

    def find_bit(self, bit: Bit) -> BitLocations:
        """Find locations in the circuit which can be used to reference a given :obj:`~Bit`.

        In particular, this function can find the integer index of a qubit, which corresponds to its
        hardware index for a transpiled circuit.

        .. note::
            The circuit index of a :class:`.AncillaQubit` will be its index in :attr:`qubits`, not
            :attr:`ancillas`.

        Args:
            bit (Bit): The bit to locate.

        Returns:
            namedtuple(int, List[Tuple(Register, int)]): A 2-tuple. The first element (``index``)
            contains the index at which the ``Bit`` can be found (in either
            :obj:`~QuantumCircuit.qubits`, :obj:`~QuantumCircuit.clbits`, depending on its
            type). The second element (``registers``) is a list of ``(register, index)``
            pairs with an entry for each :obj:`~Register` in the circuit which contains the
            :obj:`~Bit` (and the index in the :obj:`~Register` at which it can be found).

        Raises:
            CircuitError: If the supplied :obj:`~Bit` was of an unknown type.
            CircuitError: If the supplied :obj:`~Bit` could not be found on the circuit.

        Examples:
            Loop through a circuit, getting the qubit and clbit indices of each operation::

                from qiskit.circuit import QuantumCircuit, Qubit

                qc = QuantumCircuit(3, 3)
                qc.h(0)
                qc.cx(0, 1)
                qc.cx(1, 2)
                qc.measure([0, 1, 2], [0, 1, 2])

                # The `.qubits` and `.clbits` fields are not integers.
                assert isinstance(qc.data[0].qubits[0], Qubit)
                # ... but we can use `find_bit` to retrieve them.
                assert qc.find_bit(qc.data[0].qubits[0]).index == 0

                simple = [
                    (
                        instruction.operation.name,
                        [qc.find_bit(bit).index for bit in instruction.qubits],
                        [qc.find_bit(bit).index for bit in instruction.clbits],
                    )
                    for instruction in qc.data
                ]
        """

        try:
            if isinstance(bit, Qubit):
                return self._qubit_indices[bit]
            elif isinstance(bit, Clbit):
                return self._clbit_indices[bit]
            else:
                raise CircuitError(f"Could not locate bit of unknown type: {type(bit)}")
        except KeyError as err:
            raise CircuitError(
                f"Could not locate provided bit: {bit}. Has it been added to the QuantumCircuit?"
            ) from err

    def _check_dups(self, qubits: Sequence[Qubit]) -> None:
        """Raise exception if list of qubits contains duplicates."""
        squbits = set(qubits)
        if len(squbits) != len(qubits):
            raise CircuitError("duplicate qubit arguments")

    def to_instruction(
        self,
        parameter_map: dict[Parameter, ParameterValueType] | None = None,
        label: str | None = None,
    ) -> Instruction:
        """Create an :class:`~.circuit.Instruction` out of this circuit.

        .. seealso::
            :func:`circuit_to_instruction`
                The underlying driver of this method.

        Args:
            parameter_map: For parameterized circuits, a mapping from
               parameters in the circuit to parameters to be used in the
               instruction. If None, existing circuit parameters will also
               parameterize the instruction.
            label: Optional gate label.

        Returns:
            qiskit.circuit.Instruction: a composite instruction encapsulating this circuit (can be
                decomposed back).
        """
        from qiskit.converters.circuit_to_instruction import circuit_to_instruction

        return circuit_to_instruction(self, parameter_map, label=label)

    def to_gate(
        self,
        parameter_map: dict[Parameter, ParameterValueType] | None = None,
        label: str | None = None,
    ) -> Gate:
        """Create a :class:`.Gate` out of this circuit.  The circuit must act only qubits and
        contain only unitary operations.

        .. seealso::
            :func:`circuit_to_gate`
                The underlying driver of this method.

        Args:
            parameter_map: For parameterized circuits, a mapping from parameters in the circuit to
                parameters to be used in the gate. If ``None``, existing circuit parameters will
                also parameterize the gate.
            label : Optional gate label.

        Returns:
            Gate: a composite gate encapsulating this circuit (can be decomposed back).
        """
        from qiskit.converters.circuit_to_gate import circuit_to_gate

        return circuit_to_gate(self, parameter_map, label=label)

    def decompose(
        self,
        gates_to_decompose: Type[Gate] | Sequence[Type[Gate]] | Sequence[str] | str | None = None,
        reps: int = 1,
    ) -> "QuantumCircuit":
        """Call a decomposition pass on this circuit,
        to decompose one level (shallow decompose).

        Args:
            gates_to_decompose (type or str or list(type, str)): Optional subset of gates
                to decompose. Can be a gate type, such as ``HGate``, or a gate name, such
                as 'h', or a gate label, such as 'My H Gate', or a list of any combination
                of these. If a gate name is entered, it will decompose all gates with that
                name, whether the gates have labels or not. Defaults to all gates in circuit.
            reps (int): Optional number of times the circuit should be decomposed.
                For instance, ``reps=2`` equals calling ``circuit.decompose().decompose()``.
                can decompose specific gates specific time

        Returns:
            QuantumCircuit: a circuit one level decomposed
        """
        # pylint: disable=cyclic-import
        from qiskit.transpiler.passes.basis.decompose import Decompose
        from qiskit.transpiler.passes.synthesis import HighLevelSynthesis
        from qiskit.converters.circuit_to_dag import circuit_to_dag
        from qiskit.converters.dag_to_circuit import dag_to_circuit

        dag = circuit_to_dag(self, copy_operations=True)
        dag = HighLevelSynthesis().run(dag)
        pass_ = Decompose(gates_to_decompose)
        for _ in range(reps):
            dag = pass_.run(dag)
        # do not copy operations, this is done in the conversion with circuit_to_dag
        return dag_to_circuit(dag, copy_operations=False)

    def draw(
        self,
        output: str | None = None,
        scale: float | None = None,
        filename: str | None = None,
        style: dict | str | None = None,
        interactive: bool = False,
        plot_barriers: bool = True,
        reverse_bits: bool | None = None,
        justify: str | None = None,
        vertical_compression: str | None = "medium",
        idle_wires: bool | None = None,
        with_layout: bool = True,
        fold: int | None = None,
        # The type of ax is matplotlib.axes.Axes, but this is not a fixed dependency, so cannot be
        # safely forward-referenced.
        ax: Any | None = None,
        initial_state: bool = False,
        cregbundle: bool | None = None,
        wire_order: list[int] | None = None,
        expr_len: int = 30,
    ):
        r"""Draw the quantum circuit. Use the output parameter to choose the drawing format:

        **text**: ASCII art TextDrawing that can be printed in the console.

        **mpl**: images with color rendered purely in Python using matplotlib.

        **latex**: high-quality images compiled via latex.

        **latex_source**: raw uncompiled latex output.

        .. warning::

            Support for :class:`~.expr.Expr` nodes in conditions and :attr:`.SwitchCaseOp.target`
            fields is preliminary and incomplete.  The ``text`` and ``mpl`` drawers will make a
            best-effort attempt to show data dependencies, but the LaTeX-based drawers will skip
            these completely.

        Args:
            output: Select the output method to use for drawing the circuit.
                Valid choices are ``text``, ``mpl``, ``latex``, ``latex_source``.
                By default, the ``text`` drawer is used unless the user config file
                (usually ``~/.qiskit/settings.conf``) has an alternative backend set
                as the default. For example, ``circuit_drawer = latex``. If the output
                kwarg is set, that backend will always be used over the default in
                the user config file.
            scale: Scale of image to draw (shrink if ``< 1.0``). Only used by
                the ``mpl``, ``latex`` and ``latex_source`` outputs. Defaults to ``1.0``.
            filename: File path to save image to. Defaults to ``None`` (result not saved in a file).
            style: Style name, file name of style JSON file, or a dictionary specifying the style.

                * The supported style names are ``"iqp"`` (default), ``"iqp-dark"``, ``"clifford"``,
                  ``"textbook"`` and ``"bw"``.
                * If given a JSON file, e.g. ``my_style.json`` or ``my_style`` (the ``.json``
                  extension may be omitted), this function attempts to load the style dictionary
                  from that location. Note, that the JSON file must completely specify the
                  visualization specifications. The file is searched for in
                  ``qiskit/visualization/circuit/styles``, the current working directory, and
                  the location specified in ``~/.qiskit/settings.conf``.
                * If a dictionary, every entry overrides the default configuration. If the
                  ``"name"`` key is given, the default configuration is given by that style.
                  For example, ``{"name": "textbook", "subfontsize": 5}`` loads the ``"texbook"``
                  style and sets the subfontsize (e.g. the gate angles) to ``5``.
                * If ``None`` the default style ``"iqp"`` is used or, if given, the default style
                  specified in ``~/.qiskit/settings.conf``.

            interactive: When set to ``True``, show the circuit in a new window
                (for ``mpl`` this depends on the matplotlib backend being used
                supporting this). Note when used with either the `text` or the
                ``latex_source`` output type this has no effect and will be silently
                ignored. Defaults to ``False``.
            reverse_bits: When set to ``True``, reverse the bit order inside
                registers for the output visualization. Defaults to ``False`` unless the
                user config file (usually ``~/.qiskit/settings.conf``) has an
                alternative value set. For example, ``circuit_reverse_bits = True``.
            plot_barriers: Enable/disable drawing barriers in the output
                circuit. Defaults to ``True``.
            justify: Options are ``left``, ``right`` or ``none``. If
                anything else is supplied, it defaults to left justified. It refers
                to where gates should be placed in the output circuit if there is
                an option. ``none`` results in each gate being placed in its own
                column.
            vertical_compression: ``high``, ``medium`` or ``low``. It
                merges the lines generated by the `text` output so the drawing
                will take less vertical room.  Default is ``medium``. Only used by
                the ``text`` output, will be silently ignored otherwise.
            idle_wires: Include idle wires (wires with no circuit elements)
                in output visualization. Default is ``True`` unless the
                user config file (usually ``~/.qiskit/settings.conf``) has an
                alternative value set. For example, ``circuit_idle_wires = False``.
            with_layout: Include layout information, with labels on the
                physical layout. Default is ``True``.
            fold: Sets pagination. It can be disabled using -1. In ``text``,
                sets the length of the lines. This is useful when the drawing does
                not fit in the console. If None (default), it will try to guess the
                console width using ``shutil.get_terminal_size()``. However, if
                running in jupyter, the default line length is set to 80 characters.
                In ``mpl``, it is the number of (visual) layers before folding.
                Default is 25.
            ax: Only used by the `mpl` backend. An optional ``matplotlib.axes.Axes``
                object to be used for the visualization output. If none is
                specified, a new matplotlib Figure will be created and used.
                Additionally, if specified there will be no returned Figure since
                it is redundant.
            initial_state: Adds :math:`|0\rangle` in the beginning of the qubit wires and
                :math:`0` to classical wires. Default is ``False``.
            cregbundle: If set to ``True``, bundle classical registers.
                Default is ``True``, except for when ``output`` is set to  ``"text"``.
            wire_order: A list of integers used to reorder the display
                of the bits. The list must have an entry for every bit with the bits
                in the range 0 to (``num_qubits`` + ``num_clbits``).
            expr_len: The number of characters to display if an :class:`~.expr.Expr`
                is used for the condition in a :class:`.ControlFlowOp`. If this number is exceeded,
                the string will be truncated at that number and '...' added to the end.

        Returns:
            :class:`.TextDrawing` or :class:`matplotlib.figure` or :class:`PIL.Image` or
            :class:`str`:

            * ``TextDrawing`` (if ``output='text'``)
                A drawing that can be printed as ascii art.
            * ``matplotlib.figure.Figure`` (if ``output='mpl'``)
                A matplotlib figure object for the circuit diagram.
            * ``PIL.Image`` (if ``output='latex``')
                An in-memory representation of the image of the circuit diagram.
            * ``str`` (if ``output='latex_source'``)
                The LaTeX source code for visualizing the circuit diagram.

        Raises:
            VisualizationError: when an invalid output method is selected
            ImportError: when the output methods requires non-installed libraries.

        Example:
            .. plot::
               :include-source:

               from qiskit import QuantumRegister, ClassicalRegister, QuantumCircuit
               qc = QuantumCircuit(1, 1)
               qc.h(0)
               qc.measure(0, 0)
               qc.draw(output='mpl', style={'backgroundcolor': '#EEEEEE'})
        """

        # pylint: disable=cyclic-import
        from qiskit.visualization import circuit_drawer

        return circuit_drawer(
            self,
            scale=scale,
            filename=filename,
            style=style,
            output=output,
            interactive=interactive,
            plot_barriers=plot_barriers,
            reverse_bits=reverse_bits,
            justify=justify,
            vertical_compression=vertical_compression,
            idle_wires=idle_wires,
            with_layout=with_layout,
            fold=fold,
            ax=ax,
            initial_state=initial_state,
            cregbundle=cregbundle,
            wire_order=wire_order,
            expr_len=expr_len,
        )

    def size(
        self,
        filter_function: Callable[..., int] = lambda x: not getattr(
            x.operation, "_directive", False
        ),
    ) -> int:
        """Returns total number of instructions in circuit.

        Args:
            filter_function (callable): a function to filter out some instructions.
                Should take as input a tuple of (Instruction, list(Qubit), list(Clbit)).
                By default, filters out "directives", such as barrier or snapshot.

        Returns:
            int: Total number of gate operations.
        """
        return sum(map(filter_function, self._data))

    def depth(
        self,
        filter_function: Callable[[CircuitInstruction], bool] = lambda x: not getattr(
            x.operation, "_directive", False
        ),
    ) -> int:
        """Return circuit depth (i.e., length of critical path).

        .. warning::
            This operation is not well defined if the circuit contains control-flow operations.

        Args:
            filter_function: A function to decide which instructions count to increase depth.
                Should take as a single positional input a :class:`CircuitInstruction`.
                Instructions for which the function returns ``False`` are ignored in the
                computation of the circuit depth.  By default, filters out "directives", such as
                :class:`.Barrier`.

        Returns:
            int: Depth of circuit.

        Examples:
            Simple calculation of total circuit depth::

                from qiskit.circuit import QuantumCircuit
                qc = QuantumCircuit(4)
                qc.h(0)
                qc.cx(0, 1)
                qc.h(2)
                qc.cx(2, 3)
                assert qc.depth() == 2

            Modifying the previous example to only calculate the depth of multi-qubit gates::

                assert qc.depth(lambda instr: len(instr.qubits) > 1) == 1
        """
        obj_depths = {
            obj: 0 for objects in (self.qubits, self.clbits, self.iter_vars()) for obj in objects
        }

        def update_from_expr(objects, node):
            for var in expr.iter_vars(node):
                if var.standalone:
                    objects.add(var)
                else:
                    objects.update(_builder_utils.node_resources(var).clbits)

        for instruction in self._data:
            objects = set(itertools.chain(instruction.qubits, instruction.clbits))
            if (condition := getattr(instruction.operation, "condition", None)) is not None:
                objects.update(_builder_utils.condition_resources(condition).clbits)
                if isinstance(condition, expr.Expr):
                    update_from_expr(objects, condition)
                else:
                    objects.update(_builder_utils.condition_resources(condition).clbits)
            elif isinstance(instruction.operation, SwitchCaseOp):
                update_from_expr(objects, expr.lift(instruction.operation.target))
            elif isinstance(instruction.operation, Store):
                update_from_expr(objects, instruction.operation.lvalue)
                update_from_expr(objects, instruction.operation.rvalue)

            # If we're counting this as adding to depth, do so.  If not, it still functions as a
            # data synchronisation point between the objects (think "barrier"), so the depths still
            # get updated to match the current max over the affected objects.
            new_depth = max((obj_depths[obj] for obj in objects), default=0)
            if filter_function(instruction):
                new_depth += 1
            for obj in objects:
                obj_depths[obj] = new_depth
        return max(obj_depths.values(), default=0)

    def width(self) -> int:
        """Return number of qubits plus clbits in circuit.

        Returns:
            int: Width of circuit.

        """
        return self._data.width()

    @property
    def num_qubits(self) -> int:
        """Return number of qubits."""
        return self._data.num_qubits

    @property
    def num_ancillas(self) -> int:
        """Return the number of ancilla qubits."""
        return len(self.ancillas)

    @property
    def num_clbits(self) -> int:
        """Return number of classical bits."""
        return self._data.num_clbits

    # The stringified return type is because OrderedDict can't be subscripted before Python 3.9, and
    # typing.OrderedDict wasn't added until 3.7.2.  It can be turned into a proper type once 3.6
    # support is dropped.
    def count_ops(self) -> "OrderedDict[Instruction, int]":
        """Count each operation kind in the circuit.

        Returns:
            OrderedDict: a breakdown of how many operations of each kind, sorted by amount.
        """
        count_ops: dict[Instruction, int] = {}
        for instruction in self._data:
            count_ops[instruction.operation.name] = count_ops.get(instruction.operation.name, 0) + 1
        return OrderedDict(sorted(count_ops.items(), key=lambda kv: kv[1], reverse=True))

    def num_nonlocal_gates(self) -> int:
        """Return number of non-local gates (i.e. involving 2+ qubits).

        Conditional nonlocal gates are also included.
        """
        return self._data.num_nonlocal_gates()

    def get_instructions(self, name: str) -> list[CircuitInstruction]:
        """Get instructions matching name.

        Args:
            name (str): The name of instruction to.

        Returns:
            list(tuple): list of (instruction, qargs, cargs).
        """
        return [match for match in self._data if match.operation.name == name]

    def num_connected_components(self, unitary_only: bool = False) -> int:
        """How many non-entangled subcircuits can the circuit be factored to.

        Args:
            unitary_only (bool): Compute only unitary part of graph.

        Returns:
            int: Number of connected components in circuit.
        """
        # Convert registers to ints (as done in depth).
        bits = self.qubits if unitary_only else (self.qubits + self.clbits)
        bit_indices: dict[Qubit | Clbit, int] = {bit: idx for idx, bit in enumerate(bits)}

        # Start with each qubit or clbit being its own subgraph.
        sub_graphs = [[bit] for bit in range(len(bit_indices))]

        num_sub_graphs = len(sub_graphs)

        # Here we are traversing the gates and looking to see
        # which of the sub_graphs the gate joins together.
        for instruction in self._data:
            if unitary_only:
                args = instruction.qubits
                num_qargs = len(args)
            else:
                args = instruction.qubits + instruction.clbits
                num_qargs = len(args) + (
                    1 if getattr(instruction.operation, "condition", None) else 0
                )

            if num_qargs >= 2 and not getattr(instruction.operation, "_directive", False):
                graphs_touched = []
                num_touched = 0
                # Controls necessarily join all the cbits in the
                # register that they use.
                if not unitary_only:
                    for bit in instruction.operation.condition_bits:
                        idx = bit_indices[bit]
                        for k in range(num_sub_graphs):
                            if idx in sub_graphs[k]:
                                graphs_touched.append(k)
                                break

                for item in args:
                    reg_int = bit_indices[item]
                    for k in range(num_sub_graphs):
                        if reg_int in sub_graphs[k]:
                            if k not in graphs_touched:
                                graphs_touched.append(k)
                                break

                graphs_touched = list(set(graphs_touched))
                num_touched = len(graphs_touched)

                # If the gate touches more than one subgraph
                # join those graphs together and return
                # reduced number of subgraphs
                if num_touched > 1:
                    connections = []
                    for idx in graphs_touched:
                        connections.extend(sub_graphs[idx])
                    _sub_graphs = []
                    for idx in range(num_sub_graphs):
                        if idx not in graphs_touched:
                            _sub_graphs.append(sub_graphs[idx])
                    _sub_graphs.append(connections)
                    sub_graphs = _sub_graphs
                    num_sub_graphs -= num_touched - 1
            # Cannot go lower than one so break
            if num_sub_graphs == 1:
                break
        return num_sub_graphs

    def num_unitary_factors(self) -> int:
        """Computes the number of tensor factors in the unitary
        (quantum) part of the circuit only.
        """
        return self.num_connected_components(unitary_only=True)

    def num_tensor_factors(self) -> int:
        """Computes the number of tensor factors in the unitary
        (quantum) part of the circuit only.

        Notes:
            This is here for backwards compatibility, and will be
            removed in a future release of Qiskit. You should call
            `num_unitary_factors` instead.
        """
        return self.num_unitary_factors()

    def copy(self, name: str | None = None) -> typing.Self:
        """Copy the circuit.

        Args:
          name (str): name to be given to the copied circuit. If None, then the name stays the same.

        Returns:
          QuantumCircuit: a deepcopy of the current circuit, with the specified name
        """
        cpy = self.copy_empty_like(name)
        cpy._data = self._data.copy()
        return cpy

    def copy_empty_like(
        self,
        name: str | None = None,
        *,
        vars_mode: Literal["alike", "captures", "drop"] = "alike",
    ) -> typing.Self:
        """Return a copy of self with the same structure but empty.

        That structure includes:

        * name, calibrations and other metadata
        * global phase
        * all the qubits and clbits, including the registers
        * the realtime variables defined in the circuit, handled according to the ``vars`` keyword
          argument.

        .. warning::

            If the circuit contains any local variable declarations (those added by the
            ``declarations`` argument to the circuit constructor, or using :meth:`add_var`), they
            may be **uninitialized** in the output circuit.  You will need to manually add store
            instructions for them (see :class:`.Store` and :meth:`.QuantumCircuit.store`) to
            initialize them.

        Args:
            name: Name for the copied circuit. If None, then the name stays the same.
            vars_mode: The mode to handle realtime variables in.

                alike
                    The variables in the output circuit will have the same declaration semantics as
                    in the original circuit.  For example, ``input`` variables in the source will be
                    ``input`` variables in the output circuit.

                captures
                    All variables will be converted to captured variables.  This is useful when you
                    are building a new layer for an existing circuit that you will want to
                    :meth:`compose` onto the base, since :meth:`compose` can inline captures onto
                    the base circuit (but not other variables).

                drop
                    The output circuit will have no variables defined.

        Returns:
            QuantumCircuit: An empty copy of self.
        """
        if not (name is None or isinstance(name, str)):
            raise TypeError(
                f"invalid name for a circuit: '{name}'. The name must be a string or 'None'."
            )
        cpy = _copy.copy(self)
        # copy registers correctly, in copy.copy they are only copied via reference
        cpy.qregs = self.qregs.copy()
        cpy.cregs = self.cregs.copy()
        cpy._builder_api = _OuterCircuitScopeInterface(cpy)
        cpy._ancillas = self._ancillas.copy()
        cpy._qubit_indices = self._qubit_indices.copy()
        cpy._clbit_indices = self._clbit_indices.copy()

        if vars_mode == "alike":
            # Note that this causes the local variables to be uninitialised, because the stores are
            # not copied.  This can leave the circuit in a potentially dangerous state for users if
            # they don't re-add initializer stores.
            cpy._vars_local = self._vars_local.copy()
            cpy._vars_input = self._vars_input.copy()
            cpy._vars_capture = self._vars_capture.copy()
        elif vars_mode == "captures":
            cpy._vars_local = {}
            cpy._vars_input = {}
            cpy._vars_capture = {var.name: var for var in self.iter_vars()}
        elif vars_mode == "drop":
            cpy._vars_local = {}
            cpy._vars_input = {}
            cpy._vars_capture = {}
        else:  # pragma: no cover
            raise ValueError(f"unknown vars_mode: '{vars_mode}'")

        cpy._data = CircuitData(
            self._data.qubits, self._data.clbits, global_phase=self._data.global_phase
        )
        # Invalidate parameters caching.
        cpy._parameters = None

        cpy._calibrations = _copy.deepcopy(self._calibrations)
        cpy._metadata = _copy.deepcopy(self._metadata)

        if name:
            cpy.name = name
        return cpy

    def clear(self) -> None:
        """Clear all instructions in self.

        Clearing the circuits will keep the metadata and calibrations.

        .. seealso::
            :meth:`copy_empty_like`
                A method to produce a new circuit with no instructions and all the same tracking of
                quantum and classical typed data, but without mutating the original circuit.
        """
        self._data.clear()
        # Repopulate the parameter table with any phase symbols.
        self.global_phase = self.global_phase

    def _create_creg(self, length: int, name: str) -> ClassicalRegister:
        """Creates a creg, checking if ClassicalRegister with same name exists"""
        if name in [creg.name for creg in self.cregs]:
            save_prefix = ClassicalRegister.prefix
            ClassicalRegister.prefix = name
            new_creg = ClassicalRegister(length)
            ClassicalRegister.prefix = save_prefix
        else:
            new_creg = ClassicalRegister(length, name)
        return new_creg

    def _create_qreg(self, length: int, name: str) -> QuantumRegister:
        """Creates a qreg, checking if QuantumRegister with same name exists"""
        if name in [qreg.name for qreg in self.qregs]:
            save_prefix = QuantumRegister.prefix
            QuantumRegister.prefix = name
            new_qreg = QuantumRegister(length)
            QuantumRegister.prefix = save_prefix
        else:
            new_qreg = QuantumRegister(length, name)
        return new_qreg

    def reset(self, qubit: QubitSpecifier) -> InstructionSet:
        """Reset the quantum bit(s) to their default state.

        Args:
            qubit: qubit(s) to reset.

        Returns:
            qiskit.circuit.InstructionSet: handle to the added instruction.
        """
        from .reset import Reset

        return self.append(Reset(), [qubit], [], copy=False)

    def store(self, lvalue: typing.Any, rvalue: typing.Any, /) -> InstructionSet:
        """Store the result of the given real-time classical expression ``rvalue`` in the memory
        location defined by ``lvalue``.

        Typically ``lvalue`` will be a :class:`~.expr.Var` node and ``rvalue`` will be some
        :class:`~.expr.Expr` to write into it, but anything that :func:`.expr.lift` can raise to an
        :class:`~.expr.Expr` is permissible in both places, and it will be called on them.

        Args:
            lvalue: a valid specifier for a memory location in the circuit.  This will typically be
                a :class:`~.expr.Var` node, but you can also write to :class:`.Clbit` or
                :class:`.ClassicalRegister` memory locations if your hardware supports it.  The
                memory location must already be present in the circuit.
            rvalue: a real-time classical expression whose result should be written into the given
                memory location.

        .. seealso::
            :class:`~.circuit.Store`
                The backing :class:`~.circuit.Instruction` class that represents this operation.

            :meth:`add_var`
                Create a new variable in the circuit that can be written to with this method.
        """
        # As a convenience, lift integer-literal rvalues to the matching width.
        lvalue = expr.lift(lvalue)
        rvalue_type = (
            lvalue.type if isinstance(rvalue, int) and not isinstance(rvalue, bool) else None
        )
        rvalue = expr.lift(rvalue, rvalue_type)
        return self.append(Store(lvalue, rvalue), (), (), copy=False)

    def measure(self, qubit: QubitSpecifier, cbit: ClbitSpecifier) -> InstructionSet:
        r"""Measure a quantum bit (``qubit``) in the Z basis into a classical bit (``cbit``).

        When a quantum state is measured, a qubit is projected in the computational (Pauli Z) basis
        to either :math:`\lvert 0 \rangle` or :math:`\lvert 1 \rangle`. The classical bit ``cbit``
        indicates the result
        of that projection as a ``0`` or a ``1`` respectively. This operation is non-reversible.

        Args:
            qubit: qubit(s) to measure.
            cbit: classical bit(s) to place the measurement result(s) in.

        Returns:
            qiskit.circuit.InstructionSet: handle to the added instructions.

        Raises:
            CircuitError: if arguments have bad format.

        Examples:
            In this example, a qubit is measured and the result of that measurement is stored in the
            classical bit (usually expressed in diagrams as a double line):

            .. code-block::

               from qiskit import QuantumCircuit
               circuit = QuantumCircuit(1, 1)
               circuit.h(0)
               circuit.measure(0, 0)
               circuit.draw()


            .. parsed-literal::

                      ┌───┐┌─┐
                   q: ┤ H ├┤M├
                      └───┘└╥┘
                 c: 1/══════╩═
                            0

            It is possible to call ``measure`` with lists of ``qubits`` and ``cbits`` as a shortcut
            for one-to-one measurement. These two forms produce identical results:

            .. code-block::

               circuit = QuantumCircuit(2, 2)
               circuit.measure([0,1], [0,1])

            .. code-block::

               circuit = QuantumCircuit(2, 2)
               circuit.measure(0, 0)
               circuit.measure(1, 1)

            Instead of lists, you can use :class:`~qiskit.circuit.QuantumRegister` and
            :class:`~qiskit.circuit.ClassicalRegister` under the same logic.

            .. code-block::

                from qiskit import QuantumCircuit, QuantumRegister, ClassicalRegister
                qreg = QuantumRegister(2, "qreg")
                creg = ClassicalRegister(2, "creg")
                circuit = QuantumCircuit(qreg, creg)
                circuit.measure(qreg, creg)

            This is equivalent to:

            .. code-block::

                circuit = QuantumCircuit(qreg, creg)
                circuit.measure(qreg[0], creg[0])
                circuit.measure(qreg[1], creg[1])

        """
        from .measure import Measure

        return self.append(Measure(), [qubit], [cbit], copy=False)

    def measure_active(self, inplace: bool = True) -> Optional["QuantumCircuit"]:
        """Adds measurement to all non-idle qubits. Creates a new ClassicalRegister with
        a size equal to the number of non-idle qubits being measured.

        Returns a new circuit with measurements if `inplace=False`.

        Args:
            inplace (bool): All measurements inplace or return new circuit.

        Returns:
            QuantumCircuit: Returns circuit with measurements when ``inplace = False``.
        """
        from qiskit.converters.circuit_to_dag import circuit_to_dag

        if inplace:
            circ = self
        else:
            circ = self.copy()
        dag = circuit_to_dag(circ)
        qubits_to_measure = [qubit for qubit in circ.qubits if qubit not in dag.idle_wires()]
        new_creg = circ._create_creg(len(qubits_to_measure), "measure")
        circ.add_register(new_creg)
        circ.barrier()
        circ.measure(qubits_to_measure, new_creg)

        if not inplace:
            return circ
        else:
            return None

    def measure_all(
        self, inplace: bool = True, add_bits: bool = True
    ) -> Optional["QuantumCircuit"]:
        """Adds measurement to all qubits.

        By default, adds new classical bits in a :obj:`.ClassicalRegister` to store these
        measurements.  If ``add_bits=False``, the results of the measurements will instead be stored
        in the already existing classical bits, with qubit ``n`` being measured into classical bit
        ``n``.

        Returns a new circuit with measurements if ``inplace=False``.

        Args:
            inplace (bool): All measurements inplace or return new circuit.
            add_bits (bool): Whether to add new bits to store the results.

        Returns:
            QuantumCircuit: Returns circuit with measurements when ``inplace=False``.

        Raises:
            CircuitError: if ``add_bits=False`` but there are not enough classical bits.
        """
        if inplace:
            circ = self
        else:
            circ = self.copy()
        if add_bits:
            new_creg = circ._create_creg(circ.num_qubits, "meas")
            circ.add_register(new_creg)
            circ.barrier()
            circ.measure(circ.qubits, new_creg)
        else:
            if circ.num_clbits < circ.num_qubits:
                raise CircuitError(
                    "The number of classical bits must be equal or greater than "
                    "the number of qubits."
                )
            circ.barrier()
            circ.measure(circ.qubits, circ.clbits[0 : circ.num_qubits])

        if not inplace:
            return circ
        else:
            return None

    def remove_final_measurements(self, inplace: bool = True) -> Optional["QuantumCircuit"]:
        """Removes final measurements and barriers on all qubits if they are present.
        Deletes the classical registers that were used to store the values from these measurements
        that become idle as a result of this operation, and deletes classical bits that are
        referenced only by removed registers, or that aren't referenced at all but have
        become idle as a result of this operation.

        Measurements and barriers are considered final if they are
        followed by no other operations (aside from other measurements or barriers.)

        .. note::
            This method has rather complex behavior, particularly around the removal of newly idle
            classical bits and registers.  It is much more efficient to avoid adding unnecessary
            classical data in the first place, rather than trying to remove it later.

        .. seealso::
            :class:`.RemoveFinalMeasurements`
                A transpiler pass that removes final measurements and barriers.  This does not
                remove the classical data.  If this is your goal, you can call that with::

                    from qiskit.circuit import QuantumCircuit
                    from qiskit.transpiler.passes import RemoveFinalMeasurements

                    qc = QuantumCircuit(2, 2)
                    qc.h(0)
                    qc.cx(0, 1)
                    qc.barrier()
                    qc.measure([0, 1], [0, 1])

                    pass_ = RemoveFinalMeasurements()
                    just_bell = pass_(qc)

        Args:
            inplace (bool): All measurements removed inplace or return new circuit.

        Returns:
            QuantumCircuit: Returns the resulting circuit when ``inplace=False``, else None.
        """
        # pylint: disable=cyclic-import
        from qiskit.transpiler.passes import RemoveFinalMeasurements
        from qiskit.converters import circuit_to_dag

        if inplace:
            circ = self
        else:
            circ = self.copy()

        dag = circuit_to_dag(circ)
        remove_final_meas = RemoveFinalMeasurements()
        new_dag = remove_final_meas.run(dag)
        kept_cregs = set(new_dag.cregs.values())
        kept_clbits = set(new_dag.clbits)

        # Filter only cregs/clbits still in new DAG, preserving original circuit order
        cregs_to_add = [creg for creg in circ.cregs if creg in kept_cregs]
        clbits_to_add = [clbit for clbit in circ._data.clbits if clbit in kept_clbits]

        # Clear cregs and clbits
        circ.cregs = []
        circ._clbit_indices = {}

        # Clear instruction info
        circ._data = CircuitData(
            qubits=circ._data.qubits, reserve=len(circ._data), global_phase=circ.global_phase
        )

        # We must add the clbits first to preserve the original circuit
        # order. This way, add_register never adds clbits and just
        # creates registers that point to them.
        circ.add_bits(clbits_to_add)
        for creg in cregs_to_add:
            circ.add_register(creg)

        # Set circ instructions to match the new DAG
        for node in new_dag.topological_op_nodes():
            # Get arguments for classical condition (if any)
            inst = node.op.copy()
            circ.append(inst, node.qargs, node.cargs)

        if not inplace:
            return circ
        else:
            return None

    @staticmethod
    def from_qasm_file(path: str) -> "QuantumCircuit":
        """Read an OpenQASM 2.0 program from a file and convert to an instance of
        :class:`.QuantumCircuit`.

        Args:
          path (str): Path to the file for an OpenQASM 2 program

        Return:
          QuantumCircuit: The QuantumCircuit object for the input OpenQASM 2.

        See also:
            :func:`.qasm2.load`: the complete interface to the OpenQASM 2 importer.
        """
        # pylint: disable=cyclic-import
        from qiskit import qasm2

        return qasm2.load(
            path,
            include_path=qasm2.LEGACY_INCLUDE_PATH,
            custom_instructions=qasm2.LEGACY_CUSTOM_INSTRUCTIONS,
            custom_classical=qasm2.LEGACY_CUSTOM_CLASSICAL,
            strict=False,
        )

    @staticmethod
    def from_qasm_str(qasm_str: str) -> "QuantumCircuit":
        """Convert a string containing an OpenQASM 2.0 program to a :class:`.QuantumCircuit`.

        Args:
          qasm_str (str): A string containing an OpenQASM 2.0 program.
        Return:
          QuantumCircuit: The QuantumCircuit object for the input OpenQASM 2

        See also:
            :func:`.qasm2.loads`: the complete interface to the OpenQASM 2 importer.
        """
        # pylint: disable=cyclic-import
        from qiskit import qasm2

        return qasm2.loads(
            qasm_str,
            include_path=qasm2.LEGACY_INCLUDE_PATH,
            custom_instructions=qasm2.LEGACY_CUSTOM_INSTRUCTIONS,
            custom_classical=qasm2.LEGACY_CUSTOM_CLASSICAL,
            strict=False,
        )

    @property
    def global_phase(self) -> ParameterValueType:
        """The global phase of the current circuit scope in radians."""
        if self._control_flow_scopes:
            return self._control_flow_scopes[-1].global_phase
        return self._data.global_phase

    @global_phase.setter
    def global_phase(self, angle: ParameterValueType):
        """Set the phase of the current circuit scope.

        Args:
            angle (float, ParameterExpression): radians
        """
        # If we're currently parametric, we need to throw away the references.  This setter is
        # called by some subclasses before the inner `_global_phase` is initialized.
        if isinstance(getattr(self._data, "global_phase", None), ParameterExpression):
            self._parameters = None
        if isinstance(angle, ParameterExpression):
            if angle.parameters:
                self._parameters = None
        else:
            angle = _normalize_global_phase(angle)

        if self._control_flow_scopes:
            self._control_flow_scopes[-1].global_phase = angle
        else:
            self._data.global_phase = angle

    @property
    def parameters(self) -> ParameterView:
        """The parameters defined in the circuit.

        This attribute returns the :class:`.Parameter` objects in the circuit sorted
        alphabetically. Note that parameters instantiated with a :class:`.ParameterVector`
        are still sorted numerically.

        Examples:

            The snippet below shows that insertion order of parameters does not matter.

            .. code-block:: python

                >>> from qiskit.circuit import QuantumCircuit, Parameter
                >>> a, b, elephant = Parameter("a"), Parameter("b"), Parameter("elephant")
                >>> circuit = QuantumCircuit(1)
                >>> circuit.rx(b, 0)
                >>> circuit.rz(elephant, 0)
                >>> circuit.ry(a, 0)
                >>> circuit.parameters  # sorted alphabetically!
                ParameterView([Parameter(a), Parameter(b), Parameter(elephant)])

            Bear in mind that alphabetical sorting might be unintuitive when it comes to numbers.
            The literal "10" comes before "2" in strict alphabetical sorting.

            .. code-block:: python

                >>> from qiskit.circuit import QuantumCircuit, Parameter
                >>> angles = [Parameter("angle_1"), Parameter("angle_2"), Parameter("angle_10")]
                >>> circuit = QuantumCircuit(1)
                >>> circuit.u(*angles, 0)
                >>> circuit.draw()
                   ┌─────────────────────────────┐
                q: ┤ U(angle_1,angle_2,angle_10) ├
                   └─────────────────────────────┘
                >>> circuit.parameters
                ParameterView([Parameter(angle_1), Parameter(angle_10), Parameter(angle_2)])

            To respect numerical sorting, a :class:`.ParameterVector` can be used.

            .. code-block:: python

                >>> from qiskit.circuit import QuantumCircuit, Parameter, ParameterVector
                >>> x = ParameterVector("x", 12)
                >>> circuit = QuantumCircuit(1)
                >>> for x_i in x:
                ...     circuit.rx(x_i, 0)
                >>> circuit.parameters
                ParameterView([
                    ParameterVectorElement(x[0]), ParameterVectorElement(x[1]),
                    ParameterVectorElement(x[2]), ParameterVectorElement(x[3]),
                    ..., ParameterVectorElement(x[11])
                ])


        Returns:
            The sorted :class:`.Parameter` objects in the circuit.
        """
        # parameters from gates
        if self._parameters is None:
            self._parameters = sort_parameters(self._unsorted_parameters())
        # return as parameter view, which implements the set and list interface
        return ParameterView(self._parameters)

    @property
    def num_parameters(self) -> int:
        """The number of parameter objects in the circuit."""
        return self._data.num_params()

    def _unsorted_parameters(self) -> set[Parameter]:
        """Efficiently get all parameters in the circuit, without any sorting overhead.

        .. warning::

            The returned object may directly view onto the ``ParameterTable`` internals, and so
            should not be mutated.  This is an internal performance detail.  Code outside of this
            package should not use this method.
        """
        # This should be free, by accessing the actual backing data structure of the table, but that
        # means that we need to copy it if adding keys from the global phase.
        return self._data.get_params_unsorted()

    @overload
    def assign_parameters(
        self,
        parameters: Union[Mapping[Parameter, ParameterValueType], Sequence[ParameterValueType]],
        inplace: Literal[False] = ...,
        *,
        flat_input: bool = ...,
        strict: bool = ...,
    ) -> "QuantumCircuit": ...

    @overload
    def assign_parameters(
        self,
        parameters: Union[Mapping[Parameter, ParameterValueType], Sequence[ParameterValueType]],
        inplace: Literal[True] = ...,
        *,
        flat_input: bool = ...,
        strict: bool = ...,
    ) -> None: ...

    def assign_parameters(  # pylint: disable=missing-raises-doc
        self,
        parameters: Union[Mapping[Parameter, ParameterValueType], Sequence[ParameterValueType]],
        inplace: bool = False,
        *,
        flat_input: bool = False,
        strict: bool = True,
    ) -> Optional["QuantumCircuit"]:
        """Assign parameters to new parameters or values.

        If ``parameters`` is passed as a dictionary, the keys should be :class:`.Parameter`
        instances in the current circuit. The values of the dictionary can either be numeric values
        or new parameter objects.

        If ``parameters`` is passed as a list or array, the elements are assigned to the
        current parameters in the order of :attr:`parameters` which is sorted
        alphabetically (while respecting the ordering in :class:`.ParameterVector` objects).

        The values can be assigned to the current circuit object or to a copy of it.

        .. note::
            When ``parameters`` is given as a mapping, it is permissible to have keys that are
            strings of the parameter names; these will be looked up using :meth:`get_parameter`.
            You can also have keys that are :class:`.ParameterVector` instances, and in this case,
            the dictionary value should be a sequence of values of the same length as the vector.

            If you use either of these cases, you must leave the setting ``flat_input=False``;
            changing this to ``True`` enables the fast path, where all keys must be
            :class:`.Parameter` instances.

        Args:
            parameters: Either a dictionary or iterable specifying the new parameter values.
            inplace: If False, a copy of the circuit with the bound parameters is returned.
                If True the circuit instance itself is modified.
            flat_input: If ``True`` and ``parameters`` is a mapping type, it is assumed to be
                exactly a mapping of ``{parameter: value}``.  By default (``False``), the mapping
                may also contain :class:`.ParameterVector` keys that point to a corresponding
                sequence of values, and these will be unrolled during the mapping, or string keys,
                which will be converted to :class:`.Parameter` instances using
                :meth:`get_parameter`.
            strict: If ``False``, any parameters given in the mapping that are not used in the
                circuit will be ignored.  If ``True`` (the default), an error will be raised
                indicating a logic error.

        Raises:
            CircuitError: If parameters is a dict and contains parameters not present in the
                circuit.
            ValueError: If parameters is a list/array and the length mismatches the number of free
                parameters in the circuit.

        Returns:
            A copy of the circuit with bound parameters if ``inplace`` is False, otherwise None.

        Examples:

            Create a parameterized circuit and assign the parameters in-place.

            .. plot::
               :include-source:

               from qiskit.circuit import QuantumCircuit, Parameter

               circuit = QuantumCircuit(2)
               params = [Parameter('A'), Parameter('B'), Parameter('C')]
               circuit.ry(params[0], 0)
               circuit.crx(params[1], 0, 1)
               circuit.draw('mpl')
               circuit.assign_parameters({params[0]: params[2]}, inplace=True)
               circuit.draw('mpl')

            Bind the values out-of-place by list and get a copy of the original circuit.

            .. plot::
               :include-source:

               from qiskit.circuit import QuantumCircuit, ParameterVector

               circuit = QuantumCircuit(2)
               params = ParameterVector('P', 2)
               circuit.ry(params[0], 0)
               circuit.crx(params[1], 0, 1)

               bound_circuit = circuit.assign_parameters([1, 2])
               bound_circuit.draw('mpl')

               circuit.draw('mpl')

        """
        if inplace:
            target = self
        else:
            target = self.copy()
            target._increment_instances()
            target._name_update()

        # Normalize the inputs into simple abstract interfaces, so we've dispatched the "iteration"
        # logic in one place at the start of the function.  This lets us do things like calculate
        # and cache expensive properties for (e.g.) the sequence format only if they're used; for
        # many large, close-to-hardware circuits, we won't need the extra handling for
        # `global_phase` or recursive definition binding.
        #
        # During normalisation, be sure to reference 'parameters' and related things from 'self' not
        # 'target' so we can take advantage of any caching we might be doing.
        if isinstance(parameters, dict):
            raw_mapping = parameters if flat_input else self._unroll_param_dict(parameters)
            # Remember that we _must not_ mutate the output of `_unsorted_parameters`.
            our_parameters = self._unsorted_parameters()
            if strict and (extras := raw_mapping.keys() - our_parameters):
                raise CircuitError(
                    f"Cannot bind parameters ({', '.join(str(x) for x in extras)}) not present in"
                    " the circuit."
                )
            parameter_binds = _ParameterBindsDict(raw_mapping, our_parameters)
        else:
            our_parameters = self.parameters
            if len(parameters) != len(our_parameters):
                raise ValueError(
                    "Mismatching number of values and parameters. For partial binding "
                    "please pass a dictionary of {parameter: value} pairs."
                )
            parameter_binds = _ParameterBindsSequence(our_parameters, parameters)

        # Clear out the parameter table for the relevant entries, since we'll be binding those.
        # Any new references to parameters are reinserted as part of the bind.
        target._parameters = None
        # This is deliberately eager, because we want the side effect of clearing the table.
        all_references = [
            (parameter, value, target._data.pop_param(parameter.uuid.int, parameter.name, ()))
            for parameter, value in parameter_binds.items()
        ]
        seen_operations = {}
        # The meat of the actual binding for regular operations.
        for to_bind, bound_value, references in all_references:
            update_parameters = (
                tuple(bound_value.parameters)
                if isinstance(bound_value, ParameterExpression)
                else ()
            )
            for inst_index, index in references:
                if inst_index == self._data.global_phase_param_index:
                    operation = None
                    seen_operations[inst_index] = None
                    assignee = target.global_phase
                    validate = _normalize_global_phase
                else:
                    operation = target._data[inst_index].operation
                    seen_operations[inst_index] = operation
                    assignee = operation.params[index]
                    validate = operation.validate_parameter
                if isinstance(assignee, ParameterExpression):
                    new_parameter = assignee.assign(to_bind, bound_value)
                    for parameter in update_parameters:
                        if not target._data.contains_param(parameter.uuid.int):
                            target._data.add_new_parameter(parameter, inst_index, index)
                        else:
                            target._data.update_parameter_entry(
                                parameter.uuid.int,
                                inst_index,
                                index,
                            )
                    if not new_parameter.parameters:
                        new_parameter = validate(new_parameter.numeric())
                elif isinstance(assignee, QuantumCircuit):
                    new_parameter = assignee.assign_parameters(
                        {to_bind: bound_value}, inplace=False, flat_input=True
                    )
                else:
                    raise RuntimeError(  # pragma: no cover
                        f"Saw an unknown type during symbolic binding: {assignee}."
                        " This may indicate an internal logic error in symbol tracking."
                    )
                if inst_index == self._data.global_phase_param_index:
                    # We've already handled parameter table updates in bulk, so we need to skip the
                    # public setter trying to do it again.
                    target._data.global_phase = new_parameter
                else:
                    temp_params = operation.params
                    temp_params[index] = new_parameter
                    operation.params = temp_params
                    target._data.setitem_no_param_table_update(
                        inst_index,
                        target._data[inst_index].replace(operation=operation, params=temp_params),
                    )

        # After we've been through everything at the top level, make a single visit to each
        # operation we've seen, rebinding its definition if necessary.
        for operation in seen_operations.values():
            if (
                definition := getattr(operation, "_definition", None)
            ) is not None and definition.num_parameters:
                definition.assign_parameters(
                    parameter_binds.mapping, inplace=True, flat_input=True, strict=False
                )

        # Finally, assign the parameters inside any of the calibrations.  We don't track these in
        # the `ParameterTable`, so we manually reconstruct things.
        def map_calibration(qubits, parameters, schedule):
            modified = False
            new_parameters = list(parameters)
            for i, parameter in enumerate(new_parameters):
                if not isinstance(parameter, ParameterExpression):
                    continue
                if not (contained := parameter.parameters & parameter_binds.mapping.keys()):
                    continue
                for to_bind in contained:
                    parameter = parameter.assign(to_bind, parameter_binds.mapping[to_bind])
                if not parameter.parameters:
                    parameter = parameter.numeric()
                    if isinstance(parameter, complex):
                        raise TypeError(f"Calibration cannot use complex number: '{parameter}'")
                new_parameters[i] = parameter
                modified = True
            if modified:
                schedule.assign_parameters(parameter_binds.mapping)
            return (qubits, tuple(new_parameters)), schedule

        target._calibrations = defaultdict(
            dict,
            (
                (
                    gate,
                    dict(
                        map_calibration(qubits, parameters, schedule)
                        for (qubits, parameters), schedule in calibrations.items()
                    ),
                )
                for gate, calibrations in target._calibrations.items()
            ),
        )
        target._parameters = None
        return None if inplace else target

    def _unroll_param_dict(
        self, parameter_binds: Mapping[Parameter, ParameterValueType]
    ) -> Mapping[Parameter, ParameterValueType]:
        out = {}
        for parameter, value in parameter_binds.items():
            if isinstance(parameter, ParameterVector):
                if len(parameter) != len(value):
                    raise CircuitError(
                        f"Parameter vector '{parameter.name}' has length {len(parameter)},"
                        f" but was assigned to {len(value)} values."
                    )
                out.update(zip(parameter, value))
            elif isinstance(parameter, str):
                out[self.get_parameter(parameter)] = value
            else:
                out[parameter] = value
        return out

    def barrier(self, *qargs: QubitSpecifier, label=None) -> InstructionSet:
        """Apply :class:`~.library.Barrier`. If ``qargs`` is empty, applies to all qubits
        in the circuit.

        Args:
            qargs (QubitSpecifier): Specification for one or more qubit arguments.
            label (str): The string label of the barrier.

        Returns:
            qiskit.circuit.InstructionSet: handle to the added instructions.
        """
        from .barrier import Barrier

        if qargs:
            # This uses a `dict` not a `set` to guarantee a deterministic order to the arguments.
            qubits = tuple({q: None for qarg in qargs for q in self.qbit_argument_conversion(qarg)})
            return self.append(
                CircuitInstruction(Barrier(len(qubits), label=label), qubits, ()), copy=False
            )
        else:
            qubits = self.qubits.copy()
            return self._current_scope().append(
                CircuitInstruction(Barrier(len(qubits), label=label), qubits, ())
            )

    def delay(
        self,
        duration: ParameterValueType,
        qarg: QubitSpecifier | None = None,
        unit: str = "dt",
    ) -> InstructionSet:
        """Apply :class:`~.circuit.Delay`. If qarg is ``None``, applies to all qubits.
        When applying to multiple qubits, delays with the same duration will be created.

        Args:
            duration (int or float or ParameterExpression): duration of the delay.
            qarg (Object): qubit argument to apply this delay.
            unit (str): unit of the duration. Supported units: ``'s'``, ``'ms'``, ``'us'``,
                ``'ns'``, ``'ps'``, and ``'dt'``. Default is ``'dt'``, i.e. integer time unit
                depending on the target backend.

        Returns:
            qiskit.circuit.InstructionSet: handle to the added instructions.

        Raises:
            CircuitError: if arguments have bad format.
        """
        if qarg is None:
            qarg = self.qubits
        return self.append(Delay(duration, unit=unit), [qarg], [], copy=False)

    def h(self, qubit: QubitSpecifier) -> InstructionSet:
        """Apply :class:`~qiskit.circuit.library.HGate`.

        For the full matrix form of this gate, see the underlying gate documentation.

        Args:
            qubit: The qubit(s) to apply the gate to.

        Returns:
            A handle to the instructions created.
        """
        return self._append_standard_gate(StandardGate.HGate, [], qargs=[qubit])

    def ch(
        self,
        control_qubit: QubitSpecifier,
        target_qubit: QubitSpecifier,
        label: str | None = None,
        ctrl_state: str | int | None = None,
    ) -> InstructionSet:
        """Apply :class:`~qiskit.circuit.library.CHGate`.

        For the full matrix form of this gate, see the underlying gate documentation.

        Args:
            control_qubit: The qubit(s) used as the control.
            target_qubit: The qubit(s) targeted by the gate.
            label: The string label of the gate in the circuit.
            ctrl_state:
                The control state in decimal, or as a bitstring (e.g. '1').  Defaults to controlling
                on the '1' state.

        Returns:
            A handle to the instructions created.
        """
        from .library.standard_gates.h import CHGate

        return self.append(
            CHGate(label=label, ctrl_state=ctrl_state),
            [control_qubit, target_qubit],
            [],
            copy=False,
        )

    def id(self, qubit: QubitSpecifier) -> InstructionSet:  # pylint: disable=invalid-name
        """Apply :class:`~qiskit.circuit.library.IGate`.

        For the full matrix form of this gate, see the underlying gate documentation.

        Args:
            qubit: The qubit(s) to apply the gate to.

        Returns:
            A handle to the instructions created.
        """
        return self._append_standard_gate(StandardGate.IGate, None, qargs=[qubit])

    def ms(self, theta: ParameterValueType, qubits: Sequence[QubitSpecifier]) -> InstructionSet:
        """Apply :class:`~qiskit.circuit.library.MSGate`.

        For the full matrix form of this gate, see the underlying gate documentation.

        Args:
            theta: The angle of the rotation.
            qubits: The qubits to apply the gate to.

        Returns:
            A handle to the instructions created.
        """
        # pylint: disable=cyclic-import
        from .library.generalized_gates.gms import MSGate

        return self.append(MSGate(len(qubits), theta), qubits, copy=False)

    def p(self, theta: ParameterValueType, qubit: QubitSpecifier) -> InstructionSet:
        """Apply :class:`~qiskit.circuit.library.PhaseGate`.

        For the full matrix form of this gate, see the underlying gate documentation.

        Args:
            theta: THe angle of the rotation.
            qubit: The qubit(s) to apply the gate to.

        Returns:
            A handle to the instructions created.
        """
        return self._append_standard_gate(StandardGate.PhaseGate, [theta], qargs=[qubit])

    def cp(
        self,
        theta: ParameterValueType,
        control_qubit: QubitSpecifier,
        target_qubit: QubitSpecifier,
        label: str | None = None,
        ctrl_state: str | int | None = None,
    ) -> InstructionSet:
        """Apply :class:`~qiskit.circuit.library.CPhaseGate`.

        For the full matrix form of this gate, see the underlying gate documentation.

        Args:
            theta: The angle of the rotation.
            control_qubit: The qubit(s) used as the control.
            target_qubit: The qubit(s) targeted by the gate.
            label: The string label of the gate in the circuit.
            ctrl_state:
                The control state in decimal, or as a bitstring (e.g. '1').  Defaults to controlling
                on the '1' state.

        Returns:
            A handle to the instructions created.
        """
        from .library.standard_gates.p import CPhaseGate

        return self.append(
            CPhaseGate(theta, label=label, ctrl_state=ctrl_state),
            [control_qubit, target_qubit],
            [],
            copy=False,
        )

    def mcp(
        self,
        lam: ParameterValueType,
        control_qubits: Sequence[QubitSpecifier],
        target_qubit: QubitSpecifier,
        ctrl_state: str | int | None = None,
    ) -> InstructionSet:
        """Apply :class:`~qiskit.circuit.library.MCPhaseGate`.

        For the full matrix form of this gate, see the underlying gate documentation.

        Args:
            lam: The angle of the rotation.
            control_qubits: The qubits used as the controls.
            target_qubit: The qubit(s) targeted by the gate.
            ctrl_state:
                The control state in decimal, or as a bitstring (e.g. '1').  Defaults to controlling
                on the '1' state.

        Returns:
            A handle to the instructions created.
        """
        from .library.standard_gates.p import MCPhaseGate

        num_ctrl_qubits = len(control_qubits)
        return self.append(
            MCPhaseGate(lam, num_ctrl_qubits, ctrl_state=ctrl_state),
            control_qubits[:] + [target_qubit],
            [],
            copy=False,
        )

    def r(
        self, theta: ParameterValueType, phi: ParameterValueType, qubit: QubitSpecifier
    ) -> InstructionSet:
        """Apply :class:`~qiskit.circuit.library.RGate`.

        For the full matrix form of this gate, see the underlying gate documentation.

        Args:
            theta: The angle of the rotation.
            phi: The angle of the axis of rotation in the x-y plane.
            qubit: The qubit(s) to apply the gate to.

        Returns:
            A handle to the instructions created.
        """
<<<<<<< HEAD
        return self._append_standard_gate(StandardGate.RGate, [theta, phi], [qubit])
=======
        return self._append_standard_gate(StandardGate.RGate, [theta, phi], qargs=[qubit])
>>>>>>> 64479418

    def rv(
        self,
        vx: ParameterValueType,
        vy: ParameterValueType,
        vz: ParameterValueType,
        qubit: QubitSpecifier,
    ) -> InstructionSet:
        """Apply :class:`~qiskit.circuit.library.RVGate`.

        For the full matrix form of this gate, see the underlying gate documentation.

        Rotation around an arbitrary rotation axis :math:`v`, where :math:`|v|` is the angle of
        rotation in radians.

        Args:
            vx: x-component of the rotation axis.
            vy: y-component of the rotation axis.
            vz: z-component of the rotation axis.
            qubit: The qubit(s) to apply the gate to.

        Returns:
            A handle to the instructions created.
        """
        from .library.generalized_gates.rv import RVGate

        return self.append(RVGate(vx, vy, vz), [qubit], [], copy=False)

    def rccx(
        self,
        control_qubit1: QubitSpecifier,
        control_qubit2: QubitSpecifier,
        target_qubit: QubitSpecifier,
    ) -> InstructionSet:
        """Apply :class:`~qiskit.circuit.library.RCCXGate`.

        For the full matrix form of this gate, see the underlying gate documentation.

        Args:
            control_qubit1: The qubit(s) used as the first control.
            control_qubit2: The qubit(s) used as the second control.
            target_qubit: The qubit(s) targeted by the gate.

        Returns:
            A handle to the instructions created.
        """
        from .library.standard_gates.x import RCCXGate

        return self.append(
            RCCXGate(), [control_qubit1, control_qubit2, target_qubit], [], copy=False
        )

    def rcccx(
        self,
        control_qubit1: QubitSpecifier,
        control_qubit2: QubitSpecifier,
        control_qubit3: QubitSpecifier,
        target_qubit: QubitSpecifier,
    ) -> InstructionSet:
        """Apply :class:`~qiskit.circuit.library.RC3XGate`.

        For the full matrix form of this gate, see the underlying gate documentation.

        Args:
            control_qubit1: The qubit(s) used as the first control.
            control_qubit2: The qubit(s) used as the second control.
            control_qubit3: The qubit(s) used as the third control.
            target_qubit: The qubit(s) targeted by the gate.

        Returns:
            A handle to the instructions created.
        """
        from .library.standard_gates.x import RC3XGate

        return self.append(
            RC3XGate(),
            [control_qubit1, control_qubit2, control_qubit3, target_qubit],
            [],
            copy=False,
        )

    def rx(
        self, theta: ParameterValueType, qubit: QubitSpecifier, label: str | None = None
    ) -> InstructionSet:
        """Apply :class:`~qiskit.circuit.library.RXGate`.

        For the full matrix form of this gate, see the underlying gate documentation.

        Args:
            theta: The rotation angle of the gate.
            qubit: The qubit(s) to apply the gate to.
            label: The string label of the gate in the circuit.

        Returns:
            A handle to the instructions created.
        """
        return self._append_standard_gate(StandardGate.RXGate, [theta], [qubit], None, label=label)

    def crx(
        self,
        theta: ParameterValueType,
        control_qubit: QubitSpecifier,
        target_qubit: QubitSpecifier,
        label: str | None = None,
        ctrl_state: str | int | None = None,
    ) -> InstructionSet:
        """Apply :class:`~qiskit.circuit.library.CRXGate`.

        For the full matrix form of this gate, see the underlying gate documentation.

        Args:
            theta: The angle of the rotation.
            control_qubit: The qubit(s) used as the control.
            target_qubit: The qubit(s) targeted by the gate.
            label: The string label of the gate in the circuit.
            ctrl_state:
                The control state in decimal, or as a bitstring (e.g. '1').  Defaults to controlling
                on the '1' state.

        Returns:
            A handle to the instructions created.
        """
        from .library.standard_gates.rx import CRXGate

        return self.append(
            CRXGate(theta, label=label, ctrl_state=ctrl_state),
            [control_qubit, target_qubit],
            [],
            copy=False,
        )

    def rxx(
        self, theta: ParameterValueType, qubit1: QubitSpecifier, qubit2: QubitSpecifier
    ) -> InstructionSet:
        """Apply :class:`~qiskit.circuit.library.RXXGate`.

        For the full matrix form of this gate, see the underlying gate documentation.

        Args:
            theta: The angle of the rotation.
            qubit1: The qubit(s) to apply the gate to.
            qubit2: The qubit(s) to apply the gate to.

        Returns:
            A handle to the instructions created.
        """
        from .library.standard_gates.rxx import RXXGate

        return self.append(RXXGate(theta), [qubit1, qubit2], [], copy=False)

    def ry(
        self, theta: ParameterValueType, qubit: QubitSpecifier, label: str | None = None
    ) -> InstructionSet:
        """Apply :class:`~qiskit.circuit.library.RYGate`.

        For the full matrix form of this gate, see the underlying gate documentation.

        Args:
            theta: The rotation angle of the gate.
            qubit: The qubit(s) to apply the gate to.
            label: The string label of the gate in the circuit.

        Returns:
            A handle to the instructions created.
        """
        return self._append_standard_gate(StandardGate.RYGate, [theta], [qubit], None, label=label)

    def cry(
        self,
        theta: ParameterValueType,
        control_qubit: QubitSpecifier,
        target_qubit: QubitSpecifier,
        label: str | None = None,
        ctrl_state: str | int | None = None,
    ) -> InstructionSet:
        """Apply :class:`~qiskit.circuit.library.CRYGate`.

        For the full matrix form of this gate, see the underlying gate documentation.

        Args:
            theta: The angle of the rotation.
            control_qubit: The qubit(s) used as the control.
            target_qubit: The qubit(s) targeted by the gate.
            label: The string label of the gate in the circuit.
            ctrl_state:
                The control state in decimal, or as a bitstring (e.g. '1').  Defaults to controlling
                on the '1' state.

        Returns:
            A handle to the instructions created.
        """
        from .library.standard_gates.ry import CRYGate

        return self.append(
            CRYGate(theta, label=label, ctrl_state=ctrl_state),
            [control_qubit, target_qubit],
            [],
            copy=False,
        )

    def ryy(
        self, theta: ParameterValueType, qubit1: QubitSpecifier, qubit2: QubitSpecifier
    ) -> InstructionSet:
        """Apply :class:`~qiskit.circuit.library.RYYGate`.

        For the full matrix form of this gate, see the underlying gate documentation.

        Args:
            theta: The rotation angle of the gate.
            qubit1: The qubit(s) to apply the gate to.
            qubit2: The qubit(s) to apply the gate to.

        Returns:
            A handle to the instructions created.
        """
        from .library.standard_gates.ryy import RYYGate

        return self.append(RYYGate(theta), [qubit1, qubit2], [], copy=False)

    def rz(self, phi: ParameterValueType, qubit: QubitSpecifier) -> InstructionSet:
        """Apply :class:`~qiskit.circuit.library.RZGate`.

        For the full matrix form of this gate, see the underlying gate documentation.

        Args:
            phi: The rotation angle of the gate.
            qubit: The qubit(s) to apply the gate to.

        Returns:
            A handle to the instructions created.
        """
        return self._append_standard_gate(StandardGate.RZGate, [phi], [qubit], None)

    def crz(
        self,
        theta: ParameterValueType,
        control_qubit: QubitSpecifier,
        target_qubit: QubitSpecifier,
        label: str | None = None,
        ctrl_state: str | int | None = None,
    ) -> InstructionSet:
        """Apply :class:`~qiskit.circuit.library.CRZGate`.

        For the full matrix form of this gate, see the underlying gate documentation.

        Args:
            theta: The angle of the rotation.
            control_qubit: The qubit(s) used as the control.
            target_qubit: The qubit(s) targeted by the gate.
            label: The string label of the gate in the circuit.
            ctrl_state:
                The control state in decimal, or as a bitstring (e.g. '1').  Defaults to controlling
                on the '1' state.

        Returns:
            A handle to the instructions created.
        """
        from .library.standard_gates.rz import CRZGate

        return self.append(
            CRZGate(theta, label=label, ctrl_state=ctrl_state),
            [control_qubit, target_qubit],
            [],
            copy=False,
        )

    def rzx(
        self, theta: ParameterValueType, qubit1: QubitSpecifier, qubit2: QubitSpecifier
    ) -> InstructionSet:
        """Apply :class:`~qiskit.circuit.library.RZXGate`.

        For the full matrix form of this gate, see the underlying gate documentation.

        Args:
            theta: The rotation angle of the gate.
            qubit1: The qubit(s) to apply the gate to.
            qubit2: The qubit(s) to apply the gate to.

        Returns:
            A handle to the instructions created.
        """
        from .library.standard_gates.rzx import RZXGate

        return self.append(RZXGate(theta), [qubit1, qubit2], [], copy=False)

    def rzz(
        self, theta: ParameterValueType, qubit1: QubitSpecifier, qubit2: QubitSpecifier
    ) -> InstructionSet:
        """Apply :class:`~qiskit.circuit.library.RZZGate`.

        For the full matrix form of this gate, see the underlying gate documentation.

        Args:
            theta: The rotation angle of the gate.
            qubit1: The qubit(s) to apply the gate to.
            qubit2: The qubit(s) to apply the gate to.

        Returns:
            A handle to the instructions created.
        """
        from .library.standard_gates.rzz import RZZGate

        return self.append(RZZGate(theta), [qubit1, qubit2], [], copy=False)

    def ecr(self, qubit1: QubitSpecifier, qubit2: QubitSpecifier) -> InstructionSet:
        """Apply :class:`~qiskit.circuit.library.ECRGate`.

        For the full matrix form of this gate, see the underlying gate documentation.

        Args:
            qubit1, qubit2: The qubits to apply the gate to.

        Returns:
            A handle to the instructions created.
        """
        return self._append_standard_gate(
            StandardGate.ECRGate, [], qargs=[qubit1, qubit2], cargs=None
        )

    def s(self, qubit: QubitSpecifier) -> InstructionSet:
        """Apply :class:`~qiskit.circuit.library.SGate`.

        For the full matrix form of this gate, see the underlying gate documentation.

        Args:
            qubit: The qubit(s) to apply the gate to.

        Returns:
            A handle to the instructions created.
        """
        return self._append_standard_gate(StandardGate.SGate, [], [qubit], cargs=None)

    def sdg(self, qubit: QubitSpecifier) -> InstructionSet:
        """Apply :class:`~qiskit.circuit.library.SdgGate`.

        For the full matrix form of this gate, see the underlying gate documentation.

        Args:
            qubit: The qubit(s) to apply the gate to.

        Returns:
            A handle to the instructions created.
        """
        return self._append_standard_gate(StandardGate.SdgGate, [], [qubit], cargs=None)

    def cs(
        self,
        control_qubit: QubitSpecifier,
        target_qubit: QubitSpecifier,
        label: str | None = None,
        ctrl_state: str | int | None = None,
    ) -> InstructionSet:
        """Apply :class:`~qiskit.circuit.library.CSGate`.

        For the full matrix form of this gate, see the underlying gate documentation.

        Args:
            control_qubit: The qubit(s) used as the control.
            target_qubit: The qubit(s) targeted by the gate.
            label: The string label of the gate in the circuit.
            ctrl_state:
                The control state in decimal, or as a bitstring (e.g. '1').  Defaults to controlling
                on the '1' state.

        Returns:
            A handle to the instructions created.
        """
        from .library.standard_gates.s import CSGate

        return self.append(
            CSGate(label=label, ctrl_state=ctrl_state),
            [control_qubit, target_qubit],
            [],
            copy=False,
        )

    def csdg(
        self,
        control_qubit: QubitSpecifier,
        target_qubit: QubitSpecifier,
        label: str | None = None,
        ctrl_state: str | int | None = None,
    ) -> InstructionSet:
        """Apply :class:`~qiskit.circuit.library.CSdgGate`.

        For the full matrix form of this gate, see the underlying gate documentation.

        Args:
            control_qubit: The qubit(s) used as the control.
            target_qubit: The qubit(s) targeted by the gate.
            label: The string label of the gate in the circuit.
            ctrl_state:
                The control state in decimal, or as a bitstring (e.g. '1').  Defaults to controlling
                on the '1' state.

        Returns:
            A handle to the instructions created.
        """
        from .library.standard_gates.s import CSdgGate

        return self.append(
            CSdgGate(label=label, ctrl_state=ctrl_state),
            [control_qubit, target_qubit],
            [],
            copy=False,
        )

    def swap(self, qubit1: QubitSpecifier, qubit2: QubitSpecifier) -> InstructionSet:
        """Apply :class:`~qiskit.circuit.library.SwapGate`.

        For the full matrix form of this gate, see the underlying gate documentation.

        Args:
            qubit1, qubit2: The qubits to apply the gate to.

        Returns:
            A handle to the instructions created.
        """
        return self._append_standard_gate(
            StandardGate.SwapGate,
            [],
            qargs=[qubit1, qubit2],
            cargs=None,
        )

    def iswap(self, qubit1: QubitSpecifier, qubit2: QubitSpecifier) -> InstructionSet:
        """Apply :class:`~qiskit.circuit.library.iSwapGate`.

        For the full matrix form of this gate, see the underlying gate documentation.

        Args:
            qubit1, qubit2: The qubits to apply the gate to.

        Returns:
            A handle to the instructions created.
        """
        return self._append_standard_gate(StandardGate.ISwapGate, [], [qubit1, qubit2], cargs=None)

    def cswap(
        self,
        control_qubit: QubitSpecifier,
        target_qubit1: QubitSpecifier,
        target_qubit2: QubitSpecifier,
        label: str | None = None,
        ctrl_state: str | int | None = None,
    ) -> InstructionSet:
        """Apply :class:`~qiskit.circuit.library.CSwapGate`.

        For the full matrix form of this gate, see the underlying gate documentation.

        Args:
            control_qubit: The qubit(s) used as the control.
            target_qubit1: The qubit(s) targeted by the gate.
            target_qubit2: The qubit(s) targeted by the gate.
            label: The string label of the gate in the circuit.
            ctrl_state:
                The control state in decimal, or as a bitstring (e.g. ``'1'``).  Defaults to controlling
                on the ``'1'`` state.

        Returns:
            A handle to the instructions created.
        """
        from .library.standard_gates.swap import CSwapGate

        return self.append(
            CSwapGate(label=label, ctrl_state=ctrl_state),
            [control_qubit, target_qubit1, target_qubit2],
            [],
            copy=False,
        )

    def sx(self, qubit: QubitSpecifier) -> InstructionSet:
        """Apply :class:`~qiskit.circuit.library.SXGate`.

        For the full matrix form of this gate, see the underlying gate documentation.

        Args:
            qubit: The qubit(s) to apply the gate to.

        Returns:
            A handle to the instructions created.
        """
        return self._append_standard_gate(StandardGate.SXGate, None, qargs=[qubit])

    def sxdg(self, qubit: QubitSpecifier) -> InstructionSet:
        """Apply :class:`~qiskit.circuit.library.SXdgGate`.

        For the full matrix form of this gate, see the underlying gate documentation.

        Args:
            qubit: The qubit(s) to apply the gate to.

        Returns:
            A handle to the instructions created.
        """
        return self._append_standard_gate(StandardGate.SXdgGate, None, qargs=[qubit])

    def csx(
        self,
        control_qubit: QubitSpecifier,
        target_qubit: QubitSpecifier,
        label: str | None = None,
        ctrl_state: str | int | None = None,
    ) -> InstructionSet:
        """Apply :class:`~qiskit.circuit.library.CSXGate`.

        For the full matrix form of this gate, see the underlying gate documentation.

        Args:
            control_qubit: The qubit(s) used as the control.
            target_qubit: The qubit(s) targeted by the gate.
            label: The string label of the gate in the circuit.
            ctrl_state:
                The control state in decimal, or as a bitstring (e.g. '1').  Defaults to controlling
                on the '1' state.

        Returns:
            A handle to the instructions created.
        """
        from .library.standard_gates.sx import CSXGate

        return self.append(
            CSXGate(label=label, ctrl_state=ctrl_state),
            [control_qubit, target_qubit],
            [],
            copy=False,
        )

    def t(self, qubit: QubitSpecifier) -> InstructionSet:
        """Apply :class:`~qiskit.circuit.library.TGate`.

        For the full matrix form of this gate, see the underlying gate documentation.

        Args:
            qubit: The qubit(s) to apply the gate to.

        Returns:
            A handle to the instructions created.
        """
        return self._append_standard_gate(StandardGate.TGate, [], [qubit], cargs=None)

    def tdg(self, qubit: QubitSpecifier) -> InstructionSet:
        """Apply :class:`~qiskit.circuit.library.TdgGate`.

        For the full matrix form of this gate, see the underlying gate documentation.

        Args:
            qubit: The qubit(s) to apply the gate to.

        Returns:
            A handle to the instructions created.
        """
        return self._append_standard_gate(StandardGate.TdgGate, [], [qubit], cargs=None)

    def u(
        self,
        theta: ParameterValueType,
        phi: ParameterValueType,
        lam: ParameterValueType,
        qubit: QubitSpecifier,
    ) -> InstructionSet:
        r"""Apply :class:`~qiskit.circuit.library.UGate`.

        For the full matrix form of this gate, see the underlying gate documentation.

        Args:
            theta: The :math:`\theta` rotation angle of the gate.
            phi: The :math:`\phi` rotation angle of the gate.
            lam: The :math:`\lambda` rotation angle of the gate.
            qubit: The qubit(s) to apply the gate to.

        Returns:
            A handle to the instructions created.
        """
        return self._append_standard_gate(StandardGate.UGate, [theta, phi, lam], qargs=[qubit])

    def cu(
        self,
        theta: ParameterValueType,
        phi: ParameterValueType,
        lam: ParameterValueType,
        gamma: ParameterValueType,
        control_qubit: QubitSpecifier,
        target_qubit: QubitSpecifier,
        label: str | None = None,
        ctrl_state: str | int | None = None,
    ) -> InstructionSet:
        r"""Apply :class:`~qiskit.circuit.library.CUGate`.

        For the full matrix form of this gate, see the underlying gate documentation.

        Args:
            theta: The :math:`\theta` rotation angle of the gate.
            phi: The :math:`\phi` rotation angle of the gate.
            lam: The :math:`\lambda` rotation angle of the gate.
            gamma: The global phase applied of the U gate, if applied.
            control_qubit: The qubit(s) used as the control.
            target_qubit: The qubit(s) targeted by the gate.
            label: The string label of the gate in the circuit.
            ctrl_state:
                The control state in decimal, or as a bitstring (e.g. '1').  Defaults to controlling
                on the '1' state.

        Returns:
            A handle to the instructions created.
        """
        from .library.standard_gates.u import CUGate

        return self.append(
            CUGate(theta, phi, lam, gamma, label=label, ctrl_state=ctrl_state),
            [control_qubit, target_qubit],
            [],
            copy=False,
        )

    def x(self, qubit: QubitSpecifier, label: str | None = None) -> InstructionSet:
        r"""Apply :class:`~qiskit.circuit.library.XGate`.

        For the full matrix form of this gate, see the underlying gate documentation.

        Args:
            qubit: The qubit(s) to apply the gate to.
            label: The string label of the gate in the circuit.

        Returns:
            A handle to the instructions created.
        """
        return self._append_standard_gate(StandardGate.XGate, None, qargs=[qubit], label=label)

    def cx(
        self,
        control_qubit: QubitSpecifier,
        target_qubit: QubitSpecifier,
        label: str | None = None,
        ctrl_state: str | int | None = None,
    ) -> InstructionSet:
        r"""Apply :class:`~qiskit.circuit.library.CXGate`.

        For the full matrix form of this gate, see the underlying gate documentation.

        Args:
            control_qubit: The qubit(s) used as the control.
            target_qubit: The qubit(s) targeted by the gate.
            label: The string label of the gate in the circuit.
            ctrl_state:
                The control state in decimal, or as a bitstring (e.g. '1').  Defaults to controlling
                on the '1' state.

        Returns:
            A handle to the instructions created.
        """
        if ctrl_state is not None:
            from .library.standard_gates.x import CXGate

            return self.append(
                CXGate(label=label, ctrl_state=ctrl_state),
                [control_qubit, target_qubit],
                [],
                copy=False,
            )
        return self._append_standard_gate(
            StandardGate.CXGate, [], qargs=[control_qubit, target_qubit], cargs=None, label=label
        )

    def dcx(self, qubit1: QubitSpecifier, qubit2: QubitSpecifier) -> InstructionSet:
        r"""Apply :class:`~qiskit.circuit.library.DCXGate`.

        For the full matrix form of this gate, see the underlying gate documentation.

        Args:
            qubit1: The qubit(s) to apply the gate to.
            qubit2: The qubit(s) to apply the gate to.

        Returns:
            A handle to the instructions created.
        """
        return self._append_standard_gate(op=StandardGate.DCXGate, qargs=[qubit1, qubit2])

    def ccx(
        self,
        control_qubit1: QubitSpecifier,
        control_qubit2: QubitSpecifier,
        target_qubit: QubitSpecifier,
        ctrl_state: str | int | None = None,
    ) -> InstructionSet:
        r"""Apply :class:`~qiskit.circuit.library.CCXGate`.

        For the full matrix form of this gate, see the underlying gate documentation.

        Args:
            control_qubit1: The qubit(s) used as the first control.
            control_qubit2: The qubit(s) used as the second control.
            target_qubit: The qubit(s) targeted by the gate.
            ctrl_state:
                The control state in decimal, or as a bitstring (e.g. '1').  Defaults to controlling
                on the '1' state.

        Returns:
            A handle to the instructions created.
        """
        if ctrl_state is not None:
            from .library.standard_gates.x import CCXGate

            return self.append(
                CCXGate(ctrl_state=ctrl_state),
                [control_qubit1, control_qubit2, target_qubit],
                [],
                copy=False,
            )
        return self._append_standard_gate(
            StandardGate.CCXGate,
            [],
            qargs=[control_qubit1, control_qubit2, target_qubit],
            cargs=None,
        )

    def mcx(
        self,
        control_qubits: Sequence[QubitSpecifier],
        target_qubit: QubitSpecifier,
        ancilla_qubits: QubitSpecifier | Sequence[QubitSpecifier] | None = None,
        mode: str = "noancilla",
        ctrl_state: str | int | None = None,
    ) -> InstructionSet:
        """Apply :class:`~qiskit.circuit.library.MCXGate`.

        The multi-cX gate can be implemented using different techniques, which use different numbers
        of ancilla qubits and have varying circuit depth. These modes are:

        - ``'noancilla'``: Requires 0 ancilla qubits.
        - ``'recursion'``: Requires 1 ancilla qubit if more than 4 controls are used, otherwise 0.
        - ``'v-chain'``: Requires 2 less ancillas than the number of control qubits.
        - ``'v-chain-dirty'``: Same as for the clean ancillas (but the circuit will be longer).

        For the full matrix form of this gate, see the underlying gate documentation.

        Args:
            control_qubits: The qubits used as the controls.
            target_qubit: The qubit(s) targeted by the gate.
            ancilla_qubits: The qubits used as the ancillae, if the mode requires them.
            mode: The choice of mode, explained further above.
            ctrl_state:
                The control state in decimal, or as a bitstring (e.g. '1').  Defaults to controlling
                on the '1' state.

        Returns:
            A handle to the instructions created.

        Raises:
            ValueError: if the given mode is not known, or if too few ancilla qubits are passed.
            AttributeError: if no ancilla qubits are passed, but some are needed.
        """
        from .library.standard_gates.x import MCXGrayCode, MCXRecursive, MCXVChain

        num_ctrl_qubits = len(control_qubits)

        available_implementations = {
            "noancilla": MCXGrayCode(num_ctrl_qubits, ctrl_state=ctrl_state),
            "recursion": MCXRecursive(num_ctrl_qubits, ctrl_state=ctrl_state),
            "v-chain": MCXVChain(num_ctrl_qubits, False, ctrl_state=ctrl_state),
            "v-chain-dirty": MCXVChain(num_ctrl_qubits, dirty_ancillas=True, ctrl_state=ctrl_state),
            # outdated, previous names
            "advanced": MCXRecursive(num_ctrl_qubits, ctrl_state=ctrl_state),
            "basic": MCXVChain(num_ctrl_qubits, dirty_ancillas=False, ctrl_state=ctrl_state),
            "basic-dirty-ancilla": MCXVChain(
                num_ctrl_qubits, dirty_ancillas=True, ctrl_state=ctrl_state
            ),
        }

        # check ancilla input
        if ancilla_qubits:
            _ = self.qbit_argument_conversion(ancilla_qubits)

        try:
            gate = available_implementations[mode]
        except KeyError as ex:
            all_modes = list(available_implementations.keys())
            raise ValueError(
                f"Unsupported mode ({mode}) selected, choose one of {all_modes}"
            ) from ex

        if hasattr(gate, "num_ancilla_qubits") and gate.num_ancilla_qubits > 0:
            required = gate.num_ancilla_qubits
            if ancilla_qubits is None:
                raise AttributeError(f"No ancillas provided, but {required} are needed!")

            # convert ancilla qubits to a list if they were passed as int or qubit
            if not hasattr(ancilla_qubits, "__len__"):
                ancilla_qubits = [ancilla_qubits]

            if len(ancilla_qubits) < required:
                actually = len(ancilla_qubits)
                raise ValueError(f"At least {required} ancillas required, but {actually} given.")
            # size down if too many ancillas were provided
            ancilla_qubits = ancilla_qubits[:required]
        else:
            ancilla_qubits = []

        return self.append(gate, control_qubits[:] + [target_qubit] + ancilla_qubits[:], [])

    def y(self, qubit: QubitSpecifier) -> InstructionSet:
        r"""Apply :class:`~qiskit.circuit.library.YGate`.

        For the full matrix form of this gate, see the underlying gate documentation.

        Args:
            qubit: The qubit(s) to apply the gate to.

        Returns:
            A handle to the instructions created.
        """
        return self._append_standard_gate(StandardGate.YGate, None, qargs=[qubit])

    def cy(
        self,
        control_qubit: QubitSpecifier,
        target_qubit: QubitSpecifier,
        label: str | None = None,
        ctrl_state: str | int | None = None,
    ) -> InstructionSet:
        r"""Apply :class:`~qiskit.circuit.library.CYGate`.

        For the full matrix form of this gate, see the underlying gate documentation.

        Args:
            control_qubit: The qubit(s) used as the controls.
            target_qubit: The qubit(s) targeted by the gate.
            label: The string label of the gate in the circuit.
            ctrl_state:
                The control state in decimal, or as a bitstring (e.g. '1').  Defaults to controlling
                on the '1' state.

        Returns:
            A handle to the instructions created.
        """
        if ctrl_state is not None:
            from .library.standard_gates.y import CYGate

            return self.append(
                CYGate(label=label, ctrl_state=ctrl_state),
                [control_qubit, target_qubit],
                [],
                copy=False,
            )

        return self._append_standard_gate(
            StandardGate.CYGate, [], qargs=[control_qubit, target_qubit], cargs=None, label=label
        )

    def z(self, qubit: QubitSpecifier) -> InstructionSet:
        r"""Apply :class:`~qiskit.circuit.library.ZGate`.

        For the full matrix form of this gate, see the underlying gate documentation.

        Args:
            qubit: The qubit(s) to apply the gate to.

        Returns:
            A handle to the instructions created.
        """
        return self._append_standard_gate(StandardGate.ZGate, None, qargs=[qubit])

    def cz(
        self,
        control_qubit: QubitSpecifier,
        target_qubit: QubitSpecifier,
        label: str | None = None,
        ctrl_state: str | int | None = None,
    ) -> InstructionSet:
        r"""Apply :class:`~qiskit.circuit.library.CZGate`.

        For the full matrix form of this gate, see the underlying gate documentation.

        Args:
            control_qubit: The qubit(s) used as the controls.
            target_qubit: The qubit(s) targeted by the gate.
            label: The string label of the gate in the circuit.
            ctrl_state:
                The control state in decimal, or as a bitstring (e.g. '1').  Defaults to controlling
                on the '1' state.

        Returns:
            A handle to the instructions created.
        """
        if ctrl_state is not None:
            from .library.standard_gates.z import CZGate

            return self.append(
                CZGate(label=label, ctrl_state=ctrl_state),
                [control_qubit, target_qubit],
                [],
                copy=False,
            )

        return self._append_standard_gate(
            StandardGate.CZGate, [], qargs=[control_qubit, target_qubit], cargs=None, label=label
        )

    def ccz(
        self,
        control_qubit1: QubitSpecifier,
        control_qubit2: QubitSpecifier,
        target_qubit: QubitSpecifier,
        label: str | None = None,
        ctrl_state: str | int | None = None,
    ) -> InstructionSet:
        r"""Apply :class:`~qiskit.circuit.library.CCZGate`.

        For the full matrix form of this gate, see the underlying gate documentation.

        Args:
            control_qubit1: The qubit(s) used as the first control.
            control_qubit2: The qubit(s) used as the second control.
            target_qubit: The qubit(s) targeted by the gate.
            label: The string label of the gate in the circuit.
            ctrl_state:
                The control state in decimal, or as a bitstring (e.g. '10').  Defaults to controlling
                on the '11' state.

        Returns:
            A handle to the instructions created.
        """
        from .library.standard_gates.z import CCZGate

        return self.append(
            CCZGate(label=label, ctrl_state=ctrl_state),
            [control_qubit1, control_qubit2, target_qubit],
            [],
            copy=False,
        )

    def pauli(
        self,
        pauli_string: str,
        qubits: Sequence[QubitSpecifier],
    ) -> InstructionSet:
        """Apply :class:`~qiskit.circuit.library.PauliGate`.

        Args:
            pauli_string: A string representing the Pauli operator to apply, e.g. 'XX'.
            qubits: The qubits to apply this gate to.

        Returns:
            A handle to the instructions created.
        """
        from qiskit.circuit.library.generalized_gates.pauli import PauliGate

        return self.append(PauliGate(pauli_string), qubits, [], copy=False)

    def prepare_state(
        self,
        state: Statevector | Sequence[complex] | str | int,
        qubits: Sequence[QubitSpecifier] | None = None,
        label: str | None = None,
        normalize: bool = False,
    ) -> InstructionSet:
        r"""Prepare qubits in a specific state.

        This class implements a state preparing unitary. Unlike
        :meth:`.initialize` it does not reset the qubits first.

        Args:
            state: The state to initialize to, can be either of the following.

                * Statevector or vector of complex amplitudes to initialize to.
                * Labels of basis states of the Pauli eigenstates Z, X, Y. See
                  :meth:`.Statevector.from_label`. Notice the order of the labels is reversed with
                  respect to the qubit index to be applied to. Example label '01' initializes the
                  qubit zero to :math:`|1\rangle` and the qubit one to :math:`|0\rangle`.
                * An integer that is used as a bitmap indicating which qubits to initialize to
                  :math:`|1\rangle`. Example: setting params to 5 would initialize qubit 0 and qubit
                  2 to :math:`|1\rangle` and qubit 1 to :math:`|0\rangle`.

            qubits: Qubits to initialize. If ``None`` the initialization is applied to all qubits in
                the circuit.
            label: An optional label for the gate
            normalize: Whether to normalize an input array to a unit vector.

        Returns:
            A handle to the instruction that was just initialized

        Examples:
            Prepare a qubit in the state :math:`(|0\rangle - |1\rangle) / \sqrt{2}`.

            .. code-block::

                import numpy as np
                from qiskit import QuantumCircuit

                circuit = QuantumCircuit(1)
                circuit.prepare_state([1/np.sqrt(2), -1/np.sqrt(2)], 0)
                circuit.draw()

            output:

            .. parsed-literal::

                     ┌─────────────────────────────────────┐
                q_0: ┤ State Preparation(0.70711,-0.70711) ├
                     └─────────────────────────────────────┘


            Prepare from a string two qubits in the state :math:`|10\rangle`.
            The order of the labels is reversed with respect to qubit index.
            More information about labels for basis states are in
            :meth:`.Statevector.from_label`.

            .. code-block::

                import numpy as np
                from qiskit import QuantumCircuit

                circuit = QuantumCircuit(2)
                circuit.prepare_state('01', circuit.qubits)
                circuit.draw()

            output:

            .. parsed-literal::

                     ┌─────────────────────────┐
                q_0: ┤0                        ├
                     │  State Preparation(0,1) │
                q_1: ┤1                        ├
                     └─────────────────────────┘


            Initialize two qubits from an array of complex amplitudes
            .. code-block::

                import numpy as np
                from qiskit import QuantumCircuit

                circuit = QuantumCircuit(2)
                circuit.prepare_state([0, 1/np.sqrt(2), -1.j/np.sqrt(2), 0], circuit.qubits)
                circuit.draw()

            output:

            .. parsed-literal::

                     ┌───────────────────────────────────────────┐
                q_0: ┤0                                          ├
                     │  State Preparation(0,0.70711,-0.70711j,0) │
                q_1: ┤1                                          ├
                     └───────────────────────────────────────────┘
        """
        # pylint: disable=cyclic-import
        from qiskit.circuit.library.data_preparation import StatePreparation

        if qubits is None:
            qubits = self.qubits
        elif isinstance(qubits, (int, np.integer, slice, Qubit)):
            qubits = [qubits]

        num_qubits = len(qubits) if isinstance(state, int) else None

        return self.append(
            StatePreparation(state, num_qubits, label=label, normalize=normalize),
            qubits,
            copy=False,
        )

    def initialize(
        self,
        params: Statevector | Sequence[complex] | str | int,
        qubits: Sequence[QubitSpecifier] | None = None,
        normalize: bool = False,
    ):
        r"""Initialize qubits in a specific state.

        Qubit initialization is done by first resetting the qubits to :math:`|0\rangle`
        followed by calling :class:`~qiskit.circuit.library.StatePreparation`
        class to prepare the qubits in a specified state.
        Both these steps are included in the
        :class:`~qiskit.circuit.library.Initialize` instruction.

        Args:
            params: The state to initialize to, can be either of the following.

                * Statevector or vector of complex amplitudes to initialize to.
                * Labels of basis states of the Pauli eigenstates Z, X, Y. See
                  :meth:`.Statevector.from_label`. Notice the order of the labels is reversed with
                  respect to the qubit index to be applied to. Example label ``'01'`` initializes the
                  qubit zero to :math:`|1\rangle` and the qubit one to :math:`|0\rangle`.
                * An integer that is used as a bitmap indicating which qubits to initialize to
                  :math:`|1\rangle`. Example: setting params to 5 would initialize qubit 0 and qubit
                  2 to :math:`|1\rangle` and qubit 1 to :math:`|0\rangle`.

            qubits: Qubits to initialize. If ``None`` the initialization is applied to all qubits in
                the circuit.
            normalize: Whether to normalize an input array to a unit vector.

        Returns:
            A handle to the instructions created.

        Examples:
            Prepare a qubit in the state :math:`(|0\rangle - |1\rangle) / \sqrt{2}`.

            .. code-block::

                import numpy as np
                from qiskit import QuantumCircuit

                circuit = QuantumCircuit(1)
                circuit.initialize([1/np.sqrt(2), -1/np.sqrt(2)], 0)
                circuit.draw()

            output:

            .. parsed-literal::

                     ┌──────────────────────────────┐
                q_0: ┤ Initialize(0.70711,-0.70711) ├
                     └──────────────────────────────┘


            Initialize from a string two qubits in the state :math:`|10\rangle`.
            The order of the labels is reversed with respect to qubit index.
            More information about labels for basis states are in
            :meth:`.Statevector.from_label`.

            .. code-block::

                import numpy as np
                from qiskit import QuantumCircuit

                circuit = QuantumCircuit(2)
                circuit.initialize('01', circuit.qubits)
                circuit.draw()

            output:

            .. parsed-literal::

                     ┌──────────────────┐
                q_0: ┤0                 ├
                     │  Initialize(0,1) │
                q_1: ┤1                 ├
                     └──────────────────┘

            Initialize two qubits from an array of complex amplitudes.

            .. code-block::

                import numpy as np
                from qiskit import QuantumCircuit

                circuit = QuantumCircuit(2)
                circuit.initialize([0, 1/np.sqrt(2), -1.j/np.sqrt(2), 0], circuit.qubits)
                circuit.draw()

            output:

            .. parsed-literal::

                     ┌────────────────────────────────────┐
                q_0: ┤0                                   ├
                     │  Initialize(0,0.70711,-0.70711j,0) │
                q_1: ┤1                                   ├
                     └────────────────────────────────────┘
        """
        # pylint: disable=cyclic-import
        from .library.data_preparation.initializer import Initialize

        if qubits is None:
            qubits = self.qubits
        elif isinstance(qubits, (int, np.integer, slice, Qubit)):
            qubits = [qubits]

        num_qubits = len(qubits) if isinstance(params, int) else None

        return self.append(Initialize(params, num_qubits, normalize), qubits, copy=False)

    def unitary(
        self,
        obj: np.ndarray | Gate | BaseOperator,
        qubits: Sequence[QubitSpecifier],
        label: str | None = None,
    ):
        """Apply unitary gate specified by ``obj`` to ``qubits``.

        Args:
            obj: Unitary operator.
            qubits: The circuit qubits to apply the transformation to.
            label: Unitary name for backend [Default: None].

        Returns:
            QuantumCircuit: The quantum circuit.

        Example:

            Apply a gate specified by a unitary matrix to a quantum circuit

            .. code-block:: python

                from qiskit import QuantumCircuit
                matrix = [[0, 0, 0, 1],
                        [0, 0, 1, 0],
                        [1, 0, 0, 0],
                        [0, 1, 0, 0]]
                circuit = QuantumCircuit(2)
                circuit.unitary(matrix, [0, 1])
        """
        # pylint: disable=cyclic-import
        from .library.generalized_gates.unitary import UnitaryGate

        gate = UnitaryGate(obj, label=label)

        # correctly treat as single-qubit gate if it only acts as 1 qubit, i.e.
        # allow a single qubit specifier and enable broadcasting
        if gate.num_qubits == 1:
            if isinstance(qubits, (int, Qubit)) or len(qubits) > 1:
                qubits = [qubits]

        return self.append(gate, qubits, [], copy=False)

    def _current_scope(self) -> CircuitScopeInterface:
        if self._control_flow_scopes:
            return self._control_flow_scopes[-1]
        return self._builder_api

    def _push_scope(
        self,
        qubits: Iterable[Qubit] = (),
        clbits: Iterable[Clbit] = (),
        registers: Iterable[Register] = (),
        allow_jumps: bool = True,
        forbidden_message: Optional[str] = None,
    ):
        """Add a scope for collecting instructions into this circuit.

        This should only be done by the control-flow context managers, which will handle cleaning up
        after themselves at the end as well.

        Args:
            qubits: Any qubits that this scope should automatically use.
            clbits: Any clbits that this scope should automatically use.
            allow_jumps: Whether this scope allows jumps to be used within it.
            forbidden_message: If given, all attempts to add instructions to this scope will raise a
                :exc:`.CircuitError` with this message.
        """
        self._control_flow_scopes.append(
            ControlFlowBuilderBlock(
                qubits,
                clbits,
                parent=self._current_scope(),
                registers=registers,
                allow_jumps=allow_jumps,
                forbidden_message=forbidden_message,
            )
        )

    def _pop_scope(self) -> ControlFlowBuilderBlock:
        """Finish a scope used in the control-flow builder interface, and return it to the caller.

        This should only be done by the control-flow context managers, since they naturally
        synchronize the creation and deletion of stack elements."""
        return self._control_flow_scopes.pop()

    def _peek_previous_instruction_in_scope(self) -> CircuitInstruction:
        """Return the instruction 3-tuple of the most recent instruction in the current scope, even
        if that scope is currently under construction.

        This function is only intended for use by the control-flow ``if``-statement builders, which
        may need to modify a previous instruction."""
        if self._control_flow_scopes:
            return self._control_flow_scopes[-1].peek()
        if not self._data:
            raise CircuitError("This circuit contains no instructions.")
        return self._data[-1]

    def _pop_previous_instruction_in_scope(self) -> CircuitInstruction:
        """Return the instruction 3-tuple of the most recent instruction in the current scope, even
        if that scope is currently under construction, and remove it from that scope.

        This function is only intended for use by the control-flow ``if``-statement builders, which
        may need to replace a previous instruction with another.
        """
        if self._control_flow_scopes:
            return self._control_flow_scopes[-1].pop()
        if not self._data:
            raise CircuitError("This circuit contains no instructions.")
        instruction = self._data.pop()
        self._parameters = None
        return instruction

    @typing.overload
    def while_loop(
        self,
        condition: tuple[ClassicalRegister | Clbit, int] | expr.Expr,
        body: None,
        qubits: None,
        clbits: None,
        *,
        label: str | None,
    ) -> WhileLoopContext: ...

    @typing.overload
    def while_loop(
        self,
        condition: tuple[ClassicalRegister | Clbit, int] | expr.Expr,
        body: "QuantumCircuit",
        qubits: Sequence[QubitSpecifier],
        clbits: Sequence[ClbitSpecifier],
        *,
        label: str | None,
    ) -> InstructionSet: ...

    def while_loop(self, condition, body=None, qubits=None, clbits=None, *, label=None):
        """Create a ``while`` loop on this circuit.

        There are two forms for calling this function.  If called with all its arguments (with the
        possible exception of ``label``), it will create a
        :obj:`~qiskit.circuit.controlflow.WhileLoopOp` with the given ``body``.  If ``body`` (and
        ``qubits`` and ``clbits``) are *not* passed, then this acts as a context manager, which
        will automatically build a :obj:`~qiskit.circuit.controlflow.WhileLoopOp` when the scope
        finishes.  In this form, you do not need to keep track of the qubits or clbits you are
        using, because the scope will handle it for you.

        Example usage::

            from qiskit.circuit import QuantumCircuit, Clbit, Qubit
            bits = [Qubit(), Qubit(), Clbit()]
            qc = QuantumCircuit(bits)

            with qc.while_loop((bits[2], 0)):
                qc.h(0)
                qc.cx(0, 1)
                qc.measure(0, 0)

        Args:
            condition (Tuple[Union[ClassicalRegister, Clbit], int]): An equality condition to be
                checked prior to executing ``body``. The left-hand side of the condition must be a
                :obj:`~ClassicalRegister` or a :obj:`~Clbit`, and the right-hand side must be an
                integer or boolean.
            body (Optional[QuantumCircuit]): The loop body to be repeatedly executed.  Omit this to
                use the context-manager mode.
            qubits (Optional[Sequence[Qubit]]): The circuit qubits over which the loop body should
                be run.  Omit this to use the context-manager mode.
            clbits (Optional[Sequence[Clbit]]): The circuit clbits over which the loop body should
                be run.  Omit this to use the context-manager mode.
            label (Optional[str]): The string label of the instruction in the circuit.

        Returns:
            InstructionSet or WhileLoopContext: If used in context-manager mode, then this should be
            used as a ``with`` resource, which will infer the block content and operands on exit.
            If the full form is used, then this returns a handle to the instructions created.

        Raises:
            CircuitError: if an incorrect calling convention is used.
        """
        circuit_scope = self._current_scope()
        if isinstance(condition, expr.Expr):
            condition = _validate_expr(circuit_scope, condition)
        else:
            condition = (circuit_scope.resolve_classical_resource(condition[0]), condition[1])

        if body is None:
            if qubits is not None or clbits is not None:
                raise CircuitError(
                    "When using 'while_loop' as a context manager,"
                    " you cannot pass qubits or clbits."
                )
            return WhileLoopContext(self, condition, label=label)
        elif qubits is None or clbits is None:
            raise CircuitError(
                "When using 'while_loop' with a body, you must pass qubits and clbits."
            )

        return self.append(WhileLoopOp(condition, body, label), qubits, clbits, copy=False)

    @typing.overload
    def for_loop(
        self,
        indexset: Iterable[int],
        loop_parameter: Parameter | None,
        body: None,
        qubits: None,
        clbits: None,
        *,
        label: str | None,
    ) -> ForLoopContext: ...

    @typing.overload
    def for_loop(
        self,
        indexset: Iterable[int],
        loop_parameter: Union[Parameter, None],
        body: "QuantumCircuit",
        qubits: Sequence[QubitSpecifier],
        clbits: Sequence[ClbitSpecifier],
        *,
        label: str | None,
    ) -> InstructionSet: ...

    def for_loop(
        self, indexset, loop_parameter=None, body=None, qubits=None, clbits=None, *, label=None
    ):
        """Create a ``for`` loop on this circuit.

        There are two forms for calling this function.  If called with all its arguments (with the
        possible exception of ``label``), it will create a
        :class:`~qiskit.circuit.ForLoopOp` with the given ``body``.  If ``body`` (and
        ``qubits`` and ``clbits``) are *not* passed, then this acts as a context manager, which,
        when entered, provides a loop variable (unless one is given, in which case it will be
        reused) and will automatically build a :class:`~qiskit.circuit.ForLoopOp` when the
        scope finishes.  In this form, you do not need to keep track of the qubits or clbits you are
        using, because the scope will handle it for you.

        For example::

            from qiskit import QuantumCircuit
            qc = QuantumCircuit(2, 1)

            with qc.for_loop(range(5)) as i:
                qc.h(0)
                qc.cx(0, 1)
                qc.measure(0, 0)
                qc.break_loop().c_if(0, True)

        Args:
            indexset (Iterable[int]): A collection of integers to loop over.  Always necessary.
            loop_parameter (Optional[Parameter]): The parameter used within ``body`` to which
                the values from ``indexset`` will be assigned.  In the context-manager form, if this
                argument is not supplied, then a loop parameter will be allocated for you and
                returned as the value of the ``with`` statement.  This will only be bound into the
                circuit if it is used within the body.

                If this argument is ``None`` in the manual form of this method, ``body`` will be
                repeated once for each of the items in ``indexset`` but their values will be
                ignored.
            body (Optional[QuantumCircuit]): The loop body to be repeatedly executed.  Omit this to
                use the context-manager mode.
            qubits (Optional[Sequence[QubitSpecifier]]): The circuit qubits over which the loop body
                should be run.  Omit this to use the context-manager mode.
            clbits (Optional[Sequence[ClbitSpecifier]]): The circuit clbits over which the loop body
                should be run.  Omit this to use the context-manager mode.
            label (Optional[str]): The string label of the instruction in the circuit.

        Returns:
            InstructionSet or ForLoopContext: depending on the call signature, either a context
            manager for creating the for loop (it will automatically be added to the circuit at the
            end of the block), or an :obj:`~InstructionSet` handle to the appended loop operation.

        Raises:
            CircuitError: if an incorrect calling convention is used.
        """
        if body is None:
            if qubits is not None or clbits is not None:
                raise CircuitError(
                    "When using 'for_loop' as a context manager, you cannot pass qubits or clbits."
                )
            return ForLoopContext(self, indexset, loop_parameter, label=label)
        elif qubits is None or clbits is None:
            raise CircuitError(
                "When using 'for_loop' with a body, you must pass qubits and clbits."
            )

        return self.append(
            ForLoopOp(indexset, loop_parameter, body, label), qubits, clbits, copy=False
        )

    @typing.overload
    def if_test(self, condition: tuple[ClassicalRegister | Clbit, int]) -> IfContext: ...

    @typing.overload
    def if_test(
        self,
        condition: tuple[ClassicalRegister | Clbit, int],
        true_body: "QuantumCircuit",
        qubits: Sequence[QubitSpecifier],
        clbits: Sequence[ClbitSpecifier],
        *,
        label: str | None = None,
    ) -> InstructionSet: ...

    def if_test(
        self,
        condition,
        true_body=None,
        qubits=None,
        clbits=None,
        *,
        label=None,
    ):
        """Create an ``if`` statement on this circuit.

        There are two forms for calling this function.  If called with all its arguments (with the
        possible exception of ``label``), it will create a
        :obj:`~qiskit.circuit.IfElseOp` with the given ``true_body``, and there will be
        no branch for the ``false`` condition (see also the :meth:`.if_else` method).  However, if
        ``true_body`` (and ``qubits`` and ``clbits``) are *not* passed, then this acts as a context
        manager, which can be used to build ``if`` statements.  The return value of the ``with``
        statement is a chainable context manager, which can be used to create subsequent ``else``
        blocks.  In this form, you do not need to keep track of the qubits or clbits you are using,
        because the scope will handle it for you.

        For example::

            from qiskit.circuit import QuantumCircuit, Qubit, Clbit
            bits = [Qubit(), Qubit(), Qubit(), Clbit(), Clbit()]
            qc = QuantumCircuit(bits)

            qc.h(0)
            qc.cx(0, 1)
            qc.measure(0, 0)
            qc.h(0)
            qc.cx(0, 1)
            qc.measure(0, 1)

            with qc.if_test((bits[3], 0)) as else_:
                qc.x(2)
            with else_:
                qc.h(2)
                qc.z(2)

        Args:
            condition (Tuple[Union[ClassicalRegister, Clbit], int]): A condition to be evaluated in
                real time during circuit execution, which, if true, will trigger the evaluation of
                ``true_body``. Can be specified as either a tuple of a ``ClassicalRegister`` to be
                tested for equality with a given ``int``, or as a tuple of a ``Clbit`` to be
                compared to either a ``bool`` or an ``int``.
            true_body (Optional[QuantumCircuit]): The circuit body to be run if ``condition`` is
                true.
            qubits (Optional[Sequence[QubitSpecifier]]): The circuit qubits over which the if/else
                should be run.
            clbits (Optional[Sequence[ClbitSpecifier]]): The circuit clbits over which the if/else
                should be run.
            label (Optional[str]): The string label of the instruction in the circuit.

        Returns:
            InstructionSet or IfContext: depending on the call signature, either a context
            manager for creating the ``if`` block (it will automatically be added to the circuit at
            the end of the block), or an :obj:`~InstructionSet` handle to the appended conditional
            operation.

        Raises:
            CircuitError: If the provided condition references Clbits outside the
                enclosing circuit.
            CircuitError: if an incorrect calling convention is used.

        Returns:
            A handle to the instruction created.
        """
        circuit_scope = self._current_scope()
        if isinstance(condition, expr.Expr):
            condition = _validate_expr(circuit_scope, condition)
        else:
            condition = (circuit_scope.resolve_classical_resource(condition[0]), condition[1])

        if true_body is None:
            if qubits is not None or clbits is not None:
                raise CircuitError(
                    "When using 'if_test' as a context manager, you cannot pass qubits or clbits."
                )
            # We can only allow jumps if we're in a loop block, but the default path (no scopes)
            # also allows adding jumps to support the more verbose internal mode.
            in_loop = bool(self._control_flow_scopes and self._control_flow_scopes[-1].allow_jumps)
            return IfContext(self, condition, in_loop=in_loop, label=label)
        elif qubits is None or clbits is None:
            raise CircuitError("When using 'if_test' with a body, you must pass qubits and clbits.")

        return self.append(IfElseOp(condition, true_body, None, label), qubits, clbits, copy=False)

    def if_else(
        self,
        condition: tuple[ClassicalRegister, int] | tuple[Clbit, int] | tuple[Clbit, bool],
        true_body: "QuantumCircuit",
        false_body: "QuantumCircuit",
        qubits: Sequence[QubitSpecifier],
        clbits: Sequence[ClbitSpecifier],
        label: str | None = None,
    ) -> InstructionSet:
        """Apply :class:`~qiskit.circuit.IfElseOp`.

        .. note::

            This method does not have an associated context-manager form, because it is already
            handled by the :meth:`.if_test` method.  You can use the ``else`` part of that with
            something such as::

                from qiskit.circuit import QuantumCircuit, Qubit, Clbit
                bits = [Qubit(), Qubit(), Clbit()]
                qc = QuantumCircuit(bits)
                qc.h(0)
                qc.cx(0, 1)
                qc.measure(0, 0)
                with qc.if_test((bits[2], 0)) as else_:
                    qc.h(0)
                with else_:
                    qc.x(0)

        Args:
            condition: A condition to be evaluated in real time at circuit execution, which,
                if true, will trigger the evaluation of ``true_body``. Can be
                specified as either a tuple of a ``ClassicalRegister`` to be
                tested for equality with a given ``int``, or as a tuple of a
                ``Clbit`` to be compared to either a ``bool`` or an ``int``.
            true_body: The circuit body to be run if ``condition`` is true.
            false_body: The circuit to be run if ``condition`` is false.
            qubits: The circuit qubits over which the if/else should be run.
            clbits: The circuit clbits over which the if/else should be run.
            label: The string label of the instruction in the circuit.

        Raises:
            CircuitError: If the provided condition references Clbits outside the
                enclosing circuit.

        Returns:
            A handle to the instruction created.
        """
        circuit_scope = self._current_scope()
        if isinstance(condition, expr.Expr):
            condition = _validate_expr(circuit_scope, condition)
        else:
            condition = (circuit_scope.resolve_classical_resource(condition[0]), condition[1])

        return self.append(
            IfElseOp(condition, true_body, false_body, label), qubits, clbits, copy=False
        )

    @typing.overload
    def switch(
        self,
        target: Union[ClbitSpecifier, ClassicalRegister],
        cases: None,
        qubits: None,
        clbits: None,
        *,
        label: Optional[str],
    ) -> SwitchContext: ...

    @typing.overload
    def switch(
        self,
        target: Union[ClbitSpecifier, ClassicalRegister],
        cases: Iterable[Tuple[typing.Any, QuantumCircuit]],
        qubits: Sequence[QubitSpecifier],
        clbits: Sequence[ClbitSpecifier],
        *,
        label: Optional[str],
    ) -> InstructionSet: ...

    def switch(self, target, cases=None, qubits=None, clbits=None, *, label=None):
        """Create a ``switch``/``case`` structure on this circuit.

        There are two forms for calling this function.  If called with all its arguments (with the
        possible exception of ``label``), it will create a :class:`.SwitchCaseOp` with the given
        case structure.  If ``cases`` (and ``qubits`` and ``clbits``) are *not* passed, then this
        acts as a context manager, which will automatically build a :class:`.SwitchCaseOp` when the
        scope finishes.  In this form, you do not need to keep track of the qubits or clbits you are
        using, because the scope will handle it for you.

        Example usage::

            from qiskit.circuit import QuantumCircuit, ClassicalRegister, QuantumRegister
            qreg = QuantumRegister(3)
            creg = ClassicalRegister(3)
            qc = QuantumCircuit(qreg, creg)
            qc.h([0, 1, 2])
            qc.measure([0, 1, 2], [0, 1, 2])

            with qc.switch(creg) as case:
                with case(0):
                    qc.x(0)
                with case(1, 2):
                    qc.z(1)
                with case(case.DEFAULT):
                    qc.cx(0, 1)

        Args:
            target (Union[ClassicalRegister, Clbit]): The classical value to switch one.  This must
                be integer-like.
            cases (Iterable[Tuple[typing.Any, QuantumCircuit]]): A sequence of case specifiers.
                Each tuple defines one case body (the second item).  The first item of the tuple can
                be either a single integer value, the special value :data:`.CASE_DEFAULT`, or a
                tuple of several integer values.  Each of the integer values will be tried in turn;
                control will then pass to the body corresponding to the first match.
                :data:`.CASE_DEFAULT` matches all possible values.  Omit in context-manager form.
            qubits (Sequence[Qubit]): The circuit qubits over which all case bodies execute. Omit in
                context-manager form.
            clbits (Sequence[Clbit]): The circuit clbits over which all case bodies execute. Omit in
                context-manager form.
            label (Optional[str]): The string label of the instruction in the circuit.

        Returns:
            InstructionSet or SwitchCaseContext: If used in context-manager mode, then this should
            be used as a ``with`` resource, which will return an object that can be repeatedly
            entered to produce cases for the switch statement.  If the full form is used, then this
            returns a handle to the instructions created.

        Raises:
            CircuitError: if an incorrect calling convention is used.
        """

        circuit_scope = self._current_scope()
        if isinstance(target, expr.Expr):
            target = _validate_expr(circuit_scope, target)
        else:
            target = circuit_scope.resolve_classical_resource(target)
        if cases is None:
            if qubits is not None or clbits is not None:
                raise CircuitError(
                    "When using 'switch' as a context manager, you cannot pass qubits or clbits."
                )
            in_loop = bool(self._control_flow_scopes and self._control_flow_scopes[-1].allow_jumps)
            return SwitchContext(self, target, in_loop=in_loop, label=label)

        if qubits is None or clbits is None:
            raise CircuitError("When using 'switch' with cases, you must pass qubits and clbits.")
        return self.append(SwitchCaseOp(target, cases, label=label), qubits, clbits, copy=False)

    def break_loop(self) -> InstructionSet:
        """Apply :class:`~qiskit.circuit.BreakLoopOp`.

        .. warning::

            If you are using the context-manager "builder" forms of :meth:`.if_test`,
            :meth:`.for_loop` or :meth:`.while_loop`, you can only call this method if you are
            within a loop context, because otherwise the "resource width" of the operation cannot be
            determined.  This would quickly lead to invalid circuits, and so if you are trying to
            construct a reusable loop body (without the context managers), you must also use the
            non-context-manager form of :meth:`.if_test` and :meth:`.if_else`.  Take care that the
            :obj:`.BreakLoopOp` instruction must span all the resources of its containing loop, not
            just the immediate scope.

        Returns:
            A handle to the instruction created.

        Raises:
            CircuitError: if this method was called within a builder context, but not contained
                within a loop.
        """
        if self._control_flow_scopes:
            operation = BreakLoopPlaceholder()
            resources = operation.placeholder_resources()
            return self.append(operation, resources.qubits, resources.clbits, copy=False)
        return self.append(
            BreakLoopOp(self.num_qubits, self.num_clbits), self.qubits, self.clbits, copy=False
        )

    def continue_loop(self) -> InstructionSet:
        """Apply :class:`~qiskit.circuit.ContinueLoopOp`.

        .. warning::

            If you are using the context-manager "builder" forms of :meth:`.if_test`,
            :meth:`.for_loop` or :meth:`.while_loop`, you can only call this method if you are
            within a loop context, because otherwise the "resource width" of the operation cannot be
            determined.  This would quickly lead to invalid circuits, and so if you are trying to
            construct a reusable loop body (without the context managers), you must also use the
            non-context-manager form of :meth:`.if_test` and :meth:`.if_else`.  Take care that the
            :class:`~qiskit.circuit.ContinueLoopOp` instruction must span all the resources of its
            containing loop, not just the immediate scope.

        Returns:
            A handle to the instruction created.

        Raises:
            CircuitError: if this method was called within a builder context, but not contained
                within a loop.
        """
        if self._control_flow_scopes:
            operation = ContinueLoopPlaceholder()
            resources = operation.placeholder_resources()
            return self.append(operation, resources.qubits, resources.clbits, copy=False)
        return self.append(
            ContinueLoopOp(self.num_qubits, self.num_clbits), self.qubits, self.clbits, copy=False
        )

    def add_calibration(
        self,
        gate: Union[Gate, str],
        qubits: Sequence[int],
        # Schedule has the type `qiskit.pulse.Schedule`, but `qiskit.pulse` cannot be imported
        # while this module is, and so Sphinx will not accept a forward reference to it.  Sphinx
        # needs the types available at runtime, whereas mypy will accept it, because it handles the
        # type checking by static analysis.
        schedule,
        params: Sequence[ParameterValueType] | None = None,
    ) -> None:
        """Register a low-level, custom pulse definition for the given gate.

        Args:
            gate (Union[Gate, str]): Gate information.
            qubits (Union[int, Tuple[int]]): List of qubits to be measured.
            schedule (Schedule): Schedule information.
            params (Optional[List[Union[float, Parameter]]]): A list of parameters.

        Raises:
            Exception: if the gate is of type string and params is None.
        """

        def _format(operand):
            try:
                # Using float/complex value as a dict key is not good idea.
                # This makes the mapping quite sensitive to the rounding error.
                # However, the mechanism is already tied to the execution model (i.e. pulse gate)
                # and we cannot easily update this rule.
                # The same logic exists in DAGCircuit.add_calibration.
                evaluated = complex(operand)
                if np.isreal(evaluated):
                    evaluated = float(evaluated.real)
                    if evaluated.is_integer():
                        evaluated = int(evaluated)
                return evaluated
            except TypeError:
                # Unassigned parameter
                return operand

        if isinstance(gate, Gate):
            params = gate.params
            gate = gate.name
        if params is not None:
            params = tuple(map(_format, params))
        else:
            params = ()

        self._calibrations[gate][(tuple(qubits), params)] = schedule

    # Functions only for scheduled circuits
    def qubit_duration(self, *qubits: Union[Qubit, int]) -> float:
        """Return the duration between the start and stop time of the first and last instructions,
        excluding delays, over the supplied qubits. Its time unit is ``self.unit``.

        Args:
            *qubits: Qubits within ``self`` to include.

        Returns:
            Return the duration between the first start and last stop time of non-delay instructions
        """
        return self.qubit_stop_time(*qubits) - self.qubit_start_time(*qubits)

    def qubit_start_time(self, *qubits: Union[Qubit, int]) -> float:
        """Return the start time of the first instruction, excluding delays,
        over the supplied qubits. Its time unit is ``self.unit``.

        Return 0 if there are no instructions over qubits

        Args:
            *qubits: Qubits within ``self`` to include. Integers are allowed for qubits, indicating
            indices of ``self.qubits``.

        Returns:
            Return the start time of the first instruction, excluding delays, over the qubits

        Raises:
            CircuitError: if ``self`` is a not-yet scheduled circuit.
        """
        if self.duration is None:
            # circuit has only delays, this is kind of scheduled
            for instruction in self._data:
                if not isinstance(instruction.operation, Delay):
                    raise CircuitError(
                        "qubit_start_time undefined. Circuit must be scheduled first."
                    )
            return 0

        qubits = [self.qubits[q] if isinstance(q, int) else q for q in qubits]

        starts = {q: 0 for q in qubits}
        dones = {q: False for q in qubits}
        for instruction in self._data:
            for q in qubits:
                if q in instruction.qubits:
                    if isinstance(instruction.operation, Delay):
                        if not dones[q]:
                            starts[q] += instruction.operation.duration
                    else:
                        dones[q] = True
            if len(qubits) == len([done for done in dones.values() if done]):  # all done
                return min(start for start in starts.values())

        return 0  # If there are no instructions over bits

    def qubit_stop_time(self, *qubits: Union[Qubit, int]) -> float:
        """Return the stop time of the last instruction, excluding delays, over the supplied qubits.
        Its time unit is ``self.unit``.

        Return 0 if there are no instructions over qubits

        Args:
            *qubits: Qubits within ``self`` to include. Integers are allowed for qubits, indicating
            indices of ``self.qubits``.

        Returns:
            Return the stop time of the last instruction, excluding delays, over the qubits

        Raises:
            CircuitError: if ``self`` is a not-yet scheduled circuit.
        """
        if self.duration is None:
            # circuit has only delays, this is kind of scheduled
            for instruction in self._data:
                if not isinstance(instruction.operation, Delay):
                    raise CircuitError(
                        "qubit_stop_time undefined. Circuit must be scheduled first."
                    )
            return 0

        qubits = [self.qubits[q] if isinstance(q, int) else q for q in qubits]

        stops = {q: self.duration for q in qubits}
        dones = {q: False for q in qubits}
        for instruction in reversed(self._data):
            for q in qubits:
                if q in instruction.qubits:
                    if isinstance(instruction.operation, Delay):
                        if not dones[q]:
                            stops[q] -= instruction.operation.duration
                    else:
                        dones[q] = True
            if len(qubits) == len([done for done in dones.values() if done]):  # all done
                return max(stop for stop in stops.values())

        return 0  # If there are no instructions over bits


class _OuterCircuitScopeInterface(CircuitScopeInterface):
    # This is an explicit interface-fulfilling object friend of QuantumCircuit that acts as its
    # implementation of the control-flow builder scope methods.

    __slots__ = ("circuit",)

    def __init__(self, circuit: QuantumCircuit):
        self.circuit = circuit

    @property
    def instructions(self):
        return self.circuit._data

    def append(self, instruction, *, _standard_gate: bool = False):
        # QuantumCircuit._append is semi-public, so we just call back to it.
        return self.circuit._append(instruction, _standard_gate=_standard_gate)

    def extend(self, data: CircuitData):
        self.circuit._data.extend(data)
        self.circuit._parameters = None
        self.circuit.duration = None
        self.circuit.unit = "dt"

    def resolve_classical_resource(self, specifier):
        # This is slightly different to cbit_argument_conversion, because it should not
        # unwrap :obj:`.ClassicalRegister` instances into lists, and in general it should not allow
        # iterables or broadcasting.  It is expected to be used as a callback for things like
        # :meth:`.InstructionSet.c_if` to check the validity of their arguments.
        if isinstance(specifier, Clbit):
            if specifier not in self.circuit._clbit_indices:
                raise CircuitError(f"Clbit {specifier} is not present in this circuit.")
            return specifier
        if isinstance(specifier, ClassicalRegister):
            # This is linear complexity for something that should be constant, but QuantumCircuit
            # does not currently keep a hashmap of registers, and requires non-trivial changes to
            # how it exposes its registers publically before such a map can be safely stored so it
            # doesn't miss updates. (Jake, 2021-11-10).
            if specifier not in self.circuit.cregs:
                raise CircuitError(f"Register {specifier} is not present in this circuit.")
            return specifier
        if isinstance(specifier, int):
            try:
                return self.circuit._data.clbits[specifier]
            except IndexError:
                raise CircuitError(f"Classical bit index {specifier} is out-of-range.") from None
        raise CircuitError(f"Unknown classical resource specifier: '{specifier}'.")

    def add_uninitialized_var(self, var):
        var = self.circuit._prepare_new_var(var, None)
        self.circuit._vars_local[var.name] = var

    def remove_var(self, var):
        self.circuit._vars_local.pop(var.name)

    def get_var(self, name):
        if (out := self.circuit._vars_local.get(name)) is not None:
            return out
        if (out := self.circuit._vars_capture.get(name)) is not None:
            return out
        return self.circuit._vars_input.get(name)

    def use_var(self, var):
        if self.get_var(var.name) != var:
            raise CircuitError(f"'{var}' is not present in this circuit")


def _validate_expr(circuit_scope: CircuitScopeInterface, node: expr.Expr) -> expr.Expr:
    # This takes the `circuit_scope` object as an argument rather than being a circuit method and
    # inferring it because we may want to call this several times, and we almost invariably already
    # need the interface implementation for something else anyway.
    for var in set(expr.iter_vars(node)):
        if var.standalone:
            circuit_scope.use_var(var)
        else:
            circuit_scope.resolve_classical_resource(var.var)
    return node


class _ParameterBindsDict:
    __slots__ = ("mapping", "allowed_keys")

    def __init__(self, mapping, allowed_keys):
        self.mapping = mapping
        self.allowed_keys = allowed_keys

    def items(self):
        """Iterator through all the keys in the mapping that we care about.  Wrapping the main
        mapping allows us to avoid reconstructing a new 'dict', but just use the given 'mapping'
        without any copy / reconstruction."""
        for parameter, value in self.mapping.items():
            if parameter in self.allowed_keys:
                yield parameter, value


class _ParameterBindsSequence:
    __slots__ = ("parameters", "values", "mapping_cache")

    def __init__(self, parameters, values):
        self.parameters = parameters
        self.values = values
        self.mapping_cache = None

    def items(self):
        """Iterator through all the keys in the mapping that we care about."""
        return zip(self.parameters, self.values)

    @property
    def mapping(self):
        """Cached version of a mapping.  This is only generated on demand."""
        if self.mapping_cache is None:
            self.mapping_cache = dict(zip(self.parameters, self.values))
        return self.mapping_cache


def _bit_argument_conversion(specifier, bit_sequence, bit_set, type_) -> list[Bit]:
    """Get the list of bits referred to by the specifier ``specifier``.

    Valid types for ``specifier`` are integers, bits of the correct type (as given in ``type_``), or
    iterables of one of those two scalar types.  Integers are interpreted as indices into the
    sequence ``bit_sequence``.  All allowed bits must be in ``bit_set`` (which should implement
    fast lookup), which is assumed to contain the same bits as ``bit_sequence``.

    Returns:
        List[Bit]: a list of the specified bits from ``bits``.

    Raises:
        CircuitError: if an incorrect type or index is encountered, if the same bit is specified
            more than once, or if the specifier is to a bit not in the ``bit_set``.
    """
    # The duplication between this function and `_bit_argument_conversion_scalar` is so that fast
    # paths return as quickly as possible, and all valid specifiers will resolve without needing to
    # try/catch exceptions (which is too slow for inner-loop code).
    if isinstance(specifier, type_):
        if specifier in bit_set:
            return [specifier]
        raise CircuitError(f"Bit '{specifier}' is not in the circuit.")
    if isinstance(specifier, (int, np.integer)):
        try:
            return [bit_sequence[specifier]]
        except IndexError as ex:
            raise CircuitError(
                f"Index {specifier} out of range for size {len(bit_sequence)}."
            ) from ex
    # Slices can't raise IndexError - they just return an empty list.
    if isinstance(specifier, slice):
        return bit_sequence[specifier]
    try:
        return [
            _bit_argument_conversion_scalar(index, bit_sequence, bit_set, type_)
            for index in specifier
        ]
    except TypeError as ex:
        message = (
            f"Incorrect bit type: expected '{type_.__name__}' but got '{type(specifier).__name__}'"
            if isinstance(specifier, Bit)
            else f"Invalid bit index: '{specifier}' of type '{type(specifier)}'"
        )
        raise CircuitError(message) from ex


def _bit_argument_conversion_scalar(specifier, bit_sequence, bit_set, type_):
    if isinstance(specifier, type_):
        if specifier in bit_set:
            return specifier
        raise CircuitError(f"Bit '{specifier}' is not in the circuit.")
    if isinstance(specifier, (int, np.integer)):
        try:
            return bit_sequence[specifier]
        except IndexError as ex:
            raise CircuitError(
                f"Index {specifier} out of range for size {len(bit_sequence)}."
            ) from ex
    message = (
        f"Incorrect bit type: expected '{type_.__name__}' but got '{type(specifier).__name__}'"
        if isinstance(specifier, Bit)
        else f"Invalid bit index: '{specifier}' of type '{type(specifier)}'"
    )
    raise CircuitError(message)


def _normalize_global_phase(angle):
    """Return the normalized form of an angle for use in the global phase.  This coerces to float if
    possible, and fixes to the interval :math:`[0, 2\\pi)`."""
    if isinstance(angle, ParameterExpression) and angle.parameters:
        return angle
    return float(angle) % (2.0 * np.pi)<|MERGE_RESOLUTION|>--- conflicted
+++ resolved
@@ -4649,11 +4649,7 @@
         Returns:
             A handle to the instructions created.
         """
-<<<<<<< HEAD
-        return self._append_standard_gate(StandardGate.RGate, [theta, phi], [qubit])
-=======
         return self._append_standard_gate(StandardGate.RGate, [theta, phi], qargs=[qubit])
->>>>>>> 64479418
 
     def rv(
         self,
